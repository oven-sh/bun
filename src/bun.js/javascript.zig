const std = @import("std");
const is_bindgen: bool = std.meta.globalOption("bindgen", bool) orelse false;
const StaticExport = @import("./bindings/static_export.zig");
const bun = @import("root").bun;
const string = bun.string;
const Output = bun.Output;
const Global = bun.Global;
const Environment = bun.Environment;
const strings = bun.strings;
const MutableString = bun.MutableString;
const stringZ = bun.stringZ;
const default_allocator = bun.default_allocator;
const StoredFileDescriptorType = bun.StoredFileDescriptorType;
const ErrorableString = bun.JSC.ErrorableString;
const Arena = @import("../mimalloc_arena.zig").Arena;
const C = bun.C;
const NetworkThread = @import("root").bun.http.NetworkThread;
const IO = @import("root").bun.AsyncIO;
const Allocator = std.mem.Allocator;
const IdentityContext = @import("../identity_context.zig").IdentityContext;
const Fs = @import("../fs.zig");
const Resolver = @import("../resolver/resolver.zig");
const ast = @import("../import_record.zig");
const MacroEntryPoint = bun.bundler.MacroEntryPoint;
const ParseResult = bun.bundler.ParseResult;
const logger = @import("root").bun.logger;
const Api = @import("../api/schema.zig").Api;
const options = @import("../options.zig");
const Bundler = bun.Bundler;
const PluginRunner = bun.bundler.PluginRunner;
const ServerEntryPoint = bun.bundler.ServerEntryPoint;
const js_printer = bun.js_printer;
const js_parser = bun.js_parser;
const js_ast = bun.JSAst;
const NodeFallbackModules = @import("../node_fallbacks.zig");
const ImportKind = ast.ImportKind;
const Analytics = @import("../analytics/analytics_thread.zig");
const ZigString = @import("root").bun.JSC.ZigString;
const Runtime = @import("../runtime.zig");
const Router = @import("./api/filesystem_router.zig");
const ImportRecord = ast.ImportRecord;
const DotEnv = @import("../env_loader.zig");
const PackageJSON = @import("../resolver/package_json.zig").PackageJSON;
const MacroRemap = @import("../resolver/package_json.zig").MacroMap;
const WebCore = @import("root").bun.JSC.WebCore;
const Request = WebCore.Request;
const Response = WebCore.Response;
const Headers = WebCore.Headers;
const String = bun.String;
const Fetch = WebCore.Fetch;
const FetchEvent = WebCore.FetchEvent;
const js = @import("root").bun.JSC.C;
const JSC = @import("root").bun.JSC;
const JSError = @import("./base.zig").JSError;
const d = @import("./base.zig").d;
const MarkedArrayBuffer = @import("./base.zig").MarkedArrayBuffer;
const getAllocator = @import("./base.zig").getAllocator;
const JSValue = @import("root").bun.JSC.JSValue;
const NewClass = @import("./base.zig").NewClass;

const JSGlobalObject = @import("root").bun.JSC.JSGlobalObject;
const ExceptionValueRef = @import("root").bun.JSC.ExceptionValueRef;
const JSPrivateDataPtr = @import("root").bun.JSC.JSPrivateDataPtr;
const ZigConsoleClient = @import("root").bun.JSC.ZigConsoleClient;
const Node = @import("root").bun.JSC.Node;
const ZigException = @import("root").bun.JSC.ZigException;
const ZigStackTrace = @import("root").bun.JSC.ZigStackTrace;
const ErrorableResolvedSource = @import("root").bun.JSC.ErrorableResolvedSource;
const ResolvedSource = @import("root").bun.JSC.ResolvedSource;
const JSPromise = @import("root").bun.JSC.JSPromise;
const JSInternalPromise = @import("root").bun.JSC.JSInternalPromise;
const JSModuleLoader = @import("root").bun.JSC.JSModuleLoader;
const JSPromiseRejectionOperation = @import("root").bun.JSC.JSPromiseRejectionOperation;
const Exception = @import("root").bun.JSC.Exception;
const ErrorableZigString = @import("root").bun.JSC.ErrorableZigString;
const ZigGlobalObject = @import("root").bun.JSC.ZigGlobalObject;
const VM = @import("root").bun.JSC.VM;
const JSFunction = @import("root").bun.JSC.JSFunction;
const Config = @import("./config.zig");
const URL = @import("../url.zig").URL;
const Bun = JSC.API.Bun;
const EventLoop = JSC.EventLoop;
const PendingResolution = @import("../resolver/resolver.zig").PendingResolution;
const ThreadSafeFunction = JSC.napi.ThreadSafeFunction;
const PackageManager = @import("../install/install.zig").PackageManager;
const IPC = @import("ipc.zig");

const ModuleLoader = JSC.ModuleLoader;
const FetchFlags = JSC.FetchFlags;

const TaggedPointerUnion = @import("../tagged_pointer.zig").TaggedPointerUnion;
const Task = JSC.Task;
const Blob = @import("../blob.zig");
pub const Buffer = MarkedArrayBuffer;
const Lock = @import("../lock.zig").Lock;
const BuildMessage = JSC.BuildMessage;
const ResolveMessage = JSC.ResolveMessage;
const Async = bun.Async;

pub const OpaqueCallback = *const fn (current: ?*anyopaque) callconv(.C) void;
pub fn OpaqueWrap(comptime Context: type, comptime Function: fn (this: *Context) void) OpaqueCallback {
    return struct {
        pub fn callback(ctx: ?*anyopaque) callconv(.C) void {
            var context: *Context = @as(*Context, @ptrCast(@alignCast(ctx.?)));
            @call(.auto, Function, .{context});
        }
    }.callback;
}

pub const bun_file_import_path = "/node_modules.server.bun";

const SourceMap = @import("../sourcemap/sourcemap.zig");
const ParsedSourceMap = SourceMap.Mapping.ParsedSourceMap;
const MappingList = SourceMap.Mapping.List;

pub const SavedSourceMap = struct {
    pub const vlq_offset = 24;

    // For bun.js, we store the number of mappings and how many bytes the final list is at the beginning of the array
    // The first 8 bytes are the length of the array
    // The second 8 bytes are the number of mappings
    pub const SavedMappings = struct {
        data: [*]u8,

        pub fn vlq(this: SavedMappings) []u8 {
            return this.data[vlq_offset..this.len()];
        }

        pub inline fn len(this: SavedMappings) usize {
            return @as(u64, @bitCast(this.data[0..8].*));
        }

        pub fn deinit(this: SavedMappings) void {
            default_allocator.free(this.data[0..this.len()]);
        }

        pub fn toMapping(this: SavedMappings, allocator: Allocator, path: string) anyerror!ParsedSourceMap {
            const result = SourceMap.Mapping.parse(
                allocator,
                this.data[vlq_offset..this.len()],
                @as(usize, @bitCast(this.data[8..16].*)),
                1,
                @as(usize, @bitCast(this.data[16..24].*)),
            );
            switch (result) {
                .fail => |fail| {
                    if (Output.enable_ansi_colors_stderr) {
                        try fail.toData(path).writeFormat(
                            Output.errorWriter(),
                            logger.Kind.warn,
                            true,
                        );
                    } else {
                        try fail.toData(path).writeFormat(
                            Output.errorWriter(),
                            logger.Kind.warn,

                            false,
                        );
                    }

                    return fail.err;
                },
                .success => |success| {
                    return success;
                },
            }
        }
    };

    pub const Value = TaggedPointerUnion(.{ ParsedSourceMap, SavedMappings });
    pub const HashTable = std.HashMap(u64, *anyopaque, IdentityContext(u64), 80);

    /// This is a pointer to the map located on the VirtualMachine struct
    map: *HashTable,

    mutex: bun.Lock = bun.Lock.init(),

    pub fn onSourceMapChunk(this: *SavedSourceMap, chunk: SourceMap.Chunk, source: logger.Source) anyerror!void {
        try this.putMappings(source, chunk.buffer);
    }

    pub const SourceMapHandler = js_printer.SourceMapHandler.For(SavedSourceMap, onSourceMapChunk);

    pub fn deinit(this: *SavedSourceMap) void {
        {
            this.mutex.lock();
            var iter = this.map.valueIterator();
            while (iter.next()) |val| {
                var value = Value.from(val.*);
                if (value.get(ParsedSourceMap)) |source_map_| {
                    var source_map: *ParsedSourceMap = source_map_;
                    source_map.deinit(default_allocator);
                } else if (value.get(SavedMappings)) |saved_mappings| {
                    var saved = SavedMappings{ .data = @as([*]u8, @ptrCast(saved_mappings)) };
                    saved.deinit();
                }
            }

            this.mutex.unlock();
        }

        this.map.deinit();
    }

    pub fn putMappings(this: *SavedSourceMap, source: logger.Source, mappings: MutableString) !void {
        this.mutex.lock();
        defer this.mutex.unlock();
        var entry = try this.map.getOrPut(bun.hash(source.path.text));
        if (entry.found_existing) {
            var value = Value.from(entry.value_ptr.*);
            if (value.get(ParsedSourceMap)) |source_map_| {
                var source_map: *ParsedSourceMap = source_map_;
                source_map.deinit(default_allocator);
            } else if (value.get(SavedMappings)) |saved_mappings| {
                var saved = SavedMappings{ .data = @as([*]u8, @ptrCast(saved_mappings)) };

                saved.deinit();
            }
        }

        entry.value_ptr.* = Value.init(bun.cast(*SavedMappings, mappings.list.items.ptr)).ptr();
    }

    pub fn get(this: *SavedSourceMap, path: string) ?ParsedSourceMap {
        var mapping = this.map.getEntry(bun.hash(path)) orelse return null;
        switch (Value.from(mapping.value_ptr.*).tag()) {
            Value.Tag.ParsedSourceMap => {
                return Value.from(mapping.value_ptr.*).as(ParsedSourceMap).*;
            },
            Value.Tag.SavedMappings => {
                var saved = SavedMappings{ .data = @as([*]u8, @ptrCast(Value.from(mapping.value_ptr.*).as(ParsedSourceMap))) };
                defer saved.deinit();
                var result = default_allocator.create(ParsedSourceMap) catch unreachable;
                result.* = saved.toMapping(default_allocator, path) catch {
                    _ = this.map.remove(mapping.key_ptr.*);
                    return null;
                };
                mapping.value_ptr.* = Value.init(result).ptr();
                return result.*;
            },
            else => return null,
        }
    }

    pub fn resolveMapping(
        this: *SavedSourceMap,
        path: []const u8,
        line: i32,
        column: i32,
    ) ?SourceMap.Mapping {
        this.mutex.lock();
        defer this.mutex.unlock();

        const parsed_mappings = this.get(path) orelse return null;
        return SourceMap.Mapping.find(parsed_mappings.mappings, line, column);
    }
};
const uws = @import("root").bun.uws;

pub export fn Bun__getDefaultGlobal() *JSGlobalObject {
    return JSC.VirtualMachine.get().global;
}

pub export fn Bun__getVM() *JSC.VirtualMachine {
    return JSC.VirtualMachine.get();
}

pub export fn Bun__drainMicrotasks() void {
    JSC.VirtualMachine.get().eventLoop().tick();
}

export fn Bun__readOriginTimer(vm: *JSC.VirtualMachine) u64 {
    return vm.origin_timer.read();
}

export fn Bun__readOriginTimerStart(vm: *JSC.VirtualMachine) f64 {
    // timespce to milliseconds
    return @as(f64, @floatCast((@as(f64, @floatFromInt(vm.origin_timestamp)) + JSC.VirtualMachine.origin_relative_epoch) / 1_000_000.0));
}

pub export fn Bun__GlobalObject__hasIPC(global: *JSC.JSGlobalObject) bool {
    return global.bunVM().ipc != null;
}

pub export fn Bun__Process__send(
    globalObject: *JSGlobalObject,
    callFrame: *JSC.CallFrame,
) JSValue {
    JSC.markBinding(@src());
    if (callFrame.argumentsCount() < 1) {
        globalObject.throwInvalidArguments("process.send requires at least one argument", .{});
        return .zero;
    }
    var vm = globalObject.bunVM();
    if (vm.ipc) |ipc_instance| {
        const success = ipc_instance.ipc.serializeAndSend(globalObject, callFrame.argument(0));
        return if (success) .undefined else .zero;
    } else {
        globalObject.throw("IPC Socket is no longer open.", .{});
        return .zero;
    }
}

pub export fn Bun__isBunMain(globalObject: *JSGlobalObject, input_ptr: [*]const u8, input_len: usize) bool {
    return strings.eql(globalObject.bunVM().main, input_ptr[0..input_len]);
}

pub export fn Bun__Process__disconnect(
    globalObject: *JSGlobalObject,
    callFrame: *JSC.CallFrame,
) JSValue {
    JSC.markBinding(@src());
    _ = callFrame;
    _ = globalObject;
    return .undefined;
}

/// This function is called on the main thread
/// The bunVM() call will assert this
pub export fn Bun__queueTask(global: *JSGlobalObject, task: *JSC.CppTask) void {
    JSC.markBinding(@src());

    global.bunVM().eventLoop().enqueueTask(Task.init(task));
}

pub export fn Bun__queueTaskWithTimeout(global: *JSGlobalObject, task: *JSC.CppTask, milliseconds: i32) void {
    JSC.markBinding(@src());

    global.bunVM().eventLoop().enqueueTaskWithTimeout(Task.init(task), milliseconds);
}

pub export fn Bun__reportUnhandledError(globalObject: *JSGlobalObject, value: JSValue) callconv(.C) JSValue {
    JSC.markBinding(@src());

    var jsc_vm = globalObject.bunVM();
    jsc_vm.onUnhandledError(globalObject, value);
    return JSC.JSValue.jsUndefined();
}

/// This function is called on another thread
/// The main difference: we need to allocate the task & wakeup the thread
/// We can avoid that if we run it from the main thread.
pub export fn Bun__queueTaskConcurrently(global: *JSGlobalObject, task: *JSC.CppTask) void {
    JSC.markBinding(@src());

    var concurrent = bun.default_allocator.create(JSC.ConcurrentTask) catch unreachable;
    concurrent.* = JSC.ConcurrentTask{
        .task = Task.init(task),
        .auto_delete = true,
    };
    global.bunVMConcurrently().eventLoop().enqueueTaskConcurrent(concurrent);
}

pub export fn Bun__handleRejectedPromise(global: *JSGlobalObject, promise: *JSC.JSPromise) void {
    JSC.markBinding(@src());

    const result = promise.result(global.vm());
    var jsc_vm = global.bunVM();

    // this seems to happen in some cases when GC is running
    if (result == .zero)
        return;

    jsc_vm.onUnhandledError(global, result);
    jsc_vm.autoGarbageCollect();
}

pub export fn Bun__onDidAppendPlugin(jsc_vm: *VirtualMachine, globalObject: *JSGlobalObject) void {
    if (jsc_vm.plugin_runner != null) {
        return;
    }

    jsc_vm.plugin_runner = PluginRunner{
        .global_object = globalObject,
        .allocator = jsc_vm.allocator,
    };
    jsc_vm.bundler.linker.plugin_runner = &jsc_vm.plugin_runner.?;
}

// pub fn getGlobalExitCodeForPipeFailure() u8 {
//     if (VirtualMachine.is_main_thread_vm) {
//         return VirtualMachine.get().exit_handler.exit_code;
//     }

//     return 0;
// }

pub const ExitHandler = struct {
    exit_code: u8 = 0,

    pub export fn Bun__getExitCode(vm: *VirtualMachine) u8 {
        return vm.exit_handler.exit_code;
    }

    pub export fn Bun__setExitCode(vm: *VirtualMachine, code: u8) void {
        vm.exit_handler.exit_code = code;
    }

    extern fn Process__dispatchOnBeforeExit(*JSC.JSGlobalObject, code: u8) void;
    extern fn Process__dispatchOnExit(*JSC.JSGlobalObject, code: u8) void;
    extern fn Bun__closeAllSQLiteDatabasesForTermination() void;

    pub fn dispatchOnExit(this: *ExitHandler) void {
        JSC.markBinding(@src());
        var vm = @fieldParentPtr(VirtualMachine, "exit_handler", this);
        Process__dispatchOnExit(vm.global, this.exit_code);
        if (vm.isMainThread()) {
            Bun__closeAllSQLiteDatabasesForTermination();
        }
    }

    pub fn dispatchOnBeforeExit(this: *ExitHandler) void {
        JSC.markBinding(@src());
        var vm = @fieldParentPtr(VirtualMachine, "exit_handler", this);
        Process__dispatchOnBeforeExit(vm.global, this.exit_code);
    }
};

pub const WebWorker = @import("./web_worker.zig").WebWorker;

pub const ImportWatcher = union(enum) {
    none: void,
    hot: *HotReloader.Watcher,
    watch: *WatchReloader.Watcher,

    pub fn start(this: ImportWatcher) !void {
        switch (this) {
            inline .hot => |watcher| try watcher.start(),
            inline .watch => |watcher| try watcher.start(),
            else => {},
        }
    }

    pub inline fn watchlist(this: ImportWatcher) Watcher.WatchListArray {
        return switch (this) {
            inline .hot, .watch => |wacher| wacher.watchlist,
            else => .{},
        };
    }

    pub inline fn indexOf(this: ImportWatcher, hash: Watcher.HashType) ?u32 {
        return switch (this) {
            inline .hot, .watch => |wacher| wacher.indexOf(hash),
            else => null,
        };
    }

    pub inline fn addFile(
        this: ImportWatcher,
        fd: StoredFileDescriptorType,
        file_path: string,
        hash: Watcher.HashType,
        loader: options.Loader,
        dir_fd: StoredFileDescriptorType,
        package_json: ?*PackageJSON,
        comptime copy_file_path: bool,
    ) !void {
        switch (this) {
            inline .hot, .watch => |wacher| try wacher.addFile(fd, file_path, hash, loader, dir_fd, package_json, copy_file_path),
            else => {},
        }
    }
};

const PlatformEventLoop = if (Environment.isPosix) uws.Loop else bun.Async.Loop;

/// TODO: rename this to ScriptExecutionContext
/// This is the shared global state for a single JS instance execution
/// Today, Bun is one VM per thread, so the name "VirtualMachine" sort of makes sense
/// However, that may change in the future
pub const VirtualMachine = struct {
    global: *JSGlobalObject,
    allocator: std.mem.Allocator,
    has_loaded_constructors: bool = false,
    bundler: Bundler,
    bun_watcher: ImportWatcher = .{ .none = {} },
    console: *ZigConsoleClient,
    log: *logger.Log,
    main: string = "",
    main_hash: u32 = 0,
    process: js.JSObjectRef = null,
    blobs: ?*Blob.Group = null,
    flush_list: std.ArrayList(string),
    entry_point: ServerEntryPoint = undefined,
    origin: URL = URL{},
    node_fs: ?*Node.NodeFS = null,
    timer: Bun.Timer = Bun.Timer{},
    event_loop_handle: ?*PlatformEventLoop = null,
    pending_unref_counter: i32 = 0,
    preload: []const string = &[_][]const u8{},
    unhandled_pending_rejection_to_capture: ?*JSC.JSValue = null,
    standalone_module_graph: ?*bun.StandaloneModuleGraph = null,
    smol: bool = false,

    hot_reload: bun.CLI.Command.HotReload = .none,
    jsc: *JSC.VM = undefined,

    /// hide bun:wrap from stack traces
    /// bun:wrap is very noisy
    hide_bun_stackframes: bool = true,

    is_printing_plugin: bool = false,

    plugin_runner: ?PluginRunner = null,
    is_main_thread: bool = false,
    last_reported_error_for_dedupe: JSValue = .zero,
    exit_handler: ExitHandler = .{},

    /// Do not access this field directly
    /// It exists in the VirtualMachine struct so that
    /// we don't accidentally make a stack copy of it
    /// only use it through
    /// source_mappings
    saved_source_map_table: SavedSourceMap.HashTable = undefined,

    arena: *Arena = undefined,
    has_loaded: bool = false,

    transpiled_count: usize = 0,
    resolved_count: usize = 0,
    had_errors: bool = false,

    macros: MacroMap,
    macro_entry_points: std.AutoArrayHashMap(i32, *MacroEntryPoint),
    macro_mode: bool = false,
    no_macros: bool = false,

    has_any_macro_remappings: bool = false,
    is_from_devserver: bool = false,
    has_enabled_macro_mode: bool = false,

    /// Used by bun:test to set global hooks for beforeAll, beforeEach, etc.
    is_in_preload: bool = false,

    transpiler_store: JSC.RuntimeTranspilerStore,

    after_event_loop_callback_ctx: ?*anyopaque = null,
    after_event_loop_callback: ?OpaqueCallback = null,

    /// The arguments used to launch the process _after_ the script name and bun and any flags applied to Bun
    ///     "bun run foo --bar"
    ///          ["--bar"]
    ///     "bun run foo baz --bar"
    ///          ["baz", "--bar"]
    ///     "bun run foo
    ///          []
    ///     "bun foo --bar"
    ///          ["--bar"]
    ///     "bun foo baz --bar"
    ///          ["baz", "--bar"]
    ///     "bun foo
    ///          []
    argv: []const []const u8 = &[_][]const u8{"bun"},

    origin_timer: std.time.Timer = undefined,
    origin_timestamp: u64 = 0,
    macro_event_loop: EventLoop = EventLoop{},
    regular_event_loop: EventLoop = EventLoop{},
    event_loop: *EventLoop = undefined,

    ref_strings: JSC.RefString.Map = undefined,
    ref_strings_mutex: Lock = undefined,
    file_blobs: JSC.WebCore.Blob.Store.Map,

    source_mappings: SavedSourceMap = undefined,

    active_tasks: usize = 0,

    rare_data: ?*JSC.RareData = null,
    is_us_loop_entered: bool = false,
    pending_internal_promise: *JSC.JSInternalPromise = undefined,
    auto_install_dependencies: bool = false,

    onUnhandledRejection: *const OnUnhandledRejection = defaultOnUnhandledRejection,
    onUnhandledRejectionCtx: ?*anyopaque = null,
    unhandled_error_counter: usize = 0,

    on_exception: ?*const OnException = null,

    modules: ModuleLoader.AsyncModule.Queue = .{},
    aggressive_garbage_collection: GCLevel = GCLevel.none,

    module_loader: ModuleLoader = .{},

    gc_controller: JSC.GarbageCollectionController = .{},
    worker: ?*JSC.WebWorker = null,
    ipc: ?*IPCInstance = null,

    debugger: ?Debugger = null,
    has_started_debugger: bool = false,
    has_terminated: bool = false,

    pub const OnUnhandledRejection = fn (*VirtualMachine, globalObject: *JSC.JSGlobalObject, JSC.JSValue) void;

    pub const OnException = fn (*ZigException) void;

    pub fn uwsLoop(this: *const VirtualMachine) *uws.Loop {
        if (comptime Environment.isPosix) {
            return this.event_loop_handle.?;
        }

        return uws.Loop.get();
    }

    pub fn isMainThread(this: *const VirtualMachine) bool {
        return this.worker == null;
    }

    pub fn isInspectorEnabled(this: *const VirtualMachine) bool {
        return this.debugger != null;
    }

    pub fn setOnException(this: *VirtualMachine, callback: *const OnException) void {
        this.on_exception = callback;
    }

    pub fn clearOnException(this: *VirtualMachine) void {
        this.on_exception = null;
    }

    const VMHolder = struct {
        pub threadlocal var vm: ?*VirtualMachine = null;
    };

    pub inline fn get() *VirtualMachine {
        return VMHolder.vm.?;
    }

    pub fn mimeType(this: *VirtualMachine, str: []const u8) ?bun.http.MimeType {
        return this.rareData().mimeTypeFromString(this.allocator, str);
    }

    pub fn onAfterEventLoop(this: *VirtualMachine) void {
        if (this.after_event_loop_callback) |cb| {
            var ctx = this.after_event_loop_callback_ctx;
            this.after_event_loop_callback = null;
            this.after_event_loop_callback_ctx = null;
            cb(ctx);
        }
    }

    pub fn isEventLoopAlive(vm: *const VirtualMachine) bool {
        return vm.event_loop_handle.?.isActive() or (vm.active_tasks +
            vm.event_loop.tasks.count +
            vm.event_loop.immediate_tasks.count + vm.event_loop.next_immediate_tasks.count > 0);
    }

    pub fn wakeup(this: *VirtualMachine) void {
        this.eventLoop().wakeup();
    }

    const SourceMapHandlerGetter = struct {
        vm: *VirtualMachine,
        printer: *js_printer.BufferPrinter,

        pub fn get(this: *SourceMapHandlerGetter) js_printer.SourceMapHandler {
            if (this.vm.debugger == null) {
                return SavedSourceMap.SourceMapHandler.init(&this.vm.source_mappings);
            }

            return js_printer.SourceMapHandler.For(SourceMapHandlerGetter, onChunk).init(this);
        }

        /// When the inspector is enabled, we want to generate an inline sourcemap.
        /// And, for now, we also store it in source_mappings like normal
        /// This is hideously expensive memory-wise...
        pub fn onChunk(this: *SourceMapHandlerGetter, chunk: SourceMap.Chunk, source: logger.Source) anyerror!void {
            var temp_json_buffer = bun.MutableString.initEmpty(bun.default_allocator);
            defer temp_json_buffer.deinit();
            temp_json_buffer = try chunk.printSourceMapContentsAtOffset(source, temp_json_buffer, true, SavedSourceMap.vlq_offset, true);
            const source_map_url_prefix_start = "//# sourceMappingURL=data:application/json;base64,";
            // TODO: do we need to %-encode the path?
            const source_url_len = source.path.text.len;
            const source_mapping_url = "\n//# sourceURL=";
            const prefix_len = source_map_url_prefix_start.len + source_mapping_url.len + source_url_len;

            try this.vm.source_mappings.putMappings(source, chunk.buffer);
            const encode_len = bun.base64.encodeLen(temp_json_buffer.list.items);
            try this.printer.ctx.buffer.growIfNeeded(encode_len + prefix_len + 2);
            this.printer.ctx.buffer.appendAssumeCapacity("\n" ++ source_map_url_prefix_start);
            _ = bun.base64.encode(this.printer.ctx.buffer.list.items.ptr[this.printer.ctx.buffer.len()..this.printer.ctx.buffer.list.capacity], temp_json_buffer.list.items);
            this.printer.ctx.buffer.list.items.len += encode_len;
            this.printer.ctx.buffer.appendAssumeCapacity(source_mapping_url);
            // TODO: do we need to %-encode the path?
            this.printer.ctx.buffer.appendAssumeCapacity(source.path.text);
            try this.printer.ctx.buffer.append("\n");
        }
    };

    pub inline fn sourceMapHandler(this: *VirtualMachine, printer: *js_printer.BufferPrinter) SourceMapHandlerGetter {
        return SourceMapHandlerGetter{
            .vm = this,
            .printer = printer,
        };
    }

    pub const GCLevel = enum(u3) {
        none = 0,
        mild = 1,
        aggressive = 2,
    };

    pub threadlocal var is_main_thread_vm: bool = false;

    pub const UnhandledRejectionScope = struct {
        ctx: ?*anyopaque = null,
        onUnhandledRejection: *const OnUnhandledRejection = undefined,
        count: usize = 0,

        pub fn apply(this: *UnhandledRejectionScope, vm: *JSC.VirtualMachine) void {
            vm.onUnhandledRejection = this.onUnhandledRejection;
            vm.onUnhandledRejectionCtx = this.ctx;
            vm.unhandled_error_counter = this.count;
        }
    };

    pub fn onQuietUnhandledRejectionHandler(this: *VirtualMachine, _: *JSC.JSGlobalObject, _: JSC.JSValue) void {
        this.unhandled_error_counter += 1;
    }

    pub fn onQuietUnhandledRejectionHandlerCaptureValue(this: *VirtualMachine, _: *JSC.JSGlobalObject, value: JSC.JSValue) void {
        this.unhandled_error_counter += 1;
        value.ensureStillAlive();
        if (this.unhandled_pending_rejection_to_capture) |ptr| {
            ptr.* = value;
        }
    }

    pub fn unhandledRejectionScope(this: *VirtualMachine) UnhandledRejectionScope {
        return .{
            .onUnhandledRejection = this.onUnhandledRejection,
            .ctx = this.onUnhandledRejectionCtx,
            .count = this.unhandled_error_counter,
        };
    }

    pub fn resetUnhandledRejection(this: *VirtualMachine) void {
        this.onUnhandledRejection = defaultOnUnhandledRejection;
    }

    pub fn loadExtraEnv(this: *VirtualMachine) void {
        var map = this.bundler.env.map;

        if (map.get("BUN_SHOW_BUN_STACKFRAMES") != null) {
            this.hide_bun_stackframes = false;
        }

        if (map.map.fetchSwapRemove("BUN_INTERNAL_IPC_FD")) |kv| {
            if (std.fmt.parseInt(i32, kv.value.value, 10) catch null) |fd| {
                this.initIPCInstance(fd);
            } else {
                Output.printErrorln("Failed to parse BUN_INTERNAL_IPC_FD", .{});
            }
        }

        if (map.get("BUN_GARBAGE_COLLECTOR_LEVEL")) |gc_level| {
            // Reuse this flag for other things to avoid unnecessary hashtable
            // lookups on start for obscure flags which we do not want others to
            // depend on.
            if (map.get("BUN_FEATURE_FLAG_FORCE_WAITER_THREAD") != null) {
                JSC.Subprocess.WaiterThread.setShouldUseWaiterThread();
            }

            if (strings.eqlComptime(gc_level, "1")) {
                this.aggressive_garbage_collection = .mild;
            } else if (strings.eqlComptime(gc_level, "2")) {
                this.aggressive_garbage_collection = .aggressive;
            }
        }
    }

    pub fn onUnhandledError(this: *JSC.VirtualMachine, globalObject: *JSC.JSGlobalObject, value: JSC.JSValue) void {
        this.unhandled_error_counter += 1;
        this.onUnhandledRejection(this, globalObject, value);
    }

    pub fn defaultOnUnhandledRejection(this: *JSC.VirtualMachine, _: *JSC.JSGlobalObject, value: JSC.JSValue) void {
        this.runErrorHandler(value, null);
    }

    pub inline fn packageManager(this: *VirtualMachine) *PackageManager {
        return this.bundler.getPackageManager();
    }

    pub fn garbageCollect(this: *const VirtualMachine, sync: bool) JSValue {
        @setCold(true);
        Global.mimalloc_cleanup(false);
        if (sync)
            return this.global.vm().runGC(true);

        this.global.vm().collectAsync();
        return JSValue.jsNumber(this.global.vm().heapSize());
    }

    pub inline fn autoGarbageCollect(this: *const VirtualMachine) void {
        if (this.aggressive_garbage_collection != .none) {
            _ = this.garbageCollect(this.aggressive_garbage_collection == .aggressive);
        }
    }

    pub fn reload(this: *VirtualMachine) void {
        Output.debug("Reloading...", .{});
        if (this.hot_reload == .watch) {
            Output.flush();
            bun.reloadProcess(bun.default_allocator, !strings.eqlComptime(this.bundler.env.map.get("BUN_CONFIG_NO_CLEAR_TERMINAL_ON_RELOAD") orelse "0", "true"));
        }

        if (!strings.eqlComptime(this.bundler.env.map.get("BUN_CONFIG_NO_CLEAR_TERMINAL_ON_RELOAD") orelse "0", "true")) {
            Output.flush();
            Output.disableBuffering();
            Output.resetTerminalAll();
            Output.enableBuffering();
        }

        this.global.reload();
        this.pending_internal_promise = this.reloadEntryPoint(this.main) catch @panic("Failed to reload");
    }

    pub fn io(this: *VirtualMachine) *IO {
        if (this.io_ == null) {
            this.io_ = IO.init(this) catch @panic("Failed to initialize IO");
        }

        return &this.io_.?;
    }

    pub inline fn nodeFS(this: *VirtualMachine) *Node.NodeFS {
        return this.node_fs orelse brk: {
            this.node_fs = bun.default_allocator.create(Node.NodeFS) catch unreachable;
            this.node_fs.?.* = Node.NodeFS{
                // only used when standalone module graph is enabled
                .vm = if (this.standalone_module_graph != null) this else null,
            };
            break :brk this.node_fs.?;
        };
    }

    pub inline fn rareData(this: *VirtualMachine) *JSC.RareData {
        return this.rare_data orelse brk: {
            this.rare_data = this.allocator.create(JSC.RareData) catch unreachable;
            this.rare_data.?.* = .{};
            break :brk this.rare_data.?;
        };
    }

    pub inline fn eventLoop(this: *VirtualMachine) *EventLoop {
        return this.event_loop;
    }

    pub fn prepareLoop(_: *VirtualMachine) void {}

    pub fn enterUWSLoop(this: *VirtualMachine) void {
        var loop = this.event_loop_handle.?;
        loop.run();
    }

    pub fn onBeforeExit(this: *VirtualMachine) void {
        this.exit_handler.dispatchOnBeforeExit();
        var dispatch = false;
        while (true) {
            while (this.isEventLoopAlive()) : (dispatch = true) {
                this.tick();
                this.eventLoop().autoTickActive();
            }

            if (dispatch) {
                this.exit_handler.dispatchOnBeforeExit();
                dispatch = false;

                if (this.isEventLoopAlive()) continue;
            }

            break;
        }
    }

    pub fn scriptExecutionStatus(this: *VirtualMachine) callconv(.C) JSC.ScriptExecutionStatus {
        if (this.worker) |worker| {
            if (worker.requested_terminate) {
                return .stopped;
            }
        }

        return .running;
    }

    comptime {
        @export(scriptExecutionStatus, .{ .name = "Bun__VM__scriptExecutionStatus" });
    }

    pub fn onExit(this: *VirtualMachine) void {
        this.exit_handler.dispatchOnExit();

        var rare_data = this.rare_data orelse return;
        var hook = rare_data.cleanup_hook orelse return;
        hook.execute();
        while (hook.next) |next| {
            next.execute();
            hook = next;
        }
    }

    pub fn nextAsyncTaskID(this: *VirtualMachine) u64 {
        var debugger: *Debugger = &(this.debugger orelse return 0);
        debugger.next_debugger_id +%= 1;
        return debugger.next_debugger_id;
    }

    pub fn hotMap(this: *VirtualMachine) ?*JSC.RareData.HotMap {
        if (this.hot_reload != .hot) {
            return null;
        }

        return this.rareData().hotMap(this.allocator);
    }

    pub var has_created_debugger: bool = false;

    pub const Debugger = struct {
        path_or_port: ?[]const u8 = null,
        unix: []const u8 = "",
        script_execution_context_id: u32 = 0,
        next_debugger_id: u64 = 1,
        poll_ref: Async.KeepAlive = .{},
        wait_for_connection: bool = false,
        set_breakpoint_on_first_line: bool = false,

        const debug = Output.scoped(.DEBUGGER, false);

        extern "C" fn Bun__createJSDebugger(*JSC.JSGlobalObject) u32;
        extern "C" fn Bun__ensureDebugger(u32, bool) void;
        extern "C" fn Bun__startJSDebuggerThread(*JSC.JSGlobalObject, u32, *bun.String) void;
        var futex_atomic: std.atomic.Atomic(u32) = undefined;

        pub fn create(this: *VirtualMachine, globalObject: *JSGlobalObject) !void {
            debug("create", .{});
            JSC.markBinding(@src());
            if (has_created_debugger) return;
            has_created_debugger = true;
            var debugger = &this.debugger.?;
            debugger.script_execution_context_id = Bun__createJSDebugger(globalObject);
            if (!this.has_started_debugger) {
                this.has_started_debugger = true;
                futex_atomic = std.atomic.Atomic(u32).init(0);
                var thread = try std.Thread.spawn(.{}, startJSDebuggerThread, .{this});
                thread.detach();
            }
            this.eventLoop().ensureWaker();

            if (debugger.wait_for_connection) {
                debugger.poll_ref.ref(this);
            }

            debug("spin", .{});
            while (futex_atomic.load(.Monotonic) > 0) std.Thread.Futex.wait(&futex_atomic, 1);
            if (comptime Environment.allow_assert)
                debug("waitForDebugger: {}", .{Output.ElapsedFormatter{
                    .colors = Output.enable_ansi_colors_stderr,
                    .duration_ns = @truncate(@as(u128, @intCast(std.time.nanoTimestamp() - bun.CLI.start_time))),
                }});

            Bun__ensureDebugger(debugger.script_execution_context_id, debugger.wait_for_connection);
            while (debugger.wait_for_connection) {
                this.eventLoop().tick();
                if (debugger.wait_for_connection)
                    this.eventLoop().autoTickActive();
            }
        }

        pub fn startJSDebuggerThread(other_vm: *VirtualMachine) void {
            var arena = bun.MimallocArena.init() catch unreachable;
            Output.Source.configureNamedThread("Debugger");
            debug("startJSDebuggerThread", .{});
            JSC.markBinding(@src());

            var vm = JSC.VirtualMachine.init(.{
                .allocator = arena.allocator(),
                .args = std.mem.zeroes(Api.TransformOptions),
                .store_fd = false,
            }) catch @panic("Failed to create Debugger VM");
            vm.allocator = arena.allocator();
            vm.arena = &arena;

            vm.bundler.configureDefines() catch @panic("Failed to configure defines");
            vm.is_main_thread = false;
            vm.eventLoop().ensureWaker();

            vm.global.vm().holdAPILock(other_vm, @ptrCast(&start));
        }

        pub export fn Debugger__didConnect() void {
            var this = VirtualMachine.get();
            std.debug.assert(this.debugger.?.wait_for_connection);
            this.debugger.?.wait_for_connection = false;
            this.debugger.?.poll_ref.unref(this);
        }

        fn start(other_vm: *VirtualMachine) void {
            JSC.markBinding(@src());

            var this = VirtualMachine.get();
            var debugger = other_vm.debugger.?;

            if (debugger.unix.len > 0) {
                var url = bun.String.create(debugger.unix);
                Bun__startJSDebuggerThread(this.global, debugger.script_execution_context_id, &url);
            }

            if (debugger.path_or_port) |path_or_port| {
                var url = bun.String.create(path_or_port);
                Bun__startJSDebuggerThread(this.global, debugger.script_execution_context_id, &url);
            }

            this.global.handleRejectedPromises();

            if (this.log.msgs.items.len > 0) {
                if (Output.enable_ansi_colors) {
                    this.log.printForLogLevelWithEnableAnsiColors(Output.errorWriter(), true) catch {};
                } else {
                    this.log.printForLogLevelWithEnableAnsiColors(Output.errorWriter(), false) catch {};
                }
                Output.prettyErrorln("\n", .{});
                Output.flush();
            }

            debug("wake", .{});
            futex_atomic.store(0, .Monotonic);
            std.Thread.Futex.wake(&futex_atomic, 1);

            this.eventLoop().tick();

            while (true) {
                while (this.isEventLoopAlive()) {
                    this.tick();
                    this.eventLoop().autoTickActive();
                }

                this.eventLoop().tickPossiblyForever();
            }
        }
    };

    pub inline fn enqueueTask(this: *VirtualMachine, task: Task) void {
        this.eventLoop().enqueueTask(task);
    }

    pub inline fn enqueueImmediateTask(this: *VirtualMachine, task: Task) void {
        this.eventLoop().enqueueImmediateTask(task);
    }

    pub inline fn enqueueTaskConcurrent(this: *VirtualMachine, task: *JSC.ConcurrentTask) void {
        this.eventLoop().enqueueTaskConcurrent(task);
    }

    pub fn tick(this: *VirtualMachine) void {
        this.eventLoop().tick();
    }

    pub fn waitFor(this: *VirtualMachine, cond: *bool) void {
        while (!cond.*) {
            this.eventLoop().tick();

            if (!cond.*) {
                this.eventLoop().autoTick();
            }
        }
    }

    pub fn waitForPromise(this: *VirtualMachine, promise: JSC.AnyPromise) void {
        this.eventLoop().waitForPromise(promise);
    }

    pub fn waitForPromiseWithTimeout(this: *VirtualMachine, promise: JSC.AnyPromise, timeout: u32) bool {
        return this.eventLoop().waitForPromiseWithTimeout(promise, timeout);
    }

    pub fn waitForTasks(this: *VirtualMachine) void {
        this.eventLoop().waitForTasks();
    }

    pub const MacroMap = std.AutoArrayHashMap(i32, js.JSObjectRef);

    pub fn enableMacroMode(this: *VirtualMachine) void {
        JSC.markBinding(@src());

        if (!this.has_enabled_macro_mode) {
            this.has_enabled_macro_mode = true;
            this.macro_event_loop.tasks = EventLoop.Queue.init(default_allocator);
            this.macro_event_loop.immediate_tasks = EventLoop.Queue.init(default_allocator);
            this.macro_event_loop.next_immediate_tasks = EventLoop.Queue.init(default_allocator);
            this.macro_event_loop.tasks.ensureTotalCapacity(16) catch unreachable;
            this.macro_event_loop.global = this.global;
            this.macro_event_loop.virtual_machine = this;
            this.macro_event_loop.concurrent_tasks = .{};
        }

        this.bundler.options.target = .bun_macro;
        this.bundler.resolver.caches.fs.use_alternate_source_cache = true;
        this.macro_mode = true;
        this.event_loop = &this.macro_event_loop;
        Analytics.Features.macros = true;
        this.transpiler_store.enabled = false;
    }

    pub fn disableMacroMode(this: *VirtualMachine) void {
        this.bundler.options.target = .bun;
        this.bundler.resolver.caches.fs.use_alternate_source_cache = false;
        this.macro_mode = false;
        this.event_loop = &this.regular_event_loop;
        this.transpiler_store.enabled = true;
    }

    pub fn isWatcherEnabled(this: *VirtualMachine) bool {
        return this.bun_watcher != .none;
    }

    /// Instead of storing timestamp as a i128, we store it as a u64.
    /// We subtract the timestamp from Jan 1, 2000 (Y2K)
    pub const origin_relative_epoch = 946684800 * std.time.ns_per_s;
    fn getOriginTimestamp() u64 {
        return @as(
            u64,
            @truncate(@as(
                u128,
                // handle if they set their system clock to be before epoch
                @intCast(@max(
                    std.time.nanoTimestamp(),
                    origin_relative_epoch,
                )),
            ) - origin_relative_epoch),
        );
    }

    pub inline fn isLoaded() bool {
        return VMHolder.vm != null;
    }
    const RuntimeTranspilerStore = JSC.RuntimeTranspilerStore;
    pub fn initWithModuleGraph(
        opts: Options,
    ) !*VirtualMachine {
        JSC.markBinding(@src());
        const allocator = opts.allocator;
        VMHolder.vm = try allocator.create(VirtualMachine);
        var console = try allocator.create(ZigConsoleClient);
        console.* = ZigConsoleClient.init(Output.errorWriter(), Output.writer());
        var log = opts.log.?;
        const bundler = try Bundler.init(
            allocator,
            log,
            opts.args,
            null,
        );
        var vm = VMHolder.vm.?;

        vm.* = VirtualMachine{
            .global = undefined,
            .transpiler_store = RuntimeTranspilerStore.init(allocator),
            .allocator = allocator,
            .entry_point = ServerEntryPoint{},
            .bundler = bundler,
            .console = console,
            .log = log,
            .flush_list = std.ArrayList(string).init(allocator),
            .blobs = null,
            .origin = bundler.options.origin,
            .saved_source_map_table = SavedSourceMap.HashTable.init(bun.default_allocator),
            .source_mappings = undefined,
            .macros = MacroMap.init(allocator),
            .macro_entry_points = @TypeOf(vm.macro_entry_points).init(allocator),
            .origin_timer = std.time.Timer.start() catch @panic("Please don't mess with timers."),
            .origin_timestamp = getOriginTimestamp(),
            .ref_strings = JSC.RefString.Map.init(allocator),
            .ref_strings_mutex = Lock.init(),
            .file_blobs = JSC.WebCore.Blob.Store.Map.init(allocator),
            .standalone_module_graph = opts.graph.?,
        };
        vm.source_mappings = .{ .map = &vm.saved_source_map_table };
        vm.regular_event_loop.tasks = EventLoop.Queue.init(
            default_allocator,
        );
        vm.regular_event_loop.immediate_tasks = EventLoop.Queue.init(
            default_allocator,
        );
        vm.regular_event_loop.next_immediate_tasks = EventLoop.Queue.init(
            default_allocator,
        );
        vm.regular_event_loop.tasks.ensureUnusedCapacity(64) catch unreachable;
        vm.regular_event_loop.concurrent_tasks = .{};
        vm.event_loop = &vm.regular_event_loop;

        vm.bundler.macro_context = null;
        vm.bundler.resolver.store_fd = false;
        vm.bundler.resolver.prefer_module_field = false;

        vm.bundler.resolver.onWakePackageManager = .{
            .context = &vm.modules,
            .handler = ModuleLoader.AsyncModule.Queue.onWakeHandler,
            .onDependencyError = JSC.ModuleLoader.AsyncModule.Queue.onDependencyError,
        };

        vm.bundler.resolver.standalone_module_graph = opts.graph.?;

        // Avoid reading from tsconfig.json & package.json when we're in standalone mode
        vm.bundler.configureLinkerWithAutoJSX(false);
        try vm.bundler.configureFramework(false);

        vm.bundler.macro_context = js_ast.Macro.MacroContext.init(&vm.bundler);

        vm.global = ZigGlobalObject.create(
            vm.console,
            -1,
            false,
            null,
        );
        vm.regular_event_loop.global = vm.global;
        vm.regular_event_loop.virtual_machine = vm;
        vm.jsc = vm.global.vm();

        if (source_code_printer == null) {
            var writer = try js_printer.BufferWriter.init(allocator);
            source_code_printer = allocator.create(js_printer.BufferPrinter) catch unreachable;
            source_code_printer.?.* = js_printer.BufferPrinter.init(writer);
            source_code_printer.?.ctx.append_null_byte = false;
        }

        vm.configureDebugger(opts.debugger);

        return vm;
    }

    pub const Options = struct {
        allocator: std.mem.Allocator,
        args: Api.TransformOptions = std.mem.zeroes(Api.TransformOptions),
        log: ?*logger.Log = null,
        env_loader: ?*DotEnv.Loader = null,
        store_fd: bool = false,
        smol: bool = false,
        graph: ?*bun.StandaloneModuleGraph = null,
        debugger: bun.CLI.Command.Debugger = .{ .unspecified = {} },
    };

    pub fn init(opts: Options) !*VirtualMachine {
        JSC.markBinding(@src());
        const allocator = opts.allocator;
        var log: *logger.Log = undefined;
        if (opts.log) |__log| {
            log = __log;
        } else {
            log = try allocator.create(logger.Log);
            log.* = logger.Log.init(allocator);
        }

        VMHolder.vm = try allocator.create(VirtualMachine);
        var console = try allocator.create(ZigConsoleClient);
        console.* = ZigConsoleClient.init(Output.errorWriter(), Output.writer());
        const bundler = try Bundler.init(
            allocator,
            log,
            try Config.configureTransformOptionsForBunVM(allocator, opts.args),
            opts.env_loader,
        );
        var vm = VMHolder.vm.?;

        vm.* = VirtualMachine{
            .global = undefined,
            .transpiler_store = RuntimeTranspilerStore.init(allocator),
            .allocator = allocator,
            .entry_point = ServerEntryPoint{},
            .bundler = bundler,
            .console = console,
            .log = log,
            .flush_list = std.ArrayList(string).init(allocator),
            .blobs = if (opts.args.serve orelse false) try Blob.Group.init(allocator) else null,
            .origin = bundler.options.origin,
            .saved_source_map_table = SavedSourceMap.HashTable.init(bun.default_allocator),
            .source_mappings = undefined,
            .macros = MacroMap.init(allocator),
            .macro_entry_points = @TypeOf(vm.macro_entry_points).init(allocator),
            .origin_timer = std.time.Timer.start() catch @panic("Please don't mess with timers."),
            .origin_timestamp = getOriginTimestamp(),
            .ref_strings = JSC.RefString.Map.init(allocator),
            .ref_strings_mutex = Lock.init(),
            .file_blobs = JSC.WebCore.Blob.Store.Map.init(allocator),
        };
        vm.source_mappings = .{ .map = &vm.saved_source_map_table };
        vm.regular_event_loop.tasks = EventLoop.Queue.init(
            default_allocator,
        );
        vm.regular_event_loop.immediate_tasks = EventLoop.Queue.init(
            default_allocator,
        );
        vm.regular_event_loop.next_immediate_tasks = EventLoop.Queue.init(
            default_allocator,
        );
        vm.regular_event_loop.tasks.ensureUnusedCapacity(64) catch unreachable;
        vm.regular_event_loop.concurrent_tasks = .{};
        vm.event_loop = &vm.regular_event_loop;

        vm.bundler.macro_context = null;
        vm.bundler.resolver.store_fd = opts.store_fd;
        vm.bundler.resolver.prefer_module_field = false;

        vm.bundler.resolver.onWakePackageManager = .{
            .context = &vm.modules,
            .handler = ModuleLoader.AsyncModule.Queue.onWakeHandler,
            .onDependencyError = JSC.ModuleLoader.AsyncModule.Queue.onDependencyError,
        };

        vm.bundler.configureLinker();
        try vm.bundler.configureFramework(false);

        vm.bundler.macro_context = js_ast.Macro.MacroContext.init(&vm.bundler);

        if (opts.args.serve orelse false) {
            vm.bundler.linker.onImportCSS = Bun.onImportCSS;
        }

        vm.global = ZigGlobalObject.create(
            vm.console,
            -1,
            opts.smol,
            null,
        );
        vm.regular_event_loop.global = vm.global;
        vm.regular_event_loop.virtual_machine = vm;
        vm.jsc = vm.global.vm();
        vm.smol = opts.smol;

        if (source_code_printer == null) {
            var writer = try js_printer.BufferWriter.init(allocator);
            source_code_printer = allocator.create(js_printer.BufferPrinter) catch unreachable;
            source_code_printer.?.* = js_printer.BufferPrinter.init(writer);
            source_code_printer.?.ctx.append_null_byte = false;
        }

        vm.configureDebugger(opts.debugger);

        return vm;
    }

    fn configureDebugger(this: *VirtualMachine, debugger: bun.CLI.Command.Debugger) void {
        var unix = bun.getenvZ("BUN_INSPECT") orelse "";
        var set_breakpoint_on_first_line = unix.len > 0 and strings.endsWith(unix, "?break=1");
        var wait_for_connection = set_breakpoint_on_first_line or (unix.len > 0 and strings.endsWith(unix, "?wait=1"));

        switch (debugger) {
            .unspecified => {
                if (unix.len > 0) {
                    this.debugger = Debugger{
                        .path_or_port = null,
                        .unix = unix,
                        .wait_for_connection = wait_for_connection,
                        .set_breakpoint_on_first_line = set_breakpoint_on_first_line,
                    };
                }
            },
            .enable => {
                this.debugger = Debugger{
                    .path_or_port = debugger.enable.path_or_port,
                    .unix = unix,
                    .wait_for_connection = wait_for_connection or debugger.enable.wait_for_connection,
                    .set_breakpoint_on_first_line = set_breakpoint_on_first_line or debugger.enable.set_breakpoint_on_first_line,
                };
            },
        }

        if (debugger != .unspecified) {
            this.bundler.options.minify_identifiers = false;
            this.bundler.options.minify_syntax = false;
            this.bundler.options.minify_whitespace = false;
            this.bundler.options.debugger = true;
        }
    }

    pub fn initWorker(
        worker: *WebWorker,
        opts: Options,
    ) anyerror!*VirtualMachine {
        JSC.markBinding(@src());
        var log: *logger.Log = undefined;
        const allocator = opts.allocator;
        if (opts.log) |__log| {
            log = __log;
        } else {
            log = try allocator.create(logger.Log);
            log.* = logger.Log.init(allocator);
        }

        VMHolder.vm = try allocator.create(VirtualMachine);
        var console = try allocator.create(ZigConsoleClient);
        console.* = ZigConsoleClient.init(Output.errorWriter(), Output.writer());
        const bundler = try Bundler.init(
            allocator,
            log,
            try Config.configureTransformOptionsForBunVM(allocator, opts.args),
            opts.env_loader,
        );
        var vm = VMHolder.vm.?;

        vm.* = VirtualMachine{
            .global = undefined,
            .allocator = allocator,
            .transpiler_store = RuntimeTranspilerStore.init(allocator),
            .entry_point = ServerEntryPoint{},
            .bundler = bundler,
            .console = console,
            .log = log,
            .flush_list = std.ArrayList(string).init(allocator),
            .blobs = if (opts.args.serve orelse false) try Blob.Group.init(allocator) else null,
            .origin = bundler.options.origin,
            .saved_source_map_table = SavedSourceMap.HashTable.init(bun.default_allocator),
            .source_mappings = undefined,
            .macros = MacroMap.init(allocator),
            .macro_entry_points = @TypeOf(vm.macro_entry_points).init(allocator),
            .origin_timer = std.time.Timer.start() catch @panic("Please don't mess with timers."),
            .origin_timestamp = getOriginTimestamp(),
            .ref_strings = JSC.RefString.Map.init(allocator),
            .ref_strings_mutex = Lock.init(),
            .file_blobs = JSC.WebCore.Blob.Store.Map.init(allocator),
            .standalone_module_graph = worker.parent.standalone_module_graph,
            .worker = worker,
        };
        vm.source_mappings = .{ .map = &vm.saved_source_map_table };
        vm.regular_event_loop.tasks = EventLoop.Queue.init(
            default_allocator,
        );
        vm.regular_event_loop.immediate_tasks = EventLoop.Queue.init(
            default_allocator,
        );
        vm.regular_event_loop.next_immediate_tasks = EventLoop.Queue.init(
            default_allocator,
        );
        vm.regular_event_loop.tasks.ensureUnusedCapacity(64) catch unreachable;
        vm.regular_event_loop.concurrent_tasks = .{};
        vm.event_loop = &vm.regular_event_loop;
        vm.hot_reload = worker.parent.hot_reload;
        vm.bundler.macro_context = null;
        vm.bundler.resolver.store_fd = opts.store_fd;
        vm.bundler.resolver.prefer_module_field = false;
        vm.bundler.resolver.onWakePackageManager = .{
            .context = &vm.modules,
            .handler = ModuleLoader.AsyncModule.Queue.onWakeHandler,
            .onDependencyError = JSC.ModuleLoader.AsyncModule.Queue.onDependencyError,
        };

        vm.bundler.configureLinker();
        try vm.bundler.configureFramework(false);
        vm.smol = opts.smol;
        vm.bundler.macro_context = js_ast.Macro.MacroContext.init(&vm.bundler);

        if (opts.args.serve orelse false) {
            vm.bundler.linker.onImportCSS = Bun.onImportCSS;
        }

        vm.global = ZigGlobalObject.create(
            vm.console,
            @as(i32, @intCast(worker.execution_context_id)),
            worker.mini,
            worker.cpp_worker,
        );
        vm.regular_event_loop.global = vm.global;
        vm.regular_event_loop.virtual_machine = vm;
        vm.jsc = vm.global.vm();
        vm.bundler.setAllocator(allocator);
        if (source_code_printer == null) {
            var writer = try js_printer.BufferWriter.init(allocator);
            source_code_printer = allocator.create(js_printer.BufferPrinter) catch unreachable;
            source_code_printer.?.* = js_printer.BufferPrinter.init(writer);
            source_code_printer.?.ctx.append_null_byte = false;
        }

        return vm;
    }

    pub threadlocal var source_code_printer: ?*js_printer.BufferPrinter = null;

    pub fn clearRefString(_: *anyopaque, ref_string: *JSC.RefString) void {
        _ = VirtualMachine.get().ref_strings.remove(ref_string.hash);
    }

    pub fn refCountedResolvedSource(this: *VirtualMachine, code: []const u8, specifier: bun.String, source_url: []const u8, hash_: ?u32, comptime add_double_ref: bool) ResolvedSource {
        var source = this.refCountedString(code, hash_, !add_double_ref);
        if (add_double_ref) {
            source.ref();
            source.ref();
        }

        return ResolvedSource{
            .source_code = bun.String.init(source.impl),
            .specifier = specifier,
            .source_url = bun.String.init(source_url),
            .hash = source.hash,
            .allocator = source,
            .needs_deref = false,
        };
    }

    pub fn refCountedStringWithWasNew(this: *VirtualMachine, new: *bool, input_: []const u8, hash_: ?u32, comptime dupe: bool) *JSC.RefString {
        JSC.markBinding(@src());
        std.debug.assert(input_.len > 0);
        const hash = hash_ orelse JSC.RefString.computeHash(input_);
        this.ref_strings_mutex.lock();
        defer this.ref_strings_mutex.unlock();

        var entry = this.ref_strings.getOrPut(hash) catch unreachable;
        if (!entry.found_existing) {
            const input = if (comptime dupe)
                (this.allocator.dupe(u8, input_) catch unreachable)
            else
                input_;

            var ref = this.allocator.create(JSC.RefString) catch unreachable;
            ref.* = JSC.RefString{
                .allocator = this.allocator,
                .ptr = input.ptr,
                .len = input.len,
                .impl = bun.String.createExternal(input, true, ref, &JSC.RefString.RefString__free).value.WTFStringImpl,
                .hash = hash,
                .ctx = this,
                .onBeforeDeinit = VirtualMachine.clearRefString,
            };
            entry.value_ptr.* = ref;
        }
        new.* = !entry.found_existing;
        return entry.value_ptr.*;
    }

    pub fn refCountedString(this: *VirtualMachine, input_: []const u8, hash_: ?u32, comptime dupe: bool) *JSC.RefString {
        std.debug.assert(input_.len > 0);
        var _was_new = false;
        return this.refCountedStringWithWasNew(&_was_new, input_, hash_, comptime dupe);
    }

    pub fn preflush(this: *VirtualMachine) void {
        // We flush on the next tick so that if there were any errors you can still see them
        this.blobs.?.temporary.reset() catch {};
    }

    pub fn flush(this: *VirtualMachine) void {
        this.had_errors = false;
        for (this.flush_list.items) |item| {
            this.allocator.free(item);
        }
        this.flush_list.shrinkRetainingCapacity(0);
        this.transpiled_count = 0;
        this.resolved_count = 0;
    }

    pub fn fetchWithoutOnLoadPlugins(
        jsc_vm: *VirtualMachine,
        globalObject: *JSC.JSGlobalObject,
        _specifier: String,
        referrer: String,
        log: *logger.Log,
        comptime flags: FetchFlags,
    ) anyerror!ResolvedSource {
        std.debug.assert(VirtualMachine.isLoaded());

        if (try ModuleLoader.fetchBuiltinModule(jsc_vm, _specifier)) |builtin| {
            return builtin;
        }

        var virtual_source: ?*logger.Source = null;

        var display_specifier = _specifier.toUTF8(bun.default_allocator);
        defer display_specifier.deinit();
        var specifier_clone = _specifier.toUTF8(bun.default_allocator);
        defer specifier_clone.deinit();
        var display_slice = display_specifier.slice();
        var specifier = ModuleLoader.normalizeSpecifier(jsc_vm, specifier_clone.slice(), &display_slice);
        const referrer_clone = referrer.toUTF8(bun.default_allocator);
        defer referrer_clone.deinit();
        var path = Fs.Path.init(specifier_clone.slice());
        var loader = jsc_vm.bundler.options.loaders.get(path.name.ext) orelse brk: {
            if (strings.eqlLong(specifier, jsc_vm.main, true)) {
                break :brk options.Loader.js;
            }

            break :brk options.Loader.file;
        };

        if (jsc_vm.module_loader.eval_script) |eval_script| {
            if (strings.endsWithComptime(specifier, bun.pathLiteral("/[eval]"))) {
                virtual_source = eval_script;
                loader = .tsx;
            }
        }

        defer jsc_vm.module_loader.resetArena(jsc_vm);

        return try ModuleLoader.transpileSourceCode(
            jsc_vm,
            specifier_clone.slice(),
            display_slice,
            referrer_clone.slice(),
            _specifier,
            path,
            loader,
            log,
            virtual_source,
            null,
            VirtualMachine.source_code_printer.?,
            globalObject,
            flags,
        );
    }

    pub const ResolveFunctionResult = struct {
        result: ?Resolver.Result,
        path: string,
        query_string: []const u8 = "",
    };

    fn normalizeSpecifierForResolution(specifier_: []const u8, query_string: *[]const u8) []const u8 {
        var specifier = specifier_;

        if (strings.indexOfChar(specifier, '?')) |i| {
            query_string.* = specifier[i..];
            specifier = specifier[0..i];
        }

        return specifier;
    }

    threadlocal var specifier_cache_resolver_buf: [bun.MAX_PATH_BYTES]u8 = undefined;
    fn _resolve(
        ret: *ResolveFunctionResult,
        specifier: string,
        source: string,
        is_esm: bool,
        comptime is_a_file_path: bool,
    ) !void {
        std.debug.assert(VirtualMachine.isLoaded());
        // macOS threadlocal vars are very slow
        // we won't change threads in this function
        // so we can copy it here
        var jsc_vm = VirtualMachine.get();

        if (strings.eqlComptime(std.fs.path.basename(specifier), Runtime.Runtime.Imports.alt_name)) {
            ret.path = Runtime.Runtime.Imports.Name;
            return;
        } else if (strings.eqlComptime(specifier, main_file_name)) {
            ret.result = null;
            ret.path = jsc_vm.entry_point.source.path.text;
            return;
        } else if (strings.hasPrefixComptime(specifier, js_ast.Macro.namespaceWithColon)) {
            ret.result = null;
            ret.path = specifier;
            return;
        } else if (strings.hasPrefixComptime(specifier, "/bun-vfs/node_modules/")) {
            ret.result = null;
            ret.path = specifier;
            return;
        } else if (JSC.HardcodedModule.Aliases.get(specifier, .bun)) |result| {
            ret.result = null;
            ret.path = result.path;
            return;
        } else if (jsc_vm.module_loader.eval_script != null and strings.endsWithComptime(specifier, bun.pathLiteral("/[eval]"))) {
            ret.result = null;
            ret.path = specifier;
            return;
        }

        const is_special_source = strings.eqlComptime(source, main_file_name) or js_ast.Macro.isMacroPath(source);
        var query_string: []const u8 = "";
        const normalized_specifier = normalizeSpecifierForResolution(specifier, &query_string);
        const source_to_use = if (!is_special_source)
            if (is_a_file_path)
                Fs.PathName.init(source).dirWithTrailingSlash()
            else
                source
        else
            jsc_vm.bundler.fs.top_level_dir;

        const result: Resolver.Result = try brk: {
            // TODO: We only want to retry on not found only when the directories we searched for were cached.
            // This fixes an issue where new files created in cached directories were not picked up.
            // See https://github.com/oven-sh/bun/issues/3216
            var retry_on_not_found = true;
            while (true) {
                break :brk switch (jsc_vm.bundler.resolver.resolveAndAutoInstall(
                    source_to_use,
                    normalized_specifier,
                    if (is_esm) .stmt else .require,
                    .read_only,
                )) {
                    .success => |r| r,
                    .failure => |e| e,
                    .pending, .not_found => if (!retry_on_not_found)
                        error.ModuleNotFound
                    else {
                        retry_on_not_found = false;

                        const buster_name = name: {
                            if (std.fs.path.isAbsolute(normalized_specifier)) {
                                if (std.fs.path.dirname(normalized_specifier)) |dir| {
                                    break :name strings.withTrailingSlash(dir, normalized_specifier);
                                }
                            }

                            var parts = [_]string{
                                source_to_use,
                                normalized_specifier,
                                "../",
                            };

                            break :name bun.path.joinAbsStringBuf(
                                jsc_vm.bundler.fs.top_level_dir,
                                &specifier_cache_resolver_buf,
                                &parts,
                                .auto,
                            );
                        };

                        jsc_vm.bundler.resolver.bustDirCache(buster_name);
                        continue;
                    },
                };
            }
        };

        if (!jsc_vm.macro_mode) {
            jsc_vm.has_any_macro_remappings = jsc_vm.has_any_macro_remappings or jsc_vm.bundler.options.macro_remap.count() > 0;
        }
        ret.result = result;
        ret.query_string = query_string;
        const result_path = result.pathConst() orelse return error.ModuleNotFound;
        jsc_vm.resolved_count += 1;

        ret.path = result_path.text;
    }

    pub fn resolveForAPI(
        res: *ErrorableString,
        global: *JSGlobalObject,
        specifier: bun.String,
        source: bun.String,
        query_string: *ZigString,
        is_esm: bool,
    ) void {
        resolveMaybeNeedsTrailingSlash(res, global, specifier, source, query_string, is_esm, false);
    }

    pub fn resolveFilePathForAPI(
        res: *ErrorableString,
        global: *JSGlobalObject,
        specifier: bun.String,
        source: bun.String,
        query_string: *ZigString,
        is_esm: bool,
    ) void {
        resolveMaybeNeedsTrailingSlash(res, global, specifier, source, query_string, is_esm, true);
    }

    pub fn resolve(
        res: *ErrorableString,
        global: *JSGlobalObject,
        specifier: bun.String,
        source: bun.String,
        query_string: *ZigString,
        is_esm: bool,
    ) void {
        resolveMaybeNeedsTrailingSlash(res, global, specifier, source, query_string, is_esm, true);
    }

    fn normalizeSource(source: []const u8) []const u8 {
        if (strings.hasPrefixComptime(source, "file://")) {
            return source["file://".len..];
        }

        return source;
    }

    fn resolveMaybeNeedsTrailingSlash(
        res: *ErrorableString,
        global: *JSGlobalObject,
        specifier: bun.String,
        source: bun.String,
        query_string: ?*ZigString,
        is_esm: bool,
        comptime is_a_file_path: bool,
    ) void {
        if (is_a_file_path and specifier.length() > comptime @as(u32, @intFromFloat(@trunc(@as(f64, @floatFromInt(bun.MAX_PATH_BYTES)) * 1.5)))) {
            const specifier_utf8 = specifier.toUTF8(bun.default_allocator);
            defer specifier_utf8.deinit();
            const source_utf8 = source.toUTF8(bun.default_allocator);
            defer source_utf8.deinit();
            const printed = ResolveMessage.fmt(
                bun.default_allocator,
                specifier_utf8.slice(),
                source_utf8.slice(),
                error.NameTooLong,
            ) catch @panic("Out of Memory");
            const msg = logger.Msg{
                .data = logger.rangeData(
                    null,
                    logger.Range.None,
                    printed,
                ),
            };
            res.* = ErrorableString.err(error.NameTooLong, ResolveMessage.create(global, VirtualMachine.get().allocator, msg, source_utf8.slice()).asVoid());
            return;
        }

        var result = ResolveFunctionResult{ .path = "", .result = null };
        var jsc_vm = VirtualMachine.get();
        const specifier_utf8 = specifier.toUTF8(bun.default_allocator);
        defer specifier_utf8.deinit();

        const source_utf8 = source.toUTF8(bun.default_allocator);
        defer source_utf8.deinit();
        if (jsc_vm.plugin_runner) |plugin_runner| {
            if (PluginRunner.couldBePlugin(specifier_utf8.slice())) {
                const namespace = PluginRunner.extractNamespace(specifier_utf8.slice());
                const after_namespace = if (namespace.len == 0)
                    specifier_utf8.slice()
                else
                    specifier_utf8.slice()[namespace.len + 1 .. specifier_utf8.len];

                if (plugin_runner.onResolveJSC(bun.String.init(namespace), bun.String.fromUTF8(after_namespace), source, .bun)) |resolved_path| {
                    res.* = resolved_path;
                    return;
                }
            }
        }

        if (JSC.HardcodedModule.Aliases.getWithEql(specifier, bun.String.eqlComptime, jsc_vm.bundler.options.target)) |hardcoded| {
            if (hardcoded.tag == .none) {
                resolveMaybeNeedsTrailingSlash(
                    res,
                    global,
                    bun.String.init(hardcoded.path),
                    source,
                    query_string,
                    is_esm,
                    is_a_file_path,
                );
                return;
            }

            res.* = ErrorableString.ok(bun.String.init(hardcoded.path));
            return;
        }

        var old_log = jsc_vm.log;
        var log = logger.Log.init(jsc_vm.allocator);
        defer log.deinit();
        jsc_vm.log = &log;
        jsc_vm.bundler.resolver.log = &log;
        jsc_vm.bundler.linker.log = &log;
        defer {
            jsc_vm.log = old_log;
            jsc_vm.bundler.linker.log = old_log;
            jsc_vm.bundler.resolver.log = old_log;
        }
        _resolve(&result, specifier_utf8.slice(), normalizeSource(source_utf8.slice()), is_esm, is_a_file_path) catch |err_| {
            var err = err_;
            const msg: logger.Msg = brk: {
                var msgs: []logger.Msg = log.msgs.items;

                for (msgs) |m| {
                    if (m.metadata == .resolve) {
                        err = m.metadata.resolve.err;
                        break :brk m;
                    }
                }

                const printed = ResolveMessage.fmt(
                    jsc_vm.allocator,
                    specifier_utf8.slice(),
                    source_utf8.slice(),
                    err,
                ) catch unreachable;
                break :brk logger.Msg{
                    .data = logger.rangeData(
                        null,
                        logger.Range.None,
                        printed,
                    ),
                    .metadata = .{
                        // import_kind is wrong probably
                        .resolve = .{ .specifier = logger.BabyString.in(printed, specifier_utf8.slice()), .import_kind = if (is_esm) .stmt else .require },
                    },
                };
            };

            {
                res.* = ErrorableString.err(err, ResolveMessage.create(global, VirtualMachine.get().allocator, msg, source_utf8.slice()).asVoid());
            }

            return;
        };

        if (query_string) |query| {
            query.* = ZigString.init(result.query_string);
        }

        res.* = ErrorableString.ok(bun.String.init(result.path));
    }

    // // This double prints
    // pub fn promiseRejectionTracker(global: *JSGlobalObject, promise: *JSPromise, _: JSPromiseRejectionOperation) callconv(.C) JSValue {
    //     const result = promise.result(global.vm());
    //     if (@intFromEnum(VirtualMachine.get().last_error_jsvalue) != @intFromEnum(result)) {
    //         VirtualMachine.get().runErrorHandler(result, null);
    //     }

    //     return JSValue.jsUndefined();
    // }

    pub const main_file_name: string = "bun:main";

    pub fn drainMicrotasks(this: *VirtualMachine) void {
        this.eventLoop().drainMicrotasks();
    }

    pub fn processFetchLog(globalThis: *JSGlobalObject, specifier: bun.String, referrer: bun.String, log: *logger.Log, ret: *ErrorableResolvedSource, err: anyerror) void {
        switch (log.msgs.items.len) {
            0 => {
                const msg: logger.Msg = brk: {
                    if (err == error.UnexpectedPendingResolution) {
                        break :brk logger.Msg{
                            .data = logger.rangeData(
                                null,
                                logger.Range.None,
                                std.fmt.allocPrint(globalThis.allocator(), "Unexpected pending import in \"{}\". To automatically install npm packages with Bun, please use an import statement instead of require() or dynamic import().\nThis error can also happen if dependencies import packages which are not referenced anywhere. Worst case, run `bun install` and opt-out of the node_modules folder until we come up with a better way to handle this error.", .{specifier}) catch unreachable,
                            ),
                        };
                    }

                    break :brk logger.Msg{
                        .data = logger.rangeData(null, logger.Range.None, std.fmt.allocPrint(globalThis.allocator(), "{s} while building {}", .{ @errorName(err), specifier }) catch unreachable),
                    };
                };
                {
                    ret.* = ErrorableResolvedSource.err(err, BuildMessage.create(globalThis, globalThis.allocator(), msg).asVoid());
                }
                return;
            },

            1 => {
                const msg = log.msgs.items[0];
                ret.* = ErrorableResolvedSource.err(err, switch (msg.metadata) {
                    .build => BuildMessage.create(globalThis, globalThis.allocator(), msg).asVoid(),
                    .resolve => ResolveMessage.create(
                        globalThis,
                        globalThis.allocator(),
                        msg,
                        referrer.toUTF8(bun.default_allocator).slice(),
                    ).asVoid(),
                });
                return;
            },
            else => {
                var errors_stack: [256]*anyopaque = undefined;

                var errors = errors_stack[0..@min(log.msgs.items.len, errors_stack.len)];

                for (log.msgs.items, errors) |msg, *current| {
                    current.* = switch (msg.metadata) {
                        .build => BuildMessage.create(globalThis, globalThis.allocator(), msg).asVoid(),
                        .resolve => ResolveMessage.create(
                            globalThis,
                            globalThis.allocator(),
                            msg,
                            referrer.toUTF8(bun.default_allocator).slice(),
                        ).asVoid(),
                    };
                }

                ret.* = ErrorableResolvedSource.err(
                    err,
                    globalThis.createAggregateError(
                        errors.ptr,
                        @as(u16, @intCast(errors.len)),
                        &ZigString.init(
                            std.fmt.allocPrint(globalThis.allocator(), "{d} errors building \"{}\"", .{
                                errors.len,
                                specifier,
                            }) catch unreachable,
                        ),
                    ).asVoid(),
                );
            },
        }
    }

    // TODO:
    pub fn deinit(this: *VirtualMachine) void {
        this.source_mappings.deinit();
        this.has_terminated = true;
    }

    pub const ExceptionList = std.ArrayList(Api.JsException);

    pub fn printException(
        this: *VirtualMachine,
        exception: *Exception,
        exception_list: ?*ExceptionList,
        comptime Writer: type,
        writer: Writer,
        comptime allow_side_effects: bool,
    ) void {
        if (Output.enable_ansi_colors) {
            this.printErrorlikeObject(exception.value(), exception, exception_list, Writer, writer, true, allow_side_effects);
        } else {
            this.printErrorlikeObject(exception.value(), exception, exception_list, Writer, writer, false, allow_side_effects);
        }
    }

    pub fn runErrorHandlerWithDedupe(this: *VirtualMachine, result: JSValue, exception_list: ?*ExceptionList) void {
        if (this.last_reported_error_for_dedupe == result and !this.last_reported_error_for_dedupe.isEmptyOrUndefinedOrNull())
            return;

        this.runErrorHandler(result, exception_list);
    }

    pub fn runErrorHandler(this: *VirtualMachine, result: JSValue, exception_list: ?*ExceptionList) void {
        if (!result.isEmptyOrUndefinedOrNull())
            this.last_reported_error_for_dedupe = result;

        var prev_had_errors = this.had_errors;
        this.had_errors = false;
        defer this.had_errors = prev_had_errors;

        if (result.isException(this.global.vm())) {
            var exception = @as(*Exception, @ptrCast(result.asVoid()));

            this.printException(
                exception,
                exception_list,
                @TypeOf(Output.errorWriter()),
                Output.errorWriter(),
                true,
            );
        } else if (Output.enable_ansi_colors) {
            this.printErrorlikeObject(result, null, exception_list, @TypeOf(Output.errorWriter()), Output.errorWriter(), true, true);
        } else {
            this.printErrorlikeObject(result, null, exception_list, @TypeOf(Output.errorWriter()), Output.errorWriter(), false, true);
        }
    }

    pub fn clearEntryPoint(
        this: *VirtualMachine,
    ) void {
        if (this.main.len == 0) {
            return;
        }

        var str = ZigString.init(main_file_name);
        this.global.deleteModuleRegistryEntry(&str);
    }

    fn loadPreloads(this: *VirtualMachine) !?*JSInternalPromise {
        this.is_in_preload = true;
        defer this.is_in_preload = false;

        for (this.preload) |preload| {
            var result = switch (this.bundler.resolver.resolveAndAutoInstall(
                this.bundler.fs.top_level_dir,
                normalizeSource(preload),
                .stmt,
                .read_only,
            )) {
                .success => |r| r,
                .failure => |e| {
                    this.log.addErrorFmt(
                        null,
                        logger.Loc.Empty,
                        this.allocator,
                        "{s} resolving preload {}",
                        .{
                            @errorName(e),
                            js_printer.formatJSONString(preload),
                        },
                    ) catch unreachable;
                    return e;
                },
                .pending, .not_found => {
                    this.log.addErrorFmt(
                        null,
                        logger.Loc.Empty,
                        this.allocator,
                        "preload not found {}",
                        .{
                            js_printer.formatJSONString(preload),
                        },
                    ) catch unreachable;
                    return error.ModuleNotFound;
                },
            };
            var promise = JSModuleLoader.import(this.global, &String.fromBytes(result.path().?.text));

            this.pending_internal_promise = promise;
            JSValue.fromCell(promise).protect();
            defer JSValue.fromCell(promise).unprotect();

            // pending_internal_promise can change if hot module reloading is enabled
            if (this.isWatcherEnabled()) {
                this.eventLoop().performGC();
                switch (this.pending_internal_promise.status(this.global.vm())) {
                    JSC.JSPromise.Status.Pending => {
                        while (this.pending_internal_promise.status(this.global.vm()) == .Pending) {
                            this.eventLoop().tick();

                            if (this.pending_internal_promise.status(this.global.vm()) == .Pending) {
                                this.eventLoop().autoTick();
                            }
                        }
                    },
                    else => {},
                }
            } else {
                this.eventLoop().performGC();
                this.waitForPromise(JSC.AnyPromise{
                    .Internal = promise,
                });
            }

            if (promise.status(this.global.vm()) == .Rejected)
                return promise;
        }

        // only load preloads once
        this.preload.len = 0;

        return null;
    }

    pub fn reloadEntryPoint(this: *VirtualMachine, entry_path: []const u8) !*JSInternalPromise {
        this.has_loaded = false;
        this.main = entry_path;
        this.main_hash = bun.JSC.Watcher.getHash(entry_path);

        try this.entry_point.generate(
            this.allocator,
            this.bun_watcher != .none,
            entry_path,
            main_file_name,
        );
        this.eventLoop().ensureWaker();

        if (this.debugger != null) {
            try Debugger.create(this, this.global);
        }

        if (!this.bundler.options.disable_transpilation) {
            if (try this.loadPreloads()) |promise| {
                JSC.JSValue.fromCell(promise).ensureStillAlive();
                JSC.JSValue.fromCell(promise).protect();
                this.pending_internal_promise = promise;
                return promise;
            }

            var promise = JSModuleLoader.loadAndEvaluateModule(this.global, &String.init(main_file_name)) orelse return error.JSError;
            this.pending_internal_promise = promise;
            JSC.JSValue.fromCell(promise).ensureStillAlive();
            return promise;
        } else {
            var promise = JSModuleLoader.loadAndEvaluateModule(this.global, &String.init(this.main)) orelse return error.JSError;
            this.pending_internal_promise = promise;
            JSC.JSValue.fromCell(promise).ensureStillAlive();

            return promise;
        }
    }

    pub fn reloadEntryPointForTestRunner(this: *VirtualMachine, entry_path: []const u8) !*JSInternalPromise {
        this.has_loaded = false;
        this.main = entry_path;
        this.main_hash = bun.JSC.Watcher.getHash(entry_path);

        this.eventLoop().ensureWaker();

        if (this.debugger != null) {
            try Debugger.create(this, this.global);
        }

        if (!this.bundler.options.disable_transpilation) {
            if (try this.loadPreloads()) |promise| {
                JSC.JSValue.fromCell(promise).ensureStillAlive();
                this.pending_internal_promise = promise;
                JSC.JSValue.fromCell(promise).protect();

                return promise;
            }
        }

        var promise = JSModuleLoader.loadAndEvaluateModule(this.global, &String.fromBytes(this.main)) orelse return error.JSError;
        this.pending_internal_promise = promise;
        JSC.JSValue.fromCell(promise).ensureStillAlive();

        return promise;
    }

    // worker dont has bun_watcher and also we dont wanna call autoTick before dispatchOnline
    pub fn loadEntryPointForWebWorker(this: *VirtualMachine, entry_path: string) anyerror!*JSInternalPromise {
        var promise = try this.reloadEntryPoint(entry_path);
        this.eventLoop().performGC();
        this.eventLoop().waitForPromiseWithTermination(JSC.AnyPromise{
            .Internal = promise,
        });
        if (this.worker) |worker| {
            if (worker.requested_terminate) {
                return error.WorkerTerminated;
            }
        }
        return this.pending_internal_promise;
    }

    pub fn loadEntryPointForTestRunner(this: *VirtualMachine, entry_path: string) anyerror!*JSInternalPromise {
        var promise = try this.reloadEntryPointForTestRunner(entry_path);

        // pending_internal_promise can change if hot module reloading is enabled
        if (this.isWatcherEnabled()) {
            this.eventLoop().performGC();
            switch (this.pending_internal_promise.status(this.global.vm())) {
                JSC.JSPromise.Status.Pending => {
                    while (this.pending_internal_promise.status(this.global.vm()) == .Pending) {
                        this.eventLoop().tick();

                        if (this.pending_internal_promise.status(this.global.vm()) == .Pending) {
                            this.eventLoop().autoTick();
                        }
                    }
                },
                else => {},
            }
        } else {
            if (promise.status(this.global.vm()) == .Rejected) {
                return promise;
            }

            this.eventLoop().performGC();
            this.waitForPromise(JSC.AnyPromise{
                .Internal = promise,
            });
        }

        this.eventLoop().autoTick();

        return this.pending_internal_promise;
    }

    pub fn loadEntryPoint(this: *VirtualMachine, entry_path: string) anyerror!*JSInternalPromise {
        var promise = try this.reloadEntryPoint(entry_path);

        // pending_internal_promise can change if hot module reloading is enabled
        if (this.isWatcherEnabled()) {
            this.eventLoop().performGC();
            switch (this.pending_internal_promise.status(this.global.vm())) {
                JSC.JSPromise.Status.Pending => {
                    while (this.pending_internal_promise.status(this.global.vm()) == .Pending) {
                        this.eventLoop().tick();

                        if (this.pending_internal_promise.status(this.global.vm()) == .Pending) {
                            this.eventLoop().autoTick();
                        }
                    }
                },
                else => {},
            }
        } else {
            if (promise.status(this.global.vm()) == .Rejected) {
                return promise;
            }

            this.eventLoop().performGC();
            this.waitForPromise(JSC.AnyPromise{
                .Internal = promise,
            });
        }

        this.eventLoop().autoTick();

        return this.pending_internal_promise;
    }

    pub fn addListeningSocketForWatchMode(this: *VirtualMachine, socket: bun.FileDescriptor) void {
        if (this.hot_reload != .watch) {
            return;
        }

        this.rareData().addListeningSocketForWatchMode(socket);
    }
    pub fn removeListeningSocketForWatchMode(this: *VirtualMachine, socket: bun.FileDescriptor) void {
        if (this.hot_reload != .watch) {
            return;
        }

        this.rareData().removeListeningSocketForWatchMode(socket);
    }

    pub fn loadMacroEntryPoint(this: *VirtualMachine, entry_path: string, function_name: string, specifier: string, hash: i32) !*JSInternalPromise {
        var entry_point_entry = try this.macro_entry_points.getOrPut(hash);

        if (!entry_point_entry.found_existing) {
            var macro_entry_pointer: *MacroEntryPoint = this.allocator.create(MacroEntryPoint) catch unreachable;
            entry_point_entry.value_ptr.* = macro_entry_pointer;
            try macro_entry_pointer.generate(&this.bundler, Fs.PathName.init(entry_path), function_name, hash, specifier);
        }
        var entry_point = entry_point_entry.value_ptr.*;

        var loader = MacroEntryPointLoader{
            .path = entry_point.source.path.text,
        };

        this.runWithAPILock(MacroEntryPointLoader, &loader, MacroEntryPointLoader.load);
        return loader.promise orelse return error.JSError;
    }

    /// A subtlelty of JavaScriptCore:
    /// JavaScriptCore has many release asserts that check an API lock is currently held
    /// We cannot hold it from Zig code because it relies on C++ ARIA to automatically release the lock
    /// and it is not safe to copy the lock itself
    /// So we have to wrap entry points to & from JavaScript with an API lock that calls out to C++
    pub inline fn runWithAPILock(this: *VirtualMachine, comptime Context: type, ctx: *Context, comptime function: fn (ctx: *Context) void) void {
        this.global.vm().holdAPILock(ctx, OpaqueWrap(Context, function));
    }

    const MacroEntryPointLoader = struct {
        path: string,
        promise: ?*JSInternalPromise = null,
        pub fn load(this: *MacroEntryPointLoader) void {
            this.promise = VirtualMachine.get()._loadMacroEntryPoint(this.path);
        }
    };

    pub inline fn _loadMacroEntryPoint(this: *VirtualMachine, entry_path: string) ?*JSInternalPromise {
        var promise: *JSInternalPromise = undefined;

        promise = JSModuleLoader.loadAndEvaluateModule(this.global, &String.init(entry_path)) orelse return null;
        this.waitForPromise(JSC.AnyPromise{
            .Internal = promise,
        });

        return promise;
    }

    // When the Error-like object is one of our own, it's best to rely on the object directly instead of serializing it to a ZigException.
    // This is for:
    // - BuildMessage
    // - ResolveMessage
    // If there were multiple errors, it could be contained in an AggregateError.
    // In that case, this function becomes recursive.
    // In all other cases, we will convert it to a ZigException.
    pub fn printErrorlikeObject(
        this: *VirtualMachine,
        value: JSValue,
        exception: ?*Exception,
        exception_list: ?*ExceptionList,
        comptime Writer: type,
        writer: Writer,
        comptime allow_ansi_color: bool,
        comptime allow_side_effects: bool,
    ) void {
        if (comptime JSC.is_bindgen) {
            return;
        }

        var was_internal = false;

        defer {
            if (was_internal) {
                if (exception) |exception_| {
                    var holder = ZigException.Holder.init();
                    var zig_exception: *ZigException = holder.zigException();
                    defer zig_exception.deinit();
                    exception_.getStackTrace(&zig_exception.stack);
                    if (zig_exception.stack.frames_len > 0) {
                        if (allow_ansi_color) {
                            printStackTrace(Writer, writer, zig_exception.stack, true) catch {};
                        } else {
                            printStackTrace(Writer, writer, zig_exception.stack, false) catch {};
                        }
                    }

                    if (exception_list) |list| {
                        zig_exception.addToErrorList(list, this.bundler.fs.top_level_dir, &this.origin) catch {};
                    }
                }
            }
        }

        if (value.isAggregateError(this.global)) {
            const AggregateErrorIterator = struct {
                writer: Writer,
                current_exception_list: ?*ExceptionList = null,

                pub fn iteratorWithColor(_vm: [*c]VM, globalObject: [*c]JSGlobalObject, ctx: ?*anyopaque, nextValue: JSValue) callconv(.C) void {
                    iterator(_vm, globalObject, nextValue, ctx.?, true);
                }
                pub fn iteratorWithOutColor(_vm: [*c]VM, globalObject: [*c]JSGlobalObject, ctx: ?*anyopaque, nextValue: JSValue) callconv(.C) void {
                    iterator(_vm, globalObject, nextValue, ctx.?, false);
                }
                inline fn iterator(_: [*c]VM, _: [*c]JSGlobalObject, nextValue: JSValue, ctx: ?*anyopaque, comptime color: bool) void {
                    var this_ = @as(*@This(), @ptrFromInt(@intFromPtr(ctx)));
                    VirtualMachine.get().printErrorlikeObject(nextValue, null, this_.current_exception_list, Writer, this_.writer, color, allow_side_effects);
                }
            };
            var iter = AggregateErrorIterator{ .writer = writer, .current_exception_list = exception_list };
            if (comptime allow_ansi_color) {
                value.getErrorsProperty(this.global).forEach(this.global, &iter, AggregateErrorIterator.iteratorWithColor);
            } else {
                value.getErrorsProperty(this.global).forEach(this.global, &iter, AggregateErrorIterator.iteratorWithOutColor);
            }
            return;
        }

        was_internal = this.printErrorFromMaybePrivateData(
            value,
            exception_list,
            Writer,
            writer,
            allow_ansi_color,
            allow_side_effects,
        );
    }

    pub fn printErrorFromMaybePrivateData(
        this: *VirtualMachine,
        value: JSC.JSValue,
        exception_list: ?*ExceptionList,
        comptime Writer: type,
        writer: Writer,
        comptime allow_ansi_color: bool,
        comptime allow_side_effects: bool,
    ) bool {
        if (value.jsType() == .DOMWrapper) {
            if (value.as(JSC.BuildMessage)) |build_error| {
                defer Output.flush();
                if (!build_error.logged) {
                    if (this.had_errors) {
                        writer.writeAll("\n") catch {};
                    }
                    build_error.msg.writeFormat(writer, allow_ansi_color) catch {};
                    build_error.logged = true;
                    writer.writeAll("\n") catch {};
                }
                this.had_errors = this.had_errors or build_error.msg.kind == .err;
                if (exception_list != null) {
                    this.log.addMsg(
                        build_error.msg,
                    ) catch {};
                }
                return true;
            } else if (value.as(JSC.ResolveMessage)) |resolve_error| {
                defer Output.flush();
                if (!resolve_error.logged) {
                    if (this.had_errors) {
                        writer.writeAll("\n") catch {};
                    }
                    resolve_error.msg.writeFormat(writer, allow_ansi_color) catch {};
                    resolve_error.logged = true;
                    writer.writeAll("\n") catch {};
                }

                this.had_errors = this.had_errors or resolve_error.msg.kind == .err;

                if (exception_list != null) {
                    this.log.addMsg(
                        resolve_error.msg,
                    ) catch {};
                }
                return true;
            }
        }

        this.printErrorInstance(
            value,
            exception_list,
            Writer,
            writer,
            allow_ansi_color,
            allow_side_effects,
        ) catch |err| {
            if (comptime Environment.isDebug) {
                // yo dawg
                Output.printErrorln("Error while printing Error-like object: {s}", .{@errorName(err)});
                Output.flush();
            }
        };

        return false;
    }

    pub fn reportUncaughtException(globalObject: *JSGlobalObject, exception: *JSC.Exception) JSValue {
        var jsc_vm = globalObject.bunVM();
        jsc_vm.onUnhandledError(globalObject, exception.value());
        return JSC.JSValue.jsUndefined();
    }

    pub fn printStackTrace(comptime Writer: type, writer: Writer, trace: ZigStackTrace, comptime allow_ansi_colors: bool) !void {
        const stack = trace.frames();
        if (stack.len > 0) {
            var vm = VirtualMachine.get();
            var i: i16 = 0;
            const origin: ?*const URL = if (vm.is_from_devserver) &vm.origin else null;
            const dir = vm.bundler.fs.top_level_dir;

            while (i < stack.len) : (i += 1) {
                const frame = stack[@as(usize, @intCast(i))];
                const file_slice = frame.source_url.toUTF8(bun.default_allocator);
                defer file_slice.deinit();
                const func_slice = frame.function_name.toUTF8(bun.default_allocator);
                defer func_slice.deinit();

                const file = file_slice.slice();
                const func = func_slice.slice();

                if (file.len == 0 and func.len == 0) continue;

                const has_name = std.fmt.count("{}", .{frame.nameFormatter(false)}) > 0;

                if (has_name) {
                    try writer.print(
                        comptime Output.prettyFmt(
                            "<r>      <d>at <r>{}<d> (<r>{}<d>)<r>\n",
                            allow_ansi_colors,
                        ),
                        .{
                            frame.nameFormatter(
                                allow_ansi_colors,
                            ),
                            frame.sourceURLFormatter(
                                dir,
                                origin,
                                false,
                                allow_ansi_colors,
                            ),
                        },
                    );
                } else {
                    try writer.print(
                        comptime Output.prettyFmt(
                            "<r>      <d>at <r>{}\n",
                            allow_ansi_colors,
                        ),
                        .{
                            frame.sourceURLFormatter(
                                dir,
                                origin,
                                false,
                                allow_ansi_colors,
                            ),
                        },
                    );
                }
            }
        }
    }

    pub export fn Bun__remapStackFramePositions(globalObject: *JSC.JSGlobalObject, frames: [*]JSC.ZigStackFrame, frames_count: usize) void {
        globalObject.bunVM().remapStackFramePositions(frames, frames_count);
    }

    pub fn remapStackFramePositions(this: *VirtualMachine, frames: [*]JSC.ZigStackFrame, frames_count: usize) void {
        for (frames[0..frames_count]) |*frame| {
            if (frame.position.isInvalid() or frame.remapped) continue;
            var sourceURL = frame.source_url.toUTF8(bun.default_allocator);
            defer sourceURL.deinit();

            if (this.source_mappings.resolveMapping(
                sourceURL.slice(),
                @max(frame.position.line, 0),
                @max(frame.position.column_start, 0),
            )) |mapping| {
                frame.position.line = mapping.original.lines;
                frame.position.column_start = mapping.original.columns;
                frame.remapped = true;
            } else {
                // we don't want it to be remapped again
                frame.remapped = true;
            }
        }
    }

    pub fn remapZigException(
        this: *VirtualMachine,
        exception: *ZigException,
        error_instance: JSValue,
        exception_list: ?*ExceptionList,
    ) void {
        error_instance.toZigException(this.global, exception);
        // defer this so that it copies correctly
        defer {
            if (exception_list) |list| {
                exception.addToErrorList(list, this.bundler.fs.top_level_dir, &this.origin) catch unreachable;
            }
        }

        var frames: []JSC.ZigStackFrame = exception.stack.frames_ptr[0..exception.stack.frames_len];
        if (this.hide_bun_stackframes) {
            var start_index: ?usize = null;
            for (frames, 0..) |frame, i| {
                if (frame.source_url.eqlComptime("bun:wrap") or
                    frame.function_name.eqlComptime("::bunternal::"))
                {
                    start_index = i;
                    break;
                }

                // Workaround for being unable to hide that specific frame without also hiding the frame before it
                if (frame.source_url.isEmpty() and frame.function_name.eqlComptime("moduleEvaluation")) {
                    start_index = 0;
                    break;
                }
            }

            if (start_index) |k| {
                var j = k;
                var i: usize = k;
                while (i < frames.len) : (i += 1) {
                    const frame = frames[i];
                    if (frame.source_url.eqlComptime("bun:wrap") or
                        frame.function_name.eqlComptime("::bunternal::"))
                    {
                        continue;
                    }

                    // Workaround for being unable to hide that specific frame without also hiding the frame before it
                    if (frame.source_url.isEmpty() and frame.function_name.eqlComptime("moduleEvaluation"))
                        continue;

                    frames[j] = frame;
                    j += 1;
                }
                exception.stack.frames_len = @as(u8, @truncate(j));
                frames.len = j;
            }
        }

        if (frames.len == 0) return;

        var top = &frames[0];
        if (this.hide_bun_stackframes) {
            for (frames) |*frame| {
                if (frame.source_url.hasPrefixComptime("bun:") or frame.source_url.hasPrefixComptime("node:") or frame.source_url.isEmpty()) {
                    continue;
                }

                top = frame;
                break;
            }
        }

        var top_source_url = top.source_url.toUTF8(bun.default_allocator);
        defer top_source_url.deinit();

        const mapping_ = if (top.remapped)
            SourceMap.Mapping{
                .generated = .{},
                .original = .{
                    .lines = @max(top.position.line, 0),
                    .columns = @max(top.position.column_start, 0),
                },
                .source_index = 0,
            }
        else
            this.source_mappings.resolveMapping(
                top_source_url.slice(),
                @max(top.position.line, 0),
                @max(top.position.column_start, 0),
            );

        if (mapping_) |mapping| {
            var log = logger.Log.init(default_allocator);
            var original_source = fetchWithoutOnLoadPlugins(this, this.global, top.source_url, bun.String.empty, &log, .print_source) catch return;
            const code = original_source.source_code.toUTF8(bun.default_allocator);
            defer code.deinit();

            top.position.line = mapping.original.lines;
            top.position.line_start = mapping.original.lines;
            top.position.line_stop = mapping.original.lines + 1;
            top.position.column_start = mapping.original.columns;
            top.position.column_stop = mapping.original.columns + 1;
            exception.remapped = true;
            top.remapped = true;
            // This expression range is no longer accurate
            top.position.expression_start = mapping.original.columns;
            top.position.expression_stop = mapping.original.columns + 1;

            const last_line = @max(top.position.line, 0);
            if (strings.getLinesInText(
                code.slice(),
                @intCast(last_line),
                JSC.ZigException.Holder.source_lines_count,
            )) |lines_buf| {
                var lines = lines_buf.slice();
                var source_lines = exception.stack.source_lines_ptr[0..JSC.ZigException.Holder.source_lines_count];
                var source_line_numbers = exception.stack.source_lines_numbers[0..JSC.ZigException.Holder.source_lines_count];
                @memset(source_lines, String.empty);
                @memset(source_line_numbers, 0);
<<<<<<< HEAD
                lines = lines[0..@min(@as(usize, lines.len), source_lines.len)];
                var current_line_number: i32 = @intCast(last_line);
                for (lines, source_lines[0..lines.len], source_line_numbers[0..lines.len]) |line, *line_dest, *line_number| {
                    line_dest.* = String.init(line);
                    line_number.* = current_line_number;
                    current_line_number -= 1;
=======

                var lines_ = lines[0..@min(lines.len, source_lines.len)];
                for (lines_, 0..) |line, j| {
                    source_lines[(lines_.len - 1) - j] = String.init(std.mem.trimRight(u8, line, " \t"));
                    source_line_numbers[j] = top.position.line - @as(i32, @intCast(j)) + 1;
>>>>>>> 6389a6e2
                }

                exception.stack.source_lines_len = @as(u8, @truncate(lines.len));

                top.position.column_stop = @as(i32, @intCast(source_lines[lines.len - 1].length()));
                top.position.line_stop = top.position.column_stop;

                // This expression range is no longer accurate
                top.position.expression_start = mapping.original.columns;
                top.position.expression_stop = top.position.column_stop;
            }
        }

        if (frames.len > 1) {
            for (frames) |*frame| {
                if (frame == top or frame.position.isInvalid()) continue;
                const source_url = frame.source_url.toUTF8(bun.default_allocator);
                defer source_url.deinit();
                if (this.source_mappings.resolveMapping(
                    source_url.slice(),
                    @max(frame.position.line, 0),
                    @max(frame.position.column_start, 0),
                )) |mapping| {
                    frame.position.line = mapping.original.lines;
                    frame.remapped = true;
                    frame.position.column_start = mapping.original.columns;
                }
            }
        }
    }

    pub fn printErrorInstance(this: *VirtualMachine, error_instance: JSValue, exception_list: ?*ExceptionList, comptime Writer: type, writer: Writer, comptime allow_ansi_color: bool, comptime allow_side_effects: bool) anyerror!void {
        var exception_holder = ZigException.Holder.init();
        var exception = exception_holder.zigException();
        defer exception_holder.deinit();
        this.remapZigException(exception, error_instance, exception_list);
        var prev_had_errors = this.had_errors;
        this.had_errors = true;
        defer this.had_errors = prev_had_errors;

        if (allow_side_effects) {
            defer if (this.on_exception) |cb| {
                cb(exception);
            };
        }

        var line_numbers = exception.stack.source_lines_numbers[0..exception.stack.source_lines_len];
        var max_line: i32 = -1;
        for (line_numbers) |line| max_line = @max(max_line, line);
        const max_line_number_pad = std.fmt.count("{d}", .{max_line});

        var source_lines = exception.stack.sourceLineIterator();
        var last_pad: u64 = 0;
        while (source_lines.untilLast()) |source| {
            defer source.text.deinit();
            const display_line = source.line + 1;

            const int_size = std.fmt.count("{d}", .{display_line});
            const pad = max_line_number_pad - int_size;
            last_pad = pad;
            try writer.writeByteNTimes(' ', pad);

            try writer.print(
                comptime Output.prettyFmt("<r><d>{d} | <r>{}\n", allow_ansi_color),
                .{
                    display_line,
                    bun.fmt.fmtJavaScript(std.mem.trimRight(u8, std.mem.trim(u8, source.text.slice(), "\n"), "\t "), allow_ansi_color),
                },
            );
        }

        var name = exception.name;

        const message = exception.message;

        var did_print_name = false;
        if (source_lines.next()) |source| brk: {
            if (source.text.len == 0) break :brk;

            var top_frame = if (exception.stack.frames_len > 0) &exception.stack.frames()[0] else null;

            if (this.hide_bun_stackframes) {
                for (exception.stack.frames()) |*frame| {
                    if (frame.position.isInvalid() or frame.source_url.hasPrefixComptime("bun:") or frame.source_url.hasPrefixComptime("node:")) continue;
                    top_frame = frame;
                    break;
                }
            }

            if (top_frame == null or top_frame.?.position.isInvalid()) {
                defer did_print_name = true;
                defer source.text.deinit();
                const text = std.mem.trimRight(u8, std.mem.trim(u8, source.text.slice(), "\n"), "\t ");

                try writer.print(
                    comptime Output.prettyFmt(
                        "<r><d>- |<r> {}\n",
                        allow_ansi_color,
                    ),
                    .{
                        bun.fmt.fmtJavaScript(text, allow_ansi_color),
                    },
                );

                try this.printErrorNameAndMessage(name, message, Writer, writer, allow_ansi_color);
            } else if (top_frame) |top| {
                defer did_print_name = true;
                const display_line = source.line + 1;
                const int_size = std.fmt.count("{d}", .{display_line});
                const pad = max_line_number_pad - int_size;
                try writer.writeByteNTimes(' ', pad);
                defer source.text.deinit();
                const text = source.text.slice();
                const remainder = std.mem.trimRight(u8, std.mem.trim(u8, source.text.slice(), "\n"), "\t ");

                try writer.print(
                    comptime Output.prettyFmt(
                        "<r><b>{d} |<r> {}\n",
                        allow_ansi_color,
                    ),
                    .{ display_line, bun.fmt.fmtJavaScript(remainder, allow_ansi_color) },
                );

                if (!top.position.isInvalid()) {
                    var first_non_whitespace = @max(@as(u32, @intCast(top.position.column_start)), 1);
                    while (first_non_whitespace < text.len and text[first_non_whitespace] == ' ') {
                        first_non_whitespace += 1;
                    }
                    const indent = @min(@as(usize, @intCast(pad)) + " | ".len + first_non_whitespace, text.len -| 2);

                    try writer.writeByteNTimes(' ', indent + 1);
                    try writer.print(comptime Output.prettyFmt(
                        "<red><b>^<r>\n",
                        allow_ansi_color,
                    ), .{});
                }

                try this.printErrorNameAndMessage(name, message, Writer, writer, allow_ansi_color);
            }
        }

        if (!did_print_name) {
            try this.printErrorNameAndMessage(name, message, Writer, writer, allow_ansi_color);
        }

        var add_extra_line = false;

        const Show = struct {
            system_code: bool = false,
            syscall: bool = false,
            errno: bool = false,
            path: bool = false,
            fd: bool = false,
        };

        var show = Show{
            .system_code = !exception.system_code.eql(name) and !exception.system_code.isEmpty(),
            .syscall = !exception.syscall.isEmpty(),
            .errno = exception.errno < 0,
            .path = !exception.path.isEmpty(),
            .fd = exception.fd != -1,
        };

        const extra_fields = .{
            "url",
            "info",
            "pkg",
            "errors",
            "cause",
        };

        // This is usually unsafe to do, but we are protecting them each time first
        var errors_to_append = std.ArrayList(JSC.JSValue).init(this.allocator);
        defer {
            for (errors_to_append.items) |err| {
                err.unprotect();
            }
            errors_to_append.deinit();
        }

        if (error_instance != .zero and error_instance.isCell() and error_instance.jsType().canGet()) {
            inline for (extra_fields) |field| {
                if (error_instance.getTruthy(this.global, field)) |value| {
                    const kind = value.jsType();
                    if (kind.isStringLike()) {
                        if (value.toStringOrNull(this.global)) |str| {
                            var zig_str = str.toSlice(this.global, bun.default_allocator);
                            defer zig_str.deinit();
                            try writer.print(comptime Output.prettyFmt(" {s}<d>: <r>\"{s}\"<r>\n", allow_ansi_color), .{ field, zig_str.slice() });
                            add_extra_line = true;
                        }
                    } else if (kind == .ErrorInstance and
                        // avoid infinite recursion
                        !prev_had_errors)
                    {
                        value.protect();
                        try errors_to_append.append(value);
                    } else if (kind.isObject() or kind.isArray()) {
                        var bun_str = bun.String.empty;
                        defer bun_str.deref();
                        value.jsonStringify(this.global, 2, &bun_str); //2
                        try writer.print(comptime Output.prettyFmt(" {s}<d>: <r>{}<r>\n", allow_ansi_color), .{ field, bun_str });
                        add_extra_line = true;
                    }
                }
            }
        }

        if (show.path) {
            if (show.syscall) {
                try writer.writeAll("  ");
            } else if (show.errno) {
                try writer.writeAll(" ");
            }
            try writer.print(comptime Output.prettyFmt(" path<d>: <r><cyan>\"{}\"<r>\n", allow_ansi_color), .{exception.path});
        }

        if (show.fd) {
            if (show.syscall) {
                try writer.writeAll("   ");
            } else if (show.errno) {
                try writer.writeAll("  ");
            }

            try writer.print(comptime Output.prettyFmt(" fd<d>: <r><cyan>\"{d}\"<r>\n", allow_ansi_color), .{exception.fd});
        }

        if (show.system_code) {
            if (show.syscall) {
                try writer.writeAll("  ");
            } else if (show.errno) {
                try writer.writeAll(" ");
            }
            try writer.print(comptime Output.prettyFmt(" code<d>: <r><cyan>\"{}\"<r>\n", allow_ansi_color), .{exception.system_code});
            add_extra_line = true;
        }

        if (show.syscall) {
            try writer.print(comptime Output.prettyFmt(" syscall<d>: <r><cyan>\"{}\"<r>\n", allow_ansi_color), .{exception.syscall});
            add_extra_line = true;
        }

        if (show.errno) {
            if (show.syscall) {
                try writer.writeAll("  ");
            }
            try writer.print(comptime Output.prettyFmt(" errno<d>: <r><yellow>{d}<r>\n", allow_ansi_color), .{exception.errno});
            add_extra_line = true;
        }

        if (add_extra_line) try writer.writeAll("\n");

        try printStackTrace(@TypeOf(writer), writer, exception.stack, allow_ansi_color);

        for (errors_to_append.items) |err| {
            try writer.writeAll("\n");
            try this.printErrorInstance(err, exception_list, Writer, writer, allow_ansi_color, allow_side_effects);
        }
    }

    fn printErrorNameAndMessage(_: *VirtualMachine, name: String, message: String, comptime Writer: type, writer: Writer, comptime allow_ansi_color: bool) !void {
        if (!name.isEmpty() and !message.isEmpty()) {
            const display_name: String = if (name.eqlComptime("Error")) String.init("error") else name;

            try writer.print(comptime Output.prettyFmt("<r><red>{}<r><d>:<r> <b>{s}<r>\n", allow_ansi_color), .{
                display_name,
                message,
            });
        } else if (!name.isEmpty()) {
            if (!name.hasPrefixComptime("error")) {
                try writer.print(comptime Output.prettyFmt("<r><red>error<r><d>:<r> <b>{}<r>\n", allow_ansi_color), .{name});
            } else {
                try writer.print(comptime Output.prettyFmt("<r><red>{}<r>\n", allow_ansi_color), .{name});
            }
        } else if (!message.isEmpty()) {
            try writer.print(comptime Output.prettyFmt("<r><red>error<r><d>:<r> <b>{}<r>\n", allow_ansi_color), .{message});
        } else {
            try writer.print(comptime Output.prettyFmt("<r><red>error<r>\n", allow_ansi_color), .{});
        }
    }

    extern fn Process__emitMessageEvent(global: *JSGlobalObject, value: JSValue) void;
    extern fn Process__emitDisconnectEvent(global: *JSGlobalObject) void;

    pub const IPCInstance = struct {
        globalThis: ?*JSGlobalObject,
        uws_context: *uws.SocketContext,
        ipc: IPC.IPCData,

        pub fn handleIPCMessage(
            this: *IPCInstance,
            message: IPC.DecodedIPCMessage,
        ) void {
            JSC.markBinding(@src());
            switch (message) {
                // In future versions we can read this in order to detect version mismatches,
                // or disable future optimizations if the subprocess is old.
                .version => |v| {
                    IPC.log("Parent IPC version is {d}", .{v});
                },
                .data => |data| {
                    IPC.log("Received IPC message from parent", .{});
                    if (this.globalThis) |global| {
                        Process__emitMessageEvent(global, data);
                    }
                },
            }
        }

        pub fn handleIPCClose(this: *IPCInstance, _: IPC.Socket) void {
            JSC.markBinding(@src());
            if (this.globalThis) |global| {
                var vm = global.bunVM();
                vm.ipc = null;
                Process__emitDisconnectEvent(global);
            }
            uws.us_socket_context_free(0, this.uws_context);
            bun.default_allocator.destroy(this);
        }

        pub const Handlers = IPC.NewIPCHandler(IPCInstance);
    };

    pub fn initIPCInstance(this: *VirtualMachine, fd: i32) void {
        if (Environment.isWindows) {
            Output.prettyWarnln("IPC is not supported on Windows", .{});
            return;
        }
        this.event_loop.ensureWaker();
        const context = uws.us_create_socket_context(0, this.event_loop_handle.?, @sizeOf(usize), .{}).?;
        IPC.Socket.configure(context, true, *IPCInstance, IPCInstance.Handlers);

        const socket = uws.newSocketFromFd(context, @sizeOf(*IPCInstance), fd) orelse {
            uws.us_socket_context_free(0, context);
            Output.prettyWarnln("Failed to initialize IPC connection to parent", .{});
            return;
        };

        var instance = bun.default_allocator.create(IPCInstance) catch @panic("OOM");
        instance.* = .{
            .globalThis = this.global,
            .uws_context = context,
            .ipc = .{ .socket = socket },
        };
        var ptr = socket.ext(*IPCInstance);
        ptr.?.* = instance;
        this.ipc = instance;
        instance.ipc.writeVersionPacket();
    }
    comptime {
        if (!JSC.is_bindgen)
            _ = Bun__remapStackFramePositions;
    }
};

pub const HotReloader = NewHotReloader(VirtualMachine, JSC.EventLoop, false);
pub const WatchReloader = NewHotReloader(VirtualMachine, JSC.EventLoop, true);
pub const Watcher = HotReloader.Watcher;
extern fn BunDebugger__willHotReload() void;

pub fn NewHotReloader(comptime Ctx: type, comptime EventLoopType: type, comptime reload_immediately: bool) type {
    return struct {
        const watcher = @import("../watcher.zig");
        pub const Watcher = watcher.NewWatcher(*@This());
        const Reloader = @This();

        onAccept: std.ArrayHashMapUnmanaged(@This().Watcher.HashType, bun.BabyList(OnAcceptCallback), bun.ArrayIdentityContext, false) = .{},
        ctx: *Ctx,
        verbose: bool = false,

        tombstones: std.StringHashMapUnmanaged(*bun.fs.FileSystem.RealFS.EntriesOption) = .{},

        pub fn eventLoop(this: @This()) *EventLoopType {
            return this.ctx.eventLoop();
        }

        pub fn enqueueTaskConcurrent(this: @This(), task: *JSC.ConcurrentTask) void {
            if (comptime reload_immediately)
                unreachable;

            this.eventLoop().enqueueTaskConcurrent(task);
        }

        pub var clear_screen = false;

        pub const HotReloadTask = struct {
            reloader: *Reloader,
            count: u8 = 0,
            hashes: [8]u32 = [_]u32{0} ** 8,
            concurrent_task: JSC.ConcurrentTask = undefined,

            pub fn append(this: *HotReloadTask, id: u32) void {
                if (this.count == 8) {
                    this.enqueue();
                    var reloader = this.reloader;
                    this.* = .{
                        .reloader = reloader,
                        .count = 0,
                    };
                }

                this.hashes[this.count] = id;
                this.count += 1;
            }

            pub fn run(this: *HotReloadTask) void {
                this.reloader.ctx.reload();
            }

            pub fn enqueue(this: *HotReloadTask) void {
                JSC.markBinding(@src());
                if (this.count == 0)
                    return;

                if (comptime reload_immediately) {
                    Output.flush();
                    if (comptime Ctx == ImportWatcher) {
                        this.reloader.ctx.rareData().closeAllListenSocketsForWatchMode();
                    }
                    bun.reloadProcess(bun.default_allocator, clear_screen);
                    unreachable;
                }

                BunDebugger__willHotReload();
                var that = bun.default_allocator.create(HotReloadTask) catch unreachable;

                that.* = this.*;
                this.count = 0;
                that.concurrent_task.task = Task.init(that);
                this.reloader.enqueueTaskConcurrent(&that.concurrent_task);
            }

            pub fn deinit(this: *HotReloadTask) void {
                bun.default_allocator.destroy(this);
            }
        };

        fn NewCallback(comptime FunctionSignature: type) type {
            return union(enum) {
                javascript_callback: JSC.Strong,
                zig_callback: struct {
                    ptr: *anyopaque,
                    function: *const FunctionSignature,
                },
            };
        }

        pub const OnAcceptCallback = NewCallback(fn (
            vm: *JSC.VirtualMachine,
            specifier: []const u8,
        ) void);

        pub fn enableHotModuleReloading(this: *Ctx) void {
            if (comptime @TypeOf(this.bun_watcher) == ImportWatcher) {
                if (this.bun_watcher != .none)
                    return;
            } else {
                if (this.bun_watcher != null)
                    return;
            }

            var reloader = bun.default_allocator.create(Reloader) catch @panic("OOM");
            reloader.* = .{
                .ctx = this,
                .verbose = if (@hasField(Ctx, "log")) this.log.level.atLeast(.info) else false,
            };

            if (comptime @TypeOf(this.bun_watcher) == ImportWatcher) {
                this.bun_watcher = if (reload_immediately)
                    .{ .watch = @This().Watcher.init(
                        reloader,
                        this.bundler.fs,
                        bun.default_allocator,
                    ) catch @panic("Failed to enable File Watcher") }
                else
                    .{ .hot = @This().Watcher.init(
                        reloader,
                        this.bundler.fs,
                        bun.default_allocator,
                    ) catch @panic("Failed to enable File Watcher") };

                if (reload_immediately) {
                    this.bundler.resolver.watcher = Resolver.ResolveWatcher(*@This().Watcher, onMaybeWatchDirectory).init(this.bun_watcher.watch);
                } else {
                    this.bundler.resolver.watcher = Resolver.ResolveWatcher(*@This().Watcher, onMaybeWatchDirectory).init(this.bun_watcher.hot);
                }
            } else {
                this.bun_watcher = @This().Watcher.init(
                    reloader,
                    this.bundler.fs,
                    bun.default_allocator,
                ) catch @panic("Failed to enable File Watcher");
                this.bundler.resolver.watcher = Resolver.ResolveWatcher(*@This().Watcher, onMaybeWatchDirectory).init(this.bun_watcher.?);
            }

            clear_screen = Output.enable_ansi_colors and !strings.eqlComptime(this.bundler.env.map.get("BUN_CONFIG_NO_CLEAR_TERMINAL_ON_RELOAD") orelse "0", "true");

            reloader.getContext().start() catch @panic("Failed to start File Watcher");
        }

        pub fn onMaybeWatchDirectory(watch: *@This().Watcher, file_path: string, dir_fd: StoredFileDescriptorType) void {
            // We don't want to watch:
            // - Directories outside the root directory
            // - Directories inside node_modules
            if (std.mem.indexOf(u8, file_path, "node_modules") == null and std.mem.indexOf(u8, file_path, watch.fs.top_level_dir) != null) {
                watch.addDirectory(dir_fd, file_path, @This().Watcher.getHash(file_path), false) catch {};
            }
        }

        fn putTombstone(this: *@This(), key: []const u8, value: *bun.fs.FileSystem.RealFS.EntriesOption) void {
            this.tombstones.put(bun.default_allocator, key, value) catch unreachable;
        }

        fn getTombstone(this: *@This(), key: []const u8) ?*bun.fs.FileSystem.RealFS.EntriesOption {
            return this.tombstones.get(key);
        }

        pub fn onError(
            _: *@This(),
            err: anyerror,
        ) void {
            Output.prettyErrorln("<r>Watcher crashed: <red><b>{s}<r>", .{@errorName(err)});
        }

        pub fn getContext(this: *@This()) *@This().Watcher {
            if (comptime @TypeOf(this.ctx.bun_watcher) == ImportWatcher) {
                if (reload_immediately) {
                    return this.ctx.bun_watcher.watch;
                } else {
                    return this.ctx.bun_watcher.hot;
                }
            } else {
                return this.ctx.bun_watcher.?;
            }
        }

        pub fn onFileUpdate(
            this: *@This(),
            events: []watcher.WatchEvent,
            changed_files: []?[:0]u8,
            watchlist: watcher.Watchlist,
        ) void {
            var slice = watchlist.slice();
            const file_paths = slice.items(.file_path);
            var counts = slice.items(.count);
            const kinds = slice.items(.kind);
            const hashes = slice.items(.hash);
            const parents = slice.items(.parent_hash);
            var file_descriptors = slice.items(.fd);
            var ctx = this.getContext();
            defer ctx.flushEvictions();
            defer Output.flush();

            var bundler = if (@TypeOf(this.ctx.bundler) == *bun.Bundler)
                this.ctx.bundler
            else
                &this.ctx.bundler;

            var fs: *Fs.FileSystem = bundler.fs;
            var rfs: *Fs.FileSystem.RealFS = &fs.fs;
            var resolver = &bundler.resolver;
            var _on_file_update_path_buf: [bun.MAX_PATH_BYTES]u8 = undefined;

            var current_task: HotReloadTask = .{
                .reloader = this,
            };
            defer current_task.enqueue();

            for (events) |event| {
                const file_path = file_paths[event.index];
                const update_count = counts[event.index] + 1;
                counts[event.index] = update_count;
                const kind = kinds[event.index];

                // so it's consistent with the rest
                // if we use .extname we might run into an issue with whether or not the "." is included.
                // const path = Fs.PathName.init(file_path);
                const id = hashes[event.index];

                if (comptime Environment.isDebug) {
                    Output.prettyErrorln("[watch] {s} ({s}, {})", .{ file_path, @tagName(kind), event.op });
                }

                switch (kind) {
                    .file => {
                        if (event.op.delete or event.op.rename) {
                            ctx.removeAtIndex(
                                event.index,
                                0,
                                &.{},
                                .file,
                            );
                        }

                        if (this.verbose)
                            Output.prettyErrorln("<r><d>File changed: {s}<r>", .{fs.relativeTo(file_path)});

                        if (event.op.write or event.op.delete or event.op.rename) {
                            current_task.append(id);
                        }
                    },
                    .directory => {
                        var affected_buf: [128][]const u8 = undefined;
                        var entries_option: ?*Fs.FileSystem.RealFS.EntriesOption = null;

                        const affected = brk: {
                            if (comptime Environment.isMac) {
                                if (rfs.entries.get(file_path)) |existing| {
                                    this.putTombstone(file_path, existing);
                                    entries_option = existing;
                                } else if (this.getTombstone(file_path)) |existing| {
                                    entries_option = existing;
                                }

                                var affected_i: usize = 0;

                                // if a file descriptor is stale, we need to close it
                                if (event.op.delete and entries_option != null) {
                                    for (parents, 0..) |parent_hash, entry_id| {
                                        if (parent_hash == id) {
                                            const affected_path = file_paths[entry_id];
                                            const was_deleted = check: {
                                                std.os.access(affected_path, std.os.F_OK) catch break :check true;
                                                break :check false;
                                            };
                                            if (!was_deleted) continue;

                                            affected_buf[affected_i] = affected_path[file_path.len..];
                                            affected_i += 1;
                                            if (affected_i >= affected_buf.len) break;
                                        }
                                    }
                                }

                                break :brk affected_buf[0..affected_i];
                            }

                            break :brk event.names(changed_files);
                        };

                        if (affected.len > 0 and !Environment.isMac) {
                            if (rfs.entries.get(file_path)) |existing| {
                                this.putTombstone(file_path, existing);
                                entries_option = existing;
                            } else if (this.getTombstone(file_path)) |existing| {
                                entries_option = existing;
                            }
                        }

                        resolver.bustDirCache(file_path);

                        if (entries_option) |dir_ent| {
                            var last_file_hash: @This().Watcher.HashType = std.math.maxInt(@This().Watcher.HashType);

                            for (affected) |changed_name_| {
                                const changed_name: []const u8 = if (comptime Environment.isMac)
                                    changed_name_
                                else
                                    bun.asByteSlice(changed_name_.?);
                                if (changed_name.len == 0 or changed_name[0] == '~' or changed_name[0] == '.') continue;

                                const loader = (bundler.options.loaders.get(Fs.PathName.init(changed_name).ext) orelse .file);
                                var prev_entry_id: usize = std.math.maxInt(usize);
                                if (loader != .file) {
                                    var path_string: bun.PathString = undefined;
                                    var file_hash: @This().Watcher.HashType = last_file_hash;
                                    const abs_path: string = brk: {
                                        if (dir_ent.entries.get(@as([]const u8, @ptrCast(changed_name)))) |file_ent| {
                                            // reset the file descriptor
                                            file_ent.entry.cache.fd = 0;
                                            file_ent.entry.need_stat = true;
                                            path_string = file_ent.entry.abs_path;
                                            file_hash = @This().Watcher.getHash(path_string.slice());
                                            for (hashes, 0..) |hash, entry_id| {
                                                if (hash == file_hash) {
                                                    if (file_descriptors[entry_id] != 0) {
                                                        if (prev_entry_id != entry_id) {
                                                            current_task.append(@as(u32, @truncate(entry_id)));
                                                            ctx.removeAtIndex(
                                                                @as(u16, @truncate(entry_id)),
                                                                0,
                                                                &.{},
                                                                .file,
                                                            );
                                                        }
                                                    }

                                                    prev_entry_id = entry_id;
                                                    break;
                                                }
                                            }

                                            break :brk path_string.slice();
                                        } else {
                                            var file_path_without_trailing_slash = std.mem.trimRight(u8, file_path, std.fs.path.sep_str);
                                            @memcpy(_on_file_update_path_buf[0..file_path_without_trailing_slash.len], file_path_without_trailing_slash);
                                            _on_file_update_path_buf[file_path_without_trailing_slash.len] = std.fs.path.sep;

                                            @memcpy(_on_file_update_path_buf[file_path_without_trailing_slash.len..][0..changed_name.len], changed_name);
                                            const path_slice = _on_file_update_path_buf[0 .. file_path_without_trailing_slash.len + changed_name.len + 1];
                                            file_hash = @This().Watcher.getHash(path_slice);
                                            break :brk path_slice;
                                        }
                                    };

                                    // skip consecutive duplicates
                                    if (last_file_hash == file_hash) continue;
                                    last_file_hash = file_hash;

                                    if (this.verbose)
                                        Output.prettyErrorln("<r> <d>File change: {s}<r>", .{fs.relativeTo(abs_path)});
                                }
                            }
                        }

                        if (this.verbose) {
                            Output.prettyErrorln("<r> <d>Dir change: {s}<r>", .{fs.relativeTo(file_path)});
                        }
                    },
                }
            }
        }
    };
}

pub export var isBunTest: bool = false;<|MERGE_RESOLUTION|>--- conflicted
+++ resolved
@@ -2692,20 +2692,13 @@
                 var source_line_numbers = exception.stack.source_lines_numbers[0..JSC.ZigException.Holder.source_lines_count];
                 @memset(source_lines, String.empty);
                 @memset(source_line_numbers, 0);
-<<<<<<< HEAD
+
                 lines = lines[0..@min(@as(usize, lines.len), source_lines.len)];
                 var current_line_number: i32 = @intCast(last_line);
                 for (lines, source_lines[0..lines.len], source_line_numbers[0..lines.len]) |line, *line_dest, *line_number| {
                     line_dest.* = String.init(line);
                     line_number.* = current_line_number;
-                    current_line_number -= 1;
-=======
-
-                var lines_ = lines[0..@min(lines.len, source_lines.len)];
-                for (lines_, 0..) |line, j| {
-                    source_lines[(lines_.len - 1) - j] = String.init(std.mem.trimRight(u8, line, " \t"));
-                    source_line_numbers[j] = top.position.line - @as(i32, @intCast(j)) + 1;
->>>>>>> 6389a6e2
+
                 }
 
                 exception.stack.source_lines_len = @as(u8, @truncate(lines.len));
