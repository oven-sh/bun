--- conflicted
+++ resolved
@@ -894,13 +894,9 @@
 
     body_value_hive_allocator: BodyValueHiveAllocator = undefined,
 
-<<<<<<< HEAD
+    is_inside_deferred_task_queue: bool = false,
+
     pub const OnUnhandledRejection = fn (*VirtualMachine, globalObject: *JSGlobalObject, JSValue) void;
-=======
-    is_inside_deferred_task_queue: bool = false,
-
-    pub const OnUnhandledRejection = fn (*VirtualMachine, globalObject: *JSC.JSGlobalObject, JSC.JSValue) void;
->>>>>>> c1708ea6
 
     pub const OnException = fn (*ZigException) void;
 
