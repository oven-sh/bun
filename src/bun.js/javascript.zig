const std = @import("std");
const is_bindgen: bool = std.meta.globalOption("bindgen", bool) orelse false;
const StaticExport = @import("./bindings/static_export.zig");
const c_char = StaticExport.c_char;
const bun = @import("bun");
const string = bun.string;
const Output = bun.Output;
const Global = bun.Global;
const Environment = bun.Environment;
const strings = bun.strings;
const MutableString = bun.MutableString;
const stringZ = bun.stringZ;
const default_allocator = bun.default_allocator;
const StoredFileDescriptorType = bun.StoredFileDescriptorType;
const Arena = @import("../mimalloc_arena.zig").Arena;
const C = bun.C;
const NetworkThread = @import("bun").HTTP.NetworkThread;
const IO = @import("bun").AsyncIO;
const Allocator = std.mem.Allocator;
const IdentityContext = @import("../identity_context.zig").IdentityContext;
const Fs = @import("../fs.zig");
const Resolver = @import("../resolver/resolver.zig");
const ast = @import("../import_record.zig");
const NodeModuleBundle = @import("../node_module_bundle.zig").NodeModuleBundle;
const MacroEntryPoint = bun.bundler.MacroEntryPoint;
const ParseResult = bun.bundler.ParseResult;
const logger = @import("bun").logger;
const Api = @import("../api/schema.zig").Api;
const options = @import("../options.zig");
const Bundler = bun.Bundler;
const PluginRunner = bun.bundler.PluginRunner;
const ServerEntryPoint = bun.bundler.ServerEntryPoint;
const js_printer = bun.js_printer;
const js_parser = bun.js_parser;
const js_ast = bun.JSAst;
const http = @import("../http.zig");
const NodeFallbackModules = @import("../node_fallbacks.zig");
const ImportKind = ast.ImportKind;
const Analytics = @import("../analytics/analytics_thread.zig");
const ZigString = @import("bun").JSC.ZigString;
const Runtime = @import("../runtime.zig");
const Router = @import("./api/filesystem_router.zig");
const ImportRecord = ast.ImportRecord;
const DotEnv = @import("../env_loader.zig");
const PackageJSON = @import("../resolver/package_json.zig").PackageJSON;
const MacroRemap = @import("../resolver/package_json.zig").MacroMap;
const WebCore = @import("bun").JSC.WebCore;
const Request = WebCore.Request;
const Response = WebCore.Response;
const Headers = WebCore.Headers;
const Fetch = WebCore.Fetch;
const FetchEvent = WebCore.FetchEvent;
const js = @import("bun").JSC.C;
const JSC = @import("bun").JSC;
const JSError = @import("./base.zig").JSError;
const d = @import("./base.zig").d;
const MarkedArrayBuffer = @import("./base.zig").MarkedArrayBuffer;
const getAllocator = @import("./base.zig").getAllocator;
const JSValue = @import("bun").JSC.JSValue;
const NewClass = @import("./base.zig").NewClass;
const Microtask = @import("bun").JSC.Microtask;
const JSGlobalObject = @import("bun").JSC.JSGlobalObject;
const ExceptionValueRef = @import("bun").JSC.ExceptionValueRef;
const JSPrivateDataPtr = @import("bun").JSC.JSPrivateDataPtr;
const ZigConsoleClient = @import("bun").JSC.ZigConsoleClient;
const Node = @import("bun").JSC.Node;
const ZigException = @import("bun").JSC.ZigException;
const ZigStackTrace = @import("bun").JSC.ZigStackTrace;
const ErrorableResolvedSource = @import("bun").JSC.ErrorableResolvedSource;
const ResolvedSource = @import("bun").JSC.ResolvedSource;
const JSPromise = @import("bun").JSC.JSPromise;
const JSInternalPromise = @import("bun").JSC.JSInternalPromise;
const JSModuleLoader = @import("bun").JSC.JSModuleLoader;
const JSPromiseRejectionOperation = @import("bun").JSC.JSPromiseRejectionOperation;
const Exception = @import("bun").JSC.Exception;
const ErrorableZigString = @import("bun").JSC.ErrorableZigString;
const ZigGlobalObject = @import("bun").JSC.ZigGlobalObject;
const VM = @import("bun").JSC.VM;
const JSFunction = @import("bun").JSC.JSFunction;
const Config = @import("./config.zig");
const URL = @import("../url.zig").URL;
const Bun = JSC.API.Bun;
const EventLoop = JSC.EventLoop;
const PendingResolution = @import("../resolver/resolver.zig").PendingResolution;
const ThreadSafeFunction = JSC.napi.ThreadSafeFunction;
const PackageManager = @import("../install/install.zig").PackageManager;

const ModuleLoader = JSC.ModuleLoader;
const FetchFlags = JSC.FetchFlags;

pub const GlobalConstructors = [_]type{
    JSC.Cloudflare.HTMLRewriter.Constructor,
};

pub const GlobalClasses = [_]type{
    Bun.Class,
    WebCore.Crypto.Class,
    EventListenerMixin.addEventListener(VirtualMachine),
    BuildError.Class,
    ResolveError.Class,

    Fetch.Class,
    js_ast.Macro.JSNode.BunJSXCallbackFunction,

    WebCore.Crypto.Prototype,

    WebCore.Alert.Class,
    WebCore.Confirm.Class,
    WebCore.Prompt.Class,
};
const TaggedPointerUnion = @import("../tagged_pointer.zig").TaggedPointerUnion;
const Task = JSC.Task;
const Blob = @import("../blob.zig");
pub const Buffer = MarkedArrayBuffer;
const Lock = @import("../lock.zig").Lock;

pub const OpaqueCallback = *const fn (current: ?*anyopaque) callconv(.C) void;
pub fn OpaqueWrap(comptime Context: type, comptime Function: fn (this: *Context) void) OpaqueCallback {
    return struct {
        pub fn callback(ctx: ?*anyopaque) callconv(.C) void {
            var context: *Context = @ptrCast(*Context, @alignCast(@alignOf(Context), ctx.?));
            @call(.auto, Function, .{context});
        }
    }.callback;
}

pub const bun_file_import_path = "/node_modules.server.bun";

const SourceMap = @import("../sourcemap/sourcemap.zig");
const MappingList = SourceMap.Mapping.List;

pub const SavedSourceMap = struct {
    // For bun.js, we store the number of mappings and how many bytes the final list is at the beginning of the array
    // The first 8 bytes are the length of the array
    // The second 8 bytes are the number of mappings
    pub const SavedMappings = struct {
        data: [*]u8,

        pub fn vlq(this: SavedMappings) []u8 {
            return this.data[16..this.len()];
        }

        pub inline fn len(this: SavedMappings) usize {
            return @bitCast(u64, this.data[0..8].*);
        }

        pub fn deinit(this: SavedMappings) void {
            default_allocator.free(this.data[0..this.len()]);
        }

        pub fn toMapping(this: SavedMappings, allocator: Allocator, path: string) anyerror!MappingList {
            const result = SourceMap.Mapping.parse(
                allocator,
                this.data[16..this.len()],
                @bitCast(usize, this.data[8..16].*),
                1,
            );
            switch (result) {
                .fail => |fail| {
                    if (Output.enable_ansi_colors_stderr) {
                        try fail.toData(path).writeFormat(
                            Output.errorWriter(),
                            logger.Kind.warn,
                            true,
                            false,
                        );
                    } else {
                        try fail.toData(path).writeFormat(
                            Output.errorWriter(),
                            logger.Kind.warn,
                            false,
                            false,
                        );
                    }

                    return fail.err;
                },
                .success => |success| {
                    return success;
                },
            }
        }
    };

    pub const Value = TaggedPointerUnion(.{ MappingList, SavedMappings });
    pub const HashTable = std.HashMap(u64, *anyopaque, IdentityContext(u64), 80);

    /// This is a pointer to the map located on the VirtualMachine struct
    map: *HashTable,

    pub fn onSourceMapChunk(this: *SavedSourceMap, chunk: SourceMap.Chunk, source: logger.Source) anyerror!void {
        try this.putMappings(source, chunk.buffer);
    }

    pub const SourceMapHandler = js_printer.SourceMapHandler.For(SavedSourceMap, onSourceMapChunk);

    pub fn putMappings(this: *SavedSourceMap, source: logger.Source, mappings: MutableString) !void {
        var entry = try this.map.getOrPut(std.hash.Wyhash.hash(0, source.path.text));
        if (entry.found_existing) {
            var value = Value.from(entry.value_ptr.*);
            if (value.get(MappingList)) |source_map_| {
                var source_map: *MappingList = source_map_;
                source_map.deinit(default_allocator);
            } else if (value.get(SavedMappings)) |saved_mappings| {
                var saved = SavedMappings{ .data = @ptrCast([*]u8, saved_mappings) };

                saved.deinit();
            }
        }

        entry.value_ptr.* = Value.init(bun.cast(*SavedMappings, mappings.list.items.ptr)).ptr();
    }

    pub fn get(this: *SavedSourceMap, path: string) ?MappingList {
        var mapping = this.map.getEntry(std.hash.Wyhash.hash(0, path)) orelse return null;
        switch (Value.from(mapping.value_ptr.*).tag()) {
            (@field(Value.Tag, @typeName(MappingList))) => {
                return Value.from(mapping.value_ptr.*).as(MappingList).*;
            },
            Value.Tag.SavedMappings => {
                var saved = SavedMappings{ .data = @ptrCast([*]u8, Value.from(mapping.value_ptr.*).as(MappingList)) };
                defer saved.deinit();
                var result = default_allocator.create(MappingList) catch unreachable;
                result.* = saved.toMapping(default_allocator, path) catch {
                    _ = this.map.remove(mapping.key_ptr.*);
                    return null;
                };
                mapping.value_ptr.* = Value.init(result).ptr();
                return result.*;
            },
            else => return null,
        }
    }

    pub fn resolveMapping(
        this: *SavedSourceMap,
        path: []const u8,
        line: i32,
        column: i32,
    ) ?SourceMap.Mapping {
        var mappings = this.get(path) orelse return null;
        return SourceMap.Mapping.find(mappings, line, column);
    }
};
const uws = @import("bun").uws;

pub export fn Bun__getDefaultGlobal() *JSGlobalObject {
    _ = @sizeOf(JSC.VirtualMachine) + 1;
    return JSC.VirtualMachine.get().global;
}

pub export fn Bun__getVM() *JSC.VirtualMachine {
    return JSC.VirtualMachine.get();
}

pub export fn Bun__drainMicrotasks() void {
    JSC.VirtualMachine.get().eventLoop().tick();
}

export fn Bun__readOriginTimer(vm: *JSC.VirtualMachine) u64 {
    return vm.origin_timer.read();
}

export fn Bun__readOriginTimerStart(vm: *JSC.VirtualMachine) f64 {
    // timespce to milliseconds
    return @floatCast(f64, (@intToFloat(f64, vm.origin_timestamp) + JSC.VirtualMachine.origin_relative_epoch) / 1_000_000.0);
}

// comptime {
//     if (!JSC.is_bindgen) {
//         _ = Bun__getDefaultGlobal;
//         _ = Bun__getVM;
//         _ = Bun__drainMicrotasks;
//         _ = Bun__queueTask;
//         _ = Bun__queueTaskConcurrently;
//         _ = Bun__handleRejectedPromise;
//         _ = Bun__readOriginTimer;
//         _ = Bun__onDidAppendPlugin;
//         _ = Bun__readOriginTimerStart;
//         _ = Bun__reportUnhandledError;
//     }
// }

/// This function is called on the main thread
/// The bunVM() call will assert this
pub export fn Bun__queueTask(global: *JSGlobalObject, task: *JSC.CppTask) void {
    global.bunVM().eventLoop().enqueueTask(Task.init(task));
}

pub export fn Bun__queueTaskWithTimeout(global: *JSGlobalObject, task: *JSC.CppTask, milliseconds: i32) void {
    global.bunVM().eventLoop().enqueueTaskWithTimeout(Task.init(task), milliseconds);
}

pub export fn Bun__reportUnhandledError(globalObject: *JSGlobalObject, value: JSValue) callconv(.C) JSValue {
    var jsc_vm = globalObject.bunVM();
    jsc_vm.onUnhandledError(globalObject, value);
    return JSC.JSValue.jsUndefined();
}

/// This function is called on another thread
/// The main difference: we need to allocate the task & wakeup the thread
/// We can avoid that if we run it from the main thread.
pub export fn Bun__queueTaskConcurrently(global: *JSGlobalObject, task: *JSC.CppTask) void {
    var concurrent = bun.default_allocator.create(JSC.ConcurrentTask) catch unreachable;
    concurrent.* = JSC.ConcurrentTask{
        .task = Task.init(task),
        .auto_delete = true,
    };
    global.bunVMConcurrently().eventLoop().enqueueTaskConcurrent(concurrent);
}

pub export fn Bun__handleRejectedPromise(global: *JSGlobalObject, promise: *JSC.JSPromise) void {
    const result = promise.result(global.vm());
    var jsc_vm = global.bunVM();

    // this seems to happen in some cases when GC is running
    if (result == .zero)
        return;

    jsc_vm.onUnhandledError(global, result);
    jsc_vm.autoGarbageCollect();
}

pub export fn Bun__onDidAppendPlugin(jsc_vm: *VirtualMachine, globalObject: *JSGlobalObject) void {
    if (jsc_vm.plugin_runner != null) {
        return;
    }

    jsc_vm.plugin_runner = PluginRunner{
        .global_object = globalObject,
        .allocator = jsc_vm.allocator,
    };
    jsc_vm.bundler.linker.plugin_runner = &jsc_vm.plugin_runner.?;
}

/// TODO: rename this to ScriptExecutionContext
/// This is the shared global state for a single JS instance execution
/// Today, Bun is one VM per thread, so the name "VirtualMachine" sort of makes sense
/// However, that may change in the future
pub const VirtualMachine = struct {
    global: *JSGlobalObject,
    allocator: std.mem.Allocator,
    has_loaded_constructors: bool = false,
    node_modules: ?*NodeModuleBundle = null,
    bundler: Bundler,
    bun_dev_watcher: ?*http.Watcher = null,
    bun_watcher: ?*JSC.Watcher = null,
    console: *ZigConsoleClient,
    log: *logger.Log,
    event_listeners: EventListenerMixin.Map,
    main: string = "",
    main_hash: u32 = 0,
    process: js.JSObjectRef = null,
    blobs: ?*Blob.Group = null,
    flush_list: std.ArrayList(string),
    entry_point: ServerEntryPoint = undefined,
    origin: URL = URL{},
    node_fs: ?*Node.NodeFS = null,
    has_loaded_node_modules: bool = false,
    timer: Bun.Timer = Bun.Timer{},
    uws_event_loop: ?*uws.Loop = null,
    pending_unref_counter: i32 = 0,
    preload: []const string = &[_][]const u8{},
    unhandled_pending_rejection_to_capture: ?*JSC.JSValue = null,

    hot_reload: bun.CLI.Command.HotReload = .none,

    hot_reload: bun.CLI.Command.HotReload = .none,

    /// hide bun:wrap from stack traces
    /// bun:wrap is very noisy
    hide_bun_stackframes: bool = true,

    is_printing_plugin: bool = false,

    plugin_runner: ?PluginRunner = null,
    is_main_thread: bool = false,
    last_reported_error_for_dedupe: JSValue = .zero,

    /// Do not access this field directly
    /// It exists in the VirtualMachine struct so that
    /// we don't accidentally make a stack copy of it
    /// only use it through
    /// source_mappings
    saved_source_map_table: SavedSourceMap.HashTable = undefined,

    arena: *Arena = undefined,
    has_loaded: bool = false,

    transpiled_count: usize = 0,
    resolved_count: usize = 0,
    had_errors: bool = false,

    macros: MacroMap,
    macro_entry_points: std.AutoArrayHashMap(i32, *MacroEntryPoint),
    macro_mode: bool = false,

    has_any_macro_remappings: bool = false,
    is_from_devserver: bool = false,
    has_enabled_macro_mode: bool = false,

    /// The arguments used to launch the process _after_ the script name and bun and any flags applied to Bun
    ///     "bun run foo --bar"
    ///          ["--bar"]
    ///     "bun run foo baz --bar"
    ///          ["baz", "--bar"]
    ///     "bun run foo
    ///          []
    ///     "bun foo --bar"
    ///          ["--bar"]
    ///     "bun foo baz --bar"
    ///          ["baz", "--bar"]
    ///     "bun foo
    ///          []
    argv: []const []const u8 = &[_][]const u8{"bun"},

    global_api_constructors: [GlobalConstructors.len]JSC.JSValue = undefined,

    origin_timer: std.time.Timer = undefined,
    origin_timestamp: u64 = 0,
    macro_event_loop: EventLoop = EventLoop{},
    regular_event_loop: EventLoop = EventLoop{},
    event_loop: *EventLoop = undefined,

    ref_strings: JSC.RefString.Map = undefined,
    file_blobs: JSC.WebCore.Blob.Store.Map,

    source_mappings: SavedSourceMap = undefined,

    active_tasks: usize = 0,

    rare_data: ?*JSC.RareData = null,
    us_loop_reference_count: usize = 0,
    is_us_loop_entered: bool = false,
    pending_internal_promise: *JSC.JSInternalPromise = undefined,
    auto_install_dependencies: bool = false,
    load_builtins_from_path: []const u8 = "",

    onUnhandledRejection: *const OnUnhandledRejection = defaultOnUnhandledRejection,
    onUnhandledRejectionCtx: ?*anyopaque = null,
    unhandled_error_counter: usize = 0,

    modules: ModuleLoader.AsyncModule.Queue = .{},
    aggressive_garbage_collection: GCLevel = GCLevel.none,

    gc_controller: JSC.GarbageCollectionController = .{},

    pub const OnUnhandledRejection = fn (*VirtualMachine, globalObject: *JSC.JSGlobalObject, JSC.JSValue) void;

    const VMHolder = struct {
        pub threadlocal var vm: ?*VirtualMachine = null;
    };

    pub inline fn get() *VirtualMachine {
        return VMHolder.vm.?;
    }

    pub fn mimeType(this: *VirtualMachine, str: []const u8) ?bun.HTTP.MimeType {
        return this.rareData().mimeTypeFromString(this.allocator, str);
    }

    pub const GCLevel = enum(u3) {
        none = 0,
        mild = 1,
        aggressive = 2,
    };

    pub threadlocal var is_main_thread_vm: bool = false;

    pub const UnhandledRejectionScope = struct {
        ctx: ?*anyopaque = null,
        onUnhandledRejection: *const OnUnhandledRejection = undefined,
        count: usize = 0,

        pub fn apply(this: *UnhandledRejectionScope, vm: *JSC.VirtualMachine) void {
            vm.onUnhandledRejection = this.onUnhandledRejection;
            vm.onUnhandledRejectionCtx = this.ctx;
            vm.unhandled_error_counter = this.count;
        }
    };

    pub fn onQuietUnhandledRejectionHandler(this: *VirtualMachine, _: *JSC.JSGlobalObject, _: JSC.JSValue) void {
        this.unhandled_error_counter += 1;
    }

    pub fn onQuietUnhandledRejectionHandlerCaptureValue(this: *VirtualMachine, _: *JSC.JSGlobalObject, value: JSC.JSValue) void {
        this.unhandled_error_counter += 1;
        value.ensureStillAlive();
        if (this.unhandled_pending_rejection_to_capture) |ptr| {
            ptr.* = value;
        }
    }

    pub fn unhandledRejectionScope(this: *VirtualMachine) UnhandledRejectionScope {
        return .{
            .onUnhandledRejection = this.onUnhandledRejection,
            .ctx = this.onUnhandledRejectionCtx,
            .count = this.unhandled_error_counter,
        };
    }

    pub fn resetUnhandledRejection(this: *VirtualMachine) void {
        this.onUnhandledRejection = defaultOnUnhandledRejection;
    }

    pub fn loadExtraEnv(this: *VirtualMachine) void {
        var map = this.bundler.env.map;

        if (map.get("BUN_SHOW_BUN_STACKFRAMES") != null)
            this.hide_bun_stackframes = false;

        if (map.get("BUN_OVERRIDE_MODULE_PATH")) |override_path| {
            if (override_path.len > 0) {
                this.load_builtins_from_path = override_path;
            }
        }

        if (map.get("BUN_GARBAGE_COLLECTOR_LEVEL")) |gc_level| {
            if (strings.eqlComptime(gc_level, "1")) {
                this.aggressive_garbage_collection = .mild;
            } else if (strings.eqlComptime(gc_level, "2")) {
                this.aggressive_garbage_collection = .aggressive;
            }
        }
    }

    pub fn onUnhandledError(this: *JSC.VirtualMachine, globalObject: *JSC.JSGlobalObject, value: JSC.JSValue) void {
        this.unhandled_error_counter += 1;
        this.onUnhandledRejection(this, globalObject, value);
    }

    pub fn defaultOnUnhandledRejection(this: *JSC.VirtualMachine, _: *JSC.JSGlobalObject, value: JSC.JSValue) void {
        this.runErrorHandler(value, null);
    }

    pub inline fn packageManager(this: *VirtualMachine) *PackageManager {
        return this.bundler.getPackageManager();
    }

    pub fn garbageCollect(this: *const VirtualMachine, sync: bool) JSValue {
        @setCold(true);
        Global.mimalloc_cleanup(false);
        if (sync)
            return this.global.vm().runGC(true);

        this.global.vm().collectAsync();
        return JSValue.jsNumber(this.global.vm().heapSize());
    }

    pub inline fn autoGarbageCollect(this: *const VirtualMachine) void {
        if (this.aggressive_garbage_collection != .none) {
            _ = this.garbageCollect(this.aggressive_garbage_collection == .aggressive);
        }
    }

    pub fn reload(this: *VirtualMachine) void {
        Output.debug("Reloading...", .{});
        if (this.hot_reload == .watch) {
            Output.flush();
<<<<<<< HEAD
            std.os.execveZ(
                std.os.argv[0],
                bun.default_allocator.dupeZ([*:0]const u8, std.os.argv[1..]) catch unreachable,
                std.c.environ,
            ) catch unreachable;
=======
            bun.reloadProcess(bun.default_allocator, !strings.eqlComptime(this.bundler.env.map.get("BUN_CONFIG_NO_CLEAR_TERMINAL_ON_RELOAD") orelse "0", "true"));
>>>>>>> 786475ff
        }

        this.global.reload();
        this.pending_internal_promise = this.reloadEntryPoint(this.main) catch @panic("Failed to reload");
    }

    pub fn io(this: *VirtualMachine) *IO {
        if (this.io_ == null) {
            this.io_ = IO.init(this) catch @panic("Failed to initialize IO");
        }

        return &this.io_.?;
    }

    pub inline fn nodeFS(this: *VirtualMachine) *Node.NodeFS {
        return this.node_fs orelse brk: {
            this.node_fs = bun.default_allocator.create(Node.NodeFS) catch unreachable;
            this.node_fs.?.* = Node.NodeFS{};
            break :brk this.node_fs.?;
        };
    }

    pub inline fn rareData(this: *VirtualMachine) *JSC.RareData {
        return this.rare_data orelse brk: {
            this.rare_data = this.allocator.create(JSC.RareData) catch unreachable;
            this.rare_data.?.* = .{};
            break :brk this.rare_data.?;
        };
    }

    pub inline fn eventLoop(this: *VirtualMachine) *EventLoop {
        return this.event_loop;
    }

    pub fn prepareLoop(_: *VirtualMachine) void {}

    pub fn enterUWSLoop(this: *VirtualMachine) void {
        var loop = this.uws_event_loop.?;
        loop.run();
    }

    pub fn onExit(this: *VirtualMachine) void {
        var rare_data = this.rare_data orelse return;
        var hook = rare_data.cleanup_hook orelse return;
        hook.execute();
        while (hook.next) |next| {
            next.execute();
            hook = next;
        }
    }

    pub inline fn enqueueTask(this: *VirtualMachine, task: Task) void {
        this.eventLoop().enqueueTask(task);
    }

    pub inline fn enqueueTaskConcurrent(this: *VirtualMachine, task: *JSC.ConcurrentTask) void {
        this.eventLoop().enqueueTaskConcurrent(task);
    }

    pub fn tick(this: *VirtualMachine) void {
        this.eventLoop().tick();
    }

    pub fn waitFor(this: *VirtualMachine, cond: *bool) void {
        while (!cond.*) {
            this.eventLoop().tick();

            if (!cond.*) {
                this.eventLoop().autoTick();
            }
        }
    }

    pub fn waitForPromise(this: *VirtualMachine, promise: JSC.AnyPromise) void {
        this.eventLoop().waitForPromise(promise);
    }

    pub fn waitForTasks(this: *VirtualMachine) void {
        this.eventLoop().waitForTasks();
    }

    pub const MacroMap = std.AutoArrayHashMap(i32, js.JSObjectRef);

    pub fn enableMacroMode(this: *VirtualMachine) void {
        if (!this.has_enabled_macro_mode) {
            this.has_enabled_macro_mode = true;
            this.macro_event_loop.tasks = EventLoop.Queue.init(default_allocator);
            this.macro_event_loop.tasks.ensureTotalCapacity(16) catch unreachable;
            this.macro_event_loop.global = this.global;
            this.macro_event_loop.virtual_machine = this;
            this.macro_event_loop.concurrent_tasks = .{};
        }

        this.bundler.options.platform = .bun_macro;
        this.bundler.resolver.caches.fs.use_alternate_source_cache = true;
        this.macro_mode = true;
        this.event_loop = &this.macro_event_loop;
        Analytics.Features.macros = true;
    }

    pub fn disableMacroMode(this: *VirtualMachine) void {
        this.bundler.options.platform = .bun;
        this.bundler.resolver.caches.fs.use_alternate_source_cache = false;
        this.macro_mode = false;
        this.event_loop = &this.regular_event_loop;
    }

    pub fn getAPIGlobals() []js.JSClassRef {
        if (is_bindgen)
            return &[_]js.JSClassRef{};
        var classes = default_allocator.alloc(js.JSClassRef, GlobalClasses.len) catch return &[_]js.JSClassRef{};
        inline for (GlobalClasses, 0..) |Class, i| {
            classes[i] = Class.get().*;
        }

        return classes;
    }

    pub fn getAPIConstructors(globalObject: *JSGlobalObject) []const JSC.JSValue {
        if (is_bindgen)
            return &[_]JSC.JSValue{};
        const is_first = !VirtualMachine.get().has_loaded_constructors;
        if (is_first) {
            VirtualMachine.get().global = globalObject;
            VirtualMachine.get().has_loaded_constructors = true;
        }

        var slice = if (is_first)
            @as([]JSC.JSValue, &JSC.VirtualMachine.get().global_api_constructors)
        else
            VirtualMachine.get().allocator.alloc(JSC.JSValue, GlobalConstructors.len) catch unreachable;

        inline for (GlobalConstructors, 0..) |Class, i| {
            var ref = Class.constructor(globalObject.ref()).?;
            JSC.C.JSValueProtect(globalObject.ref(), ref);
            slice[i] = JSC.JSValue.fromRef(
                ref,
            );
        }

        return slice;
    }

    pub fn isWatcherEnabled(this: *VirtualMachine) bool {
        return this.bun_dev_watcher != null or this.bun_watcher != null;
    }

    /// Instead of storing timestamp as a i128, we store it as a u64.
    /// We subtract the timestamp from Jan 1, 2000 (Y2K)
    pub const origin_relative_epoch = 946684800 * std.time.ns_per_s;
    fn getOriginTimestamp() u64 {
        return @truncate(
            u64,
            @intCast(
                u128,
                // handle if they set their system clock to be before epoch
                @max(
                    std.time.nanoTimestamp(),
                    origin_relative_epoch,
                ),
            ) - origin_relative_epoch,
        );
    }

    pub inline fn isLoaded() bool {
        return VMHolder.vm != null;
    }

    pub fn init(
        allocator: std.mem.Allocator,
        _args: Api.TransformOptions,
        existing_bundle: ?*NodeModuleBundle,
        _log: ?*logger.Log,
        env_loader: ?*DotEnv.Loader,
    ) !*VirtualMachine {
        var log: *logger.Log = undefined;
        if (_log) |__log| {
            log = __log;
        } else {
            log = try allocator.create(logger.Log);
            log.* = logger.Log.init(allocator);
        }

        VMHolder.vm = try allocator.create(VirtualMachine);
        var console = try allocator.create(ZigConsoleClient);
        console.* = ZigConsoleClient.init(Output.errorWriter(), Output.writer());
        const bundler = try Bundler.init(
            allocator,
            log,
            try Config.configureTransformOptionsForBunVM(allocator, _args),
            existing_bundle,
            env_loader,
        );

        var vm = VMHolder.vm.?;

        vm.* = VirtualMachine{
            .global = undefined,
            .allocator = allocator,
            .entry_point = ServerEntryPoint{},
            .event_listeners = EventListenerMixin.Map.init(allocator),
            .bundler = bundler,
            .console = console,
            .node_modules = bundler.options.node_modules_bundle,
            .log = log,
            .flush_list = std.ArrayList(string).init(allocator),
            .blobs = if (_args.serve orelse false) try Blob.Group.init(allocator) else null,
            .origin = bundler.options.origin,
            .saved_source_map_table = SavedSourceMap.HashTable.init(allocator),
            .source_mappings = undefined,
            .macros = MacroMap.init(allocator),
            .macro_entry_points = @TypeOf(vm.macro_entry_points).init(allocator),
            .origin_timer = std.time.Timer.start() catch @panic("Please don't mess with timers."),
            .origin_timestamp = getOriginTimestamp(),
            .ref_strings = JSC.RefString.Map.init(allocator),
            .file_blobs = JSC.WebCore.Blob.Store.Map.init(allocator),
        };
        vm.source_mappings = .{ .map = &vm.saved_source_map_table };
        vm.regular_event_loop.tasks = EventLoop.Queue.init(
            default_allocator,
        );
        vm.regular_event_loop.tasks.ensureUnusedCapacity(64) catch unreachable;
        vm.regular_event_loop.concurrent_tasks = .{};
        vm.event_loop = &vm.regular_event_loop;

        vm.bundler.macro_context = null;

        vm.bundler.resolver.onWakePackageManager = .{
            .context = &vm.modules,
            .handler = ModuleLoader.AsyncModule.Queue.onWakeHandler,
            .onDependencyError = JSC.ModuleLoader.AsyncModule.Queue.onDependencyError,
        };

        vm.bundler.configureLinker();
        try vm.bundler.configureFramework(false);

        vm.bundler.macro_context = js_ast.Macro.MacroContext.init(&vm.bundler);

        if (_args.serve orelse false) {
            vm.bundler.linker.onImportCSS = Bun.onImportCSS;
        }

        var global_classes: [GlobalClasses.len]js.JSClassRef = undefined;
        inline for (GlobalClasses, 0..) |Class, i| {
            global_classes[i] = Class.get().*;
        }
        vm.global = ZigGlobalObject.create(
            &global_classes,
            @intCast(i32, global_classes.len),
            vm.console,
        );
        vm.regular_event_loop.global = vm.global;
        vm.regular_event_loop.virtual_machine = vm;

        if (source_code_printer == null) {
            var writer = try js_printer.BufferWriter.init(allocator);
            source_code_printer = allocator.create(js_printer.BufferPrinter) catch unreachable;
            source_code_printer.?.* = js_printer.BufferPrinter.init(writer);
            source_code_printer.?.ctx.append_null_byte = false;
        }

        return vm;
    }

    // dynamic import
    // pub fn import(global: *JSGlobalObject, specifier: ZigString, source: ZigString) callconv(.C) ErrorableZigString {

    // }

    pub threadlocal var source_code_printer: ?*js_printer.BufferPrinter = null;

    pub fn clearRefString(_: *anyopaque, ref_string: *JSC.RefString) void {
        _ = VirtualMachine.get().ref_strings.remove(ref_string.hash);
    }

    pub fn refCountedResolvedSource(this: *VirtualMachine, code: []const u8, specifier: []const u8, source_url: []const u8, hash_: ?u32) ResolvedSource {
        var source = this.refCountedString(code, hash_, true);

        return ResolvedSource{
            .source_code = ZigString.init(source.slice()),
            .specifier = ZigString.init(specifier),
            .source_url = ZigString.init(source_url),
            .hash = source.hash,
            .allocator = source,
        };
    }

    pub fn refCountedStringWithWasNew(this: *VirtualMachine, new: *bool, input_: []const u8, hash_: ?u32, comptime dupe: bool) *JSC.RefString {
        const hash = hash_ orelse JSC.RefString.computeHash(input_);

        var entry = this.ref_strings.getOrPut(hash) catch unreachable;
        if (!entry.found_existing) {
            const input = if (comptime dupe)
                (this.allocator.dupe(u8, input_) catch unreachable)
            else
                input_;

            var ref = this.allocator.create(JSC.RefString) catch unreachable;
            ref.* = JSC.RefString{
                .allocator = this.allocator,
                .ptr = input.ptr,
                .len = input.len,
                .hash = hash,
                .ctx = this,
                .onBeforeDeinit = VirtualMachine.clearRefString,
            };
            entry.value_ptr.* = ref;
        }
        new.* = !entry.found_existing;
        return entry.value_ptr.*;
    }

    pub fn refCountedString(this: *VirtualMachine, input_: []const u8, hash_: ?u32, comptime dupe: bool) *JSC.RefString {
        var _was_new = false;
        return this.refCountedStringWithWasNew(&_was_new, input_, hash_, comptime dupe);
    }

    pub fn preflush(this: *VirtualMachine) void {
        // We flush on the next tick so that if there were any errors you can still see them
        this.blobs.?.temporary.reset() catch {};
    }

    pub fn flush(this: *VirtualMachine) void {
        this.had_errors = false;
        for (this.flush_list.items) |item| {
            this.allocator.free(item);
        }
        this.flush_list.shrinkRetainingCapacity(0);
        this.transpiled_count = 0;
        this.resolved_count = 0;
    }

    pub fn fetchWithoutOnLoadPlugins(
        jsc_vm: *VirtualMachine,
        globalObject: *JSC.JSGlobalObject,
        _specifier: string,
        referrer: string,
        log: *logger.Log,
        ret: *ErrorableResolvedSource,
        comptime flags: FetchFlags,
    ) !ResolvedSource {
        std.debug.assert(VirtualMachine.isLoaded());

        if (try ModuleLoader.fetchBuiltinModule(jsc_vm, _specifier, log, comptime flags.disableTranspiling())) |builtin| {
            return builtin;
        }
        var display_specifier = _specifier;
        var specifier = ModuleLoader.normalizeSpecifier(jsc_vm, _specifier, &display_specifier);
        var path = Fs.Path.init(specifier);
        const loader = jsc_vm.bundler.options.loaders.get(path.name.ext) orelse brk: {
            if (strings.eqlLong(specifier, jsc_vm.main, true)) {
                break :brk options.Loader.js;
            }

            break :brk options.Loader.file;
        };

        return try ModuleLoader.transpileSourceCode(
            jsc_vm,
            specifier,
            display_specifier,
            referrer,
            path,
            loader,
            log,
            null,
            ret,
            null,
            VirtualMachine.source_code_printer.?,
            globalObject,
            flags,
        );
    }

    pub const ResolveFunctionResult = struct {
        result: ?Resolver.Result,
        path: string,
        query_string: []const u8 = "",
    };

    fn normalizeSpecifierForResolution(specifier_: []const u8, query_string: *[]const u8) []const u8 {
        var specifier = specifier_;
        if (strings.hasPrefixComptime(specifier, "file://")) specifier = specifier["file://".len..];

        if (strings.indexOfChar(specifier, '?')) |i| {
            specifier = specifier[0..i];
            query_string.* = specifier[i..];
        }

        return specifier;
    }

    threadlocal var specifier_cache_resolver_buf: [bun.MAX_PATH_BYTES]u8 = undefined;
    fn _resolve(
        ret: *ResolveFunctionResult,
        _: *JSGlobalObject,
        specifier: string,
        source: string,
        is_esm: bool,
        comptime is_a_file_path: bool,
        comptime realpath: bool,
    ) !void {
        std.debug.assert(VirtualMachine.isLoaded());
        // macOS threadlocal vars are very slow
        // we won't change threads in this function
        // so we can copy it here
        var jsc_vm = VirtualMachine.get();

        if (jsc_vm.node_modules == null and strings.eqlComptime(std.fs.path.basename(specifier), Runtime.Runtime.Imports.alt_name)) {
            ret.path = Runtime.Runtime.Imports.Name;
            return;
        } else if (jsc_vm.node_modules != null and strings.eqlComptime(specifier, bun_file_import_path)) {
            ret.path = bun_file_import_path;
            return;
        } else if (strings.eqlComptime(specifier, main_file_name)) {
            ret.result = null;
            ret.path = jsc_vm.entry_point.source.path.text;
            return;
        } else if (strings.hasPrefixComptime(specifier, js_ast.Macro.namespaceWithColon)) {
            ret.result = null;
            ret.path = specifier;
            return;
        } else if (strings.hasPrefixComptime(specifier, "/bun-vfs/node_modules/")) {
            ret.result = null;
            ret.path = specifier;
            return;
        } else if (JSC.HardcodedModule.Map.get(specifier)) |result| {
            ret.result = null;
            ret.path = @as(string, @tagName(result));
            return;
        }

        const is_special_source = strings.eqlComptime(source, main_file_name) or js_ast.Macro.isMacroPath(source);
        var query_string: []const u8 = "";
        const normalized_specifier = normalizeSpecifierForResolution(specifier, &query_string);
        const source_to_use = if (!is_special_source)
            if (is_a_file_path)
                Fs.PathName.init(source).dirWithTrailingSlash()
            else
                source
        else
            jsc_vm.bundler.fs.top_level_dir;

        const result: Resolver.Result = try brk: {
            var retry_on_not_found = query_string.len > 0;
            while (true) {
                break :brk switch (jsc_vm.bundler.resolver.resolveAndAutoInstall(
                    source_to_use,
                    normalized_specifier,
                    if (is_esm) .stmt else .require,
                    .read_only,
                )) {
                    .success => |r| r,
                    .failure => |e| e,
                    .pending, .not_found => if (!retry_on_not_found)
                        error.ModuleNotFound
                    else {
                        retry_on_not_found = false;

                        const buster_name = name: {
                            if (std.fs.path.isAbsolute(normalized_specifier)) {
                                if (std.fs.path.dirname(normalized_specifier)) |dir| {
                                    break :name strings.withTrailingSlash(dir, normalized_specifier);
                                }
                            }

                            var parts = [_]string{
                                source_to_use,
                                normalized_specifier,
                            };

                            break :name bun.path.joinAbsStringBuf(
                                jsc_vm.bundler.fs.top_level_dir,
                                &specifier_cache_resolver_buf,
                                &parts,
                                .auto,
                            );
                        };

                        jsc_vm.bundler.resolver.bustDirCache(buster_name);
                        continue;
                    },
                };
            }
        };

        if (!jsc_vm.macro_mode) {
            jsc_vm.has_any_macro_remappings = jsc_vm.has_any_macro_remappings or jsc_vm.bundler.options.macro_remap.count() > 0;
        }
        ret.result = result;
        ret.query_string = query_string;
        const result_path = result.pathConst() orelse return error.ModuleNotFound;
        jsc_vm.resolved_count += 1;
        if (comptime !realpath) {
            if (jsc_vm.node_modules != null and !strings.eqlComptime(result_path.namespace, "node") and result.isLikelyNodeModule()) {
                const node_modules_bundle = jsc_vm.node_modules.?;

                node_module_checker: {
                    const package_json = result.package_json orelse brk: {
                        if (jsc_vm.bundler.resolver.packageJSONForResolvedNodeModule(&result)) |pkg| {
                            break :brk pkg;
                        } else {
                            break :node_module_checker;
                        }
                    };

                    if (node_modules_bundle.getPackageIDByName(package_json.name)) |possible_pkg_ids| {
                        const pkg_id: u32 = brk: {
                            for (possible_pkg_ids) |pkg_id| {
                                const pkg = node_modules_bundle.bundle.packages[pkg_id];
                                if (pkg.hash == package_json.hash) {
                                    break :brk pkg_id;
                                }
                            }
                            break :node_module_checker;
                        };

                        const package = &node_modules_bundle.bundle.packages[pkg_id];

                        if (Environment.isDebug) {
                            std.debug.assert(strings.eql(node_modules_bundle.str(package.name), package_json.name));
                        }

                        const package_relative_path = jsc_vm.bundler.fs.relative(
                            package_json.source.path.name.dirWithTrailingSlash(),
                            result_path.text,
                        );

                        if (node_modules_bundle.findModuleIDInPackage(package, package_relative_path) == null) break :node_module_checker;

                        ret.path = bun_file_import_path;
                        return;
                    }
                }
            }
        }

        ret.path = result_path.text;
    }
    pub fn queueMicrotaskToEventLoop(
        globalObject: *JSGlobalObject,
        microtask: *Microtask,
    ) void {
        if (comptime Environment.allow_assert)
            std.debug.assert(VirtualMachine.isLoaded());

        var vm_ = globalObject.bunVM();
        if (vm_.global == globalObject) {
            vm_.enqueueTask(Task.init(@ptrCast(*JSC.MicrotaskForDefaultGlobalObject, microtask)));
        } else {
            vm_.enqueueTask(Task.init(microtask));
        }
    }

    pub fn resolveForAPI(
        res: *ErrorableZigString,
        global: *JSGlobalObject,
        specifier: ZigString,
        source: ZigString,
        query_string: *ZigString,
        is_esm: bool,
    ) void {
        resolveMaybeNeedsTrailingSlash(res, global, specifier, source, query_string, is_esm, false, true);
    }

    pub fn resolveFilePathForAPI(
        res: *ErrorableZigString,
        global: *JSGlobalObject,
        specifier: ZigString,
        source: ZigString,
        query_string: *ZigString,
        is_esm: bool,
    ) void {
        resolveMaybeNeedsTrailingSlash(res, global, specifier, source, query_string, is_esm, true, true);
    }

    pub fn resolve(
        res: *ErrorableZigString,
        global: *JSGlobalObject,
        specifier: ZigString,
        source: ZigString,
        query_string: *ZigString,
        is_esm: bool,
    ) void {
        resolveMaybeNeedsTrailingSlash(res, global, specifier, source, query_string, is_esm, true, false);
    }

    fn normalizeSource(source: []const u8) []const u8 {
        if (strings.hasPrefixComptime(source, "file://")) {
            return source["file://".len..];
        }

        return source;
    }

    fn resolveMaybeNeedsTrailingSlash(
        res: *ErrorableZigString,
        global: *JSGlobalObject,
        specifier: ZigString,
        source: ZigString,
        query_string: ?*ZigString,
        is_esm: bool,
        comptime is_a_file_path: bool,
        comptime realpath: bool,
    ) void {
        var result = ResolveFunctionResult{ .path = "", .result = null };
        var jsc_vm = VirtualMachine.get();
        if (jsc_vm.plugin_runner) |plugin_runner| {
            if (PluginRunner.couldBePlugin(specifier.slice())) {
                const namespace = PluginRunner.extractNamespace(specifier.slice());
                const after_namespace = if (namespace.len == 0)
                    specifier
                else
                    specifier.substring(namespace.len + 1, specifier.len);

                if (plugin_runner.onResolveJSC(ZigString.init(namespace), after_namespace, source, .bun)) |resolved_path| {
                    res.* = resolved_path;
                    return;
                }
            }
        }

        if (JSC.HardcodedModule.Aliases.getWithEql(specifier, ZigString.eqlComptime)) |hardcoded| {
            if (hardcoded.tag == .none) {
                resolveMaybeNeedsTrailingSlash(
                    res,
                    global,
                    ZigString.init(hardcoded.path),
                    source,
                    query_string,
                    is_esm,
                    is_a_file_path,
                    realpath,
                );
                return;
            }

            res.* = ErrorableZigString.ok(ZigString.init(hardcoded.path));
            return;
        }
        var old_log = jsc_vm.log;
        var log = logger.Log.init(jsc_vm.allocator);
        defer log.deinit();
        jsc_vm.log = &log;
        jsc_vm.bundler.resolver.log = &log;
        jsc_vm.bundler.linker.log = &log;
        defer {
            jsc_vm.log = old_log;
            jsc_vm.bundler.linker.log = old_log;
            jsc_vm.bundler.resolver.log = old_log;
        }
        _resolve(&result, global, specifier.slice(), normalizeSource(source.slice()), is_esm, is_a_file_path, realpath) catch |err_| {
            var err = err_;
            const msg: logger.Msg = brk: {
                var msgs: []logger.Msg = log.msgs.items;

                for (msgs) |m| {
                    if (m.metadata == .resolve) {
                        err = m.metadata.resolve.err;
                        break :brk m;
                    }
                }

                const printed = ResolveError.fmt(
                    jsc_vm.allocator,
                    specifier.slice(),
                    source.slice(),
                    err,
                ) catch unreachable;
                break :brk logger.Msg{
                    .data = logger.rangeData(
                        null,
                        logger.Range.None,
                        printed,
                    ),
                    .metadata = .{
                        // import_kind is wrong probably
                        .resolve = .{ .specifier = logger.BabyString.in(printed, specifier.slice()), .import_kind = .stmt },
                    },
                };
            };

            {
                res.* = ErrorableZigString.err(err, @ptrCast(*anyopaque, ResolveError.create(global, VirtualMachine.get().allocator, msg, source.slice())));
            }

            return;
        };

        if (query_string) |query| {
            query.* = ZigString.init(result.query_string);
        }

        res.* = ErrorableZigString.ok(ZigString.init(result.path));
    }

    // // This double prints
    // pub fn promiseRejectionTracker(global: *JSGlobalObject, promise: *JSPromise, _: JSPromiseRejectionOperation) callconv(.C) JSValue {
    //     const result = promise.result(global.vm());
    //     if (@enumToInt(VirtualMachine.get().last_error_jsvalue) != @enumToInt(result)) {
    //         VirtualMachine.get().runErrorHandler(result, null);
    //     }

    //     return JSValue.jsUndefined();
    // }

    pub const main_file_name: string = "bun:main";

    pub fn fetch(ret: *ErrorableResolvedSource, global: *JSGlobalObject, specifier: ZigString, source: ZigString) callconv(.C) void {
        var jsc_vm: *VirtualMachine = if (comptime Environment.isLinux)
            VirtualMachine.get()
        else
            global.bunVM();

        var log = logger.Log.init(jsc_vm.bundler.allocator);
        var spec = specifier.toSlice(jsc_vm.allocator);
        defer spec.deinit();
        var refer = source.toSlice(jsc_vm.allocator);
        defer refer.deinit();

        const result = if (!jsc_vm.bundler.options.disable_transpilation)
            @call(.always_inline, fetchWithoutOnLoadPlugins, .{ jsc_vm, global, spec.slice(), refer.slice(), &log, ret, .transpile }) catch |err| {
                processFetchLog(global, specifier, source, &log, ret, err);
                return;
            }
        else
            fetchWithoutOnLoadPlugins(jsc_vm, global, spec.slice(), refer.slice(), &log, ret, .print_source_and_clone) catch |err| {
                processFetchLog(global, specifier, source, &log, ret, err);
                return;
            };

        if (log.errors > 0) {
            processFetchLog(global, specifier, source, &log, ret, error.LinkError);
            return;
        }

        if (log.warnings > 0) {
            var writer = Output.errorWriter();
            if (Output.enable_ansi_colors) {
                for (log.msgs.items) |msg| {
                    if (msg.kind == .warn) {
                        msg.writeFormat(writer, true) catch {};
                    }
                }
            } else {
                for (log.msgs.items) |msg| {
                    if (msg.kind == .warn) {
                        msg.writeFormat(writer, false) catch {};
                    }
                }
            }
        }

        ret.result.value = result;
        var vm = get();

        if (vm.blobs) |blobs| {
            const specifier_blob = brk: {
                if (strings.hasPrefix(spec.slice(), VirtualMachine.get().bundler.fs.top_level_dir)) {
                    break :brk spec.slice()[VirtualMachine.get().bundler.fs.top_level_dir.len..];
                }
                break :brk spec.slice();
            };

            if (vm.has_loaded) {
                blobs.temporary.put(specifier_blob, .{ .ptr = result.source_code.ptr, .len = result.source_code.len }) catch {};
            } else {
                blobs.persistent.put(specifier_blob, .{ .ptr = result.source_code.ptr, .len = result.source_code.len }) catch {};
            }
        }

        ret.success = true;
    }

    pub fn processFetchLog(globalThis: *JSGlobalObject, specifier: ZigString, referrer: ZigString, log: *logger.Log, ret: *ErrorableResolvedSource, err: anyerror) void {
        switch (log.msgs.items.len) {
            0 => {
                const msg: logger.Msg = brk: {
                    if (err == error.UnexpectedPendingResolution) {
                        break :brk logger.Msg{
                            .data = logger.rangeData(
                                null,
                                logger.Range.None,
                                std.fmt.allocPrint(globalThis.allocator(), "Unexpected pending import in \"{s}\". To automatically install npm packages with Bun, please use an import statement instead of require() or dynamic import().\nThis error can also happen if dependencies import packages which are not referenced anywhere. Worst case, run `bun install` and opt-out of the node_modules folder until we come up with a better way to handle this error.", .{specifier.slice()}) catch unreachable,
                            ),
                        };
                    }

                    break :brk logger.Msg{
                        .data = logger.rangeData(null, logger.Range.None, std.fmt.allocPrint(globalThis.allocator(), "{s} while building {s}", .{ @errorName(err), specifier.slice() }) catch unreachable),
                    };
                };
                {
                    ret.* = ErrorableResolvedSource.err(err, @ptrCast(*anyopaque, BuildError.create(globalThis, globalThis.allocator(), msg)));
                }
                return;
            },

            1 => {
                const msg = log.msgs.items[0];
                ret.* = ErrorableResolvedSource.err(err, switch (msg.metadata) {
                    .build => BuildError.create(globalThis, globalThis.allocator(), msg).?,
                    .resolve => ResolveError.create(
                        globalThis,
                        globalThis.allocator(),
                        msg,
                        referrer.slice(),
                    ).?,
                });
                return;
            },
            else => {
                var errors_stack: [256]*anyopaque = undefined;

                var errors = errors_stack[0..@min(log.msgs.items.len, errors_stack.len)];

                for (log.msgs.items, 0..) |msg, i| {
                    errors[i] = switch (msg.metadata) {
                        .build => BuildError.create(globalThis, globalThis.allocator(), msg).?,
                        .resolve => ResolveError.create(
                            globalThis,
                            globalThis.allocator(),
                            msg,
                            referrer.slice(),
                        ).?,
                    };
                }

                ret.* = ErrorableResolvedSource.err(
                    err,
                    globalThis.createAggregateError(
                        errors.ptr,
                        @intCast(u16, errors.len),
                        &ZigString.init(
                            std.fmt.allocPrint(globalThis.allocator(), "{d} errors building \"{s}\"", .{
                                errors.len,
                                specifier.slice(),
                            }) catch unreachable,
                        ),
                    ).asVoid(),
                );
            },
        }
    }

    // TODO:
    pub fn deinit(_: *VirtualMachine) void {}

    pub const ExceptionList = std.ArrayList(Api.JsException);

    pub fn printException(
        this: *VirtualMachine,
        exception: *Exception,
        exception_list: ?*ExceptionList,
        comptime Writer: type,
        writer: Writer,
    ) void {
        if (Output.enable_ansi_colors) {
            this.printErrorlikeObject(exception.value(), exception, exception_list, Writer, writer, true);
        } else {
            this.printErrorlikeObject(exception.value(), exception, exception_list, Writer, writer, false);
        }
    }

    pub fn runErrorHandlerWithDedupe(this: *VirtualMachine, result: JSValue, exception_list: ?*ExceptionList) void {
        if (this.last_reported_error_for_dedupe == result and !this.last_reported_error_for_dedupe.isEmptyOrUndefinedOrNull())
            return;

        this.runErrorHandler(result, exception_list);
    }

    pub fn runErrorHandler(this: *VirtualMachine, result: JSValue, exception_list: ?*ExceptionList) void {
        if (!result.isEmptyOrUndefinedOrNull())
            this.last_reported_error_for_dedupe = result;

        if (result.isException(this.global.vm())) {
            var exception = @ptrCast(*Exception, result.asVoid());

            this.printException(
                exception,
                exception_list,
                @TypeOf(Output.errorWriter()),
                Output.errorWriter(),
            );
        } else if (Output.enable_ansi_colors) {
            this.printErrorlikeObject(result, null, exception_list, @TypeOf(Output.errorWriter()), Output.errorWriter(), true);
        } else {
            this.printErrorlikeObject(result, null, exception_list, @TypeOf(Output.errorWriter()), Output.errorWriter(), false);
        }
    }

    pub fn clearEntryPoint(
        this: *VirtualMachine,
    ) void {
        if (this.main.len == 0) {
            return;
        }

        var str = ZigString.init(main_file_name);
        this.global.deleteModuleRegistryEntry(&str);
    }

    pub fn reloadEntryPoint(this: *VirtualMachine, entry_path: []const u8) !*JSInternalPromise {
        this.main = entry_path;
        try this.entry_point.generate(
            this.allocator,
            this.bun_watcher != null,
            Fs.PathName.init(entry_path),
            main_file_name,
        );
        this.eventLoop().ensureWaker();

        var promise: *JSInternalPromise = undefined;

        if (!this.bundler.options.disable_transpilation) {

            // We first import the node_modules bundle. This prevents any potential TDZ issues.
            // The contents of the node_modules bundle are lazy, so hopefully this should be pretty quick.
            if (this.node_modules != null and !this.has_loaded_node_modules) {
                this.has_loaded_node_modules = true;
                promise = JSModuleLoader.loadAndEvaluateModule(this.global, ZigString.static(bun_file_import_path));
                this.waitForPromise(JSC.AnyPromise{
                    .Internal = promise,
                });
                if (promise.status(this.global.vm()) == .Rejected)
                    return promise;
            }

            for (this.preload) |preload| {
                var result = switch (this.bundler.resolver.resolveAndAutoInstall(
                    this.bundler.fs.top_level_dir,
                    normalizeSource(preload),
                    .stmt,
                    .read_only,
                )) {
                    .success => |r| r,
                    .failure => |e| {
                        this.log.addErrorFmt(
                            null,
                            logger.Loc.Empty,
                            this.allocator,
                            "{s} resolving preload {any}",
                            .{
                                @errorName(e),
                                js_printer.formatJSONString(preload),
                            },
                        ) catch unreachable;
                        return e;
                    },
                    .pending, .not_found => {
                        this.log.addErrorFmt(
                            null,
                            logger.Loc.Empty,
                            this.allocator,
                            "preload not found {any}",
                            .{
                                js_printer.formatJSONString(preload),
                            },
                        ) catch unreachable;
                        return error.ModuleNotFound;
                    },
                };
                promise = JSModuleLoader.loadAndEvaluateModule(this.global, &ZigString.init(result.path().?.text));
                this.pending_internal_promise = promise;

                // pending_internal_promise can change if hot module reloading is enabled
                if (this.bun_watcher != null) {
                    this.eventLoop().performGC();
                    switch (this.pending_internal_promise.status(this.global.vm())) {
                        JSC.JSPromise.Status.Pending => {
                            while (this.pending_internal_promise.status(this.global.vm()) == .Pending) {
                                this.eventLoop().tick();

                                if (this.pending_internal_promise.status(this.global.vm()) == .Pending) {
                                    this.eventLoop().autoTick();
                                }
                            }
                        },
                        else => {},
                    }
                } else {
                    this.eventLoop().performGC();
                    this.waitForPromise(JSC.AnyPromise{
                        .Internal = promise,
                    });
                }

                if (promise.status(this.global.vm()) == .Rejected)
                    return promise;
            }

            // only load preloads once
            this.preload.len = 0;

            promise = JSModuleLoader.loadAndEvaluateModule(this.global, ZigString.static(main_file_name));
            this.pending_internal_promise = promise;
        } else {
            promise = JSModuleLoader.loadAndEvaluateModule(this.global, &ZigString.init(this.main));
            this.pending_internal_promise = promise;
        }

        return promise;
    }

    pub fn loadEntryPoint(this: *VirtualMachine, entry_path: string) !*JSInternalPromise {
        var promise = try this.reloadEntryPoint(entry_path);

        // pending_internal_promise can change if hot module reloading is enabled
        if (this.bun_watcher != null) {
            this.eventLoop().performGC();
            switch (this.pending_internal_promise.status(this.global.vm())) {
                JSC.JSPromise.Status.Pending => {
                    while (this.pending_internal_promise.status(this.global.vm()) == .Pending) {
                        this.eventLoop().tick();

                        if (this.pending_internal_promise.status(this.global.vm()) == .Pending) {
                            this.eventLoop().autoTick();
                        }
                    }
                },
                else => {},
            }
        } else {
            this.eventLoop().performGC();
            this.waitForPromise(JSC.AnyPromise{
                .Internal = promise,
            });
        }

        this.eventLoop().autoTick();

        return this.pending_internal_promise;
    }

    pub fn loadMacroEntryPoint(this: *VirtualMachine, entry_path: string, function_name: string, specifier: string, hash: i32) !*JSInternalPromise {
        var entry_point_entry = try this.macro_entry_points.getOrPut(hash);

        if (!entry_point_entry.found_existing) {
            var macro_entry_pointer: *MacroEntryPoint = this.allocator.create(MacroEntryPoint) catch unreachable;
            entry_point_entry.value_ptr.* = macro_entry_pointer;
            try macro_entry_pointer.generate(&this.bundler, Fs.PathName.init(entry_path), function_name, hash, specifier);
        }
        var entry_point = entry_point_entry.value_ptr.*;

        var loader = MacroEntryPointLoader{
            .path = entry_point.source.path.text,
        };

        this.runWithAPILock(MacroEntryPointLoader, &loader, MacroEntryPointLoader.load);
        return loader.promise;
    }

    /// A subtlelty of JavaScriptCore:
    /// JavaScriptCore has many release asserts that check an API lock is currently held
    /// We cannot hold it from Zig code because it relies on C++ ARIA to automatically release the lock
    /// and it is not safe to copy the lock itself
    /// So we have to wrap entry points to & from JavaScript with an API lock that calls out to C++
    pub inline fn runWithAPILock(this: *VirtualMachine, comptime Context: type, ctx: *Context, comptime function: fn (ctx: *Context) void) void {
        this.global.vm().holdAPILock(ctx, OpaqueWrap(Context, function));
    }

    const MacroEntryPointLoader = struct {
        path: string,
        promise: *JSInternalPromise = undefined,
        pub fn load(this: *MacroEntryPointLoader) void {
            this.promise = VirtualMachine.get()._loadMacroEntryPoint(this.path);
        }
    };

    pub inline fn _loadMacroEntryPoint(this: *VirtualMachine, entry_path: string) *JSInternalPromise {
        var promise: *JSInternalPromise = undefined;

        promise = JSModuleLoader.loadAndEvaluateModule(this.global, &ZigString.init(entry_path));
        this.waitForPromise(JSC.AnyPromise{
            .Internal = promise,
        });

        return promise;
    }

    // When the Error-like object is one of our own, it's best to rely on the object directly instead of serializing it to a ZigException.
    // This is for:
    // - BuildError
    // - ResolveError
    // If there were multiple errors, it could be contained in an AggregateError.
    // In that case, this function becomes recursive.
    // In all other cases, we will convert it to a ZigException.
    pub fn printErrorlikeObject(
        this: *VirtualMachine,
        value: JSValue,
        exception: ?*Exception,
        exception_list: ?*ExceptionList,
        comptime Writer: type,
        writer: Writer,
        comptime allow_ansi_color: bool,
    ) void {
        if (comptime JSC.is_bindgen) {
            return;
        }

        var was_internal = false;

        defer {
            if (was_internal) {
                if (exception) |exception_| {
                    var holder = ZigException.Holder.init();
                    var zig_exception: *ZigException = holder.zigException();
                    exception_.getStackTrace(&zig_exception.stack);
                    if (zig_exception.stack.frames_len > 0) {
                        if (allow_ansi_color) {
                            printStackTrace(Writer, writer, zig_exception.stack, true) catch {};
                        } else {
                            printStackTrace(Writer, writer, zig_exception.stack, false) catch {};
                        }
                    }

                    if (exception_list) |list| {
                        zig_exception.addToErrorList(list, this.bundler.fs.top_level_dir, &this.origin) catch {};
                    }
                }
            }
        }

        if (value.isAggregateError(this.global)) {
            const AggregateErrorIterator = struct {
                writer: Writer,
                current_exception_list: ?*ExceptionList = null,

                pub fn iteratorWithColor(_vm: [*c]VM, globalObject: [*c]JSGlobalObject, ctx: ?*anyopaque, nextValue: JSValue) callconv(.C) void {
                    iterator(_vm, globalObject, nextValue, ctx.?, true);
                }
                pub fn iteratorWithOutColor(_vm: [*c]VM, globalObject: [*c]JSGlobalObject, ctx: ?*anyopaque, nextValue: JSValue) callconv(.C) void {
                    iterator(_vm, globalObject, nextValue, ctx.?, false);
                }
                inline fn iterator(_: [*c]VM, _: [*c]JSGlobalObject, nextValue: JSValue, ctx: ?*anyopaque, comptime color: bool) void {
                    var this_ = @intToPtr(*@This(), @ptrToInt(ctx));
                    VirtualMachine.get().printErrorlikeObject(nextValue, null, this_.current_exception_list, Writer, this_.writer, color);
                }
            };
            var iter = AggregateErrorIterator{ .writer = writer, .current_exception_list = exception_list };
            if (comptime allow_ansi_color) {
                value.getErrorsProperty(this.global).forEach(this.global, &iter, AggregateErrorIterator.iteratorWithColor);
            } else {
                value.getErrorsProperty(this.global).forEach(this.global, &iter, AggregateErrorIterator.iteratorWithOutColor);
            }
            return;
        }

        if (value.isObject()) {
            if (js.JSObjectGetPrivate(value.asRef())) |priv| {
                was_internal = this.printErrorFromMaybePrivateData(
                    priv,
                    exception_list,
                    Writer,
                    writer,
                    allow_ansi_color,
                );
                return;
            }
        }

        was_internal = this.printErrorFromMaybePrivateData(
            value.asRef(),
            exception_list,
            Writer,
            writer,
            allow_ansi_color,
        );
    }

    pub fn printErrorFromMaybePrivateData(
        this: *VirtualMachine,
        value: ?*anyopaque,
        exception_list: ?*ExceptionList,
        comptime Writer: type,
        writer: Writer,
        comptime allow_ansi_color: bool,
    ) bool {
        const private_data_ptr = JSPrivateDataPtr.from(value);

        switch (private_data_ptr.tag()) {
            .BuildError => {
                defer Output.flush();
                var build_error = private_data_ptr.as(BuildError);
                if (!build_error.logged) {
                    build_error.msg.writeFormat(writer, allow_ansi_color) catch {};
                    writer.writeAll("\n") catch {};
                    build_error.logged = true;
                }
                this.had_errors = this.had_errors or build_error.msg.kind == .err;
                if (exception_list != null) {
                    this.log.addMsg(
                        build_error.msg,
                    ) catch {};
                }
                return true;
            },
            .ResolveError => {
                defer Output.flush();
                var resolve_error = private_data_ptr.as(ResolveError);
                if (!resolve_error.logged) {
                    resolve_error.msg.writeFormat(writer, allow_ansi_color) catch {};
                    resolve_error.logged = true;
                }

                this.had_errors = this.had_errors or resolve_error.msg.kind == .err;

                if (exception_list != null) {
                    this.log.addMsg(
                        resolve_error.msg,
                    ) catch {};
                }
                return true;
            },
            else => {
                this.printErrorInstance(
                    @intToEnum(JSValue, @bitCast(JSValue.Type, (@ptrToInt(value)))),
                    exception_list,
                    Writer,
                    writer,
                    allow_ansi_color,
                ) catch |err| {
                    if (comptime Environment.isDebug) {
                        // yo dawg
                        Output.printErrorln("Error while printing Error-like object: {s}", .{@errorName(err)});
                        Output.flush();
                    }
                };
                return false;
            },
        }
    }

    pub fn reportUncaughtException(globalObject: *JSGlobalObject, exception: *JSC.Exception) JSValue {
        var jsc_vm = globalObject.bunVM();
        jsc_vm.onUnhandledError(globalObject, exception.value());
        return JSC.JSValue.jsUndefined();
    }

    pub fn printStackTrace(comptime Writer: type, writer: Writer, trace: ZigStackTrace, comptime allow_ansi_colors: bool) !void {
        const stack = trace.frames();
        if (stack.len > 0) {
            var vm = VirtualMachine.get();
            var i: i16 = 0;
            const origin: ?*const URL = if (vm.is_from_devserver) &vm.origin else null;
            const dir = vm.bundler.fs.top_level_dir;

            while (i < stack.len) : (i += 1) {
                const frame = stack[@intCast(usize, i)];
                const file = frame.source_url.slice();
                const func = frame.function_name.slice();
                if (file.len == 0 and func.len == 0) continue;

                const has_name = std.fmt.count("{any}", .{frame.nameFormatter(
                    false,
                )}) > 0;

                if (has_name) {
                    try writer.print(
                        comptime Output.prettyFmt(
                            "<r>      <d>at <r>{any}<d> (<r>{any}<d>)<r>\n",
                            allow_ansi_colors,
                        ),
                        .{
                            frame.nameFormatter(
                                allow_ansi_colors,
                            ),
                            frame.sourceURLFormatter(
                                dir,
                                origin,
                                false,
                                allow_ansi_colors,
                            ),
                        },
                    );
                } else {
                    try writer.print(
                        comptime Output.prettyFmt(
                            "<r>      <d>at <r>{any}\n",
                            allow_ansi_colors,
                        ),
                        .{
                            frame.sourceURLFormatter(
                                dir,
                                origin,
                                false,
                                allow_ansi_colors,
                            ),
                        },
                    );
                }
            }
        }
    }

    pub export fn Bun__remapStackFramePositions(globalObject: *JSC.JSGlobalObject, frames: [*]JSC.ZigStackFrame, frames_count: usize) void {
        globalObject.bunVM().remapStackFramePositions(frames, frames_count);
    }

    pub fn remapStackFramePositions(this: *VirtualMachine, frames: [*]JSC.ZigStackFrame, frames_count: usize) void {
        var i: usize = 0;
        while (i < frames_count) : (i += 1) {
            if (frames[i].position.isInvalid()) continue;
            if (this.source_mappings.resolveMapping(
                frames[i].source_url.slice(),
                @max(frames[i].position.line, 0),
                @max(frames[i].position.column_start, 0),
            )) |mapping| {
                frames[i].position.line = mapping.original.lines;
                frames[i].position.column_start = mapping.original.columns;
            }
        }
    }

    pub fn remapZigException(
        this: *VirtualMachine,
        exception: *ZigException,
        error_instance: JSValue,
        exception_list: ?*ExceptionList,
    ) void {
        error_instance.toZigException(this.global, exception);
        // defer this so that it copies correctly
        defer {
            if (exception_list) |list| {
                exception.addToErrorList(list, this.bundler.fs.top_level_dir, &this.origin) catch unreachable;
            }
        }

        var frames: []JSC.ZigStackFrame = exception.stack.frames_ptr[0..exception.stack.frames_len];
        if (this.hide_bun_stackframes) {
            var start_index: ?usize = null;
            for (frames, 0..) |frame, i| {
                if (frame.source_url.eqlComptime("bun:wrap") or
                    frame.function_name.eqlComptime("::bunternal::"))
                {
                    start_index = i;
                    break;
                }
            }

            if (start_index) |k| {
                var j = k;
                var i: usize = k;
                while (i < frames.len) : (i += 1) {
                    const frame = frames[i];
                    if (frame.source_url.eqlComptime("bun:wrap") or
                        frame.function_name.eqlComptime("::bunternal::"))
                    {
                        continue;
                    }
                    frames[j] = frame;
                    j += 1;
                }
                exception.stack.frames_len = @truncate(u8, j);
                frames.len = j;
            }
        }

        if (frames.len == 0) return;

        var top = &frames[0];
        if (this.source_mappings.resolveMapping(
            top.source_url.slice(),
            @max(top.position.line, 0),
            @max(top.position.column_start, 0),
        )) |mapping| {
            var log = logger.Log.init(default_allocator);
            var errorable: ErrorableResolvedSource = undefined;
            var original_source = fetchWithoutOnLoadPlugins(this, this.global, top.source_url.slice(), "", &log, &errorable, .print_source) catch return;
            const code = original_source.source_code.slice();
            top.position.line = mapping.original.lines;
            top.position.line_start = mapping.original.lines;
            top.position.line_stop = mapping.original.lines + 1;
            top.position.column_start = mapping.original.columns;
            top.position.column_stop = mapping.original.columns + 1;
            exception.remapped = true;
            top.remapped = true;
            // This expression range is no longer accurate
            top.position.expression_start = mapping.original.columns;
            top.position.expression_stop = mapping.original.columns + 1;

            if (strings.getLinesInText(
                code,
                @intCast(u32, top.position.line),
                JSC.ZigException.Holder.source_lines_count,
            )) |lines| {
                var source_lines = exception.stack.source_lines_ptr[0..JSC.ZigException.Holder.source_lines_count];
                var source_line_numbers = exception.stack.source_lines_numbers[0..JSC.ZigException.Holder.source_lines_count];
                std.mem.set(ZigString, source_lines, ZigString.Empty);
                std.mem.set(i32, source_line_numbers, 0);

                var lines_ = lines[0..@min(lines.len, source_lines.len)];
                for (lines_, 0..) |line, j| {
                    source_lines[(lines_.len - 1) - j] = ZigString.init(line);
                    source_line_numbers[j] = top.position.line - @intCast(i32, j) + 1;
                }

                exception.stack.source_lines_len = @intCast(u8, lines_.len);

                top.position.column_stop = @intCast(i32, source_lines[lines_.len - 1].len);
                top.position.line_stop = top.position.column_stop;

                // This expression range is no longer accurate
                top.position.expression_start = mapping.original.columns;
                top.position.expression_stop = top.position.column_stop;
            }
        }

        if (frames.len > 1) {
            for (frames[1..]) |*frame| {
                if (frame.position.isInvalid()) continue;
                if (this.source_mappings.resolveMapping(
                    frame.source_url.slice(),
                    @max(frame.position.line, 0),
                    @max(frame.position.column_start, 0),
                )) |mapping| {
                    frame.position.line = mapping.original.lines;
                    frame.remapped = true;
                    frame.position.column_start = mapping.original.columns;
                }
            }
        }
    }

    pub fn printErrorInstance(this: *VirtualMachine, error_instance: JSValue, exception_list: ?*ExceptionList, comptime Writer: type, writer: Writer, comptime allow_ansi_color: bool) !void {
        var exception_holder = ZigException.Holder.init();
        var exception = exception_holder.zigException();
        this.remapZigException(exception, error_instance, exception_list);
        this.had_errors = true;

        var line_numbers = exception.stack.source_lines_numbers[0..exception.stack.source_lines_len];
        var max_line: i32 = -1;
        for (line_numbers) |line| max_line = @max(max_line, line);
        const max_line_number_pad = std.fmt.count("{d}", .{max_line});

        var source_lines = exception.stack.sourceLineIterator();
        var last_pad: u64 = 0;
        while (source_lines.untilLast()) |source| {
            const int_size = std.fmt.count("{d}", .{source.line});
            const pad = max_line_number_pad - int_size;
            last_pad = pad;
            try writer.writeByteNTimes(' ', pad);
            try writer.print(
                comptime Output.prettyFmt("<r><d>{d} | <r>{s}\n", allow_ansi_color),
                .{
                    source.line,
                    std.mem.trim(u8, source.text, "\n"),
                },
            );
        }

        var name = exception.name;

        const message = exception.message;
        var did_print_name = false;
        if (source_lines.next()) |source| brk: {
            if (source.text.len == 0) break :brk;

            const top_frame = if (exception.stack.frames_len > 0) exception.stack.frames()[0] else null;
            if (top_frame == null or top_frame.?.position.isInvalid()) {
                defer did_print_name = true;
                var text = std.mem.trim(u8, source.text, "\n");

                try writer.print(
                    comptime Output.prettyFmt(
                        "<r><d>- |<r> {s}\n",
                        allow_ansi_color,
                    ),
                    .{
                        text,
                    },
                );

                try this.printErrorNameAndMessage(name, message, Writer, writer, allow_ansi_color);
            } else if (top_frame) |top| {
                defer did_print_name = true;
                const int_size = std.fmt.count("{d}", .{source.line});
                const pad = max_line_number_pad - int_size;
                try writer.writeByteNTimes(' ', pad);
                var remainder = std.mem.trim(u8, source.text, "\n");

                try writer.print(
                    comptime Output.prettyFmt(
                        "<r><d>{d} |<r> {s}\n",
                        allow_ansi_color,
                    ),
                    .{ source.line, remainder },
                );

                if (!top.position.isInvalid()) {
                    var first_non_whitespace = @intCast(u32, top.position.column_start);
                    while (first_non_whitespace < source.text.len and source.text[first_non_whitespace] == ' ') {
                        first_non_whitespace += 1;
                    }
                    const indent = @intCast(usize, pad) + " | ".len + first_non_whitespace;

                    try writer.writeByteNTimes(' ', indent);
                    try writer.print(comptime Output.prettyFmt(
                        "<red><b>^<r>\n",
                        allow_ansi_color,
                    ), .{});
                }

                try this.printErrorNameAndMessage(name, message, Writer, writer, allow_ansi_color);
            }
        }

        if (!did_print_name) {
            try this.printErrorNameAndMessage(name, message, Writer, writer, allow_ansi_color);
        }

        var add_extra_line = false;

        const Show = struct {
            system_code: bool = false,
            syscall: bool = false,
            errno: bool = false,
            path: bool = false,
            fd: bool = false,
        };

        var show = Show{
            .system_code = exception.system_code.len > 0 and !strings.eql(exception.system_code.slice(), name.slice()),
            .syscall = exception.syscall.len > 0,
            .errno = exception.errno < 0,
            .path = exception.path.len > 0,
            .fd = exception.fd != -1,
        };

        const extra_fields = .{
            "url",
            "info",
            "pkg",
            "errors",
        };

        if (error_instance != .zero and error_instance.isCell() and error_instance.jsType().canGet()) {
            inline for (extra_fields) |field| {
                if (error_instance.get(this.global, field)) |value| {
                    if (!value.isEmptyOrUndefinedOrNull()) {
                        const kind = value.jsType();
                        if (kind.isStringLike()) {
                            if (value.toStringOrNull(this.global)) |str| {
                                var zig_str = str.toSlice(this.global, bun.default_allocator);
                                defer zig_str.deinit();
                                try writer.print(comptime Output.prettyFmt(" {s}<d>: <r>\"{s}\"<r>\n", allow_ansi_color), .{ field, zig_str.slice() });
                                add_extra_line = true;
                            }
                        } else if (kind.isObject() or kind.isArray()) {
                            var zig_str = ZigString.init("");
                            value.jsonStringify(this.global, 2, &zig_str);
                            try writer.print(comptime Output.prettyFmt(" {s}<d>: <r>{s}<r>\n", allow_ansi_color), .{ field, zig_str });
                            add_extra_line = true;
                        }
                    }
                }
            }
        }

        if (show.path) {
            if (show.syscall) {
                try writer.writeAll("  ");
            } else if (show.errno) {
                try writer.writeAll(" ");
            }
            try writer.print(comptime Output.prettyFmt(" path<d>: <r><cyan>\"{s}\"<r>\n", allow_ansi_color), .{exception.path});
        }

        if (show.fd) {
            if (show.syscall) {
                try writer.writeAll("   ");
            } else if (show.errno) {
                try writer.writeAll("  ");
            }

            try writer.print(comptime Output.prettyFmt(" fd<d>: <r><cyan>\"{d}\"<r>\n", allow_ansi_color), .{exception.fd});
        }

        if (show.system_code) {
            if (show.syscall) {
                try writer.writeAll("  ");
            } else if (show.errno) {
                try writer.writeAll(" ");
            }
            try writer.print(comptime Output.prettyFmt(" code<d>: <r><cyan>\"{s}\"<r>\n", allow_ansi_color), .{exception.system_code});
            add_extra_line = true;
        }

        if (show.syscall) {
            try writer.print(comptime Output.prettyFmt("syscall<d>: <r><cyan>\"{s}\"<r>\n", allow_ansi_color), .{exception.syscall});
            add_extra_line = true;
        }

        if (show.errno) {
            if (show.syscall) {
                try writer.writeAll("  ");
            }
            try writer.print(comptime Output.prettyFmt("errno<d>: <r><yellow>{d}<r>\n", allow_ansi_color), .{exception.errno});
            add_extra_line = true;
        }

        if (add_extra_line) try writer.writeAll("\n");

        try printStackTrace(@TypeOf(writer), writer, exception.stack, allow_ansi_color);
    }

    fn printErrorNameAndMessage(_: *VirtualMachine, name: ZigString, message: ZigString, comptime Writer: type, writer: Writer, comptime allow_ansi_color: bool) !void {
        if (name.len > 0 and message.len > 0) {
            const display_name: ZigString = if (!name.is16Bit() and strings.eqlComptime(name.slice(), "Error")) ZigString.init("error") else name;

            try writer.print(comptime Output.prettyFmt("<r><red>{any}<r><d>:<r> <b>{s}<r>\n", allow_ansi_color), .{
                display_name,
                message,
            });
        } else if (name.len > 0) {
            if (name.is16Bit() or !strings.hasPrefixComptime(name.slice(), "error")) {
                try writer.print(comptime Output.prettyFmt("<r><red>error<r><d>:<r> <b>{s}<r>\n", allow_ansi_color), .{name});
            } else {
                try writer.print(comptime Output.prettyFmt("<r><red>{s}<r>\n", allow_ansi_color), .{name});
            }
        } else if (message.len > 0) {
            try writer.print(comptime Output.prettyFmt("<r><red>error<r><d>:<r> <b>{s}<r>\n", allow_ansi_color), .{message});
        } else {
            try writer.print(comptime Output.prettyFmt("<r><red>error<r>\n", allow_ansi_color), .{});
        }
    }

    comptime {
        if (!JSC.is_bindgen)
            _ = Bun__remapStackFramePositions;
    }
};

const GetterFn = *const fn (
    this: anytype,
    ctx: js.JSContextRef,
    thisObject: js.JSValueRef,
    prop: js.JSStringRef,
    exception: js.ExceptionRef,
) js.JSValueRef;
const SetterFn = *const fn (
    this: anytype,
    ctx: js.JSContextRef,
    thisObject: js.JSValueRef,
    prop: js.JSStringRef,
    value: js.JSValueRef,
    exception: js.ExceptionRef,
) js.JSValueRef;

const JSProp = struct {
    get: ?GetterFn = null,
    set: ?SetterFn = null,
    ro: bool = false,
};

pub const EventListenerMixin = struct {
    threadlocal var event_listener_names_buf: [128]u8 = undefined;
    pub const List = std.ArrayList(js.JSObjectRef);
    pub const Map = std.AutoHashMap(EventListenerMixin.EventType, EventListenerMixin.List);

    pub const EventType = enum {
        fetch,
        err,

        const SizeMatcher = strings.ExactSizeMatcher(8);

        pub fn match(str: string) ?EventType {
            return switch (SizeMatcher.match(str)) {
                SizeMatcher.case("fetch") => EventType.fetch,
                SizeMatcher.case("error") => EventType.err,
                else => null,
            };
        }
    };

    pub fn emitFetchEvent(
        vm: *VirtualMachine,
        request_context: *http.RequestContext,
        comptime CtxType: type,
        ctx: *CtxType,
        comptime onError: fn (ctx: *CtxType, err: anyerror, value: JSValue, request_ctx: *http.RequestContext) anyerror!void,
    ) !void {
        JSC.markBinding(@src());

        var listeners = vm.event_listeners.get(EventType.fetch) orelse (return onError(ctx, error.NoListeners, JSValue.jsUndefined(), request_context) catch {});
        if (listeners.items.len == 0) return onError(ctx, error.NoListeners, JSValue.jsUndefined(), request_context) catch {};
        const FetchEventRejectionHandler = struct {
            pub fn onRejection(_ctx: *anyopaque, err: anyerror, fetch_event: *FetchEvent, value: JSValue) void {
                onError(
                    @intToPtr(*CtxType, @ptrToInt(_ctx)),
                    err,
                    value,
                    fetch_event.request_context.?,
                ) catch {};
            }
        };

        // Rely on JS finalizer
        var fetch_event = try vm.allocator.create(FetchEvent);

        fetch_event.* = FetchEvent{
            .request_context = request_context,
            .request = try Request.fromRequestContext(request_context),
            .onPromiseRejectionCtx = @as(*anyopaque, ctx),
            .onPromiseRejectionHandler = FetchEventRejectionHandler.onRejection,
        };

        var fetch_args: [1]js.JSObjectRef = undefined;
        fetch_args[0] = FetchEvent.Class.make(vm.global, fetch_event);
        JSC.C.JSValueProtect(vm.global, fetch_args[0]);
        defer JSC.C.JSValueUnprotect(vm.global, fetch_args[0]);

        for (listeners.items) |listener_ref| {
            vm.tick();
            var result = js.JSObjectCallAsFunctionReturnValue(vm.global, listener_ref, null, 1, &fetch_args);
            vm.tick();
            var promise = JSInternalPromise.resolvedPromise(vm.global, result);

            vm.event_loop.waitForPromise(JSC.AnyPromise{
                .Internal = promise,
            });

            if (fetch_event.rejected) return;

            if (promise.status(vm.global.vm()) == .Rejected) {
                onError(ctx, error.JSError, promise.result(vm.global.vm()), request_context) catch {};
                return;
            }

            _ = promise.result(vm.global.vm());

            vm.waitForTasks();

            if (request_context.has_called_done) {
                break;
            }
        }

        if (!request_context.has_called_done) {
            onError(ctx, error.FetchHandlerRespondWithNeverCalled, JSValue.jsUndefined(), request_context) catch {};
            return;
        }
    }

    pub fn addEventListener(
        comptime Struct: type,
    ) type {
        const Handler = struct {
            pub fn addListener(
                ctx: js.JSContextRef,
                _: js.JSObjectRef,
                _: js.JSObjectRef,
                argumentCount: usize,
                _arguments: [*c]const js.JSValueRef,
                _: js.ExceptionRef,
            ) callconv(.C) js.JSValueRef {
                const arguments = _arguments[0..argumentCount];
                if (arguments.len == 0 or arguments.len == 1 or !js.JSValueIsString(ctx, arguments[0]) or !js.JSValueIsObject(ctx, arguments[arguments.len - 1]) or !js.JSObjectIsFunction(ctx, arguments[arguments.len - 1])) {
                    return js.JSValueMakeUndefined(ctx);
                }
                var name_slice = JSValue.c(arguments[0]).toSlice(ctx, ctx.allocator());
                defer name_slice.deinit();
                const name = name_slice.slice();
                const event = EventType.match(name) orelse return js.JSValueMakeUndefined(ctx);
                var entry = VirtualMachine.get().event_listeners.getOrPut(event) catch unreachable;

                if (!entry.found_existing) {
                    entry.value_ptr.* = List.initCapacity(VirtualMachine.get().allocator, 1) catch unreachable;
                }

                var callback = arguments[arguments.len - 1];
                js.JSValueProtect(ctx, callback);
                entry.value_ptr.append(callback) catch unreachable;

                return js.JSValueMakeUndefined(ctx);
            }
        };

        return NewClass(
            Struct,
            .{
                .name = "addEventListener",
                .read_only = true,
            },
            .{
                .callAsFunction = .{
                    .rfn = Handler.addListener,
                },
            },
            .{},
        );
    }
};

pub const ResolveError = struct {
    msg: logger.Msg,
    allocator: std.mem.Allocator,
    referrer: ?Fs.Path = null,
    logged: bool = false,

    pub fn fmt(allocator: std.mem.Allocator, specifier: string, referrer: string, err: anyerror) !string {
        switch (err) {
            error.ModuleNotFound => {
                if (Resolver.isPackagePath(specifier) and !strings.containsChar(specifier, '/')) {
                    return try std.fmt.allocPrint(allocator, "Cannot find package \"{s}\" from \"{s}\"", .{ specifier, referrer });
                } else {
                    return try std.fmt.allocPrint(allocator, "Cannot find module \"{s}\" from \"{s}\"", .{ specifier, referrer });
                }
            },
            else => {
                if (Resolver.isPackagePath(specifier)) {
                    return try std.fmt.allocPrint(allocator, "{s} while resolving package \"{s}\" from \"{s}\"", .{ @errorName(err), specifier, referrer });
                } else {
                    return try std.fmt.allocPrint(allocator, "{s} while resolving \"{s}\" from \"{s}\"", .{ @errorName(err), specifier, referrer });
                }
            },
        }
    }

    pub fn toStringFn(this: *ResolveError, ctx: js.JSContextRef) js.JSValueRef {
        var text = std.fmt.allocPrint(default_allocator, "ResolveError: {s}", .{this.msg.data.text}) catch return null;
        var str = ZigString.init(text);
        str.setOutputEncoding();
        if (str.isUTF8()) {
            const out = str.toValueGC(ctx.ptr());
            default_allocator.free(text);
            return out.asObjectRef();
        }

        return str.toExternalValue(ctx.ptr()).asObjectRef();
    }

    pub fn toString(
        // this
        this: *ResolveError,
        ctx: js.JSContextRef,
        // function
        _: js.JSObjectRef,
        // thisObject
        _: js.JSObjectRef,
        _: []const js.JSValueRef,
        _: js.ExceptionRef,
    ) js.JSValueRef {
        return this.toStringFn(ctx);
    }

    pub fn convertToType(ctx: js.JSContextRef, obj: js.JSObjectRef, kind: js.JSType, _: js.ExceptionRef) callconv(.C) js.JSValueRef {
        switch (kind) {
            js.JSType.kJSTypeString => {
                if (js.JSObjectGetPrivate(obj)) |priv| {
                    if (JSPrivateDataPtr.from(priv).is(ResolveError)) {
                        var this = JSPrivateDataPtr.from(priv).as(ResolveError);
                        return this.toStringFn(ctx);
                    }
                }
            },
            else => {},
        }

        return obj;
    }

    pub const Class = NewClass(
        ResolveError,
        .{
            .name = "ResolveError",
            .read_only = true,
        },
        .{
            .toString = .{ .rfn = toString },
            .convertToType = .{ .rfn = &convertToType },
        },
        .{
            .referrer = .{
                .get = getReferrer,
                .ro = true,
            },
            .code = .{
                .get = getCode,
                .ro = true,
            },
            .message = .{
                .get = getMessage,
                .ro = true,
            },
            .name = .{
                .get = getName,
                .ro = true,
            },
            .specifier = .{
                .get = getSpecifier,
                .ro = true,
            },
            .importKind = .{
                .get = getImportKind,
                .ro = true,
            },
            .position = .{
                .get = getPosition,
                .ro = true,
            },
        },
    );

    pub fn create(
        globalThis: *JSGlobalObject,
        allocator: std.mem.Allocator,
        msg: logger.Msg,
        referrer: string,
    ) js.JSObjectRef {
        var resolve_error = allocator.create(ResolveError) catch unreachable;
        resolve_error.* = ResolveError{
            .msg = msg.clone(allocator) catch unreachable,
            .allocator = allocator,
            .referrer = Fs.Path.init(referrer),
        };
        var ref = Class.make(globalThis, resolve_error);
        js.JSValueProtect(globalThis, ref);
        return ref;
    }

    pub fn getCode(
        _: *ResolveError,
        ctx: js.JSContextRef,
        _: js.JSObjectRef,
        _: js.JSStringRef,
        _: js.ExceptionRef,
    ) js.JSValueRef {
        return ZigString.static(comptime @as(string, @tagName(JSC.Node.ErrorCode.ERR_MODULE_NOT_FOUND))).toValue(ctx).asObjectRef();
    }

    pub fn getPosition(
        this: *ResolveError,
        ctx: js.JSContextRef,
        _: js.JSObjectRef,
        _: js.JSStringRef,
        _: js.ExceptionRef,
    ) js.JSValueRef {
        return BuildError.generatePositionObject(this.msg, ctx);
    }

    pub fn getMessage(
        this: *ResolveError,
        ctx: js.JSContextRef,
        _: js.JSObjectRef,
        _: js.JSStringRef,
        _: js.ExceptionRef,
    ) js.JSValueRef {
        return ZigString.init(this.msg.data.text).toValueGC(ctx.ptr()).asRef();
    }

    pub fn getSpecifier(
        this: *ResolveError,
        ctx: js.JSContextRef,
        _: js.JSObjectRef,
        _: js.JSStringRef,
        _: js.ExceptionRef,
    ) js.JSValueRef {
        return ZigString.init(this.msg.metadata.resolve.specifier.slice(this.msg.data.text)).toValueGC(ctx.ptr()).asRef();
    }

    pub fn getImportKind(
        this: *ResolveError,
        ctx: js.JSContextRef,
        _: js.JSObjectRef,
        _: js.JSStringRef,
        _: js.ExceptionRef,
    ) js.JSValueRef {
        return ZigString.init(@tagName(this.msg.metadata.resolve.import_kind)).toValue(ctx.ptr()).asRef();
    }

    pub fn getReferrer(
        this: *ResolveError,
        ctx: js.JSContextRef,
        _: js.JSObjectRef,
        _: js.JSStringRef,
        _: js.ExceptionRef,
    ) js.JSValueRef {
        if (this.referrer) |referrer| {
            return ZigString.init(referrer.text).toValueGC(ctx.ptr()).asRef();
        } else {
            return js.JSValueMakeNull(ctx);
        }
    }

    pub fn getName(
        _: *ResolveError,
        ctx: js.JSContextRef,
        _: js.JSObjectRef,
        _: js.JSStringRef,
        _: js.ExceptionRef,
    ) js.JSValueRef {
        return ZigString.static("ResolveError").toValue(ctx.ptr()).asRef();
    }

    pub fn finalize(this: *ResolveError) void {
        this.msg.deinit(bun.default_allocator);
    }
};

pub const BuildError = struct {
    msg: logger.Msg,
    // resolve_result: Resolver.Result,
    allocator: std.mem.Allocator,
    logged: bool = false,

    pub const Class = NewClass(
        BuildError,
        .{ .name = "BuildError", .read_only = true, .ts = .{
            .class = .{
                .name = "BuildError",
            },
        } },
        .{
            .convertToType = .{ .rfn = convertToType },
            .toString = .{ .rfn = toString },
        },
        .{
            .message = .{
                .get = getMessage,
                .ro = true,
            },
            .name = .{
                .get = getName,
                .ro = true,
            },
            // This is called "position" instead of "location" because "location" may be confused with Location.
            .position = .{
                .get = getPosition,
                .ro = true,
            },
        },
    );

    pub fn toStringFn(this: *BuildError, ctx: js.JSContextRef) js.JSValueRef {
        var text = std.fmt.allocPrint(default_allocator, "BuildError: {s}", .{this.msg.data.text}) catch return null;
        var str = ZigString.init(text);
        str.setOutputEncoding();
        if (str.isUTF8()) {
            const out = str.toValueGC(ctx.ptr());
            default_allocator.free(text);
            return out.asObjectRef();
        }

        return str.toExternalValue(ctx.ptr()).asObjectRef();
    }

    pub fn toString(
        // this
        this: *BuildError,
        ctx: js.JSContextRef,
        // function
        _: js.JSObjectRef,
        // thisObject
        _: js.JSObjectRef,
        _: []const js.JSValueRef,
        _: js.ExceptionRef,
    ) js.JSValueRef {
        return this.toStringFn(ctx);
    }

    pub fn convertToType(ctx: js.JSContextRef, obj: js.JSObjectRef, kind: js.JSType, _: js.ExceptionRef) callconv(.C) js.JSValueRef {
        switch (kind) {
            js.JSType.kJSTypeString => {
                if (js.JSObjectGetPrivate(obj)) |priv| {
                    if (JSPrivateDataPtr.from(priv).is(BuildError)) {
                        var this = JSPrivateDataPtr.from(priv).as(BuildError);
                        return this.toStringFn(ctx);
                    }
                }
            },
            else => {},
        }

        return obj;
    }

    pub fn create(
        globalThis: *JSGlobalObject,
        allocator: std.mem.Allocator,
        msg: logger.Msg,
        // resolve_result: *const Resolver.Result,
    ) js.JSObjectRef {
        var build_error = allocator.create(BuildError) catch unreachable;
        build_error.* = BuildError{
            .msg = msg.clone(allocator) catch unreachable,
            // .resolve_result = resolve_result.*,
            .allocator = allocator,
        };

        var ref = Class.make(globalThis, build_error);
        js.JSValueProtect(globalThis, ref);
        return ref;
    }

    pub fn getPosition(
        this: *BuildError,
        ctx: js.JSContextRef,
        _: js.JSObjectRef,
        _: js.JSStringRef,
        _: js.ExceptionRef,
    ) js.JSValueRef {
        return generatePositionObject(this.msg, ctx);
    }

    pub fn generatePositionObject(msg: logger.Msg, ctx: js.JSContextRef) js.JSValueRef {
        if (msg.data.location) |location| {
            var object = JSC.JSValue.createEmptyObject(ctx, 7);

            object.put(
                ctx,
                ZigString.static("lineText"),
                ZigString.init(location.line_text orelse "").toValueGC(ctx),
            );
            object.put(
                ctx,
                ZigString.static("file"),
                ZigString.init(location.file).toValueGC(ctx),
            );
            object.put(
                ctx,
                ZigString.static("namespace"),
                ZigString.init(location.namespace).toValueGC(ctx),
            );
            object.put(
                ctx,
                ZigString.static("line"),
                JSValue.jsNumber(location.line),
            );
            object.put(
                ctx,
                ZigString.static("column"),
                JSValue.jsNumber(location.column),
            );
            object.put(
                ctx,
                ZigString.static("length"),
                JSValue.jsNumber(location.length),
            );
            object.put(
                ctx,
                ZigString.static("offset"),
                JSValue.jsNumber(location.offset),
            );
            return object.asObjectRef();
        }

        return js.JSValueMakeNull(ctx);
    }

    pub fn getMessage(
        this: *BuildError,
        ctx: js.JSContextRef,
        _: js.JSObjectRef,
        _: js.JSStringRef,
        _: js.ExceptionRef,
    ) js.JSValueRef {
        return ZigString.init(this.msg.data.text).toValue(ctx.ptr()).asRef();
    }

    const BuildErrorName = "BuildError";
    pub fn getName(
        _: *BuildError,
        ctx: js.JSContextRef,
        _: js.JSObjectRef,
        _: js.JSStringRef,
        _: js.ExceptionRef,
    ) js.JSValueRef {
        return ZigString.init(BuildErrorName).toValue(ctx.ptr()).asRef();
    }
};

pub const JSPrivateDataTag = JSPrivateDataPtr.Tag;

pub const Watcher = @import("../watcher.zig").NewWatcher(*HotReloader);

pub const HotReloader = struct {
    const watcher = @import("../watcher.zig");

    onAccept: std.ArrayHashMapUnmanaged(Watcher.HashType, bun.BabyList(OnAcceptCallback), bun.ArrayIdentityContext, false) = .{},
    vm: *JSC.VirtualMachine,
    verbose: bool = false,

    tombstones: std.StringHashMapUnmanaged(*bun.fs.FileSystem.RealFS.EntriesOption) = .{},

    pub const HotReloadTask = struct {
        reloader: *HotReloader,
        count: u8 = 0,
        hashes: [8]u32 = [_]u32{0} ** 8,
        concurrent_task: JSC.ConcurrentTask = undefined,

        pub fn append(this: *HotReloadTask, id: u32) void {
            if (this.count == 8) {
                this.enqueue();
                var reloader = this.reloader;
                this.* = .{
                    .reloader = reloader,
                    .count = 0,
                };
            }

            this.hashes[this.count] = id;
            this.count += 1;
        }

        pub fn run(this: *HotReloadTask) void {
            this.reloader.vm.reload();
        }

        pub fn enqueue(this: *HotReloadTask) void {
            if (this.count == 0)
                return;
            var that = bun.default_allocator.create(HotReloadTask) catch unreachable;

            that.* = this.*;
            this.count = 0;
            that.concurrent_task.task = Task.init(that);
            that.reloader.vm.eventLoop().enqueueTaskConcurrent(&that.concurrent_task);
        }

        pub fn deinit(this: *HotReloadTask) void {
            bun.default_allocator.destroy(this);
        }
    };

    fn NewCallback(comptime FunctionSignature: type) type {
        return union(enum) {
            javascript_callback: JSC.Strong,
            zig_callback: struct {
                ptr: *anyopaque,
                function: *const FunctionSignature,
            },
        };
    }

    pub const OnAcceptCallback = NewCallback(fn (
        vm: *JSC.VirtualMachine,
        specifier: []const u8,
    ) void);

    pub fn enableHotModuleReloading(this: *VirtualMachine) void {
        if (this.bun_watcher != null)
            return;

        var reloader = bun.default_allocator.create(HotReloader) catch @panic("OOM");
        reloader.* = .{
            .vm = this,
            .verbose = this.log.level.atLeast(.info),
        };
        this.bun_watcher = JSC.Watcher.init(
            reloader,
            this.bundler.fs,
            bun.default_allocator,
        ) catch @panic("Failed to enable File Watcher");

        this.bundler.resolver.watcher = Resolver.ResolveWatcher(*Watcher, onMaybeWatchDirectory).init(this.bun_watcher.?);

        this.bun_watcher.?.start() catch @panic("Failed to start File Watcher");
    }

    pub fn onMaybeWatchDirectory(watch: *Watcher, file_path: string, dir_fd: StoredFileDescriptorType) void {
        // We don't want to watch:
        // - Directories outside the root directory
        // - Directories inside node_modules
        if (std.mem.indexOf(u8, file_path, "node_modules") == null and std.mem.indexOf(u8, file_path, watch.fs.top_level_dir) != null) {
            watch.addDirectory(dir_fd, file_path, Watcher.getHash(file_path), false) catch {};
        }
    }

    fn putTombstone(this: *HotReloader, key: []const u8, value: *bun.fs.FileSystem.RealFS.EntriesOption) void {
        this.tombstones.put(bun.default_allocator, key, value) catch unreachable;
    }

    fn getTombstone(this: *HotReloader, key: []const u8) ?*bun.fs.FileSystem.RealFS.EntriesOption {
        return this.tombstones.get(key);
    }

    pub fn onFileUpdate(
        this: *HotReloader,
        events: []watcher.WatchEvent,
        changed_files: []?[:0]u8,
        watchlist: watcher.Watchlist,
    ) void {
        var slice = watchlist.slice();
        const file_paths = slice.items(.file_path);
        var counts = slice.items(.count);
        const kinds = slice.items(.kind);
        const hashes = slice.items(.hash);
        const parents = slice.items(.parent_hash);
        var file_descriptors = slice.items(.fd);
        var ctx = this.vm.bun_watcher.?;
        defer ctx.flushEvictions();
        defer Output.flush();

        var bundler = &this.vm.bundler;
        var fs: *Fs.FileSystem = bundler.fs;
        var rfs: *Fs.FileSystem.RealFS = &fs.fs;
        var resolver = &bundler.resolver;
        var _on_file_update_path_buf: [bun.MAX_PATH_BYTES]u8 = undefined;

        var current_task: HotReloadTask = .{
            .reloader = this,
        };
        defer current_task.enqueue();

        for (events) |event| {
            const file_path = file_paths[event.index];
            const update_count = counts[event.index] + 1;
            counts[event.index] = update_count;
            const kind = kinds[event.index];

            // so it's consistent with the rest
            // if we use .extname we might run into an issue with whether or not the "." is included.
            // const path = Fs.PathName.init(file_path);
            const id = hashes[event.index];

            if (comptime Environment.isDebug) {
                Output.prettyErrorln("[watch] {s} ({s}, {})", .{ file_path, @tagName(kind), event.op });
            }

            switch (kind) {
                .file => {
                    if (event.op.delete or event.op.rename) {
                        ctx.removeAtIndex(
                            event.index,
                            0,
                            &.{},
                            .file,
                        );
                    }

                    if (this.verbose)
                        Output.prettyErrorln("<r><d>File changed: {s}<r>", .{fs.relativeTo(file_path)});

                    if (event.op.write or event.op.delete or event.op.rename) {
                        current_task.append(id);
                    }
                },
                .directory => {
                    var affected_buf: [128][]const u8 = undefined;
                    var entries_option: ?*Fs.FileSystem.RealFS.EntriesOption = null;

                    const affected = brk: {
                        if (comptime Environment.isMac) {
                            if (rfs.entries.get(file_path)) |existing| {
                                this.putTombstone(file_path, existing);
                                entries_option = existing;
                            } else if (this.getTombstone(file_path)) |existing| {
                                entries_option = existing;
                            }

                            var affected_i: usize = 0;

                            // if a file descriptor is stale, we need to close it
                            if (event.op.delete and entries_option != null) {
                                for (parents, 0..) |parent_hash, entry_id| {
                                    if (parent_hash == id) {
                                        const affected_path = file_paths[entry_id];
                                        const was_deleted = check: {
                                            std.os.access(affected_path, std.os.F_OK) catch break :check true;
                                            break :check false;
                                        };
                                        if (!was_deleted) continue;

                                        affected_buf[affected_i] = affected_path[file_path.len..];
                                        affected_i += 1;
                                        if (affected_i >= affected_buf.len) break;
                                    }
                                }
                            }

                            break :brk affected_buf[0..affected_i];
                        }

                        break :brk event.names(changed_files);
                    };

                    if (affected.len > 0 and !Environment.isMac) {
                        if (rfs.entries.get(file_path)) |existing| {
                            this.putTombstone(file_path, existing);
                            entries_option = existing;
                        } else if (this.getTombstone(file_path)) |existing| {
                            entries_option = existing;
                        }
                    }

                    resolver.bustDirCache(file_path);

                    if (entries_option) |dir_ent| {
                        var last_file_hash: Watcher.HashType = std.math.maxInt(Watcher.HashType);

                        for (affected) |changed_name_| {
                            const changed_name: []const u8 = if (comptime Environment.isMac)
                                changed_name_
                            else
                                bun.asByteSlice(changed_name_.?);
                            if (changed_name.len == 0 or changed_name[0] == '~' or changed_name[0] == '.') continue;

                            const loader = (bundler.options.loaders.get(Fs.PathName.init(changed_name).ext) orelse .file);
                            var prev_entry_id: usize = std.math.maxInt(usize);
                            if (loader.isJavaScriptLikeOrJSON() or loader == .css) {
                                var path_string: bun.PathString = undefined;
                                var file_hash: Watcher.HashType = last_file_hash;
                                const abs_path: string = brk: {
                                    if (dir_ent.entries.get(@ptrCast([]const u8, changed_name))) |file_ent| {
                                        // reset the file descriptor
                                        file_ent.entry.cache.fd = 0;
                                        file_ent.entry.need_stat = true;
                                        path_string = file_ent.entry.abs_path;
                                        file_hash = Watcher.getHash(path_string.slice());
                                        for (hashes, 0..) |hash, entry_id| {
                                            if (hash == file_hash) {
                                                if (file_descriptors[entry_id] != 0) {
                                                    if (prev_entry_id != entry_id) {
                                                        current_task.append(@truncate(u32, entry_id));
                                                        ctx.removeAtIndex(
                                                            @truncate(u16, entry_id),
                                                            0,
                                                            &.{},
                                                            .file,
                                                        );
                                                    }
                                                }

                                                prev_entry_id = entry_id;
                                                break;
                                            }
                                        }

                                        break :brk path_string.slice();
                                    } else {
                                        var file_path_without_trailing_slash = std.mem.trimRight(u8, file_path, std.fs.path.sep_str);
                                        @memcpy(&_on_file_update_path_buf, file_path_without_trailing_slash.ptr, file_path_without_trailing_slash.len);
                                        _on_file_update_path_buf[file_path_without_trailing_slash.len] = std.fs.path.sep;

                                        @memcpy(_on_file_update_path_buf[file_path_without_trailing_slash.len + 1 ..].ptr, changed_name.ptr, changed_name.len);
                                        const path_slice = _on_file_update_path_buf[0 .. file_path_without_trailing_slash.len + changed_name.len + 1];
                                        file_hash = Watcher.getHash(path_slice);
                                        break :brk path_slice;
                                    }
                                };

                                // skip consecutive duplicates
                                if (last_file_hash == file_hash) continue;
                                last_file_hash = file_hash;

                                if (this.verbose)
                                    Output.prettyErrorln("<r> <d>File change: {s}<r>", .{fs.relativeTo(abs_path)});
                            }
                        }
                    }

                    if (this.verbose) {
                        Output.prettyErrorln("<r> <d>Dir change: {s}<r>", .{fs.relativeTo(file_path)});
                    }
                },
            }
        }
    }
};<|MERGE_RESOLUTION|>--- conflicted
+++ resolved
@@ -557,15 +557,7 @@
         Output.debug("Reloading...", .{});
         if (this.hot_reload == .watch) {
             Output.flush();
-<<<<<<< HEAD
-            std.os.execveZ(
-                std.os.argv[0],
-                bun.default_allocator.dupeZ([*:0]const u8, std.os.argv[1..]) catch unreachable,
-                std.c.environ,
-            ) catch unreachable;
-=======
             bun.reloadProcess(bun.default_allocator, !strings.eqlComptime(this.bundler.env.map.get("BUN_CONFIG_NO_CLEAR_TERMINAL_ON_RELOAD") orelse "0", "true"));
->>>>>>> 786475ff
         }
 
         this.global.reload();
