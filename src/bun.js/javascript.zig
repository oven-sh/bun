const std = @import("std");
const is_bindgen: bool = std.meta.globalOption("bindgen", bool) orelse false;
const StaticExport = @import("./bindings/static_export.zig");
const bun = @import("root").bun;
const string = bun.string;
const Output = bun.Output;
const Global = bun.Global;
const Environment = bun.Environment;
const strings = bun.strings;
const MutableString = bun.MutableString;
const stringZ = bun.stringZ;
const default_allocator = bun.default_allocator;
const StoredFileDescriptorType = bun.StoredFileDescriptorType;
const ErrorableString = bun.JSC.ErrorableString;
const Arena = @import("../mimalloc_arena.zig").Arena;
const C = bun.C;

const Allocator = std.mem.Allocator;
const IdentityContext = @import("../identity_context.zig").IdentityContext;
const Fs = @import("../fs.zig");
const Resolver = @import("../resolver/resolver.zig");
const ast = @import("../import_record.zig");
const MacroEntryPoint = bun.transpiler.MacroEntryPoint;
const ParseResult = bun.transpiler.ParseResult;
const logger = bun.logger;
const Api = @import("../api/schema.zig").Api;
const options = @import("../options.zig");
const Transpiler = bun.Transpiler;
const PluginRunner = bun.transpiler.PluginRunner;
const ServerEntryPoint = bun.transpiler.ServerEntryPoint;
const js_printer = bun.js_printer;
const js_parser = bun.js_parser;
const js_ast = bun.JSAst;
const NodeFallbackModules = @import("../node_fallbacks.zig");
const ImportKind = ast.ImportKind;
const Analytics = @import("../analytics/analytics_thread.zig");
const ZigString = bun.JSC.ZigString;
const Runtime = @import("../runtime.zig");
const Router = @import("./api/filesystem_router.zig");
const ImportRecord = ast.ImportRecord;
const DotEnv = @import("../env_loader.zig");
const PackageJSON = @import("../resolver/package_json.zig").PackageJSON;
const MacroRemap = @import("../resolver/package_json.zig").MacroMap;
const WebCore = bun.JSC.WebCore;
const Request = WebCore.Request;
const Response = WebCore.Response;
const Headers = WebCore.Headers;
const String = bun.String;
const Fetch = WebCore.Fetch;
const FetchEvent = WebCore.FetchEvent;
const js = bun.JSC.C;
const JSC = bun.JSC;
const JSError = @import("./base.zig").JSError;
const d = @import("./base.zig").d;
const MarkedArrayBuffer = @import("./base.zig").MarkedArrayBuffer;
const getAllocator = @import("./base.zig").getAllocator;
const JSValue = bun.JSC.JSValue;
const NewClass = @import("./base.zig").NewClass;

const JSGlobalObject = bun.JSC.JSGlobalObject;
const ExceptionValueRef = bun.JSC.ExceptionValueRef;
const JSPrivateDataPtr = bun.JSC.JSPrivateDataPtr;
const ConsoleObject = bun.JSC.ConsoleObject;
const Node = bun.JSC.Node;
const ZigException = bun.JSC.ZigException;
const ZigStackTrace = bun.JSC.ZigStackTrace;
const ErrorableResolvedSource = bun.JSC.ErrorableResolvedSource;
const ResolvedSource = bun.JSC.ResolvedSource;
const JSPromise = bun.JSC.JSPromise;
const JSInternalPromise = bun.JSC.JSInternalPromise;
const JSModuleLoader = bun.JSC.JSModuleLoader;
const JSPromiseRejectionOperation = bun.JSC.JSPromiseRejectionOperation;
const Exception = bun.JSC.Exception;
const ErrorableZigString = bun.JSC.ErrorableZigString;
const ZigGlobalObject = bun.JSC.ZigGlobalObject;
const VM = bun.JSC.VM;
const JSFunction = bun.JSC.JSFunction;
const Config = @import("./config.zig");
const URL = @import("../url.zig").URL;
const Bun = JSC.API.Bun;
const EventLoop = JSC.EventLoop;
const PendingResolution = @import("../resolver/resolver.zig").PendingResolution;
const ThreadSafeFunction = JSC.napi.ThreadSafeFunction;
const PackageManager = @import("../install/install.zig").PackageManager;
const IPC = @import("ipc.zig");
pub const GenericWatcher = @import("../watcher.zig");

const ModuleLoader = JSC.ModuleLoader;
const FetchFlags = JSC.FetchFlags;

const TaggedPointerUnion = @import("../tagged_pointer.zig").TaggedPointerUnion;
const Task = JSC.Task;

pub const Buffer = MarkedArrayBuffer;
const Lock = @import("../lock.zig").Lock;
const BuildMessage = JSC.BuildMessage;
const ResolveMessage = JSC.ResolveMessage;
const Async = bun.Async;

const Ordinal = bun.Ordinal;

pub const OpaqueCallback = *const fn (current: ?*anyopaque) callconv(.C) void;
pub fn OpaqueWrap(comptime Context: type, comptime Function: fn (this: *Context) void) OpaqueCallback {
    return struct {
        pub fn callback(ctx: ?*anyopaque) callconv(.C) void {
            const context: *Context = @as(*Context, @ptrCast(@alignCast(ctx.?)));
            Function(context);
        }
    }.callback;
}

pub const bun_file_import_path = "/node_modules.server.bun";

export var has_bun_garbage_collector_flag_enabled = false;

const SourceMap = @import("../sourcemap/sourcemap.zig");
const ParsedSourceMap = SourceMap.ParsedSourceMap;
const MappingList = SourceMap.Mapping.List;
const SourceProviderMap = SourceMap.SourceProviderMap;

const uv = bun.windows.libuv;

pub const SavedSourceMap = struct {
    /// This is a pointer to the map located on the VirtualMachine struct
    map: *HashTable,
    mutex: bun.Lock = .{},

    pub const vlq_offset = 24;

    pub fn init(this: *SavedSourceMap, map: *HashTable) void {
        this.* = .{
            .map = map,
            .mutex = .{},
        };

        this.map.lockPointers();
    }

    pub inline fn lock(map: *SavedSourceMap) void {
        map.mutex.lock();
        map.map.unlockPointers();
    }

    pub inline fn unlock(map: *SavedSourceMap) void {
        map.map.lockPointers();
        map.mutex.unlock();
    }

    // For the runtime, we store the number of mappings and how many bytes the final list is at the beginning of the array
    // The first 8 bytes are the length of the array
    // The second 8 bytes are the number of mappings
    pub const SavedMappings = struct {
        data: [*]u8,

        pub fn vlq(this: SavedMappings) []u8 {
            return this.data[vlq_offset..this.len()];
        }

        pub inline fn len(this: SavedMappings) usize {
            return @as(u64, @bitCast(this.data[0..8].*));
        }

        pub fn deinit(this: SavedMappings) void {
            default_allocator.free(this.data[0..this.len()]);
        }

        pub fn toMapping(this: SavedMappings, allocator: Allocator, path: string) anyerror!ParsedSourceMap {
            const result = SourceMap.Mapping.parse(
                allocator,
                this.data[vlq_offset..this.len()],
                @as(usize, @bitCast(this.data[8..16].*)),
                1,
                @as(usize, @bitCast(this.data[16..24].*)),
            );
            switch (result) {
                .fail => |fail| {
                    if (Output.enable_ansi_colors_stderr) {
                        try fail.toData(path).writeFormat(
                            Output.errorWriter(),
                            logger.Kind.warn,
                            false,
                            true,
                        );
                    } else {
                        try fail.toData(path).writeFormat(
                            Output.errorWriter(),
                            logger.Kind.warn,
                            false,
                            false,
                        );
                    }

                    return fail.err;
                },
                .success => |success| {
                    return success;
                },
            }
        }
    };

    /// ParsedSourceMap is the canonical form for sourcemaps,
    ///
    /// but `SavedMappings` and `SourceProviderMap` are much cheaper to construct.
    /// In `fn get`, this value gets converted to ParsedSourceMap always
    pub const Value = TaggedPointerUnion(.{
        ParsedSourceMap,
        SavedMappings,
        SourceProviderMap,
    });

    pub const MissingSourceMapNoteInfo = struct {
        pub var storage: bun.PathBuffer = undefined;
        pub var path: ?[]const u8 = null;
        pub var seen_invalid = false;

        pub fn print() void {
            if (seen_invalid) return;
            if (path) |note| {
                Output.note("missing sourcemaps for {s}", .{note});
                Output.note("consider bundling with '--sourcemap' to get unminified traces", .{});
            }
        }
    };

    pub fn putZigSourceProvider(this: *SavedSourceMap, opaque_source_provider: *anyopaque, path: []const u8) void {
        const source_provider: *SourceProviderMap = @ptrCast(opaque_source_provider);
        this.putValue(path, Value.init(source_provider)) catch bun.outOfMemory();
    }

    pub fn removeZigSourceProvider(this: *SavedSourceMap, opaque_source_provider: *anyopaque, path: []const u8) void {
        this.lock();
        defer this.unlock();

        const entry = this.map.getEntry(bun.hash(path)) orelse return;
        const old_value = Value.from(entry.value_ptr.*);
        if (old_value.get(SourceProviderMap)) |prov| {
            if (@intFromPtr(prov) == @intFromPtr(opaque_source_provider)) {
                // there is nothing to unref or deinit
                this.map.removeByPtr(entry.key_ptr);
            }
        } else if (old_value.get(ParsedSourceMap)) |map| {
            if (map.underlying_provider.provider()) |prov| {
                if (@intFromPtr(prov) == @intFromPtr(opaque_source_provider)) {
                    this.map.removeByPtr(entry.key_ptr);
                    map.deref();
                }
            }
        }
    }

    pub const HashTable = std.HashMap(u64, *anyopaque, IdentityContext(u64), 80);

    pub fn onSourceMapChunk(this: *SavedSourceMap, chunk: SourceMap.Chunk, source: logger.Source) anyerror!void {
        try this.putMappings(source, chunk.buffer);
    }

    pub const SourceMapHandler = js_printer.SourceMapHandler.For(SavedSourceMap, onSourceMapChunk);

    pub fn deinit(this: *SavedSourceMap) void {
        {
            this.lock();
            defer this.unlock();

            var iter = this.map.valueIterator();
            while (iter.next()) |val| {
                var value = Value.from(val.*);
                if (value.get(ParsedSourceMap)) |source_map| {
                    source_map.deref();
                } else if (value.get(SavedMappings)) |saved_mappings| {
                    var saved = SavedMappings{ .data = @as([*]u8, @ptrCast(saved_mappings)) };
                    saved.deinit();
                } else if (value.get(SourceProviderMap)) |provider| {
                    _ = provider; // do nothing, we did not hold a ref to ZigSourceProvider
                }
            }
        }

        this.map.unlockPointers();
        this.map.deinit();
    }

    pub fn putMappings(this: *SavedSourceMap, source: logger.Source, mappings: MutableString) !void {
        try this.putValue(source.path.text, Value.init(bun.cast(*SavedMappings, mappings.list.items.ptr)));
    }

    fn putValue(this: *SavedSourceMap, path: []const u8, value: Value) !void {
        this.lock();
        defer this.unlock();

        const entry = try this.map.getOrPut(bun.hash(path));
        if (entry.found_existing) {
            var old_value = Value.from(entry.value_ptr.*);
            if (old_value.get(ParsedSourceMap)) |parsed_source_map| {
                var source_map: *ParsedSourceMap = parsed_source_map;
                source_map.deref();
            } else if (old_value.get(SavedMappings)) |saved_mappings| {
                var saved = SavedMappings{ .data = @as([*]u8, @ptrCast(saved_mappings)) };
                saved.deinit();
            } else if (old_value.get(SourceProviderMap)) |provider| {
                _ = provider; // do nothing, we did not hold a ref to ZigSourceProvider
            }
        }
        entry.value_ptr.* = value.ptr();
    }

    fn getWithContent(
        this: *SavedSourceMap,
        path: string,
        hint: SourceMap.ParseUrlResultHint,
    ) SourceMap.ParseUrl {
        const hash = bun.hash(path);

        // This lock is for the hash table
        this.lock();

        // This mapping entry is only valid while the mutex is locked
        const mapping = this.map.getEntry(hash) orelse {
            this.unlock();
            return .{};
        };

        switch (Value.from(mapping.value_ptr.*).tag()) {
            Value.Tag.ParsedSourceMap => {
                defer this.unlock();
                const map = Value.from(mapping.value_ptr.*).as(ParsedSourceMap);
                map.ref();
                return .{ .map = map };
            },
            Value.Tag.SavedMappings => {
                defer this.unlock();
                var saved = SavedMappings{ .data = @as([*]u8, @ptrCast(Value.from(mapping.value_ptr.*).as(ParsedSourceMap))) };
                defer saved.deinit();
                const result = ParsedSourceMap.new(saved.toMapping(default_allocator, path) catch {
                    _ = this.map.remove(mapping.key_ptr.*);
                    return .{};
                });
                mapping.value_ptr.* = Value.init(result).ptr();
                result.ref();

                return .{ .map = result };
            },
            Value.Tag.SourceProviderMap => {
                const ptr: *SourceProviderMap = Value.from(mapping.value_ptr.*).as(SourceProviderMap);
                this.unlock();

                // Do not lock the mutex while we're parsing JSON!
                if (ptr.getSourceMap(path, .none, hint)) |parse| {
                    if (parse.map) |map| {
                        map.ref();
                        // The mutex is not locked. We have to check the hash table again.
                        this.putValue(path, Value.init(map)) catch bun.outOfMemory();

                        return parse;
                    }
                }

                this.lock();
                defer this.unlock();
                // does not have a valid source map. let's not try again
                _ = this.map.remove(hash);

                // Store path for a user note.
                const storage = MissingSourceMapNoteInfo.storage[0..path.len];
                @memcpy(storage, path);
                MissingSourceMapNoteInfo.path = storage;
                return .{};
            },
            else => {
                if (Environment.allow_assert) {
                    @panic("Corrupt pointer tag");
                }
                this.unlock();
                return .{};
            },
        }
    }

    pub fn get(this: *SavedSourceMap, path: string) ?*ParsedSourceMap {
        return this.getWithContent(path, .mappings_only).map;
    }

    pub fn resolveMapping(
        this: *SavedSourceMap,
        path: []const u8,
        line: i32,
        column: i32,
        source_handling: SourceMap.SourceContentHandling,
    ) ?SourceMap.Mapping.Lookup {
        const parse = this.getWithContent(path, switch (source_handling) {
            .no_source_contents => .mappings_only,
            .source_contents => .{ .all = .{ .line = line, .column = column } },
        });
        const map = parse.map orelse return null;

        const mapping = parse.mapping orelse
            SourceMap.Mapping.find(map.mappings, line, column) orelse
            return null;

        return .{
            .mapping = mapping,
            .source_map = map,
            .prefetched_source_code = parse.source_contents,
        };
    }
};
const uws = bun.uws;

pub export fn Bun__getVM() *JSC.VirtualMachine {
    return JSC.VirtualMachine.get();
}

pub export fn Bun__drainMicrotasks() void {
    JSC.VirtualMachine.get().eventLoop().tick();
}

export fn Bun__readOriginTimer(vm: *JSC.VirtualMachine) u64 {
    return vm.origin_timer.read();
}

export fn Bun__readOriginTimerStart(vm: *JSC.VirtualMachine) f64 {
    // timespce to milliseconds
    return @as(f64, @floatCast((@as(f64, @floatFromInt(vm.origin_timestamp)) + JSC.VirtualMachine.origin_relative_epoch) / 1_000_000.0));
}

pub export fn Bun__GlobalObject__hasIPC(global: *JSC.JSGlobalObject) bool {
    return global.bunVM().ipc != null;
}

extern fn Bun__Process__queueNextTick1(*JSC.ZigGlobalObject, JSC.JSValue, JSC.JSValue) void;

comptime {
    const Bun__Process__send = JSC.toJSHostFunction(Bun__Process__send_);
    @export(Bun__Process__send, .{ .name = "Bun__Process__send" });
}
pub fn Bun__Process__send_(globalObject: *JSGlobalObject, callFrame: *JSC.CallFrame) bun.JSError!JSC.JSValue {
    JSC.markBinding(@src());
    var message, var handle, var options_, var callback = callFrame.argumentsAsArray(4);

    if (handle.isFunction()) {
        callback = handle;
        handle = .undefined;
        options_ = .undefined;
    } else if (options_.isFunction()) {
        callback = options_;
        options_ = .undefined;
    } else if (!options_.isUndefined()) {
        try globalObject.validateObject("options", options_, .{});
    }

    const S = struct {
        fn impl(globalThis: *JSC.JSGlobalObject, callframe: *JSC.CallFrame) bun.JSError!JSC.JSValue {
            const arguments_ = callframe.arguments_old(1).slice();
            const ex = arguments_[0];
            VirtualMachine.Process__emitErrorEvent(globalThis, ex);
            return .undefined;
        }
    };

    const vm = globalObject.bunVM();
    const zigGlobal: *JSC.ZigGlobalObject = @ptrCast(globalObject);
    const ipc_instance = vm.getIPCInstance() orelse {
        const ex = globalObject.ERR_IPC_CHANNEL_CLOSED("Channel closed.", .{}).toJS();
        if (callback.isFunction()) {
            Bun__Process__queueNextTick1(zigGlobal, callback, ex);
        } else {
            const fnvalue = JSC.JSFunction.create(globalObject, "", S.impl, 1, .{});
            Bun__Process__queueNextTick1(zigGlobal, fnvalue, ex);
        }
        return .false;
    };

    if (message.isUndefined()) {
        return globalObject.throwMissingArgumentsValue(&.{"message"});
    }
    if (!message.isString() and !message.isObject() and !message.isNumber() and !message.isBoolean()) {
        return globalObject.throwInvalidArgumentTypeValue("message", "string, object, number, or boolean", message);
    }

    const good = ipc_instance.data.serializeAndSend(globalObject, message);

    if (good) {
        if (callback.isFunction()) {
            Bun__Process__queueNextTick1(zigGlobal, callback, .zero);
        }
    } else {
        const ex = globalObject.createTypeErrorInstance("process.send() failed", .{});
        ex.put(globalObject, ZigString.static("syscall"), bun.String.static("write").toJS(globalObject));
        if (callback.isFunction()) {
            Bun__Process__queueNextTick1(zigGlobal, callback, ex);
        } else {
            const fnvalue = JSC.JSFunction.create(globalObject, "", S.impl, 1, .{});
            Bun__Process__queueNextTick1(zigGlobal, fnvalue, ex);
        }
    }

    return .true;
}

pub export fn Bun__isBunMain(globalObject: *JSGlobalObject, str: *const bun.String) bool {
    return str.eqlUTF8(globalObject.bunVM().main);
}

/// When IPC environment variables are passed, the socket is not immediately opened,
/// but rather we wait for process.on('message') or process.send() to be called, THEN
/// we open the socket. This is to avoid missing messages at the start of the program.
pub export fn Bun__ensureProcessIPCInitialized(globalObject: *JSGlobalObject) void {
    // getIPC() will initialize a "waiting" ipc instance so this is enough.
    // it will do nothing if IPC is not enabled.
    _ = globalObject.bunVM().getIPCInstance();
}

/// This function is called on the main thread
/// The bunVM() call will assert this
pub export fn Bun__queueTask(global: *JSGlobalObject, task: *JSC.CppTask) void {
    JSC.markBinding(@src());

    global.bunVM().eventLoop().enqueueTask(Task.init(task));
}

pub export fn Bun__queueTaskWithTimeout(global: *JSGlobalObject, task: *JSC.CppTask, milliseconds: i32) void {
    JSC.markBinding(@src());

    global.bunVM().eventLoop().enqueueTaskWithTimeout(Task.init(task), milliseconds);
}

pub export fn Bun__reportUnhandledError(globalObject: *JSGlobalObject, value: JSValue) callconv(.C) JSValue {
    JSC.markBinding(@src());
    // This JSGlobalObject might not be the main script execution context
    // See the crash in https://github.com/oven-sh/bun/issues/9778
    const jsc_vm = JSC.VirtualMachine.get();
    _ = jsc_vm.uncaughtException(globalObject, value, false);
    return .undefined;
}

/// This function is called on another thread
/// The main difference: we need to allocate the task & wakeup the thread
/// We can avoid that if we run it from the main thread.
pub export fn Bun__queueTaskConcurrently(global: *JSGlobalObject, task: *JSC.CppTask) void {
    JSC.markBinding(@src());

    global.bunVMConcurrently().eventLoop().enqueueTaskConcurrent(
        JSC.ConcurrentTask.create(Task.init(task)),
    );
}

pub export fn Bun__handleRejectedPromise(global: *JSGlobalObject, promise: *JSC.JSPromise) void {
    JSC.markBinding(@src());

    const result = promise.result(global.vm());
    var jsc_vm = global.bunVM();

    // this seems to happen in some cases when GC is running
    if (result == .zero)
        return;

    _ = jsc_vm.unhandledRejection(global, result, promise.asValue(global));
    jsc_vm.autoGarbageCollect();
}

pub export fn Bun__onDidAppendPlugin(jsc_vm: *VirtualMachine, globalObject: *JSGlobalObject) void {
    if (jsc_vm.plugin_runner != null) {
        return;
    }

    jsc_vm.plugin_runner = PluginRunner{
        .global_object = globalObject,
        .allocator = jsc_vm.allocator,
    };
    jsc_vm.transpiler.linker.plugin_runner = &jsc_vm.plugin_runner.?;
}

const WindowsOnly = struct {
    pub fn Bun__ZigGlobalObject__uvLoop(jsc_vm: *VirtualMachine) callconv(.C) *bun.windows.libuv.Loop {
        return jsc_vm.uvLoop();
    }
};

comptime {
    if (Environment.isWindows) {
        @export(WindowsOnly.Bun__ZigGlobalObject__uvLoop, .{ .name = "Bun__ZigGlobalObject__uvLoop" });
    }
}

pub const ExitHandler = struct {
    exit_code: u8 = 0,

    pub export fn Bun__getExitCode(vm: *VirtualMachine) u8 {
        return vm.exit_handler.exit_code;
    }

    pub export fn Bun__setExitCode(vm: *VirtualMachine, code: u8) void {
        vm.exit_handler.exit_code = code;
    }

    extern fn Process__dispatchOnBeforeExit(*JSC.JSGlobalObject, code: u8) void;
    extern fn Process__dispatchOnExit(*JSC.JSGlobalObject, code: u8) void;
    extern fn Bun__closeAllSQLiteDatabasesForTermination() void;

    pub fn dispatchOnExit(this: *ExitHandler) void {
        JSC.markBinding(@src());
        const vm: *VirtualMachine = @alignCast(@fieldParentPtr("exit_handler", this));
        Process__dispatchOnExit(vm.global, this.exit_code);
        if (vm.isMainThread()) {
            Bun__closeAllSQLiteDatabasesForTermination();
        }
    }

    pub fn dispatchOnBeforeExit(this: *ExitHandler) void {
        JSC.markBinding(@src());
        const vm: *VirtualMachine = @alignCast(@fieldParentPtr("exit_handler", this));
        Process__dispatchOnBeforeExit(vm.global, this.exit_code);
    }
};

pub const WebWorker = @import("./web_worker.zig").WebWorker;

pub const ImportWatcher = union(enum) {
    none: void,
    hot: *Watcher,
    watch: *Watcher,

    pub fn start(this: ImportWatcher) !void {
        switch (this) {
            inline .hot => |w| try w.start(),
            inline .watch => |w| try w.start(),
            else => {},
        }
    }

    pub inline fn watchlist(this: ImportWatcher) GenericWatcher.WatchList {
        return switch (this) {
            inline .hot, .watch => |w| w.watchlist,
            else => .{},
        };
    }

    pub inline fn indexOf(this: ImportWatcher, hash: GenericWatcher.HashType) ?u32 {
        return switch (this) {
            inline .hot, .watch => |w| w.indexOf(hash),
            else => null,
        };
    }

    pub inline fn addFile(
        this: ImportWatcher,
        fd: StoredFileDescriptorType,
        file_path: string,
        hash: GenericWatcher.HashType,
        loader: options.Loader,
        dir_fd: StoredFileDescriptorType,
        package_json: ?*PackageJSON,
        comptime copy_file_path: bool,
    ) bun.JSC.Maybe(void) {
        return switch (this) {
            inline .hot, .watch => |watcher| watcher.addFile(
                fd,
                file_path,
                hash,
                loader,
                dir_fd,
                package_json,
                copy_file_path,
            ),
            .none => .{ .result = {} },
        };
    }
};

pub const PlatformEventLoop = if (Environment.isPosix) uws.Loop else bun.Async.Loop;

export fn Bun__setTLSRejectUnauthorizedValue(value: i32) void {
    VirtualMachine.get().default_tls_reject_unauthorized = value != 0;
}

export fn Bun__getTLSRejectUnauthorizedValue() i32 {
    return if (JSC.VirtualMachine.get().getTLSRejectUnauthorized()) 1 else 0;
}

export fn Bun__setVerboseFetchValue(value: i32) void {
    VirtualMachine.get().default_verbose_fetch = if (value == 1) .headers else if (value == 2) .curl else .none;
}

export fn Bun__getVerboseFetchValue() i32 {
    return switch (JSC.VirtualMachine.get().getVerboseFetch()) {
        .none => 0,
        .headers => 1,
        .curl => 2,
    };
}

const body_value_pool_size = if (bun.heap_breakdown.enabled) 0 else 256;
pub const BodyValueRef = bun.HiveRef(JSC.WebCore.Body.Value, body_value_pool_size);
const BodyValueHiveAllocator = bun.HiveArray(BodyValueRef, body_value_pool_size).Fallback;

const AutoKiller = struct {
    const log = Output.scoped(.AutoKiller, true);
    processes: std.AutoArrayHashMapUnmanaged(*bun.spawn.Process, void) = .{},
    enabled: bool = false,
    ever_enabled: bool = false,

    pub fn enable(this: *AutoKiller) void {
        this.enabled = true;
        this.ever_enabled = true;
    }

    pub fn disable(this: *AutoKiller) void {
        this.enabled = false;
    }

    pub const Result = struct {
        processes: u32 = 0,

        pub fn format(self: @This(), comptime _: []const u8, _: anytype, writer: anytype) !void {
            switch (self.processes) {
                0 => {},
                1 => {
                    try writer.writeAll("killed 1 dangling process");
                },
                else => {
                    try std.fmt.format(writer, "killed {d} dangling processes", .{self.processes});
                },
            }
        }
    };

    pub fn kill(this: *AutoKiller) Result {
        return .{
            .processes = this.killProcesses(),
        };
    }

    fn killProcesses(this: *AutoKiller) u32 {
        var count: u32 = 0;
        while (this.processes.popOrNull()) |process| {
            if (!process.key.hasExited()) {
                log("process.kill {d}", .{process.key.pid});
                count += @as(u32, @intFromBool(process.key.kill(@intFromEnum(bun.SignalCode.SIGKILL)) == .result));
            }
        }
        return count;
    }

    pub fn clear(this: *AutoKiller) void {
        if (this.processes.capacity() > 256) {
            this.processes.clearAndFree(bun.default_allocator);
        }

        this.processes.clearRetainingCapacity();
    }

    pub fn onSubprocessSpawn(this: *AutoKiller, process: *bun.spawn.Process) void {
        if (this.enabled)
            this.processes.put(bun.default_allocator, process, {}) catch {};
    }

    pub fn onSubprocessExit(this: *AutoKiller, process: *bun.spawn.Process) void {
        if (this.ever_enabled)
            _ = this.processes.swapRemove(process);
    }

    pub fn deinit(this: *AutoKiller) void {
        this.processes.deinit(bun.default_allocator);
    }
};

/// TODO: rename this to ScriptExecutionContext
/// This is the shared global state for a single JS instance execution
/// Today, Bun is one VM per thread, so the name "VirtualMachine" sort of makes sense
/// However, that may change in the future
pub const VirtualMachine = struct {
    global: *JSGlobalObject,
    allocator: std.mem.Allocator,
    has_loaded_constructors: bool = false,
    transpiler: Transpiler,
    bun_watcher: ImportWatcher = .{ .none = {} },
    console: *ConsoleObject,
    log: *logger.Log,
    main: string = "",
    main_resolved_path: bun.String = bun.String.empty,
    main_hash: u32 = 0,
    process: js.JSObjectRef = null,
    entry_point: ServerEntryPoint = undefined,
    origin: URL = URL{},
    node_fs: ?*Node.NodeFS = null,
    timer: Bun.Timer.All,
    event_loop_handle: ?*PlatformEventLoop = null,
    pending_unref_counter: i32 = 0,
    preload: []const string = &[_][]const u8{},
    unhandled_pending_rejection_to_capture: ?*JSC.JSValue = null,
    standalone_module_graph: ?*bun.StandaloneModuleGraph = null,
    smol: bool = false,

    hot_reload: bun.CLI.Command.HotReload = .none,
    jsc: *JSC.VM = undefined,

    /// hide bun:wrap from stack traces
    /// bun:wrap is very noisy
    hide_bun_stackframes: bool = true,

    is_printing_plugin: bool = false,
    is_shutting_down: bool = false,
    plugin_runner: ?PluginRunner = null,
    is_main_thread: bool = false,
    last_reported_error_for_dedupe: JSValue = .zero,
    exit_handler: ExitHandler = .{},

    default_tls_reject_unauthorized: ?bool = null,
    default_verbose_fetch: ?bun.http.HTTPVerboseLevel = null,

    /// Do not access this field directly!
    ///
    /// It exists in the VirtualMachine struct so that we don't accidentally
    /// make a stack copy of it only use it through source_mappings.
    ///
    /// This proposal could let us safely move it back https://github.com/ziglang/zig/issues/7769
    saved_source_map_table: SavedSourceMap.HashTable = undefined,
    source_mappings: SavedSourceMap = undefined,

    arena: *Arena = undefined,
    has_loaded: bool = false,

    transpiled_count: usize = 0,
    resolved_count: usize = 0,
    had_errors: bool = false,

    macros: MacroMap,
    macro_entry_points: std.AutoArrayHashMap(i32, *MacroEntryPoint),
    macro_mode: bool = false,
    no_macros: bool = false,
    auto_killer: AutoKiller = .{
        .enabled = false,
    },

    has_any_macro_remappings: bool = false,
    is_from_devserver: bool = false,
    has_enabled_macro_mode: bool = false,

    /// Used by bun:test to set global hooks for beforeAll, beforeEach, etc.
    is_in_preload: bool = false,

    transpiler_store: JSC.RuntimeTranspilerStore,

    after_event_loop_callback_ctx: ?*anyopaque = null,
    after_event_loop_callback: ?OpaqueCallback = null,

    /// The arguments used to launch the process _after_ the script name and bun and any flags applied to Bun
    ///     "bun run foo --bar"
    ///          ["--bar"]
    ///     "bun run foo baz --bar"
    ///          ["baz", "--bar"]
    ///     "bun run foo
    ///          []
    ///     "bun foo --bar"
    ///          ["--bar"]
    ///     "bun foo baz --bar"
    ///          ["baz", "--bar"]
    ///     "bun foo
    ///          []
    argv: []const []const u8 = &[_][]const u8{},

    origin_timer: std.time.Timer = undefined,
    origin_timestamp: u64 = 0,
    macro_event_loop: EventLoop = EventLoop{},
    regular_event_loop: EventLoop = EventLoop{},
    event_loop: *EventLoop = undefined,

    ref_strings: JSC.RefString.Map = undefined,
    ref_strings_mutex: Lock = undefined,

    active_tasks: usize = 0,

    rare_data: ?*JSC.RareData = null,
    is_us_loop_entered: bool = false,
    pending_internal_promise: *JSC.JSInternalPromise = undefined,
    entry_point_result: struct {
        value: JSC.Strong = .{},
        cjs_set_value: bool = false,
    } = .{},

    auto_install_dependencies: bool = false,

    onUnhandledRejection: *const OnUnhandledRejection = defaultOnUnhandledRejection,
    onUnhandledRejectionCtx: ?*anyopaque = null,
    onUnhandledRejectionExceptionList: ?*ExceptionList = null,
    unhandled_error_counter: usize = 0,
    is_handling_uncaught_exception: bool = false,

    modules: ModuleLoader.AsyncModule.Queue = .{},
    aggressive_garbage_collection: GCLevel = GCLevel.none,

    module_loader: ModuleLoader = .{},

    gc_controller: JSC.GarbageCollectionController = .{},
    worker: ?*JSC.WebWorker = null,
    ipc: ?IPCInstanceUnion = null,

    debugger: ?Debugger = null,
    has_started_debugger: bool = false,
    has_terminated: bool = false,

    debug_thread_id: if (Environment.allow_assert) std.Thread.Id else void,

    body_value_hive_allocator: BodyValueHiveAllocator = undefined,

    pub const OnUnhandledRejection = fn (*VirtualMachine, globalObject: *JSC.JSGlobalObject, JSC.JSValue) void;

    pub const OnException = fn (*ZigException) void;

    pub fn initRequestBodyValue(this: *VirtualMachine, body: JSC.WebCore.Body.Value) !*BodyValueRef {
        return BodyValueRef.init(body, &this.body_value_hive_allocator);
    }

    pub fn uwsLoop(this: *const VirtualMachine) *uws.Loop {
        if (comptime Environment.isPosix) {
            if (Environment.allow_assert) {
                return this.event_loop_handle orelse @panic("uws event_loop_handle is null");
            }
            return this.event_loop_handle.?;
        }

        return uws.Loop.get();
    }

    pub fn uvLoop(this: *const VirtualMachine) *bun.Async.Loop {
        if (Environment.allow_assert) {
            return this.event_loop_handle orelse @panic("libuv event_loop_handle is null");
        }
        return this.event_loop_handle.?;
    }

    pub fn isMainThread(this: *const VirtualMachine) bool {
        return this.worker == null;
    }

    pub fn isInspectorEnabled(this: *const VirtualMachine) bool {
        return this.debugger != null;
    }

    pub fn isShuttingDown(this: *const VirtualMachine) bool {
        return this.is_shutting_down;
    }

    pub fn getTLSRejectUnauthorized(this: *const VirtualMachine) bool {
        return this.default_tls_reject_unauthorized orelse this.transpiler.env.getTLSRejectUnauthorized();
    }

    pub fn onSubprocessSpawn(this: *VirtualMachine, process: *bun.spawn.Process) void {
        this.auto_killer.onSubprocessSpawn(process);
    }

    pub fn onSubprocessExit(this: *VirtualMachine, process: *bun.spawn.Process) void {
        this.auto_killer.onSubprocessExit(process);
    }

    pub fn getVerboseFetch(this: *VirtualMachine) bun.http.HTTPVerboseLevel {
        return this.default_verbose_fetch orelse {
            if (this.transpiler.env.get("BUN_CONFIG_VERBOSE_FETCH")) |verbose_fetch| {
                if (strings.eqlComptime(verbose_fetch, "true") or strings.eqlComptime(verbose_fetch, "1")) {
                    this.default_verbose_fetch = .headers;
                    return .headers;
                } else if (strings.eqlComptime(verbose_fetch, "curl")) {
                    this.default_verbose_fetch = .curl;
                    return .curl;
                }
            }
            this.default_verbose_fetch = .none;
            return .none;
        };
    }

    pub const VMHolder = struct {
        pub threadlocal var vm: ?*VirtualMachine = null;
        pub threadlocal var cached_global_object: ?*JSGlobalObject = null;
        pub var main_thread_vm: ?*VirtualMachine = null;
        pub export fn Bun__setDefaultGlobalObject(global: *JSGlobalObject) void {
            if (vm) |vm_instance| {
                vm_instance.global = global;

                // Ensure this is always set when it should be.
                if (vm_instance.is_main_thread) {
                    VMHolder.main_thread_vm = vm_instance;
                }
            }

            cached_global_object = global;
        }

        pub export fn Bun__getDefaultGlobalObject() ?*JSGlobalObject {
            return cached_global_object orelse {
                if (vm) |vm_instance| {
                    cached_global_object = vm_instance.global;
                }
                return null;
            };
        }
    };

    pub inline fn get() *VirtualMachine {
        return VMHolder.vm.?;
    }

    pub fn getMainThreadVM() ?*VirtualMachine {
        return VMHolder.main_thread_vm;
    }

    pub fn mimeType(this: *VirtualMachine, str: []const u8) ?bun.http.MimeType {
        return this.rareData().mimeTypeFromString(this.allocator, str);
    }

    pub fn onAfterEventLoop(this: *VirtualMachine) void {
        if (this.after_event_loop_callback) |cb| {
            const ctx = this.after_event_loop_callback_ctx;
            this.after_event_loop_callback = null;
            this.after_event_loop_callback_ctx = null;
            cb(ctx);
        }
    }

    pub fn isEventLoopAlive(vm: *const VirtualMachine) bool {
        return vm.unhandled_error_counter == 0 and
            (@intFromBool(vm.event_loop_handle.?.isActive()) +
            vm.active_tasks +
            vm.event_loop.tasks.count +
            vm.event_loop.immediate_tasks.count +
            vm.event_loop.next_immediate_tasks.count +
            @intFromBool(vm.event_loop.hasPendingRefs()) > 0);
    }

    pub fn wakeup(this: *VirtualMachine) void {
        this.eventLoop().wakeup();
    }

    const SourceMapHandlerGetter = struct {
        vm: *VirtualMachine,
        printer: *js_printer.BufferPrinter,

        pub fn get(this: *SourceMapHandlerGetter) js_printer.SourceMapHandler {
            if (this.vm.debugger == null or this.vm.debugger.?.mode == .connect) {
                return SavedSourceMap.SourceMapHandler.init(&this.vm.source_mappings);
            }

            return js_printer.SourceMapHandler.For(SourceMapHandlerGetter, onChunk).init(this);
        }

        /// When the inspector is enabled, we want to generate an inline sourcemap.
        /// And, for now, we also store it in source_mappings like normal
        /// This is hideously expensive memory-wise...
        pub fn onChunk(this: *SourceMapHandlerGetter, chunk: SourceMap.Chunk, source: logger.Source) anyerror!void {
            var temp_json_buffer = bun.MutableString.initEmpty(bun.default_allocator);
            defer temp_json_buffer.deinit();
            temp_json_buffer = try chunk.printSourceMapContentsAtOffset(source, temp_json_buffer, true, SavedSourceMap.vlq_offset, true);
            const source_map_url_prefix_start = "//# sourceMappingURL=data:application/json;base64,";
            // TODO: do we need to %-encode the path?
            const source_url_len = source.path.text.len;
            const source_mapping_url = "\n//# sourceURL=";
            const prefix_len = source_map_url_prefix_start.len + source_mapping_url.len + source_url_len;

            try this.vm.source_mappings.putMappings(source, chunk.buffer);
            const encode_len = bun.base64.encodeLen(temp_json_buffer.list.items);
            try this.printer.ctx.buffer.growIfNeeded(encode_len + prefix_len + 2);
            this.printer.ctx.buffer.appendAssumeCapacity("\n" ++ source_map_url_prefix_start);
            _ = bun.base64.encode(this.printer.ctx.buffer.list.items.ptr[this.printer.ctx.buffer.len()..this.printer.ctx.buffer.list.capacity], temp_json_buffer.list.items);
            this.printer.ctx.buffer.list.items.len += encode_len;
            this.printer.ctx.buffer.appendAssumeCapacity(source_mapping_url);
            // TODO: do we need to %-encode the path?
            this.printer.ctx.buffer.appendAssumeCapacity(source.path.text);
            try this.printer.ctx.buffer.append("\n");
        }
    };

    pub inline fn sourceMapHandler(this: *VirtualMachine, printer: *js_printer.BufferPrinter) SourceMapHandlerGetter {
        return SourceMapHandlerGetter{
            .vm = this,
            .printer = printer,
        };
    }

    pub const GCLevel = enum(u3) {
        none = 0,
        mild = 1,
        aggressive = 2,
    };

    pub threadlocal var is_main_thread_vm: bool = false;

    pub const UnhandledRejectionScope = struct {
        ctx: ?*anyopaque = null,
        onUnhandledRejection: *const OnUnhandledRejection = undefined,
        count: usize = 0,

        pub fn apply(this: *UnhandledRejectionScope, vm: *JSC.VirtualMachine) void {
            vm.onUnhandledRejection = this.onUnhandledRejection;
            vm.onUnhandledRejectionCtx = this.ctx;
            vm.unhandled_error_counter = this.count;
        }
    };

    pub fn onQuietUnhandledRejectionHandler(this: *VirtualMachine, _: *JSC.JSGlobalObject, _: JSC.JSValue) void {
        this.unhandled_error_counter += 1;
    }

    pub fn onQuietUnhandledRejectionHandlerCaptureValue(this: *VirtualMachine, _: *JSC.JSGlobalObject, value: JSC.JSValue) void {
        this.unhandled_error_counter += 1;
        value.ensureStillAlive();
        if (this.unhandled_pending_rejection_to_capture) |ptr| {
            ptr.* = value;
        }
    }

    pub fn unhandledRejectionScope(this: *VirtualMachine) UnhandledRejectionScope {
        return .{
            .onUnhandledRejection = this.onUnhandledRejection,
            .ctx = this.onUnhandledRejectionCtx,
            .count = this.unhandled_error_counter,
        };
    }

    fn ensureSourceCodePrinter(this: *VirtualMachine) void {
        if (source_code_printer == null) {
            const allocator = if (bun.heap_breakdown.enabled) bun.heap_breakdown.namedAllocator("SourceCode") else this.allocator;
            const writer = try js_printer.BufferWriter.init(allocator);
            source_code_printer = allocator.create(js_printer.BufferPrinter) catch unreachable;
            source_code_printer.?.* = js_printer.BufferPrinter.init(writer);
            source_code_printer.?.ctx.append_null_byte = false;
        }
    }

    pub fn loadExtraEnvAndSourceCodePrinter(this: *VirtualMachine) void {
        var map = this.transpiler.env.map;

        ensureSourceCodePrinter(this);

        if (map.get("BUN_SHOW_BUN_STACKFRAMES") != null) {
            this.hide_bun_stackframes = false;
        }

        if (bun.getRuntimeFeatureFlag("BUN_FEATURE_FLAG_DISABLE_ASYNC_TRANSPILER")) {
            this.transpiler_store.enabled = false;
        }

        if (map.map.fetchSwapRemove("NODE_CHANNEL_FD")) |kv| {
            const fd_s = kv.value.value;
            const mode = if (map.map.fetchSwapRemove("NODE_CHANNEL_SERIALIZATION_MODE")) |mode_kv|
                IPC.Mode.fromString(mode_kv.value.value) orelse .json
            else
                .json;

            IPC.log("IPC environment variables: NODE_CHANNEL_FD={s}, NODE_CHANNEL_SERIALIZATION_MODE={s}", .{ fd_s, @tagName(mode) });
            if (std.fmt.parseInt(i32, fd_s, 10)) |fd| {
                this.initIPCInstance(bun.toFD(fd), mode);
            } else |_| {
                Output.warn("Failed to parse IPC channel number '{s}'", .{fd_s});
            }
        }

        if (map.get("BUN_GARBAGE_COLLECTOR_LEVEL")) |gc_level| {
            // Reuse this flag for other things to avoid unnecessary hashtable
            // lookups on start for obscure flags which we do not want others to
            // depend on.
            if (map.get("BUN_FEATURE_FLAG_FORCE_WAITER_THREAD") != null) {
                bun.spawn.WaiterThread.setShouldUseWaiterThread();
            }

            // Only allowed for testing
            if (map.get("BUN_FEATURE_FLAG_INTERNAL_FOR_TESTING") != null) {
                ModuleLoader.is_allowed_to_use_internal_testing_apis = true;
            }

            if (strings.eqlComptime(gc_level, "1")) {
                this.aggressive_garbage_collection = .mild;
                has_bun_garbage_collector_flag_enabled = true;
            } else if (strings.eqlComptime(gc_level, "2")) {
                this.aggressive_garbage_collection = .aggressive;
                has_bun_garbage_collector_flag_enabled = true;
            }

            if (map.get("BUN_FEATURE_FLAG_SYNTHETIC_MEMORY_LIMIT")) |value| {
                if (std.fmt.parseInt(usize, value, 10)) |limit| {
                    synthetic_allocation_limit = limit;
                    string_allocation_limit = limit;
                } else |_| {
                    Output.panic("BUN_FEATURE_FLAG_SYNTHETIC_MEMORY_LIMIT must be a positive integer", .{});
                }
            }
        }
    }

    extern fn Bun__handleUncaughtException(*JSC.JSGlobalObject, err: JSC.JSValue, is_rejection: c_int) c_int;
    extern fn Bun__handleUnhandledRejection(*JSC.JSGlobalObject, reason: JSC.JSValue, promise: JSC.JSValue) c_int;
    extern fn Bun__Process__exit(*JSC.JSGlobalObject, code: c_int) noreturn;

    pub fn unhandledRejection(this: *JSC.VirtualMachine, globalObject: *JSC.JSGlobalObject, reason: JSC.JSValue, promise: JSC.JSValue) bool {
        if (this.isShuttingDown()) {
            Output.debugWarn("unhandledRejection during shutdown.", .{});
            return true;
        }

        if (isBunTest) {
            this.unhandled_error_counter += 1;
            this.onUnhandledRejection(this, globalObject, reason);
            return true;
        }

        const handled = Bun__handleUnhandledRejection(globalObject, reason, promise) > 0;
        if (!handled) {
            this.unhandled_error_counter += 1;
            this.onUnhandledRejection(this, globalObject, reason);
        }
        return handled;
    }

    pub fn uncaughtException(this: *JSC.VirtualMachine, globalObject: *JSC.JSGlobalObject, err: JSC.JSValue, is_rejection: bool) bool {
        if (this.isShuttingDown()) {
            Output.debugWarn("uncaughtException during shutdown.", .{});
            return true;
        }

        if (isBunTest) {
            this.unhandled_error_counter += 1;
            this.onUnhandledRejection(this, globalObject, err);
            return true;
        }

        if (this.is_handling_uncaught_exception) {
            this.runErrorHandler(err, null);
            Bun__Process__exit(globalObject, 7);
            @panic("Uncaught exception while handling uncaught exception");
        }
        this.is_handling_uncaught_exception = true;
        defer this.is_handling_uncaught_exception = false;
        const handled = Bun__handleUncaughtException(globalObject, err.toError() orelse err, if (is_rejection) 1 else 0) > 0;
        if (!handled) {
            // TODO maybe we want a separate code path for uncaught exceptions
            this.unhandled_error_counter += 1;
            this.onUnhandledRejection(this, globalObject, err);
        }
        return handled;
    }

    pub fn handlePendingInternalPromiseRejection(this: *JSC.VirtualMachine) void {
        var promise = this.pending_internal_promise;
        if (promise.status(this.global.vm()) == .rejected and !promise.isHandled(this.global.vm())) {
            _ = this.unhandledRejection(this.global, promise.result(this.global.vm()), promise.asValue());
            promise.setHandled(this.global.vm());
        }
    }

    pub fn defaultOnUnhandledRejection(this: *JSC.VirtualMachine, _: *JSC.JSGlobalObject, value: JSC.JSValue) void {
        this.runErrorHandler(value, this.onUnhandledRejectionExceptionList);
    }

    pub inline fn packageManager(this: *VirtualMachine) *PackageManager {
        return this.transpiler.getPackageManager();
    }

    pub fn garbageCollect(this: *const VirtualMachine, sync: bool) usize {
        @setCold(true);
        Global.mimalloc_cleanup(false);
        if (sync)
            return this.global.vm().runGC(true);

        this.global.vm().collectAsync();
        return this.global.vm().heapSize();
    }

    pub inline fn autoGarbageCollect(this: *const VirtualMachine) void {
        if (this.aggressive_garbage_collection != .none) {
            _ = this.garbageCollect(this.aggressive_garbage_collection == .aggressive);
        }
    }

    pub fn reload(this: *VirtualMachine, _: *HotReloader.HotReloadTask) void {
        Output.debug("Reloading...", .{});
        const should_clear_terminal = !this.transpiler.env.hasSetNoClearTerminalOnReload(!Output.enable_ansi_colors);
        if (this.hot_reload == .watch) {
            Output.flush();
            bun.reloadProcess(
                bun.default_allocator,
                should_clear_terminal,
                false,
            );
        }

        if (should_clear_terminal) {
            Output.flush();
            Output.disableBuffering();
            Output.resetTerminalAll();
            Output.enableBuffering();
        }

        this.global.reload();
        this.pending_internal_promise = this.reloadEntryPoint(this.main) catch @panic("Failed to reload");
    }

    pub fn io(this: *VirtualMachine) *bun.AsyncIO {
        if (this.io_ == null) {
            this.io_ = bun.AsyncIO.init(this) catch @panic("Failed to initialize AsyncIO");
        }

        return &this.io_.?;
    }

    pub inline fn nodeFS(this: *VirtualMachine) *Node.NodeFS {
        return this.node_fs orelse brk: {
            this.node_fs = bun.default_allocator.create(Node.NodeFS) catch unreachable;
            this.node_fs.?.* = Node.NodeFS{
                // only used when standalone module graph is enabled
                .vm = if (this.standalone_module_graph != null) this else null,
            };
            break :brk this.node_fs.?;
        };
    }

    pub inline fn rareData(this: *VirtualMachine) *JSC.RareData {
        return this.rare_data orelse brk: {
            this.rare_data = this.allocator.create(JSC.RareData) catch unreachable;
            this.rare_data.?.* = .{};
            break :brk this.rare_data.?;
        };
    }

    pub inline fn eventLoop(this: *VirtualMachine) *EventLoop {
        return this.event_loop;
    }

    pub fn prepareLoop(_: *VirtualMachine) void {}

    pub fn enterUWSLoop(this: *VirtualMachine) void {
        var loop = this.event_loop_handle.?;
        loop.run();
    }

    pub fn onBeforeExit(this: *VirtualMachine) void {
        this.exit_handler.dispatchOnBeforeExit();
        var dispatch = false;
        while (true) {
            while (this.isEventLoopAlive()) : (dispatch = true) {
                this.tick();
                this.eventLoop().autoTickActive();
            }

            if (dispatch) {
                this.exit_handler.dispatchOnBeforeExit();
                dispatch = false;

                if (this.isEventLoopAlive()) continue;
            }

            break;
        }
    }

    pub fn scriptExecutionStatus(this: *const VirtualMachine) callconv(.C) JSC.ScriptExecutionStatus {
        if (this.is_shutting_down) {
            return .stopped;
        }

        if (this.worker) |worker| {
            if (worker.hasRequestedTerminate()) {
                return .stopped;
            }
        }

        return .running;
    }

    pub fn specifierIsEvalEntryPoint(this: *VirtualMachine, specifier: JSValue) callconv(.C) bool {
        if (this.module_loader.eval_source) |eval_source| {
            var specifier_str = specifier.toBunString(this.global);
            defer specifier_str.deref();
            return specifier_str.eqlUTF8(eval_source.path.text);
        }

        return false;
    }

    pub fn setEntryPointEvalResultESM(this: *VirtualMachine, result: JSValue) callconv(.C) void {
        // allow esm evaluate to set value multiple times
        if (!this.entry_point_result.cjs_set_value) {
            this.entry_point_result.value.set(this.global, result);
        }
    }

    pub fn setEntryPointEvalResultCJS(this: *VirtualMachine, value: JSValue) callconv(.C) void {
        if (!this.entry_point_result.value.has()) {
            this.entry_point_result.value.set(this.global, value);
            this.entry_point_result.cjs_set_value = true;
        }
    }

    comptime {
        @export(scriptExecutionStatus, .{ .name = "Bun__VM__scriptExecutionStatus" });
        @export(setEntryPointEvalResultESM, .{ .name = "Bun__VM__setEntryPointEvalResultESM" });
        @export(setEntryPointEvalResultCJS, .{ .name = "Bun__VM__setEntryPointEvalResultCJS" });
        @export(specifierIsEvalEntryPoint, .{ .name = "Bun__VM__specifierIsEvalEntryPoint" });
    }

    pub fn onExit(this: *VirtualMachine) void {
        this.exit_handler.dispatchOnExit();

        const rare_data = this.rare_data orelse return;
        var hooks = rare_data.cleanup_hooks;
        defer if (!is_main_thread_vm) hooks.clearAndFree(bun.default_allocator);
        rare_data.cleanup_hooks = .{};
        for (hooks.items) |hook| {
            hook.execute();
        }
    }

    pub fn globalExit(this: *VirtualMachine) noreturn {
        bun.Global.exit(this.exit_handler.exit_code);
    }

    pub fn nextAsyncTaskID(this: *VirtualMachine) u64 {
        var debugger: *Debugger = &(this.debugger orelse return 0);
        debugger.next_debugger_id +%= 1;
        return debugger.next_debugger_id;
    }

    pub fn hotMap(this: *VirtualMachine) ?*JSC.RareData.HotMap {
        if (this.hot_reload != .hot) {
            return null;
        }

        return this.rareData().hotMap(this.allocator);
    }

    pub var has_created_debugger: bool = false;

    pub const TestReporterAgent = struct {
        handle: ?*Handle = null,
        const debug = Output.scoped(.TestReporterAgent, false);
        pub const TestStatus = enum(u8) {
            pass,
            fail,
            timeout,
            skip,
            todo,
        };
        pub const Handle = opaque {
            extern "c" fn Bun__TestReporterAgentReportTestFound(agent: *Handle, callFrame: *JSC.CallFrame, testId: c_int, name: *String) void;
            extern "c" fn Bun__TestReporterAgentReportTestStart(agent: *Handle, testId: c_int) void;
            extern "c" fn Bun__TestReporterAgentReportTestEnd(agent: *Handle, testId: c_int, bunTestStatus: TestStatus, elapsed: f64) void;

            pub fn reportTestFound(this: *Handle, callFrame: *JSC.CallFrame, testId: i32, name: *String) void {
                Bun__TestReporterAgentReportTestFound(this, callFrame, testId, name);
            }

            pub fn reportTestStart(this: *Handle, testId: c_int) void {
                Bun__TestReporterAgentReportTestStart(this, testId);
            }

            pub fn reportTestEnd(this: *Handle, testId: c_int, bunTestStatus: TestStatus, elapsed: f64) void {
                Bun__TestReporterAgentReportTestEnd(this, testId, bunTestStatus, elapsed);
            }
        };
        pub export fn Bun__TestReporterAgentEnable(agent: *Handle) void {
            if (JSC.VirtualMachine.get().debugger) |*debugger| {
                debug("enable", .{});
                debugger.test_reporter_agent.handle = agent;
            }
        }
        pub export fn Bun__TestReporterAgentDisable(agent: *Handle) void {
            _ = agent; // autofix
            if (JSC.VirtualMachine.get().debugger) |*debugger| {
                debug("disable", .{});
                debugger.test_reporter_agent.handle = null;
            }
        }

        /// Caller must ensure that it is enabled first.
        ///
        /// Since we may have to call .deinit on the name string.
        pub fn reportTestFound(this: TestReporterAgent, callFrame: *JSC.CallFrame, test_id: i32, name: *bun.String) void {
            debug("reportTestFound", .{});

            this.handle.?.reportTestFound(callFrame, test_id, name);
        }

        /// Caller must ensure that it is enabled first.
        pub fn reportTestStart(this: TestReporterAgent, test_id: i32) void {
            debug("reportTestStart", .{});
            this.handle.?.reportTestStart(test_id);
        }

        /// Caller must ensure that it is enabled first.
        pub fn reportTestEnd(this: TestReporterAgent, test_id: i32, bunTestStatus: TestStatus, elapsed: f64) void {
            debug("reportTestEnd", .{});
            this.handle.?.reportTestEnd(test_id, bunTestStatus, elapsed);
        }

        pub fn isEnabled(this: TestReporterAgent) bool {
            return this.handle != null;
        }
    };

    pub const LifecycleAgent = struct {
        handle: ?*Handle = null,
        const debug = Output.scoped(.LifecycleAgent, false);

        pub const Handle = opaque {
            extern "c" fn Bun__LifecycleAgentReportReload(agent: *Handle) void;
            extern "c" fn Bun__LifecycleAgentReportError(agent: *Handle, exception: *JSC.ZigException) void;
            extern "c" fn Bun__LifecycleAgentPreventExit(agent: *Handle) void;
            extern "c" fn Bun__LifecycleAgentStopPreventingExit(agent: *Handle) void;

            pub fn preventExit(this: *Handle) void {
                Bun__LifecycleAgentPreventExit(this);
            }

            pub fn stopPreventingExit(this: *Handle) void {
                Bun__LifecycleAgentStopPreventingExit(this);
            }

            pub fn reportReload(this: *Handle) void {
                debug("reportReload", .{});
                Bun__LifecycleAgentReportReload(this);
            }

            pub fn reportError(this: *Handle, exception: *JSC.ZigException) void {
                debug("reportError", .{});
                Bun__LifecycleAgentReportError(this, exception);
            }
        };

        pub export fn Bun__LifecycleAgentEnable(agent: *Handle) void {
            if (JSC.VirtualMachine.get().debugger) |*debugger| {
                debug("enable", .{});
                debugger.lifecycle_reporter_agent.handle = agent;
            }
        }

        pub export fn Bun__LifecycleAgentDisable(agent: *Handle) void {
            _ = agent; // autofix
            if (JSC.VirtualMachine.get().debugger) |*debugger| {
                debug("disable", .{});
                debugger.lifecycle_reporter_agent.handle = null;
            }
        }

        pub fn reportReload(this: *LifecycleAgent) void {
            if (this.handle) |handle| {
                handle.reportReload();
            }
        }

        pub fn reportError(this: *LifecycleAgent, exception: *JSC.ZigException) void {
            if (this.handle) |handle| {
                handle.reportError(exception);
            }
        }

        pub fn isEnabled(this: *const LifecycleAgent) bool {
            return this.handle != null;
        }
    };

    pub const Debugger = struct {
        path_or_port: ?[]const u8 = null,
        from_environment_variable: []const u8 = "",
        script_execution_context_id: u32 = 0,
        next_debugger_id: u64 = 1,
        poll_ref: Async.KeepAlive = .{},
        wait_for_connection: Wait = .off,
        // wait_for_connection: bool = false,
        set_breakpoint_on_first_line: bool = false,
        mode: enum {
            /// Bun acts as the server. https://debug.bun.sh/ uses this
            listen,
            /// Bun connects to this path. The VSCode extension uses this.
            connect,
        } = .listen,

        test_reporter_agent: TestReporterAgent = .{},
        lifecycle_reporter_agent: LifecycleAgent = .{},
        must_block_until_connected: bool = false,

        pub const Wait = enum { off, shortly, forever };

        pub const log = Output.scoped(.debugger, false);

        extern "C" fn Bun__createJSDebugger(*JSC.JSGlobalObject) u32;
        extern "C" fn Bun__ensureDebugger(u32, bool) void;
        extern "C" fn Bun__startJSDebuggerThread(*JSC.JSGlobalObject, u32, *bun.String, c_int, bool) void;
        var futex_atomic: std.atomic.Value(u32) = undefined;

        pub fn waitForDebuggerIfNecessary(this: *VirtualMachine) void {
            const debugger = &(this.debugger orelse return);
            if (!debugger.must_block_until_connected) {
                return;
            }
            defer debugger.must_block_until_connected = false;

            Debugger.log("spin", .{});
            while (futex_atomic.load(.monotonic) > 0) {
                std.Thread.Futex.wait(&futex_atomic, 1);
            }
            if (comptime Environment.enable_logs)
                Debugger.log("waitForDebugger: {}", .{Output.ElapsedFormatter{
                    .colors = Output.enable_ansi_colors_stderr,
                    .duration_ns = @truncate(@as(u128, @intCast(std.time.nanoTimestamp() - bun.CLI.start_time))),
                }});

            Bun__ensureDebugger(debugger.script_execution_context_id, debugger.wait_for_connection != .off);

            // Sleep up to 30ms for automatic inspection.
            const wait_for_connection_delay_ms = 30;

            var deadline: bun.timespec = if (debugger.wait_for_connection == .shortly) bun.timespec.now().addMs(wait_for_connection_delay_ms) else undefined;

            if (comptime Environment.isWindows) {
                // TODO: remove this when tickWithTimeout actually works properly on Windows.
                if (debugger.wait_for_connection == .shortly) {
                    uv.uv_update_time(this.uvLoop());
                    var timer = bun.default_allocator.create(uv.Timer) catch bun.outOfMemory();
                    timer.* = std.mem.zeroes(uv.Timer);
                    timer.init(this.uvLoop());
                    const onDebuggerTimer = struct {
                        fn call(handle: *uv.Timer) callconv(.C) void {
                            const vm = JSC.VirtualMachine.get();
                            vm.debugger.?.poll_ref.unref(vm);
                            uv.uv_close(@ptrCast(handle), deinitTimer);
                        }

                        fn deinitTimer(handle: *anyopaque) callconv(.C) void {
                            bun.default_allocator.destroy(@as(*uv.Timer, @alignCast(@ptrCast(handle))));
                        }
                    }.call;
                    timer.start(wait_for_connection_delay_ms, 0, &onDebuggerTimer);
                    timer.ref();
                }
            }

            while (debugger.wait_for_connection != .off) {
                this.eventLoop().tick();
                switch (debugger.wait_for_connection) {
                    .forever => {
                        this.eventLoop().autoTickActive();

                        if (comptime Environment.enable_logs)
                            log("waited: {}", .{bun.fmt.fmtDuration(@intCast(@as(i64, @truncate(std.time.nanoTimestamp() - bun.CLI.start_time))))});
                    },
                    .shortly => {
                        // Handle .incrementRefConcurrently
                        if (comptime Environment.isPosix) {
                            const pending_unref = this.pending_unref_counter;
                            if (pending_unref > 0) {
                                this.pending_unref_counter = 0;
                                this.uwsLoop().unrefCount(pending_unref);
                            }
                        }

                        this.uwsLoop().tickWithTimeout(&deadline);

                        if (comptime Environment.enable_logs)
                            log("waited: {}", .{bun.fmt.fmtDuration(@intCast(@as(i64, @truncate(std.time.nanoTimestamp() - bun.CLI.start_time))))});

                        const elapsed = bun.timespec.now();
                        if (elapsed.order(&deadline) != .lt) {
                            debugger.poll_ref.unref(this);
                            log("Timed out waiting for the debugger", .{});
                            break;
                        }
                    },
                    .off => {
                        break;
                    },
                }
            }
        }

        pub fn create(this: *VirtualMachine, globalObject: *JSGlobalObject) !void {
            log("create", .{});
            JSC.markBinding(@src());
            if (!has_created_debugger) {
                has_created_debugger = true;
                std.mem.doNotOptimizeAway(&TestReporterAgent.Bun__TestReporterAgentDisable);
                std.mem.doNotOptimizeAway(&LifecycleAgent.Bun__LifecycleAgentDisable);
                std.mem.doNotOptimizeAway(&TestReporterAgent.Bun__TestReporterAgentEnable);
                std.mem.doNotOptimizeAway(&LifecycleAgent.Bun__LifecycleAgentEnable);
                var debugger = &this.debugger.?;
                debugger.script_execution_context_id = Bun__createJSDebugger(globalObject);
                if (!this.has_started_debugger) {
                    this.has_started_debugger = true;
                    futex_atomic = std.atomic.Value(u32).init(0);
                    var thread = try std.Thread.spawn(.{}, startJSDebuggerThread, .{this});
                    thread.detach();
                }
                this.eventLoop().ensureWaker();

                if (debugger.wait_for_connection != .off) {
                    debugger.poll_ref.ref(this);
                    debugger.must_block_until_connected = true;
                }
            }
        }

        pub fn startJSDebuggerThread(other_vm: *VirtualMachine) void {
            var arena = bun.MimallocArena.init() catch unreachable;
            Output.Source.configureNamedThread("Debugger");
            log("startJSDebuggerThread", .{});
            JSC.markBinding(@src());

            var vm = JSC.VirtualMachine.init(.{
                .allocator = arena.allocator(),
                .args = std.mem.zeroes(Api.TransformOptions),
                .store_fd = false,
            }) catch @panic("Failed to create Debugger VM");
            vm.allocator = arena.allocator();
            vm.arena = &arena;

            vm.transpiler.configureDefines() catch @panic("Failed to configure defines");
            vm.is_main_thread = false;
            vm.eventLoop().ensureWaker();

            vm.global.vm().holdAPILock(other_vm, @ptrCast(&start));
        }

        pub export fn Debugger__didConnect() void {
            var this = VirtualMachine.get();
            if (this.debugger.?.wait_for_connection != .off) {
                this.debugger.?.wait_for_connection = .off;
                this.debugger.?.poll_ref.unref(this);
            }
        }

        fn start(other_vm: *VirtualMachine) void {
            JSC.markBinding(@src());

            var this = VirtualMachine.get();
            const debugger = other_vm.debugger.?;
            const loop = this.eventLoop();

            if (debugger.from_environment_variable.len > 0) {
                var url = bun.String.createUTF8(debugger.from_environment_variable);

                loop.enter();
                defer loop.exit();
                Bun__startJSDebuggerThread(this.global, debugger.script_execution_context_id, &url, 1, debugger.mode == .connect);
            }

            if (debugger.path_or_port) |path_or_port| {
                var url = bun.String.createUTF8(path_or_port);

                loop.enter();
                defer loop.exit();
                Bun__startJSDebuggerThread(this.global, debugger.script_execution_context_id, &url, 0, debugger.mode == .connect);
            }

            this.global.handleRejectedPromises();

            if (this.log.msgs.items.len > 0) {
                this.log.print(Output.errorWriter()) catch {};
                Output.prettyErrorln("\n", .{});
                Output.flush();
            }

            log("wake", .{});
            futex_atomic.store(0, .monotonic);
            std.Thread.Futex.wake(&futex_atomic, 1);

            other_vm.eventLoop().wakeup();

            this.eventLoop().tick();

            other_vm.eventLoop().wakeup();

            while (true) {
                while (this.isEventLoopAlive()) {
                    this.tick();
                    this.eventLoop().autoTickActive();
                }

                this.eventLoop().tickPossiblyForever();
            }
        }
    };

    pub inline fn enqueueTask(this: *VirtualMachine, task: Task) void {
        this.eventLoop().enqueueTask(task);
    }

    pub inline fn enqueueImmediateTask(this: *VirtualMachine, task: Task) void {
        this.eventLoop().enqueueImmediateTask(task);
    }

    pub inline fn enqueueTaskConcurrent(this: *VirtualMachine, task: *JSC.ConcurrentTask) void {
        this.eventLoop().enqueueTaskConcurrent(task);
    }

    pub fn tick(this: *VirtualMachine) void {
        this.eventLoop().tick();
    }

    pub fn waitFor(this: *VirtualMachine, cond: *bool) void {
        while (!cond.*) {
            this.eventLoop().tick();

            if (!cond.*) {
                this.eventLoop().autoTick();
            }
        }
    }

    pub fn waitForPromise(this: *VirtualMachine, promise: JSC.AnyPromise) void {
        this.eventLoop().waitForPromise(promise);
    }

    pub fn waitForTasks(this: *VirtualMachine) void {
        this.eventLoop().waitForTasks();
    }

    pub const MacroMap = std.AutoArrayHashMap(i32, js.JSObjectRef);

    pub fn enableMacroMode(this: *VirtualMachine) void {
        JSC.markBinding(@src());

        if (!this.has_enabled_macro_mode) {
            this.has_enabled_macro_mode = true;
            this.macro_event_loop.tasks = EventLoop.Queue.init(default_allocator);
            this.macro_event_loop.immediate_tasks = EventLoop.Queue.init(default_allocator);
            this.macro_event_loop.next_immediate_tasks = EventLoop.Queue.init(default_allocator);
            this.macro_event_loop.tasks.ensureTotalCapacity(16) catch unreachable;
            this.macro_event_loop.global = this.global;
            this.macro_event_loop.virtual_machine = this;
            this.macro_event_loop.concurrent_tasks = .{};
            ensureSourceCodePrinter(this);
        }

        this.transpiler.options.target = .bun_macro;
        this.transpiler.resolver.caches.fs.use_alternate_source_cache = true;
        this.macro_mode = true;
        this.event_loop = &this.macro_event_loop;
        Analytics.Features.macros += 1;
        this.transpiler_store.enabled = false;
    }

    pub fn disableMacroMode(this: *VirtualMachine) void {
        this.transpiler.options.target = .bun;
        this.transpiler.resolver.caches.fs.use_alternate_source_cache = false;
        this.macro_mode = false;
        this.event_loop = &this.regular_event_loop;
        this.transpiler_store.enabled = true;
    }

    pub fn isWatcherEnabled(this: *VirtualMachine) bool {
        return this.bun_watcher != .none;
    }

    /// Instead of storing timestamp as a i128, we store it as a u64.
    /// We subtract the timestamp from Jan 1, 2000 (Y2K)
    pub const origin_relative_epoch = 946684800 * std.time.ns_per_s;
    fn getOriginTimestamp() u64 {
        return @as(
            u64,
            @truncate(@as(
                u128,
                // handle if they set their system clock to be before epoch
                @intCast(@max(
                    std.time.nanoTimestamp(),
                    origin_relative_epoch,
                )),
            ) - origin_relative_epoch),
        );
    }

    pub inline fn isLoaded() bool {
        return VMHolder.vm != null;
    }
    const RuntimeTranspilerStore = JSC.RuntimeTranspilerStore;
    pub fn initWithModuleGraph(
        opts: Options,
    ) !*VirtualMachine {
        JSC.markBinding(@src());
        const allocator = opts.allocator;
        VMHolder.vm = try allocator.create(VirtualMachine);
        const console = try allocator.create(ConsoleObject);
        console.* = ConsoleObject.init(Output.errorWriter(), Output.writer());
        const log = opts.log.?;
        const transpiler = try Transpiler.init(
            allocator,
            log,
            opts.args,
            null,
        );
        var vm = VMHolder.vm.?;

        vm.* = VirtualMachine{
            .global = undefined,
            .transpiler_store = RuntimeTranspilerStore.init(),
            .allocator = allocator,
            .entry_point = ServerEntryPoint{},
            .transpiler = transpiler,
            .console = console,
            .log = log,
<<<<<<< HEAD
            .origin = bundler.options.origin,
            .timer = JSC.BunTimer.All.init(),
=======
            .origin = transpiler.options.origin,
>>>>>>> a6ad3b9b
            .saved_source_map_table = SavedSourceMap.HashTable.init(bun.default_allocator),
            .source_mappings = undefined,
            .macros = MacroMap.init(allocator),
            .macro_entry_points = @TypeOf(vm.macro_entry_points).init(allocator),
            .origin_timer = std.time.Timer.start() catch @panic("Timers are not supported on this system."),
            .origin_timestamp = getOriginTimestamp(),
            .ref_strings = JSC.RefString.Map.init(allocator),
            .ref_strings_mutex = .{},
            .standalone_module_graph = opts.graph.?,
            .debug_thread_id = if (Environment.allow_assert) std.Thread.getCurrentId() else {},
        };
        vm.source_mappings.init(&vm.saved_source_map_table);
        vm.regular_event_loop.tasks = EventLoop.Queue.init(
            default_allocator,
        );
        vm.regular_event_loop.immediate_tasks = EventLoop.Queue.init(
            default_allocator,
        );
        vm.regular_event_loop.next_immediate_tasks = EventLoop.Queue.init(
            default_allocator,
        );
        vm.regular_event_loop.tasks.ensureUnusedCapacity(64) catch unreachable;
        vm.regular_event_loop.concurrent_tasks = .{};
        vm.event_loop = &vm.regular_event_loop;

        vm.transpiler.macro_context = null;
        vm.transpiler.resolver.store_fd = false;
        vm.transpiler.resolver.prefer_module_field = false;

        vm.transpiler.resolver.onWakePackageManager = .{
            .context = &vm.modules,
            .handler = ModuleLoader.AsyncModule.Queue.onWakeHandler,
            .onDependencyError = JSC.ModuleLoader.AsyncModule.Queue.onDependencyError,
        };

        vm.transpiler.resolver.standalone_module_graph = opts.graph.?;

        // Avoid reading from tsconfig.json & package.json when we're in standalone mode
        vm.transpiler.configureLinkerWithAutoJSX(false);

        vm.transpiler.macro_context = js_ast.Macro.MacroContext.init(&vm.transpiler);
        if (opts.is_main_thread) {
            VMHolder.main_thread_vm = vm;
        }
        vm.global = ZigGlobalObject.create(
            vm.console,
            -1,
            false,
            false,
            null,
        );
        vm.regular_event_loop.global = vm.global;
        vm.regular_event_loop.virtual_machine = vm;
        vm.jsc = vm.global.vm();

        vm.configureDebugger(opts.debugger);
        vm.body_value_hive_allocator = BodyValueHiveAllocator.init(bun.typedAllocator(JSC.WebCore.Body.Value));

        return vm;
    }

    export fn Bun__isMainThreadVM() callconv(.C) bool {
        return get().is_main_thread;
    }

    pub const Options = struct {
        allocator: std.mem.Allocator,
        args: Api.TransformOptions,
        log: ?*logger.Log = null,
        env_loader: ?*DotEnv.Loader = null,
        store_fd: bool = false,
        smol: bool = false,

        // --print needs the result from evaluating the main module
        eval: bool = false,

        graph: ?*bun.StandaloneModuleGraph = null,
        debugger: bun.CLI.Command.Debugger = .{ .unspecified = {} },
        is_main_thread: bool = false,
    };

    pub var is_smol_mode = false;

    pub fn init(opts: Options) !*VirtualMachine {
        JSC.markBinding(@src());
        const allocator = opts.allocator;
        var log: *logger.Log = undefined;
        if (opts.log) |__log| {
            log = __log;
        } else {
            log = try allocator.create(logger.Log);
            log.* = logger.Log.init(allocator);
        }

        VMHolder.vm = try allocator.create(VirtualMachine);
        const console = try allocator.create(ConsoleObject);
        console.* = ConsoleObject.init(Output.errorWriter(), Output.writer());
        const transpiler = try Transpiler.init(
            allocator,
            log,
            try Config.configureTransformOptionsForBunVM(allocator, opts.args),
            opts.env_loader,
        );
        var vm = VMHolder.vm.?;
        if (opts.is_main_thread) {
            VMHolder.main_thread_vm = vm;
        }
        vm.* = VirtualMachine{
            .global = undefined,
            .transpiler_store = RuntimeTranspilerStore.init(),
            .allocator = allocator,
            .entry_point = ServerEntryPoint{},
            .transpiler = transpiler,
            .console = console,
            .log = log,
<<<<<<< HEAD
            .origin = bundler.options.origin,
            .timer = JSC.BunTimer.All.init(),
=======
            .origin = transpiler.options.origin,
>>>>>>> a6ad3b9b
            .saved_source_map_table = SavedSourceMap.HashTable.init(bun.default_allocator),
            .source_mappings = undefined,
            .macros = MacroMap.init(allocator),
            .macro_entry_points = @TypeOf(vm.macro_entry_points).init(allocator),
            .origin_timer = std.time.Timer.start() catch @panic("Please don't mess with timers."),
            .origin_timestamp = getOriginTimestamp(),
            .ref_strings = JSC.RefString.Map.init(allocator),
            .ref_strings_mutex = .{},
            .debug_thread_id = if (Environment.allow_assert) std.Thread.getCurrentId() else {},
        };
        vm.source_mappings.init(&vm.saved_source_map_table);
        vm.regular_event_loop.tasks = EventLoop.Queue.init(
            default_allocator,
        );
        vm.regular_event_loop.immediate_tasks = EventLoop.Queue.init(
            default_allocator,
        );
        vm.regular_event_loop.next_immediate_tasks = EventLoop.Queue.init(
            default_allocator,
        );
        vm.regular_event_loop.tasks.ensureUnusedCapacity(64) catch unreachable;
        vm.regular_event_loop.concurrent_tasks = .{};
        vm.event_loop = &vm.regular_event_loop;

        vm.transpiler.macro_context = null;
        vm.transpiler.resolver.store_fd = opts.store_fd;
        vm.transpiler.resolver.prefer_module_field = false;

        vm.transpiler.resolver.onWakePackageManager = .{
            .context = &vm.modules,
            .handler = ModuleLoader.AsyncModule.Queue.onWakeHandler,
            .onDependencyError = JSC.ModuleLoader.AsyncModule.Queue.onDependencyError,
        };

        vm.transpiler.configureLinker();

        vm.transpiler.macro_context = js_ast.Macro.MacroContext.init(&vm.transpiler);

        vm.global = ZigGlobalObject.create(
            vm.console,
            -1,
            opts.smol,
            opts.eval,
            null,
        );
        vm.regular_event_loop.global = vm.global;
        vm.regular_event_loop.virtual_machine = vm;
        vm.jsc = vm.global.vm();
        vm.smol = opts.smol;

        if (opts.smol)
            is_smol_mode = opts.smol;

        vm.configureDebugger(opts.debugger);
        vm.body_value_hive_allocator = BodyValueHiveAllocator.init(bun.typedAllocator(JSC.WebCore.Body.Value));

        return vm;
    }

    pub inline fn assertOnJSThread(vm: *const VirtualMachine) void {
        if (Environment.allow_assert) {
            if (vm.debug_thread_id != std.Thread.getCurrentId()) {
                std.debug.panic("Expected to be on the JS thread.", .{});
            }
        }
    }

    fn configureDebugger(this: *VirtualMachine, cli_flag: bun.CLI.Command.Debugger) void {
        if (bun.getenvZ("HYPERFINE_RANDOMIZED_ENVIRONMENT_OFFSET") != null) {
            return;
        }

        const unix = bun.getenvZ("BUN_INSPECT") orelse "";
        const connect_to = bun.getenvZ("BUN_INSPECT_CONNECT_TO") orelse "";

        const set_breakpoint_on_first_line = unix.len > 0 and strings.endsWith(unix, "?break=1"); // If we should set a breakpoint on the first line
        const wait_for_debugger = unix.len > 0 and strings.endsWith(unix, "?wait=1"); // If we should wait for the debugger to connect before starting the event loop

        const wait_for_connection: Debugger.Wait = if (set_breakpoint_on_first_line or wait_for_debugger) .forever else .off;

        switch (cli_flag) {
            .unspecified => {
                if (unix.len > 0) {
                    this.debugger = Debugger{
                        .path_or_port = null,
                        .from_environment_variable = unix,
                        .wait_for_connection = wait_for_connection,
                        .set_breakpoint_on_first_line = set_breakpoint_on_first_line,
                    };
                } else if (connect_to.len > 0) {
                    // This works in the vscode debug terminal because that relies on unix or notify being set, which they
                    // are in the debug terminal. This branch doesn't reach
                    this.debugger = Debugger{
                        .path_or_port = null,
                        .from_environment_variable = connect_to,
                        .wait_for_connection = .off,
                        .set_breakpoint_on_first_line = false,
                        .mode = .connect,
                    };
                }
            },
            .enable => {
                this.debugger = Debugger{
                    .path_or_port = cli_flag.enable.path_or_port,
                    .from_environment_variable = unix,
                    .wait_for_connection = if (cli_flag.enable.wait_for_connection) .forever else wait_for_connection,
                    .set_breakpoint_on_first_line = set_breakpoint_on_first_line or cli_flag.enable.set_breakpoint_on_first_line,
                };
            },
        }

        if (this.isInspectorEnabled() and this.debugger.?.mode != .connect) {
            this.transpiler.options.minify_identifiers = false;
            this.transpiler.options.minify_syntax = false;
            this.transpiler.options.minify_whitespace = false;
            this.transpiler.options.debugger = true;
        }
    }

    pub fn initWorker(
        worker: *WebWorker,
        opts: Options,
    ) anyerror!*VirtualMachine {
        JSC.markBinding(@src());
        var log: *logger.Log = undefined;
        const allocator = opts.allocator;
        if (opts.log) |__log| {
            log = __log;
        } else {
            log = try allocator.create(logger.Log);
            log.* = logger.Log.init(allocator);
        }

        VMHolder.vm = try allocator.create(VirtualMachine);
        const console = try allocator.create(ConsoleObject);
        console.* = ConsoleObject.init(Output.errorWriter(), Output.writer());
        const transpiler = try Transpiler.init(
            allocator,
            log,
            try Config.configureTransformOptionsForBunVM(allocator, opts.args),
            opts.env_loader,
        );
        var vm = VMHolder.vm.?;

        vm.* = VirtualMachine{
            .global = undefined,
            .allocator = allocator,
            .transpiler_store = RuntimeTranspilerStore.init(),
            .entry_point = ServerEntryPoint{},
            .transpiler = transpiler,
            .console = console,
            .log = log,
<<<<<<< HEAD
            .timer = JSC.BunTimer.All.init(),
            .origin = bundler.options.origin,
=======
            .origin = transpiler.options.origin,
>>>>>>> a6ad3b9b
            .saved_source_map_table = SavedSourceMap.HashTable.init(bun.default_allocator),
            .source_mappings = undefined,
            .macros = MacroMap.init(allocator),
            .macro_entry_points = @TypeOf(vm.macro_entry_points).init(allocator),
            .origin_timer = std.time.Timer.start() catch @panic("Please don't mess with timers."),
            .origin_timestamp = getOriginTimestamp(),
            .ref_strings = JSC.RefString.Map.init(allocator),
            .ref_strings_mutex = .{},
            .standalone_module_graph = worker.parent.standalone_module_graph,
            .worker = worker,
            .debug_thread_id = if (Environment.allow_assert) std.Thread.getCurrentId() else {},
        };
        vm.source_mappings.init(&vm.saved_source_map_table);
        vm.regular_event_loop.tasks = EventLoop.Queue.init(
            default_allocator,
        );
        vm.regular_event_loop.immediate_tasks = EventLoop.Queue.init(
            default_allocator,
        );
        vm.regular_event_loop.next_immediate_tasks = EventLoop.Queue.init(
            default_allocator,
        );
        vm.regular_event_loop.tasks.ensureUnusedCapacity(64) catch unreachable;
        vm.regular_event_loop.concurrent_tasks = .{};
        vm.event_loop = &vm.regular_event_loop;
        vm.hot_reload = worker.parent.hot_reload;
        vm.transpiler.macro_context = null;
        vm.transpiler.resolver.store_fd = opts.store_fd;
        vm.transpiler.resolver.prefer_module_field = false;
        vm.transpiler.resolver.onWakePackageManager = .{
            .context = &vm.modules,
            .handler = ModuleLoader.AsyncModule.Queue.onWakeHandler,
            .onDependencyError = JSC.ModuleLoader.AsyncModule.Queue.onDependencyError,
        };
        vm.transpiler.resolver.standalone_module_graph = opts.graph;

        if (opts.graph == null) {
            vm.transpiler.configureLinker();
        } else {
            vm.transpiler.configureLinkerWithAutoJSX(false);
        }

        vm.smol = opts.smol;
        vm.transpiler.macro_context = js_ast.Macro.MacroContext.init(&vm.transpiler);

        vm.global = ZigGlobalObject.create(
            vm.console,
            @as(i32, @intCast(worker.execution_context_id)),
            worker.mini,
            opts.eval,
            worker.cpp_worker,
        );
        vm.regular_event_loop.global = vm.global;
        vm.regular_event_loop.virtual_machine = vm;
        vm.jsc = vm.global.vm();
        vm.transpiler.setAllocator(allocator);
        vm.body_value_hive_allocator = BodyValueHiveAllocator.init(bun.typedAllocator(JSC.WebCore.Body.Value));

        return vm;
    }

    pub fn initBake(opts: Options) anyerror!*VirtualMachine {
        JSC.markBinding(@src());
        const allocator = opts.allocator;
        var log: *logger.Log = undefined;
        if (opts.log) |__log| {
            log = __log;
        } else {
            log = try allocator.create(logger.Log);
            log.* = logger.Log.init(allocator);
        }

        VMHolder.vm = try allocator.create(VirtualMachine);
        const console = try allocator.create(ConsoleObject);
        console.* = ConsoleObject.init(Output.errorWriter(), Output.writer());
        const transpiler = try Transpiler.init(
            allocator,
            log,
            try Config.configureTransformOptionsForBunVM(allocator, opts.args),
            opts.env_loader,
        );
        var vm = VMHolder.vm.?;

        vm.* = VirtualMachine{
            .global = undefined,
            .transpiler_store = RuntimeTranspilerStore.init(),
            .allocator = allocator,
            .entry_point = ServerEntryPoint{},
            .transpiler = transpiler,
            .console = console,
            .log = log,
<<<<<<< HEAD
            .origin = bundler.options.origin,
            .timer = JSC.BunTimer.All.init(),
=======
            .origin = transpiler.options.origin,
>>>>>>> a6ad3b9b
            .saved_source_map_table = SavedSourceMap.HashTable.init(bun.default_allocator),
            .source_mappings = undefined,
            .macros = MacroMap.init(allocator),
            .macro_entry_points = @TypeOf(vm.macro_entry_points).init(allocator),
            .origin_timer = std.time.Timer.start() catch @panic("Please don't mess with timers."),
            .origin_timestamp = getOriginTimestamp(),
            .ref_strings = JSC.RefString.Map.init(allocator),
            .ref_strings_mutex = .{},
            .debug_thread_id = if (Environment.allow_assert) std.Thread.getCurrentId() else {},
        };
        vm.source_mappings.init(&vm.saved_source_map_table);
        vm.regular_event_loop.tasks = EventLoop.Queue.init(
            default_allocator,
        );
        vm.regular_event_loop.immediate_tasks = EventLoop.Queue.init(
            default_allocator,
        );
        vm.regular_event_loop.next_immediate_tasks = EventLoop.Queue.init(
            default_allocator,
        );
        vm.regular_event_loop.tasks.ensureUnusedCapacity(64) catch unreachable;
        vm.regular_event_loop.concurrent_tasks = .{};
        vm.event_loop = &vm.regular_event_loop;

        vm.transpiler.macro_context = null;
        vm.transpiler.resolver.store_fd = opts.store_fd;
        vm.transpiler.resolver.prefer_module_field = false;

        vm.transpiler.resolver.onWakePackageManager = .{
            .context = &vm.modules,
            .handler = ModuleLoader.AsyncModule.Queue.onWakeHandler,
            .onDependencyError = JSC.ModuleLoader.AsyncModule.Queue.onDependencyError,
        };

        vm.transpiler.configureLinker();

        vm.transpiler.macro_context = js_ast.Macro.MacroContext.init(&vm.transpiler);

        vm.regular_event_loop.virtual_machine = vm;
        vm.smol = opts.smol;

        if (opts.smol)
            is_smol_mode = opts.smol;

        vm.configureDebugger(opts.debugger);
        vm.body_value_hive_allocator = BodyValueHiveAllocator.init(bun.typedAllocator(JSC.WebCore.Body.Value));

        return vm;
    }

    pub threadlocal var source_code_printer: ?*js_printer.BufferPrinter = null;

    pub fn clearRefString(_: *anyopaque, ref_string: *JSC.RefString) void {
        _ = VirtualMachine.get().ref_strings.remove(ref_string.hash);
    }

    pub fn refCountedResolvedSource(this: *VirtualMachine, code: []const u8, specifier: bun.String, source_url: []const u8, hash_: ?u32, comptime add_double_ref: bool) ResolvedSource {
        // refCountedString will panic if the code is empty
        if (code.len == 0) {
            return ResolvedSource{
                .source_code = bun.String.init(""),
                .specifier = specifier,
                .source_url = specifier.createIfDifferent(source_url),
                .hash = 0,
                .allocator = null,
                .source_code_needs_deref = false,
            };
        }
        var source = this.refCountedString(code, hash_, !add_double_ref);
        if (add_double_ref) {
            source.ref();
            source.ref();
        }

        return ResolvedSource{
            .source_code = bun.String.init(source.impl),
            .specifier = specifier,
            .source_url = specifier.createIfDifferent(source_url),
            .hash = source.hash,
            .allocator = source,
            .source_code_needs_deref = false,
        };
    }

    pub fn refCountedStringWithWasNew(this: *VirtualMachine, new: *bool, input_: []const u8, hash_: ?u32, comptime dupe: bool) *JSC.RefString {
        JSC.markBinding(@src());
        bun.assert(input_.len > 0);
        const hash = hash_ orelse JSC.RefString.computeHash(input_);
        this.ref_strings_mutex.lock();
        defer this.ref_strings_mutex.unlock();

        const entry = this.ref_strings.getOrPut(hash) catch unreachable;
        if (!entry.found_existing) {
            const input = if (comptime dupe)
                (this.allocator.dupe(u8, input_) catch unreachable)
            else
                input_;

            const ref = this.allocator.create(JSC.RefString) catch unreachable;
            ref.* = JSC.RefString{
                .allocator = this.allocator,
                .ptr = input.ptr,
                .len = input.len,
                .impl = bun.String.createExternal(input, true, ref, &JSC.RefString.RefString__free).value.WTFStringImpl,
                .hash = hash,
                .ctx = this,
                .onBeforeDeinit = VirtualMachine.clearRefString,
            };
            entry.value_ptr.* = ref;
        }
        new.* = !entry.found_existing;
        return entry.value_ptr.*;
    }

    pub fn refCountedString(this: *VirtualMachine, input_: []const u8, hash_: ?u32, comptime dupe: bool) *JSC.RefString {
        bun.assert(input_.len > 0);
        var _was_new = false;
        return this.refCountedStringWithWasNew(&_was_new, input_, hash_, comptime dupe);
    }

    pub fn fetchWithoutOnLoadPlugins(
        jsc_vm: *VirtualMachine,
        globalObject: *JSC.JSGlobalObject,
        _specifier: String,
        referrer: String,
        log: *logger.Log,
        comptime flags: FetchFlags,
    ) anyerror!ResolvedSource {
        bun.assert(VirtualMachine.isLoaded());

        if (try ModuleLoader.fetchBuiltinModule(jsc_vm, _specifier)) |builtin| {
            return builtin;
        }

        const display_specifier = _specifier.toUTF8(bun.default_allocator);
        defer display_specifier.deinit();
        const specifier_clone = _specifier.toUTF8(bun.default_allocator);
        defer specifier_clone.deinit();
        var display_slice = display_specifier.slice();
        const specifier = ModuleLoader.normalizeSpecifier(jsc_vm, specifier_clone.slice(), &display_slice);
        const referrer_clone = referrer.toUTF8(bun.default_allocator);
        defer referrer_clone.deinit();
        var path = Fs.Path.init(specifier_clone.slice());

        // For blobs.
        var blob_source: ?JSC.WebCore.Blob = null;
        var virtual_source_to_use: ?logger.Source = null;
        defer {
            if (blob_source) |*blob| {
                blob.deinit();
            }
        }

        const loader, const virtual_source = brk: {
            if (jsc_vm.module_loader.eval_source) |eval_source| {
                if (strings.endsWithComptime(specifier, bun.pathLiteral("/[eval]"))) {
                    break :brk .{ .tsx, eval_source };
                }
                if (strings.endsWithComptime(specifier, bun.pathLiteral("/[stdin]"))) {
                    break :brk .{ .tsx, eval_source };
                }
            }

            var ext_for_loader = path.name.ext;

            // Support errors within blob: URLs
            // Be careful to handle Bun.file(), in addition to regular Blob/File objects
            // Bun.file() should be treated the same as a file path.
            if (JSC.WebCore.ObjectURLRegistry.isBlobURL(specifier)) {
                if (JSC.WebCore.ObjectURLRegistry.singleton().resolveAndDupe(specifier["blob:".len..])) |blob| {
                    blob_source = blob;

                    if (blob.getFileName()) |filename| {
                        const current_path = Fs.Path.init(filename);
                        if (blob.needsToReadFile()) {
                            path = current_path;
                        }

                        ext_for_loader = current_path.name.ext;
                    } else if (blob.getMimeTypeOrContentType()) |mime_type| {
                        if (strings.hasPrefixComptime(mime_type.value, "application/javascript-jsx")) {
                            ext_for_loader = ".jsx";
                        } else if (strings.hasPrefixComptime(mime_type.value, "application/typescript-jsx")) {
                            ext_for_loader = ".tsx";
                        } else if (strings.hasPrefixComptime(mime_type.value, "application/javascript")) {
                            ext_for_loader = ".js";
                        } else if (strings.hasPrefixComptime(mime_type.value, "application/typescript")) {
                            ext_for_loader = ".ts";
                        } else if (strings.hasPrefixComptime(mime_type.value, "application/json")) {
                            ext_for_loader = ".json";
                        } else if (strings.hasPrefixComptime(mime_type.value, "application/json5")) {
                            ext_for_loader = ".jsonc";
                        } else if (strings.hasPrefixComptime(mime_type.value, "application/jsonc")) {
                            ext_for_loader = ".jsonc";
                        } else if (mime_type.category == .text) {
                            ext_for_loader = ".txt";
                        } else {
                            // Be maximally permissive.
                            ext_for_loader = ".tsx";
                        }
                    } else {
                        // Be maximally permissive.
                        ext_for_loader = ".tsx";
                    }

                    if (!blob.needsToReadFile()) {
                        virtual_source_to_use = logger.Source{
                            .path = path,
                            .contents = blob.sharedView(),
                        };
                    }
                } else {
                    return error.ModuleNotFound;
                }
            }

            break :brk .{
                jsc_vm.transpiler.options.loaders.get(ext_for_loader) orelse brk2: {
                    if (strings.eqlLong(specifier, jsc_vm.main, true)) {
                        break :brk2 options.Loader.js;
                    }
                    break :brk2 options.Loader.file;
                },
                if (virtual_source_to_use) |*src| src else null,
            };
        };

        // .print_source, which is used by exceptions avoids duplicating the entire source code
        // but that means we have to be careful of the lifetime of the source code
        // so we only want to reset the arena once its done freeing it.
        defer if (flags != .print_source) jsc_vm.module_loader.resetArena(jsc_vm);
        errdefer if (flags == .print_source) jsc_vm.module_loader.resetArena(jsc_vm);

        return try ModuleLoader.transpileSourceCode(
            jsc_vm,
            specifier_clone.slice(),
            display_slice,
            referrer_clone.slice(),
            _specifier,
            path,
            loader,
            log,
            virtual_source,
            null,
            VirtualMachine.source_code_printer.?,
            globalObject,
            flags,
        );
    }

    pub const ResolveFunctionResult = struct {
        result: ?Resolver.Result,
        path: string,
        query_string: []const u8 = "",
    };

    fn normalizeSpecifierForResolution(specifier_: []const u8, query_string: *[]const u8) []const u8 {
        var specifier = specifier_;

        if (strings.indexOfChar(specifier, '?')) |i| {
            query_string.* = specifier[i..];
            specifier = specifier[0..i];
        }

        return specifier;
    }

    threadlocal var specifier_cache_resolver_buf: bun.PathBuffer = undefined;
    fn _resolve(
        ret: *ResolveFunctionResult,
        specifier: string,
        source: string,
        is_esm: bool,
        comptime is_a_file_path: bool,
    ) !void {
        bun.assert(VirtualMachine.isLoaded());
        // macOS threadlocal vars are very slow
        // we won't change threads in this function
        // so we can copy it here
        var jsc_vm = VirtualMachine.get();

        if (strings.eqlComptime(std.fs.path.basename(specifier), Runtime.Runtime.Imports.alt_name)) {
            ret.path = Runtime.Runtime.Imports.Name;
            return;
        } else if (strings.eqlComptime(specifier, main_file_name)) {
            ret.result = null;
            ret.path = jsc_vm.entry_point.source.path.text;
            return;
        } else if (strings.hasPrefixComptime(specifier, js_ast.Macro.namespaceWithColon)) {
            ret.result = null;
            ret.path = specifier;
            return;
        } else if (strings.hasPrefixComptime(specifier, NodeFallbackModules.import_path)) {
            ret.result = null;
            ret.path = specifier;
            return;
        } else if (JSC.HardcodedModule.Aliases.get(specifier, .bun)) |result| {
            ret.result = null;
            ret.path = result.path;
            return;
        } else if (jsc_vm.module_loader.eval_source != null and
            (strings.endsWithComptime(specifier, bun.pathLiteral("/[eval]")) or
            strings.endsWithComptime(specifier, bun.pathLiteral("/[stdin]"))))
        {
            ret.result = null;
            ret.path = specifier;
            return;
        } else if (strings.hasPrefixComptime(specifier, "blob:")) {
            ret.result = null;
            if (JSC.WebCore.ObjectURLRegistry.singleton().has(specifier["blob:".len..])) {
                ret.path = specifier;
                return;
            } else {
                return error.ModuleNotFound;
            }
        }

        const is_special_source = strings.eqlComptime(source, main_file_name) or js_ast.Macro.isMacroPath(source);
        var query_string: []const u8 = "";
        const normalized_specifier = normalizeSpecifierForResolution(specifier, &query_string);
        const source_to_use = if (!is_special_source)
            if (is_a_file_path)
                Fs.PathName.init(source).dirWithTrailingSlash()
            else
                source
        else
            jsc_vm.transpiler.fs.top_level_dir;

        const result: Resolver.Result = try brk: {
            // TODO: We only want to retry on not found only when the directories we searched for were cached.
            // This fixes an issue where new files created in cached directories were not picked up.
            // See https://github.com/oven-sh/bun/issues/3216
            //
            // This cache-bust is disabled when the filesystem is not being used to resolve.
            var retry_on_not_found = std.fs.path.isAbsolute(source_to_use);
            while (true) {
                break :brk switch (jsc_vm.transpiler.resolver.resolveAndAutoInstall(
                    source_to_use,
                    normalized_specifier,
                    if (is_esm) .stmt else .require,
                    if (jsc_vm.standalone_module_graph == null) .read_only else .disable,
                )) {
                    .success => |r| r,
                    .failure => |e| e,
                    .pending, .not_found => if (!retry_on_not_found)
                        error.ModuleNotFound
                    else {
                        retry_on_not_found = false;

                        const buster_name = name: {
                            if (std.fs.path.isAbsolute(normalized_specifier)) {
                                if (std.fs.path.dirname(normalized_specifier)) |dir| {
                                    // Normalized without trailing slash
                                    break :name bun.strings.normalizeSlashesOnly(&specifier_cache_resolver_buf, dir, std.fs.path.sep);
                                }
                            }

                            var parts = [_]string{
                                source_to_use,
                                normalized_specifier,
                                bun.pathLiteral(".."),
                            };

                            break :name bun.path.joinAbsStringBufZ(
                                jsc_vm.transpiler.fs.top_level_dir,
                                &specifier_cache_resolver_buf,
                                &parts,
                                .auto,
                            );
                        };

                        // Only re-query if we previously had something cached.
                        if (jsc_vm.transpiler.resolver.bustDirCache(bun.strings.withoutTrailingSlashWindowsPath(buster_name))) {
                            continue;
                        }

                        return error.ModuleNotFound;
                    },
                };
            }
        };

        if (!jsc_vm.macro_mode) {
            jsc_vm.has_any_macro_remappings = jsc_vm.has_any_macro_remappings or jsc_vm.transpiler.options.macro_remap.count() > 0;
        }
        ret.result = result;
        ret.query_string = query_string;
        const result_path = result.pathConst() orelse return error.ModuleNotFound;
        jsc_vm.resolved_count += 1;

        ret.path = result_path.text;
    }

    pub fn resolveForAPI(
        res: *ErrorableString,
        global: *JSGlobalObject,
        specifier: bun.String,
        source: bun.String,
        query_string: ?*ZigString,
        is_esm: bool,
    ) void {
        resolveMaybeNeedsTrailingSlash(res, global, specifier, source, query_string, is_esm, false) catch {};
        // TODO: handle js exception
    }

    pub fn resolveFilePathForAPI(
        res: *ErrorableString,
        global: *JSGlobalObject,
        specifier: bun.String,
        source: bun.String,
        query_string: ?*ZigString,
        is_esm: bool,
    ) void {
        resolveMaybeNeedsTrailingSlash(res, global, specifier, source, query_string, is_esm, true) catch {};
        // TODO: handle js exception
    }

    pub fn resolve(
        res: *ErrorableString,
        global: *JSGlobalObject,
        specifier: bun.String,
        source: bun.String,
        query_string: ?*ZigString,
        is_esm: bool,
    ) void {
        resolveMaybeNeedsTrailingSlash(res, global, specifier, source, query_string, is_esm, true) catch {};
        // TODO: handle js exception
    }

    fn normalizeSource(source: []const u8) []const u8 {
        if (strings.hasPrefixComptime(source, "file://")) {
            return source["file://".len..];
        }

        return source;
    }

    fn resolveMaybeNeedsTrailingSlash(res: *ErrorableString, global: *JSGlobalObject, specifier: bun.String, source: bun.String, query_string: ?*ZigString, is_esm: bool, comptime is_a_file_path: bool) bun.JSError!void {
        if (is_a_file_path and specifier.length() > comptime @as(u32, @intFromFloat(@trunc(@as(f64, @floatFromInt(bun.MAX_PATH_BYTES)) * 1.5)))) {
            const specifier_utf8 = specifier.toUTF8(bun.default_allocator);
            defer specifier_utf8.deinit();
            const source_utf8 = source.toUTF8(bun.default_allocator);
            defer source_utf8.deinit();
            const printed = ResolveMessage.fmt(
                bun.default_allocator,
                specifier_utf8.slice(),
                source_utf8.slice(),
                error.NameTooLong,
            ) catch bun.outOfMemory();
            const msg = logger.Msg{
                .data = logger.rangeData(
                    null,
                    logger.Range.None,
                    printed,
                ),
            };
            res.* = ErrorableString.err(error.NameTooLong, ResolveMessage.create(global, VirtualMachine.get().allocator, msg, source_utf8.slice()).asVoid());
            return;
        }

        var result = ResolveFunctionResult{ .path = "", .result = null };
        var jsc_vm = VirtualMachine.get();
        const specifier_utf8 = specifier.toUTF8(bun.default_allocator);
        defer specifier_utf8.deinit();

        const source_utf8 = source.toUTF8(bun.default_allocator);
        defer source_utf8.deinit();
        if (jsc_vm.plugin_runner) |plugin_runner| {
            if (PluginRunner.couldBePlugin(specifier_utf8.slice())) {
                const namespace = PluginRunner.extractNamespace(specifier_utf8.slice());
                const after_namespace = if (namespace.len == 0)
                    specifier_utf8.slice()
                else
                    specifier_utf8.slice()[namespace.len + 1 .. specifier_utf8.len];

                if (try plugin_runner.onResolveJSC(bun.String.init(namespace), bun.String.fromUTF8(after_namespace), source, .bun)) |resolved_path| {
                    res.* = resolved_path;
                    return;
                }
            }
        }

        if (JSC.HardcodedModule.Aliases.getWithEql(specifier, bun.String.eqlComptime, jsc_vm.transpiler.options.target)) |hardcoded| {
            // if (hardcoded.tag == .none) {
            //     resolveMaybeNeedsTrailingSlash(
            //         res,
            //         global,
            //         bun.String.init(hardcoded.path),
            //         source,
            //         query_string,
            //         is_esm,
            //         is_a_file_path,
            //     );
            //     return;
            // }

            res.* = ErrorableString.ok(bun.String.init(hardcoded.path));
            return;
        }

        const old_log = jsc_vm.log;
        // the logger can end up being called on another thread, it must not use threadlocal Heap Allocator
        var log = logger.Log.init(bun.default_allocator);
        defer log.deinit();
        jsc_vm.log = &log;
        jsc_vm.transpiler.resolver.log = &log;
        jsc_vm.transpiler.linker.log = &log;
        defer {
            jsc_vm.log = old_log;
            jsc_vm.transpiler.linker.log = old_log;
            jsc_vm.transpiler.resolver.log = old_log;
        }
        _resolve(&result, specifier_utf8.slice(), normalizeSource(source_utf8.slice()), is_esm, is_a_file_path) catch |err_| {
            var err = err_;
            const msg: logger.Msg = brk: {
                const msgs: []logger.Msg = log.msgs.items;

                for (msgs) |m| {
                    if (m.metadata == .resolve) {
                        err = m.metadata.resolve.err;
                        break :brk m;
                    }
                }

                const printed = ResolveMessage.fmt(
                    jsc_vm.allocator,
                    specifier_utf8.slice(),
                    source_utf8.slice(),
                    err,
                ) catch unreachable;
                break :brk logger.Msg{
                    .data = logger.rangeData(
                        null,
                        logger.Range.None,
                        printed,
                    ),
                    .metadata = .{
                        // import_kind is wrong probably
                        .resolve = .{ .specifier = logger.BabyString.in(printed, specifier_utf8.slice()), .import_kind = if (is_esm) .stmt else .require },
                    },
                };
            };

            {
                res.* = ErrorableString.err(err, ResolveMessage.create(global, VirtualMachine.get().allocator, msg, source_utf8.slice()).asVoid());
            }

            return;
        };

        if (query_string) |query| {
            query.* = ZigString.init(result.query_string);
        }

        res.* = ErrorableString.ok(bun.String.init(result.path));
    }

    pub const main_file_name: string = "bun:main";

    pub fn drainMicrotasks(this: *VirtualMachine) void {
        this.eventLoop().drainMicrotasks();
    }

    pub fn processFetchLog(globalThis: *JSGlobalObject, specifier: bun.String, referrer: bun.String, log: *logger.Log, ret: *ErrorableResolvedSource, err: anyerror) void {
        switch (log.msgs.items.len) {
            0 => {
                const msg: logger.Msg = brk: {
                    if (err == error.UnexpectedPendingResolution) {
                        break :brk logger.Msg{
                            .data = logger.rangeData(
                                null,
                                logger.Range.None,
                                std.fmt.allocPrint(globalThis.allocator(), "Unexpected pending import in \"{}\". To automatically install npm packages with Bun, please use an import statement instead of require() or dynamic import().\nThis error can also happen if dependencies import packages which are not referenced anywhere. Worst case, run `bun install` and opt-out of the node_modules folder until we come up with a better way to handle this error.", .{specifier}) catch unreachable,
                            ),
                        };
                    }

                    break :brk logger.Msg{
                        .data = logger.rangeData(null, logger.Range.None, std.fmt.allocPrint(globalThis.allocator(), "{s} while building {}", .{ @errorName(err), specifier }) catch unreachable),
                    };
                };
                {
                    ret.* = ErrorableResolvedSource.err(err, BuildMessage.create(globalThis, globalThis.allocator(), msg).asVoid());
                }
                return;
            },

            1 => {
                const msg = log.msgs.items[0];
                ret.* = ErrorableResolvedSource.err(err, switch (msg.metadata) {
                    .build => BuildMessage.create(globalThis, globalThis.allocator(), msg).asVoid(),
                    .resolve => ResolveMessage.create(
                        globalThis,
                        globalThis.allocator(),
                        msg,
                        referrer.toUTF8(bun.default_allocator).slice(),
                    ).asVoid(),
                });
                return;
            },
            else => {
                var errors_stack: [256]JSValue = undefined;

                const len = @min(log.msgs.items.len, errors_stack.len);
                const errors = errors_stack[0..len];
                const logs = log.msgs.items[0..len];

                for (logs, errors) |msg, *current| {
                    current.* = switch (msg.metadata) {
                        .build => BuildMessage.create(globalThis, globalThis.allocator(), msg),
                        .resolve => ResolveMessage.create(
                            globalThis,
                            globalThis.allocator(),
                            msg,
                            referrer.toUTF8(bun.default_allocator).slice(),
                        ),
                    };
                }

                ret.* = ErrorableResolvedSource.err(
                    err,
                    globalThis.createAggregateError(
                        errors,
                        &ZigString.init(
                            std.fmt.allocPrint(globalThis.allocator(), "{d} errors building \"{}\"", .{
                                errors.len,
                                specifier,
                            }) catch unreachable,
                        ),
                    ).asVoid(),
                );
            },
        }
    }

    // TODO:
    pub fn deinit(this: *VirtualMachine) void {
        this.auto_killer.deinit();

        if (source_code_printer) |print| {
            print.getMutableBuffer().deinit();
            print.ctx.written = &.{};
        }
        this.source_mappings.deinit();
        if (this.rare_data) |rare_data| {
            rare_data.deinit();
        }
        this.has_terminated = true;
    }

    pub const ExceptionList = std.ArrayList(Api.JsException);

    pub fn printException(
        this: *VirtualMachine,
        exception: *Exception,
        exception_list: ?*ExceptionList,
        comptime Writer: type,
        writer: Writer,
        comptime allow_side_effects: bool,
    ) void {
        if (Output.enable_ansi_colors) {
            this.printErrorlikeObject(exception.value(), exception, exception_list, Writer, writer, true, allow_side_effects);
        } else {
            this.printErrorlikeObject(exception.value(), exception, exception_list, Writer, writer, false, allow_side_effects);
        }
    }

    pub fn runErrorHandlerWithDedupe(this: *VirtualMachine, result: JSValue, exception_list: ?*ExceptionList) void {
        if (this.last_reported_error_for_dedupe == result and !this.last_reported_error_for_dedupe.isEmptyOrUndefinedOrNull())
            return;

        this.runErrorHandler(result, exception_list);
    }

    pub noinline fn runErrorHandler(this: *VirtualMachine, result: JSValue, exception_list: ?*ExceptionList) void {
        @setCold(true);
        if (!result.isEmptyOrUndefinedOrNull())
            this.last_reported_error_for_dedupe = result;

        const prev_had_errors = this.had_errors;
        this.had_errors = false;
        defer this.had_errors = prev_had_errors;

        const error_writer = Output.errorWriter();
        var buffered_writer = std.io.bufferedWriter(error_writer);
        defer {
            buffered_writer.flush() catch {};
        }

        const writer = buffered_writer.writer();

        if (result.isException(this.global.vm())) {
            const exception = @as(*Exception, @ptrCast(result.asVoid()));

            this.printException(
                exception,
                exception_list,
                @TypeOf(writer),
                writer,
                true,
            );
        } else if (Output.enable_ansi_colors) {
            this.printErrorlikeObject(result, null, exception_list, @TypeOf(writer), writer, true, true);
        } else {
            this.printErrorlikeObject(result, null, exception_list, @TypeOf(writer), writer, false, true);
        }
    }

    export fn Bun__logUnhandledException(exception: JSC.JSValue) void {
        get().runErrorHandler(exception, null);
    }

    pub fn clearEntryPoint(
        this: *VirtualMachine,
    ) void {
        if (this.main.len == 0) {
            return;
        }

        var str = ZigString.init(main_file_name);
        this.global.deleteModuleRegistryEntry(&str);
    }

    fn loadPreloads(this: *VirtualMachine) !?*JSInternalPromise {
        this.is_in_preload = true;
        defer this.is_in_preload = false;

        for (this.preload) |preload| {
            var result = switch (this.transpiler.resolver.resolveAndAutoInstall(
                this.transpiler.fs.top_level_dir,
                normalizeSource(preload),
                .stmt,
                if (this.standalone_module_graph == null) .read_only else .disable,
            )) {
                .success => |r| r,
                .failure => |e| {
                    this.log.addErrorFmt(
                        null,
                        logger.Loc.Empty,
                        this.allocator,
                        "{s} resolving preload {}",
                        .{
                            @errorName(e),
                            bun.fmt.formatJSONStringLatin1(preload),
                        },
                    ) catch unreachable;
                    return e;
                },
                .pending, .not_found => {
                    this.log.addErrorFmt(
                        null,
                        logger.Loc.Empty,
                        this.allocator,
                        "preload not found {}",
                        .{
                            bun.fmt.formatJSONStringLatin1(preload),
                        },
                    ) catch unreachable;
                    return error.ModuleNotFound;
                },
            };
            var promise = JSModuleLoader.import(this.global, &String.fromBytes(result.path().?.text));

            this.pending_internal_promise = promise;
            JSValue.fromCell(promise).protect();
            defer JSValue.fromCell(promise).unprotect();

            // pending_internal_promise can change if hot module reloading is enabled
            if (this.isWatcherEnabled()) {
                this.eventLoop().performGC();
                switch (this.pending_internal_promise.status(this.global.vm())) {
                    .pending => {
                        while (this.pending_internal_promise.status(this.global.vm()) == .pending) {
                            this.eventLoop().tick();

                            if (this.pending_internal_promise.status(this.global.vm()) == .pending) {
                                this.eventLoop().autoTick();
                            }
                        }
                    },
                    else => {},
                }
            } else {
                this.eventLoop().performGC();
                this.waitForPromise(JSC.AnyPromise{
                    .internal = promise,
                });
            }

            if (promise.status(this.global.vm()) == .rejected)
                return promise;
        }

        // only load preloads once
        this.preload.len = 0;

        return null;
    }

    pub fn ensureDebugger(this: *VirtualMachine, block_until_connected: bool) !void {
        if (this.debugger != null) {
            try Debugger.create(this, this.global);

            if (block_until_connected) {
                Debugger.waitForDebuggerIfNecessary(this);
            }
        }
    }

    pub fn reloadEntryPoint(this: *VirtualMachine, entry_path: []const u8) !*JSInternalPromise {
        this.has_loaded = false;
        this.main = entry_path;
        this.main_hash = GenericWatcher.getHash(entry_path);

        try this.ensureDebugger(true);

        try this.entry_point.generate(
            this.allocator,
            this.bun_watcher != .none,
            entry_path,
            main_file_name,
        );
        this.eventLoop().ensureWaker();

        if (!this.transpiler.options.disable_transpilation) {
            if (try this.loadPreloads()) |promise| {
                JSC.JSValue.fromCell(promise).ensureStillAlive();
                JSC.JSValue.fromCell(promise).protect();
                this.pending_internal_promise = promise;
                return promise;
            }

            const promise = JSModuleLoader.loadAndEvaluateModule(this.global, &String.init(main_file_name)) orelse return error.JSError;
            this.pending_internal_promise = promise;
            JSC.JSValue.fromCell(promise).ensureStillAlive();
            return promise;
        } else {
            const promise = JSModuleLoader.loadAndEvaluateModule(this.global, &String.fromBytes(this.main)) orelse return error.JSError;
            this.pending_internal_promise = promise;
            JSC.JSValue.fromCell(promise).ensureStillAlive();

            return promise;
        }
    }

    pub fn reloadEntryPointForTestRunner(this: *VirtualMachine, entry_path: []const u8) !*JSInternalPromise {
        this.has_loaded = false;
        this.main = entry_path;
        this.main_hash = GenericWatcher.getHash(entry_path);

        this.eventLoop().ensureWaker();

        try this.ensureDebugger(true);

        if (!this.transpiler.options.disable_transpilation) {
            if (try this.loadPreloads()) |promise| {
                JSC.JSValue.fromCell(promise).ensureStillAlive();
                this.pending_internal_promise = promise;
                JSC.JSValue.fromCell(promise).protect();

                return promise;
            }
        }

        const promise = JSModuleLoader.loadAndEvaluateModule(this.global, &String.fromBytes(this.main)) orelse return error.JSError;
        this.pending_internal_promise = promise;
        JSC.JSValue.fromCell(promise).ensureStillAlive();

        return promise;
    }

    // worker dont has bun_watcher and also we dont wanna call autoTick before dispatchOnline
    pub fn loadEntryPointForWebWorker(this: *VirtualMachine, entry_path: string) anyerror!*JSInternalPromise {
        const promise = try this.reloadEntryPoint(entry_path);
        this.eventLoop().performGC();
        this.eventLoop().waitForPromiseWithTermination(JSC.AnyPromise{
            .internal = promise,
        });
        if (this.worker) |worker| {
            if (worker.hasRequestedTerminate()) {
                return error.WorkerTerminated;
            }
        }
        return this.pending_internal_promise;
    }

    pub fn loadEntryPointForTestRunner(this: *VirtualMachine, entry_path: string) anyerror!*JSInternalPromise {
        var promise = try this.reloadEntryPointForTestRunner(entry_path);

        // pending_internal_promise can change if hot module reloading is enabled
        if (this.isWatcherEnabled()) {
            this.eventLoop().performGC();
            switch (this.pending_internal_promise.status(this.global.vm())) {
                .pending => {
                    while (this.pending_internal_promise.status(this.global.vm()) == .pending) {
                        this.eventLoop().tick();

                        if (this.pending_internal_promise.status(this.global.vm()) == .pending) {
                            this.eventLoop().autoTick();
                        }
                    }
                },
                else => {},
            }
        } else {
            if (promise.status(this.global.vm()) == .rejected) {
                return promise;
            }

            this.eventLoop().performGC();
            this.waitForPromise(.{ .internal = promise });
        }

        this.eventLoop().autoTick();

        return this.pending_internal_promise;
    }

    pub fn loadEntryPoint(this: *VirtualMachine, entry_path: string) anyerror!*JSInternalPromise {
        var promise = try this.reloadEntryPoint(entry_path);

        // pending_internal_promise can change if hot module reloading is enabled
        if (this.isWatcherEnabled()) {
            this.eventLoop().performGC();
            switch (this.pending_internal_promise.status(this.global.vm())) {
                .pending => {
                    while (this.pending_internal_promise.status(this.global.vm()) == .pending) {
                        this.eventLoop().tick();

                        if (this.pending_internal_promise.status(this.global.vm()) == .pending) {
                            this.eventLoop().autoTick();
                        }
                    }
                },
                else => {},
            }
        } else {
            if (promise.status(this.global.vm()) == .rejected) {
                return promise;
            }

            this.eventLoop().performGC();
            this.waitForPromise(.{ .internal = promise });
        }

        return this.pending_internal_promise;
    }

    pub fn addListeningSocketForWatchMode(this: *VirtualMachine, socket: bun.FileDescriptor) void {
        if (this.hot_reload != .watch) {
            return;
        }

        this.rareData().addListeningSocketForWatchMode(socket);
    }
    pub fn removeListeningSocketForWatchMode(this: *VirtualMachine, socket: bun.FileDescriptor) void {
        if (this.hot_reload != .watch) {
            return;
        }

        this.rareData().removeListeningSocketForWatchMode(socket);
    }

    pub fn loadMacroEntryPoint(this: *VirtualMachine, entry_path: string, function_name: string, specifier: string, hash: i32) !*JSInternalPromise {
        const entry_point_entry = try this.macro_entry_points.getOrPut(hash);

        if (!entry_point_entry.found_existing) {
            var macro_entry_pointer: *MacroEntryPoint = this.allocator.create(MacroEntryPoint) catch unreachable;
            entry_point_entry.value_ptr.* = macro_entry_pointer;
            try macro_entry_pointer.generate(&this.transpiler, Fs.PathName.init(entry_path), function_name, hash, specifier);
        }
        const entry_point = entry_point_entry.value_ptr.*;

        var loader = MacroEntryPointLoader{
            .path = entry_point.source.path.text,
        };

        this.runWithAPILock(MacroEntryPointLoader, &loader, MacroEntryPointLoader.load);
        return loader.promise orelse return error.JSError;
    }

    /// A subtlelty of JavaScriptCore:
    /// JavaScriptCore has many release asserts that check an API lock is currently held
    /// We cannot hold it from Zig code because it relies on C++ ARIA to automatically release the lock
    /// and it is not safe to copy the lock itself
    /// So we have to wrap entry points to & from JavaScript with an API lock that calls out to C++
    pub inline fn runWithAPILock(this: *VirtualMachine, comptime Context: type, ctx: *Context, comptime function: fn (ctx: *Context) void) void {
        this.global.vm().holdAPILock(ctx, OpaqueWrap(Context, function));
    }

    const MacroEntryPointLoader = struct {
        path: string,
        promise: ?*JSInternalPromise = null,
        pub fn load(this: *MacroEntryPointLoader) void {
            this.promise = VirtualMachine.get()._loadMacroEntryPoint(this.path);
        }
    };

    pub inline fn _loadMacroEntryPoint(this: *VirtualMachine, entry_path: string) ?*JSInternalPromise {
        var promise: *JSInternalPromise = undefined;

        promise = JSModuleLoader.loadAndEvaluateModule(this.global, &String.init(entry_path)) orelse return null;
        this.waitForPromise(JSC.AnyPromise{
            .internal = promise,
        });

        return promise;
    }

    pub fn printErrorLikeObjectSimple(this: *VirtualMachine, value: JSValue, writer: anytype, comptime escape_codes: bool) void {
        this.printErrorlikeObject(value, null, null, @TypeOf(writer), writer, escape_codes, false);
    }

    pub fn printErrorLikeObjectToConsole(this: *VirtualMachine, value: JSValue) void {
        switch (Output.enable_ansi_colors_stderr) {
            inline else => |colors| this.printErrorLikeObjectSimple(value, Output.errorWriter(), colors),
        }
    }

    // When the Error-like object is one of our own, it's best to rely on the object directly instead of serializing it to a ZigException.
    // This is for:
    // - BuildMessage
    // - ResolveMessage
    // If there were multiple errors, it could be contained in an AggregateError.
    // In that case, this function becomes recursive.
    // In all other cases, we will convert it to a ZigException.
    pub fn printErrorlikeObject(
        this: *VirtualMachine,
        value: JSValue,
        exception: ?*Exception,
        exception_list: ?*ExceptionList,
        comptime Writer: type,
        writer: Writer,
        comptime allow_ansi_color: bool,
        comptime allow_side_effects: bool,
    ) void {
        if (comptime JSC.is_bindgen) {
            return;
        }

        var was_internal = false;

        defer {
            if (was_internal) {
                if (exception) |exception_| {
                    var holder = ZigException.Holder.init();
                    var zig_exception: *ZigException = holder.zigException();
                    holder.deinit(this);
                    exception_.getStackTrace(&zig_exception.stack);
                    if (zig_exception.stack.frames_len > 0) {
                        if (allow_ansi_color) {
                            printStackTrace(Writer, writer, zig_exception.stack, true) catch {};
                        } else {
                            printStackTrace(Writer, writer, zig_exception.stack, false) catch {};
                        }
                    }

                    if (exception_list) |list| {
                        zig_exception.addToErrorList(list, this.transpiler.fs.top_level_dir, &this.origin) catch {};
                    }
                }
            }
        }

        if (value.isAggregateError(this.global)) {
            const AggregateErrorIterator = struct {
                writer: Writer,
                current_exception_list: ?*ExceptionList = null,

                pub fn iteratorWithColor(_vm: [*c]VM, globalObject: *JSGlobalObject, ctx: ?*anyopaque, nextValue: JSValue) callconv(.C) void {
                    iterator(_vm, globalObject, nextValue, ctx.?, true);
                }
                pub fn iteratorWithOutColor(_vm: [*c]VM, globalObject: *JSGlobalObject, ctx: ?*anyopaque, nextValue: JSValue) callconv(.C) void {
                    iterator(_vm, globalObject, nextValue, ctx.?, false);
                }
                inline fn iterator(_: [*c]VM, _: *JSGlobalObject, nextValue: JSValue, ctx: ?*anyopaque, comptime color: bool) void {
                    const this_ = @as(*@This(), @ptrFromInt(@intFromPtr(ctx)));
                    VirtualMachine.get().printErrorlikeObject(nextValue, null, this_.current_exception_list, Writer, this_.writer, color, allow_side_effects);
                }
            };
            var iter = AggregateErrorIterator{ .writer = writer, .current_exception_list = exception_list };
            if (comptime allow_ansi_color) {
                value.getErrorsProperty(this.global).forEach(this.global, &iter, AggregateErrorIterator.iteratorWithColor);
            } else {
                value.getErrorsProperty(this.global).forEach(this.global, &iter, AggregateErrorIterator.iteratorWithOutColor);
            }
            return;
        }

        was_internal = this.printErrorFromMaybePrivateData(
            value,
            exception_list,
            Writer,
            writer,
            allow_ansi_color,
            allow_side_effects,
        );
    }

    pub fn printErrorFromMaybePrivateData(
        this: *VirtualMachine,
        value: JSC.JSValue,
        exception_list: ?*ExceptionList,
        comptime Writer: type,
        writer: Writer,
        comptime allow_ansi_color: bool,
        comptime allow_side_effects: bool,
    ) bool {
        if (value.jsType() == .DOMWrapper) {
            if (value.as(JSC.BuildMessage)) |build_error| {
                defer Output.flush();
                if (!build_error.logged) {
                    if (this.had_errors) {
                        writer.writeAll("\n") catch {};
                    }
                    build_error.msg.writeFormat(writer, allow_ansi_color) catch {};
                    build_error.logged = true;
                    writer.writeAll("\n") catch {};
                }
                this.had_errors = this.had_errors or build_error.msg.kind == .err;
                if (exception_list != null) {
                    this.log.addMsg(
                        build_error.msg,
                    ) catch {};
                }
                return true;
            } else if (value.as(JSC.ResolveMessage)) |resolve_error| {
                defer Output.flush();
                if (!resolve_error.logged) {
                    if (this.had_errors) {
                        writer.writeAll("\n") catch {};
                    }
                    resolve_error.msg.writeFormat(writer, allow_ansi_color) catch {};
                    resolve_error.logged = true;
                    writer.writeAll("\n") catch {};
                }

                this.had_errors = this.had_errors or resolve_error.msg.kind == .err;

                if (exception_list != null) {
                    this.log.addMsg(
                        resolve_error.msg,
                    ) catch {};
                }
                return true;
            }
        }

        this.printErrorInstance(
            value,
            exception_list,
            Writer,
            writer,
            allow_ansi_color,
            allow_side_effects,
        ) catch |err| {
            if (comptime Environment.isDebug) {
                // yo dawg
                Output.printErrorln("Error while printing Error-like object: {s}", .{@errorName(err)});
                Output.flush();
            }
        };

        return false;
    }

    pub fn reportUncaughtException(globalObject: *JSGlobalObject, exception: *JSC.Exception) JSValue {
        var jsc_vm = globalObject.bunVM();
        _ = jsc_vm.uncaughtException(globalObject, exception.value(), false);
        return .undefined;
    }

    pub fn printStackTrace(comptime Writer: type, writer: Writer, trace: ZigStackTrace, comptime allow_ansi_colors: bool) !void {
        const stack = trace.frames();
        if (stack.len > 0) {
            var vm = VirtualMachine.get();
            const origin: ?*const URL = if (vm.is_from_devserver) &vm.origin else null;
            const dir = vm.transpiler.fs.top_level_dir;

            for (stack) |frame| {
                const file_slice = frame.source_url.toUTF8(bun.default_allocator);
                defer file_slice.deinit();
                const func_slice = frame.function_name.toUTF8(bun.default_allocator);
                defer func_slice.deinit();

                const file = file_slice.slice();
                const func = func_slice.slice();

                if (file.len == 0 and func.len == 0) continue;

                const has_name = std.fmt.count("{}", .{frame.nameFormatter(false)}) > 0;

                if (has_name and !frame.position.isInvalid()) {
                    try writer.print(
                        comptime Output.prettyFmt(
                            "<r>      <d>at <r>{}<d> (<r>{}<d>)<r>\n",
                            allow_ansi_colors,
                        ),
                        .{
                            frame.nameFormatter(
                                allow_ansi_colors,
                            ),
                            frame.sourceURLFormatter(
                                dir,
                                origin,
                                false,
                                allow_ansi_colors,
                            ),
                        },
                    );
                } else if (!frame.position.isInvalid()) {
                    try writer.print(
                        comptime Output.prettyFmt(
                            "<r>      <d>at <r>{}\n",
                            allow_ansi_colors,
                        ),
                        .{
                            frame.sourceURLFormatter(
                                dir,
                                origin,
                                false,
                                allow_ansi_colors,
                            ),
                        },
                    );
                } else if (has_name) {
                    try writer.print(
                        comptime Output.prettyFmt(
                            "<r>      <d>at <r>{}<d>\n",
                            allow_ansi_colors,
                        ),
                        .{
                            frame.nameFormatter(
                                allow_ansi_colors,
                            ),
                        },
                    );
                } else {
                    try writer.print(
                        comptime Output.prettyFmt(
                            "<r>      <d>at <r>{}<d>\n",
                            allow_ansi_colors,
                        ),
                        .{
                            frame.sourceURLFormatter(
                                dir,
                                origin,
                                false,
                                allow_ansi_colors,
                            ),
                        },
                    );
                }
            }
        }
    }

    pub export fn Bun__remapStackFramePositions(globalObject: *JSC.JSGlobalObject, frames: [*]JSC.ZigStackFrame, frames_count: usize) void {
        globalObject.bunVM().remapStackFramePositions(frames, frames_count);
    }

    pub fn remapStackFramePositions(this: *VirtualMachine, frames: [*]JSC.ZigStackFrame, frames_count: usize) void {
        for (frames[0..frames_count]) |*frame| {
            if (frame.position.isInvalid() or frame.remapped) continue;
            var sourceURL = frame.source_url.toUTF8(bun.default_allocator);
            defer sourceURL.deinit();

            if (this.resolveSourceMapping(
                sourceURL.slice(),
                @max(frame.position.line.zeroBased(), 0),
                @max(frame.position.column.zeroBased(), 0),
                .no_source_contents,
            )) |lookup| {
                const source_map = lookup.source_map;
                defer if (source_map) |map| map.deref();
                if (lookup.displaySourceURLIfNeeded(sourceURL.slice())) |source_url| {
                    frame.source_url.deref();
                    frame.source_url = source_url;
                }
                const mapping = lookup.mapping;
                frame.position.line = Ordinal.fromZeroBased(mapping.original.lines);
                frame.position.column = Ordinal.fromZeroBased(mapping.original.columns);
                frame.remapped = true;
            } else {
                // we don't want it to be remapped again
                frame.remapped = true;
            }
        }
    }

    pub fn remapZigException(
        this: *VirtualMachine,
        exception: *ZigException,
        error_instance: JSValue,
        exception_list: ?*ExceptionList,
        must_reset_parser_arena_later: *bool,
        source_code_slice: *?ZigString.Slice,
    ) void {
        error_instance.toZigException(this.global, exception);

        // defer this so that it copies correctly
        defer {
            if (exception_list) |list| {
                exception.addToErrorList(list, this.transpiler.fs.top_level_dir, &this.origin) catch unreachable;
            }
        }

        const NoisyBuiltinFunctionMap = bun.ComptimeStringMap(void, .{
            .{"asyncModuleEvaluation"},
            .{"link"},
            .{"linkAndEvaluateModule"},
            .{"moduleEvaluation"},
            .{"processTicksAndRejections"},
        });

        var frames: []JSC.ZigStackFrame = exception.stack.frames_ptr[0..exception.stack.frames_len];
        if (this.hide_bun_stackframes) {
            var start_index: ?usize = null;
            for (frames, 0..) |frame, i| {
                if (frame.source_url.eqlComptime("bun:wrap") or
                    frame.function_name.eqlComptime("::bunternal::"))
                {
                    start_index = i;
                    break;
                }

                // Workaround for being unable to hide that specific frame without also hiding the frame before it
                if (frame.source_url.isEmpty() and NoisyBuiltinFunctionMap.getWithEql(frame.function_name, String.eqlComptime) != null) {
                    start_index = 0;
                    break;
                }
            }

            if (start_index) |k| {
                var j = k;
                for (frames[k..]) |frame| {
                    if (frame.source_url.eqlComptime("bun:wrap") or
                        frame.function_name.eqlComptime("::bunternal::"))
                    {
                        continue;
                    }

                    // Workaround for being unable to hide that specific frame without also hiding the frame before it
                    if (frame.source_url.isEmpty() and NoisyBuiltinFunctionMap.getWithEql(frame.function_name, String.eqlComptime) != null) {
                        continue;
                    }

                    frames[j] = frame;
                    j += 1;
                }
                exception.stack.frames_len = @as(u8, @truncate(j));
                frames.len = j;
            }
        }

        if (frames.len == 0) return;

        var top = &frames[0];
        var top_frame_is_builtin = false;
        if (this.hide_bun_stackframes) {
            for (frames) |*frame| {
                if (frame.source_url.hasPrefixComptime("bun:") or
                    frame.source_url.hasPrefixComptime("node:") or
                    frame.source_url.isEmpty() or
                    frame.source_url.eqlComptime("native"))
                {
                    top_frame_is_builtin = true;
                    continue;
                }

                top = frame;
                top_frame_is_builtin = false;
                break;
            }
        }

        var top_source_url = top.source_url.toUTF8(bun.default_allocator);
        defer top_source_url.deinit();

        const maybe_lookup = if (top.remapped)
            SourceMap.Mapping.Lookup{
                .mapping = .{
                    .generated = .{},
                    .original = .{
                        .lines = @max(top.position.line.zeroBased(), 0),
                        .columns = @max(top.position.column.zeroBased(), 0),
                    },
                    .source_index = 0,
                },
                .source_map = null,
                .prefetched_source_code = null,
            }
        else
            this.resolveSourceMapping(
                top_source_url.slice(),
                @max(top.position.line.zeroBased(), 0),
                @max(top.position.column.zeroBased(), 0),
                .source_contents,
            );

        if (maybe_lookup) |lookup| {
            const mapping = lookup.mapping;
            const source_map = lookup.source_map;
            defer if (source_map) |map| map.deref();

            if (!top.remapped) {
                if (lookup.displaySourceURLIfNeeded(top_source_url.slice())) |src| {
                    top.source_url.deref();
                    top.source_url = src;
                }
            }

            const code = code: {
                if (bun.getRuntimeFeatureFlag("BUN_DISABLE_SOURCE_CODE_PREVIEW") or bun.getRuntimeFeatureFlag("BUN_DISABLE_TRANSPILED_SOURCE_CODE_PREVIEW")) break :code ZigString.Slice.empty;
                if (!top.remapped and lookup.source_map != null and lookup.source_map.?.isExternal()) {
                    if (lookup.getSourceCode(top_source_url.slice())) |src| {
                        break :code src;
                    }
                }

                if (top_frame_is_builtin) {
                    // Avoid printing "export default 'native'"
                    break :code ZigString.Slice.empty;
                }

                var log = logger.Log.init(bun.default_allocator);
                defer log.deinit();

                var original_source = fetchWithoutOnLoadPlugins(this, this.global, top.source_url, bun.String.empty, &log, .print_source) catch return;
                must_reset_parser_arena_later.* = true;
                break :code original_source.source_code.toUTF8(bun.default_allocator);
            };
            source_code_slice.* = code;

            top.position.line = Ordinal.fromZeroBased(mapping.original.lines);
            top.position.column = Ordinal.fromZeroBased(mapping.original.columns);

            exception.remapped = true;
            top.remapped = true;

            const last_line = @max(top.position.line.zeroBased(), 0);
            if (strings.getLinesInText(
                code.slice(),
                @intCast(last_line),
                JSC.ZigException.Holder.source_lines_count,
            )) |lines_buf| {
                var lines = lines_buf.slice();
                var source_lines = exception.stack.source_lines_ptr[0..JSC.ZigException.Holder.source_lines_count];
                var source_line_numbers = exception.stack.source_lines_numbers[0..JSC.ZigException.Holder.source_lines_count];
                @memset(source_lines, String.empty);
                @memset(source_line_numbers, 0);

                lines = lines[0..@min(@as(usize, lines.len), source_lines.len)];
                var current_line_number: i32 = @intCast(last_line);
                for (lines, source_lines[0..lines.len], source_line_numbers[0..lines.len]) |line, *line_dest, *line_number| {
                    // To minimize duplicate allocations, we use the same slice as above
                    // it should virtually always be UTF-8 and thus not cloned
                    line_dest.* = String.init(line);
                    line_number.* = current_line_number;
                    current_line_number -= 1;
                }

                exception.stack.source_lines_len = @as(u8, @truncate(lines.len));
            }
        }

        if (frames.len > 1) {
            for (frames) |*frame| {
                if (frame == top or frame.position.isInvalid()) continue;
                const source_url = frame.source_url.toUTF8(bun.default_allocator);
                defer source_url.deinit();
                if (this.resolveSourceMapping(
                    source_url.slice(),
                    @max(frame.position.line.zeroBased(), 0),
                    @max(frame.position.column.zeroBased(), 0),
                    .no_source_contents,
                )) |lookup| {
                    defer if (lookup.source_map) |map| map.deref();
                    if (lookup.displaySourceURLIfNeeded(source_url.slice())) |src| {
                        frame.source_url.deref();
                        frame.source_url = src;
                    }
                    const mapping = lookup.mapping;
                    frame.remapped = true;
                    frame.position.line = Ordinal.fromZeroBased(mapping.original.lines);
                    frame.position.column = Ordinal.fromZeroBased(mapping.original.columns);
                }
            }
        }
    }

    pub fn printErrorInstance(this: *VirtualMachine, error_instance: JSValue, exception_list: ?*ExceptionList, comptime Writer: type, writer: Writer, comptime allow_ansi_color: bool, comptime allow_side_effects: bool) anyerror!void {
        var exception_holder = ZigException.Holder.init();
        var exception = exception_holder.zigException();
        defer exception_holder.deinit(this);

        // The ZigException structure stores substrings of the source code, in
        // which we need the lifetime of this data to outlive the inner call to
        // remapZigException, but still get freed.
        var source_code_slice: ?ZigString.Slice = null;
        defer if (source_code_slice) |slice| slice.deinit();

        this.remapZigException(
            exception,
            error_instance,
            exception_list,
            &exception_holder.need_to_clear_parser_arena_on_deinit,
            &source_code_slice,
        );
        const prev_had_errors = this.had_errors;
        this.had_errors = true;
        defer this.had_errors = prev_had_errors;

        if (allow_side_effects) {
            if (this.debugger) |*debugger| {
                debugger.lifecycle_reporter_agent.reportError(exception);
            }
        }

        defer if (allow_side_effects and Output.is_github_action)
            printGithubAnnotation(exception);

        // This is a longer number than necessary because we don't handle this case very well
        // At the very least, we shouldn't dump 100 KB of minified code into your terminal.
        const max_line_length_with_divot = 512;
        const max_line_length = 1024;

        const line_numbers = exception.stack.source_lines_numbers[0..exception.stack.source_lines_len];
        var max_line: i32 = -1;
        for (line_numbers) |line| max_line = @max(max_line, line);
        const max_line_number_pad = std.fmt.count("{d}", .{max_line + 1});

        var source_lines = exception.stack.sourceLineIterator();
        var last_pad: u64 = 0;
        while (source_lines.untilLast()) |source| {
            defer source.text.deinit();
            const display_line = source.line + 1;

            const int_size = std.fmt.count("{d}", .{display_line});
            const pad = max_line_number_pad - int_size;
            last_pad = pad;
            try writer.writeByteNTimes(' ', pad);

            const trimmed = std.mem.trimRight(u8, std.mem.trim(u8, source.text.slice(), "\n"), "\t ");
            const clamped = trimmed[0..@min(trimmed.len, max_line_length)];

            if (clamped.len != trimmed.len) {
                const fmt = if (comptime allow_ansi_color) "<r><d> | ... truncated <r>\n" else "\n";
                try writer.print(
                    comptime Output.prettyFmt(
                        "<r><b>{d} |<r> {}" ++ fmt,
                        allow_ansi_color,
                    ),
                    .{ display_line, bun.fmt.fmtJavaScript(clamped, .{ .enable_colors = allow_ansi_color }) },
                );
            } else {
                try writer.print(
                    comptime Output.prettyFmt(
                        "<r><b>{d} |<r> {}\n",
                        allow_ansi_color,
                    ),
                    .{ display_line, bun.fmt.fmtJavaScript(clamped, .{ .enable_colors = allow_ansi_color }) },
                );
            }
        }

        const name = exception.name;

        const message = exception.message;

        var did_print_name = false;
        if (source_lines.next()) |source| brk: {
            if (source.text.len == 0) break :brk;

            var top_frame = if (exception.stack.frames_len > 0) &exception.stack.frames()[0] else null;

            if (this.hide_bun_stackframes) {
                for (exception.stack.frames()) |*frame| {
                    if (frame.position.isInvalid() or frame.source_url.hasPrefixComptime("bun:") or frame.source_url.hasPrefixComptime("node:")) continue;
                    top_frame = frame;
                    break;
                }
            }

            if (top_frame == null or top_frame.?.position.isInvalid()) {
                defer did_print_name = true;
                defer source.text.deinit();
                const trimmed = std.mem.trimRight(u8, std.mem.trim(u8, source.text.slice(), "\n"), "\t ");

                const text = trimmed[0..@min(trimmed.len, max_line_length)];

                if (text.len != trimmed.len) {
                    const fmt = if (comptime allow_ansi_color) "<r><d> | ... truncated <r>\n" else "\n";
                    try writer.print(
                        comptime Output.prettyFmt(
                            "<r><b>- |<r> {}" ++ fmt,
                            allow_ansi_color,
                        ),
                        .{bun.fmt.fmtJavaScript(text, .{ .enable_colors = allow_ansi_color })},
                    );
                } else {
                    try writer.print(
                        comptime Output.prettyFmt(
                            "<r><d>- |<r> {}\n",
                            allow_ansi_color,
                        ),
                        .{bun.fmt.fmtJavaScript(text, .{ .enable_colors = allow_ansi_color })},
                    );
                }

                try this.printErrorNameAndMessage(name, message, Writer, writer, allow_ansi_color);
            } else if (top_frame) |top| {
                defer did_print_name = true;
                const display_line = source.line + 1;
                const int_size = std.fmt.count("{d}", .{display_line});
                const pad = max_line_number_pad - int_size;
                try writer.writeByteNTimes(' ', pad);
                defer source.text.deinit();
                const text = source.text.slice();
                const trimmed = std.mem.trimRight(u8, std.mem.trim(u8, text, "\n"), "\t ");

                // TODO: preserve the divot position and possibly use stringWidth() to figure out where to put the divot
                const clamped = trimmed[0..@min(trimmed.len, max_line_length)];

                if (clamped.len != trimmed.len) {
                    const fmt = if (comptime allow_ansi_color) "<r><d> | ... truncated <r>\n\n" else "\n\n";
                    try writer.print(
                        comptime Output.prettyFmt(
                            "<r><b>{d} |<r> {}" ++ fmt,
                            allow_ansi_color,
                        ),
                        .{ display_line, bun.fmt.fmtJavaScript(clamped, .{ .enable_colors = allow_ansi_color }) },
                    );
                } else {
                    try writer.print(
                        comptime Output.prettyFmt(
                            "<r><b>{d} |<r> {}\n",
                            allow_ansi_color,
                        ),
                        .{ display_line, bun.fmt.fmtJavaScript(clamped, .{ .enable_colors = allow_ansi_color }) },
                    );

                    if (clamped.len < max_line_length_with_divot or top.position.column.zeroBased() > max_line_length_with_divot) {
                        const indent = max_line_number_pad + " | ".len + @as(u64, @intCast(top.position.column.zeroBased()));

                        try writer.writeByteNTimes(' ', indent);
                        try writer.print(comptime Output.prettyFmt(
                            "<red><b>^<r>\n",
                            allow_ansi_color,
                        ), .{});
                    } else {
                        try writer.writeAll("\n");
                    }
                }

                try this.printErrorNameAndMessage(name, message, Writer, writer, allow_ansi_color);
            }
        }

        if (!did_print_name) {
            try this.printErrorNameAndMessage(name, message, Writer, writer, allow_ansi_color);
        }

        var add_extra_line = false;

        const Show = struct {
            system_code: bool = false,
            syscall: bool = false,
            errno: bool = false,
            path: bool = false,
            fd: bool = false,
        };

        const show = Show{
            .system_code = !exception.system_code.eql(name) and !exception.system_code.isEmpty(),
            .syscall = !exception.syscall.isEmpty(),
            .errno = exception.errno != 0,
            .path = !exception.path.isEmpty(),
            .fd = exception.fd != -1,
        };

        const extra_fields = .{
            "url",
            "info",
            "pkg",
            "errors",
            "cause",
        };

        // This is usually unsafe to do, but we are protecting them each time first
        var errors_to_append = std.ArrayList(JSC.JSValue).init(this.allocator);
        defer {
            for (errors_to_append.items) |err| {
                err.unprotect();
            }
            errors_to_append.deinit();
        }

        if (error_instance != .zero and error_instance.isCell() and error_instance.jsType().canGet()) {
            inline for (extra_fields) |field| {
                if (try error_instance.getTruthyComptime(this.global, field)) |value| {
                    const kind = value.jsType();
                    if (kind.isStringLike()) {
                        if (value.toStringOrNull(this.global)) |str| {
                            var zig_str = str.toSlice(this.global, bun.default_allocator);
                            defer zig_str.deinit();
                            try writer.print(comptime Output.prettyFmt(" {s}<d>: <r>\"{s}\"<r>\n", allow_ansi_color), .{ field, zig_str.slice() });
                            add_extra_line = true;
                        }
                    } else if (kind == .ErrorInstance and
                        // avoid infinite recursion
                        !prev_had_errors)
                    {
                        value.protect();
                        try errors_to_append.append(value);
                    } else if (kind.isObject() or kind.isArray()) {
                        var bun_str = bun.String.empty;
                        defer bun_str.deref();
                        value.jsonStringify(this.global, 2, &bun_str); //2
                        try writer.print(comptime Output.prettyFmt(" {s}<d>: <r>{}<r>\n", allow_ansi_color), .{ field, bun_str });
                        add_extra_line = true;
                    }
                }
            }
        }

        if (show.errno) {
            if (show.syscall) {
                try writer.writeAll("  ");
            }
            try writer.print(comptime Output.prettyFmt(" errno<d>: <r><yellow>{d}<r>\n", allow_ansi_color), .{exception.errno});
            add_extra_line = true;
        }

        if (show.system_code) {
            if (show.syscall) {
                try writer.writeAll("   ");
            } else if (show.errno) {
                try writer.writeAll(" ");
            }
            try writer.print(comptime Output.prettyFmt(" code<d>: <r><cyan>\"{}\"<r>\n", allow_ansi_color), .{exception.system_code});
            add_extra_line = true;
        }

        if (show.syscall) {
            try writer.print(comptime Output.prettyFmt(" syscall<d>: <r><cyan>\"{}\"<r>\n", allow_ansi_color), .{exception.syscall});
            add_extra_line = true;
        }

        if (show.path) {
            if (show.syscall) {
                try writer.writeAll("  ");
            } else if (show.errno) {
                try writer.writeAll(" ");
            }
            try writer.print(comptime Output.prettyFmt(" path<d>: <r><cyan>\"{}\"<r>\n", allow_ansi_color), .{exception.path});
        }

        if (show.fd) {
            if (show.syscall) {
                try writer.writeAll("     ");
            } else if (show.errno) {
                try writer.writeAll("  ");
            }
            try writer.print(comptime Output.prettyFmt(" fd<d>: <r><yellow>{d}<r>\n", allow_ansi_color), .{exception.fd});
        }

        if (add_extra_line) try writer.writeAll("\n");

        try printStackTrace(@TypeOf(writer), writer, exception.stack, allow_ansi_color);

        for (errors_to_append.items) |err| {
            try writer.writeAll("\n");
            try this.printErrorInstance(err, exception_list, Writer, writer, allow_ansi_color, allow_side_effects);
        }
    }

    fn printErrorNameAndMessage(_: *VirtualMachine, name: String, message: String, comptime Writer: type, writer: Writer, comptime allow_ansi_color: bool) !void {
        if (!name.isEmpty() and !message.isEmpty()) {
            const display_name: String = if (name.eqlComptime("Error")) String.init("error") else name;

            try writer.print(comptime Output.prettyFmt("<r><red>{}<r><d>:<r> <b>{s}<r>\n", allow_ansi_color), .{
                display_name,
                message,
            });
        } else if (!name.isEmpty()) {
            if (!name.hasPrefixComptime("error")) {
                try writer.print(comptime Output.prettyFmt("<r><red>error<r><d>:<r> <b>{}<r>\n", allow_ansi_color), .{name});
            } else {
                try writer.print(comptime Output.prettyFmt("<r><red>{}<r>\n", allow_ansi_color), .{name});
            }
        } else if (!message.isEmpty()) {
            try writer.print(comptime Output.prettyFmt("<r><red>error<r><d>:<r> <b>{}<r>\n", allow_ansi_color), .{message});
        } else {
            try writer.print(comptime Output.prettyFmt("<r><red>error<r>\n", allow_ansi_color), .{});
        }
    }

    // In Github Actions, emit an annotation that renders the error and location.
    // https://docs.github.com/en/actions/using-workflows/workflow-commands-for-github-actions#setting-an-error-message
    pub noinline fn printGithubAnnotation(exception: *JSC.ZigException) void {
        @setCold(true);
        const name = exception.name;
        const message = exception.message;
        const frames = exception.stack.frames();
        const top_frame = if (frames.len > 0) frames[0] else null;
        const dir = bun.getenvZ("GITHUB_WORKSPACE") orelse bun.fs.FileSystem.instance.top_level_dir;
        const allocator = bun.default_allocator;
        Output.flush();

        var buffered_writer = std.io.bufferedWriter(Output.errorWriter());
        var writer = buffered_writer.writer();
        defer {
            buffered_writer.flush() catch {};
        }

        var has_location = false;

        if (top_frame) |frame| {
            if (!frame.position.isInvalid()) {
                const source_url = frame.source_url.toUTF8(allocator);
                defer source_url.deinit();
                const file = bun.path.relative(dir, source_url.slice());
                writer.print("\n::error file={s},line={d},col={d},title=", .{
                    file,
                    frame.position.line.oneBased(),
                    frame.position.column.oneBased(),
                }) catch {};
                has_location = true;
            }
        }

        if (!has_location) {
            writer.print("\n::error title=", .{}) catch {};
        }

        if (name.isEmpty() or name.eqlComptime("Error")) {
            writer.print("error", .{}) catch {};
        } else {
            writer.print("{s}", .{name.githubAction()}) catch {};
        }

        if (!message.isEmpty()) {
            const message_slice = message.toUTF8(allocator);
            defer message_slice.deinit();
            const msg = message_slice.slice();

            var cursor: u32 = 0;
            while (strings.indexOfNewlineOrNonASCIIOrANSI(msg, cursor)) |i| {
                cursor = i + 1;
                if (msg[i] == '\n') {
                    const first_line = bun.String.fromUTF8(msg[0..i]);
                    writer.print(": {s}::", .{first_line.githubAction()}) catch {};
                    break;
                }
            } else {
                writer.print(": {s}::", .{message.githubAction()}) catch {};
            }

            while (strings.indexOfNewlineOrNonASCIIOrANSI(msg, cursor)) |i| {
                cursor = i + 1;
                if (msg[i] == '\n') {
                    break;
                }
            }

            if (cursor > 0) {
                const body = ZigString.initUTF8(msg[cursor..]);
                writer.print("{s}", .{body.githubAction()}) catch {};
            }
        } else {
            writer.print("::", .{}) catch {};
        }

        // TODO: cleanup and refactor to use printStackTrace()
        if (top_frame) |_| {
            const vm = VirtualMachine.get();
            const origin = if (vm.is_from_devserver) &vm.origin else null;

            var i: i16 = 0;
            while (i < frames.len) : (i += 1) {
                const frame = frames[@as(usize, @intCast(i))];
                const source_url = frame.source_url.toUTF8(allocator);
                defer source_url.deinit();
                const file = bun.path.relative(dir, source_url.slice());
                const func = frame.function_name.toUTF8(allocator);

                if (file.len == 0 and func.len == 0) continue;

                const has_name = std.fmt.count("{any}", .{frame.nameFormatter(
                    false,
                )}) > 0;

                // %0A = escaped newline
                if (has_name) {
                    writer.print(
                        "%0A      at {any} ({any})",
                        .{
                            frame.nameFormatter(false),
                            frame.sourceURLFormatter(
                                file,
                                origin,
                                false,
                                false,
                            ),
                        },
                    ) catch {};
                } else {
                    writer.print(
                        "%0A      at {any}",
                        .{
                            frame.sourceURLFormatter(
                                file,
                                origin,
                                false,
                                false,
                            ),
                        },
                    ) catch {};
                }
            }
        }

        writer.print("\n", .{}) catch {};
    }

    pub fn resolveSourceMapping(
        this: *VirtualMachine,
        path: []const u8,
        line: i32,
        column: i32,
        source_handling: SourceMap.SourceContentHandling,
    ) ?SourceMap.Mapping.Lookup {
        return this.source_mappings.resolveMapping(path, line, column, source_handling) orelse {
            if (this.standalone_module_graph) |graph| {
                const file = graph.find(path) orelse return null;
                const map = file.sourcemap.load() orelse return null;

                map.ref();

                this.source_mappings.putValue(path, SavedSourceMap.Value.init(map)) catch
                    bun.outOfMemory();

                const mapping = SourceMap.Mapping.find(map.mappings, line, column) orelse
                    return null;

                return .{
                    .mapping = mapping,
                    .source_map = map,
                    .prefetched_source_code = null,
                };
            }

            return null;
        };
    }

    extern fn Process__emitMessageEvent(global: *JSGlobalObject, value: JSValue) void;
    extern fn Process__emitDisconnectEvent(global: *JSGlobalObject) void;
    extern fn Process__emitErrorEvent(global: *JSGlobalObject, value: JSValue) void;

    pub const IPCInstanceUnion = union(enum) {
        /// IPC is put in this "enabled but not started" state when IPC is detected
        /// but the client JavaScript has not yet done `.on("message")`
        waiting: struct {
            info: IPCInfoType,
            mode: IPC.Mode,
        },
        initialized: *IPCInstance,
    };

    pub const IPCInstance = struct {
        globalThis: ?*JSGlobalObject,
        context: if (Environment.isPosix) *uws.SocketContext else void,
        data: IPC.IPCData,
        has_disconnect_called: bool = false,

        pub usingnamespace bun.New(@This());

        const node_cluster_binding = @import("./node/node_cluster_binding.zig");

        pub fn ipc(this: *IPCInstance) ?*IPC.IPCData {
            return &this.data;
        }

        pub fn handleIPCMessage(this: *IPCInstance, message: IPC.DecodedIPCMessage) void {
            JSC.markBinding(@src());
            const globalThis = this.globalThis orelse return;
            const event_loop = JSC.VirtualMachine.get().eventLoop();

            switch (message) {
                // In future versions we can read this in order to detect version mismatches,
                // or disable future optimizations if the subprocess is old.
                .version => |v| {
                    IPC.log("Parent IPC version is {d}", .{v});
                },
                .data => |data| {
                    IPC.log("Received IPC message from parent", .{});
                    event_loop.enter();
                    defer event_loop.exit();
                    Process__emitMessageEvent(globalThis, data);
                },
                .internal => |data| {
                    IPC.log("Received IPC internal message from parent", .{});
                    event_loop.enter();
                    defer event_loop.exit();
                    node_cluster_binding.handleInternalMessageChild(globalThis, data) catch return;
                },
            }
        }

        pub fn handleIPCClose(this: *IPCInstance) void {
            IPC.log("IPCInstance#handleIPCClose", .{});
            var vm = VirtualMachine.get();
            vm.ipc = null;
            const event_loop = vm.eventLoop();
            node_cluster_binding.child_singleton.deinit();
            event_loop.enter();
            Process__emitDisconnectEvent(vm.global);
            event_loop.exit();
            if (Environment.isPosix) {
                uws.us_socket_context_free(0, this.context);
            }
            this.destroy();
        }

        extern fn Bun__setChannelRef(*JSC.JSGlobalObject, bool) void;

        export fn Bun__closeChildIPC(global: *JSGlobalObject) void {
            if (global.bunVM().ipc) |*current_ipc| {
                switch (current_ipc.*) {
                    .initialized => |instance| {
                        instance.data.close(true);
                    },
                    .waiting => {},
                }
            }
        }

        pub const Handlers = IPC.NewIPCHandler(IPCInstance);
    };

    const IPCInfoType = bun.FileDescriptor;
    pub fn initIPCInstance(this: *VirtualMachine, info: IPCInfoType, mode: IPC.Mode) void {
        IPC.log("initIPCInstance {}", .{info});
        this.ipc = .{ .waiting = .{ .info = info, .mode = mode } };
    }

    pub fn getIPCInstance(this: *VirtualMachine) ?*IPCInstance {
        if (this.ipc == null) return null;
        if (this.ipc.? != .waiting) return this.ipc.?.initialized;
        const opts = this.ipc.?.waiting;

        IPC.log("getIPCInstance {}", .{opts.info});

        this.event_loop.ensureWaker();

        const instance = switch (Environment.os) {
            else => instance: {
                const context = uws.us_create_socket_context(0, this.event_loop_handle.?, @sizeOf(usize), .{}).?;
                IPC.Socket.configure(context, true, *IPCInstance, IPCInstance.Handlers);

                var instance = IPCInstance.new(.{
                    .globalThis = this.global,
                    .context = context,
                    .data = undefined,
                });

                this.ipc = .{ .initialized = instance };

                const socket = IPC.Socket.fromFd(context, opts.info, IPCInstance, instance, null) orelse {
                    instance.destroy();
                    this.ipc = null;
                    Output.warn("Unable to start IPC socket", .{});
                    return null;
                };
                socket.setTimeout(0);

                instance.data = .{ .socket = socket, .mode = opts.mode };

                break :instance instance;
            },
            .windows => instance: {
                var instance = IPCInstance.new(.{
                    .globalThis = this.global,
                    .context = {},
                    .data = .{ .mode = opts.mode },
                });

                this.ipc = .{ .initialized = instance };

                instance.data.configureClient(IPCInstance, instance, opts.info) catch {
                    instance.destroy();
                    this.ipc = null;
                    Output.warn("Unable to start IPC pipe '{}'", .{opts.info});
                    return null;
                };

                break :instance instance;
            },
        };

        instance.data.writeVersionPacket();

        return instance;
    }

    /// To satisfy the interface from NewHotReloader()
    pub fn getLoaders(vm: *VirtualMachine) *bun.options.Loader.HashTable {
        return &vm.transpiler.options.loaders;
    }

    /// To satisfy the interface from NewHotReloader()
    pub fn bustDirCache(vm: *VirtualMachine, path: []const u8) bool {
        return vm.transpiler.resolver.bustDirCache(path);
    }

    comptime {
        _ = Bun__remapStackFramePositions;
    }
};

pub const Watcher = GenericWatcher.NewWatcher;
pub const HotReloader = NewHotReloader(VirtualMachine, JSC.EventLoop, false);
pub const WatchReloader = NewHotReloader(VirtualMachine, JSC.EventLoop, true);
extern fn BunDebugger__willHotReload() void;

pub fn NewHotReloader(comptime Ctx: type, comptime EventLoopType: type, comptime reload_immediately: bool) type {
    return struct {
        const Reloader = @This();

        ctx: *Ctx,
        verbose: bool = false,
        pending_count: std.atomic.Value(u32) = std.atomic.Value(u32).init(0),

        tombstones: bun.StringHashMapUnmanaged(*bun.fs.FileSystem.RealFS.EntriesOption) = .{},

        pub fn init(ctx: *Ctx, fs: *bun.fs.FileSystem, verbose: bool, clear_screen_flag: bool) *Watcher {
            const reloader = bun.default_allocator.create(Reloader) catch bun.outOfMemory();
            reloader.* = .{
                .ctx = ctx,
                .verbose = Environment.enable_logs or verbose,
            };

            clear_screen = clear_screen_flag;
            const watcher = Watcher.init(Reloader, reloader, fs, bun.default_allocator) catch |err| {
                bun.handleErrorReturnTrace(err, @errorReturnTrace());
                Output.panic("Failed to enable File Watcher: {s}", .{@errorName(err)});
            };
            watcher.start() catch |err| {
                bun.handleErrorReturnTrace(err, @errorReturnTrace());
                Output.panic("Failed to start File Watcher: {s}", .{@errorName(err)});
            };
            return watcher;
        }

        fn debug(comptime fmt: string, args: anytype) void {
            if (Environment.enable_logs) {
                Output.scoped(.hot_reloader, false)(fmt, args);
            } else {
                Output.prettyErrorln("<cyan>watcher<r><d>:<r> " ++ fmt, args);
            }
        }

        pub fn eventLoop(this: @This()) *EventLoopType {
            return this.ctx.eventLoop();
        }

        pub fn enqueueTaskConcurrent(this: @This(), task: *JSC.ConcurrentTask) void {
            if (comptime reload_immediately)
                unreachable;

            this.eventLoop().enqueueTaskConcurrent(task);
        }

        pub var clear_screen = false;

        pub const HotReloadTask = struct {
            count: u8 = 0,
            hashes: [8]u32,
            paths: if (Ctx == bun.bake.DevServer) [8][]const u8 else void,
            /// Left uninitialized until .enqueue
            concurrent_task: JSC.ConcurrentTask,
            reloader: *Reloader,

            pub fn initEmpty(reloader: *Reloader) HotReloadTask {
                return .{
                    .reloader = reloader,

                    .hashes = [_]u32{0} ** 8,
                    .paths = if (Ctx == bun.bake.DevServer) [_][]const u8{&.{}} ** 8,
                    .count = 0,
                    .concurrent_task = undefined,
                };
            }

            pub fn append(this: *HotReloadTask, id: u32) void {
                if (this.count == 8) {
                    this.enqueue();
                    this.count = 0;
                }

                this.hashes[this.count] = id;
                this.count += 1;
            }

            pub fn run(this: *HotReloadTask) void {
                // Since we rely on the event loop for hot reloads, there can be
                // a delay before the next reload begins. In the time between the
                // last reload and the next one, we shouldn't schedule any more
                // hot reloads. Since we reload literally everything, we don't
                // need to worry about missing any changes.
                //
                // Note that we set the count _before_ we reload, so that if we
                // get another hot reload request while we're reloading, we'll
                // still enqueue it.
                while (this.reloader.pending_count.swap(0, .monotonic) > 0) {
                    this.reloader.ctx.reload(this);
                }
            }

            pub fn enqueue(this: *HotReloadTask) void {
                JSC.markBinding(@src());
                if (this.count == 0)
                    return;

                if (comptime reload_immediately) {
                    Output.flush();
                    if (comptime Ctx == ImportWatcher) {
                        if (this.reloader.ctx.rare_data) |rare|
                            rare.closeAllListenSocketsForWatchMode();
                    }
                    bun.reloadProcess(bun.default_allocator, clear_screen, false);
                    unreachable;
                }

                _ = this.reloader.pending_count.fetchAdd(1, .monotonic);

                BunDebugger__willHotReload();
                const that = bun.new(HotReloadTask, .{
                    .reloader = this.reloader,
                    .count = this.count,
                    .paths = this.paths,
                    .hashes = this.hashes,
                    .concurrent_task = undefined,
                });
                that.concurrent_task = .{ .task = Task.init(that), .auto_delete = false };
                that.reloader.enqueueTaskConcurrent(&that.concurrent_task);
                this.count = 0;
            }

            pub fn deinit(this: *HotReloadTask) void {
                bun.destroy(this);
            }
        };

        pub fn enableHotModuleReloading(this: *Ctx) void {
            if (comptime @TypeOf(this.bun_watcher) == ImportWatcher) {
                if (this.bun_watcher != .none)
                    return;
            } else {
                if (this.bun_watcher != null)
                    return;
            }

            var reloader = bun.default_allocator.create(Reloader) catch bun.outOfMemory();
            reloader.* = .{
                .ctx = this,
                .verbose = Environment.enable_logs or if (@hasField(Ctx, "log")) this.log.level.atLeast(.info) else false,
            };

            if (comptime @TypeOf(this.bun_watcher) == ImportWatcher) {
                this.bun_watcher = if (reload_immediately)
                    .{ .watch = Watcher.init(
                        Reloader,
                        reloader,
                        this.transpiler.fs,
                        bun.default_allocator,
                    ) catch |err| {
                        bun.handleErrorReturnTrace(err, @errorReturnTrace());
                        Output.panic("Failed to enable File Watcher: {s}", .{@errorName(err)});
                    } }
                else
                    .{ .hot = Watcher.init(
                        Reloader,
                        reloader,
                        this.transpiler.fs,
                        bun.default_allocator,
                    ) catch |err| {
                        bun.handleErrorReturnTrace(err, @errorReturnTrace());
                        Output.panic("Failed to enable File Watcher: {s}", .{@errorName(err)});
                    } };

                if (reload_immediately) {
                    this.transpiler.resolver.watcher = Resolver.ResolveWatcher(*Watcher, Watcher.onMaybeWatchDirectory).init(this.bun_watcher.watch);
                } else {
                    this.transpiler.resolver.watcher = Resolver.ResolveWatcher(*Watcher, Watcher.onMaybeWatchDirectory).init(this.bun_watcher.hot);
                }
            } else {
                this.bun_watcher = Watcher.init(
                    Reloader,
                    reloader,
                    this.transpiler.fs,
                    bun.default_allocator,
                ) catch |err| {
                    bun.handleErrorReturnTrace(err, @errorReturnTrace());
                    Output.panic("Failed to enable File Watcher: {s}", .{@errorName(err)});
                };
                this.transpiler.resolver.watcher = Resolver.ResolveWatcher(*Watcher, Watcher.onMaybeWatchDirectory).init(this.bun_watcher.?);
            }

            clear_screen = !this.transpiler.env.hasSetNoClearTerminalOnReload(!Output.enable_ansi_colors);

            reloader.getContext().start() catch @panic("Failed to start File Watcher");
        }

        fn putTombstone(this: *@This(), key: []const u8, value: *bun.fs.FileSystem.RealFS.EntriesOption) void {
            this.tombstones.put(bun.default_allocator, key, value) catch unreachable;
        }

        fn getTombstone(this: *@This(), key: []const u8) ?*bun.fs.FileSystem.RealFS.EntriesOption {
            return this.tombstones.get(key);
        }

        pub fn onError(
            _: *@This(),
            err: bun.sys.Error,
        ) void {
            Output.err(@as(bun.C.E, @enumFromInt(err.errno)), "Watcher crashed", .{});
            if (bun.Environment.isDebug) {
                @panic("Watcher crash");
            }
        }

        pub fn getContext(this: *@This()) *Watcher {
            if (comptime @TypeOf(this.ctx.bun_watcher) == ImportWatcher) {
                if (reload_immediately) {
                    return this.ctx.bun_watcher.watch;
                } else {
                    return this.ctx.bun_watcher.hot;
                }
            } else if (@typeInfo(@TypeOf(this.ctx.bun_watcher)) == .Optional) {
                return this.ctx.bun_watcher.?;
            } else {
                return this.ctx.bun_watcher;
            }
        }

        pub noinline fn onFileUpdate(
            this: *@This(),
            events: []GenericWatcher.WatchEvent,
            changed_files: []?[:0]u8,
            watchlist: GenericWatcher.WatchList,
        ) void {
            const slice = watchlist.slice();
            const file_paths = slice.items(.file_path);
            const counts = slice.items(.count);
            const kinds = slice.items(.kind);
            const hashes = slice.items(.hash);
            const parents = slice.items(.parent_hash);
            const file_descriptors = slice.items(.fd);
            const ctx = this.getContext();
            defer ctx.flushEvictions();
            defer Output.flush();

            const fs: *Fs.FileSystem = &Fs.FileSystem.instance;
            const rfs: *Fs.FileSystem.RealFS = &fs.fs;
            var _on_file_update_path_buf: bun.PathBuffer = undefined;
            var current_task = HotReloadTask.initEmpty(this);
            defer current_task.enqueue();

            for (events) |event| {
                const file_path = file_paths[event.index];
                const update_count = counts[event.index] + 1;
                counts[event.index] = update_count;
                const kind = kinds[event.index];

                // so it's consistent with the rest
                // if we use .extname we might run into an issue with whether or not the "." is included.
                // const path = Fs.PathName.init(file_path);
                const current_hash = hashes[event.index];

                switch (kind) {
                    .file => {
                        if (event.op.delete or event.op.rename) {
                            ctx.removeAtIndex(
                                event.index,
                                0,
                                &.{},
                                .file,
                            );
                        }

                        if (this.verbose)
                            debug("File changed: {s}", .{fs.relativeTo(file_path)});

                        if (event.op.write or event.op.delete or event.op.rename) {
                            current_task.append(current_hash);
                        }

                        // TODO: delete events?
                    },
                    .directory => {
                        if (comptime Environment.isWindows) {
                            // on windows we receive file events for all items affected by a directory change
                            // so we only need to clear the directory cache. all other effects will be handled
                            // by the file events
                            _ = this.ctx.bustDirCache(strings.withoutTrailingSlashWindowsPath(file_path));
                            continue;
                        }
                        var affected_buf: [128][]const u8 = undefined;
                        var entries_option: ?*Fs.FileSystem.RealFS.EntriesOption = null;

                        const affected = brk: {
                            if (comptime Environment.isMac) {
                                if (rfs.entries.get(file_path)) |existing| {
                                    this.putTombstone(file_path, existing);
                                    entries_option = existing;
                                } else if (this.getTombstone(file_path)) |existing| {
                                    entries_option = existing;
                                }

                                var affected_i: usize = 0;

                                // if a file descriptor is stale, we need to close it
                                if (event.op.delete and entries_option != null) {
                                    for (parents, 0..) |parent_hash, entry_id| {
                                        if (parent_hash == current_hash) {
                                            const affected_path = file_paths[entry_id];
                                            const was_deleted = check: {
                                                std.posix.access(affected_path, std.posix.F_OK) catch break :check true;
                                                break :check false;
                                            };
                                            if (!was_deleted) continue;

                                            affected_buf[affected_i] = affected_path[file_path.len..];
                                            affected_i += 1;
                                            if (affected_i >= affected_buf.len) break;
                                        }
                                    }
                                }

                                break :brk affected_buf[0..affected_i];
                            }

                            break :brk event.names(changed_files);
                        };

                        if (affected.len > 0 and !Environment.isMac) {
                            if (rfs.entries.get(file_path)) |existing| {
                                this.putTombstone(file_path, existing);
                                entries_option = existing;
                            } else if (this.getTombstone(file_path)) |existing| {
                                entries_option = existing;
                            }
                        }

                        _ = this.ctx.bustDirCache(strings.withoutTrailingSlashWindowsPath(file_path));

                        if (entries_option) |dir_ent| {
                            var last_file_hash: GenericWatcher.HashType = std.math.maxInt(GenericWatcher.HashType);

                            for (affected) |changed_name_| {
                                const changed_name: []const u8 = if (comptime Environment.isMac)
                                    changed_name_
                                else
                                    bun.asByteSlice(changed_name_.?);
                                if (changed_name.len == 0 or changed_name[0] == '~' or changed_name[0] == '.') continue;

                                const loader = (this.ctx.getLoaders().get(Fs.PathName.init(changed_name).ext) orelse .file);
                                var prev_entry_id: usize = std.math.maxInt(usize);
                                if (loader != .file) {
                                    var path_string: bun.PathString = undefined;
                                    var file_hash: GenericWatcher.HashType = last_file_hash;
                                    const abs_path: string = brk: {
                                        if (dir_ent.entries.get(@as([]const u8, @ptrCast(changed_name)))) |file_ent| {
                                            // reset the file descriptor
                                            file_ent.entry.cache.fd = .zero;
                                            file_ent.entry.need_stat = true;
                                            path_string = file_ent.entry.abs_path;
                                            file_hash = GenericWatcher.getHash(path_string.slice());
                                            for (hashes, 0..) |hash, entry_id| {
                                                if (hash == file_hash) {
                                                    if (file_descriptors[entry_id] != .zero) {
                                                        if (prev_entry_id != entry_id) {
                                                            current_task.append(hashes[entry_id]);
                                                            ctx.removeAtIndex(
                                                                @as(u16, @truncate(entry_id)),
                                                                0,
                                                                &.{},
                                                                .file,
                                                            );
                                                        }
                                                    }

                                                    prev_entry_id = entry_id;
                                                    break;
                                                }
                                            }

                                            break :brk path_string.slice();
                                        } else {
                                            const file_path_without_trailing_slash = std.mem.trimRight(u8, file_path, std.fs.path.sep_str);
                                            @memcpy(_on_file_update_path_buf[0..file_path_without_trailing_slash.len], file_path_without_trailing_slash);
                                            _on_file_update_path_buf[file_path_without_trailing_slash.len] = std.fs.path.sep;

                                            @memcpy(_on_file_update_path_buf[file_path_without_trailing_slash.len..][0..changed_name.len], changed_name);
                                            const path_slice = _on_file_update_path_buf[0 .. file_path_without_trailing_slash.len + changed_name.len + 1];
                                            file_hash = GenericWatcher.getHash(path_slice);
                                            break :brk path_slice;
                                        }
                                    };

                                    // skip consecutive duplicates
                                    if (last_file_hash == file_hash) continue;
                                    last_file_hash = file_hash;

                                    if (this.verbose)
                                        debug("File change: {s}", .{fs.relativeTo(abs_path)});
                                }
                            }
                        }

                        if (this.verbose) {
                            debug("Dir change: {s}", .{fs.relativeTo(file_path)});
                        }
                    },
                }
            }
        }
    };
}

export fn Bun__addSourceProviderSourceMap(vm: *VirtualMachine, opaque_source_provider: *anyopaque, specifier: *bun.String) void {
    var sfb = std.heap.stackFallback(4096, bun.default_allocator);
    const slice = specifier.toUTF8(sfb.get());
    defer slice.deinit();
    vm.source_mappings.putZigSourceProvider(opaque_source_provider, slice.slice());
}

export fn Bun__removeSourceProviderSourceMap(vm: *VirtualMachine, opaque_source_provider: *anyopaque, specifier: *bun.String) void {
    var sfb = std.heap.stackFallback(4096, bun.default_allocator);
    const slice = specifier.toUTF8(sfb.get());
    defer slice.deinit();
    vm.source_mappings.removeZigSourceProvider(opaque_source_provider, slice.slice());
}

pub export var isBunTest: bool = false;

// TODO: evaluate if this has any measurable performance impact.
pub var synthetic_allocation_limit: usize = std.math.maxInt(u32);
pub var string_allocation_limit: usize = std.math.maxInt(u32);

comptime {
    @export(synthetic_allocation_limit, .{ .name = "Bun__syntheticAllocationLimit" });
    @export(string_allocation_limit, .{ .name = "Bun__stringSyntheticAllocationLimit" });
}

pub fn Bun__setSyntheticAllocationLimitForTesting(globalObject: *JSC.JSGlobalObject, callframe: *JSC.CallFrame) bun.JSError!JSValue {
    const args = callframe.arguments_old(1).slice();
    if (args.len < 1) {
        return globalObject.throwNotEnoughArguments("setSyntheticAllocationLimitForTesting", 1, args.len);
    }

    if (!args[0].isNumber()) {
        return globalObject.throwInvalidArguments("setSyntheticAllocationLimitForTesting expects a number", .{});
    }

    const limit: usize = @intCast(@max(args[0].coerceToInt64(globalObject), 1024 * 1024));
    const prev = synthetic_allocation_limit;
    synthetic_allocation_limit = limit;
    string_allocation_limit = limit;
    return JSValue.jsNumber(prev);
}<|MERGE_RESOLUTION|>--- conflicted
+++ resolved
@@ -1894,12 +1894,8 @@
             .transpiler = transpiler,
             .console = console,
             .log = log,
-<<<<<<< HEAD
-            .origin = bundler.options.origin,
             .timer = JSC.BunTimer.All.init(),
-=======
             .origin = transpiler.options.origin,
->>>>>>> a6ad3b9b
             .saved_source_map_table = SavedSourceMap.HashTable.init(bun.default_allocator),
             .source_mappings = undefined,
             .macros = MacroMap.init(allocator),
@@ -2015,12 +2011,11 @@
             .transpiler = transpiler,
             .console = console,
             .log = log,
-<<<<<<< HEAD
-            .origin = bundler.options.origin,
+
             .timer = JSC.BunTimer.All.init(),
-=======
+
             .origin = transpiler.options.origin,
->>>>>>> a6ad3b9b
+
             .saved_source_map_table = SavedSourceMap.HashTable.init(bun.default_allocator),
             .source_mappings = undefined,
             .macros = MacroMap.init(allocator),
@@ -2173,12 +2168,10 @@
             .transpiler = transpiler,
             .console = console,
             .log = log,
-<<<<<<< HEAD
+
             .timer = JSC.BunTimer.All.init(),
-            .origin = bundler.options.origin,
-=======
             .origin = transpiler.options.origin,
->>>>>>> a6ad3b9b
+
             .saved_source_map_table = SavedSourceMap.HashTable.init(bun.default_allocator),
             .source_mappings = undefined,
             .macros = MacroMap.init(allocator),
@@ -2270,12 +2263,8 @@
             .transpiler = transpiler,
             .console = console,
             .log = log,
-<<<<<<< HEAD
-            .origin = bundler.options.origin,
             .timer = JSC.BunTimer.All.init(),
-=======
             .origin = transpiler.options.origin,
->>>>>>> a6ad3b9b
             .saved_source_map_table = SavedSourceMap.HashTable.init(bun.default_allocator),
             .source_mappings = undefined,
             .macros = MacroMap.init(allocator),
