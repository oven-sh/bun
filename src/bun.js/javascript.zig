const std = @import("std");
const is_bindgen: bool = std.meta.globalOption("bindgen", bool) orelse false;
const StaticExport = @import("./bindings/static_export.zig");
const bun = @import("root").bun;
const string = bun.string;
const Output = bun.Output;
const Global = bun.Global;
const Environment = bun.Environment;
const strings = bun.strings;
const MutableString = bun.MutableString;
const stringZ = bun.stringZ;
const default_allocator = bun.default_allocator;
const StoredFileDescriptorType = bun.StoredFileDescriptorType;
const ErrorableString = bun.JSC.ErrorableString;
const Arena = @import("../mimalloc_arena.zig").Arena;
const C = bun.C;

const Allocator = std.mem.Allocator;
const IdentityContext = @import("../identity_context.zig").IdentityContext;
const Fs = @import("../fs.zig");
const Resolver = @import("../resolver/resolver.zig");
const ast = @import("../import_record.zig");
const MacroEntryPoint = bun.bundler.MacroEntryPoint;
const ParseResult = bun.bundler.ParseResult;
const logger = @import("root").bun.logger;
const Api = @import("../api/schema.zig").Api;
const options = @import("../options.zig");
const Bundler = bun.Bundler;
const PluginRunner = bun.bundler.PluginRunner;
const ServerEntryPoint = bun.bundler.ServerEntryPoint;
const js_printer = bun.js_printer;
const js_parser = bun.js_parser;
const js_ast = bun.JSAst;
const NodeFallbackModules = @import("../node_fallbacks.zig");
const ImportKind = ast.ImportKind;
const Analytics = @import("../analytics/analytics_thread.zig");
const ZigString = @import("root").bun.JSC.ZigString;
const Runtime = @import("../runtime.zig");
const Router = @import("./api/filesystem_router.zig");
const ImportRecord = ast.ImportRecord;
const DotEnv = @import("../env_loader.zig");
const PackageJSON = @import("../resolver/package_json.zig").PackageJSON;
const MacroRemap = @import("../resolver/package_json.zig").MacroMap;
const WebCore = @import("root").bun.JSC.WebCore;
const Request = WebCore.Request;
const Response = WebCore.Response;
const Headers = WebCore.Headers;
const String = bun.String;
const Fetch = WebCore.Fetch;
const FetchEvent = WebCore.FetchEvent;
const js = @import("root").bun.JSC.C;
const JSC = @import("root").bun.JSC;
const JSError = @import("./base.zig").JSError;
const d = @import("./base.zig").d;
const MarkedArrayBuffer = @import("./base.zig").MarkedArrayBuffer;
const getAllocator = @import("./base.zig").getAllocator;
const JSValue = @import("root").bun.JSC.JSValue;
const NewClass = @import("./base.zig").NewClass;

const JSGlobalObject = @import("root").bun.JSC.JSGlobalObject;
const ExceptionValueRef = @import("root").bun.JSC.ExceptionValueRef;
const JSPrivateDataPtr = @import("root").bun.JSC.JSPrivateDataPtr;
const ConsoleObject = @import("root").bun.JSC.ConsoleObject;
const Node = @import("root").bun.JSC.Node;
const ZigException = @import("root").bun.JSC.ZigException;
const ZigStackTrace = @import("root").bun.JSC.ZigStackTrace;
const ErrorableResolvedSource = @import("root").bun.JSC.ErrorableResolvedSource;
const ResolvedSource = @import("root").bun.JSC.ResolvedSource;
const JSPromise = @import("root").bun.JSC.JSPromise;
const JSInternalPromise = @import("root").bun.JSC.JSInternalPromise;
const JSModuleLoader = @import("root").bun.JSC.JSModuleLoader;
const JSPromiseRejectionOperation = @import("root").bun.JSC.JSPromiseRejectionOperation;
const Exception = @import("root").bun.JSC.Exception;
const ErrorableZigString = @import("root").bun.JSC.ErrorableZigString;
const ZigGlobalObject = @import("root").bun.JSC.ZigGlobalObject;
const VM = @import("root").bun.JSC.VM;
const JSFunction = @import("root").bun.JSC.JSFunction;
const Config = @import("./config.zig");
const URL = @import("../url.zig").URL;
const Bun = JSC.API.Bun;
const EventLoop = JSC.EventLoop;
const PendingResolution = @import("../resolver/resolver.zig").PendingResolution;
const ThreadSafeFunction = JSC.napi.ThreadSafeFunction;
const PackageManager = @import("../install/install.zig").PackageManager;
const IPC = @import("ipc.zig");
pub const GenericWatcher = @import("../watcher.zig");

const ModuleLoader = JSC.ModuleLoader;
const FetchFlags = JSC.FetchFlags;

const TaggedPointerUnion = @import("../tagged_pointer.zig").TaggedPointerUnion;
const Task = JSC.Task;

pub const Buffer = MarkedArrayBuffer;
const Lock = @import("../lock.zig").Lock;
const BuildMessage = JSC.BuildMessage;
const ResolveMessage = JSC.ResolveMessage;
const Async = bun.Async;

pub const OpaqueCallback = *const fn (current: ?*anyopaque) callconv(.C) void;
pub fn OpaqueWrap(comptime Context: type, comptime Function: fn (this: *Context) void) OpaqueCallback {
    return struct {
        pub fn callback(ctx: ?*anyopaque) callconv(.C) void {
            const context: *Context = @as(*Context, @ptrCast(@alignCast(ctx.?)));
            Function(context);
        }
    }.callback;
}

pub const bun_file_import_path = "/node_modules.server.bun";

export var has_bun_garbage_collector_flag_enabled = false;

const SourceMap = @import("../sourcemap/sourcemap.zig");
const ParsedSourceMap = SourceMap.Mapping.ParsedSourceMap;
const MappingList = SourceMap.Mapping.List;

const uv = bun.windows.libuv;

pub const SavedSourceMap = struct {
    pub const vlq_offset = 24;

    // For bun.js, we store the number of mappings and how many bytes the final list is at the beginning of the array
    // The first 8 bytes are the length of the array
    // The second 8 bytes are the number of mappings
    pub const SavedMappings = struct {
        data: [*]u8,

        pub fn vlq(this: SavedMappings) []u8 {
            return this.data[vlq_offset..this.len()];
        }

        pub inline fn len(this: SavedMappings) usize {
            return @as(u64, @bitCast(this.data[0..8].*));
        }

        pub fn deinit(this: SavedMappings) void {
            default_allocator.free(this.data[0..this.len()]);
        }

        pub fn toMapping(this: SavedMappings, allocator: Allocator, path: string) anyerror!ParsedSourceMap {
            const result = SourceMap.Mapping.parse(
                allocator,
                this.data[vlq_offset..this.len()],
                @as(usize, @bitCast(this.data[8..16].*)),
                1,
                @as(usize, @bitCast(this.data[16..24].*)),
            );
            switch (result) {
                .fail => |fail| {
                    if (Output.enable_ansi_colors_stderr) {
                        try fail.toData(path).writeFormat(
                            Output.errorWriter(),
                            logger.Kind.warn,
                            true,
                        );
                    } else {
                        try fail.toData(path).writeFormat(
                            Output.errorWriter(),
                            logger.Kind.warn,

                            false,
                        );
                    }

                    return fail.err;
                },
                .success => |success| {
                    return success;
                },
            }
        }
    };

    pub const Value = TaggedPointerUnion(.{
        ParsedSourceMap,
        SavedMappings,
    });
    pub const HashTable = std.HashMap(u64, *anyopaque, IdentityContext(u64), 80);

    /// This is a pointer to the map located on the VirtualMachine struct
    map: *HashTable,

    mutex: bun.Lock = bun.Lock.init(),

    pub fn onSourceMapChunk(this: *SavedSourceMap, chunk: SourceMap.Chunk, source: logger.Source) anyerror!void {
        try this.putMappings(source, chunk.buffer);
    }

    pub const SourceMapHandler = js_printer.SourceMapHandler.For(SavedSourceMap, onSourceMapChunk);

    pub fn deinit(this: *SavedSourceMap) void {
        {
            this.mutex.lock();
            var iter = this.map.valueIterator();
            while (iter.next()) |val| {
                var value = Value.from(val.*);
                if (value.get(ParsedSourceMap)) |source_map_| {
                    var source_map: *ParsedSourceMap = source_map_;
                    source_map.deinit(default_allocator);
                } else if (value.get(SavedMappings)) |saved_mappings| {
                    var saved = SavedMappings{ .data = @as([*]u8, @ptrCast(saved_mappings)) };
                    saved.deinit();
                }
            }

            this.mutex.unlock();
        }

        this.map.deinit();
    }

    pub fn putMappings(this: *SavedSourceMap, source: logger.Source, mappings: MutableString) !void {
        this.mutex.lock();
        defer this.mutex.unlock();
        const entry = try this.map.getOrPut(bun.hash(source.path.text));
        if (entry.found_existing) {
            var value = Value.from(entry.value_ptr.*);
            if (value.get(ParsedSourceMap)) |source_map_| {
                var source_map: *ParsedSourceMap = source_map_;
                source_map.deinit(default_allocator);
            } else if (value.get(SavedMappings)) |saved_mappings| {
                var saved = SavedMappings{ .data = @as([*]u8, @ptrCast(saved_mappings)) };

                saved.deinit();
            }
        }

        entry.value_ptr.* = Value.init(bun.cast(*SavedMappings, mappings.list.items.ptr)).ptr();
    }

    pub fn get(this: *SavedSourceMap, path: string) ?ParsedSourceMap {
        const mapping = this.map.getEntry(bun.hash(path)) orelse return null;
        switch (Value.from(mapping.value_ptr.*).tag()) {
            Value.Tag.ParsedSourceMap => {
                return Value.from(mapping.value_ptr.*).as(ParsedSourceMap).*;
            },
            Value.Tag.SavedMappings => {
                var saved = SavedMappings{ .data = @as([*]u8, @ptrCast(Value.from(mapping.value_ptr.*).as(ParsedSourceMap))) };
                defer saved.deinit();
                const result = default_allocator.create(ParsedSourceMap) catch unreachable;
                result.* = saved.toMapping(default_allocator, path) catch {
                    _ = this.map.remove(mapping.key_ptr.*);
                    return null;
                };
                mapping.value_ptr.* = Value.init(result).ptr();
                return result.*;
            },
            else => return null,
        }
    }

    pub fn resolveMapping(
        this: *SavedSourceMap,
        path: []const u8,
        line: i32,
        column: i32,
    ) ?SourceMap.Mapping {
        this.mutex.lock();
        defer this.mutex.unlock();

        const parsed_mappings = this.get(path) orelse return null;
        return SourceMap.Mapping.find(parsed_mappings.mappings, line, column);
    }
};
const uws = @import("root").bun.uws;

pub export fn Bun__getDefaultGlobal() *JSGlobalObject {
    return JSC.VirtualMachine.get().global;
}

pub export fn Bun__getVM() *JSC.VirtualMachine {
    return JSC.VirtualMachine.get();
}

pub export fn Bun__drainMicrotasks() void {
    JSC.VirtualMachine.get().eventLoop().tick();
}

export fn Bun__readOriginTimer(vm: *JSC.VirtualMachine) u64 {
    return vm.origin_timer.read();
}

export fn Bun__readOriginTimerStart(vm: *JSC.VirtualMachine) f64 {
    // timespce to milliseconds
    return @as(f64, @floatCast((@as(f64, @floatFromInt(vm.origin_timestamp)) + JSC.VirtualMachine.origin_relative_epoch) / 1_000_000.0));
}

pub export fn Bun__GlobalObject__hasIPC(global: *JSC.JSGlobalObject) bool {
    return global.bunVM().ipc != null;
}

pub export fn Bun__Process__send(
    globalObject: *JSGlobalObject,
    callFrame: *JSC.CallFrame,
) JSValue {
    JSC.markBinding(@src());
    if (callFrame.argumentsCount() < 1) {
        globalObject.throwInvalidArguments("process.send requires at least one argument", .{});
        return .zero;
    }
    const vm = globalObject.bunVM();
    if (vm.getIPCInstance()) |ipc_instance| {
        const success = ipc_instance.ipc.serializeAndSend(globalObject, callFrame.argument(0));
        return if (success) .undefined else .zero;
    } else {
        globalObject.throw("IPC Socket is no longer open.", .{});
        return .zero;
    }
}

pub export fn Bun__isBunMain(globalObject: *JSGlobalObject, str: *const bun.String) bool {
    return str.eqlUTF8(globalObject.bunVM().main);
}

pub export fn Bun__Process__disconnect(
    globalObject: *JSGlobalObject,
    callFrame: *JSC.CallFrame,
) JSValue {
    JSC.markBinding(@src());
    _ = callFrame;
    _ = globalObject;
    return .undefined;
}

/// When IPC environment variables are passed, the socket is not immediately opened,
/// but rather we wait for process.on('message') or process.send() to be called, THEN
/// we open the socket. This is to avoid missing messages at the start of the program.
pub export fn Bun__ensureProcessIPCInitialized(globalObject: *JSGlobalObject) void {
    // getIPC() will initialize a "waiting" ipc instance so this is enough.
    // it will do nothing if IPC is not enabled.
    _ = globalObject.bunVM().getIPCInstance();
}

/// This function is called on the main thread
/// The bunVM() call will assert this
pub export fn Bun__queueTask(global: *JSGlobalObject, task: *JSC.CppTask) void {
    JSC.markBinding(@src());

    global.bunVM().eventLoop().enqueueTask(Task.init(task));
}

pub export fn Bun__queueTaskWithTimeout(global: *JSGlobalObject, task: *JSC.CppTask, milliseconds: i32) void {
    JSC.markBinding(@src());

    global.bunVM().eventLoop().enqueueTaskWithTimeout(Task.init(task), milliseconds);
}

pub export fn Bun__reportUnhandledError(globalObject: *JSGlobalObject, value: JSValue) callconv(.C) JSValue {
    JSC.markBinding(@src());

    var jsc_vm = globalObject.bunVM();
    jsc_vm.onUnhandledError(globalObject, value);
    return JSC.JSValue.jsUndefined();
}

/// This function is called on another thread
/// The main difference: we need to allocate the task & wakeup the thread
/// We can avoid that if we run it from the main thread.
pub export fn Bun__queueTaskConcurrently(global: *JSGlobalObject, task: *JSC.CppTask) void {
    JSC.markBinding(@src());

    const concurrent = bun.default_allocator.create(JSC.ConcurrentTask) catch unreachable;
    concurrent.* = JSC.ConcurrentTask{
        .task = Task.init(task),
        .auto_delete = true,
    };
    global.bunVMConcurrently().eventLoop().enqueueTaskConcurrent(concurrent);
}

pub export fn Bun__handleRejectedPromise(global: *JSGlobalObject, promise: *JSC.JSPromise) void {
    JSC.markBinding(@src());

    const result = promise.result(global.vm());
    var jsc_vm = global.bunVM();

    // this seems to happen in some cases when GC is running
    if (result == .zero)
        return;

    jsc_vm.onUnhandledError(global, result);
    jsc_vm.autoGarbageCollect();
}

pub export fn Bun__onDidAppendPlugin(jsc_vm: *VirtualMachine, globalObject: *JSGlobalObject) void {
    if (jsc_vm.plugin_runner != null) {
        return;
    }

    jsc_vm.plugin_runner = PluginRunner{
        .global_object = globalObject,
        .allocator = jsc_vm.allocator,
    };
    jsc_vm.bundler.linker.plugin_runner = &jsc_vm.plugin_runner.?;
}

const WindowsOnly = struct {
    pub fn Bun__ZigGlobalObject__uvLoop(jsc_vm: *VirtualMachine) callconv(.C) *bun.windows.libuv.Loop {
        return jsc_vm.uvLoop();
    }
};

comptime {
    if (Environment.isWindows) {
        @export(WindowsOnly.Bun__ZigGlobalObject__uvLoop, .{ .name = "Bun__ZigGlobalObject__uvLoop" });
    }
}

pub const ExitHandler = struct {
    exit_code: u8 = 0,

    pub export fn Bun__getExitCode(vm: *VirtualMachine) u8 {
        return vm.exit_handler.exit_code;
    }

    pub export fn Bun__setExitCode(vm: *VirtualMachine, code: u8) void {
        vm.exit_handler.exit_code = code;
    }

    extern fn Process__dispatchOnBeforeExit(*JSC.JSGlobalObject, code: u8) void;
    extern fn Process__dispatchOnExit(*JSC.JSGlobalObject, code: u8) void;
    extern fn Bun__closeAllSQLiteDatabasesForTermination() void;

    pub fn dispatchOnExit(this: *ExitHandler) void {
        JSC.markBinding(@src());
        var vm = @fieldParentPtr(VirtualMachine, "exit_handler", this);
        Process__dispatchOnExit(vm.global, this.exit_code);
        if (vm.isMainThread()) {
            Bun__closeAllSQLiteDatabasesForTermination();
        }
    }

    pub fn dispatchOnBeforeExit(this: *ExitHandler) void {
        JSC.markBinding(@src());
        const vm = @fieldParentPtr(VirtualMachine, "exit_handler", this);
        Process__dispatchOnBeforeExit(vm.global, this.exit_code);
    }
};

pub const WebWorker = @import("./web_worker.zig").WebWorker;

pub const ImportWatcher = union(enum) {
    none: void,
    hot: *HotReloader.Watcher,
    watch: *WatchReloader.Watcher,

    pub fn start(this: ImportWatcher) !void {
        switch (this) {
            inline .hot => |w| try w.start(),
            inline .watch => |w| try w.start(),
            else => {},
        }
    }

    pub inline fn watchlist(this: ImportWatcher) GenericWatcher.WatchList {
        return switch (this) {
            inline .hot, .watch => |w| w.watchlist,
            else => .{},
        };
    }

    pub inline fn indexOf(this: ImportWatcher, hash: GenericWatcher.HashType) ?u32 {
        return switch (this) {
            inline .hot, .watch => |w| w.indexOf(hash),
            else => null,
        };
    }

    pub inline fn addFile(
        this: ImportWatcher,
        fd: StoredFileDescriptorType,
        file_path: string,
        hash: GenericWatcher.HashType,
        loader: options.Loader,
        dir_fd: StoredFileDescriptorType,
        package_json: ?*PackageJSON,
        comptime copy_file_path: bool,
    ) !void {
        switch (this) {
            inline .hot, .watch => |wacher| try wacher.addFile(fd, file_path, hash, loader, dir_fd, package_json, copy_file_path),
            else => {},
        }
    }
};

pub const PlatformEventLoop = if (Environment.isPosix) uws.Loop else bun.Async.Loop;

/// TODO: rename this to ScriptExecutionContext
/// This is the shared global state for a single JS instance execution
/// Today, Bun is one VM per thread, so the name "VirtualMachine" sort of makes sense
/// However, that may change in the future
pub const VirtualMachine = struct {
    global: *JSGlobalObject,
    allocator: std.mem.Allocator,
    has_loaded_constructors: bool = false,
    bundler: Bundler,
    bun_watcher: ImportWatcher = .{ .none = {} },
    console: *ConsoleObject,
    log: *logger.Log,
    main: string = "",
    main_resolved_path: bun.String = bun.String.empty,
    main_hash: u32 = 0,
    process: js.JSObjectRef = null,
    flush_list: std.ArrayList(string),
    entry_point: ServerEntryPoint = undefined,
    origin: URL = URL{},
    node_fs: ?*Node.NodeFS = null,
    timer: Bun.Timer = Bun.Timer{},
    event_loop_handle: ?*PlatformEventLoop = null,
    pending_unref_counter: i32 = 0,
    preload: []const string = &[_][]const u8{},
    unhandled_pending_rejection_to_capture: ?*JSC.JSValue = null,
    standalone_module_graph: ?*bun.StandaloneModuleGraph = null,
    smol: bool = false,

    hot_reload: bun.CLI.Command.HotReload = .none,
    jsc: *JSC.VM = undefined,

    /// hide bun:wrap from stack traces
    /// bun:wrap is very noisy
    hide_bun_stackframes: bool = true,

    is_printing_plugin: bool = false,
    is_shutting_down: bool = false,
    plugin_runner: ?PluginRunner = null,
    is_main_thread: bool = false,
    last_reported_error_for_dedupe: JSValue = .zero,
    exit_handler: ExitHandler = .{},

    /// Do not access this field directly
    /// It exists in the VirtualMachine struct so that
    /// we don't accidentally make a stack copy of it
    /// only use it through
    /// source_mappings
    saved_source_map_table: SavedSourceMap.HashTable = undefined,

    arena: *Arena = undefined,
    has_loaded: bool = false,

    transpiled_count: usize = 0,
    resolved_count: usize = 0,
    had_errors: bool = false,

    macros: MacroMap,
    macro_entry_points: std.AutoArrayHashMap(i32, *MacroEntryPoint),
    macro_mode: bool = false,
    no_macros: bool = false,

    has_any_macro_remappings: bool = false,
    is_from_devserver: bool = false,
    has_enabled_macro_mode: bool = false,

    /// Used by bun:test to set global hooks for beforeAll, beforeEach, etc.
    is_in_preload: bool = false,

    transpiler_store: JSC.RuntimeTranspilerStore,

    after_event_loop_callback_ctx: ?*anyopaque = null,
    after_event_loop_callback: ?OpaqueCallback = null,

    /// The arguments used to launch the process _after_ the script name and bun and any flags applied to Bun
    ///     "bun run foo --bar"
    ///          ["--bar"]
    ///     "bun run foo baz --bar"
    ///          ["baz", "--bar"]
    ///     "bun run foo
    ///          []
    ///     "bun foo --bar"
    ///          ["--bar"]
    ///     "bun foo baz --bar"
    ///          ["baz", "--bar"]
    ///     "bun foo
    ///          []
    argv: []const []const u8 = &[_][]const u8{"bun"},

    origin_timer: std.time.Timer = undefined,
    origin_timestamp: u64 = 0,
    macro_event_loop: EventLoop = EventLoop{},
    regular_event_loop: EventLoop = EventLoop{},
    event_loop: *EventLoop = undefined,

    ref_strings: JSC.RefString.Map = undefined,
    ref_strings_mutex: Lock = undefined,

    source_mappings: SavedSourceMap = undefined,

    active_tasks: usize = 0,

    rare_data: ?*JSC.RareData = null,
    is_us_loop_entered: bool = false,
    pending_internal_promise: *JSC.JSInternalPromise = undefined,
    entry_point_result: struct {
        value: JSC.Strong = .{},
        cjs_set_value: bool = false,
    } = .{},

    auto_install_dependencies: bool = false,

    onUnhandledRejection: *const OnUnhandledRejection = defaultOnUnhandledRejection,
    onUnhandledRejectionCtx: ?*anyopaque = null,
    unhandled_error_counter: usize = 0,

    modules: ModuleLoader.AsyncModule.Queue = .{},
    aggressive_garbage_collection: GCLevel = GCLevel.none,

    module_loader: ModuleLoader = .{},

    gc_controller: JSC.GarbageCollectionController = .{},
    worker: ?*JSC.WebWorker = null,
    ipc: ?IPCInstanceUnion = null,

    debugger: ?Debugger = null,
    has_started_debugger: bool = false,
    has_terminated: bool = false,

    debug_thread_id: if (Environment.allow_assert) std.Thread.Id else void,

    pub const OnUnhandledRejection = fn (*VirtualMachine, globalObject: *JSC.JSGlobalObject, JSC.JSValue) void;

    pub const OnException = fn (*ZigException) void;

    pub fn uwsLoop(this: *const VirtualMachine) *uws.Loop {
        if (comptime Environment.isPosix) {
            if (Environment.allow_assert) {
                return this.event_loop_handle orelse @panic("uws event_loop_handle is null");
            }
            return this.event_loop_handle.?;
        }

        return uws.Loop.get();
    }

    pub fn uvLoop(this: *const VirtualMachine) *bun.Async.Loop {
        if (Environment.allow_assert) {
            return this.event_loop_handle orelse @panic("libuv event_loop_handle is null");
        }
        return this.event_loop_handle.?;
    }

    pub fn isMainThread(this: *const VirtualMachine) bool {
        return this.worker == null;
    }

    pub fn isInspectorEnabled(this: *const VirtualMachine) bool {
        return this.debugger != null;
    }

    pub inline fn isShuttingDown(this: *const VirtualMachine) bool {
        return this.is_shutting_down;
    }

    const VMHolder = struct {
        pub threadlocal var vm: ?*VirtualMachine = null;
    };

    pub inline fn get() *VirtualMachine {
        return VMHolder.vm.?;
    }

    pub fn mimeType(this: *VirtualMachine, str: []const u8) ?bun.http.MimeType {
        return this.rareData().mimeTypeFromString(this.allocator, str);
    }

    pub fn onAfterEventLoop(this: *VirtualMachine) void {
        if (this.after_event_loop_callback) |cb| {
            const ctx = this.after_event_loop_callback_ctx;
            this.after_event_loop_callback = null;
            this.after_event_loop_callback_ctx = null;
            cb(ctx);
        }
    }

    pub fn isEventLoopAlive(vm: *const VirtualMachine) bool {
        return vm.unhandled_error_counter == 0 and
            (vm.event_loop_handle.?.isActive() or
            vm.active_tasks + vm.event_loop.tasks.count + vm.event_loop.immediate_tasks.count + vm.event_loop.next_immediate_tasks.count > 0);
    }

    pub fn wakeup(this: *VirtualMachine) void {
        this.eventLoop().wakeup();
    }

    const SourceMapHandlerGetter = struct {
        vm: *VirtualMachine,
        printer: *js_printer.BufferPrinter,

        pub fn get(this: *SourceMapHandlerGetter) js_printer.SourceMapHandler {
            if (this.vm.debugger == null) {
                return SavedSourceMap.SourceMapHandler.init(&this.vm.source_mappings);
            }

            return js_printer.SourceMapHandler.For(SourceMapHandlerGetter, onChunk).init(this);
        }

        /// When the inspector is enabled, we want to generate an inline sourcemap.
        /// And, for now, we also store it in source_mappings like normal
        /// This is hideously expensive memory-wise...
        pub fn onChunk(this: *SourceMapHandlerGetter, chunk: SourceMap.Chunk, source: logger.Source) anyerror!void {
            var temp_json_buffer = bun.MutableString.initEmpty(bun.default_allocator);
            defer temp_json_buffer.deinit();
            temp_json_buffer = try chunk.printSourceMapContentsAtOffset(source, temp_json_buffer, true, SavedSourceMap.vlq_offset, true);
            const source_map_url_prefix_start = "//# sourceMappingURL=data:application/json;base64,";
            // TODO: do we need to %-encode the path?
            const source_url_len = source.path.text.len;
            const source_mapping_url = "\n//# sourceURL=";
            const prefix_len = source_map_url_prefix_start.len + source_mapping_url.len + source_url_len;

            try this.vm.source_mappings.putMappings(source, chunk.buffer);
            const encode_len = bun.base64.encodeLen(temp_json_buffer.list.items);
            try this.printer.ctx.buffer.growIfNeeded(encode_len + prefix_len + 2);
            this.printer.ctx.buffer.appendAssumeCapacity("\n" ++ source_map_url_prefix_start);
            _ = bun.base64.encode(this.printer.ctx.buffer.list.items.ptr[this.printer.ctx.buffer.len()..this.printer.ctx.buffer.list.capacity], temp_json_buffer.list.items);
            this.printer.ctx.buffer.list.items.len += encode_len;
            this.printer.ctx.buffer.appendAssumeCapacity(source_mapping_url);
            // TODO: do we need to %-encode the path?
            this.printer.ctx.buffer.appendAssumeCapacity(source.path.text);
            try this.printer.ctx.buffer.append("\n");
        }
    };

    pub inline fn sourceMapHandler(this: *VirtualMachine, printer: *js_printer.BufferPrinter) SourceMapHandlerGetter {
        return SourceMapHandlerGetter{
            .vm = this,
            .printer = printer,
        };
    }

    pub const GCLevel = enum(u3) {
        none = 0,
        mild = 1,
        aggressive = 2,
    };

    pub threadlocal var is_main_thread_vm: bool = false;

    pub const UnhandledRejectionScope = struct {
        ctx: ?*anyopaque = null,
        onUnhandledRejection: *const OnUnhandledRejection = undefined,
        count: usize = 0,

        pub fn apply(this: *UnhandledRejectionScope, vm: *JSC.VirtualMachine) void {
            vm.onUnhandledRejection = this.onUnhandledRejection;
            vm.onUnhandledRejectionCtx = this.ctx;
            vm.unhandled_error_counter = this.count;
        }
    };

    pub fn onQuietUnhandledRejectionHandler(this: *VirtualMachine, _: *JSC.JSGlobalObject, _: JSC.JSValue) void {
        this.unhandled_error_counter += 1;
    }

    pub fn onQuietUnhandledRejectionHandlerCaptureValue(this: *VirtualMachine, _: *JSC.JSGlobalObject, value: JSC.JSValue) void {
        this.unhandled_error_counter += 1;
        value.ensureStillAlive();
        if (this.unhandled_pending_rejection_to_capture) |ptr| {
            ptr.* = value;
        }
    }

    pub fn unhandledRejectionScope(this: *VirtualMachine) UnhandledRejectionScope {
        return .{
            .onUnhandledRejection = this.onUnhandledRejection,
            .ctx = this.onUnhandledRejectionCtx,
            .count = this.unhandled_error_counter,
        };
    }

    pub fn resetUnhandledRejection(this: *VirtualMachine) void {
        this.onUnhandledRejection = defaultOnUnhandledRejection;
    }

    pub fn loadExtraEnv(this: *VirtualMachine) void {
        var map = this.bundler.env.map;

        if (map.get("BUN_SHOW_BUN_STACKFRAMES") != null) {
            this.hide_bun_stackframes = false;
        }

<<<<<<< HEAD
        if (map.map.fetchSwapRemove("NODE_CHANNEL_FD")) |kv| {
            if (std.fmt.parseInt(i32, kv.value.value, 10) catch null) |fd| {
                const mode = if (map.map.fetchSwapRemove("NODE_CHANNEL_SERIALIZATION_MODE")) |mode_kv|
                    IPC.Mode.fromString(mode_kv.value.value) orelse .json
                else
                    .json;
                IPC.log("initializing IPC layer with fd={d} and mode={s}", .{ fd, @tagName(mode) });
                this.initIPCInstance(bun.toFD(fd), mode);
=======
        if (map.map.fetchSwapRemove("BUN_INTERNAL_IPC_FD")) |kv| {
            if (Environment.isWindows) {
                this.initIPCInstance(kv.value.value);
            } else if (std.fmt.parseInt(i32, kv.value.value, 10) catch null) |fd| {
                this.initIPCInstance(bun.toFD(fd));
>>>>>>> c177e054
            } else {
                Output.printErrorln("Failed to parse IPC number '{s}'", .{kv.value.value});
            }
        }

        if (map.get("BUN_GARBAGE_COLLECTOR_LEVEL")) |gc_level| {
            // Reuse this flag for other things to avoid unnecessary hashtable
            // lookups on start for obscure flags which we do not want others to
            // depend on.
            if (map.get("BUN_FEATURE_FLAG_FORCE_WAITER_THREAD") != null) {
                bun.spawn.WaiterThread.setShouldUseWaiterThread();
            }

            // Only allowed for testing
            if (map.get("BUN_FEATURE_FLAG_INTERNAL_FOR_TESTING") != null) {
                ModuleLoader.is_allowed_to_use_internal_testing_apis = true;
            }

            if (strings.eqlComptime(gc_level, "1")) {
                this.aggressive_garbage_collection = .mild;
                has_bun_garbage_collector_flag_enabled = true;
            } else if (strings.eqlComptime(gc_level, "2")) {
                this.aggressive_garbage_collection = .aggressive;
                has_bun_garbage_collector_flag_enabled = true;
            }
        }
    }

    pub fn onUnhandledError(this: *JSC.VirtualMachine, globalObject: *JSC.JSGlobalObject, value: JSC.JSValue) void {
        this.unhandled_error_counter += 1;
        this.onUnhandledRejection(this, globalObject, value);
    }

    pub fn defaultOnUnhandledRejection(this: *JSC.VirtualMachine, _: *JSC.JSGlobalObject, value: JSC.JSValue) void {
        this.runErrorHandler(value, null);
    }

    pub inline fn packageManager(this: *VirtualMachine) *PackageManager {
        return this.bundler.getPackageManager();
    }

    pub fn garbageCollect(this: *const VirtualMachine, sync: bool) JSValue {
        @setCold(true);
        Global.mimalloc_cleanup(false);
        if (sync)
            return this.global.vm().runGC(true);

        this.global.vm().collectAsync();
        return JSValue.jsNumber(this.global.vm().heapSize());
    }

    pub inline fn autoGarbageCollect(this: *const VirtualMachine) void {
        if (this.aggressive_garbage_collection != .none) {
            _ = this.garbageCollect(this.aggressive_garbage_collection == .aggressive);
        }
    }

    pub fn reload(this: *VirtualMachine) void {
        Output.debug("Reloading...", .{});
        if (this.hot_reload == .watch) {
            Output.flush();
            bun.reloadProcess(bun.default_allocator, !strings.eqlComptime(this.bundler.env.get("BUN_CONFIG_NO_CLEAR_TERMINAL_ON_RELOAD") orelse "0", "true"));
        }

        if (!strings.eqlComptime(this.bundler.env.get("BUN_CONFIG_NO_CLEAR_TERMINAL_ON_RELOAD") orelse "0", "true")) {
            Output.flush();
            Output.disableBuffering();
            Output.resetTerminalAll();
            Output.enableBuffering();
        }

        this.global.reload();
        this.pending_internal_promise = this.reloadEntryPoint(this.main) catch @panic("Failed to reload");
    }

    pub fn io(this: *VirtualMachine) *bun.AsyncIO {
        if (this.io_ == null) {
            this.io_ = bun.AsyncIO.init(this) catch @panic("Failed to initialize AsyncIO");
        }

        return &this.io_.?;
    }

    pub inline fn nodeFS(this: *VirtualMachine) *Node.NodeFS {
        return this.node_fs orelse brk: {
            this.node_fs = bun.default_allocator.create(Node.NodeFS) catch unreachable;
            this.node_fs.?.* = Node.NodeFS{
                // only used when standalone module graph is enabled
                .vm = if (this.standalone_module_graph != null) this else null,
            };
            break :brk this.node_fs.?;
        };
    }

    pub inline fn rareData(this: *VirtualMachine) *JSC.RareData {
        return this.rare_data orelse brk: {
            this.rare_data = this.allocator.create(JSC.RareData) catch unreachable;
            this.rare_data.?.* = .{};
            break :brk this.rare_data.?;
        };
    }

    pub inline fn eventLoop(this: *VirtualMachine) *EventLoop {
        return this.event_loop;
    }

    pub fn prepareLoop(_: *VirtualMachine) void {}

    pub fn enterUWSLoop(this: *VirtualMachine) void {
        var loop = this.event_loop_handle.?;
        loop.run();
    }

    pub fn onBeforeExit(this: *VirtualMachine) void {
        this.exit_handler.dispatchOnBeforeExit();
        var dispatch = false;
        while (true) {
            while (this.isEventLoopAlive()) : (dispatch = true) {
                this.tick();
                this.eventLoop().autoTickActive();
            }

            if (dispatch) {
                this.exit_handler.dispatchOnBeforeExit();
                dispatch = false;

                if (this.isEventLoopAlive()) continue;
            }

            break;
        }
    }

    pub fn scriptExecutionStatus(this: *VirtualMachine) callconv(.C) JSC.ScriptExecutionStatus {
        if (this.worker) |worker| {
            if (worker.requested_terminate) {
                return .stopped;
            }
        }

        return .running;
    }

    pub fn specifierIsEvalEntryPoint(this: *VirtualMachine, specifier: JSValue) callconv(.C) bool {
        if (this.module_loader.eval_source) |eval_source| {
            var specifier_str = specifier.toBunString(this.global);
            defer specifier_str.deref();
            return specifier_str.eqlUTF8(eval_source.path.text);
        }

        return false;
    }

    pub fn setEntryPointEvalResultESM(this: *VirtualMachine, result: JSValue) callconv(.C) void {
        // allow esm evaluate to set value multiple times
        if (!this.entry_point_result.cjs_set_value) {
            this.entry_point_result.value.set(this.global, result);
        }
    }

    pub fn setEntryPointEvalResultCJS(this: *VirtualMachine, value: JSValue) callconv(.C) void {
        if (!this.entry_point_result.value.has()) {
            this.entry_point_result.value.set(this.global, value);
            this.entry_point_result.cjs_set_value = true;
        }
    }

    comptime {
        @export(scriptExecutionStatus, .{ .name = "Bun__VM__scriptExecutionStatus" });
        @export(setEntryPointEvalResultESM, .{ .name = "Bun__VM__setEntryPointEvalResultESM" });
        @export(setEntryPointEvalResultCJS, .{ .name = "Bun__VM__setEntryPointEvalResultCJS" });
        @export(specifierIsEvalEntryPoint, .{ .name = "Bun__VM__specifierIsEvalEntryPoint" });
    }

    pub fn onExit(this: *VirtualMachine) void {
        this.exit_handler.dispatchOnExit();

        const rare_data = this.rare_data orelse return;
        var hook = rare_data.cleanup_hook orelse return;
        hook.execute();
        while (hook.next) |next| {
            next.execute();
            hook = next;
        }
    }

    pub fn nextAsyncTaskID(this: *VirtualMachine) u64 {
        var debugger: *Debugger = &(this.debugger orelse return 0);
        debugger.next_debugger_id +%= 1;
        return debugger.next_debugger_id;
    }

    pub fn hotMap(this: *VirtualMachine) ?*JSC.RareData.HotMap {
        if (this.hot_reload != .hot) {
            return null;
        }

        return this.rareData().hotMap(this.allocator);
    }

    pub var has_created_debugger: bool = false;

    pub const Debugger = struct {
        path_or_port: ?[]const u8 = null,
        unix: []const u8 = "",
        script_execution_context_id: u32 = 0,
        next_debugger_id: u64 = 1,
        poll_ref: Async.KeepAlive = .{},
        wait_for_connection: bool = false,
        set_breakpoint_on_first_line: bool = false,

        const debug = Output.scoped(.DEBUGGER, false);

        extern "C" fn Bun__createJSDebugger(*JSC.JSGlobalObject) u32;
        extern "C" fn Bun__ensureDebugger(u32, bool) void;
        extern "C" fn Bun__startJSDebuggerThread(*JSC.JSGlobalObject, u32, *bun.String) void;
        var futex_atomic: std.atomic.Value(u32) = undefined;

        pub fn create(this: *VirtualMachine, globalObject: *JSGlobalObject) !void {
            debug("create", .{});
            JSC.markBinding(@src());
            if (has_created_debugger) return;
            has_created_debugger = true;
            var debugger = &this.debugger.?;
            debugger.script_execution_context_id = Bun__createJSDebugger(globalObject);
            if (!this.has_started_debugger) {
                this.has_started_debugger = true;
                futex_atomic = std.atomic.Value(u32).init(0);
                var thread = try std.Thread.spawn(.{}, startJSDebuggerThread, .{this});
                thread.detach();
            }
            this.eventLoop().ensureWaker();

            if (debugger.wait_for_connection) {
                debugger.poll_ref.ref(this);
            }

            debug("spin", .{});
            while (futex_atomic.load(.Monotonic) > 0) std.Thread.Futex.wait(&futex_atomic, 1);
            if (comptime Environment.allow_assert)
                debug("waitForDebugger: {}", .{Output.ElapsedFormatter{
                    .colors = Output.enable_ansi_colors_stderr,
                    .duration_ns = @truncate(@as(u128, @intCast(std.time.nanoTimestamp() - bun.CLI.start_time))),
                }});

            Bun__ensureDebugger(debugger.script_execution_context_id, debugger.wait_for_connection);
            while (debugger.wait_for_connection) {
                this.eventLoop().tick();
                if (debugger.wait_for_connection)
                    this.eventLoop().autoTickActive();
            }
        }

        pub fn startJSDebuggerThread(other_vm: *VirtualMachine) void {
            var arena = bun.MimallocArena.init() catch unreachable;
            Output.Source.configureNamedThread("Debugger");
            debug("startJSDebuggerThread", .{});
            JSC.markBinding(@src());

            var vm = JSC.VirtualMachine.init(.{
                .allocator = arena.allocator(),
                .args = std.mem.zeroes(Api.TransformOptions),
                .store_fd = false,
            }) catch @panic("Failed to create Debugger VM");
            vm.allocator = arena.allocator();
            vm.arena = &arena;

            vm.bundler.configureDefines() catch @panic("Failed to configure defines");
            vm.is_main_thread = false;
            vm.eventLoop().ensureWaker();

            vm.global.vm().holdAPILock(other_vm, @ptrCast(&start));
        }

        pub export fn Debugger__didConnect() void {
            var this = VirtualMachine.get();
            std.debug.assert(this.debugger.?.wait_for_connection);
            this.debugger.?.wait_for_connection = false;
            this.debugger.?.poll_ref.unref(this);
        }

        fn start(other_vm: *VirtualMachine) void {
            JSC.markBinding(@src());

            var this = VirtualMachine.get();
            const debugger = other_vm.debugger.?;

            if (debugger.unix.len > 0) {
                var url = bun.String.createUTF8(debugger.unix);
                Bun__startJSDebuggerThread(this.global, debugger.script_execution_context_id, &url);
            }

            if (debugger.path_or_port) |path_or_port| {
                var url = bun.String.createUTF8(path_or_port);
                Bun__startJSDebuggerThread(this.global, debugger.script_execution_context_id, &url);
            }

            this.global.handleRejectedPromises();

            if (this.log.msgs.items.len > 0) {
                if (Output.enable_ansi_colors) {
                    this.log.printForLogLevelWithEnableAnsiColors(Output.errorWriter(), true) catch {};
                } else {
                    this.log.printForLogLevelWithEnableAnsiColors(Output.errorWriter(), false) catch {};
                }
                Output.prettyErrorln("\n", .{});
                Output.flush();
            }

            debug("wake", .{});
            futex_atomic.store(0, .Monotonic);
            std.Thread.Futex.wake(&futex_atomic, 1);

            this.eventLoop().tick();

            while (true) {
                while (this.isEventLoopAlive()) {
                    this.tick();
                    this.eventLoop().autoTickActive();
                }

                this.eventLoop().tickPossiblyForever();
            }
        }
    };

    pub inline fn enqueueTask(this: *VirtualMachine, task: Task) void {
        this.eventLoop().enqueueTask(task);
    }

    pub inline fn enqueueImmediateTask(this: *VirtualMachine, task: Task) void {
        this.eventLoop().enqueueImmediateTask(task);
    }

    pub inline fn enqueueTaskConcurrent(this: *VirtualMachine, task: *JSC.ConcurrentTask) void {
        this.eventLoop().enqueueTaskConcurrent(task);
    }

    pub fn tick(this: *VirtualMachine) void {
        this.eventLoop().tick();
    }

    pub fn waitFor(this: *VirtualMachine, cond: *bool) void {
        while (!cond.*) {
            this.eventLoop().tick();

            if (!cond.*) {
                this.eventLoop().autoTick();
            }
        }
    }

    pub fn waitForPromise(this: *VirtualMachine, promise: JSC.AnyPromise) void {
        this.eventLoop().waitForPromise(promise);
    }

    pub fn waitForPromiseWithTimeout(this: *VirtualMachine, promise: JSC.AnyPromise, timeout: u32) bool {
        return this.eventLoop().waitForPromiseWithTimeout(promise, timeout);
    }

    pub fn waitForTasks(this: *VirtualMachine) void {
        this.eventLoop().waitForTasks();
    }

    pub const MacroMap = std.AutoArrayHashMap(i32, js.JSObjectRef);

    pub fn enableMacroMode(this: *VirtualMachine) void {
        JSC.markBinding(@src());

        if (!this.has_enabled_macro_mode) {
            this.has_enabled_macro_mode = true;
            this.macro_event_loop.tasks = EventLoop.Queue.init(default_allocator);
            this.macro_event_loop.immediate_tasks = EventLoop.Queue.init(default_allocator);
            this.macro_event_loop.next_immediate_tasks = EventLoop.Queue.init(default_allocator);
            this.macro_event_loop.tasks.ensureTotalCapacity(16) catch unreachable;
            this.macro_event_loop.global = this.global;
            this.macro_event_loop.virtual_machine = this;
            this.macro_event_loop.concurrent_tasks = .{};
        }

        this.bundler.options.target = .bun_macro;
        this.bundler.resolver.caches.fs.use_alternate_source_cache = true;
        this.macro_mode = true;
        this.event_loop = &this.macro_event_loop;
        Analytics.Features.macros += 1;
        this.transpiler_store.enabled = false;
    }

    pub fn disableMacroMode(this: *VirtualMachine) void {
        this.bundler.options.target = .bun;
        this.bundler.resolver.caches.fs.use_alternate_source_cache = false;
        this.macro_mode = false;
        this.event_loop = &this.regular_event_loop;
        this.transpiler_store.enabled = true;
    }

    pub fn isWatcherEnabled(this: *VirtualMachine) bool {
        return this.bun_watcher != .none;
    }

    /// Instead of storing timestamp as a i128, we store it as a u64.
    /// We subtract the timestamp from Jan 1, 2000 (Y2K)
    pub const origin_relative_epoch = 946684800 * std.time.ns_per_s;
    fn getOriginTimestamp() u64 {
        return @as(
            u64,
            @truncate(@as(
                u128,
                // handle if they set their system clock to be before epoch
                @intCast(@max(
                    std.time.nanoTimestamp(),
                    origin_relative_epoch,
                )),
            ) - origin_relative_epoch),
        );
    }

    pub inline fn isLoaded() bool {
        return VMHolder.vm != null;
    }
    const RuntimeTranspilerStore = JSC.RuntimeTranspilerStore;
    pub fn initWithModuleGraph(
        opts: Options,
    ) !*VirtualMachine {
        JSC.markBinding(@src());
        const allocator = opts.allocator;
        VMHolder.vm = try allocator.create(VirtualMachine);
        const console = try allocator.create(ConsoleObject);
        console.* = ConsoleObject.init(Output.errorWriter(), Output.writer());
        const log = opts.log.?;
        const bundler = try Bundler.init(
            allocator,
            log,
            opts.args,
            null,
        );
        var vm = VMHolder.vm.?;

        vm.* = VirtualMachine{
            .global = undefined,
            .transpiler_store = RuntimeTranspilerStore.init(allocator),
            .allocator = allocator,
            .entry_point = ServerEntryPoint{},
            .bundler = bundler,
            .console = console,
            .log = log,
            .flush_list = std.ArrayList(string).init(allocator),
            .origin = bundler.options.origin,
            .saved_source_map_table = SavedSourceMap.HashTable.init(bun.default_allocator),
            .source_mappings = undefined,
            .macros = MacroMap.init(allocator),
            .macro_entry_points = @TypeOf(vm.macro_entry_points).init(allocator),
            .origin_timer = std.time.Timer.start() catch @panic("Timers are not supported on this system."),
            .origin_timestamp = getOriginTimestamp(),
            .ref_strings = JSC.RefString.Map.init(allocator),
            .ref_strings_mutex = Lock.init(),
            .standalone_module_graph = opts.graph.?,
            .debug_thread_id = if (Environment.allow_assert) std.Thread.getCurrentId() else {},
        };
        vm.source_mappings = .{ .map = &vm.saved_source_map_table };
        vm.regular_event_loop.tasks = EventLoop.Queue.init(
            default_allocator,
        );
        vm.regular_event_loop.immediate_tasks = EventLoop.Queue.init(
            default_allocator,
        );
        vm.regular_event_loop.next_immediate_tasks = EventLoop.Queue.init(
            default_allocator,
        );
        vm.regular_event_loop.tasks.ensureUnusedCapacity(64) catch unreachable;
        vm.regular_event_loop.concurrent_tasks = .{};
        vm.event_loop = &vm.regular_event_loop;

        vm.bundler.macro_context = null;
        vm.bundler.resolver.store_fd = false;
        vm.bundler.resolver.prefer_module_field = false;

        vm.bundler.resolver.onWakePackageManager = .{
            .context = &vm.modules,
            .handler = ModuleLoader.AsyncModule.Queue.onWakeHandler,
            .onDependencyError = JSC.ModuleLoader.AsyncModule.Queue.onDependencyError,
        };

        vm.bundler.resolver.standalone_module_graph = opts.graph.?;

        // Avoid reading from tsconfig.json & package.json when we're in standalone mode
        vm.bundler.configureLinkerWithAutoJSX(false);
        try vm.bundler.configureFramework(false);

        vm.bundler.macro_context = js_ast.Macro.MacroContext.init(&vm.bundler);

        vm.global = ZigGlobalObject.create(
            vm.console,
            -1,
            false,
            false,
            null,
        );
        vm.regular_event_loop.global = vm.global;
        vm.regular_event_loop.virtual_machine = vm;
        vm.jsc = vm.global.vm();

        if (source_code_printer == null) {
            const writer = try js_printer.BufferWriter.init(allocator);
            source_code_printer = allocator.create(js_printer.BufferPrinter) catch unreachable;
            source_code_printer.?.* = js_printer.BufferPrinter.init(writer);
            source_code_printer.?.ctx.append_null_byte = false;
        }

        vm.configureDebugger(opts.debugger);

        return vm;
    }

    pub const Options = struct {
        allocator: std.mem.Allocator,
        args: Api.TransformOptions,
        log: ?*logger.Log = null,
        env_loader: ?*DotEnv.Loader = null,
        store_fd: bool = false,
        smol: bool = false,

        // --print needs the result from evaluating the main module
        eval: bool = false,

        graph: ?*bun.StandaloneModuleGraph = null,
        debugger: bun.CLI.Command.Debugger = .{ .unspecified = {} },
    };

    pub var is_smol_mode = false;

    pub fn init(opts: Options) !*VirtualMachine {
        JSC.markBinding(@src());
        const allocator = opts.allocator;
        var log: *logger.Log = undefined;
        if (opts.log) |__log| {
            log = __log;
        } else {
            log = try allocator.create(logger.Log);
            log.* = logger.Log.init(allocator);
        }

        VMHolder.vm = try allocator.create(VirtualMachine);
        const console = try allocator.create(ConsoleObject);
        console.* = ConsoleObject.init(Output.errorWriter(), Output.writer());
        const bundler = try Bundler.init(
            allocator,
            log,
            try Config.configureTransformOptionsForBunVM(allocator, opts.args),
            opts.env_loader,
        );
        var vm = VMHolder.vm.?;

        vm.* = VirtualMachine{
            .global = undefined,
            .transpiler_store = RuntimeTranspilerStore.init(allocator),
            .allocator = allocator,
            .entry_point = ServerEntryPoint{},
            .bundler = bundler,
            .console = console,
            .log = log,
            .flush_list = std.ArrayList(string).init(allocator),
            .origin = bundler.options.origin,
            .saved_source_map_table = SavedSourceMap.HashTable.init(bun.default_allocator),
            .source_mappings = undefined,
            .macros = MacroMap.init(allocator),
            .macro_entry_points = @TypeOf(vm.macro_entry_points).init(allocator),
            .origin_timer = std.time.Timer.start() catch @panic("Please don't mess with timers."),
            .origin_timestamp = getOriginTimestamp(),
            .ref_strings = JSC.RefString.Map.init(allocator),
            .ref_strings_mutex = Lock.init(),
            .debug_thread_id = if (Environment.allow_assert) std.Thread.getCurrentId() else {},
        };
        vm.source_mappings = .{ .map = &vm.saved_source_map_table };
        vm.regular_event_loop.tasks = EventLoop.Queue.init(
            default_allocator,
        );
        vm.regular_event_loop.immediate_tasks = EventLoop.Queue.init(
            default_allocator,
        );
        vm.regular_event_loop.next_immediate_tasks = EventLoop.Queue.init(
            default_allocator,
        );
        vm.regular_event_loop.tasks.ensureUnusedCapacity(64) catch unreachable;
        vm.regular_event_loop.concurrent_tasks = .{};
        vm.event_loop = &vm.regular_event_loop;

        vm.bundler.macro_context = null;
        vm.bundler.resolver.store_fd = opts.store_fd;
        vm.bundler.resolver.prefer_module_field = false;

        vm.bundler.resolver.onWakePackageManager = .{
            .context = &vm.modules,
            .handler = ModuleLoader.AsyncModule.Queue.onWakeHandler,
            .onDependencyError = JSC.ModuleLoader.AsyncModule.Queue.onDependencyError,
        };

        vm.bundler.configureLinker();
        try vm.bundler.configureFramework(false);

        vm.bundler.macro_context = js_ast.Macro.MacroContext.init(&vm.bundler);

        if (opts.args.serve orelse false) {
            vm.bundler.linker.onImportCSS = Bun.onImportCSS;
        }

        vm.global = ZigGlobalObject.create(
            vm.console,
            -1,
            opts.smol,
            opts.eval,
            null,
        );
        vm.regular_event_loop.global = vm.global;
        vm.regular_event_loop.virtual_machine = vm;
        vm.jsc = vm.global.vm();
        vm.smol = opts.smol;

        if (opts.smol)
            is_smol_mode = opts.smol;

        if (source_code_printer == null) {
            const writer = try js_printer.BufferWriter.init(allocator);
            source_code_printer = allocator.create(js_printer.BufferPrinter) catch unreachable;
            source_code_printer.?.* = js_printer.BufferPrinter.init(writer);
            source_code_printer.?.ctx.append_null_byte = false;
        }

        vm.configureDebugger(opts.debugger);

        return vm;
    }

    pub inline fn assertOnJSThread(vm: *const VirtualMachine) void {
        if (Environment.allow_assert) {
            if (vm.debug_thread_id != std.Thread.getCurrentId()) {
                std.debug.panic("Expected to be on the JS thread.", .{});
            }
        }
    }

    fn configureDebugger(this: *VirtualMachine, debugger: bun.CLI.Command.Debugger) void {
        const unix = bun.getenvZ("BUN_INSPECT") orelse "";
        const set_breakpoint_on_first_line = unix.len > 0 and strings.endsWith(unix, "?break=1");
        const wait_for_connection = set_breakpoint_on_first_line or (unix.len > 0 and strings.endsWith(unix, "?wait=1"));

        switch (debugger) {
            .unspecified => {
                if (unix.len > 0) {
                    this.debugger = Debugger{
                        .path_or_port = null,
                        .unix = unix,
                        .wait_for_connection = wait_for_connection,
                        .set_breakpoint_on_first_line = set_breakpoint_on_first_line,
                    };
                }
            },
            .enable => {
                this.debugger = Debugger{
                    .path_or_port = debugger.enable.path_or_port,
                    .unix = unix,
                    .wait_for_connection = wait_for_connection or debugger.enable.wait_for_connection,
                    .set_breakpoint_on_first_line = set_breakpoint_on_first_line or debugger.enable.set_breakpoint_on_first_line,
                };
            },
        }

        if (debugger != .unspecified) {
            this.bundler.options.minify_identifiers = false;
            this.bundler.options.minify_syntax = false;
            this.bundler.options.minify_whitespace = false;
            this.bundler.options.debugger = true;
        }
    }

    pub fn initWorker(
        worker: *WebWorker,
        opts: Options,
    ) anyerror!*VirtualMachine {
        JSC.markBinding(@src());
        var log: *logger.Log = undefined;
        const allocator = opts.allocator;
        if (opts.log) |__log| {
            log = __log;
        } else {
            log = try allocator.create(logger.Log);
            log.* = logger.Log.init(allocator);
        }

        VMHolder.vm = try allocator.create(VirtualMachine);
        const console = try allocator.create(ConsoleObject);
        console.* = ConsoleObject.init(Output.errorWriter(), Output.writer());
        const bundler = try Bundler.init(
            allocator,
            log,
            try Config.configureTransformOptionsForBunVM(allocator, opts.args),
            opts.env_loader,
        );
        var vm = VMHolder.vm.?;

        vm.* = VirtualMachine{
            .global = undefined,
            .allocator = allocator,
            .transpiler_store = RuntimeTranspilerStore.init(allocator),
            .entry_point = ServerEntryPoint{},
            .bundler = bundler,
            .console = console,
            .log = log,
            .flush_list = std.ArrayList(string).init(allocator),
            .origin = bundler.options.origin,
            .saved_source_map_table = SavedSourceMap.HashTable.init(bun.default_allocator),
            .source_mappings = undefined,
            .macros = MacroMap.init(allocator),
            .macro_entry_points = @TypeOf(vm.macro_entry_points).init(allocator),
            .origin_timer = std.time.Timer.start() catch @panic("Please don't mess with timers."),
            .origin_timestamp = getOriginTimestamp(),
            .ref_strings = JSC.RefString.Map.init(allocator),
            .ref_strings_mutex = Lock.init(),
            .standalone_module_graph = worker.parent.standalone_module_graph,
            .worker = worker,
            .debug_thread_id = if (Environment.allow_assert) std.Thread.getCurrentId() else {},
        };
        vm.source_mappings = .{ .map = &vm.saved_source_map_table };
        vm.regular_event_loop.tasks = EventLoop.Queue.init(
            default_allocator,
        );
        vm.regular_event_loop.immediate_tasks = EventLoop.Queue.init(
            default_allocator,
        );
        vm.regular_event_loop.next_immediate_tasks = EventLoop.Queue.init(
            default_allocator,
        );
        vm.regular_event_loop.tasks.ensureUnusedCapacity(64) catch unreachable;
        vm.regular_event_loop.concurrent_tasks = .{};
        vm.event_loop = &vm.regular_event_loop;
        vm.hot_reload = worker.parent.hot_reload;
        vm.bundler.macro_context = null;
        vm.bundler.resolver.store_fd = opts.store_fd;
        vm.bundler.resolver.prefer_module_field = false;
        vm.bundler.resolver.onWakePackageManager = .{
            .context = &vm.modules,
            .handler = ModuleLoader.AsyncModule.Queue.onWakeHandler,
            .onDependencyError = JSC.ModuleLoader.AsyncModule.Queue.onDependencyError,
        };

        vm.bundler.configureLinker();
        try vm.bundler.configureFramework(false);
        vm.smol = opts.smol;
        vm.bundler.macro_context = js_ast.Macro.MacroContext.init(&vm.bundler);

        if (opts.args.serve orelse false) {
            vm.bundler.linker.onImportCSS = Bun.onImportCSS;
        }

        vm.global = ZigGlobalObject.create(
            vm.console,
            @as(i32, @intCast(worker.execution_context_id)),
            worker.mini,
            opts.eval,
            worker.cpp_worker,
        );
        vm.regular_event_loop.global = vm.global;
        vm.regular_event_loop.virtual_machine = vm;
        vm.jsc = vm.global.vm();
        vm.bundler.setAllocator(allocator);
        if (source_code_printer == null) {
            const writer = try js_printer.BufferWriter.init(allocator);
            source_code_printer = allocator.create(js_printer.BufferPrinter) catch unreachable;
            source_code_printer.?.* = js_printer.BufferPrinter.init(writer);
            source_code_printer.?.ctx.append_null_byte = false;
        }

        return vm;
    }

    pub threadlocal var source_code_printer: ?*js_printer.BufferPrinter = null;

    pub fn clearRefString(_: *anyopaque, ref_string: *JSC.RefString) void {
        _ = VirtualMachine.get().ref_strings.remove(ref_string.hash);
    }

    pub fn refCountedResolvedSource(this: *VirtualMachine, code: []const u8, specifier: bun.String, source_url: []const u8, hash_: ?u32, comptime add_double_ref: bool) ResolvedSource {
        // refCountedString will panic if the code is empty
        if (code.len == 0) {
            return ResolvedSource{
                .source_code = bun.String.init(""),
                .specifier = specifier,
                .source_url = bun.String.init(source_url),
                .hash = 0,
                .allocator = null,
                .source_code_needs_deref = false,
            };
        }
        var source = this.refCountedString(code, hash_, !add_double_ref);
        if (add_double_ref) {
            source.ref();
            source.ref();
        }

        return ResolvedSource{
            .source_code = bun.String.init(source.impl),
            .specifier = specifier,
            .source_url = bun.String.init(source_url),
            .hash = source.hash,
            .allocator = source,
            .source_code_needs_deref = false,
        };
    }

    pub fn refCountedStringWithWasNew(this: *VirtualMachine, new: *bool, input_: []const u8, hash_: ?u32, comptime dupe: bool) *JSC.RefString {
        JSC.markBinding(@src());
        std.debug.assert(input_.len > 0);
        const hash = hash_ orelse JSC.RefString.computeHash(input_);
        this.ref_strings_mutex.lock();
        defer this.ref_strings_mutex.unlock();

        const entry = this.ref_strings.getOrPut(hash) catch unreachable;
        if (!entry.found_existing) {
            const input = if (comptime dupe)
                (this.allocator.dupe(u8, input_) catch unreachable)
            else
                input_;

            const ref = this.allocator.create(JSC.RefString) catch unreachable;
            ref.* = JSC.RefString{
                .allocator = this.allocator,
                .ptr = input.ptr,
                .len = input.len,
                .impl = bun.String.createExternal(input, true, ref, &JSC.RefString.RefString__free).value.WTFStringImpl,
                .hash = hash,
                .ctx = this,
                .onBeforeDeinit = VirtualMachine.clearRefString,
            };
            entry.value_ptr.* = ref;
        }
        new.* = !entry.found_existing;
        return entry.value_ptr.*;
    }

    pub fn refCountedString(this: *VirtualMachine, input_: []const u8, hash_: ?u32, comptime dupe: bool) *JSC.RefString {
        std.debug.assert(input_.len > 0);
        var _was_new = false;
        return this.refCountedStringWithWasNew(&_was_new, input_, hash_, comptime dupe);
    }

    pub fn fetchWithoutOnLoadPlugins(
        jsc_vm: *VirtualMachine,
        globalObject: *JSC.JSGlobalObject,
        _specifier: String,
        referrer: String,
        log: *logger.Log,
        comptime flags: FetchFlags,
    ) anyerror!ResolvedSource {
        std.debug.assert(VirtualMachine.isLoaded());

        if (try ModuleLoader.fetchBuiltinModule(jsc_vm, _specifier)) |builtin| {
            return builtin;
        }

        const display_specifier = _specifier.toUTF8(bun.default_allocator);
        defer display_specifier.deinit();
        const specifier_clone = _specifier.toUTF8(bun.default_allocator);
        defer specifier_clone.deinit();
        var display_slice = display_specifier.slice();
        const specifier = ModuleLoader.normalizeSpecifier(jsc_vm, specifier_clone.slice(), &display_slice);
        const referrer_clone = referrer.toUTF8(bun.default_allocator);
        defer referrer_clone.deinit();
        const path = Fs.Path.init(specifier_clone.slice());
        const loader, const virtual_source = brk: {
            if (jsc_vm.module_loader.eval_source) |eval_source| {
                if (strings.endsWithComptime(specifier, bun.pathLiteral("/[eval]"))) {
                    break :brk .{ .tsx, eval_source };
                }
                if (strings.endsWithComptime(specifier, bun.pathLiteral("/[stdin]"))) {
                    break :brk .{ .tsx, eval_source };
                }
            }

            break :brk .{
                jsc_vm.bundler.options.loaders.get(path.name.ext) orelse brk2: {
                    if (strings.eqlLong(specifier, jsc_vm.main, true)) {
                        break :brk2 options.Loader.js;
                    }
                    break :brk2 options.Loader.file;
                },
                null,
            };
        };

        // .print_source, which is used by exceptions avoids duplicating the entire source code
        // but that means we have to be careful of the lifetime of the source code
        // so we only want to reset the arena once its done freeing it.
        defer if (flags != .print_source) jsc_vm.module_loader.resetArena(jsc_vm);
        errdefer if (flags == .print_source) jsc_vm.module_loader.resetArena(jsc_vm);

        return try ModuleLoader.transpileSourceCode(
            jsc_vm,
            specifier_clone.slice(),
            display_slice,
            referrer_clone.slice(),
            _specifier,
            path,
            loader,
            log,
            virtual_source,
            null,
            VirtualMachine.source_code_printer.?,
            globalObject,
            flags,
        );
    }

    pub const ResolveFunctionResult = struct {
        result: ?Resolver.Result,
        path: string,
        query_string: []const u8 = "",
    };

    fn normalizeSpecifierForResolution(specifier_: []const u8, query_string: *[]const u8) []const u8 {
        var specifier = specifier_;

        if (strings.indexOfChar(specifier, '?')) |i| {
            query_string.* = specifier[i..];
            specifier = specifier[0..i];
        }

        return specifier;
    }

    threadlocal var specifier_cache_resolver_buf: [bun.MAX_PATH_BYTES]u8 = undefined;
    fn _resolve(
        ret: *ResolveFunctionResult,
        specifier: string,
        source: string,
        is_esm: bool,
        comptime is_a_file_path: bool,
    ) !void {
        std.debug.assert(VirtualMachine.isLoaded());
        // macOS threadlocal vars are very slow
        // we won't change threads in this function
        // so we can copy it here
        var jsc_vm = VirtualMachine.get();

        if (strings.eqlComptime(std.fs.path.basename(specifier), Runtime.Runtime.Imports.alt_name)) {
            ret.path = Runtime.Runtime.Imports.Name;
            return;
        } else if (strings.eqlComptime(specifier, main_file_name)) {
            ret.result = null;
            ret.path = jsc_vm.entry_point.source.path.text;
            return;
        } else if (strings.hasPrefixComptime(specifier, js_ast.Macro.namespaceWithColon)) {
            ret.result = null;
            ret.path = specifier;
            return;
        } else if (strings.hasPrefixComptime(specifier, "/bun-vfs/node_modules/")) {
            ret.result = null;
            ret.path = specifier;
            return;
        } else if (JSC.HardcodedModule.Aliases.get(specifier, .bun)) |result| {
            ret.result = null;
            ret.path = result.path;
            return;
        } else if (jsc_vm.module_loader.eval_source != null and
            (strings.endsWithComptime(specifier, bun.pathLiteral("/[eval]")) or
            strings.endsWithComptime(specifier, bun.pathLiteral("/[stdin]"))))
        {
            ret.result = null;
            ret.path = specifier;
            return;
        }

        const is_special_source = strings.eqlComptime(source, main_file_name) or js_ast.Macro.isMacroPath(source);
        var query_string: []const u8 = "";
        const normalized_specifier = normalizeSpecifierForResolution(specifier, &query_string);
        const source_to_use = if (!is_special_source)
            if (is_a_file_path)
                Fs.PathName.init(source).dirWithTrailingSlash()
            else
                source
        else
            jsc_vm.bundler.fs.top_level_dir;

        const result: Resolver.Result = try brk: {
            // TODO: We only want to retry on not found only when the directories we searched for were cached.
            // This fixes an issue where new files created in cached directories were not picked up.
            // See https://github.com/oven-sh/bun/issues/3216
            var retry_on_not_found = true;
            while (true) {
                break :brk switch (jsc_vm.bundler.resolver.resolveAndAutoInstall(
                    source_to_use,
                    normalized_specifier,
                    if (is_esm) .stmt else .require,
                    if (jsc_vm.standalone_module_graph == null) .read_only else .disable,
                )) {
                    .success => |r| r,
                    .failure => |e| e,
                    .pending, .not_found => if (!retry_on_not_found)
                        error.ModuleNotFound
                    else {
                        retry_on_not_found = false;

                        const buster_name = name: {
                            if (std.fs.path.isAbsolute(normalized_specifier)) {
                                if (std.fs.path.dirname(normalized_specifier)) |dir| {
                                    // Normalized with trailing slash
                                    break :name bun.strings.normalizeSlashesOnly(&specifier_cache_resolver_buf, dir, std.fs.path.sep);
                                }
                            }

                            var parts = [_]string{
                                source_to_use,
                                normalized_specifier,
                                bun.pathLiteral(".."),
                            };

                            break :name bun.path.joinAbsStringBufZ(
                                jsc_vm.bundler.fs.top_level_dir,
                                &specifier_cache_resolver_buf,
                                &parts,
                                .auto,
                            );
                        };

                        // Only re-query if we previously had something cached.
                        if (jsc_vm.bundler.resolver.bustDirCache(buster_name)) {
                            continue;
                        }

                        return error.ModuleNotFound;
                    },
                };
            }
        };

        if (!jsc_vm.macro_mode) {
            jsc_vm.has_any_macro_remappings = jsc_vm.has_any_macro_remappings or jsc_vm.bundler.options.macro_remap.count() > 0;
        }
        ret.result = result;
        ret.query_string = query_string;
        const result_path = result.pathConst() orelse return error.ModuleNotFound;
        jsc_vm.resolved_count += 1;

        ret.path = result_path.text;
    }

    pub fn resolveForAPI(
        res: *ErrorableString,
        global: *JSGlobalObject,
        specifier: bun.String,
        source: bun.String,
        query_string: *ZigString,
        is_esm: bool,
    ) void {
        resolveMaybeNeedsTrailingSlash(res, global, specifier, source, query_string, is_esm, false);
    }

    pub fn resolveFilePathForAPI(
        res: *ErrorableString,
        global: *JSGlobalObject,
        specifier: bun.String,
        source: bun.String,
        query_string: *ZigString,
        is_esm: bool,
    ) void {
        resolveMaybeNeedsTrailingSlash(res, global, specifier, source, query_string, is_esm, true);
    }

    pub fn resolve(
        res: *ErrorableString,
        global: *JSGlobalObject,
        specifier: bun.String,
        source: bun.String,
        query_string: *ZigString,
        is_esm: bool,
    ) void {
        resolveMaybeNeedsTrailingSlash(res, global, specifier, source, query_string, is_esm, true);
    }

    fn normalizeSource(source: []const u8) []const u8 {
        if (strings.hasPrefixComptime(source, "file://")) {
            return source["file://".len..];
        }

        return source;
    }

    fn resolveMaybeNeedsTrailingSlash(
        res: *ErrorableString,
        global: *JSGlobalObject,
        specifier: bun.String,
        source: bun.String,
        query_string: ?*ZigString,
        is_esm: bool,
        comptime is_a_file_path: bool,
    ) void {
        if (is_a_file_path and specifier.length() > comptime @as(u32, @intFromFloat(@trunc(@as(f64, @floatFromInt(bun.MAX_PATH_BYTES)) * 1.5)))) {
            const specifier_utf8 = specifier.toUTF8(bun.default_allocator);
            defer specifier_utf8.deinit();
            const source_utf8 = source.toUTF8(bun.default_allocator);
            defer source_utf8.deinit();
            const printed = ResolveMessage.fmt(
                bun.default_allocator,
                specifier_utf8.slice(),
                source_utf8.slice(),
                error.NameTooLong,
            ) catch @panic("Out of Memory");
            const msg = logger.Msg{
                .data = logger.rangeData(
                    null,
                    logger.Range.None,
                    printed,
                ),
            };
            res.* = ErrorableString.err(error.NameTooLong, ResolveMessage.create(global, VirtualMachine.get().allocator, msg, source_utf8.slice()).asVoid());
            return;
        }

        var result = ResolveFunctionResult{ .path = "", .result = null };
        var jsc_vm = VirtualMachine.get();
        const specifier_utf8 = specifier.toUTF8(bun.default_allocator);
        defer specifier_utf8.deinit();

        const source_utf8 = source.toUTF8(bun.default_allocator);
        defer source_utf8.deinit();
        if (jsc_vm.plugin_runner) |plugin_runner| {
            if (PluginRunner.couldBePlugin(specifier_utf8.slice())) {
                const namespace = PluginRunner.extractNamespace(specifier_utf8.slice());
                const after_namespace = if (namespace.len == 0)
                    specifier_utf8.slice()
                else
                    specifier_utf8.slice()[namespace.len + 1 .. specifier_utf8.len];

                if (plugin_runner.onResolveJSC(bun.String.init(namespace), bun.String.fromUTF8(after_namespace), source, .bun)) |resolved_path| {
                    res.* = resolved_path;
                    return;
                }
            }
        }

        if (JSC.HardcodedModule.Aliases.getWithEql(specifier, bun.String.eqlComptime, jsc_vm.bundler.options.target)) |hardcoded| {
            if (hardcoded.tag == .none) {
                resolveMaybeNeedsTrailingSlash(
                    res,
                    global,
                    bun.String.init(hardcoded.path),
                    source,
                    query_string,
                    is_esm,
                    is_a_file_path,
                );
                return;
            }

            res.* = ErrorableString.ok(bun.String.init(hardcoded.path));
            return;
        }

        const old_log = jsc_vm.log;
        // the logger can end up being called on another thread, it must not use threadlocal Heap Allocator
        var log = logger.Log.init(bun.default_allocator);
        defer log.deinit();
        jsc_vm.log = &log;
        jsc_vm.bundler.resolver.log = &log;
        jsc_vm.bundler.linker.log = &log;
        defer {
            jsc_vm.log = old_log;
            jsc_vm.bundler.linker.log = old_log;
            jsc_vm.bundler.resolver.log = old_log;
        }
        _resolve(&result, specifier_utf8.slice(), normalizeSource(source_utf8.slice()), is_esm, is_a_file_path) catch |err_| {
            var err = err_;
            const msg: logger.Msg = brk: {
                const msgs: []logger.Msg = log.msgs.items;

                for (msgs) |m| {
                    if (m.metadata == .resolve) {
                        err = m.metadata.resolve.err;
                        break :brk m;
                    }
                }

                const printed = ResolveMessage.fmt(
                    jsc_vm.allocator,
                    specifier_utf8.slice(),
                    source_utf8.slice(),
                    err,
                ) catch unreachable;
                break :brk logger.Msg{
                    .data = logger.rangeData(
                        null,
                        logger.Range.None,
                        printed,
                    ),
                    .metadata = .{
                        // import_kind is wrong probably
                        .resolve = .{ .specifier = logger.BabyString.in(printed, specifier_utf8.slice()), .import_kind = if (is_esm) .stmt else .require },
                    },
                };
            };

            {
                res.* = ErrorableString.err(err, ResolveMessage.create(global, VirtualMachine.get().allocator, msg, source_utf8.slice()).asVoid());
            }

            return;
        };

        if (query_string) |query| {
            query.* = ZigString.init(result.query_string);
        }

        res.* = ErrorableString.ok(bun.String.init(result.path));
    }

    // // This double prints
    // pub fn promiseRejectionTracker(global: *JSGlobalObject, promise: *JSPromise, _: JSPromiseRejectionOperation) callconv(.C) JSValue {
    //     const result = promise.result(global.vm());
    //     if (@intFromEnum(VirtualMachine.get().last_error_jsvalue) != @intFromEnum(result)) {
    //         VirtualMachine.get().runErrorHandler(result, null);
    //     }

    //     return JSValue.jsUndefined();
    // }

    pub const main_file_name: string = "bun:main";

    pub fn drainMicrotasks(this: *VirtualMachine) void {
        this.eventLoop().drainMicrotasks();
    }

    pub fn processFetchLog(globalThis: *JSGlobalObject, specifier: bun.String, referrer: bun.String, log: *logger.Log, ret: *ErrorableResolvedSource, err: anyerror) void {
        switch (log.msgs.items.len) {
            0 => {
                const msg: logger.Msg = brk: {
                    if (err == error.UnexpectedPendingResolution) {
                        break :brk logger.Msg{
                            .data = logger.rangeData(
                                null,
                                logger.Range.None,
                                std.fmt.allocPrint(globalThis.allocator(), "Unexpected pending import in \"{}\". To automatically install npm packages with Bun, please use an import statement instead of require() or dynamic import().\nThis error can also happen if dependencies import packages which are not referenced anywhere. Worst case, run `bun install` and opt-out of the node_modules folder until we come up with a better way to handle this error.", .{specifier}) catch unreachable,
                            ),
                        };
                    }

                    break :brk logger.Msg{
                        .data = logger.rangeData(null, logger.Range.None, std.fmt.allocPrint(globalThis.allocator(), "{s} while building {}", .{ @errorName(err), specifier }) catch unreachable),
                    };
                };
                {
                    ret.* = ErrorableResolvedSource.err(err, BuildMessage.create(globalThis, globalThis.allocator(), msg).asVoid());
                }
                return;
            },

            1 => {
                const msg = log.msgs.items[0];
                ret.* = ErrorableResolvedSource.err(err, switch (msg.metadata) {
                    .build => BuildMessage.create(globalThis, globalThis.allocator(), msg).asVoid(),
                    .resolve => ResolveMessage.create(
                        globalThis,
                        globalThis.allocator(),
                        msg,
                        referrer.toUTF8(bun.default_allocator).slice(),
                    ).asVoid(),
                });
                return;
            },
            else => {
                var errors_stack: [256]*anyopaque = undefined;

                const errors = errors_stack[0..@min(log.msgs.items.len, errors_stack.len)];

                for (log.msgs.items, errors) |msg, *current| {
                    current.* = switch (msg.metadata) {
                        .build => BuildMessage.create(globalThis, globalThis.allocator(), msg).asVoid(),
                        .resolve => ResolveMessage.create(
                            globalThis,
                            globalThis.allocator(),
                            msg,
                            referrer.toUTF8(bun.default_allocator).slice(),
                        ).asVoid(),
                    };
                }

                ret.* = ErrorableResolvedSource.err(
                    err,
                    globalThis.createAggregateError(
                        errors.ptr,
                        @as(u16, @intCast(errors.len)),
                        &ZigString.init(
                            std.fmt.allocPrint(globalThis.allocator(), "{d} errors building \"{}\"", .{
                                errors.len,
                                specifier,
                            }) catch unreachable,
                        ),
                    ).asVoid(),
                );
            },
        }
    }

    // TODO:
    pub fn deinit(this: *VirtualMachine) void {
        this.source_mappings.deinit();
        this.has_terminated = true;
    }

    pub const ExceptionList = std.ArrayList(Api.JsException);

    pub fn printException(
        this: *VirtualMachine,
        exception: *Exception,
        exception_list: ?*ExceptionList,
        comptime Writer: type,
        writer: Writer,
        comptime allow_side_effects: bool,
    ) void {
        if (Output.enable_ansi_colors) {
            this.printErrorlikeObject(exception.value(), exception, exception_list, Writer, writer, true, allow_side_effects);
        } else {
            this.printErrorlikeObject(exception.value(), exception, exception_list, Writer, writer, false, allow_side_effects);
        }
    }

    pub fn runErrorHandlerWithDedupe(this: *VirtualMachine, result: JSValue, exception_list: ?*ExceptionList) void {
        if (this.last_reported_error_for_dedupe == result and !this.last_reported_error_for_dedupe.isEmptyOrUndefinedOrNull())
            return;

        this.runErrorHandler(result, exception_list);
    }

    pub noinline fn runErrorHandler(this: *VirtualMachine, result: JSValue, exception_list: ?*ExceptionList) void {
        @setCold(true);
        if (!result.isEmptyOrUndefinedOrNull())
            this.last_reported_error_for_dedupe = result;

        const prev_had_errors = this.had_errors;
        this.had_errors = false;
        defer this.had_errors = prev_had_errors;

        const error_writer = Output.errorWriter();
        var buffered_writer = std.io.bufferedWriter(error_writer);
        defer {
            buffered_writer.flush() catch {};
        }

        const writer = buffered_writer.writer();

        if (result.isException(this.global.vm())) {
            const exception = @as(*Exception, @ptrCast(result.asVoid()));

            this.printException(
                exception,
                exception_list,
                @TypeOf(writer),
                writer,
                true,
            );
        } else if (Output.enable_ansi_colors) {
            this.printErrorlikeObject(result, null, exception_list, @TypeOf(writer), writer, true, true);
        } else {
            this.printErrorlikeObject(result, null, exception_list, @TypeOf(writer), writer, false, true);
        }
    }

    pub fn clearEntryPoint(
        this: *VirtualMachine,
    ) void {
        if (this.main.len == 0) {
            return;
        }

        var str = ZigString.init(main_file_name);
        this.global.deleteModuleRegistryEntry(&str);
    }

    fn loadPreloads(this: *VirtualMachine) !?*JSInternalPromise {
        this.is_in_preload = true;
        defer this.is_in_preload = false;

        for (this.preload) |preload| {
            var result = switch (this.bundler.resolver.resolveAndAutoInstall(
                this.bundler.fs.top_level_dir,
                normalizeSource(preload),
                .stmt,
                if (this.standalone_module_graph == null) .read_only else .disable,
            )) {
                .success => |r| r,
                .failure => |e| {
                    this.log.addErrorFmt(
                        null,
                        logger.Loc.Empty,
                        this.allocator,
                        "{s} resolving preload {}",
                        .{
                            @errorName(e),
                            js_printer.formatJSONString(preload),
                        },
                    ) catch unreachable;
                    return e;
                },
                .pending, .not_found => {
                    this.log.addErrorFmt(
                        null,
                        logger.Loc.Empty,
                        this.allocator,
                        "preload not found {}",
                        .{
                            js_printer.formatJSONString(preload),
                        },
                    ) catch unreachable;
                    return error.ModuleNotFound;
                },
            };
            var promise = JSModuleLoader.import(this.global, &String.fromBytes(result.path().?.text));

            this.pending_internal_promise = promise;
            JSValue.fromCell(promise).protect();
            defer JSValue.fromCell(promise).unprotect();

            // pending_internal_promise can change if hot module reloading is enabled
            if (this.isWatcherEnabled()) {
                this.eventLoop().performGC();
                switch (this.pending_internal_promise.status(this.global.vm())) {
                    JSC.JSPromise.Status.Pending => {
                        while (this.pending_internal_promise.status(this.global.vm()) == .Pending) {
                            this.eventLoop().tick();

                            if (this.pending_internal_promise.status(this.global.vm()) == .Pending) {
                                this.eventLoop().autoTick();
                            }
                        }
                    },
                    else => {},
                }
            } else {
                this.eventLoop().performGC();
                this.waitForPromise(JSC.AnyPromise{
                    .Internal = promise,
                });
            }

            if (promise.status(this.global.vm()) == .Rejected)
                return promise;
        }

        // only load preloads once
        this.preload.len = 0;

        return null;
    }

    pub fn reloadEntryPoint(this: *VirtualMachine, entry_path: []const u8) !*JSInternalPromise {
        this.has_loaded = false;
        this.main = entry_path;
        this.main_hash = GenericWatcher.getHash(entry_path);

        try this.entry_point.generate(
            this.allocator,
            this.bun_watcher != .none,
            entry_path,
            main_file_name,
        );
        this.eventLoop().ensureWaker();

        if (this.debugger != null) {
            try Debugger.create(this, this.global);
        }

        if (!this.bundler.options.disable_transpilation) {
            if (try this.loadPreloads()) |promise| {
                JSC.JSValue.fromCell(promise).ensureStillAlive();
                JSC.JSValue.fromCell(promise).protect();
                this.pending_internal_promise = promise;
                return promise;
            }

            const promise = JSModuleLoader.loadAndEvaluateModule(this.global, &String.init(main_file_name)) orelse return error.JSError;
            this.pending_internal_promise = promise;
            JSC.JSValue.fromCell(promise).ensureStillAlive();
            return promise;
        } else {
            const promise = JSModuleLoader.loadAndEvaluateModule(this.global, &String.init(this.main)) orelse return error.JSError;
            this.pending_internal_promise = promise;
            JSC.JSValue.fromCell(promise).ensureStillAlive();

            return promise;
        }
    }

    pub fn reloadEntryPointForTestRunner(this: *VirtualMachine, entry_path: []const u8) !*JSInternalPromise {
        this.has_loaded = false;
        this.main = entry_path;
        this.main_hash = GenericWatcher.getHash(entry_path);

        this.eventLoop().ensureWaker();

        if (this.debugger != null) {
            try Debugger.create(this, this.global);
        }

        if (!this.bundler.options.disable_transpilation) {
            if (try this.loadPreloads()) |promise| {
                JSC.JSValue.fromCell(promise).ensureStillAlive();
                this.pending_internal_promise = promise;
                JSC.JSValue.fromCell(promise).protect();

                return promise;
            }
        }

        const promise = JSModuleLoader.loadAndEvaluateModule(this.global, &String.fromBytes(this.main)) orelse return error.JSError;
        this.pending_internal_promise = promise;
        JSC.JSValue.fromCell(promise).ensureStillAlive();

        return promise;
    }

    // worker dont has bun_watcher and also we dont wanna call autoTick before dispatchOnline
    pub fn loadEntryPointForWebWorker(this: *VirtualMachine, entry_path: string) anyerror!*JSInternalPromise {
        const promise = try this.reloadEntryPoint(entry_path);
        this.eventLoop().performGC();
        this.eventLoop().waitForPromiseWithTermination(JSC.AnyPromise{
            .Internal = promise,
        });
        if (this.worker) |worker| {
            if (worker.requested_terminate) {
                return error.WorkerTerminated;
            }
        }
        return this.pending_internal_promise;
    }

    pub fn loadEntryPointForTestRunner(this: *VirtualMachine, entry_path: string) anyerror!*JSInternalPromise {
        var promise = try this.reloadEntryPointForTestRunner(entry_path);

        // pending_internal_promise can change if hot module reloading is enabled
        if (this.isWatcherEnabled()) {
            this.eventLoop().performGC();
            switch (this.pending_internal_promise.status(this.global.vm())) {
                JSC.JSPromise.Status.Pending => {
                    while (this.pending_internal_promise.status(this.global.vm()) == .Pending) {
                        this.eventLoop().tick();

                        if (this.pending_internal_promise.status(this.global.vm()) == .Pending) {
                            this.eventLoop().autoTick();
                        }
                    }
                },
                else => {},
            }
        } else {
            if (promise.status(this.global.vm()) == .Rejected) {
                return promise;
            }

            this.eventLoop().performGC();
            this.waitForPromise(JSC.AnyPromise{
                .Internal = promise,
            });
        }

        this.eventLoop().autoTick();

        return this.pending_internal_promise;
    }

    pub fn loadEntryPoint(this: *VirtualMachine, entry_path: string) anyerror!*JSInternalPromise {
        var promise = try this.reloadEntryPoint(entry_path);

        // pending_internal_promise can change if hot module reloading is enabled
        if (this.isWatcherEnabled()) {
            this.eventLoop().performGC();
            switch (this.pending_internal_promise.status(this.global.vm())) {
                JSC.JSPromise.Status.Pending => {
                    while (this.pending_internal_promise.status(this.global.vm()) == .Pending) {
                        this.eventLoop().tick();

                        if (this.pending_internal_promise.status(this.global.vm()) == .Pending) {
                            this.eventLoop().autoTick();
                        }
                    }
                },
                else => {},
            }
        } else {
            if (promise.status(this.global.vm()) == .Rejected) {
                return promise;
            }

            this.eventLoop().performGC();
            this.waitForPromise(JSC.AnyPromise{
                .Internal = promise,
            });
        }

        this.eventLoop().autoTick();

        return this.pending_internal_promise;
    }

    pub fn addListeningSocketForWatchMode(this: *VirtualMachine, socket: bun.FileDescriptor) void {
        if (this.hot_reload != .watch) {
            return;
        }

        this.rareData().addListeningSocketForWatchMode(socket);
    }
    pub fn removeListeningSocketForWatchMode(this: *VirtualMachine, socket: bun.FileDescriptor) void {
        if (this.hot_reload != .watch) {
            return;
        }

        this.rareData().removeListeningSocketForWatchMode(socket);
    }

    pub fn loadMacroEntryPoint(this: *VirtualMachine, entry_path: string, function_name: string, specifier: string, hash: i32) !*JSInternalPromise {
        const entry_point_entry = try this.macro_entry_points.getOrPut(hash);

        if (!entry_point_entry.found_existing) {
            var macro_entry_pointer: *MacroEntryPoint = this.allocator.create(MacroEntryPoint) catch unreachable;
            entry_point_entry.value_ptr.* = macro_entry_pointer;
            try macro_entry_pointer.generate(&this.bundler, Fs.PathName.init(entry_path), function_name, hash, specifier);
        }
        const entry_point = entry_point_entry.value_ptr.*;

        var loader = MacroEntryPointLoader{
            .path = entry_point.source.path.text,
        };

        this.runWithAPILock(MacroEntryPointLoader, &loader, MacroEntryPointLoader.load);
        return loader.promise orelse return error.JSError;
    }

    /// A subtlelty of JavaScriptCore:
    /// JavaScriptCore has many release asserts that check an API lock is currently held
    /// We cannot hold it from Zig code because it relies on C++ ARIA to automatically release the lock
    /// and it is not safe to copy the lock itself
    /// So we have to wrap entry points to & from JavaScript with an API lock that calls out to C++
    pub inline fn runWithAPILock(this: *VirtualMachine, comptime Context: type, ctx: *Context, comptime function: fn (ctx: *Context) void) void {
        this.global.vm().holdAPILock(ctx, OpaqueWrap(Context, function));
    }

    const MacroEntryPointLoader = struct {
        path: string,
        promise: ?*JSInternalPromise = null,
        pub fn load(this: *MacroEntryPointLoader) void {
            this.promise = VirtualMachine.get()._loadMacroEntryPoint(this.path);
        }
    };

    pub inline fn _loadMacroEntryPoint(this: *VirtualMachine, entry_path: string) ?*JSInternalPromise {
        var promise: *JSInternalPromise = undefined;

        promise = JSModuleLoader.loadAndEvaluateModule(this.global, &String.init(entry_path)) orelse return null;
        this.waitForPromise(JSC.AnyPromise{
            .Internal = promise,
        });

        return promise;
    }

    // When the Error-like object is one of our own, it's best to rely on the object directly instead of serializing it to a ZigException.
    // This is for:
    // - BuildMessage
    // - ResolveMessage
    // If there were multiple errors, it could be contained in an AggregateError.
    // In that case, this function becomes recursive.
    // In all other cases, we will convert it to a ZigException.
    pub fn printErrorlikeObject(
        this: *VirtualMachine,
        value: JSValue,
        exception: ?*Exception,
        exception_list: ?*ExceptionList,
        comptime Writer: type,
        writer: Writer,
        comptime allow_ansi_color: bool,
        comptime allow_side_effects: bool,
    ) void {
        if (comptime JSC.is_bindgen) {
            return;
        }

        var was_internal = false;

        defer {
            if (was_internal) {
                if (exception) |exception_| {
                    var holder = ZigException.Holder.init();
                    var zig_exception: *ZigException = holder.zigException();
                    holder.deinit(this);
                    exception_.getStackTrace(&zig_exception.stack);
                    if (zig_exception.stack.frames_len > 0) {
                        if (allow_ansi_color) {
                            printStackTrace(Writer, writer, zig_exception.stack, true) catch {};
                        } else {
                            printStackTrace(Writer, writer, zig_exception.stack, false) catch {};
                        }
                    }

                    if (exception_list) |list| {
                        zig_exception.addToErrorList(list, this.bundler.fs.top_level_dir, &this.origin) catch {};
                    }
                }
            }
        }

        if (value.isAggregateError(this.global)) {
            const AggregateErrorIterator = struct {
                writer: Writer,
                current_exception_list: ?*ExceptionList = null,

                pub fn iteratorWithColor(_vm: [*c]VM, globalObject: [*c]JSGlobalObject, ctx: ?*anyopaque, nextValue: JSValue) callconv(.C) void {
                    iterator(_vm, globalObject, nextValue, ctx.?, true);
                }
                pub fn iteratorWithOutColor(_vm: [*c]VM, globalObject: [*c]JSGlobalObject, ctx: ?*anyopaque, nextValue: JSValue) callconv(.C) void {
                    iterator(_vm, globalObject, nextValue, ctx.?, false);
                }
                inline fn iterator(_: [*c]VM, _: [*c]JSGlobalObject, nextValue: JSValue, ctx: ?*anyopaque, comptime color: bool) void {
                    const this_ = @as(*@This(), @ptrFromInt(@intFromPtr(ctx)));
                    VirtualMachine.get().printErrorlikeObject(nextValue, null, this_.current_exception_list, Writer, this_.writer, color, allow_side_effects);
                }
            };
            var iter = AggregateErrorIterator{ .writer = writer, .current_exception_list = exception_list };
            if (comptime allow_ansi_color) {
                value.getErrorsProperty(this.global).forEach(this.global, &iter, AggregateErrorIterator.iteratorWithColor);
            } else {
                value.getErrorsProperty(this.global).forEach(this.global, &iter, AggregateErrorIterator.iteratorWithOutColor);
            }
            return;
        }

        was_internal = this.printErrorFromMaybePrivateData(
            value,
            exception_list,
            Writer,
            writer,
            allow_ansi_color,
            allow_side_effects,
        );
    }

    pub fn printErrorFromMaybePrivateData(
        this: *VirtualMachine,
        value: JSC.JSValue,
        exception_list: ?*ExceptionList,
        comptime Writer: type,
        writer: Writer,
        comptime allow_ansi_color: bool,
        comptime allow_side_effects: bool,
    ) bool {
        if (value.jsType() == .DOMWrapper) {
            if (value.as(JSC.BuildMessage)) |build_error| {
                defer Output.flush();
                if (!build_error.logged) {
                    if (this.had_errors) {
                        writer.writeAll("\n") catch {};
                    }
                    build_error.msg.writeFormat(writer, allow_ansi_color) catch {};
                    build_error.logged = true;
                    writer.writeAll("\n") catch {};
                }
                this.had_errors = this.had_errors or build_error.msg.kind == .err;
                if (exception_list != null) {
                    this.log.addMsg(
                        build_error.msg,
                    ) catch {};
                }
                return true;
            } else if (value.as(JSC.ResolveMessage)) |resolve_error| {
                defer Output.flush();
                if (!resolve_error.logged) {
                    if (this.had_errors) {
                        writer.writeAll("\n") catch {};
                    }
                    resolve_error.msg.writeFormat(writer, allow_ansi_color) catch {};
                    resolve_error.logged = true;
                    writer.writeAll("\n") catch {};
                }

                this.had_errors = this.had_errors or resolve_error.msg.kind == .err;

                if (exception_list != null) {
                    this.log.addMsg(
                        resolve_error.msg,
                    ) catch {};
                }
                return true;
            }
        }

        this.printErrorInstance(
            value,
            exception_list,
            Writer,
            writer,
            allow_ansi_color,
            allow_side_effects,
        ) catch |err| {
            if (comptime Environment.isDebug) {
                // yo dawg
                Output.printErrorln("Error while printing Error-like object: {s}", .{@errorName(err)});
                Output.flush();
            }
        };

        return false;
    }

    pub fn reportUncaughtException(globalObject: *JSGlobalObject, exception: *JSC.Exception) JSValue {
        var jsc_vm = globalObject.bunVM();
        jsc_vm.onUnhandledError(globalObject, exception.value());
        return JSC.JSValue.jsUndefined();
    }

    pub fn printStackTrace(comptime Writer: type, writer: Writer, trace: ZigStackTrace, comptime allow_ansi_colors: bool) !void {
        const stack = trace.frames();
        if (stack.len > 0) {
            var vm = VirtualMachine.get();
            const origin: ?*const URL = if (vm.is_from_devserver) &vm.origin else null;
            const dir = vm.bundler.fs.top_level_dir;

            for (stack) |frame| {
                const file_slice = frame.source_url.toUTF8(bun.default_allocator);
                defer file_slice.deinit();
                const func_slice = frame.function_name.toUTF8(bun.default_allocator);
                defer func_slice.deinit();

                const file = file_slice.slice();
                const func = func_slice.slice();

                if (file.len == 0 and func.len == 0) continue;

                const has_name = std.fmt.count("{}", .{frame.nameFormatter(false)}) > 0;

                if (has_name) {
                    try writer.print(
                        comptime Output.prettyFmt(
                            "<r>      <d>at <r>{}<d> (<r>{}<d>)<r>\n",
                            allow_ansi_colors,
                        ),
                        .{
                            frame.nameFormatter(
                                allow_ansi_colors,
                            ),
                            frame.sourceURLFormatter(
                                dir,
                                origin,
                                false,
                                allow_ansi_colors,
                            ),
                        },
                    );
                } else {
                    try writer.print(
                        comptime Output.prettyFmt(
                            "<r>      <d>at <r>{}\n",
                            allow_ansi_colors,
                        ),
                        .{
                            frame.sourceURLFormatter(
                                dir,
                                origin,
                                false,
                                allow_ansi_colors,
                            ),
                        },
                    );
                }
            }
        }
    }

    pub export fn Bun__remapStackFramePositions(globalObject: *JSC.JSGlobalObject, frames: [*]JSC.ZigStackFrame, frames_count: usize) void {
        globalObject.bunVM().remapStackFramePositions(frames, frames_count);
    }

    pub fn remapStackFramePositions(this: *VirtualMachine, frames: [*]JSC.ZigStackFrame, frames_count: usize) void {
        for (frames[0..frames_count]) |*frame| {
            if (frame.position.isInvalid() or frame.remapped) continue;
            var sourceURL = frame.source_url.toUTF8(bun.default_allocator);
            defer sourceURL.deinit();

            if (this.source_mappings.resolveMapping(
                sourceURL.slice(),
                @max(frame.position.line, 0),
                @max(frame.position.column_start, 0),
            )) |mapping| {
                frame.position.line = mapping.original.lines;
                frame.position.column_start = mapping.original.columns;
                frame.remapped = true;
            } else {
                // we don't want it to be remapped again
                frame.remapped = true;
            }
        }
    }

    pub fn remapZigException(this: *VirtualMachine, exception: *ZigException, error_instance: JSValue, exception_list: ?*ExceptionList, must_reset_parser_arena_later: *bool) void {
        error_instance.toZigException(this.global, exception);
        // defer this so that it copies correctly
        defer {
            if (exception_list) |list| {
                exception.addToErrorList(list, this.bundler.fs.top_level_dir, &this.origin) catch unreachable;
            }
        }

        const NoisyBuiltinFunctionMap = bun.ComptimeStringMap(void, .{
            .{"asyncModuleEvaluation"},
            .{"link"},
            .{"linkAndEvaluateModule"},
            .{"moduleEvaluation"},
            .{"processTicksAndRejections"},
        });

        var frames: []JSC.ZigStackFrame = exception.stack.frames_ptr[0..exception.stack.frames_len];
        if (this.hide_bun_stackframes) {
            var start_index: ?usize = null;
            for (frames, 0..) |frame, i| {
                if (frame.source_url.eqlComptime("bun:wrap") or
                    frame.function_name.eqlComptime("::bunternal::"))
                {
                    start_index = i;
                    break;
                }

                // Workaround for being unable to hide that specific frame without also hiding the frame before it
                if (frame.source_url.isEmpty() and NoisyBuiltinFunctionMap.getWithEql(frame.function_name, String.eqlComptime) != null) {
                    start_index = 0;
                    break;
                }
            }

            if (start_index) |k| {
                var j = k;
                for (frames[k..]) |frame| {
                    if (frame.source_url.eqlComptime("bun:wrap") or
                        frame.function_name.eqlComptime("::bunternal::"))
                    {
                        continue;
                    }

                    // Workaround for being unable to hide that specific frame without also hiding the frame before it
                    if (frame.source_url.isEmpty() and NoisyBuiltinFunctionMap.getWithEql(frame.function_name, String.eqlComptime) != null) {
                        continue;
                    }

                    frames[j] = frame;
                    j += 1;
                }
                exception.stack.frames_len = @as(u8, @truncate(j));
                frames.len = j;
            }
        }

        if (frames.len == 0) return;

        var top = &frames[0];
        if (this.hide_bun_stackframes) {
            for (frames) |*frame| {
                if (frame.source_url.hasPrefixComptime("bun:") or
                    frame.source_url.hasPrefixComptime("node:") or
                    frame.source_url.isEmpty() or
                    frame.source_url.eqlComptime("native"))
                {
                    continue;
                }

                top = frame;
                break;
            }
        }

        var top_source_url = top.source_url.toUTF8(bun.default_allocator);
        defer top_source_url.deinit();

        const mapping_ = if (top.remapped)
            SourceMap.Mapping{
                .generated = .{},
                .original = .{
                    .lines = @max(top.position.line, 0),
                    .columns = @max(top.position.column_start, 0),
                },
                .source_index = 0,
            }
        else
            this.source_mappings.resolveMapping(
                top_source_url.slice(),
                @max(top.position.line, 0),
                @max(top.position.column_start, 0),
            );

        if (mapping_) |mapping| {
            var log = logger.Log.init(default_allocator);
            var original_source = fetchWithoutOnLoadPlugins(this, this.global, top.source_url, bun.String.empty, &log, .print_source) catch return;
            must_reset_parser_arena_later.* = true;
            const code = original_source.source_code.toUTF8(bun.default_allocator);
            defer code.deinit();

            top.position.line = mapping.original.lines;
            top.position.line_start = mapping.original.lines;
            top.position.line_stop = mapping.original.lines + 1;
            top.position.column_start = mapping.original.columns;
            top.position.column_stop = mapping.original.columns + 1;
            exception.remapped = true;
            top.remapped = true;
            // This expression range is no longer accurate
            top.position.expression_start = mapping.original.columns;
            top.position.expression_stop = mapping.original.columns + 1;

            const last_line = @max(top.position.line, 0);
            if (strings.getLinesInText(
                code.slice(),
                @intCast(last_line),
                JSC.ZigException.Holder.source_lines_count,
            )) |lines_buf| {
                var lines = lines_buf.slice();
                var source_lines = exception.stack.source_lines_ptr[0..JSC.ZigException.Holder.source_lines_count];
                var source_line_numbers = exception.stack.source_lines_numbers[0..JSC.ZigException.Holder.source_lines_count];
                @memset(source_lines, String.empty);
                @memset(source_line_numbers, 0);

                lines = lines[0..@min(@as(usize, lines.len), source_lines.len)];
                var current_line_number: i32 = @intCast(last_line);
                for (lines, source_lines[0..lines.len], source_line_numbers[0..lines.len]) |line, *line_dest, *line_number| {
                    // To minimize duplicate allocations, we use the same slice as above
                    // it should virtually always be UTF-8 and thus not cloned
                    line_dest.* = String.init(line);
                    line_number.* = current_line_number;
                    current_line_number -= 1;
                }

                exception.stack.source_lines_len = @as(u8, @truncate(lines.len));

                top.position.column_stop = @as(i32, @intCast(source_lines[lines.len - 1].length()));
                top.position.line_stop = top.position.column_stop;

                // This expression range is no longer accurate
                top.position.expression_start = mapping.original.columns;
                top.position.expression_stop = top.position.column_stop;
            }
        }

        if (frames.len > 1) {
            for (frames) |*frame| {
                if (frame == top or frame.position.isInvalid()) continue;
                const source_url = frame.source_url.toUTF8(bun.default_allocator);
                defer source_url.deinit();
                if (this.source_mappings.resolveMapping(
                    source_url.slice(),
                    @max(frame.position.line, 0),
                    @max(frame.position.column_start, 0),
                )) |mapping| {
                    frame.position.line = mapping.original.lines;
                    frame.remapped = true;
                    frame.position.column_start = mapping.original.columns;
                }
            }
        }
    }

    pub fn printErrorInstance(this: *VirtualMachine, error_instance: JSValue, exception_list: ?*ExceptionList, comptime Writer: type, writer: Writer, comptime allow_ansi_color: bool, comptime allow_side_effects: bool) anyerror!void {
        var exception_holder = ZigException.Holder.init();
        var exception = exception_holder.zigException();
        defer exception_holder.deinit(this);
        this.remapZigException(exception, error_instance, exception_list, &exception_holder.need_to_clear_parser_arena_on_deinit);
        const prev_had_errors = this.had_errors;
        this.had_errors = true;
        defer this.had_errors = prev_had_errors;

        if (allow_side_effects and Output.is_github_action) {
            defer printGithubAnnotation(exception);
        }

        const line_numbers = exception.stack.source_lines_numbers[0..exception.stack.source_lines_len];
        var max_line: i32 = -1;
        for (line_numbers) |line| max_line = @max(max_line, line);
        const max_line_number_pad = std.fmt.count("{d}", .{max_line + 1});

        var source_lines = exception.stack.sourceLineIterator();
        var last_pad: u64 = 0;
        while (source_lines.untilLast()) |source| {
            defer source.text.deinit();
            const display_line = source.line + 1;

            const int_size = std.fmt.count("{d}", .{display_line});
            const pad = max_line_number_pad - int_size;
            last_pad = pad;
            try writer.writeByteNTimes(' ', pad);

            try writer.print(
                comptime Output.prettyFmt("<r><d>{d} | <r>{}\n", allow_ansi_color),
                .{
                    display_line,
                    bun.fmt.fmtJavaScript(std.mem.trimRight(u8, std.mem.trim(u8, source.text.slice(), "\n"), "\t "), allow_ansi_color),
                },
            );
        }

        const name = exception.name;

        const message = exception.message;

        var did_print_name = false;
        if (source_lines.next()) |source| brk: {
            if (source.text.len == 0) break :brk;

            var top_frame = if (exception.stack.frames_len > 0) &exception.stack.frames()[0] else null;

            if (this.hide_bun_stackframes) {
                for (exception.stack.frames()) |*frame| {
                    if (frame.position.isInvalid() or frame.source_url.hasPrefixComptime("bun:") or frame.source_url.hasPrefixComptime("node:")) continue;
                    top_frame = frame;
                    break;
                }
            }

            if (top_frame == null or top_frame.?.position.isInvalid()) {
                defer did_print_name = true;
                defer source.text.deinit();
                const text = std.mem.trimRight(u8, std.mem.trim(u8, source.text.slice(), "\n"), "\t ");

                try writer.print(
                    comptime Output.prettyFmt(
                        "<r><d>- |<r> {}\n",
                        allow_ansi_color,
                    ),
                    .{
                        bun.fmt.fmtJavaScript(text, allow_ansi_color),
                    },
                );

                try this.printErrorNameAndMessage(name, message, Writer, writer, allow_ansi_color);
            } else if (top_frame) |top| {
                defer did_print_name = true;
                const display_line = source.line + 1;
                const int_size = std.fmt.count("{d}", .{display_line});
                const pad = max_line_number_pad - int_size;
                try writer.writeByteNTimes(' ', pad);
                defer source.text.deinit();
                const text = source.text.slice();
                const remainder = std.mem.trimRight(u8, std.mem.trim(u8, text, "\n"), "\t ");

                try writer.print(
                    comptime Output.prettyFmt(
                        "<r><b>{d} |<r> {}\n",
                        allow_ansi_color,
                    ),
                    .{ display_line, bun.fmt.fmtJavaScript(remainder, allow_ansi_color) },
                );

                if (!top.position.isInvalid()) {
                    const indent = max_line_number_pad + " | ".len + @as(u64, @intCast(top.position.column_start));

                    try writer.writeByteNTimes(' ', indent);
                    try writer.print(comptime Output.prettyFmt(
                        "<red><b>^<r>\n",
                        allow_ansi_color,
                    ), .{});
                }

                try this.printErrorNameAndMessage(name, message, Writer, writer, allow_ansi_color);
            }
        }

        if (!did_print_name) {
            try this.printErrorNameAndMessage(name, message, Writer, writer, allow_ansi_color);
        }

        var add_extra_line = false;

        const Show = struct {
            system_code: bool = false,
            syscall: bool = false,
            errno: bool = false,
            path: bool = false,
            fd: bool = false,
        };

        const show = Show{
            .system_code = !exception.system_code.eql(name) and !exception.system_code.isEmpty(),
            .syscall = !exception.syscall.isEmpty(),
            .errno = exception.errno != 0,
            .path = !exception.path.isEmpty(),
            .fd = exception.fd != -1,
        };

        const extra_fields = .{
            "url",
            "info",
            "pkg",
            "errors",
            "cause",
        };

        // This is usually unsafe to do, but we are protecting them each time first
        var errors_to_append = std.ArrayList(JSC.JSValue).init(this.allocator);
        defer {
            for (errors_to_append.items) |err| {
                err.unprotect();
            }
            errors_to_append.deinit();
        }

        if (error_instance != .zero and error_instance.isCell() and error_instance.jsType().canGet()) {
            inline for (extra_fields) |field| {
                if (error_instance.getTruthyComptime(this.global, field)) |value| {
                    const kind = value.jsType();
                    if (kind.isStringLike()) {
                        if (value.toStringOrNull(this.global)) |str| {
                            var zig_str = str.toSlice(this.global, bun.default_allocator);
                            defer zig_str.deinit();
                            try writer.print(comptime Output.prettyFmt(" {s}<d>: <r>\"{s}\"<r>\n", allow_ansi_color), .{ field, zig_str.slice() });
                            add_extra_line = true;
                        }
                    } else if (kind == .ErrorInstance and
                        // avoid infinite recursion
                        !prev_had_errors)
                    {
                        value.protect();
                        try errors_to_append.append(value);
                    } else if (kind.isObject() or kind.isArray()) {
                        var bun_str = bun.String.empty;
                        defer bun_str.deref();
                        value.jsonStringify(this.global, 2, &bun_str); //2
                        try writer.print(comptime Output.prettyFmt(" {s}<d>: <r>{}<r>\n", allow_ansi_color), .{ field, bun_str });
                        add_extra_line = true;
                    }
                }
            }
        }

        if (show.errno) {
            if (show.syscall) {
                try writer.writeAll("  ");
            }
            try writer.print(comptime Output.prettyFmt(" errno<d>: <r><yellow>{d}<r>\n", allow_ansi_color), .{exception.errno});
            add_extra_line = true;
        }

        if (show.system_code) {
            if (show.syscall) {
                try writer.writeAll("  ");
            } else if (show.errno) {
                try writer.writeAll(" ");
            }
            try writer.print(comptime Output.prettyFmt(" code<d>: <r><cyan>\"{}\"<r>\n", allow_ansi_color), .{exception.system_code});
            add_extra_line = true;
        }

        if (show.syscall) {
            try writer.print(comptime Output.prettyFmt(" syscall<d>: <r><cyan>\"{}\"<r>\n", allow_ansi_color), .{exception.syscall});
            add_extra_line = true;
        }

        if (show.path) {
            if (show.syscall) {
                try writer.writeAll("  ");
            } else if (show.errno) {
                try writer.writeAll(" ");
            }
            try writer.print(comptime Output.prettyFmt(" path<d>: <r><cyan>\"{}\"<r>\n", allow_ansi_color), .{exception.path});
        }

        if (show.fd) {
            if (show.syscall) {
                try writer.writeAll("     ");
            } else if (show.errno) {
                try writer.writeAll("  ");
            }
            try writer.print(comptime Output.prettyFmt(" fd<d>: <r><yellow>{d}<r>\n", allow_ansi_color), .{exception.fd});
        }

        if (add_extra_line) try writer.writeAll("\n");

        try printStackTrace(@TypeOf(writer), writer, exception.stack, allow_ansi_color);

        for (errors_to_append.items) |err| {
            try writer.writeAll("\n");
            try this.printErrorInstance(err, exception_list, Writer, writer, allow_ansi_color, allow_side_effects);
        }
    }

    fn printErrorNameAndMessage(_: *VirtualMachine, name: String, message: String, comptime Writer: type, writer: Writer, comptime allow_ansi_color: bool) !void {
        if (!name.isEmpty() and !message.isEmpty()) {
            const display_name: String = if (name.eqlComptime("Error")) String.init("error") else name;

            try writer.print(comptime Output.prettyFmt("<r><red>{}<r><d>:<r> <b>{s}<r>\n", allow_ansi_color), .{
                display_name,
                message,
            });
        } else if (!name.isEmpty()) {
            if (!name.hasPrefixComptime("error")) {
                try writer.print(comptime Output.prettyFmt("<r><red>error<r><d>:<r> <b>{}<r>\n", allow_ansi_color), .{name});
            } else {
                try writer.print(comptime Output.prettyFmt("<r><red>{}<r>\n", allow_ansi_color), .{name});
            }
        } else if (!message.isEmpty()) {
            try writer.print(comptime Output.prettyFmt("<r><red>error<r><d>:<r> <b>{}<r>\n", allow_ansi_color), .{message});
        } else {
            try writer.print(comptime Output.prettyFmt("<r><red>error<r>\n", allow_ansi_color), .{});
        }
    }

    // In Github Actions, emit an annotation that renders the error and location.
    // https://docs.github.com/en/actions/using-workflows/workflow-commands-for-github-actions#setting-an-error-message
    pub noinline fn printGithubAnnotation(exception: *JSC.ZigException) void {
        @setCold(true);
        const name = exception.name;
        const message = exception.message;
        const frames = exception.stack.frames();
        const top_frame = if (frames.len > 0) frames[0] else null;
        const dir = bun.getenvZ("GITHUB_WORKSPACE") orelse bun.fs.FileSystem.instance.top_level_dir;
        const allocator = bun.default_allocator;
        Output.flush();

        var buffered_writer = std.io.bufferedWriter(Output.errorWriter());
        var writer = buffered_writer.writer();
        defer {
            buffered_writer.flush() catch {};
        }

        var has_location = false;

        if (top_frame) |frame| {
            if (!frame.position.isInvalid()) {
                const source_url = frame.source_url.toUTF8(allocator);
                defer source_url.deinit();
                const file = bun.path.relative(dir, source_url.slice());
                writer.print("\n::error file={s},line={d},col={d},title=", .{
                    file,
                    frame.position.line_start + 1,
                    frame.position.column_start,
                }) catch {};
                has_location = true;
            }
        }

        if (!has_location) {
            writer.print("\n::error title=", .{}) catch {};
        }

        if (name.isEmpty() or name.eqlComptime("Error")) {
            writer.print("error", .{}) catch {};
        } else {
            writer.print("{s}", .{name.githubAction()}) catch {};
        }

        if (!message.isEmpty()) {
            const message_slice = message.toUTF8(allocator);
            defer message_slice.deinit();
            const msg = message_slice.slice();

            var cursor: u32 = 0;
            while (strings.indexOfNewlineOrNonASCIIOrANSI(msg, cursor)) |i| {
                cursor = i + 1;
                if (msg[i] == '\n') {
                    const first_line = bun.String.fromUTF8(msg[0..i]);
                    writer.print(": {s}::", .{first_line.githubAction()}) catch {};
                    break;
                }
            } else {
                writer.print(": {s}::", .{message.githubAction()}) catch {};
            }

            while (strings.indexOfNewlineOrNonASCIIOrANSI(msg, cursor)) |i| {
                cursor = i + 1;
                if (msg[i] == '\n') {
                    break;
                }
            }

            if (cursor > 0) {
                const body = ZigString.initUTF8(msg[cursor..]);
                writer.print("{s}", .{body.githubAction()}) catch {};
            }
        } else {
            writer.print("::", .{}) catch {};
        }

        // TODO: cleanup and refactor to use printStackTrace()
        if (top_frame) |_| {
            const vm = VirtualMachine.get();
            const origin = if (vm.is_from_devserver) &vm.origin else null;

            var i: i16 = 0;
            while (i < frames.len) : (i += 1) {
                const frame = frames[@as(usize, @intCast(i))];
                const source_url = frame.source_url.toUTF8(allocator);
                defer source_url.deinit();
                const file = bun.path.relative(dir, source_url.slice());
                const func = frame.function_name.toUTF8(allocator);

                if (file.len == 0 and func.len == 0) continue;

                const has_name = std.fmt.count("{any}", .{frame.nameFormatter(
                    false,
                )}) > 0;

                // %0A = escaped newline
                if (has_name) {
                    writer.print(
                        "%0A      at {any} ({any})",
                        .{
                            frame.nameFormatter(false),
                            frame.sourceURLFormatter(
                                file,
                                origin,
                                false,
                                false,
                            ),
                        },
                    ) catch {};
                } else {
                    writer.print(
                        "%0A      at {any}",
                        .{
                            frame.sourceURLFormatter(
                                file,
                                origin,
                                false,
                                false,
                            ),
                        },
                    ) catch {};
                }
            }
        }

        writer.print("\n", .{}) catch {};
    }

    extern fn Process__emitMessageEvent(global: *JSGlobalObject, value: JSValue) void;
    extern fn Process__emitDisconnectEvent(global: *JSGlobalObject) void;

    pub const IPCInstanceUnion = union(enum) {
        /// IPC is put in this "enabled but not started" state when IPC is detected
        /// but the client JavaScript has not yet done `.on("message")`
        waiting: struct {
            fd: bun.FileDescriptor,
            mode: IPC.Mode,
        },
        initialized: *IPCInstance,
    };

    pub const IPCInstance = struct {
        globalThis: ?*JSGlobalObject,
        context: if (Environment.isPosix) *uws.SocketContext else u0,
        ipc: IPC.IPCData,

        pub usingnamespace bun.New(@This());

        pub fn handleIPCMessage(
            this: *IPCInstance,
            message: IPC.DecodedIPCMessage,
        ) void {
            JSC.markBinding(@src());
            switch (message) {
                // In future versions we can read this in order to detect version mismatches,
                // or disable future optimizations if the subprocess is old.
                .version => |v| {
                    IPC.log("Parent IPC version is {d}", .{v});
                },
                .data => |data| {
                    IPC.log("Received IPC message from parent", .{});
                    if (this.globalThis) |global| {
                        Process__emitMessageEvent(global, data);
                    }
                },
            }
        }

        pub fn handleIPCClose(this: *IPCInstance) void {
<<<<<<< HEAD
=======
            JSC.markBinding(@src());
>>>>>>> c177e054
            if (this.globalThis) |global| {
                var vm = global.bunVM();
                vm.ipc = null;
                Process__emitDisconnectEvent(global);
            }
            if (Environment.isPosix) {
                uws.us_socket_context_free(0, this.context);
            }
            this.destroy();
        }

        pub const Handlers = IPC.NewIPCHandler(IPCInstance);
    };

<<<<<<< HEAD
    pub fn initIPCInstance(this: *VirtualMachine, fd: bun.FileDescriptor, mode: IPC.Mode) void {
=======
    const IPCInfoType = if (Environment.isWindows) []const u8 else bun.FileDescriptor;
    pub fn initIPCInstance(this: *VirtualMachine, info: IPCInfoType) void {
>>>>>>> c177e054
        if (Environment.isWindows) {
            var instance = IPCInstance.new(.{
                .globalThis = this.global,
                .context = 0,
                .ipc = .{},
            });
            instance.ipc.configureClient(IPCInstance, instance, info) catch {
                instance.destroy();
                Output.printErrorln("Unable to start IPC pipe", .{});
                return;
            };

            this.ipc = instance;
            instance.ipc.writeVersionPacket();
            return;
        }
        this.ipc = .{
            .waiting = .{ .fd = fd, .mode = mode },
        };
    }

    pub fn getIPCInstance(this: *VirtualMachine) ?*IPCInstance {
        if (Environment.isWindows) {
            @panic("IPC is not supported on Windows");
        }

        if (this.ipc == null) return null;
        if (this.ipc.? != .waiting) return this.ipc.?.initialized;
        const opts = this.ipc.?.waiting;

        this.event_loop.ensureWaker();
        const context = uws.us_create_socket_context(0, this.event_loop_handle.?, @sizeOf(usize), .{}).?;
        IPC.Socket.configure(context, true, *IPCInstance, IPCInstance.Handlers);

        var instance = IPCInstance.new(.{
            .globalThis = this.global,
            .context = context,
            .ipc = undefined,
        });
        const socket = IPC.Socket.fromFd(context, info, IPCInstance, instance, null) orelse {
            instance.destroy();
            Output.printErrorln("Unable to start IPC socket", .{});
            return;
        };
<<<<<<< HEAD
        const socket = IPC.Socket.fromFd(context, opts.fd, IPCInstance, instance, null) orelse @panic("Unable to start IPC");
=======
>>>>>>> c177e054
        socket.setTimeout(0);
        instance.ipc = .{ .socket = socket, .mode = opts.mode };

        const ptr = socket.ext(*IPCInstance);
        ptr.?.* = instance;
        this.ipc = .{ .initialized = instance };
        instance.ipc.writeVersionPacket();

        return instance;
    }

    comptime {
        if (!JSC.is_bindgen)
            _ = Bun__remapStackFramePositions;
    }
};

pub const HotReloader = NewHotReloader(VirtualMachine, JSC.EventLoop, false);
pub const WatchReloader = NewHotReloader(VirtualMachine, JSC.EventLoop, true);
pub const Watcher = HotReloader.Watcher;
extern fn BunDebugger__willHotReload() void;

pub fn NewHotReloader(comptime Ctx: type, comptime EventLoopType: type, comptime reload_immediately: bool) type {
    return struct {
        pub const Watcher = GenericWatcher.NewWatcher(*@This());
        const Reloader = @This();

        onAccept: std.ArrayHashMapUnmanaged(GenericWatcher.HashType, bun.BabyList(OnAcceptCallback), bun.ArrayIdentityContext, false) = .{},
        ctx: *Ctx,
        verbose: bool = false,

        tombstones: std.StringHashMapUnmanaged(*bun.fs.FileSystem.RealFS.EntriesOption) = .{},

        pub fn eventLoop(this: @This()) *EventLoopType {
            return this.ctx.eventLoop();
        }

        pub fn enqueueTaskConcurrent(this: @This(), task: *JSC.ConcurrentTask) void {
            if (comptime reload_immediately)
                unreachable;

            this.eventLoop().enqueueTaskConcurrent(task);
        }

        pub var clear_screen = false;

        pub const HotReloadTask = struct {
            reloader: *Reloader,
            count: u8 = 0,
            hashes: [8]u32 = [_]u32{0} ** 8,
            concurrent_task: JSC.ConcurrentTask = undefined,

            pub fn append(this: *HotReloadTask, id: u32) void {
                if (this.count == 8) {
                    this.enqueue();
                    const reloader = this.reloader;
                    this.* = .{
                        .reloader = reloader,
                        .count = 0,
                    };
                }

                this.hashes[this.count] = id;
                this.count += 1;
            }

            pub fn run(this: *HotReloadTask) void {
                this.reloader.ctx.reload();
            }

            pub fn enqueue(this: *HotReloadTask) void {
                JSC.markBinding(@src());
                if (this.count == 0)
                    return;

                if (comptime reload_immediately) {
                    Output.flush();
                    if (comptime Ctx == ImportWatcher) {
                        this.reloader.ctx.rareData().closeAllListenSocketsForWatchMode();
                    }
                    bun.reloadProcess(bun.default_allocator, clear_screen);
                    unreachable;
                }

                BunDebugger__willHotReload();
                var that = bun.default_allocator.create(HotReloadTask) catch unreachable;

                that.* = this.*;
                this.count = 0;
                that.concurrent_task.task = Task.init(that);
                this.reloader.enqueueTaskConcurrent(&that.concurrent_task);
            }

            pub fn deinit(this: *HotReloadTask) void {
                bun.default_allocator.destroy(this);
            }
        };

        fn NewCallback(comptime FunctionSignature: type) type {
            return union(enum) {
                javascript_callback: JSC.Strong,
                zig_callback: struct {
                    ptr: *anyopaque,
                    function: *const FunctionSignature,
                },
            };
        }

        pub const OnAcceptCallback = NewCallback(fn (
            vm: *JSC.VirtualMachine,
            specifier: []const u8,
        ) void);

        pub fn enableHotModuleReloading(this: *Ctx) void {
            if (comptime @TypeOf(this.bun_watcher) == ImportWatcher) {
                if (this.bun_watcher != .none)
                    return;
            } else {
                if (this.bun_watcher != null)
                    return;
            }

            var reloader = bun.default_allocator.create(Reloader) catch @panic("OOM");
            reloader.* = .{
                .ctx = this,
                .verbose = if (@hasField(Ctx, "log")) this.log.level.atLeast(.info) else false,
            };

            if (comptime @TypeOf(this.bun_watcher) == ImportWatcher) {
                this.bun_watcher = if (reload_immediately)
                    .{ .watch = @This().Watcher.init(
                        reloader,
                        this.bundler.fs,
                        bun.default_allocator,
                    ) catch @panic("Failed to enable File Watcher") }
                else
                    .{ .hot = @This().Watcher.init(
                        reloader,
                        this.bundler.fs,
                        bun.default_allocator,
                    ) catch @panic("Failed to enable File Watcher") };

                if (reload_immediately) {
                    this.bundler.resolver.watcher = Resolver.ResolveWatcher(*@This().Watcher, onMaybeWatchDirectory).init(this.bun_watcher.watch);
                } else {
                    this.bundler.resolver.watcher = Resolver.ResolveWatcher(*@This().Watcher, onMaybeWatchDirectory).init(this.bun_watcher.hot);
                }
            } else {
                this.bun_watcher = @This().Watcher.init(
                    reloader,
                    this.bundler.fs,
                    bun.default_allocator,
                ) catch @panic("Failed to enable File Watcher");
                this.bundler.resolver.watcher = Resolver.ResolveWatcher(*@This().Watcher, onMaybeWatchDirectory).init(this.bun_watcher.?);
            }

            clear_screen = Output.enable_ansi_colors and !strings.eqlComptime(this.bundler.env.get("BUN_CONFIG_NO_CLEAR_TERMINAL_ON_RELOAD") orelse "0", "true");

            reloader.getContext().start() catch @panic("Failed to start File Watcher");
        }

        pub fn onMaybeWatchDirectory(watch: *@This().Watcher, file_path: string, dir_fd: StoredFileDescriptorType) void {
            // We don't want to watch:
            // - Directories outside the root directory
            // - Directories inside node_modules
            if (std.mem.indexOf(u8, file_path, "node_modules") == null and std.mem.indexOf(u8, file_path, watch.fs.top_level_dir) != null) {
                watch.addDirectory(dir_fd, file_path, GenericWatcher.getHash(file_path), false) catch {};
            }
        }

        fn putTombstone(this: *@This(), key: []const u8, value: *bun.fs.FileSystem.RealFS.EntriesOption) void {
            this.tombstones.put(bun.default_allocator, key, value) catch unreachable;
        }

        fn getTombstone(this: *@This(), key: []const u8) ?*bun.fs.FileSystem.RealFS.EntriesOption {
            return this.tombstones.get(key);
        }

        pub fn onError(
            _: *@This(),
            err: anyerror,
        ) void {
            Output.prettyErrorln("<r>Watcher crashed: <red><b>{s}<r>", .{@errorName(err)});
        }

        pub fn getContext(this: *@This()) *@This().Watcher {
            if (comptime @TypeOf(this.ctx.bun_watcher) == ImportWatcher) {
                if (reload_immediately) {
                    return this.ctx.bun_watcher.watch;
                } else {
                    return this.ctx.bun_watcher.hot;
                }
            } else {
                return this.ctx.bun_watcher.?;
            }
        }

        pub fn onFileUpdate(
            this: *@This(),
            events: []GenericWatcher.WatchEvent,
            changed_files: []?[:0]u8,
            watchlist: GenericWatcher.WatchList,
        ) void {
            var slice = watchlist.slice();
            const file_paths = slice.items(.file_path);
            var counts = slice.items(.count);
            const kinds = slice.items(.kind);
            const hashes = slice.items(.hash);
            const parents = slice.items(.parent_hash);
            const file_descriptors = slice.items(.fd);
            var ctx = this.getContext();
            defer ctx.flushEvictions();
            defer Output.flush();

            var bundler = if (@TypeOf(this.ctx.bundler) == *bun.Bundler)
                this.ctx.bundler
            else
                &this.ctx.bundler;

            var fs: *Fs.FileSystem = bundler.fs;
            var rfs: *Fs.FileSystem.RealFS = &fs.fs;
            var resolver = &bundler.resolver;
            var _on_file_update_path_buf: [bun.MAX_PATH_BYTES]u8 = undefined;

            var current_task: HotReloadTask = .{
                .reloader = this,
            };
            defer current_task.enqueue();

            for (events) |event| {
                const file_path = file_paths[event.index];
                const update_count = counts[event.index] + 1;
                counts[event.index] = update_count;
                const kind = kinds[event.index];

                // so it's consistent with the rest
                // if we use .extname we might run into an issue with whether or not the "." is included.
                // const path = Fs.PathName.init(file_path);
                const id = hashes[event.index];

                if (comptime Environment.isDebug) {
                    Output.prettyErrorln("[watch] {s} ({s}, {})", .{ file_path, @tagName(kind), event.op });
                }

                switch (kind) {
                    .file => {
                        if (event.op.delete or event.op.rename) {
                            ctx.removeAtIndex(
                                event.index,
                                0,
                                &.{},
                                .file,
                            );
                        }

                        if (this.verbose)
                            Output.prettyErrorln("<r><d>File changed: {s}<r>", .{fs.relativeTo(file_path)});

                        if (event.op.write or event.op.delete or event.op.rename) {
                            current_task.append(id);
                        }
                    },
                    .directory => {
                        if (comptime Environment.isWindows) {
                            // on windows we receive file events for all items affected by a directory change
                            // so we only need to clear the directory cache. all other effects will be handled
                            // by the file events
                            _ = resolver.bustDirCache(strings.pathWithoutTrailingSlashOne(file_path));
                            continue;
                        }
                        var affected_buf: [128][]const u8 = undefined;
                        var entries_option: ?*Fs.FileSystem.RealFS.EntriesOption = null;

                        const affected = brk: {
                            if (comptime Environment.isMac) {
                                if (rfs.entries.get(file_path)) |existing| {
                                    this.putTombstone(file_path, existing);
                                    entries_option = existing;
                                } else if (this.getTombstone(file_path)) |existing| {
                                    entries_option = existing;
                                }

                                var affected_i: usize = 0;

                                // if a file descriptor is stale, we need to close it
                                if (event.op.delete and entries_option != null) {
                                    for (parents, 0..) |parent_hash, entry_id| {
                                        if (parent_hash == id) {
                                            const affected_path = file_paths[entry_id];
                                            const was_deleted = check: {
                                                std.os.access(affected_path, std.os.F_OK) catch break :check true;
                                                break :check false;
                                            };
                                            if (!was_deleted) continue;

                                            affected_buf[affected_i] = affected_path[file_path.len..];
                                            affected_i += 1;
                                            if (affected_i >= affected_buf.len) break;
                                        }
                                    }
                                }

                                break :brk affected_buf[0..affected_i];
                            }

                            break :brk event.names(changed_files);
                        };

                        if (affected.len > 0 and !Environment.isMac) {
                            if (rfs.entries.get(file_path)) |existing| {
                                this.putTombstone(file_path, existing);
                                entries_option = existing;
                            } else if (this.getTombstone(file_path)) |existing| {
                                entries_option = existing;
                            }
                        }

                        _ = resolver.bustDirCache(strings.pathWithoutTrailingSlashOne(file_path));

                        if (entries_option) |dir_ent| {
                            var last_file_hash: GenericWatcher.HashType = std.math.maxInt(GenericWatcher.HashType);

                            for (affected) |changed_name_| {
                                const changed_name: []const u8 = if (comptime Environment.isMac)
                                    changed_name_
                                else
                                    bun.asByteSlice(changed_name_.?);
                                if (changed_name.len == 0 or changed_name[0] == '~' or changed_name[0] == '.') continue;

                                const loader = (bundler.options.loaders.get(Fs.PathName.init(changed_name).ext) orelse .file);
                                var prev_entry_id: usize = std.math.maxInt(usize);
                                if (loader != .file) {
                                    var path_string: bun.PathString = undefined;
                                    var file_hash: GenericWatcher.HashType = last_file_hash;
                                    const abs_path: string = brk: {
                                        if (dir_ent.entries.get(@as([]const u8, @ptrCast(changed_name)))) |file_ent| {
                                            // reset the file descriptor
                                            file_ent.entry.cache.fd = .zero;
                                            file_ent.entry.need_stat = true;
                                            path_string = file_ent.entry.abs_path;
                                            file_hash = GenericWatcher.getHash(path_string.slice());
                                            for (hashes, 0..) |hash, entry_id| {
                                                if (hash == file_hash) {
                                                    if (file_descriptors[entry_id] != .zero) {
                                                        if (prev_entry_id != entry_id) {
                                                            current_task.append(@as(u32, @truncate(entry_id)));
                                                            ctx.removeAtIndex(
                                                                @as(u16, @truncate(entry_id)),
                                                                0,
                                                                &.{},
                                                                .file,
                                                            );
                                                        }
                                                    }

                                                    prev_entry_id = entry_id;
                                                    break;
                                                }
                                            }

                                            break :brk path_string.slice();
                                        } else {
                                            const file_path_without_trailing_slash = std.mem.trimRight(u8, file_path, std.fs.path.sep_str);
                                            @memcpy(_on_file_update_path_buf[0..file_path_without_trailing_slash.len], file_path_without_trailing_slash);
                                            _on_file_update_path_buf[file_path_without_trailing_slash.len] = std.fs.path.sep;

                                            @memcpy(_on_file_update_path_buf[file_path_without_trailing_slash.len..][0..changed_name.len], changed_name);
                                            const path_slice = _on_file_update_path_buf[0 .. file_path_without_trailing_slash.len + changed_name.len + 1];
                                            file_hash = GenericWatcher.getHash(path_slice);
                                            break :brk path_slice;
                                        }
                                    };

                                    // skip consecutive duplicates
                                    if (last_file_hash == file_hash) continue;
                                    last_file_hash = file_hash;

                                    if (this.verbose)
                                        Output.prettyErrorln("<r> <d>File change: {s}<r>", .{fs.relativeTo(abs_path)});
                                }
                            }
                        }

                        if (this.verbose) {
                            Output.prettyErrorln("<r> <d>Dir change: {s}<r>", .{fs.relativeTo(file_path)});
                        }
                    },
                }
            }
        }
    };
}

pub export var isBunTest: bool = false;<|MERGE_RESOLUTION|>--- conflicted
+++ resolved
@@ -776,24 +776,19 @@
             this.hide_bun_stackframes = false;
         }
 
-<<<<<<< HEAD
         if (map.map.fetchSwapRemove("NODE_CHANNEL_FD")) |kv| {
-            if (std.fmt.parseInt(i32, kv.value.value, 10) catch null) |fd| {
-                const mode = if (map.map.fetchSwapRemove("NODE_CHANNEL_SERIALIZATION_MODE")) |mode_kv|
-                    IPC.Mode.fromString(mode_kv.value.value) orelse .json
-                else
-                    .json;
-                IPC.log("initializing IPC layer with fd={d} and mode={s}", .{ fd, @tagName(mode) });
-                this.initIPCInstance(bun.toFD(fd), mode);
-=======
-        if (map.map.fetchSwapRemove("BUN_INTERNAL_IPC_FD")) |kv| {
+            const mode = if (map.map.fetchSwapRemove("NODE_CHANNEL_SERIALIZATION_MODE")) |mode_kv|
+                IPC.Mode.fromString(mode_kv.value.value) orelse .json
+            else
+                .json;
             if (Environment.isWindows) {
-                this.initIPCInstance(kv.value.value);
-            } else if (std.fmt.parseInt(i32, kv.value.value, 10) catch null) |fd| {
-                this.initIPCInstance(bun.toFD(fd));
->>>>>>> c177e054
+                this.initIPCInstance(kv.value.value, mode);
             } else {
-                Output.printErrorln("Failed to parse IPC number '{s}'", .{kv.value.value});
+                if (std.fmt.parseInt(i32, kv.value.value, 10)) |fd| {
+                    this.initIPCInstance(bun.toFD(fd), mode);
+                } else |_| {
+                    Output.warn("Failed to parse IPC channel number '{s}'", .{kv.value.value});
+                }
             }
         }
 
@@ -3265,10 +3260,6 @@
         }
 
         pub fn handleIPCClose(this: *IPCInstance) void {
-<<<<<<< HEAD
-=======
-            JSC.markBinding(@src());
->>>>>>> c177e054
             if (this.globalThis) |global| {
                 var vm = global.bunVM();
                 vm.ipc = null;
@@ -3283,12 +3274,8 @@
         pub const Handlers = IPC.NewIPCHandler(IPCInstance);
     };
 
-<<<<<<< HEAD
-    pub fn initIPCInstance(this: *VirtualMachine, fd: bun.FileDescriptor, mode: IPC.Mode) void {
-=======
     const IPCInfoType = if (Environment.isWindows) []const u8 else bun.FileDescriptor;
-    pub fn initIPCInstance(this: *VirtualMachine, info: IPCInfoType) void {
->>>>>>> c177e054
+    pub fn initIPCInstance(this: *VirtualMachine, info: IPCInfoType, mode: IPC.Mode) void {
         if (Environment.isWindows) {
             var instance = IPCInstance.new(.{
                 .globalThis = this.global,
@@ -3330,13 +3317,9 @@
         });
         const socket = IPC.Socket.fromFd(context, info, IPCInstance, instance, null) orelse {
             instance.destroy();
-            Output.printErrorln("Unable to start IPC socket", .{});
+            Output.warn("Unable to start IPC socket", .{});
             return;
         };
-<<<<<<< HEAD
-        const socket = IPC.Socket.fromFd(context, opts.fd, IPCInstance, instance, null) orelse @panic("Unable to start IPC");
-=======
->>>>>>> c177e054
         socket.setTimeout(0);
         instance.ipc = .{ .socket = socket, .mode = opts.mode };
 
