--- conflicted
+++ resolved
@@ -22,83 +22,7 @@
 pub const struct_OpaqueJSContext = generic;
 pub const JSContextRef = *cpp.JSGlobalObject;
 pub const JSGlobalContextRef = ?*cpp.JSGlobalObject;
-<<<<<<< HEAD
-=======
-pub const OpaqueJSString = opaque {
-    pub fn len(this: *OpaqueJSString) usize {
-        return JSStringGetLength(this);
-    }
-
-    pub fn is16Bit(this: *OpaqueJSString) bool {
-        return JSStringEncoding(this) == Encoding.char16;
-    }
-
-    pub fn characters16(this: *OpaqueJSString) UTF16Ptr {
-        if (comptime bun.Environment.allow_assert)
-            bun.assert(this.is16Bit());
-
-        return JSStringGetCharactersPtr(this);
-    }
-
-    pub fn characters8(this: *OpaqueJSString) UTF8Ptr {
-        if (comptime bun.Environment.allow_assert)
-            bun.assert(!this.is16Bit());
-
-        return JSStringGetCharacters8Ptr(this);
-    }
-
-    pub fn latin1Slice(this: *OpaqueJSString) []const u8 {
-        const _len = this.len();
-        if (_len == 0) return "";
-        return this.characters8()[0.._len];
-    }
-
-    pub fn utf16Slice(this: *OpaqueJSString) []const u16 {
-        const _len = this.len();
-        if (_len == 0) return &[_]u16{};
-        return this.characters16()[0.._len];
-    }
-
-    pub fn toZigString(this: *OpaqueJSString) cpp.ZigString {
-        if (this.is16Bit()) {
-            return cpp.ZigString.init16(this.utf16Slice());
-        } else {
-            return cpp.ZigString.init(this.latin1Slice());
-        }
-    }
-
-    pub fn fromZigString(zig_str: cpp.ZigString, allocator: std.mem.Allocator) *OpaqueJSString {
-        if (zig_str.isEmpty()) {
-            return JSStringCreateWithUTF8CString("");
-        }
-
-        if (zig_str.isUTF8()) {
-            return JSValueToStringCopy(
-                bun.JSC.VirtualMachine.get().global,
-                zig_str.toValueGC(bun.JSC.VirtualMachine.get().global).asObjectRef(),
-                null,
-            );
-        }
-
-        if (zig_str.is16Bit()) {
-            return JSStringCreateWithCharacters(zig_str.utf16SliceAligned().ptr, zig_str.len);
-        }
-
-        // also extremely inefficient
-        const utf8Z = allocator.dupeZ(u8, zig_str.slice()) catch unreachable;
-        const cloned = JSStringCreateWithUTF8CString(utf8Z);
-        allocator.free(utf8Z);
-        return cloned;
-    }
-};
-pub const JSStringRef = *OpaqueJSString;
->>>>>>> dd6beb66
-pub const struct_OpaqueJSClass = opaque {
-    pub const name = "JSClassRef";
-    pub const is_pointer = false;
-    pub const Type = "JSClassRef";
-};
-pub const JSClassRef = ?*struct_OpaqueJSClass;
+
 
 pub const struct_OpaqueJSPropertyNameAccumulator = generic;
 pub const JSPropertyNameAccumulatorRef = ?*struct_OpaqueJSPropertyNameAccumulator;
@@ -149,25 +73,7 @@
 pub const kJSTypedArrayTypeArrayBuffer = @intFromEnum(JSTypedArrayType.kJSTypedArrayTypeArrayBuffer);
 pub const kJSTypedArrayTypeNone = @intFromEnum(JSTypedArrayType.kJSTypedArrayTypeNone);
 pub extern fn JSValueGetType(ctx: JSContextRef, value: JSValueRef) JSType;
-pub extern fn JSValueIsUndefined(ctx: JSContextRef, value: JSValueRef) bool;
-pub extern fn JSValueIsNull(ctx: JSContextRef, value: JSValueRef) bool;
-pub extern fn JSValueIsBoolean(ctx: JSContextRef, value: JSValueRef) bool;
-pub extern fn JSValueIsNumber(ctx: JSContextRef, value: JSValueRef) bool;
-pub extern fn JSValueIsString(ctx: JSContextRef, value: JSValueRef) bool;
-pub extern fn JSValueIsSymbol(ctx: JSContextRef, value: JSValueRef) bool;
-pub extern fn JSValueIsObject(ctx: JSContextRef, value: JSValueRef) bool;
-pub extern fn JSValueIsObjectOfClass(ctx: JSContextRef, value: JSValueRef, jsClass: JSClassRef) bool;
-pub extern fn JSValueIsArray(ctx: JSContextRef, value: JSValueRef) bool;
-pub extern fn JSValueIsDate(ctx: JSContextRef, value: JSValueRef) bool;
-pub extern fn JSValueGetTypedArrayType(ctx: JSContextRef, value: JSValueRef, exception: ExceptionRef) JSTypedArrayType;
-pub extern fn JSValueIsEqual(ctx: JSContextRef, a: JSValueRef, b: JSValueRef, exception: ExceptionRef) bool;
-pub extern fn JSValueIsStrictEqual(ctx: JSContextRef, a: JSValueRef, b: JSValueRef) bool;
-pub extern fn JSValueIsInstanceOfConstructor(ctx: JSContextRef, value: JSValueRef, constructor: JSObjectRef, exception: ExceptionRef) bool;
-pub extern fn JSValueMakeUndefined(ctx: JSContextRef) JSValueRef;
 pub extern fn JSValueMakeNull(ctx: JSContextRef) JSValueRef;
-pub extern fn JSValueMakeBoolean(ctx: JSContextRef, boolean: bool) JSValueRef;
-pub extern fn JSValueMakeNumber(ctx: JSContextRef, number: f64) JSValueRef;
-pub extern fn JSValueToBoolean(ctx: JSContextRef, value: JSValueRef) bool;
 pub extern fn JSValueToNumber(ctx: JSContextRef, value: JSValueRef, exception: ExceptionRef) f64;
 pub extern fn JSValueToObject(ctx: JSContextRef, value: JSValueRef, exception: ExceptionRef) JSObjectRef;
 
