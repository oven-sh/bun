/// A host function is the native function pointer type that can be used by a
/// JSC::JSFunction to call native code from JavaScript.
pub const JSHostFn = fn (*JSGlobalObject, *CallFrame) callconv(jsc.conv) JSValue;
/// To allow usage of `try` for error handling, Bun provides `toJSHostFn` to
/// wrap this type into a JSHostFn.
pub const JSHostFnZig = fn (*JSGlobalObject, *CallFrame) bun.JSError!JSValue;

pub fn JSHostFnZigWithContext(comptime ContextType: type) type {
    return fn (*ContextType, *JSGlobalObject, *CallFrame) bun.JSError!JSValue;
}

pub fn JSHostFunctionTypeWithContext(comptime ContextType: type) type {
    return fn (*ContextType, *JSGlobalObject, *CallFrame) callconv(jsc.conv) JSValue;
}

pub fn toJSHostFn(comptime functionToWrap: JSHostFnZig) JSHostFn {
    return struct {
        pub fn function(globalThis: *JSGlobalObject, callframe: *CallFrame) callconv(jsc.conv) JSValue {
            if (Environment.allow_assert and Environment.is_canary) {
                const value = functionToWrap(globalThis, callframe) catch |err| switch (err) {
                    error.JSError => .zero,
                    error.OutOfMemory => globalThis.throwOutOfMemoryValue(),
                };
                debugExceptionAssertion(globalThis, value, functionToWrap);
                return value;
            }
            return @call(.always_inline, functionToWrap, .{ globalThis, callframe }) catch |err| switch (err) {
                error.JSError => .zero,
                error.OutOfMemory => globalThis.throwOutOfMemoryValue(),
            };
        }
    }.function;
}

pub fn toJSHostFnWithContext(comptime ContextType: type, comptime Function: JSHostFnZigWithContext(ContextType)) JSHostFunctionTypeWithContext(ContextType) {
    return struct {
        pub fn function(ctx: *ContextType, globalThis: *JSGlobalObject, callframe: *CallFrame) callconv(jsc.conv) JSValue {
            const value = Function(ctx, globalThis, callframe) catch |err| switch (err) {
                error.JSError => .zero,
                error.OutOfMemory => globalThis.throwOutOfMemoryValue(),
            };
            if (Environment.allow_assert and Environment.is_canary) {
                debugExceptionAssertion(globalThis, value, Function);
            }
            return value;
        }
    }.function;
}

fn debugExceptionAssertion(globalThis: *JSGlobalObject, value: JSValue, comptime func: anytype) void {
    if (comptime Environment.isDebug) {
        if (value != .zero) {
            if (globalThis.hasException()) {
                var formatter = jsc.ConsoleObject.Formatter{ .globalThis = globalThis };
                defer formatter.deinit();
                bun.Output.err("Assertion failed",
                    \\Native function returned a non-zero JSValue while an exception is pending
                    \\
                    \\    fn: {s}
                    \\ value: {}
                    \\
                , .{
                    &func, // use `(lldb) image lookup --address 0x1ec4` to discover what function failed
                    value.toFmt(&formatter),
                });
                bun.Output.flush();
            }
        }
    }
    bun.assert((value == .zero) == globalThis.hasException());
}

pub fn toJSHostSetterValue(globalThis: *JSGlobalObject, value: error{ OutOfMemory, JSError }!void) bool {
    value catch |err| switch (err) {
        error.JSError => return false,
        error.OutOfMemory => {
            _ = globalThis.throwOutOfMemoryValue();
            return false;
        },
    };
    return true;
}

/// Convert the return value of a function returning an error union into a maybe-empty JSValue
pub fn toJSHostCall(
    globalThis: *JSGlobalObject,
    src: std.builtin.SourceLocation,
    comptime function: anytype,
    // This can't use std.meta.ArgsTuple because that will turn comptime function parameters into
    // runtime tuple values
    args: anytype,
) JSValue {
    var scope: jsc.ExceptionValidationScope = undefined;
    scope.init(globalThis, src);
    defer scope.deinit();

    const returned: error{ OutOfMemory, JSError }!JSValue = @call(.auto, function, args);
    const normal = returned catch |err| switch (err) {
        error.JSError => .zero,
        error.OutOfMemory => globalThis.throwOutOfMemoryValue(),
    };
    scope.assertExceptionPresenceMatches(normal == .zero);
    return normal;
}

/// Convert the return value of a function returning a maybe-empty JSValue into an error union.
/// The wrapped function must return an empty JSValue if and only if it has thrown an exception.
/// If your function does not follow this pattern (if it can return empty without an exception, or
/// throw an exception and return non-empty), either fix the function or write a custom wrapper with
/// CatchScope.
pub fn fromJSHostCall(
    globalThis: *JSGlobalObject,
    /// For attributing thrown exceptions
    src: std.builtin.SourceLocation,
    comptime function: anytype,
    args: std.meta.ArgsTuple(@TypeOf(function)),
) bun.JSError!JSValue {
    var scope: jsc.ExceptionValidationScope = undefined;
    scope.init(globalThis, src);
    defer scope.deinit();

    const value = @call(.auto, function, args);
    if (@TypeOf(value) != JSValue) @compileError("fromJSHostCall only supports JSValue");
    scope.assertExceptionPresenceMatches(value == .zero);
    return if (value == .zero) error.JSError else value;
}

pub fn fromJSHostCallGeneric(
    globalThis: *JSGlobalObject,
    /// For attributing thrown exceptions
    src: std.builtin.SourceLocation,
    comptime function: anytype,
    args: std.meta.ArgsTuple(@TypeOf(function)),
) bun.JSError!@typeInfo(@TypeOf(function)).@"fn".return_type.? {
    var scope: jsc.CatchScope = undefined;
    scope.init(globalThis, src);
    defer scope.deinit();

    const result = @call(.auto, function, args);
    // supporting JSValue would make it too easy to mix up this function with fromJSHostCall
    // fromJSHostCall has the benefit of checking that the function is correctly returning an empty
    // value if and only if it has thrown.
    // fromJSHostCallGeneric is only for functions where the return value tells you nothing about
    // whether an exception was thrown.
    //
    // alternatively, we could consider something like `comptime exception_sentinel: ?T`
    // to generically support using a value of any type to signal exceptions (INT_MAX, infinity,
    // nullptr...?) but it's unclear how often that would be useful
    if (@TypeOf(result) == JSValue) @compileError("fromJSHostCallGeneric does not support JSValue");
    try scope.returnIfException();
    return result;
}

const ParsedHostFunctionErrorSet = struct {
    OutOfMemory: bool = false,
    JSError: bool = false,
};

inline fn parseErrorSet(T: type, errors: []const std.builtin.Type.Error) ParsedHostFunctionErrorSet {
    return comptime brk: {
        var errs: ParsedHostFunctionErrorSet = .{};
        for (errors) |err| {
            if (!@hasField(ParsedHostFunctionErrorSet, err.name)) {
                @compileError("Return value from host function '" ++ @typeInfo(T) ++ "' can not contain error '" ++ err.name ++ "'");
            }
            @field(errs, err.name) = true;
        }
        break :brk errs;
    };
}

pub fn wrap1(comptime func: anytype) @"return": {
    const p = checkWrapParams(func, 1);
    break :@"return" fn (p[0].type.?) callconv(.c) JSValue;
} {
    const p = @typeInfo(@TypeOf(func)).@"fn".params;
    return struct {
        pub fn wrapped(arg0: p[0].type.?) callconv(.c) JSValue {
            return toJSHostCall(arg0, @src(), func, .{arg0});
        }
    }.wrapped;
}

pub fn wrap2(comptime func: anytype) @"return": {
    const p = checkWrapParams(func, 2);
    break :@"return" fn (p[0].type.?, p[1].type.?) callconv(.c) JSValue;
} {
    const p = @typeInfo(@TypeOf(func)).@"fn".params;
    return struct {
        pub fn wrapped(arg0: p[0].type.?, arg1: p[1].type.?) callconv(.c) JSValue {
            return toJSHostCall(arg0, @src(), func, .{ arg0, arg1 });
        }
    }.wrapped;
}

pub fn wrap3(comptime func: anytype) @"return": {
    const p = checkWrapParams(func, 3);
    break :@"return" fn (p[0].type.?, p[1].type.?, p[2].type.?) callconv(.c) JSValue;
} {
    const p = @typeInfo(@TypeOf(func)).@"fn".params;
    return struct {
        pub fn wrapped(arg0: p[0].type.?, arg1: p[1].type.?, arg2: p[2].type.?) callconv(.c) JSValue {
            return toJSHostCall(arg0, @src(), func, .{ arg0, arg1, arg2 });
        }
    }.wrapped;
}

pub fn wrap4(comptime func: anytype) @"return": {
    const p = checkWrapParams(func, 4);
    break :@"return" fn (p[0].type.?, p[1].type.?, p[2].type.?, p[3].type.?) callconv(.c) JSValue;
} {
    const p = @typeInfo(@TypeOf(func)).@"fn".params;
    return struct {
        pub fn wrapped(arg0: p[0].type.?, arg1: p[1].type.?, arg2: p[2].type.?, arg3: p[3].type.?) callconv(.c) JSValue {
            return toJSHostCall(arg0, @src(), func, .{ arg0, arg1, arg2, arg3 });
        }
    }.wrapped;
}

pub fn wrap5(comptime func: anytype) @"return": {
    const p = checkWrapParams(func, 5);
    break :@"return" fn (p[0].type.?, p[1].type.?, p[2].type.?, p[3].type.?, p[4].type.?) callconv(.c) JSValue;
} {
    const p = @typeInfo(@TypeOf(func)).@"fn".params;
    return struct {
        pub fn wrapped(arg0: p[0].type.?, arg1: p[1].type.?, arg2: p[2].type.?, arg3: p[3].type.?, arg4: p[4].type.?) callconv(.c) JSValue {
            return toJSHostCall(arg0, @src(), func, .{ arg0, arg1, arg2, arg3, arg4 });
        }
    }.wrapped;
}

fn checkWrapParams(comptime func: anytype, comptime N: u8) []const std.builtin.Type.Fn.Param {
    const params = @typeInfo(@TypeOf(func)).@"fn".params;
    if (params.len != N) {
        @compileError(std.fmt.comptimePrint("arg length mismatch: {d} != {d}", .{ N, params.len }));
    } else if (params[0].type.? != *JSGlobalObject) {
        @compileError("first arg must be *JSGlobalObject");
    }
    return params;
}

<<<<<<< HEAD
/// Uses .SysV callconv on Windows. Use for a function that interfaces with javascript. otherwise use wrap4.
=======
/// Uses .SysV callconv on Windows. Use to satisfy SYSV_ABI requirement in JSC APIs.
/// Otherwise (when the C++ counterpart has no explicit calling convention) use wrap4.
>>>>>>> 6c5b8635
pub fn wrap4v(comptime func: anytype) @"return": {
    const p = checkWrapParams(func, 4);
    break :@"return" fn (p[0].type.?, p[1].type.?, p[2].type.?, p[3].type.?) callconv(jsc.conv) JSValue;
} {
    const p = @typeInfo(@TypeOf(func)).@"fn".params;
    return struct {
        pub fn wrapped(arg0: p[0].type.?, arg1: p[1].type.?, arg2: p[2].type.?, arg3: p[3].type.?) callconv(jsc.conv) JSValue {
            return toJSHostCall(arg0, @src(), func, .{ arg0, arg1, arg2, arg3 });
        }
    }.wrapped;
}

const private = struct {
    pub extern fn Bun__CreateFFIFunctionWithDataValue(
        *JSGlobalObject,
        ?*const ZigString,
        argCount: u32,
        function: *const JSHostFn,
        strong: bool,
        data: *anyopaque,
    ) JSValue;
    pub extern fn Bun__CreateFFIFunction(
        globalObject: *JSGlobalObject,
        symbolName: ?*const ZigString,
        argCount: u32,
        function: *const JSHostFn,
        strong: bool,
    ) *anyopaque;

    pub extern fn Bun__CreateFFIFunctionValue(
        globalObject: *JSGlobalObject,
        symbolName: ?*const ZigString,
        argCount: u32,
        function: *const JSHostFn,
        strong: bool,
        add_ptr_field: bool,
        inputFunctionPtr: ?*anyopaque,
    ) JSValue;

    pub extern fn Bun__untrackFFIFunction(
        globalObject: *JSGlobalObject,
        function: JSValue,
    ) bool;

    pub extern fn Bun__FFIFunction_getDataPtr(JSValue) ?*anyopaque;
    pub extern fn Bun__FFIFunction_setDataPtr(JSValue, ?*anyopaque) void;
};

pub fn NewFunction(
    globalObject: *JSGlobalObject,
    symbolName: ?*const ZigString,
    argCount: u32,
    comptime function: anytype,
    strong: bool,
) JSValue {
    if (@TypeOf(function) == JSHostFn) {
        return NewRuntimeFunction(globalObject, symbolName, argCount, function, strong, false, null);
    }
    return NewRuntimeFunction(globalObject, symbolName, argCount, toJSHostFn(function), strong, false, null);
}

pub fn createCallback(
    globalObject: *JSGlobalObject,
    symbolName: ?*const ZigString,
    argCount: u32,
    comptime function: anytype,
) JSValue {
    if (@TypeOf(function) == JSHostFn) {
        return NewRuntimeFunction(globalObject, symbolName, argCount, function, false, false, null);
    }
    return NewRuntimeFunction(globalObject, symbolName, argCount, toJSHostFn(function), false, false, null);
}

pub fn NewRuntimeFunction(
    globalObject: *JSGlobalObject,
    symbolName: ?*const ZigString,
    argCount: u32,
    functionPointer: *const JSHostFn,
    strong: bool,
    add_ptr_property: bool,
    inputFunctionPtr: ?*anyopaque,
) JSValue {
    jsc.markBinding(@src());
    return private.Bun__CreateFFIFunctionValue(globalObject, symbolName, argCount, functionPointer, strong, add_ptr_property, inputFunctionPtr);
}

pub fn getFunctionData(function: JSValue) ?*anyopaque {
    jsc.markBinding(@src());
    return private.Bun__FFIFunction_getDataPtr(function);
}

pub fn setFunctionData(function: JSValue, value: ?*anyopaque) void {
    jsc.markBinding(@src());
    return private.Bun__FFIFunction_setDataPtr(function, value);
}

pub fn NewFunctionWithData(
    globalObject: *JSGlobalObject,
    symbolName: ?*const ZigString,
    argCount: u32,
    comptime function: JSHostFnZig,
    strong: bool,
    data: *anyopaque,
) JSValue {
    jsc.markBinding(@src());
    return private.Bun__CreateFFIFunctionWithDataValue(
        globalObject,
        symbolName,
        argCount,
        toJSHostFn(function),
        strong,
        data,
    );
}

pub fn untrackFunction(
    globalObject: *JSGlobalObject,
    value: JSValue,
) bool {
    jsc.markBinding(@src());
    return private.Bun__untrackFFIFunction(globalObject, value);
}

pub const DOMEffect = struct {
    reads: [4]ID = std.mem.zeroes([4]ID),
    writes: [4]ID = std.mem.zeroes([4]ID),

    pub const top = DOMEffect{
        .reads = .{ ID.Heap, ID.Heap, ID.Heap, ID.Heap },
        .writes = .{ ID.Heap, ID.Heap, ID.Heap, ID.Heap },
    };

    pub fn forRead(read: ID) DOMEffect {
        return DOMEffect{
            .reads = .{ read, ID.Heap, ID.Heap, ID.Heap },
            .writes = .{ ID.Heap, ID.Heap, ID.Heap, ID.Heap },
        };
    }

    pub fn forWrite(read: ID) DOMEffect {
        return DOMEffect{
            .writes = .{ read, ID.Heap, ID.Heap, ID.Heap },
            .reads = .{ ID.Heap, ID.Heap, ID.Heap, ID.Heap },
        };
    }

    pub const pure = DOMEffect{};

    pub fn isPure(this: DOMEffect) bool {
        return this.reads[0] == ID.InvalidAbstractHeap and this.writes[0] == ID.InvalidAbstractHeap;
    }

    pub const ID = enum(u8) {
        InvalidAbstractHeap = 0,
        World,
        Stack,
        Heap,
        Butterfly_publicLength,
        Butterfly_vectorLength,
        GetterSetter_getter,
        GetterSetter_setter,
        JSCell_cellState,
        JSCell_indexingType,
        JSCell_structureID,
        JSCell_typeInfoFlags,
        JSObject_butterfly,
        JSPropertyNameEnumerator_cachedPropertyNames,
        RegExpObject_lastIndex,
        NamedProperties,
        IndexedInt32Properties,
        IndexedDoubleProperties,
        IndexedContiguousProperties,
        IndexedArrayStorageProperties,
        DirectArgumentsProperties,
        ScopeProperties,
        TypedArrayProperties,
        /// Used to reflect the fact that some allocations reveal object identity */
        HeapObjectCount,
        RegExpState,
        MathDotRandomState,
        JSDateFields,
        JSMapFields,
        JSSetFields,
        JSWeakMapFields,
        WeakSetFields,
        JSInternalFields,
        InternalState,
        CatchLocals,
        Absolute,
        /// DOMJIT tells the heap range with the pair of integers. */
        DOMState,
        /// Use this for writes only, to indicate that this may fire watchpoints. Usually this is never directly written but instead we test to see if a node clobbers this; it just so happens that you have to write world to clobber it. */
        Watchpoint_fire,
        /// Use these for reads only, just to indicate that if the world got clobbered, then this operation will not work. */
        MiscFields,
        /// Use this for writes only, just to indicate that hoisting the node is invalid. This works because we don't hoist anything that has any side effects at all. */
        SideState,
    };
};

fn DOMCallArgumentType(comptime Type: type) []const u8 {
    const ChildType = if (@typeInfo(Type) == .pointer) std.meta.Child(Type) else Type;
    return switch (ChildType) {
        i8, u8, i16, u16, i32 => "JSC::SpecInt32Only",
        u32, i64, u64 => "JSC::SpecInt52Any",
        f64 => "JSC::SpecDoubleReal",
        bool => "JSC::SpecBoolean",
        jsc.JSString => "JSC::SpecString",
        jsc.JSUint8Array => "JSC::SpecUint8Array",
        else => @compileError("Unknown DOM type: " ++ @typeName(Type)),
    };
}

fn DOMCallArgumentTypeWrapper(comptime Type: type) []const u8 {
    const ChildType = if (@typeInfo(Type) == .pointer) std.meta.Child(Type) else Type;
    return switch (ChildType) {
        i32 => "int32_t",
        f64 => "double",
        u64 => "uint64_t",
        i64 => "int64_t",
        bool => "bool",
        jsc.JSString => "JSC::JSString*",
        jsc.JSUint8Array => "JSC::JSUint8Array*",
        else => @compileError("Unknown DOM type: " ++ @typeName(Type)),
    };
}

fn DOMCallResultType(comptime Type: type) []const u8 {
    const ChildType = if (@typeInfo(Type) == .pointer) std.meta.Child(Type) else Type;
    return switch (ChildType) {
        i32 => "JSC::SpecInt32Only",
        bool => "JSC::SpecBoolean",
        jsc.JSString => "JSC::SpecString",
        jsc.JSUint8Array => "JSC::SpecUint8Array",
        jsc.JSCell => "JSC::SpecCell",
        u52, i52 => "JSC::SpecInt52Any",
        f64 => "JSC::SpecDoubleReal",
        else => "JSC::SpecHeapTop",
    };
}

pub fn DOMCall(
    comptime class_name: string,
    comptime Container: type,
    comptime functionName: string,
    comptime dom_effect: DOMEffect,
) type {
    return extern struct {
        const className = class_name;
        pub const is_dom_call = true;
        const Slowpath = @field(Container, functionName);
        const SlowpathType = @TypeOf(@field(Container, functionName));

        // Zig doesn't support @frameAddress(1)
        // so we have to add a small wrapper fujnction
        pub fn slowpath(
            globalObject: *jsc.JSGlobalObject,
            thisValue: jsc.JSValue,
            arguments_ptr: [*]const jsc.JSValue,
            arguments_len: usize,
        ) callconv(jsc.conv) jsc.JSValue {
            return jsc.toJSHostCall(globalObject, @src(), @field(Container, functionName), .{ globalObject, thisValue, arguments_ptr[0..arguments_len] });
        }

        pub const fastpath = @field(Container, functionName ++ "WithoutTypeChecks");
        pub const Fastpath = @TypeOf(fastpath);
        pub const Arguments = std.meta.ArgsTuple(Fastpath);
        const PutFnType = *const fn (globalObject: *jsc.JSGlobalObject, value: jsc.JSValue) callconv(.c) void;
        const put_fn = @extern(PutFnType, .{ .name = className ++ "__" ++ functionName ++ "__put" });

        pub fn put(globalObject: *jsc.JSGlobalObject, value: jsc.JSValue) void {
            put_fn(globalObject, value);
        }

        pub const effect = dom_effect;

        comptime {
            @export(&slowpath, .{ .name = className ++ "__" ++ functionName ++ "__slowpath" });
            @export(&fastpath, .{ .name = className ++ "__" ++ functionName ++ "__fastpath" });
        }
    };
}

pub fn InstanceMethodType(comptime Container: type) type {
    return fn (instance: *Container, globalThis: *jsc.JSGlobalObject, callframe: *jsc.CallFrame) bun.JSError!jsc.JSValue;
}

pub fn wrapInstanceMethod(
    comptime Container: type,
    comptime name: string,
    comptime auto_protect: bool,
) InstanceMethodType(Container) {
    return struct {
        const FunctionType = @TypeOf(@field(Container, name));
        const FunctionTypeInfo: std.builtin.Type.Fn = @typeInfo(FunctionType).@"fn";
        const Args = std.meta.ArgsTuple(FunctionType);
        const eater = if (auto_protect) jsc.CallFrame.ArgumentsSlice.protectEatNext else jsc.CallFrame.ArgumentsSlice.nextEat;

        pub fn method(
            this: *Container,
            globalThis: *jsc.JSGlobalObject,
            callframe: *jsc.CallFrame,
        ) bun.JSError!jsc.JSValue {
            const arguments = callframe.arguments_old(FunctionTypeInfo.params.len);
            var iter = jsc.CallFrame.ArgumentsSlice.init(globalThis.bunVM(), arguments.slice());
            var args: Args = undefined;

            const has_exception_ref: bool = comptime brk: {
                for (FunctionTypeInfo.params) |param| {
                    if (param.type.? == jsc.C.ExceptionRef) {
                        break :brk true;
                    }
                }

                break :brk false;
            };
            var exception_value = [_]jsc.C.JSValueRef{null};
            const exception: jsc.C.ExceptionRef = if (comptime has_exception_ref) &exception_value else undefined;

            inline for (FunctionTypeInfo.params, 0..) |param, i| {
                const ArgType = param.type.?;
                switch (ArgType) {
                    *Container => {
                        args[i] = this;
                    },
                    *jsc.JSGlobalObject => {
                        args[i] = globalThis;
                    },
                    *jsc.CallFrame => {
                        args[i] = callframe;
                    },
                    jsc.Node.StringOrBuffer => {
                        const arg = iter.nextEat() orelse {
                            iter.deinit();
                            return globalThis.throwInvalidArguments("expected string or buffer", .{});
                        };
                        args[i] = try jsc.Node.StringOrBuffer.fromJS(globalThis, iter.arena.allocator(), arg) orelse {
                            iter.deinit();
                            return globalThis.throwInvalidArguments("expected string or buffer", .{});
                        };
                    },
                    ?jsc.Node.StringOrBuffer => {
                        if (iter.nextEat()) |arg| {
                            if (!arg.isEmptyOrUndefinedOrNull()) {
                                args[i] = try jsc.Node.StringOrBuffer.fromJS(globalThis, iter.arena.allocator(), arg) orelse {
                                    iter.deinit();
                                    return globalThis.throwInvalidArguments("expected string or buffer", .{});
                                };
                            } else {
                                args[i] = null;
                            }
                        } else {
                            args[i] = null;
                        }
                    },
                    jsc.ArrayBuffer => {
                        if (iter.nextEat()) |arg| {
                            args[i] = arg.asArrayBuffer(globalThis) orelse {
                                iter.deinit();
                                return globalThis.throwInvalidArguments("expected TypedArray", .{});
                            };
                        } else {
                            iter.deinit();
                            return globalThis.throwInvalidArguments("expected TypedArray", .{});
                        }
                    },
                    ?jsc.ArrayBuffer => {
                        if (iter.nextEat()) |arg| {
                            args[i] = arg.asArrayBuffer(globalThis) orelse {
                                iter.deinit();
                                return globalThis.throwInvalidArguments("expected TypedArray", .{});
                            };
                        } else {
                            args[i] = null;
                        }
                    },
                    jsc.ZigString => {
                        var string_value = eater(&iter) orelse {
                            iter.deinit();
                            return globalThis.throwInvalidArguments("Missing argument", .{});
                        };

                        if (string_value.isUndefinedOrNull()) {
                            iter.deinit();
                            return globalThis.throwInvalidArguments("Expected string", .{});
                        }

                        args[i] = try string_value.getZigString(globalThis);
                    },
                    ?jsc.Cloudflare.ContentOptions => {
                        if (iter.nextEat()) |content_arg| {
                            if (try content_arg.get(globalThis, "html")) |html_val| {
                                args[i] = .{ .html = html_val.toBoolean() };
                            }
                        } else {
                            args[i] = null;
                        }
                    },
                    *jsc.WebCore.Response => {
                        args[i] = (eater(&iter) orelse {
                            iter.deinit();
                            return globalThis.throwInvalidArguments("Missing Response object", .{});
                        }).as(jsc.WebCore.Response) orelse {
                            iter.deinit();
                            return globalThis.throwInvalidArguments("Expected Response object", .{});
                        };
                    },
                    *jsc.WebCore.Request => {
                        args[i] = (eater(&iter) orelse {
                            iter.deinit();
                            return globalThis.throwInvalidArguments("Missing Request object", .{});
                        }).as(jsc.WebCore.Request) orelse {
                            iter.deinit();
                            return globalThis.throwInvalidArguments("Expected Request object", .{});
                        };
                    },
                    jsc.JSValue => {
                        const val = eater(&iter) orelse {
                            iter.deinit();
                            return globalThis.throwInvalidArguments("Missing argument", .{});
                        };
                        args[i] = val;
                    },
                    ?jsc.JSValue => {
                        args[i] = eater(&iter);
                    },
                    jsc.C.ExceptionRef => {
                        args[i] = exception;
                    },
                    else => @compileError("Unexpected Type " ++ @typeName(ArgType)),
                }
            }

            defer iter.deinit();

            defer {
                if (comptime has_exception_ref) {
                    if (exception_value[0] != null) {
                        globalThis.throwValue(exception_value[0].?.value());
                    }
                }
            }

            return @call(.always_inline, @field(Container, name), args);
        }
    }.method;
}

pub fn wrapStaticMethod(
    comptime Container: type,
    comptime name: string,
    comptime auto_protect: bool,
) jsc.JSHostFnZig {
    return struct {
        const FunctionType = @TypeOf(@field(Container, name));
        const FunctionTypeInfo: std.builtin.Type.Fn = @typeInfo(FunctionType).@"fn";
        const Args = std.meta.ArgsTuple(FunctionType);
        const eater = if (auto_protect) jsc.CallFrame.ArgumentsSlice.protectEatNext else jsc.CallFrame.ArgumentsSlice.nextEat;

        pub fn method(
            globalThis: *jsc.JSGlobalObject,
            callframe: *jsc.CallFrame,
        ) bun.JSError!jsc.JSValue {
            const arguments = callframe.arguments_old(FunctionTypeInfo.params.len);
            var iter = jsc.CallFrame.ArgumentsSlice.init(globalThis.bunVM(), arguments.slice());
            var args: Args = undefined;

            inline for (FunctionTypeInfo.params, 0..) |param, i| {
                const ArgType = param.type.?;
                switch (param.type.?) {
                    *jsc.JSGlobalObject => {
                        args[i] = globalThis;
                    },
                    jsc.Node.StringOrBuffer => {
                        const arg = iter.nextEat() orelse {
                            iter.deinit();
                            return globalThis.throwInvalidArguments("expected string or buffer", .{});
                        };
                        args[i] = try jsc.Node.StringOrBuffer.fromJS(globalThis, iter.arena.allocator(), arg) orelse {
                            iter.deinit();
                            return globalThis.throwInvalidArguments("expected string or buffer", .{});
                        };
                    },
                    ?jsc.Node.StringOrBuffer => {
                        if (iter.nextEat()) |arg| {
                            args[i] = try jsc.Node.StringOrBuffer.fromJS(globalThis, iter.arena.allocator(), arg) orelse brk: {
                                if (arg.isUndefined()) {
                                    break :brk null;
                                }

                                iter.deinit();
                                return globalThis.throwInvalidArguments("expected string or buffer", .{});
                            };
                        } else {
                            args[i] = null;
                        }
                    },
                    jsc.Node.BlobOrStringOrBuffer => {
                        if (iter.nextEat()) |arg| {
                            args[i] = try jsc.Node.BlobOrStringOrBuffer.fromJS(globalThis, iter.arena.allocator(), arg) orelse {
                                iter.deinit();
                                return globalThis.throwInvalidArguments("expected blob, string or buffer", .{});
                            };
                        } else {
                            iter.deinit();
                            return globalThis.throwInvalidArguments("expected blob, string or buffer", .{});
                        }
                    },
                    jsc.ArrayBuffer => {
                        if (iter.nextEat()) |arg| {
                            args[i] = arg.asArrayBuffer(globalThis) orelse {
                                iter.deinit();
                                return globalThis.throwInvalidArguments("expected TypedArray", .{});
                            };
                        } else {
                            iter.deinit();
                            return globalThis.throwInvalidArguments("expected TypedArray", .{});
                        }
                    },
                    ?jsc.ArrayBuffer => {
                        if (iter.nextEat()) |arg| {
                            args[i] = arg.asArrayBuffer(globalThis) orelse {
                                iter.deinit();
                                return globalThis.throwInvalidArguments("expected TypedArray", .{});
                            };
                        } else {
                            args[i] = null;
                        }
                    },
                    jsc.ZigString => {
                        var string_value = eater(&iter) orelse {
                            iter.deinit();
                            return globalThis.throwInvalidArguments("Missing argument", .{});
                        };

                        if (string_value.isUndefinedOrNull()) {
                            iter.deinit();
                            return globalThis.throwInvalidArguments("Expected string", .{});
                        }

                        args[i] = try string_value.getZigString(globalThis);
                    },
                    ?jsc.Cloudflare.ContentOptions => {
                        if (iter.nextEat()) |content_arg| {
                            if (try content_arg.get(globalThis, "html")) |html_val| {
                                args[i] = .{ .html = html_val.toBoolean() };
                            }
                        } else {
                            args[i] = null;
                        }
                    },
                    *jsc.WebCore.Response => {
                        args[i] = (eater(&iter) orelse {
                            iter.deinit();
                            return globalThis.throwInvalidArguments("Missing Response object", .{});
                        }).as(jsc.WebCore.Response) orelse {
                            iter.deinit();
                            return globalThis.throwInvalidArguments("Expected Response object", .{});
                        };
                    },
                    *jsc.WebCore.Request => {
                        args[i] = (eater(&iter) orelse {
                            iter.deinit();
                            return globalThis.throwInvalidArguments("Missing Request object", .{});
                        }).as(jsc.WebCore.Request) orelse {
                            iter.deinit();
                            return globalThis.throwInvalidArguments("Expected Request object", .{});
                        };
                    },
                    jsc.JSValue => {
                        const val = eater(&iter) orelse {
                            iter.deinit();
                            return globalThis.throwInvalidArguments("Missing argument", .{});
                        };
                        args[i] = val;
                    },
                    ?jsc.JSValue => {
                        args[i] = eater(&iter);
                    },
                    else => @compileError(std.fmt.comptimePrint("Unexpected Type " ++ @typeName(ArgType) ++ " at argument {d} in {s}#{s}", .{ i, @typeName(Container), name })),
                }
            }

            defer iter.deinit();

            return @call(.always_inline, @field(Container, name), args);
        }
    }.method;
}

const bun = @import("bun");
const jsc = bun.jsc;
const JSValue = jsc.JSValue;
const JSGlobalObject = jsc.JSGlobalObject;
const CallFrame = jsc.CallFrame;
const ZigString = jsc.ZigString;
const std = @import("std");
const string = []const u8;
const Environment = bun.Environment;<|MERGE_RESOLUTION|>--- conflicted
+++ resolved
@@ -239,12 +239,8 @@
     return params;
 }
 
-<<<<<<< HEAD
-/// Uses .SysV callconv on Windows. Use for a function that interfaces with javascript. otherwise use wrap4.
-=======
 /// Uses .SysV callconv on Windows. Use to satisfy SYSV_ABI requirement in JSC APIs.
 /// Otherwise (when the C++ counterpart has no explicit calling convention) use wrap4.
->>>>>>> 6c5b8635
 pub fn wrap4v(comptime func: anytype) @"return": {
     const p = checkWrapParams(func, 4);
     break :@"return" fn (p[0].type.?, p[1].type.?, p[2].type.?, p[3].type.?) callconv(jsc.conv) JSValue;
