const std = @import("std");
const is_bindgen: bool = std.meta.globalOption("bindgen", bool) orelse false;
const StaticExport = @import("./bindings/static_export.zig");
const c_char = StaticExport.c_char;
const bun = @import("bun");
const string = bun.string;
const Output = bun.Output;
const Global = bun.Global;
const Environment = bun.Environment;
const strings = bun.strings;
const MutableString = bun.MutableString;
const stringZ = bun.stringZ;
const default_allocator = bun.default_allocator;
const StoredFileDescriptorType = bun.StoredFileDescriptorType;
const Arena = @import("../mimalloc_arena.zig").Arena;
const C = bun.C;
const NetworkThread = @import("bun").HTTP.NetworkThread;
const IO = @import("bun").AsyncIO;
const Allocator = std.mem.Allocator;
const IdentityContext = @import("../identity_context.zig").IdentityContext;
const Fs = @import("../fs.zig");
const Resolver = @import("../resolver/resolver.zig");
const ast = @import("../import_record.zig");
const NodeModuleBundle = @import("../node_module_bundle.zig").NodeModuleBundle;
const MacroEntryPoint = @import("../bundler.zig").MacroEntryPoint;
const ParseResult = @import("../bundler.zig").ParseResult;
const logger = @import("bun").logger;
const Api = @import("../api/schema.zig").Api;
const options = @import("../options.zig");
const Bundler = @import("../bundler.zig").Bundler;
const PluginRunner = @import("../bundler.zig").PluginRunner;
const ServerEntryPoint = @import("../bundler.zig").ServerEntryPoint;
const js_printer = @import("../js_printer.zig");
const js_parser = @import("../js_parser.zig");
const js_ast = @import("../js_ast.zig");
const http = @import("../http.zig");
const NodeFallbackModules = @import("../node_fallbacks.zig");
const ImportKind = ast.ImportKind;
const Analytics = @import("../analytics/analytics_thread.zig");
const ZigString = @import("bun").JSC.ZigString;
const Runtime = @import("../runtime.zig");
const Router = @import("./api/filesystem_router.zig");
const ImportRecord = ast.ImportRecord;
const DotEnv = @import("../env_loader.zig");
const PackageJSON = @import("../resolver/package_json.zig").PackageJSON;
const MacroRemap = @import("../resolver/package_json.zig").MacroMap;
const WebCore = @import("bun").JSC.WebCore;
const Request = WebCore.Request;
const Response = WebCore.Response;
const Headers = WebCore.Headers;
const Fetch = WebCore.Fetch;
const FetchEvent = WebCore.FetchEvent;
const js = @import("bun").JSC.C;
const JSC = @import("bun").JSC;
const JSError = @import("./base.zig").JSError;
const d = @import("./base.zig").d;
const MarkedArrayBuffer = @import("./base.zig").MarkedArrayBuffer;
const getAllocator = @import("./base.zig").getAllocator;
const JSValue = @import("bun").JSC.JSValue;
const NewClass = @import("./base.zig").NewClass;
const Microtask = @import("bun").JSC.Microtask;
const JSGlobalObject = @import("bun").JSC.JSGlobalObject;
const ExceptionValueRef = @import("bun").JSC.ExceptionValueRef;
const JSPrivateDataPtr = @import("bun").JSC.JSPrivateDataPtr;
const ZigConsoleClient = @import("bun").JSC.ZigConsoleClient;
const Node = @import("bun").JSC.Node;
const ZigException = @import("bun").JSC.ZigException;
const ZigStackTrace = @import("bun").JSC.ZigStackTrace;
const ErrorableResolvedSource = @import("bun").JSC.ErrorableResolvedSource;
const ResolvedSource = @import("bun").JSC.ResolvedSource;
const JSPromise = @import("bun").JSC.JSPromise;
const JSInternalPromise = @import("bun").JSC.JSInternalPromise;
const JSModuleLoader = @import("bun").JSC.JSModuleLoader;
const JSPromiseRejectionOperation = @import("bun").JSC.JSPromiseRejectionOperation;
const Exception = @import("bun").JSC.Exception;
const ErrorableZigString = @import("bun").JSC.ErrorableZigString;
const ZigGlobalObject = @import("bun").JSC.ZigGlobalObject;
const VM = @import("bun").JSC.VM;
const JSFunction = @import("bun").JSC.JSFunction;
const Config = @import("./config.zig");
const URL = @import("../url.zig").URL;
const Transpiler = @import("./api/transpiler.zig");
const Bun = JSC.API.Bun;
const EventLoop = JSC.EventLoop;
const PendingResolution = @import("../resolver/resolver.zig").PendingResolution;
const ThreadSafeFunction = JSC.napi.ThreadSafeFunction;
const PackageManager = @import("../install/install.zig").PackageManager;
const Install = @import("../install/install.zig");
const VirtualMachine = JSC.VirtualMachine;
const Dependency = @import("../install/dependency.zig");

// This exists to make it so we can reload these quicker in development
fn jsModuleFromFile(from_path: string, comptime input: string) string {
    const absolute_path = comptime std.fs.path.dirname(@src().file).? ++ "/" ++ input;
    const Holder = struct {
        pub const file = (absolute_path);
    };

    if (comptime !Environment.allow_assert) {
        if (from_path.len == 0) {
            return Holder.file;
        }
    }

    var file: std.fs.File = undefined;

    if (comptime Environment.allow_assert) {
        file = std.fs.openFileAbsoluteZ(absolute_path, .{ .mode = .read_only }) catch {
            const WarnOnce = struct {
                pub var warned = false;
            };
            if (!WarnOnce.warned) {
                WarnOnce.warned = true;
                Output.prettyErrorln("Could not find file: " ++ absolute_path ++ " - using embedded version", .{});
            }
            return Holder.file;
        };
    } else {
        var parts = [_]string{ from_path, input };
        var buf: [bun.MAX_PATH_BYTES]u8 = undefined;
        var absolute_path_to_use = Fs.FileSystem.instance.absBuf(&parts, &buf);
        buf[absolute_path_to_use.len] = 0;
        file = std.fs.openFileAbsoluteZ(std.meta.assumeSentinel(absolute_path_to_use.ptr, 0), .{ .mode = .read_only }) catch {
            const WarnOnce = struct {
                pub var warned = false;
            };
            if (!WarnOnce.warned) {
                WarnOnce.warned = true;
                Output.prettyErrorln("Could not find file: {s}, so using embedded version", .{absolute_path_to_use});
            }
            return Holder.file;
        };
    }

    var contents = file.readToEndAlloc(bun.default_allocator, std.math.maxInt(usize)) catch @panic("Cannot read file: " ++ absolute_path);
    if (comptime !Environment.allow_assert) {
        file.close();
    }
    return contents;
}

inline fn jsSyntheticModule(comptime name: ResolvedSource.Tag) ResolvedSource {
    return ResolvedSource{
        .allocator = null,
        .source_code = ZigString.init(""),
        .specifier = ZigString.init(@tagName(name)),
        .source_url = ZigString.init(@tagName(name)),
        .hash = 0,
        .tag = name,
    };
}

fn dumpSource(specifier: string, printer: anytype) !void {
    const BunDebugHolder = struct {
        pub var dir: ?std.fs.IterableDir = null;
    };
    if (BunDebugHolder.dir == null) {
        BunDebugHolder.dir = try std.fs.cwd().makeOpenPathIterable("/tmp/bun-debug-src/", .{});
    }

    if (std.fs.path.dirname(specifier)) |dir_path| {
        var parent = try BunDebugHolder.dir.?.dir.makeOpenPathIterable(dir_path[1..], .{});
        defer parent.close();
        try parent.dir.writeFile(std.fs.path.basename(specifier), printer.ctx.getWritten());
    } else {
        try BunDebugHolder.dir.?.dir.writeFile(std.fs.path.basename(specifier), printer.ctx.getWritten());
    }
}

pub const ModuleLoader = struct {
    const debug = Output.scoped(.ModuleLoader, true);
    pub const AsyncModule = struct {

        // This is all the state used by the printer to print the module
        parse_result: ParseResult,
        stmt_blocks: []*js_ast.Stmt.Data.Store.All.Block = &[_]*js_ast.Stmt.Data.Store.All.Block{},
        expr_blocks: []*js_ast.Expr.Data.Store.All.Block = &[_]*js_ast.Expr.Data.Store.All.Block{},
        promise: JSC.Strong = .{},
        path: Fs.Path,
        specifier: string = "",
        referrer: string = "",
        string_buf: []u8 = &[_]u8{},
        fd: ?StoredFileDescriptorType = null,
        package_json: ?*PackageJSON = null,
        loader: Api.Loader,
        hash: u32 = std.math.maxInt(u32),
        globalThis: *JSC.JSGlobalObject = undefined,

        // This is the specific state for making it async
        poll_ref: JSC.PollRef = .{},
        any_task: JSC.AnyTask = undefined,

        pub const Id = u32;

        const PackageDownloadError = struct {
            name: []const u8,
            resolution: Install.Resolution,
            err: anyerror,
            url: []const u8,
        };

        const PackageResolveError = struct {
            name: []const u8,
            err: anyerror,
            url: []const u8,
            version: Dependency.Version,
        };

        pub const Queue = struct {
            map: Map = .{},
            scheduled: u32 = 0,
            concurrent_task_count: std.atomic.Atomic(u32) = std.atomic.Atomic(u32).init(0),

            const DeferredDependencyError = struct {
                dependency: Dependency,
                root_dependency_id: Install.PackageID,
                err: anyerror,
            };

            pub const Map = std.ArrayListUnmanaged(AsyncModule);

            pub fn enqueue(this: *Queue, globalObject: *JSC.JSGlobalObject, opts: anytype) void {
                debug("enqueue: {s}", .{opts.specifier});
                var module = AsyncModule.init(opts, globalObject) catch unreachable;
                module.poll_ref.ref(this.vm());

                this.map.append(this.vm().allocator, module) catch unreachable;
                this.vm().packageManager().flushDependencyQueue();
                _ = this.vm().packageManager().scheduleNetworkTasks();
            }

            pub fn onDependencyError(ctx: *anyopaque, dependency: Dependency, root_dependency_id: Install.PackageID, err: anyerror) void {
                var this = bun.cast(*Queue, ctx);
                debug("onDependencyError: {s}", .{this.vm().packageManager().lockfile.str(dependency.name)});

                var modules: []AsyncModule = this.map.items;
                var i: usize = 0;
                outer: for (modules) |module_| {
                    var module = module_;
                    var root_dependency_ids = module.parse_result.pending_imports.items(.root_dependency_id);
                    for (root_dependency_ids) |dep, dep_i| {
                        if (dep != root_dependency_id) continue;
                        module.resolveError(
                            this.vm(),
                            module.parse_result.pending_imports.items(.import_record_id)[dep_i],
                            .{
                                .name = this.vm().packageManager().lockfile.str(dependency.name),
                                .err = err,
                                .url = "",
                                .version = dependency.version,
                            },
                        ) catch unreachable;
                        continue :outer;
                    }

                    modules[i] = module;
                    i += 1;
                }
                this.map.items.len = i;
            }
            pub fn onWakeHandler(ctx: *anyopaque, _: *PackageManager) void {
                debug("onWake", .{});
                var this = bun.cast(*Queue, ctx);
                var concurrent_task = bun.default_allocator.create(JSC.ConcurrentTask) catch @panic("OOM");
                concurrent_task.* = .{
                    .task = JSC.Task.init(this),
                    .auto_delete = true,
                };
                this.vm().enqueueTaskConcurrent(concurrent_task);
            }

            pub fn onPoll(this: *Queue) void {
                debug("onPoll", .{});
                var pm = this.vm().packageManager();

                this.runTasks();
                _ = pm.scheduleNetworkTasks();
                this.runTasks();

                this.pollModules();
                _ = pm.flushDependencyQueue();
            }

            pub fn runTasks(this: *Queue) void {
                var pm = this.vm().packageManager();

                if (Output.enable_ansi_colors_stderr) {
                    pm.startProgressBarIfNone();
                    pm.runTasks(
                        *Queue,
                        this,
                        .{
                            .onExtract = onExtract,
                            .onResolve = onResolve,
                            .onPackageManifestError = onPackageManifestError,
                            .onPackageDownloadError = onPackageDownloadError,
                            .progress_bar = true,
                        },
                        PackageManager.Options.LogLevel.default,
                    ) catch unreachable;
                } else {
                    pm.runTasks(
                        *Queue,
                        this,
                        .{
                            .onExtract = onExtract,
                            .onResolve = onResolve,
                            .onPackageManifestError = onPackageManifestError,
                            .onPackageDownloadError = onPackageDownloadError,
                        },
                        PackageManager.Options.LogLevel.default_no_progress,
                    ) catch unreachable;
                }
            }

            pub fn onResolve(_: *Queue) void {
                debug("onResolve", .{});
            }

            pub fn onPackageManifestError(
                this: *Queue,
                name: []const u8,
                err: anyerror,
                url: []const u8,
            ) void {
                debug("onPackageManifestError: {s}", .{name});

                var modules: []AsyncModule = this.map.items;
                var i: usize = 0;
                outer: for (modules) |module_| {
                    var module = module_;
                    var tags = module.parse_result.pending_imports.items(.tag);
                    for (tags) |tag, tag_i| {
                        if (tag == .resolve) {
                            var esms = module.parse_result.pending_imports.items(.esm);
                            const esm = esms[tag_i];
                            var string_bufs = module.parse_result.pending_imports.items(.string_buf);

                            if (!strings.eql(esm.name.slice(string_bufs[tag_i]), name)) continue;

                            var versions = module.parse_result.pending_imports.items(.dependency);

                            module.resolveError(
                                this.vm(),
                                module.parse_result.pending_imports.items(.import_record_id)[tag_i],
                                .{
                                    .name = name,
                                    .err = err,
                                    .url = url,
                                    .version = versions[tag_i],
                                },
                            ) catch unreachable;
                            continue :outer;
                        }
                    }

                    modules[i] = module;
                    i += 1;
                }
                this.map.items.len = i;
            }

            pub fn onPackageDownloadError(
                this: *Queue,
                package_id: Install.PackageID,
                name: []const u8,
                resolution: Install.Resolution,
                err: anyerror,
                url: []const u8,
            ) void {
                debug("onPackageDownloadError: {s}", .{name});

                var modules: []AsyncModule = this.map.items;
                var i: usize = 0;
                outer: for (modules) |module_| {
                    var module = module_;
                    var root_dependency_ids = module.parse_result.pending_imports.items(.root_dependency_id);
                    for (root_dependency_ids) |dep, dep_i| {
                        if (this.vm().packageManager().dynamicRootDependencies().items[dep].resolution_id != package_id) continue;
                        module.downloadError(
                            this.vm(),
                            module.parse_result.pending_imports.items(.import_record_id)[dep_i],
                            .{
                                .name = name,
                                .resolution = resolution,
                                .err = err,
                                .url = url,
                            },
                        ) catch unreachable;
                        continue :outer;
                    }

                    modules[i] = module;
                    i += 1;
                }
                this.map.items.len = i;
            }

            pub fn onExtract(this: *Queue, package_id: u32, comptime _: PackageManager.Options.LogLevel) void {
                if (comptime Environment.allow_assert)
                    debug("onExtract: {s} ({d})", .{
                        this.vm().packageManager().lockfile.str(this.vm().packageManager().lockfile.packages.get(package_id).name),
                        package_id,
                    });
                this.onPackageID(package_id);
            }

            pub fn onPackageID(this: *Queue, package_id: u32) void {
                var values = this.map.items;
                for (values) |value| {
                    var package_ids = value.parse_result.pending_imports.items(.resolution_id);

                    _ = package_id;
                    _ = package_ids;
                }
            }

            pub fn pollModules(this: *Queue) void {
                var pm = this.vm().packageManager();
                if (pm.pending_tasks > 0) return;

                var modules: []AsyncModule = this.map.items;
                var i: usize = 0;

                for (modules) |mod| {
                    var module = mod;
                    var tags = module.parse_result.pending_imports.items(.tag);
                    var root_dependency_ids = module.parse_result.pending_imports.items(.root_dependency_id);
                    // var esms = module.parse_result.pending_imports.items(.esm);
                    // var versions = module.parse_result.pending_imports.items(.dependency);
                    var done_count: usize = 0;
                    for (tags) |tag, tag_i| {
                        const root_id = root_dependency_ids[tag_i];
                        if (root_id == Install.invalid_package_id) continue;
                        const root_items = pm.dynamicRootDependencies().items;
                        if (root_items.len <= root_id) continue;
                        const package_id = root_items[root_id].resolution_id;

                        switch (tag) {
                            .resolve => {
                                if (package_id == Install.invalid_package_id) {
                                    continue;
                                }

                                // if we get here, the package has already been resolved.
                                tags[tag_i] = .download;
                            },
                            .download => {
                                if (package_id == Install.invalid_package_id) {
                                    unreachable;
                                }
                            },
                            .done => {
                                done_count += 1;
                                continue;
                            },
                        }

                        if (package_id == Install.invalid_package_id) {
                            continue;
                        }

                        const package = pm.lockfile.packages.get(package_id);
                        std.debug.assert(package.resolution.tag != .root);

                        switch (pm.determinePreinstallState(package, pm.lockfile)) {
                            .done => {
                                // we are only truly done if all the dependencies are done.
                                const current_tasks = pm.total_tasks;
                                // so if enqueuing all the dependencies produces no new tasks, we are done.
                                pm.enqueueDependencyList(package.dependencies, false);
                                if (current_tasks == pm.total_tasks) {
                                    tags[tag_i] = .done;
                                    done_count += 1;
                                }
                            },
                            .extracting => {
                                // we are extracting the package
                                // we need to wait for the next poll
                                continue;
                            },
                            .extract => {},
                            else => {},
                        }
                    }

                    if (done_count == tags.len) {
                        module.done(this.vm());
                    } else {
                        modules[i] = module;
                        i += 1;
                    }
                }
                this.map.items.len = i;
                if (i == 0) {
                    // ensure we always end the progress bar
                    this.vm().packageManager().endProgressBar();
                }
            }

            pub fn vm(this: *Queue) *VirtualMachine {
                return @fieldParentPtr(VirtualMachine, "modules", this);
            }
        };

        pub fn init(opts: anytype, globalObject: *JSC.JSGlobalObject) !AsyncModule {
            var promise = JSC.Strong{};
            var stmt_blocks = js_ast.Stmt.Data.Store.toOwnedSlice();
            var expr_blocks = js_ast.Expr.Data.Store.toOwnedSlice();
            const this_promise = JSValue.createInternalPromise(globalObject);
            promise.set(globalObject, this_promise);

            var buf = bun.StringBuilder{};
            buf.count(opts.referrer);
            buf.count(opts.specifier);
            buf.count(opts.path.text);

            try buf.allocate(bun.default_allocator);
            opts.promise_ptr.?.* = this_promise.asInternalPromise().?;
            const referrer = buf.append(opts.referrer);
            const specifier = buf.append(opts.specifier);
            const path = Fs.Path.init(buf.append(opts.path.text));

            return AsyncModule{
                .parse_result = opts.parse_result,
                .promise = promise,
                .path = path,
                .specifier = specifier,
                .referrer = referrer,
                .fd = opts.fd,
                .package_json = opts.package_json,
                .loader = opts.loader.toAPI(),
                .string_buf = buf.allocatedSlice(),
                .stmt_blocks = stmt_blocks,
                .globalThis = globalObject,
                .expr_blocks = expr_blocks,
            };
        }

        pub fn done(this: *AsyncModule, jsc_vm: *JSC.VirtualMachine) void {
            var clone = jsc_vm.allocator.create(AsyncModule) catch unreachable;
            clone.* = this.*;
            jsc_vm.modules.scheduled += 1;
            clone.any_task = JSC.AnyTask.New(AsyncModule, onDone).init(clone);
            jsc_vm.enqueueTask(JSC.Task.init(&clone.any_task));
        }

        pub fn onDone(this: *AsyncModule) void {
            JSC.markBinding(@src());
            var jsc_vm = this.globalThis.bunVM();
            jsc_vm.modules.scheduled -= 1;
            if (jsc_vm.modules.scheduled == 0) {
                jsc_vm.packageManager().endProgressBar();
            }
            var log = logger.Log.init(jsc_vm.allocator);
            defer log.deinit();
            var errorable: ErrorableResolvedSource = undefined;
            this.poll_ref.unref(jsc_vm);
            outer: {
                errorable = ErrorableResolvedSource.ok(this.resumeLoadingModule(&log) catch |err| {
                    JSC.VirtualMachine.processFetchLog(
                        this.globalThis,
                        ZigString.init(this.specifier),
                        ZigString.init(this.referrer),
                        &log,
                        &errorable,
                        err,
                    );
                    break :outer;
                });
            }

            var spec = ZigString.init(this.specifier).withEncoding();
            var ref = ZigString.init(this.referrer).withEncoding();
            Bun__onFulfillAsyncModule(
                this.promise.get().?,
                &errorable,
                &spec,
                &ref,
            );
            this.deinit();
            jsc_vm.allocator.destroy(this);
        }

        pub fn resolveError(this: *AsyncModule, vm: *JSC.VirtualMachine, import_record_id: u32, result: PackageResolveError) !void {
            var globalThis = this.globalThis;

            var msg: []u8 = try switch (result.err) {
                error.PackageManifestHTTP400 => std.fmt.allocPrint(
                    bun.default_allocator,
                    "HTTP 400 while resolving package '{s}' at '{s}'",
                    .{ result.name, result.url },
                ),
                error.PackageManifestHTTP401 => std.fmt.allocPrint(
                    bun.default_allocator,
                    "HTTP 401 while resolving package '{s}' at '{s}'",
                    .{ result.name, result.url },
                ),
                error.PackageManifestHTTP402 => std.fmt.allocPrint(
                    bun.default_allocator,
                    "HTTP 402 while resolving package '{s}' at '{s}'",
                    .{ result.name, result.url },
                ),
                error.PackageManifestHTTP403 => std.fmt.allocPrint(
                    bun.default_allocator,
                    "HTTP 403 while resolving package '{s}' at '{s}'",
                    .{ result.name, result.url },
                ),
                error.PackageManifestHTTP404 => std.fmt.allocPrint(
                    bun.default_allocator,
                    "Package '{s}' was not found",
                    .{result.name},
                ),
                error.PackageManifestHTTP4xx => std.fmt.allocPrint(
                    bun.default_allocator,
                    "HTTP 4xx while resolving package '{s}' at '{s}'",
                    .{ result.name, result.url },
                ),
                error.PackageManifestHTTP5xx => std.fmt.allocPrint(
                    bun.default_allocator,
                    "HTTP 5xx while resolving package '{s}' at '{s}'",
                    .{ result.name, result.url },
                ),
                error.DistTagNotFound, error.NoMatchingVersion => brk: {
                    const prefix: []const u8 = if (result.err == error.NoMatchingVersion and result.version.tag == .npm and result.version.value.npm.isExact())
                        "Version not found"
                    else if (result.version.tag == .npm and !result.version.value.npm.isExact())
                        "No matching version found"
                    else
                        "No match found";

                    break :brk std.fmt.allocPrint(
                        bun.default_allocator,
                        "{s} '{s}' for package '{s}' (but package exists)",
                        .{ prefix, vm.packageManager().lockfile.str(result.version.literal), result.name },
                    );
                },
                else => |err| std.fmt.allocPrint(
                    bun.default_allocator,
                    "{s} resolving package '{s}' at '{s}'",
                    .{ std.mem.span(@errorName(err)), result.name, result.url },
                ),
            };

            const name: []const u8 = switch (result.err) {
                error.NoMatchingVersion => "PackageVersionNotFound",
                error.DistTagNotFound => "PackageTagNotFound",
                error.PackageManifestHTTP403 => "PackageForbidden",
                error.PackageManifestHTTP404 => "PackageNotFound",
                else => "PackageResolveError",
            };

            var error_instance = ZigString.init(msg).withEncoding().toErrorInstance(globalThis);
            if (result.url.len > 0)
                error_instance.put(globalThis, ZigString.static("url"), ZigString.init(result.url).withEncoding().toValueGC(globalThis));
            error_instance.put(globalThis, ZigString.static("name"), ZigString.init(name).withEncoding().toValueGC(globalThis));
            error_instance.put(globalThis, ZigString.static("pkg"), ZigString.init(result.name).withEncoding().toValueGC(globalThis));
            error_instance.put(globalThis, ZigString.static("specifier"), ZigString.init(this.specifier).withEncoding().toValueGC(globalThis));
            const location = logger.rangeData(&this.parse_result.source, this.parse_result.ast.import_records[import_record_id].range, "").location.?;
            error_instance.put(globalThis, ZigString.static("sourceURL"), ZigString.init(this.parse_result.source.path.text).withEncoding().toValueGC(globalThis));
            error_instance.put(globalThis, ZigString.static("line"), JSValue.jsNumber(location.line));
            if (location.line_text) |line_text| {
                error_instance.put(globalThis, ZigString.static("lineText"), ZigString.init(line_text).withEncoding().toValueGC(globalThis));
            }
            error_instance.put(globalThis, ZigString.static("column"), JSValue.jsNumber(location.column));
            if (this.referrer.len > 0 and !strings.eqlComptime(this.referrer, "undefined")) {
                error_instance.put(globalThis, ZigString.static("referrer"), ZigString.init(this.referrer).withEncoding().toValueGC(globalThis));
            }

            const promise_value = this.promise.swap();
            var promise = promise_value.asInternalPromise().?;
            promise_value.ensureStillAlive();
            this.poll_ref.unref(vm);
            this.deinit();
            promise.rejectAsHandled(globalThis, error_instance);
        }
        pub fn downloadError(this: *AsyncModule, vm: *JSC.VirtualMachine, import_record_id: u32, result: PackageDownloadError) !void {
            var globalThis = this.globalThis;

            const msg_args = .{
                result.name,
                result.resolution.fmt(vm.packageManager().lockfile.buffers.string_bytes.items),
            };

            var msg: []u8 = try switch (result.err) {
                error.TarballHTTP400 => std.fmt.allocPrint(
                    bun.default_allocator,
                    "HTTP 400 downloading package '{s}@{any}'",
                    msg_args,
                ),
                error.TarballHTTP401 => std.fmt.allocPrint(
                    bun.default_allocator,
                    "HTTP 401 downloading package '{s}@{any}'",
                    msg_args,
                ),
                error.TarballHTTP402 => std.fmt.allocPrint(
                    bun.default_allocator,
                    "HTTP 402 downloading package '{s}@{any}'",
                    msg_args,
                ),
                error.TarballHTTP403 => std.fmt.allocPrint(
                    bun.default_allocator,
                    "HTTP 403 downloading package '{s}@{any}'",
                    msg_args,
                ),
                error.TarballHTTP404 => std.fmt.allocPrint(
                    bun.default_allocator,
                    "HTTP 404 downloading package '{s}@{any}'",
                    msg_args,
                ),
                error.TarballHTTP4xx => std.fmt.allocPrint(
                    bun.default_allocator,
                    "HTTP 4xx downloading package '{s}@{any}'",
                    msg_args,
                ),
                error.TarballHTTP5xx => std.fmt.allocPrint(
                    bun.default_allocator,
                    "HTTP 5xx downloading package '{s}@{any}'",
                    msg_args,
                ),
                error.TarballFailedToExtract => std.fmt.allocPrint(
                    bun.default_allocator,
                    "Failed to extract tarball for package '{s}@{any}'",
                    msg_args,
                ),
                else => |err| std.fmt.allocPrint(
                    bun.default_allocator,
                    "{s} downloading package '{s}@{any}'",
                    .{
                        std.mem.span(@errorName(err)),                                                  result.name,
                        result.resolution.fmt(vm.packageManager().lockfile.buffers.string_bytes.items),
                    },
                ),
            };

            const name: []const u8 = switch (result.err) {
                error.TarballFailedToExtract => "PackageExtractionError",
                error.TarballHTTP403 => "TarballForbiddenError",
                error.TarballHTTP404 => "TarballNotFoundError",
                else => "TarballDownloadError",
            };

            var error_instance = ZigString.init(msg).withEncoding().toErrorInstance(globalThis);
            if (result.url.len > 0)
                error_instance.put(globalThis, ZigString.static("url"), ZigString.init(result.url).withEncoding().toValueGC(globalThis));
            error_instance.put(globalThis, ZigString.static("name"), ZigString.init(name).withEncoding().toValueGC(globalThis));
            error_instance.put(globalThis, ZigString.static("pkg"), ZigString.init(result.name).withEncoding().toValueGC(globalThis));
            if (this.specifier.len > 0 and !strings.eqlComptime(this.specifier, "undefined")) {
                error_instance.put(globalThis, ZigString.static("referrer"), ZigString.init(this.specifier).withEncoding().toValueGC(globalThis));
            }

            const location = logger.rangeData(&this.parse_result.source, this.parse_result.ast.import_records[import_record_id].range, "").location.?;
            error_instance.put(globalThis, ZigString.static("specifier"), ZigString.init(
                this.parse_result.ast.import_records[import_record_id].path.text,
            ).withEncoding().toValueGC(globalThis));
            error_instance.put(globalThis, ZigString.static("sourceURL"), ZigString.init(this.parse_result.source.path.text).withEncoding().toValueGC(globalThis));
            error_instance.put(globalThis, ZigString.static("line"), JSValue.jsNumber(location.line));
            if (location.line_text) |line_text| {
                error_instance.put(globalThis, ZigString.static("lineText"), ZigString.init(line_text).withEncoding().toValueGC(globalThis));
            }
            error_instance.put(globalThis, ZigString.static("column"), JSValue.jsNumber(location.column));

            const promise_value = this.promise.swap();
            var promise = promise_value.asInternalPromise().?;
            promise_value.ensureStillAlive();
            this.poll_ref.unref(vm);
            this.deinit();
            promise.rejectAsHandled(globalThis, error_instance);
        }

        pub fn resumeLoadingModule(this: *AsyncModule, log: *logger.Log) !ResolvedSource {
            debug("resumeLoadingModule: {s}", .{this.specifier});
            var parse_result = this.parse_result;
            var path = this.path;
            var jsc_vm = JSC.VirtualMachine.vm;
            var specifier = this.specifier;
            var old_log = jsc_vm.log;

            jsc_vm.bundler.linker.log = log;
            jsc_vm.bundler.log = log;
            jsc_vm.bundler.resolver.log = log;
            jsc_vm.packageManager().log = log;
            defer {
                jsc_vm.bundler.linker.log = old_log;
                jsc_vm.bundler.log = old_log;
                jsc_vm.bundler.resolver.log = old_log;
                jsc_vm.packageManager().log = old_log;
            }

            // We _must_ link because:
            // - node_modules bundle won't be properly
            try jsc_vm.bundler.linker.link(
                path,
                &parse_result,
                jsc_vm.origin,
                .absolute_path,
                false,
                true,
            );
            this.parse_result = parse_result;

            var printer = VirtualMachine.source_code_printer.?.*;
            printer.ctx.reset();

            const written = brk: {
                defer VirtualMachine.source_code_printer.?.* = printer;
                break :brk try jsc_vm.bundler.printWithSourceMap(
                    parse_result,
                    @TypeOf(&printer),
                    &printer,
                    .esm_ascii,
                    SavedSourceMap.SourceMapHandler.init(&jsc_vm.source_mappings),
                );
            };

            if (written == 0) {
                return error.PrintingErrorWriteFailed;
            }

            if (comptime Environment.dump_source) {
                try dumpSource(specifier, &printer);
            }

            if (jsc_vm.isWatcherEnabled()) {
                const resolved_source = jsc_vm.refCountedResolvedSource(printer.ctx.written, specifier, path.text, null);

                if (parse_result.input_fd) |fd_| {
                    if (jsc_vm.bun_watcher != null and std.fs.path.isAbsolute(path.text) and !strings.contains(path.text, "node_modules")) {
                        jsc_vm.bun_watcher.?.addFile(
                            fd_,
                            path.text,
                            this.hash,
                            options.Loader.fromAPI(this.loader),
                            0,
                            this.package_json,
                            true,
                        ) catch {};
                    }
                }

                return resolved_source;
            }

            return ResolvedSource{
                .allocator = null,
                .source_code = ZigString.init(try default_allocator.dupe(u8, printer.ctx.getWritten())),
                .specifier = ZigString.init(specifier),
                .source_url = ZigString.init(path.text),
                // // TODO: change hash to a bitfield
                // .hash = 1,

                // having JSC own the memory causes crashes
                .hash = 0,
            };
        }

        pub fn deinit(this: *AsyncModule) void {
            this.parse_result.deinit();
            bun.default_allocator.free(this.stmt_blocks);
            bun.default_allocator.free(this.expr_blocks);
            this.promise.deinit();
            bun.default_allocator.free(this.string_buf);
        }

        extern "C" fn Bun__onFulfillAsyncModule(
            promiseValue: JSC.JSValue,
            res: *JSC.ErrorableResolvedSource,
            specifier: *ZigString,
            referrer: *ZigString,
        ) void;
    };

    pub export fn Bun__getDefaultLoader(global: *JSC.JSGlobalObject, str: *ZigString) Api.Loader {
        var jsc_vm = global.bunVM();
        const filename = str.toSlice(jsc_vm.allocator);
        defer filename.deinit();
        const loader = jsc_vm.bundler.options.loader(Fs.PathName.init(filename.slice()).ext).toAPI();
        if (loader == .file) {
            return Api.Loader.js;
        }

        return loader;
    }

    pub fn transpileSourceCode(
        jsc_vm: *VirtualMachine,
        specifier: string,
        referrer: string,
        path: Fs.Path,
        loader: options.Loader,
        log: *logger.Log,
        virtual_source: ?*const logger.Source,
        ret: *ErrorableResolvedSource,
        promise_ptr: ?*?*JSC.JSInternalPromise,
        source_code_printer: *js_printer.BufferPrinter,
        globalObject: ?*JSC.JSGlobalObject,
        comptime flags: FetchFlags,
    ) !ResolvedSource {
        const disable_transpilying = comptime flags.disableTranspiling();

        switch (loader) {
            .js, .jsx, .ts, .tsx, .json, .toml => {
                jsc_vm.transpiled_count += 1;
                jsc_vm.bundler.resetStore();
                const hash = http.Watcher.getHash(path.text);

                var allocator = if (jsc_vm.has_loaded) jsc_vm.arena.allocator() else jsc_vm.allocator;

                var fd: ?StoredFileDescriptorType = null;
                var package_json: ?*PackageJSON = null;

                if (jsc_vm.bun_dev_watcher) |watcher| {
                    if (watcher.indexOf(hash)) |index| {
                        const _fd = watcher.watchlist.items(.fd)[index];
                        fd = if (_fd > 0) _fd else null;
                        package_json = watcher.watchlist.items(.package_json)[index];
                    }
                } else if (jsc_vm.bun_watcher) |watcher| {
                    if (watcher.indexOf(hash)) |index| {
                        const _fd = watcher.watchlist.items(.fd)[index];
                        fd = if (_fd > 0) _fd else null;
                        package_json = watcher.watchlist.items(.package_json)[index];
                    }
                }

                var old = jsc_vm.bundler.log;
                jsc_vm.bundler.log = log;
                jsc_vm.bundler.linker.log = log;
                jsc_vm.bundler.resolver.log = log;
                if (jsc_vm.bundler.resolver.package_manager) |pm| {
                    pm.log = log;
                }

                defer {
                    jsc_vm.bundler.log = old;
                    jsc_vm.bundler.linker.log = old;
                    jsc_vm.bundler.resolver.log = old;
                    if (jsc_vm.bundler.resolver.package_manager) |pm| {
                        pm.log = old;
                    }
                }

                // this should be a cheap lookup because 24 bytes == 8 * 3 so it's read 3 machine words
                const is_node_override = specifier.len > "/bun-vfs/node_modules/".len and strings.eqlComptimeIgnoreLen(specifier[0.."/bun-vfs/node_modules/".len], "/bun-vfs/node_modules/");

                const macro_remappings = if (jsc_vm.macro_mode or !jsc_vm.has_any_macro_remappings or is_node_override)
                    MacroRemap{}
                else
                    jsc_vm.bundler.options.macro_remap;

                var fallback_source: logger.Source = undefined;

                var parse_options = Bundler.ParseOptions{
                    .allocator = allocator,
                    .path = path,
                    .loader = loader,
                    .dirname_fd = 0,
                    .file_descriptor = fd,
                    .file_hash = hash,
                    .macro_remappings = macro_remappings,
                    .jsx = jsc_vm.bundler.options.jsx,
                    .virtual_source = virtual_source,
                    .hoist_bun_plugin = true,
                };

                if (is_node_override) {
                    if (NodeFallbackModules.contentsFromPath(specifier)) |code| {
                        const fallback_path = Fs.Path.initWithNamespace(specifier, "node");
                        fallback_source = logger.Source{ .path = fallback_path, .contents = code, .key_path = fallback_path };
                        parse_options.virtual_source = &fallback_source;
                    }
                }

                var parse_result = jsc_vm.bundler.parseMaybeReturnFileOnly(
                    parse_options,
                    null,
                    disable_transpilying,
                ) orelse {
                    return error.ParseError;
                };

                if (jsc_vm.bundler.log.errors > 0) {
                    return error.ParseError;
                }

                if (comptime disable_transpilying) {
                    return ResolvedSource{
                        .allocator = null,
                        .source_code = switch (comptime flags) {
                            .print_source_and_clone => ZigString.init(jsc_vm.allocator.dupe(u8, parse_result.source.contents) catch unreachable),
                            .print_source => ZigString.init(parse_result.source.contents),
                            else => unreachable,
                        },
                        .specifier = ZigString.init(specifier),
                        .source_url = ZigString.init(path.text),
                        .hash = 0,
                    };
                }

                const has_bun_plugin = parse_result.ast.bun_plugin.hoisted_stmts.items.len > 0;

                if (has_bun_plugin) {
                    try ModuleLoader.runBunPlugin(jsc_vm, JSC.VirtualMachine.source_code_printer.?, &parse_result, ret);
                }

                const start_count = jsc_vm.bundler.linker.import_counter;

                // We _must_ link because:
                // - node_modules bundle won't be properly
                try jsc_vm.bundler.linker.link(
                    path,
                    &parse_result,
                    jsc_vm.origin,
                    .absolute_path,
                    false,
                    true,
                );

                if (parse_result.pending_imports.len > 0) {
                    if (promise_ptr == null) {
                        return error.UnexpectedPendingResolution;
                    }

                    if (jsc_vm.isWatcherEnabled()) {
                        if (parse_result.input_fd) |fd_| {
                            if (jsc_vm.bun_watcher != null and !is_node_override and std.fs.path.isAbsolute(path.text) and !strings.contains(path.text, "node_modules")) {
                                jsc_vm.bun_watcher.?.addFile(
                                    fd_,
                                    path.text,
                                    hash,
                                    loader,
                                    0,
                                    package_json,
                                    true,
                                ) catch {};
                            }
                        }
                    }

                    if (parse_result.source.contents_is_recycled) {
                        // this shared buffer is about to become owned by the AsyncModule struct
                        jsc_vm.bundler.resolver.caches.fs.resetSharedBuffer(
                            jsc_vm.bundler.resolver.caches.fs.sharedBuffer(),
                        );
                    }

                    jsc_vm.modules.enqueue(
                        globalObject.?,
                        .{
                            .parse_result = parse_result,
                            .path = path,
                            .loader = loader,
                            .fd = fd,
                            .package_json = package_json,
                            .hash = hash,
                            .promise_ptr = promise_ptr,
                            .specifier = specifier,
                            .referrer = referrer,
                        },
                    );
                    return error.AsyncModule;
                }

                if (!jsc_vm.macro_mode)
                    jsc_vm.resolved_count += jsc_vm.bundler.linker.import_counter - start_count;
                jsc_vm.bundler.linker.import_counter = 0;

                var printer = source_code_printer.*;
                printer.ctx.reset();

                const written = brk: {
                    defer source_code_printer.* = printer;
                    break :brk try jsc_vm.bundler.printWithSourceMap(
                        parse_result,
                        @TypeOf(&printer),
                        &printer,
                        .esm_ascii,
                        SavedSourceMap.SourceMapHandler.init(&jsc_vm.source_mappings),
                    );
                };

                if (written == 0) {
                    // if it's an empty file but there were plugins
                    // we don't want it to break if you try to import from it
                    if (has_bun_plugin) {
                        return ResolvedSource{
                            .allocator = null,
                            .source_code = ZigString.init("// auto-generated plugin stub\nexport default undefined\n"),
                            .specifier = ZigString.init(specifier),
                            .source_url = ZigString.init(path.text),
                            // // TODO: change hash to a bitfield
                            // .hash = 1,

                            // having JSC own the memory causes crashes
                            .hash = 0,
                        };
                    }
                    return error.PrintingErrorWriteFailed;
                }

                if (comptime Environment.dump_source) {
                    try dumpSource(specifier, &printer);
                }

                if (jsc_vm.isWatcherEnabled()) {
                    const resolved_source = jsc_vm.refCountedResolvedSource(printer.ctx.written, specifier, path.text, null);

                    if (parse_result.input_fd) |fd_| {
                        if (jsc_vm.bun_watcher != null and !is_node_override and std.fs.path.isAbsolute(path.text) and !strings.contains(path.text, "node_modules")) {
                            jsc_vm.bun_watcher.?.addFile(
                                fd_,
                                path.text,
                                hash,
                                loader,
                                0,
                                package_json,
                                true,
                            ) catch {};
                        }
                    }

                    return resolved_source;
                }

                return ResolvedSource{
                    .allocator = null,
                    .source_code = ZigString.init(try default_allocator.dupe(u8, printer.ctx.getWritten())),
                    .specifier = ZigString.init(specifier),
                    .source_url = ZigString.init(path.text),
                    // // TODO: change hash to a bitfield
                    // .hash = 1,

                    // having JSC own the memory causes crashes
                    .hash = 0,
                };
            },
            // provideFetch() should be called
            .napi => unreachable,
            // .wasm => {
            //     jsc_vm.transpiled_count += 1;
            //     var fd: ?StoredFileDescriptorType = null;

            //     var allocator = if (jsc_vm.has_loaded) jsc_vm.arena.allocator() else jsc_vm.allocator;

            //     const hash = http.Watcher.getHash(path.text);
            //     if (jsc_vm.watcher) |watcher| {
            //         if (watcher.indexOf(hash)) |index| {
            //             const _fd = watcher.watchlist.items(.fd)[index];
            //             fd = if (_fd > 0) _fd else null;
            //         }
            //     }

            //     var parse_options = Bundler.ParseOptions{
            //         .allocator = allocator,
            //         .path = path,
            //         .loader = loader,
            //         .dirname_fd = 0,
            //         .file_descriptor = fd,
            //         .file_hash = hash,
            //         .macro_remappings = MacroRemap{},
            //         .jsx = jsc_vm.bundler.options.jsx,
            //     };

            //     var parse_result = jsc_vm.bundler.parse(
            //         parse_options,
            //         null,
            //     ) orelse {
            //         return error.ParseError;
            //     };

            //     return ResolvedSource{
            //         .allocator = if (jsc_vm.has_loaded) &jsc_vm.allocator else null,
            //         .source_code = ZigString.init(jsc_vm.allocator.dupe(u8, parse_result.source.contents) catch unreachable),
            //         .specifier = ZigString.init(specifier),
            //         .source_url = ZigString.init(path.text),
            //         .hash = 0,
            //         .tag = ResolvedSource.Tag.wasm,
            //     };
            // },
            else => {
                var stack_buf = std.heap.stackFallback(4096, jsc_vm.allocator);
                var allocator = stack_buf.get();
                var buf = MutableString.init2048(allocator) catch unreachable;
                defer buf.deinit();
                var writer = buf.writer();
                if (!jsc_vm.origin.isEmpty()) {
                    writer.writeAll("export default `") catch unreachable;
                    // TODO: escape backtick char, though we might already do that
                    @import("./api/bun.zig").getPublicPath(specifier, jsc_vm.origin, @TypeOf(&writer), &writer);
                    writer.writeAll("`;\n") catch unreachable;
                } else {
                    writer.writeAll("export default ") catch unreachable;
                    buf = js_printer.quoteForJSON(specifier, buf, true) catch @panic("out of memory");
                    writer = buf.writer();
                    writer.writeAll(";\n") catch unreachable;
                }

                const public_url = ZigString.fromUTF8(jsc_vm.allocator.dupe(u8, buf.toOwnedSliceLeaky()) catch @panic("out of memory"));
                return ResolvedSource{
                    .allocator = &jsc_vm.allocator,
                    .source_code = public_url,
                    .specifier = ZigString.init(path.text),
                    .source_url = ZigString.init(path.text),
                    .hash = 0,
                };
            },
        }
    }

    pub fn runBunPlugin(
        jsc_vm: *VirtualMachine,
        source_code_printer: *js_printer.BufferPrinter,
        parse_result: *ParseResult,
        ret: *ErrorableResolvedSource,
    ) !void {
        var printer = source_code_printer.*;
        printer.ctx.reset();

        defer printer.ctx.reset();
        // If we start transpiling in the middle of an existing transpilation session
        // we will hit undefined memory bugs
        // unless we disable resetting the store until we are done transpiling
        const prev_disable_reset = js_ast.Stmt.Data.Store.disable_reset;
        js_ast.Stmt.Data.Store.disable_reset = true;
        js_ast.Expr.Data.Store.disable_reset = true;

        // flip the source code we use
        // unless we're already transpiling a plugin
        // that case could happen when
        const was_printing_plugin = jsc_vm.is_printing_plugin;
        const prev = jsc_vm.bundler.resolver.caches.fs.use_alternate_source_cache;
        jsc_vm.is_printing_plugin = true;
        defer {
            js_ast.Stmt.Data.Store.disable_reset = prev_disable_reset;
            js_ast.Expr.Data.Store.disable_reset = prev_disable_reset;
            if (!was_printing_plugin) jsc_vm.bundler.resolver.caches.fs.use_alternate_source_cache = prev;
            jsc_vm.is_printing_plugin = was_printing_plugin;
        }
        // we flip use_alternate_source_cache
        if (!was_printing_plugin) jsc_vm.bundler.resolver.caches.fs.use_alternate_source_cache = !prev;

        // this is a bad idea, but it should work for now.
        const original_name = parse_result.ast.symbols[parse_result.ast.bun_plugin.ref.innerIndex()].original_name;
        parse_result.ast.symbols[parse_result.ast.bun_plugin.ref.innerIndex()].original_name = "globalThis.Bun.plugin";
        defer {
            parse_result.ast.symbols[parse_result.ast.bun_plugin.ref.innerIndex()].original_name = original_name;
        }
        const hoisted_stmts = parse_result.ast.bun_plugin.hoisted_stmts.items;

        var parts = [1]js_ast.Part{
            js_ast.Part{
                .stmts = hoisted_stmts,
            },
        };
        var ast_copy = parse_result.ast;
        ast_copy.import_records = try jsc_vm.allocator.dupe(ImportRecord, ast_copy.import_records);
        defer jsc_vm.allocator.free(ast_copy.import_records);
        ast_copy.parts = &parts;
        ast_copy.prepend_part = null;
        var temporary_source = parse_result.source;
        var source_name = try std.fmt.allocPrint(jsc_vm.allocator, "{s}.plugin.{s}", .{ temporary_source.path.text, temporary_source.path.name.ext[1..] });
        temporary_source.path = Fs.Path.init(source_name);

        var temp_parse_result = parse_result.*;
        temp_parse_result.ast = ast_copy;

        try jsc_vm.bundler.linker.link(
            temporary_source.path,
            &temp_parse_result,
            jsc_vm.origin,
            .absolute_path,
            false,
            true,
        );

        _ = brk: {
            defer source_code_printer.* = printer;
            break :brk try jsc_vm.bundler.printWithSourceMapMaybe(
                temp_parse_result.ast,
                &temporary_source,
                @TypeOf(&printer),
                &printer,
                .esm_ascii,
                true,
                SavedSourceMap.SourceMapHandler.init(&jsc_vm.source_mappings),
            );
        };
        const wrote = printer.ctx.getWritten();

        if (wrote.len > 0) {
            if (comptime Environment.dump_source)
                try dumpSource(temporary_source.path.text, &printer);

            var exception = [1]JSC.JSValue{JSC.JSValue.zero};
            const promise = JSC.JSModuleLoader.evaluate(
                jsc_vm.global,
                wrote.ptr,
                wrote.len,
                temporary_source.path.text.ptr,
                temporary_source.path.text.len,
                parse_result.source.path.text.ptr,
                parse_result.source.path.text.len,
                JSC.JSValue.jsUndefined(),
                &exception,
            );
            if (!exception[0].isEmpty()) {
                ret.* = JSC.ErrorableResolvedSource.err(
                    error.JSErrorObject,
                    exception[0].asVoid(),
                );
                return error.PluginError;
            }

            if (!promise.isEmptyOrUndefinedOrNull()) {
                if (promise.asInternalPromise()) |promise_value| {
                    jsc_vm.waitForPromise(promise_value);

                    if (promise_value.status(jsc_vm.global.vm()) == .Rejected) {
                        ret.* = JSC.ErrorableResolvedSource.err(
                            error.JSErrorObject,
                            promise_value.result(jsc_vm.global.vm()).asVoid(),
                        );
                        return error.PluginError;
                    }
                }
            }
        }
    }
    pub fn normalizeSpecifier(jsc_vm: *VirtualMachine, slice_: string) string {
        var slice = slice_;
        if (slice.len == 0) return slice;
        var was_http = false;
        if (strings.hasPrefixComptime(slice, "https://")) {
            slice = slice["https://".len..];
            was_http = true;
        } else if (strings.hasPrefixComptime(slice, "http://")) {
            slice = slice["http://".len..];
            was_http = true;
        }

        if (strings.hasPrefix(slice, jsc_vm.origin.host)) {
            slice = slice[jsc_vm.origin.host.len..];
        } else if (was_http) {
            if (strings.indexOfChar(slice, '/')) |i| {
                slice = slice[i..];
            }
        }

        if (jsc_vm.origin.path.len > 1) {
            if (strings.hasPrefix(slice, jsc_vm.origin.path)) {
                slice = slice[jsc_vm.origin.path.len..];
            }
        }

        if (jsc_vm.bundler.options.routes.asset_prefix_path.len > 0) {
            if (strings.hasPrefix(slice, jsc_vm.bundler.options.routes.asset_prefix_path)) {
                slice = slice[jsc_vm.bundler.options.routes.asset_prefix_path.len..];
            }
        }

        return slice;
    }

    pub export fn Bun__fetchBuiltinModule(
        jsc_vm: *VirtualMachine,
        globalObject: *JSC.JSGlobalObject,
        specifier: *ZigString,
        referrer: *ZigString,
        ret: *ErrorableResolvedSource,
    ) bool {
        JSC.markBinding(@src());
        var log = logger.Log.init(jsc_vm.bundler.allocator);
        defer log.deinit();
        if (ModuleLoader.fetchBuiltinModule(jsc_vm, specifier.slice(), &log, false) catch |err| {
            if (err == error.AsyncModule) {
                unreachable;
            }

            VirtualMachine.processFetchLog(globalObject, specifier.*, referrer.*, &log, ret, err);
            return true;
        }) |builtin| {
            ret.* = ErrorableResolvedSource.ok(builtin);
            return true;
        } else {
            return false;
        }
    }

    pub export fn Bun__transpileFile(
        jsc_vm: *VirtualMachine,
        globalObject: *JSC.JSGlobalObject,
        specifier_ptr: *ZigString,
        referrer: *ZigString,
        ret: *ErrorableResolvedSource,
        allow_promise: bool,
    ) ?*anyopaque {
        JSC.markBinding(@src());
        var log = logger.Log.init(jsc_vm.bundler.allocator);
        defer log.deinit();
        debug("transpileFile: {any}", .{specifier_ptr.*});

        var _specifier = specifier_ptr.toSlice(jsc_vm.allocator);
        var referrer_slice = referrer.toSlice(jsc_vm.allocator);
        defer _specifier.deinit();
        defer referrer_slice.deinit();
        var specifier = normalizeSpecifier(jsc_vm, _specifier.slice());
        const path = Fs.Path.init(specifier);
        const loader = jsc_vm.bundler.options.loaders.get(path.name.ext) orelse options.Loader.js;
        var promise: ?*JSC.JSInternalPromise = null;
        ret.* = ErrorableResolvedSource.ok(
            ModuleLoader.transpileSourceCode(
                jsc_vm,
                specifier,
                referrer_slice.slice(),
                path,
                loader,
                &log,
                null,
                ret,
                if (allow_promise) &promise else null,
                VirtualMachine.source_code_printer.?,
                globalObject,
                FetchFlags.transpile,
            ) catch |err| {
                if (err == error.AsyncModule) {
                    std.debug.assert(promise != null);
                    return promise;
                }

                if (err == error.PluginError) {
                    return null;
                }
                VirtualMachine.processFetchLog(globalObject, specifier_ptr.*, referrer.*, &log, ret, err);
                return null;
            },
        );
        return promise;
    }

    export fn Bun__runVirtualModule(globalObject: *JSC.JSGlobalObject, specifier_ptr: *ZigString) JSValue {
        JSC.markBinding(@src());
        if (globalObject.bunVM().plugin_runner == null) return JSValue.zero;

        const specifier = specifier_ptr.slice();

        if (!PluginRunner.couldBePlugin(specifier)) {
            return JSValue.zero;
        }

        const namespace = PluginRunner.extractNamespace(specifier);
        const after_namespace = if (namespace.len == 0)
            specifier
        else
            specifier[@min(namespace.len + 1, specifier.len)..];

        return globalObject.runOnLoadPlugins(ZigString.init(namespace), ZigString.init(after_namespace), .bun) orelse return JSValue.zero;
    }

    const shared_library_suffix = if (Environment.isMac) "dylib" else if (Environment.isLinux) "so" else "";

    pub fn fetchBuiltinModule(jsc_vm: *VirtualMachine, specifier: string, log: *logger.Log, comptime disable_transpilying: bool) !?ResolvedSource {
        if (jsc_vm.node_modules != null and strings.eqlComptime(specifier, JSC.bun_file_import_path)) {
            // We kind of need an abstraction around this.
            // Basically we should subclass JSC::SourceCode with:
            // - hash
            // - file descriptor for source input
            // - file path + file descriptor for bytecode caching
            // - separate bundles for server build vs browser build OR at least separate sections
            const code = try jsc_vm.node_modules.?.readCodeAsStringSlow(jsc_vm.allocator);

            return ResolvedSource{
                .allocator = null,
                .source_code = ZigString.init(code),
                .specifier = ZigString.init(JSC.bun_file_import_path),
                .source_url = ZigString.init(JSC.bun_file_import_path[1..]),
                .hash = 0, // TODO
            };
        } else if (jsc_vm.node_modules == null and strings.eqlComptime(specifier, Runtime.Runtime.Imports.Name)) {
            return ResolvedSource{
                .allocator = null,
                .source_code = ZigString.init(Runtime.Runtime.sourceContentBun()),
                .specifier = ZigString.init(Runtime.Runtime.Imports.Name),
                .source_url = ZigString.init(Runtime.Runtime.Imports.Name),
                .hash = Runtime.Runtime.versionHash(),
            };
        } else if (HardcodedModule.Map.get(specifier)) |hardcoded| {
            switch (hardcoded) {
                // This is all complicated because the imports have to be linked and we want to run the printer on it
                // so it consistently handles bundled imports
                // we can't take the shortcut of just directly importing the file, sadly.
                .@"bun:main" => {
                    if (comptime disable_transpilying) {
                        return ResolvedSource{
                            .allocator = null,
                            .source_code = ZigString.init(jsc_vm.entry_point.source.contents),
                            .specifier = ZigString.init(std.mem.span(JSC.VirtualMachine.main_file_name)),
                            .source_url = ZigString.init(std.mem.span(JSC.VirtualMachine.main_file_name)),
                            .hash = 0,
                        };
                    }
                    defer jsc_vm.transpiled_count += 1;

                    var bundler = &jsc_vm.bundler;
                    var old = jsc_vm.bundler.log;
                    jsc_vm.bundler.log = log;
                    jsc_vm.bundler.linker.log = log;
                    jsc_vm.bundler.resolver.log = log;
                    defer {
                        jsc_vm.bundler.log = old;
                        jsc_vm.bundler.linker.log = old;
                        jsc_vm.bundler.resolver.log = old;
                    }

                    var jsx = bundler.options.jsx;
                    jsx.parse = false;
                    var opts = js_parser.Parser.Options.init(jsx, .js);
                    opts.enable_bundling = false;
                    opts.transform_require_to_import = false;
                    opts.features.dynamic_require = true;
                    opts.can_import_from_bundle = bundler.options.node_modules_bundle != null;
                    opts.features.hot_module_reloading = false;
                    opts.features.react_fast_refresh = false;
                    opts.filepath_hash_for_hmr = 0;
                    opts.warn_about_unbundled_modules = false;
                    opts.macro_context = &jsc_vm.bundler.macro_context.?;
                    const main_ast = (bundler.resolver.caches.js.parse(jsc_vm.allocator, opts, bundler.options.define, bundler.log, &jsc_vm.entry_point.source) catch null) orelse {
                        return error.ParseError;
                    };
                    var parse_result = ParseResult{ .source = jsc_vm.entry_point.source, .ast = main_ast, .loader = .js, .input_fd = null };
                    var file_path = Fs.Path.init(bundler.fs.top_level_dir);
                    file_path.name.dir = bundler.fs.top_level_dir;
                    file_path.name.base = "bun:main";
                    try bundler.linker.link(
                        file_path,
                        &parse_result,
                        jsc_vm.origin,
                        .absolute_path,
                        false,
                        true,
                    );
                    var printer = JSC.VirtualMachine.source_code_printer.?.*;
                    var written: usize = undefined;
                    printer.ctx.reset();
                    {
                        defer JSC.VirtualMachine.source_code_printer.?.* = printer;
                        written = try jsc_vm.bundler.printWithSourceMap(
                            parse_result,
                            @TypeOf(&printer),
                            &printer,
                            .esm_ascii,
                            SavedSourceMap.SourceMapHandler.init(&jsc_vm.source_mappings),
                        );
                    }

                    if (comptime Environment.dump_source)
                        try dumpSource(JSC.VirtualMachine.main_file_name, &printer);

                    if (written == 0) {
                        return error.PrintingErrorWriteFailed;
                    }

                    return ResolvedSource{
                        .allocator = null,
                        .source_code = ZigString.init(jsc_vm.allocator.dupe(u8, printer.ctx.written) catch unreachable),
                        .specifier = ZigString.init(std.mem.span(JSC.VirtualMachine.main_file_name)),
                        .source_url = ZigString.init(std.mem.span(JSC.VirtualMachine.main_file_name)),
                        .hash = 0,
                    };
                },
                .@"bun:jsc" => {
                    return ResolvedSource{
                        .allocator = null,
                        .source_code = ZigString.init(jsModuleFromFile(jsc_vm.load_builtins_from_path, "bun-jsc.exports.js")),
                        .specifier = ZigString.init("bun:jsc"),
                        .source_url = ZigString.init("bun:jsc"),
                        .hash = 0,
                    };
                },
                .@"node:child_process" => {
                    return ResolvedSource{
                        .allocator = null,
                        .source_code = ZigString.init(jsModuleFromFile(jsc_vm.load_builtins_from_path, "child_process.exports.js")),
                        .specifier = ZigString.init("node:child_process"),
                        .source_url = ZigString.init("node:child_process"),
                        .hash = 0,
                    };
                },
                .@"node:net" => {
                    return ResolvedSource{
                        .allocator = null,
                        .source_code = ZigString.init(jsModuleFromFile(jsc_vm.load_builtins_from_path, "net.exports.js")),
                        .specifier = ZigString.init("node:net"),
                        .source_url = ZigString.init("node:net"),
                        .hash = 0,
                    };
                },
                .@"node:fs" => {
                    if (comptime Environment.isDebug) {
                        return ResolvedSource{
                            .allocator = null,
                            .source_code = ZigString.init(strings.append(bun.default_allocator, jsModuleFromFile(jsc_vm.load_builtins_from_path, "fs.exports.js"), JSC.Node.fs.constants_string) catch unreachable),
                            .specifier = ZigString.init("node:fs"),
                            .source_url = ZigString.init("node:fs"),
                            .hash = 0,
                        };
                    } else if (jsc_vm.load_builtins_from_path.len != 0) {
                        return ResolvedSource{
                            .allocator = null,
                            .source_code = ZigString.init(strings.append(bun.default_allocator, jsModuleFromFile(jsc_vm.load_builtins_from_path, "fs.exports.js"), JSC.Node.fs.constants_string) catch unreachable),
                            .specifier = ZigString.init("node:fs"),
                            .source_url = ZigString.init("node:fs"),
                            .hash = 0,
                        };
                    }

                    return ResolvedSource{
                        .allocator = null,
                        .source_code = ZigString.init(@embedFile("fs.exports.js") ++ JSC.Node.fs.constants_string),
                        .specifier = ZigString.init("node:fs"),
                        .source_url = ZigString.init("node:fs"),
                        .hash = 0,
                    };
                },
                .@"node:buffer" => return jsSyntheticModule(.@"node:buffer"),
                .@"node:string_decoder" => return jsSyntheticModule(.@"node:string_decoder"),
                .@"node:module" => return jsSyntheticModule(.@"node:module"),
                .@"node:events" => return jsSyntheticModule(.@"node:events"),
                .@"node:process" => return jsSyntheticModule(.@"node:process"),
                .@"node:tty" => return jsSyntheticModule(.@"node:tty"),
                .@"node:util/types" => return jsSyntheticModule(.@"node:util/types"),
                .@"node:stream" => {
                    return ResolvedSource{
                        .allocator = null,
                        .source_code = ZigString.init(jsModuleFromFile(jsc_vm.load_builtins_from_path, "streams.exports.js")),
                        .specifier = ZigString.init("node:stream"),
                        .source_url = ZigString.init("node:stream"),
                        .hash = 0,
                    };
                },

                .@"node:fs/promises" => {
                    return ResolvedSource{
                        .allocator = null,
                        .source_code = ZigString.init(@embedFile("fs_promises.exports.js") ++ JSC.Node.fs.constants_string),
                        .specifier = ZigString.init("node:fs/promises"),
                        .source_url = ZigString.init("node:fs/promises"),
                        .hash = 0,
                    };
                },
                .@"node:path" => {
                    return ResolvedSource{
                        .allocator = null,
                        .source_code = ZigString.init(jsModuleFromFile(jsc_vm.load_builtins_from_path, "path.exports.js")),
                        .specifier = ZigString.init("node:path"),
                        .source_url = ZigString.init("node:path"),
                        .hash = 0,
                    };
                },
                .@"node:path/win32" => {
                    return ResolvedSource{
                        .allocator = null,
                        .source_code = ZigString.init(jsModuleFromFile(jsc_vm.load_builtins_from_path, "path-win32.exports.js")),
                        .specifier = ZigString.init("node:path/win32"),
                        .source_url = ZigString.init("node:path/win32"),
                        .hash = 0,
                    };
                },
                .@"node:path/posix" => {
                    return ResolvedSource{
                        .allocator = null,
                        .source_code = ZigString.init(jsModuleFromFile(jsc_vm.load_builtins_from_path, "path-posix.exports.js")),
                        .specifier = ZigString.init("node:path/posix"),
                        .source_url = ZigString.init("node:path/posix"),
                        .hash = 0,
                    };
                },

                .@"node:os" => {
                    return ResolvedSource{
                        .allocator = null,
                        .source_code = ZigString.init(jsModuleFromFile(jsc_vm.load_builtins_from_path, "os.exports.js")),
                        .specifier = ZigString.init("node:os"),
                        .source_url = ZigString.init("node:os"),
                        .hash = 0,
                    };
                },
                .@"bun:ffi" => {
                    return ResolvedSource{
                        .allocator = null,
                        .source_code = ZigString.init(
                            "export const FFIType = " ++
                                JSC.FFI.ABIType.map_to_js_object ++
                                ";\n\n" ++
                                "export const suffix = '" ++ shared_library_suffix ++ "';\n\n" ++
                                @embedFile("ffi.exports.js") ++
                                "\n",
                        ),
                        .specifier = ZigString.init("bun:ffi"),
                        .source_url = ZigString.init("bun:ffi"),
                        .hash = 0,
                    };
                },
                .@"detect-libc" => {
                    return ResolvedSource{
                        .allocator = null,
                        .source_code = ZigString.init(
                            @as(string, @embedFile(if (Environment.isLinux) "detect-libc.linux.js" else "detect-libc.js")),
                        ),
                        .specifier = ZigString.init("detect-libc"),
                        .source_url = ZigString.init("detect-libc"),
                        .hash = 0,
                    };
                },
                .@"node:url" => {
                    return ResolvedSource{
                        .allocator = null,
                        .source_code = ZigString.init(
                            @as(string, jsModuleFromFile(jsc_vm.load_builtins_from_path, "url.exports.js")),
                        ),
                        .specifier = ZigString.init("node:url"),
                        .source_url = ZigString.init("node:url"),
                        .hash = 0,
                    };
                },
                .@"node:assert" => {
                    return ResolvedSource{
                        .allocator = null,
                        .source_code = ZigString.init(
                            @as(string, jsModuleFromFile(jsc_vm.load_builtins_from_path, "assert.exports.js")),
                        ),
                        .specifier = ZigString.init("node:assert"),
                        .source_url = ZigString.init("node:assert"),
                        .hash = 0,
                    };
                },
                .@"bun:sqlite" => {
                    return ResolvedSource{
                        .allocator = null,
                        .source_code = ZigString.init(
                            @as(string, jsModuleFromFile(jsc_vm.load_builtins_from_path, "./bindings/sqlite/sqlite.exports.js")),
                        ),
                        .specifier = ZigString.init("bun:sqlite"),
                        .source_url = ZigString.init("bun:sqlite"),
                        .hash = 0,
                    };
                },
                .@"node:perf_hooks" => {
                    return ResolvedSource{
                        .allocator = null,
                        .source_code = ZigString.init(
                            @as(string, jsModuleFromFile(jsc_vm.load_builtins_from_path, "./perf_hooks.exports.js")),
                        ),
                        .specifier = ZigString.init("node:perf_hooks"),
                        .source_url = ZigString.init("node:perf_hooks"),
                        .hash = 0,
                    };
                },
                .ws => {
                    return ResolvedSource{
                        .allocator = null,
                        .source_code = ZigString.init(
                            @as(string, jsModuleFromFile(jsc_vm.load_builtins_from_path, "./ws.exports.js")),
                        ),
                        .specifier = ZigString.init("ws"),
                        .source_url = ZigString.init("ws"),
                        .hash = 0,
                    };
                },
                .@"node:timers" => {
                    return ResolvedSource{
                        .allocator = null,
                        .source_code = ZigString.init(
                            @as(string, jsModuleFromFile(jsc_vm.load_builtins_from_path, "./node_timers.exports.js")),
                        ),
                        .specifier = ZigString.init("node:timers"),
                        .source_url = ZigString.init("node:timers"),
                        .hash = 0,
                    };
                },
                .@"node:timers/promises" => {
                    return ResolvedSource{
                        .allocator = null,
                        .source_code = ZigString.init(
                            @as(string, jsModuleFromFile(jsc_vm.load_builtins_from_path, "./node_timers_promises.exports.js")),
                        ),
                        .specifier = ZigString.init("node:timers/promises"),
                        .source_url = ZigString.init("node:timers/promises"),
                        .hash = 0,
                    };
                },
                .@"node:stream/web" => {
                    return ResolvedSource{
                        .allocator = null,
                        .source_code = ZigString.init(
                            @as(string, jsModuleFromFile(jsc_vm.load_builtins_from_path, "./node_streams_web.exports.js")),
                        ),
                        .specifier = ZigString.init("node:stream/web"),
                        .source_url = ZigString.init("node:stream/web"),
                        .hash = 0,
                    };
                },
                .@"node:stream/consumers" => {
                    return ResolvedSource{
                        .allocator = null,
                        .source_code = ZigString.init(
                            @as(string, jsModuleFromFile(jsc_vm.load_builtins_from_path, "./node_streams_consumer.exports.js")),
                        ),
                        .specifier = ZigString.init("node:stream/consumers"),
                        .source_url = ZigString.init("node:stream/consumers"),
                        .hash = 0,
                    };
                },
<<<<<<< HEAD
                .undici => {
=======
                .@"node:util" => {
                    return ResolvedSource{
                        .allocator = null,
                        .source_code = ZigString.init(
                            @as(string, jsModuleFromFile(jsc_vm.load_builtins_from_path, "./util.exports.js")),
                        ),
                        .specifier = ZigString.init("node:util"),
                        .source_url = ZigString.init("node:util"),
                        .hash = 0,
                    };
                },
                .@"undici" => {
>>>>>>> e7a14f85
                    return ResolvedSource{
                        .allocator = null,
                        .source_code = ZigString.init(
                            @as(string, jsModuleFromFile(jsc_vm.load_builtins_from_path, "./undici.exports.js")),
                        ),
                        .specifier = ZigString.init("undici"),
                        .source_url = ZigString.init("undici"),
                        .hash = 0,
                    };
                },
                .@"node:http" => {
                    return ResolvedSource{
                        .allocator = null,
                        .source_code = ZigString.init(
                            @as(string, jsModuleFromFile(jsc_vm.load_builtins_from_path, "./http.exports.js")),
                        ),
                        .specifier = ZigString.init("node:http"),
                        .source_url = ZigString.init("node:http"),
                        .hash = 0,
                    };
                },
                .@"node:https" => {
                    return ResolvedSource{
                        .allocator = null,
                        .source_code = ZigString.init(
                            @as(string, jsModuleFromFile(jsc_vm.load_builtins_from_path, "./https.exports.js")),
                        ),
                        .specifier = ZigString.init("node:https"),
                        .source_url = ZigString.init("node:https"),
                        .hash = 0,
                    };
                },
                .depd => {
                    return ResolvedSource{
                        .allocator = null,
                        .source_code = ZigString.init(
                            @as(string, jsModuleFromFile(jsc_vm.load_builtins_from_path, "./depd.exports.js")),
                        ),
                        .specifier = ZigString.init("depd"),
                        .source_url = ZigString.init("depd"),
                        .hash = 0,
                    };
                },
            }
        } else if (specifier.len > js_ast.Macro.namespaceWithColon.len and
            strings.eqlComptimeIgnoreLen(specifier[0..js_ast.Macro.namespaceWithColon.len], js_ast.Macro.namespaceWithColon))
        {
            if (jsc_vm.macro_entry_points.get(MacroEntryPoint.generateIDFromSpecifier(specifier))) |entry| {
                return ResolvedSource{
                    .allocator = null,
                    .source_code = ZigString.init(entry.source.contents),
                    .specifier = ZigString.init(specifier),
                    .source_url = ZigString.init(specifier),
                    .hash = 0,
                };
            }
        }

        return null;
    }

    export fn Bun__transpileVirtualModule(
        globalObject: *JSC.JSGlobalObject,
        specifier_ptr: *ZigString,
        referrer_ptr: *ZigString,
        source_code: *ZigString,
        loader_: Api.Loader,
        ret: *ErrorableResolvedSource,
    ) bool {
        JSC.markBinding(@src());
        const jsc_vm = globalObject.bunVM();
        std.debug.assert(jsc_vm.plugin_runner != null);

        var specifier_slice = specifier_ptr.toSlice(jsc_vm.allocator);
        const specifier = specifier_slice.slice();
        defer specifier_slice.deinit();
        var source_code_slice = source_code.toSlice(jsc_vm.allocator);
        defer source_code_slice.deinit();
        var referrer_slice = referrer_ptr.toSlice(jsc_vm.allocator);
        defer referrer_slice.deinit();

        var virtual_source = logger.Source.initPathString(specifier, source_code_slice.slice());
        var log = logger.Log.init(jsc_vm.allocator);
        const path = Fs.Path.init(specifier);

        const loader = if (loader_ != ._none)
            options.Loader.fromString(@tagName(loader_)).?
        else
            jsc_vm.bundler.options.loaders.get(path.name.ext) orelse brk: {
                if (strings.eqlLong(specifier, jsc_vm.main, true)) {
                    break :brk options.Loader.js;
                }

                break :brk options.Loader.file;
            };

        defer log.deinit();
        ret.* = ErrorableResolvedSource.ok(
            ModuleLoader.transpileSourceCode(
                jsc_vm,
                specifier,
                referrer_slice.slice(),
                path,
                options.Loader.fromString(@tagName(loader)).?,
                &log,
                &virtual_source,
                ret,
                null,
                VirtualMachine.source_code_printer.?,
                globalObject,
                FetchFlags.transpile,
            ) catch |err| {
                if (err == error.PluginError) {
                    return true;
                }
                VirtualMachine.processFetchLog(globalObject, specifier_ptr.*, referrer_ptr.*, &log, ret, err);
                return true;
            },
        );
        return true;
    }

    comptime {
        _ = Bun__transpileVirtualModule;
        _ = Bun__runVirtualModule;
        _ = Bun__transpileFile;
        _ = Bun__fetchBuiltinModule;
        _ = Bun__getDefaultLoader;
    }
};

pub const FetchFlags = enum {
    transpile,
    print_source,
    print_source_and_clone,

    pub fn disableTranspiling(this: FetchFlags) bool {
        return this != .transpile;
    }
};

const SavedSourceMap = JSC.SavedSourceMap;

pub const HardcodedModule = enum {
    @"bun:ffi",
    @"bun:jsc",
    @"bun:main",
    @"bun:sqlite",
    depd,
    @"detect-libc",
    @"node:assert",
    @"node:buffer",
    @"node:child_process",
    @"node:events",
    @"node:fs",
    @"node:fs/promises",
    @"node:http",
    @"node:https",
    @"node:module",
    @"node:net",
    @"node:os",
    @"node:path",
    @"node:path/posix",
    @"node:path/win32",
    @"node:perf_hooks",
    @"node:process",
    @"node:stream",
    @"node:stream/consumers",
    @"node:stream/web",
    @"node:string_decoder",
    @"node:timers",
    @"node:timers/promises",
    @"node:tty",
    @"node:url",
<<<<<<< HEAD
    undici,
    ws,
=======
    @"node:util",
    @"node:util/types",
    @"undici",
    @"ws",
>>>>>>> e7a14f85
    /// Already resolved modules go in here.
    /// This does not remap the module name, it is just a hash table.
    /// Do not put modules that have aliases in here
    /// Put those in Aliases
    pub const Map = bun.ComptimeStringMap(
        HardcodedModule,
        .{
            .{ "buffer", HardcodedModule.@"node:buffer" },
            .{ "bun:ffi", HardcodedModule.@"bun:ffi" },
            .{ "bun:jsc", HardcodedModule.@"bun:jsc" },
            .{ "bun:main", HardcodedModule.@"bun:main" },
            .{ "bun:sqlite", HardcodedModule.@"bun:sqlite" },
            .{ "depd", HardcodedModule.depd },
            .{ "detect-libc", HardcodedModule.@"detect-libc" },
            .{ "node:assert", HardcodedModule.@"node:assert" },
            .{ "node:buffer", HardcodedModule.@"node:buffer" },
            .{ "node:child_process", HardcodedModule.@"node:child_process" },
            .{ "node:events", HardcodedModule.@"node:events" },
            .{ "node:fs", HardcodedModule.@"node:fs" },
            .{ "node:fs/promises", HardcodedModule.@"node:fs/promises" },
            .{ "node:http", HardcodedModule.@"node:http" },
            .{ "node:https", HardcodedModule.@"node:https" },
            .{ "node:module", HardcodedModule.@"node:module" },
            .{ "node:net", HardcodedModule.@"node:net" },
            .{ "node:os", HardcodedModule.@"node:os" },
            .{ "node:path", HardcodedModule.@"node:path" },
            .{ "node:path/posix", HardcodedModule.@"node:path/posix" },
            .{ "node:path/win32", HardcodedModule.@"node:path/win32" },
            .{ "node:perf_hooks", HardcodedModule.@"node:perf_hooks" },
            .{ "node:process", HardcodedModule.@"node:process" },
            .{ "node:stream", HardcodedModule.@"node:stream" },
            .{ "node:stream/consumers", HardcodedModule.@"node:stream/consumers" },
            .{ "node:stream/web", HardcodedModule.@"node:stream/web" },
            .{ "node:string_decoder", HardcodedModule.@"node:string_decoder" },
            .{ "node:timers", HardcodedModule.@"node:timers" },
            .{ "node:timers/promises", HardcodedModule.@"node:timers/promises" },
            .{ "node:tty", HardcodedModule.@"node:tty" },
            .{ "node:url", HardcodedModule.@"node:url" },
<<<<<<< HEAD
            .{ "undici", HardcodedModule.undici },
            .{ "ws", HardcodedModule.ws },
=======
            .{ "node:util", HardcodedModule.@"node:util" },
            .{ "node:util/types", HardcodedModule.@"node:util/types" },
            .{ "undici", HardcodedModule.@"undici" },
            .{ "ws", HardcodedModule.@"ws" },
>>>>>>> e7a14f85
        },
    );
    pub const Aliases = bun.ComptimeStringMap(
        string,
        .{
            .{ "assert", "node:assert" },
            .{ "buffer", "node:buffer" },
            .{ "bun", "bun" },
            .{ "bun:ffi", "bun:ffi" },
            .{ "bun:jsc", "bun:jsc" },
            .{ "bun:sqlite", "bun:sqlite" },
            .{ "bun:wrap", "bun:wrap" },
            .{ "child_process", "node:child_process" },
            .{ "depd", "depd" },
            .{ "detect-libc", "detect-libc" },
            .{ "detect-libc/lib/detect-libc.js", "detect-libc" },
            .{ "events", "node:events" },
            .{ "ffi", "bun:ffi" },
            .{ "fs", "node:fs" },
            .{ "fs/promises", "node:fs/promises" },
            .{ "http", "node:http" },
            .{ "https", "node:https" },
            .{ "module", "node:module" },
            .{ "net", "node:net" },
            .{ "node:assert", "node:assert" },
            .{ "node:buffer", "node:buffer" },
            .{ "node:child_process", "node:child_process" },
            .{ "node:events", "node:events" },
            .{ "node:fs", "node:fs" },
            .{ "node:fs/promises", "node:fs/promises" },
            .{ "node:http", "node:http" },
            .{ "node:https", "node:https" },
            .{ "node:module", "node:module" },
            .{ "node:net", "node:net" },
            .{ "node:os", "node:os" },
            .{ "node:path", "node:path" },
            .{ "node:path/posix", "node:path/posix" },
            .{ "node:path/win32", "node:path/win32" },
            .{ "node:perf_hooks", "node:perf_hooks" },
            .{ "node:process", "node:process" },
            .{ "node:stream", "node:stream" },
            .{ "node:stream/consumers", "node:stream/consumers" },
            .{ "node:stream/web", "node:stream/web" },
            .{ "node:string_decoder", "node:string_decoder" },
            .{ "node:timers", "node:timers" },
            .{ "node:timers/promises", "node:timers/promises" },
            .{ "node:tty", "node:tty" },
            .{ "node:url", "node:url" },
            .{ "node:util", "node:util" },
            .{ "node:util/types", "node:util/types" },
            .{ "os", "node:os" },
            .{ "path", "node:path" },
            .{ "path/posix", "node:path/posix" },
            .{ "path/win32", "node:path/win32" },
            .{ "perf_hooks", "node:perf_hooks" },
            .{ "process", "node:process" },
            .{ "readable-stream", "node:stream" },
            .{ "readable-stream/consumer", "node:stream/consumers" },
            .{ "readable-stream/web", "node:stream/web" },
            .{ "stream", "node:stream" },
            .{ "stream/consumers", "node:stream/consumers" },
            .{ "stream/web", "node:stream/web" },
            .{ "string_decoder", "node:string_decoder" },
            .{ "timers", "node:timers" },
            .{ "timers/promises", "node:timers/promises" },
            .{ "tty", "node:tty" },
            .{ "undici", "undici" },
            .{ "url", "node:url" },
            .{ "util", "node:util" },
            .{ "util/types", "node:util/types" },
            .{ "ws", "ws" },
            .{ "ws/lib/websocket", "ws" },
        },
    );
};

pub const DisabledModule = bun.ComptimeStringMap(
    void,
    .{
        .{"node:tls"},
        .{"node:worker_threads"},
        .{"tls"},
        .{"worker_threads"},
    },
);<|MERGE_RESOLUTION|>--- conflicted
+++ resolved
@@ -1810,9 +1810,6 @@
                         .hash = 0,
                     };
                 },
-<<<<<<< HEAD
-                .undici => {
-=======
                 .@"node:util" => {
                     return ResolvedSource{
                         .allocator = null,
@@ -1825,7 +1822,6 @@
                     };
                 },
                 .@"undici" => {
->>>>>>> e7a14f85
                     return ResolvedSource{
                         .allocator = null,
                         .source_code = ZigString.init(
@@ -2000,15 +1996,10 @@
     @"node:timers/promises",
     @"node:tty",
     @"node:url",
-<<<<<<< HEAD
-    undici,
-    ws,
-=======
     @"node:util",
     @"node:util/types",
     @"undici",
     @"ws",
->>>>>>> e7a14f85
     /// Already resolved modules go in here.
     /// This does not remap the module name, it is just a hash table.
     /// Do not put modules that have aliases in here
@@ -2047,15 +2038,10 @@
             .{ "node:timers/promises", HardcodedModule.@"node:timers/promises" },
             .{ "node:tty", HardcodedModule.@"node:tty" },
             .{ "node:url", HardcodedModule.@"node:url" },
-<<<<<<< HEAD
-            .{ "undici", HardcodedModule.undici },
-            .{ "ws", HardcodedModule.ws },
-=======
             .{ "node:util", HardcodedModule.@"node:util" },
             .{ "node:util/types", HardcodedModule.@"node:util/types" },
             .{ "undici", HardcodedModule.@"undici" },
             .{ "ws", HardcodedModule.@"ws" },
->>>>>>> e7a14f85
         },
     );
     pub const Aliases = bun.ComptimeStringMap(
