--- conflicted
+++ resolved
@@ -411,13 +411,7 @@
             };
 
             const parse_error = this.parse_error;
-<<<<<<< HEAD
-            if (!vm.transpiler_store.store.in(this)) {
-                this.promise.deinit();
-            }
-=======
             this.promise.deinit();
->>>>>>> 4199fd45
             this.deinit();
 
             _ = vm.transpiler_store.store.put(this);
