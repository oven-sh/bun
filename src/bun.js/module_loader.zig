const std = @import("std");
const StaticExport = @import("./bindings/static_export.zig");
const bun = @import("root").bun;
const string = bun.string;
const Output = bun.Output;
const Global = bun.Global;
const Environment = bun.Environment;
const strings = bun.strings;
const MutableString = bun.MutableString;
const stringZ = bun.stringZ;
const StoredFileDescriptorType = bun.StoredFileDescriptorType;
const Arena = @import("../allocators/mimalloc_arena.zig").Arena;
const C = bun.C;
const analyze_transpiled_module = @import("../analyze_transpiled_module.zig");
const ModuleInfo = analyze_transpiled_module.ModuleInfo;

const Allocator = std.mem.Allocator;
const IdentityContext = @import("../identity_context.zig").IdentityContext;
const Fs = @import("../fs.zig");
const Resolver = @import("../resolver/resolver.zig");
const ast = @import("../import_record.zig");
const MacroEntryPoint = bun.transpiler.EntryPoints.MacroEntryPoint;
const ParseResult = bun.transpiler.ParseResult;
const logger = bun.logger;
const Api = @import("../api/schema.zig").Api;
const options = @import("../options.zig");
const Transpiler = bun.Transpiler;
const PluginRunner = bun.transpiler.PluginRunner;
const js_printer = bun.js_printer;
const js_parser = bun.js_parser;
const js_ast = bun.JSAst;
const NodeFallbackModules = @import("../node_fallbacks.zig");
const ImportKind = ast.ImportKind;
const Analytics = @import("../analytics/analytics_thread.zig");
const ZigString = bun.JSC.ZigString;
const Runtime = @import("../runtime.zig");
const Router = @import("./api/filesystem_router.zig");
const ImportRecord = ast.ImportRecord;
const DotEnv = @import("../env_loader.zig");
const PackageJSON = @import("../resolver/package_json.zig").PackageJSON;
const MacroRemap = @import("../resolver/package_json.zig").MacroMap;
const js = bun.JSC.C;
const JSC = bun.JSC;
const MarkedArrayBuffer = @import("./base.zig").MarkedArrayBuffer;
const getAllocator = @import("./base.zig").getAllocator;
const JSValue = bun.JSC.JSValue;
const node_module_module = @import("./bindings/NodeModuleModule.zig");

const JSGlobalObject = bun.JSC.JSGlobalObject;
const ExceptionValueRef = bun.JSC.ExceptionValueRef;
const ConsoleObject = bun.JSC.ConsoleObject;
const ZigException = bun.JSC.ZigException;
const ZigStackTrace = bun.JSC.ZigStackTrace;
const ResolvedSource = bun.JSC.ResolvedSource;
const JSPromise = bun.JSC.JSPromise;
const JSModuleLoader = bun.JSC.JSModuleLoader;
const JSPromiseRejectionOperation = bun.JSC.JSPromiseRejectionOperation;
const ErrorableZigString = bun.JSC.ErrorableZigString;
const VM = bun.JSC.VM;
const JSFunction = bun.JSC.JSFunction;
const Config = @import("./config.zig");
const URL = @import("../url.zig").URL;
const Bun = JSC.API.Bun;
const EventLoop = JSC.EventLoop;
const PendingResolution = @import("../resolver/resolver.zig").PendingResolution;
const ThreadSafeFunction = JSC.napi.ThreadSafeFunction;
const PackageManager = @import("../install/install.zig").PackageManager;
const Install = @import("../install/install.zig");
const VirtualMachine = bun.JSC.VirtualMachine;
const Dependency = @import("../install/dependency.zig");
const Async = bun.Async;
const String = bun.String;
const ModuleType = options.ModuleType;

const debug = Output.scoped(.ModuleLoader, true);
const panic = std.debug.panic;

inline fn jsSyntheticModule(name: ResolvedSource.Tag, specifier: String) ResolvedSource {
    return ResolvedSource{
        .allocator = null,
        .source_code = bun.String.empty,
        .specifier = specifier,
        .source_url = bun.String.static(@tagName(name)),
        .tag = name,
        .source_code_needs_deref = false,
        .module_info = null,
    };
}

/// Dumps the module source to a file in /tmp/bun-debug-src/{filepath}
///
/// This can technically fail if concurrent access across processes happens, or permission issues.
/// Errors here should always be ignored.
fn dumpSource(vm: *VirtualMachine, specifier: string, printer: anytype) void {
    dumpSourceString(vm, specifier, printer.ctx.getWritten());
}

fn dumpSourceString(vm: *VirtualMachine, specifier: string, written: []const u8) void {
    dumpSourceStringFailiable(vm, specifier, written) catch |e| {
        Output.debugWarn("Failed to dump source string: {}", .{e});
    };
}

fn dumpSourceStringFailiable(vm: *VirtualMachine, specifier: string, written: []const u8) !void {
    if (!Environment.isDebug) return;
    if (bun.getRuntimeFeatureFlag("BUN_DEBUG_NO_DUMP")) return;

    const BunDebugHolder = struct {
        pub var dir: ?std.fs.Dir = null;
        pub var lock: bun.Mutex = .{};
    };

    BunDebugHolder.lock.lock();
    defer BunDebugHolder.lock.unlock();

    const dir = BunDebugHolder.dir orelse dir: {
        const base_name = switch (Environment.os) {
            else => "/tmp/bun-debug-src/",
            .windows => brk: {
                const temp = bun.fs.FileSystem.RealFS.platformTempDir();
                var win_temp_buffer: bun.PathBuffer = undefined;
                @memcpy(win_temp_buffer[0..temp.len], temp);
                const suffix = "\\bun-debug-src";
                @memcpy(win_temp_buffer[temp.len .. temp.len + suffix.len], suffix);
                win_temp_buffer[temp.len + suffix.len] = 0;
                break :brk win_temp_buffer[0 .. temp.len + suffix.len :0];
            },
        };
        const dir = try std.fs.cwd().makeOpenPath(base_name, .{});
        BunDebugHolder.dir = dir;
        break :dir dir;
    };

    if (std.fs.path.dirname(specifier)) |dir_path| {
        const root_len = switch (Environment.os) {
            else => "/".len,
            .windows => bun.path.windowsFilesystemRoot(dir_path).len,
        };
        var parent = try dir.makeOpenPath(dir_path[root_len..], .{});
        defer parent.close();
        parent.writeFile(.{
            .sub_path = std.fs.path.basename(specifier),
            .data = written,
        }) catch |e| {
            Output.debugWarn("Failed to dump source string: writeFile {}", .{e});
            return;
        };
        if (vm.source_mappings.get(specifier)) |mappings| {
            defer mappings.deref();
            const map_path = std.mem.concat(bun.default_allocator, u8, &.{ std.fs.path.basename(specifier), ".map" }) catch bun.outOfMemory();
            defer bun.default_allocator.free(map_path);
            const file = try parent.createFile(map_path, .{});
            defer file.close();

            const source_file = parent.readFileAlloc(
                bun.default_allocator,
                specifier,
                std.math.maxInt(u64),
            ) catch "";
            defer bun.default_allocator.free(source_file);

            var bufw = std.io.bufferedWriter(file.writer());
            const w = bufw.writer();
            try w.print(
                \\{{
                \\  "version": 3,
                \\  "file": {},
                \\  "sourceRoot": "",
                \\  "sources": [{}],
                \\  "sourcesContent": [{}],
                \\  "names": [],
                \\  "mappings": "{}"
                \\}}
            , .{
                bun.fmt.formatJSONStringUTF8(std.fs.path.basename(specifier), .{}),
                bun.fmt.formatJSONStringUTF8(specifier, .{}),
                bun.fmt.formatJSONStringUTF8(source_file, .{}),
                mappings.formatVLQs(),
            });
            try bufw.flush();
        }
    } else {
        dir.writeFile(.{
            .sub_path = std.fs.path.basename(specifier),
            .data = written,
        }) catch return;
    }
}

fn setBreakPointOnFirstLine() bool {
    const s = struct {
        var set_break_point: bool = true;
    };
    const ret = s.set_break_point;
    s.set_break_point = false;
    return ret;
}

pub const RuntimeTranspilerStore = struct {
    generation_number: std.atomic.Value(u32) = std.atomic.Value(u32).init(0),
    store: TranspilerJob.Store,
    enabled: bool = true,
    queue: Queue = Queue{},

    pub const Queue = bun.UnboundedQueue(TranspilerJob, .next);

    pub fn init() RuntimeTranspilerStore {
        return RuntimeTranspilerStore{
            .store = TranspilerJob.Store.init(bun.typedAllocator(TranspilerJob)),
        };
    }

    // This is run at the top of the event loop on the JS thread.
    pub fn drain(this: *RuntimeTranspilerStore) void {
        var batch = this.queue.popBatch();
        var iter = batch.iterator();
        if (iter.next()) |job| {
            // we run just one job first to see if there are more
            job.runFromJSThread();
        } else {
            return;
        }
        var vm: *VirtualMachine = @fieldParentPtr("transpiler_store", this);
        const event_loop = vm.eventLoop();
        const global = vm.global;
        const jsc_vm = vm.jsc;
        while (iter.next()) |job| {
            // if there are more, we need to drain the microtasks from the previous run
            event_loop.drainMicrotasksWithGlobal(global, jsc_vm);
            job.runFromJSThread();
        }

        // immediately after this is called, the microtasks will be drained again.
    }

    pub fn transpile(
        this: *RuntimeTranspilerStore,
        vm: *VirtualMachine,
        globalObject: *JSGlobalObject,
        input_specifier: bun.String,
        path: Fs.Path,
        referrer: bun.String,
        loader: bun.options.Loader,
        package_json: ?*const PackageJSON,
    ) *anyopaque {
        var job: *TranspilerJob = this.store.get();
        const owned_path = Fs.Path.init(bun.default_allocator.dupe(u8, path.text) catch unreachable);
        const promise = JSC.JSInternalPromise.create(globalObject);

        // NOTE: DirInfo should already be cached since module loading happens
        // after module resolution, so this should be cheap
        var resolved_source = ResolvedSource{};
        if (package_json) |pkg| {
            switch (pkg.module_type) {
                .cjs => {
                    resolved_source.tag = .package_json_type_commonjs;
                    resolved_source.is_commonjs_module = true;
                },
                .esm => resolved_source.tag = .package_json_type_module,
                .unknown => {},
            }
        }

        job.* = TranspilerJob{
            .non_threadsafe_input_specifier = input_specifier,
            .path = owned_path,
            .globalThis = globalObject,
            .non_threadsafe_referrer = referrer,
            .vm = vm,
            .log = logger.Log.init(bun.default_allocator),
            .loader = loader,
            .promise = JSC.Strong.create(JSValue.fromCell(promise), globalObject),
            .poll_ref = .{},
            .fetcher = TranspilerJob.Fetcher{
                .file = {},
            },
            .resolved_source = resolved_source,
        };
        if (comptime Environment.allow_assert)
            debug("transpile({s}, {s}, async)", .{ path.text, @tagName(job.loader) });
        job.schedule();
        return promise;
    }

    pub const TranspilerJob = struct {
        path: Fs.Path,
        non_threadsafe_input_specifier: String,
        non_threadsafe_referrer: String,
        loader: options.Loader,
        promise: JSC.Strong = .empty,
        vm: *VirtualMachine,
        globalThis: *JSGlobalObject,
        fetcher: Fetcher,
        poll_ref: Async.KeepAlive = .{},
        generation_number: u32 = 0,
        log: logger.Log,
        parse_error: ?anyerror = null,
        resolved_source: ResolvedSource = ResolvedSource.unfilled,
        work_task: JSC.WorkPoolTask = .{ .callback = runFromWorkerThread },
        next: ?*TranspilerJob = null,

        pub const Store = bun.HiveArray(TranspilerJob, if (bun.heap_breakdown.enabled) 0 else 64).Fallback;

        pub const Fetcher = union(enum) {
            virtual_module: bun.String,
            file: void,

            pub fn deinit(this: *@This()) void {
                if (this.* == .virtual_module) {
                    this.virtual_module.deref();
                }
            }
        };

        pub fn deinit(this: *TranspilerJob) void {
            bun.default_allocator.free(this.path.text);

            this.poll_ref.disable();
            this.fetcher.deinit();
            this.loader = options.Loader.file;
            this.non_threadsafe_input_specifier.deref();
            this.non_threadsafe_referrer.deref();
            this.path = Fs.Path.empty;
            this.log.deinit();
            this.promise.deinit();
            this.globalThis = undefined;
        }

        threadlocal var ast_memory_store: ?*js_ast.ASTMemoryAllocator = null;
        threadlocal var source_code_printer: ?*js_printer.BufferPrinter = null;

        pub fn dispatchToMainThread(this: *TranspilerJob) void {
            this.vm.transpiler_store.queue.push(this);
            this.vm.eventLoop().enqueueTaskConcurrent(JSC.ConcurrentTask.createFrom(&this.vm.transpiler_store));
        }

        pub fn runFromJSThread(this: *TranspilerJob) void {
            var vm = this.vm;
            const promise = this.promise.swap();
            const globalThis = this.globalThis;
            this.poll_ref.unref(vm);

            const referrer = this.non_threadsafe_referrer;
            this.non_threadsafe_referrer = String.empty;
            var log = this.log;
            this.log = logger.Log.init(bun.default_allocator);
            var resolved_source = this.resolved_source;
            const specifier = brk: {
                if (this.parse_error != null) {
                    break :brk bun.String.createUTF8(this.path.text);
                }

                const out = this.non_threadsafe_input_specifier;
                this.non_threadsafe_input_specifier = String.empty;

                bun.debugAssert(resolved_source.source_url.isEmpty());
                bun.debugAssert(resolved_source.specifier.isEmpty());
                resolved_source.source_url = out.createIfDifferent(this.path.text);
                resolved_source.specifier = out.dupeRef();
                break :brk out;
            };

            const parse_error = this.parse_error;
            this.promise.deinit();
            this.deinit();

            _ = vm.transpiler_store.store.put(this);

            ModuleLoader.AsyncModule.fulfill(globalThis, promise, resolved_source, parse_error, specifier, referrer, &log);
        }

        pub fn schedule(this: *TranspilerJob) void {
            this.poll_ref.ref(this.vm);
            JSC.WorkPool.schedule(&this.work_task);
        }

        pub fn runFromWorkerThread(work_task: *JSC.WorkPoolTask) void {
            @as(*TranspilerJob, @fieldParentPtr("work_task", work_task)).run();
        }

        pub fn run(this: *TranspilerJob) void {
            var arena = bun.ArenaAllocator.init(bun.default_allocator);
            defer arena.deinit();
            const allocator = arena.allocator();

            defer this.dispatchToMainThread();
            if (this.generation_number != this.vm.transpiler_store.generation_number.load(.monotonic)) {
                this.parse_error = error.TranspilerJobGenerationMismatch;
                return;
            }

            if (ast_memory_store == null) {
                ast_memory_store = bun.default_allocator.create(js_ast.ASTMemoryAllocator) catch bun.outOfMemory();
                ast_memory_store.?.* = js_ast.ASTMemoryAllocator{
                    .allocator = allocator,
                    .previous = null,
                };
            }

            ast_memory_store.?.allocator = allocator;
            ast_memory_store.?.reset();
            ast_memory_store.?.push();

            const path = this.path;
            const specifier = this.path.text;
            const loader = this.loader;
            this.log = logger.Log.init(bun.default_allocator);

            var cache = JSC.RuntimeTranspilerCache{
                .output_code_allocator = allocator,
                .sourcemap_allocator = bun.default_allocator,
                .esm_record_allocator = bun.default_allocator,
            };

            var vm = this.vm;
            var transpiler: bun.Transpiler = undefined;
            transpiler = vm.transpiler;
            transpiler.setAllocator(allocator);
            transpiler.setLog(&this.log);
            transpiler.resolver.opts = transpiler.options;
            transpiler.macro_context = null;
            transpiler.linker.resolver = &transpiler.resolver;

            var fd: ?StoredFileDescriptorType = null;
            var package_json: ?*PackageJSON = null;
            const hash = bun.Watcher.getHash(path.text);

            switch (vm.bun_watcher) {
                .hot, .watch => {
                    if (vm.bun_watcher.indexOf(hash)) |index| {
                        const _fd = vm.bun_watcher.watchlist().items(.fd)[index];
                        fd = if (!_fd.isStdio()) _fd else null;
                        package_json = vm.bun_watcher.watchlist().items(.package_json)[index];
                    }
                },
                else => {},
            }

            // this should be a cheap lookup because 24 bytes == 8 * 3 so it's read 3 machine words
            const is_node_override = strings.hasPrefixComptime(specifier, NodeFallbackModules.import_path);

            const macro_remappings = if (vm.macro_mode or !vm.has_any_macro_remappings or is_node_override)
                MacroRemap{}
            else
                transpiler.options.macro_remap;

            var fallback_source: logger.Source = undefined;

            // Usually, we want to close the input file automatically.
            //
            // If we're re-using the file descriptor from the fs watcher
            // Do not close it because that will break the kqueue-based watcher
            //
            var should_close_input_file_fd = fd == null;

            var input_file_fd: StoredFileDescriptorType = .zero;

            const is_main = vm.main.len == path.text.len and
                vm.main_hash == hash and
                strings.eqlLong(vm.main, path.text, false);

            const module_type: ModuleType = switch (this.resolved_source.tag) {
                .package_json_type_commonjs => .cjs,
                .package_json_type_module => .esm,
                else => .unknown,
            };

            var parse_options = Transpiler.ParseOptions{
                .allocator = allocator,
                .path = path,
                .loader = loader,
                .dirname_fd = .zero,
                .file_descriptor = fd,
                .file_fd_ptr = &input_file_fd,
                .file_hash = hash,
                .macro_remappings = macro_remappings,
                .jsx = transpiler.options.jsx,
                .emit_decorator_metadata = transpiler.options.emit_decorator_metadata,
                .virtual_source = null,
                .dont_bundle_twice = true,
                .allow_commonjs = true,
                .inject_jest_globals = transpiler.options.rewrite_jest_for_tests,
                .set_breakpoint_on_first_line = vm.debugger != null and
                    vm.debugger.?.set_breakpoint_on_first_line and
                    is_main and
                    setBreakPointOnFirstLine(),
                .runtime_transpiler_cache = if (!JSC.RuntimeTranspilerCache.is_disabled) &cache else null,
                .remove_cjs_module_wrapper = is_main and vm.module_loader.eval_source != null,
                .module_type = module_type,
                .allow_bytecode_cache = true,
            };

            defer {
                if (should_close_input_file_fd and input_file_fd != .zero) {
                    _ = bun.sys.close(input_file_fd);
                    input_file_fd = .zero;
                }
            }

            if (is_node_override) {
                if (NodeFallbackModules.contentsFromPath(specifier)) |code| {
                    const fallback_path = Fs.Path.initWithNamespace(specifier, "node");
                    fallback_source = logger.Source{ .path = fallback_path, .contents = code };
                    parse_options.virtual_source = &fallback_source;
                }
            }

            var parse_result: bun.transpiler.ParseResult = transpiler.parseMaybeReturnFileOnlyAllowSharedBuffer(
                parse_options,
                null,
                false,
                false,
            ) orelse {
                if (vm.isWatcherEnabled()) {
                    if (input_file_fd != .zero) {
                        if (!is_node_override and std.fs.path.isAbsolute(path.text) and !strings.contains(path.text, "node_modules")) {
                            should_close_input_file_fd = false;
                            _ = vm.bun_watcher.addFile(
                                input_file_fd,
                                path.text,
                                hash,
                                loader,
                                .zero,
                                package_json,
                                true,
                            );
                        }
                    }
                }

                this.parse_error = error.ParseError;
                return;
            };

            if (vm.isWatcherEnabled()) {
                if (input_file_fd != .zero) {
                    if (!is_node_override and
                        std.fs.path.isAbsolute(path.text) and !strings.contains(path.text, "node_modules"))
                    {
                        should_close_input_file_fd = false;
                        _ = vm.bun_watcher.addFile(
                            input_file_fd,
                            path.text,
                            hash,
                            loader,
                            .zero,
                            package_json,
                            true,
                        );
                    }
                }
            }

            if (cache.entry) |*entry| {
                vm.source_mappings.putMappings(parse_result.source, .{
                    .list = .{ .items = @constCast(entry.sourcemap), .capacity = entry.sourcemap.len },
                    .allocator = bun.default_allocator,
                }) catch {};

                if (comptime Environment.dump_source) {
                    dumpSourceString(vm, specifier, entry.output_code.byteSlice());
                }

                var module_info: ?*analyze_transpiled_module.ModuleInfoDeserialized = null;
                if (entry.esm_record.len > 0) {
                    if (entry.metadata.module_type == .cjs) {
                        @panic("TranspilerCache contained cjs module with module info");
                    }
                    module_info = analyze_transpiled_module.ModuleInfoDeserialized.create(entry.esm_record, bun.default_allocator) catch |e| switch (e) {
                        error.OutOfMemory => bun.outOfMemory(),
                        // uh oh! invalid module info in cache
                        // (not sure what to do here)
                        error.BadModuleInfo => @panic("TranspilerCache contained invalid module info"),
                    };
                }

                this.resolved_source = ResolvedSource{
                    .allocator = null,
                    .source_code = switch (entry.output_code) {
                        .string => entry.output_code.string,
                        .utf8 => brk: {
                            const result = bun.String.createUTF8(entry.output_code.utf8);
                            cache.output_code_allocator.free(entry.output_code.utf8);
                            entry.output_code.utf8 = "";
                            break :brk result;
                        },
                    },
                    .is_commonjs_module = entry.metadata.module_type == .cjs,
<<<<<<< HEAD
                    .module_info = module_info,
=======
                    .tag = this.resolved_source.tag,
>>>>>>> a1ab2a47
                };

                return;
            }

            if (parse_result.already_bundled != .none) {
                const bytecode_slice = parse_result.already_bundled.bytecodeSlice();
                this.resolved_source = ResolvedSource{
                    .allocator = null,
                    .source_code = bun.String.createLatin1(parse_result.source.contents),
                    .already_bundled = true,
                    .bytecode_cache = if (bytecode_slice.len > 0) bytecode_slice.ptr else null,
                    .bytecode_cache_size = bytecode_slice.len,
                    .is_commonjs_module = parse_result.already_bundled.isCommonJS(),
<<<<<<< HEAD
                    .module_info = null,
=======
                    .tag = this.resolved_source.tag,
>>>>>>> a1ab2a47
                };
                this.resolved_source.source_code.ensureHash();
                return;
            }

            for (parse_result.ast.import_records.slice()) |*import_record_| {
                var import_record: *bun.ImportRecord = import_record_;

                if (JSC.HardcodedModule.Alias.get(import_record.path.text, transpiler.options.target)) |replacement| {
                    import_record.path.text = replacement.path;
                    import_record.tag = replacement.tag;
                    import_record.is_external_without_side_effects = true;
                    continue;
                }

                if (transpiler.options.rewrite_jest_for_tests) {
                    if (strings.eqlComptime(
                        import_record.path.text,
                        "@jest/globals",
                    ) or strings.eqlComptime(
                        import_record.path.text,
                        "vitest",
                    )) {
                        import_record.path.namespace = "bun";
                        import_record.tag = .bun_test;
                        import_record.path.text = "test";
                        import_record.is_external_without_side_effects = true;
                        continue;
                    }
                }

                if (strings.hasPrefixComptime(import_record.path.text, "bun:")) {
                    import_record.path = Fs.Path.init(import_record.path.text["bun:".len..]);
                    import_record.path.namespace = "bun";
                    import_record.is_external_without_side_effects = true;

                    if (strings.eqlComptime(import_record.path.text, "test")) {
                        import_record.tag = .bun_test;
                    }
                }
            }

            if (source_code_printer == null) {
                const writer = try js_printer.BufferWriter.init(bun.default_allocator);
                source_code_printer = bun.default_allocator.create(js_printer.BufferPrinter) catch unreachable;
                source_code_printer.?.* = js_printer.BufferPrinter.init(writer);
                source_code_printer.?.ctx.append_null_byte = false;
            }

            var printer = source_code_printer.?.*;
            printer.ctx.reset();

            const is_commonjs_module = parse_result.ast.has_commonjs_export_names or parse_result.ast.exports_kind == .cjs;
            const module_info: ?*ModuleInfo = if (is_commonjs_module) null else ModuleInfo.create(bun.default_allocator, parse_result.ast.is_from_typescript) catch bun.outOfMemory();
            // defer module_info.destroy(); // TODO: do not leak module_info

            {
                var mapper = vm.sourceMapHandler(&printer);
                defer source_code_printer.?.* = printer;
                _ = transpiler.printWithSourceMap(
                    parse_result,
                    @TypeOf(&printer),
                    &printer,
                    .esm_ascii,
                    mapper.get(),
                    module_info,
                ) catch |err| {
                    this.parse_error = err;
                    return;
                };
            }

            if (comptime Environment.dump_source) {
                dumpSource(this.vm, specifier, &printer);
            }

            const source_code = brk: {
                const written = printer.ctx.getWritten();

                const result = cache.output_code orelse bun.String.createLatin1(written);

                if (written.len > 1024 * 1024 * 2 or vm.smol) {
                    printer.ctx.buffer.deinit();
                    source_code_printer.?.* = printer;
                }

                // In a benchmarking loading @babel/standalone 100 times:
                //
                // After ensureHash:
                // 354.00 ms    4.2%    354.00 ms           WTF::StringImpl::hashSlowCase() const
                //
                // Before ensureHash:
                // 506.00 ms    6.1%    506.00 ms           WTF::StringImpl::hashSlowCase() const
                //
                result.ensureHash();

                break :brk result;
            };

            this.resolved_source = ResolvedSource{
                .allocator = null,
                .source_code = source_code,
<<<<<<< HEAD
                .is_commonjs_module = is_commonjs_module,
                .hash = 0,
                .module_info = if (module_info) |mi| mi.asDeserialized() else null,
=======
                .is_commonjs_module = parse_result.ast.has_commonjs_export_names or parse_result.ast.exports_kind == .cjs,
                .tag = this.resolved_source.tag,
>>>>>>> a1ab2a47
            };
        }
    };
};

pub const ModuleLoader = struct {
    transpile_source_code_arena: ?*bun.ArenaAllocator = null,
    eval_source: ?*logger.Source = null,

    pub var is_allowed_to_use_internal_testing_apis = false;

    /// This must be called after calling transpileSourceCode
    pub fn resetArena(this: *ModuleLoader, jsc_vm: *VirtualMachine) void {
        bun.assert(&jsc_vm.module_loader == this);
        if (this.transpile_source_code_arena) |arena| {
            if (jsc_vm.smol) {
                _ = arena.reset(.free_all);
            } else {
                _ = arena.reset(.{ .retain_with_limit = 8 * 1024 * 1024 });
            }
        }
    }

    pub fn resolveEmbeddedFile(vm: *VirtualMachine, input_path: []const u8, extname: []const u8) ?[]const u8 {
        if (input_path.len == 0) return null;
        var graph = vm.standalone_module_graph orelse return null;
        const file = graph.find(input_path) orelse return null;

        if (comptime Environment.isLinux) {
            // TODO: use /proc/fd/12346 instead! Avoid the copy!
        }

        // atomically write to a tmpfile and then move it to the final destination
        var tmpname_buf: bun.PathBuffer = undefined;
        const tmpfilename = bun.sliceTo(bun.fs.FileSystem.instance.tmpname(extname, &tmpname_buf, bun.hash(file.name)) catch return null, 0);

        const tmpdir = bun.fs.FileSystem.instance.tmpdir() catch return null;

        // First we open the tmpfile, to avoid any other work in the event of failure.
        const tmpfile = bun.Tmpfile.create(bun.toFD(tmpdir.fd), tmpfilename).unwrap() catch return null;
        defer {
            _ = bun.sys.close(tmpfile.fd);
        }

        switch (JSC.Node.NodeFS.writeFileWithPathBuffer(
            &tmpname_buf, // not used

            .{
                .data = .{
                    .encoded_slice = ZigString.Slice.fromUTF8NeverFree(file.contents),
                },
                .dirfd = bun.toFD(tmpdir.fd),
                .file = .{
                    .fd = tmpfile.fd,
                },
                .encoding = .buffer,
            },
        )) {
            .err => {
                return null;
            },
            else => {},
        }
        return bun.path.joinAbs(bun.fs.FileSystem.instance.fs.tmpdirPath(), .auto, tmpfilename);
    }

    pub const AsyncModule = struct {

        // This is all the state used by the printer to print the module
        parse_result: ParseResult,
        promise: JSC.Strong = .empty,
        path: Fs.Path,
        specifier: string = "",
        referrer: string = "",
        string_buf: []u8 = &[_]u8{},
        fd: ?StoredFileDescriptorType = null,
        package_json: ?*PackageJSON = null,
        loader: Api.Loader,
        hash: u32 = std.math.maxInt(u32),
        globalThis: *JSGlobalObject = undefined,
        arena: *bun.ArenaAllocator,

        // This is the specific state for making it async
        poll_ref: Async.KeepAlive = .{},
        any_task: JSC.AnyTask = undefined,

        pub const Id = u32;

        const PackageDownloadError = struct {
            name: []const u8,
            resolution: Install.Resolution,
            err: anyerror,
            url: []const u8,
        };

        const PackageResolveError = struct {
            name: []const u8,
            err: anyerror,
            url: []const u8,
            version: Dependency.Version,
        };

        pub const Queue = struct {
            map: Map = .{},
            scheduled: u32 = 0,
            concurrent_task_count: std.atomic.Value(u32) = std.atomic.Value(u32).init(0),

            const DeferredDependencyError = struct {
                dependency: Dependency,
                root_dependency_id: Install.DependencyID,
                err: anyerror,
            };

            pub const Map = std.ArrayListUnmanaged(AsyncModule);

            pub fn enqueue(this: *Queue, globalObject: *JSGlobalObject, opts: anytype) void {
                debug("enqueue: {s}", .{opts.specifier});
                var module = AsyncModule.init(opts, globalObject) catch unreachable;
                module.poll_ref.ref(this.vm());

                this.map.append(this.vm().allocator, module) catch unreachable;
                this.vm().packageManager().drainDependencyList();
            }

            pub fn onDependencyError(ctx: *anyopaque, dependency: Dependency, root_dependency_id: Install.DependencyID, err: anyerror) void {
                var this = bun.cast(*Queue, ctx);
                debug("onDependencyError: {s}", .{this.vm().packageManager().lockfile.str(&dependency.name)});

                var modules: []AsyncModule = this.map.items;
                var i: usize = 0;
                outer: for (modules) |module_| {
                    var module = module_;
                    const root_dependency_ids = module.parse_result.pending_imports.items(.root_dependency_id);
                    for (root_dependency_ids, 0..) |dep, dep_i| {
                        if (dep != root_dependency_id) continue;
                        module.resolveError(
                            this.vm(),
                            module.parse_result.pending_imports.items(.import_record_id)[dep_i],
                            .{
                                .name = this.vm().packageManager().lockfile.str(&dependency.name),
                                .err = err,
                                .url = "",
                                .version = dependency.version,
                            },
                        ) catch unreachable;
                        continue :outer;
                    }

                    modules[i] = module;
                    i += 1;
                }
                this.map.items.len = i;
            }
            pub fn onWakeHandler(ctx: *anyopaque, _: *PackageManager) void {
                debug("onWake", .{});
                var this = bun.cast(*Queue, ctx);
                this.vm().enqueueTaskConcurrent(JSC.ConcurrentTask.createFrom(this));
            }

            pub fn onPoll(this: *Queue) void {
                debug("onPoll", .{});
                this.runTasks();
                this.pollModules();
            }

            pub fn runTasks(this: *Queue) void {
                var pm = this.vm().packageManager();

                if (Output.enable_ansi_colors_stderr) {
                    pm.startProgressBarIfNone();
                    pm.runTasks(
                        *Queue,
                        this,
                        .{
                            .onExtract = {},
                            .onResolve = onResolve,
                            .onPackageManifestError = onPackageManifestError,
                            .onPackageDownloadError = onPackageDownloadError,
                            .progress_bar = true,
                        },
                        true,
                        PackageManager.Options.LogLevel.default,
                    ) catch unreachable;
                } else {
                    pm.runTasks(
                        *Queue,
                        this,
                        .{
                            .onExtract = {},
                            .onResolve = onResolve,
                            .onPackageManifestError = onPackageManifestError,
                            .onPackageDownloadError = onPackageDownloadError,
                        },
                        true,
                        PackageManager.Options.LogLevel.default_no_progress,
                    ) catch unreachable;
                }
            }

            pub fn onResolve(_: *Queue) void {
                debug("onResolve", .{});
            }

            pub fn onPackageManifestError(
                this: *Queue,
                name: []const u8,
                err: anyerror,
                url: []const u8,
            ) void {
                debug("onPackageManifestError: {s}", .{name});

                var modules: []AsyncModule = this.map.items;
                var i: usize = 0;
                outer: for (modules) |module_| {
                    var module = module_;
                    const tags = module.parse_result.pending_imports.items(.tag);
                    for (tags, 0..) |tag, tag_i| {
                        if (tag == .resolve) {
                            const esms = module.parse_result.pending_imports.items(.esm);
                            const esm = esms[tag_i];
                            const string_bufs = module.parse_result.pending_imports.items(.string_buf);

                            if (!strings.eql(esm.name.slice(string_bufs[tag_i]), name)) continue;

                            const versions = module.parse_result.pending_imports.items(.dependency);

                            module.resolveError(
                                this.vm(),
                                module.parse_result.pending_imports.items(.import_record_id)[tag_i],
                                .{
                                    .name = name,
                                    .err = err,
                                    .url = url,
                                    .version = versions[tag_i],
                                },
                            ) catch unreachable;
                            continue :outer;
                        }
                    }

                    modules[i] = module;
                    i += 1;
                }
                this.map.items.len = i;
            }

            pub fn onPackageDownloadError(
                this: *Queue,
                package_id: Install.PackageID,
                name: []const u8,
                resolution: *const Install.Resolution,
                err: anyerror,
                url: []const u8,
            ) void {
                debug("onPackageDownloadError: {s}", .{name});

                const resolution_ids = this.vm().packageManager().lockfile.buffers.resolutions.items;
                var modules: []AsyncModule = this.map.items;
                var i: usize = 0;
                outer: for (modules) |module_| {
                    var module = module_;
                    const record_ids = module.parse_result.pending_imports.items(.import_record_id);
                    const root_dependency_ids = module.parse_result.pending_imports.items(.root_dependency_id);
                    for (root_dependency_ids, 0..) |dependency_id, import_id| {
                        if (resolution_ids[dependency_id] != package_id) continue;
                        module.downloadError(
                            this.vm(),
                            record_ids[import_id],
                            .{
                                .name = name,
                                .resolution = resolution.*,
                                .err = err,
                                .url = url,
                            },
                        ) catch unreachable;
                        continue :outer;
                    }

                    modules[i] = module;
                    i += 1;
                }
                this.map.items.len = i;
            }

            pub fn pollModules(this: *Queue) void {
                var pm = this.vm().packageManager();
                if (pm.pending_tasks.load(.monotonic) > 0) return;

                var modules: []AsyncModule = this.map.items;
                var i: usize = 0;

                for (modules) |mod| {
                    var module = mod;
                    var tags = module.parse_result.pending_imports.items(.tag);
                    const root_dependency_ids = module.parse_result.pending_imports.items(.root_dependency_id);
                    // var esms = module.parse_result.pending_imports.items(.esm);
                    // var versions = module.parse_result.pending_imports.items(.dependency);
                    var done_count: usize = 0;
                    for (tags, 0..) |tag, tag_i| {
                        const root_id = root_dependency_ids[tag_i];
                        const resolution_ids = pm.lockfile.buffers.resolutions.items;
                        if (root_id >= resolution_ids.len) continue;
                        const package_id = resolution_ids[root_id];

                        switch (tag) {
                            .resolve => {
                                if (package_id == Install.invalid_package_id) {
                                    continue;
                                }

                                // if we get here, the package has already been resolved.
                                tags[tag_i] = .download;
                            },
                            .download => {
                                if (package_id == Install.invalid_package_id) {
                                    unreachable;
                                }
                            },
                            .done => {
                                done_count += 1;
                                continue;
                            },
                        }

                        if (package_id == Install.invalid_package_id) {
                            continue;
                        }

                        const package = pm.lockfile.packages.get(package_id);
                        bun.assert(package.resolution.tag != .root);

                        var name_and_version_hash: ?u64 = null;
                        var patchfile_hash: ?u64 = null;
                        switch (pm.determinePreinstallState(package, pm.lockfile, &name_and_version_hash, &patchfile_hash)) {
                            .done => {
                                // we are only truly done if all the dependencies are done.
                                const current_tasks = pm.total_tasks;
                                // so if enqueuing all the dependencies produces no new tasks, we are done.
                                pm.enqueueDependencyList(package.dependencies);
                                if (current_tasks == pm.total_tasks) {
                                    tags[tag_i] = .done;
                                    done_count += 1;
                                }
                            },
                            .extracting => {
                                // we are extracting the package
                                // we need to wait for the next poll
                                continue;
                            },
                            .extract => {},
                            else => {},
                        }
                    }

                    if (done_count == tags.len) {
                        module.done(this.vm());
                    } else {
                        modules[i] = module;
                        i += 1;
                    }
                }
                this.map.items.len = i;
                if (i == 0) {
                    // ensure we always end the progress bar
                    this.vm().packageManager().endProgressBar();
                }
            }

            pub fn vm(this: *Queue) *VirtualMachine {
                return @alignCast(@fieldParentPtr("modules", this));
            }
        };

        pub fn init(opts: anytype, globalObject: *JSGlobalObject) !AsyncModule {
            // var stmt_blocks = js_ast.Stmt.Data.toOwnedSlice();
            // var expr_blocks = js_ast.Expr.Data.toOwnedSlice();
            const this_promise = JSValue.createInternalPromise(globalObject);
            const promise = JSC.Strong.create(this_promise, globalObject);

            var buf = bun.StringBuilder{};
            buf.count(opts.referrer);
            buf.count(opts.specifier);
            buf.count(opts.path.text);

            try buf.allocate(bun.default_allocator);
            opts.promise_ptr.?.* = this_promise.asInternalPromise().?;
            const referrer = buf.append(opts.referrer);
            const specifier = buf.append(opts.specifier);
            const path = Fs.Path.init(buf.append(opts.path.text));

            return AsyncModule{
                .parse_result = opts.parse_result,
                .promise = promise,
                .path = path,
                .specifier = specifier,
                .referrer = referrer,
                .fd = opts.fd,
                .package_json = opts.package_json,
                .loader = opts.loader.toAPI(),
                .string_buf = buf.allocatedSlice(),
                // .stmt_blocks = stmt_blocks,
                // .expr_blocks = expr_blocks,
                .globalThis = globalObject,
                .arena = opts.arena,
            };
        }

        pub fn done(this: *AsyncModule, jsc_vm: *VirtualMachine) void {
            var clone = jsc_vm.allocator.create(AsyncModule) catch unreachable;
            clone.* = this.*;
            jsc_vm.modules.scheduled += 1;
            clone.any_task = JSC.AnyTask.New(AsyncModule, onDone).init(clone);
            jsc_vm.enqueueTask(JSC.Task.init(&clone.any_task));
        }

        pub fn onDone(this: *AsyncModule) void {
            JSC.markBinding(@src());
            var jsc_vm = this.globalThis.bunVM();
            jsc_vm.modules.scheduled -= 1;
            if (jsc_vm.modules.scheduled == 0) {
                jsc_vm.packageManager().endProgressBar();
            }
            var log = logger.Log.init(jsc_vm.allocator);
            defer log.deinit();
            var errorable: JSC.ErrorableResolvedSource = undefined;
            this.poll_ref.unref(jsc_vm);
            outer: {
                errorable = JSC.ErrorableResolvedSource.ok(this.resumeLoadingModule(&log) catch |err| {
                    VirtualMachine.processFetchLog(
                        this.globalThis,
                        bun.String.init(this.specifier),
                        bun.String.init(this.referrer),
                        &log,
                        &errorable,
                        err,
                    );
                    break :outer;
                });
            }

            var spec = bun.String.init(ZigString.init(this.specifier).withEncoding());
            var ref = bun.String.init(ZigString.init(this.referrer).withEncoding());
            Bun__onFulfillAsyncModule(
                this.globalThis,
                this.promise.get().?,
                &errorable,
                &spec,
                &ref,
            );
            this.deinit();
            jsc_vm.allocator.destroy(this);
        }

        pub fn fulfill(
            globalThis: *JSGlobalObject,
            promise: JSValue,
            resolved_source: ResolvedSource,
            err: ?anyerror,
            specifier_: bun.String,
            referrer_: bun.String,
            log: *logger.Log,
        ) void {
            JSC.markBinding(@src());
            var specifier = specifier_;
            var referrer = referrer_;
            defer {
                specifier.deref();
                referrer.deref();
            }

            var errorable: JSC.ErrorableResolvedSource = undefined;
            if (err) |e| {
                VirtualMachine.processFetchLog(
                    globalThis,
                    specifier,
                    referrer,
                    log,
                    &errorable,
                    e,
                );
            } else {
                errorable = JSC.ErrorableResolvedSource.ok(resolved_source);
            }
            log.deinit();

            debug("fulfill: {any}", .{specifier});

            Bun__onFulfillAsyncModule(
                globalThis,
                promise,
                &errorable,
                &specifier,
                &referrer,
            );
        }

        pub fn resolveError(this: *AsyncModule, vm: *VirtualMachine, import_record_id: u32, result: PackageResolveError) !void {
            const globalThis = this.globalThis;

            const msg: []u8 = try switch (result.err) {
                error.PackageManifestHTTP400 => std.fmt.allocPrint(
                    bun.default_allocator,
                    "HTTP 400 while resolving package '{s}' at '{s}'",
                    .{ result.name, result.url },
                ),
                error.PackageManifestHTTP401 => std.fmt.allocPrint(
                    bun.default_allocator,
                    "HTTP 401 while resolving package '{s}' at '{s}'",
                    .{ result.name, result.url },
                ),
                error.PackageManifestHTTP402 => std.fmt.allocPrint(
                    bun.default_allocator,
                    "HTTP 402 while resolving package '{s}' at '{s}'",
                    .{ result.name, result.url },
                ),
                error.PackageManifestHTTP403 => std.fmt.allocPrint(
                    bun.default_allocator,
                    "HTTP 403 while resolving package '{s}' at '{s}'",
                    .{ result.name, result.url },
                ),
                error.PackageManifestHTTP404 => std.fmt.allocPrint(
                    bun.default_allocator,
                    "Package '{s}' was not found",
                    .{result.name},
                ),
                error.PackageManifestHTTP4xx => std.fmt.allocPrint(
                    bun.default_allocator,
                    "HTTP 4xx while resolving package '{s}' at '{s}'",
                    .{ result.name, result.url },
                ),
                error.PackageManifestHTTP5xx => std.fmt.allocPrint(
                    bun.default_allocator,
                    "HTTP 5xx while resolving package '{s}' at '{s}'",
                    .{ result.name, result.url },
                ),
                error.DistTagNotFound, error.NoMatchingVersion => brk: {
                    const prefix: []const u8 = if (result.err == error.NoMatchingVersion and result.version.tag == .npm and result.version.value.npm.version.isExact())
                        "Version not found"
                    else if (result.version.tag == .npm and !result.version.value.npm.version.isExact())
                        "No matching version found"
                    else
                        "No match found";

                    break :brk std.fmt.allocPrint(
                        bun.default_allocator,
                        "{s} '{s}' for package '{s}' (but package exists)",
                        .{ prefix, vm.packageManager().lockfile.str(&result.version.literal), result.name },
                    );
                },
                else => |err| std.fmt.allocPrint(
                    bun.default_allocator,
                    "{s} resolving package '{s}' at '{s}'",
                    .{ bun.asByteSlice(@errorName(err)), result.name, result.url },
                ),
            };

            const name: []const u8 = switch (result.err) {
                error.NoMatchingVersion => "PackageVersionNotFound",
                error.DistTagNotFound => "PackageTagNotFound",
                error.PackageManifestHTTP403 => "PackageForbidden",
                error.PackageManifestHTTP404 => "PackageNotFound",
                else => "PackageResolveError",
            };

            var error_instance = ZigString.init(msg).withEncoding().toErrorInstance(globalThis);
            if (result.url.len > 0)
                error_instance.put(globalThis, ZigString.static("url"), ZigString.init(result.url).withEncoding().toJS(globalThis));
            error_instance.put(globalThis, ZigString.static("name"), ZigString.init(name).withEncoding().toJS(globalThis));
            error_instance.put(globalThis, ZigString.static("pkg"), ZigString.init(result.name).withEncoding().toJS(globalThis));
            error_instance.put(globalThis, ZigString.static("specifier"), ZigString.init(this.specifier).withEncoding().toJS(globalThis));
            const location = logger.rangeData(&this.parse_result.source, this.parse_result.ast.import_records.at(import_record_id).range, "").location.?;
            error_instance.put(globalThis, ZigString.static("sourceURL"), ZigString.init(this.parse_result.source.path.text).withEncoding().toJS(globalThis));
            error_instance.put(globalThis, ZigString.static("line"), JSValue.jsNumber(location.line));
            if (location.line_text) |line_text| {
                error_instance.put(globalThis, ZigString.static("lineText"), ZigString.init(line_text).withEncoding().toJS(globalThis));
            }
            error_instance.put(globalThis, ZigString.static("column"), JSValue.jsNumber(location.column));
            if (this.referrer.len > 0 and !strings.eqlComptime(this.referrer, "undefined")) {
                error_instance.put(globalThis, ZigString.static("referrer"), ZigString.init(this.referrer).withEncoding().toJS(globalThis));
            }

            const promise_value = this.promise.swap();
            var promise = promise_value.asInternalPromise().?;
            promise_value.ensureStillAlive();
            this.poll_ref.unref(vm);
            this.deinit();
            promise.rejectAsHandled(globalThis, error_instance);
        }
        pub fn downloadError(this: *AsyncModule, vm: *VirtualMachine, import_record_id: u32, result: PackageDownloadError) !void {
            const globalThis = this.globalThis;

            const msg_args = .{
                result.name,
                result.resolution.fmt(vm.packageManager().lockfile.buffers.string_bytes.items, .any),
            };

            const msg: []u8 = try switch (result.err) {
                error.TarballHTTP400 => std.fmt.allocPrint(
                    bun.default_allocator,
                    "HTTP 400 downloading package '{s}@{any}'",
                    msg_args,
                ),
                error.TarballHTTP401 => std.fmt.allocPrint(
                    bun.default_allocator,
                    "HTTP 401 downloading package '{s}@{any}'",
                    msg_args,
                ),
                error.TarballHTTP402 => std.fmt.allocPrint(
                    bun.default_allocator,
                    "HTTP 402 downloading package '{s}@{any}'",
                    msg_args,
                ),
                error.TarballHTTP403 => std.fmt.allocPrint(
                    bun.default_allocator,
                    "HTTP 403 downloading package '{s}@{any}'",
                    msg_args,
                ),
                error.TarballHTTP404 => std.fmt.allocPrint(
                    bun.default_allocator,
                    "HTTP 404 downloading package '{s}@{any}'",
                    msg_args,
                ),
                error.TarballHTTP4xx => std.fmt.allocPrint(
                    bun.default_allocator,
                    "HTTP 4xx downloading package '{s}@{any}'",
                    msg_args,
                ),
                error.TarballHTTP5xx => std.fmt.allocPrint(
                    bun.default_allocator,
                    "HTTP 5xx downloading package '{s}@{any}'",
                    msg_args,
                ),
                error.TarballFailedToExtract => std.fmt.allocPrint(
                    bun.default_allocator,
                    "Failed to extract tarball for package '{s}@{any}'",
                    msg_args,
                ),
                else => |err| std.fmt.allocPrint(
                    bun.default_allocator,
                    "{s} downloading package '{s}@{any}'",
                    .{
                        bun.asByteSlice(@errorName(err)),
                        result.name,
                        result.resolution.fmt(vm.packageManager().lockfile.buffers.string_bytes.items, .any),
                    },
                ),
            };

            const name: []const u8 = switch (result.err) {
                error.TarballFailedToExtract => "PackageExtractionError",
                error.TarballHTTP403 => "TarballForbiddenError",
                error.TarballHTTP404 => "TarballNotFoundError",
                else => "TarballDownloadError",
            };

            var error_instance = ZigString.init(msg).withEncoding().toErrorInstance(globalThis);
            if (result.url.len > 0)
                error_instance.put(globalThis, ZigString.static("url"), ZigString.init(result.url).withEncoding().toJS(globalThis));
            error_instance.put(globalThis, ZigString.static("name"), ZigString.init(name).withEncoding().toJS(globalThis));
            error_instance.put(globalThis, ZigString.static("pkg"), ZigString.init(result.name).withEncoding().toJS(globalThis));
            if (this.specifier.len > 0 and !strings.eqlComptime(this.specifier, "undefined")) {
                error_instance.put(globalThis, ZigString.static("referrer"), ZigString.init(this.specifier).withEncoding().toJS(globalThis));
            }

            const location = logger.rangeData(&this.parse_result.source, this.parse_result.ast.import_records.at(import_record_id).range, "").location.?;
            error_instance.put(globalThis, ZigString.static("specifier"), ZigString.init(
                this.parse_result.ast.import_records.at(import_record_id).path.text,
            ).withEncoding().toJS(globalThis));
            error_instance.put(globalThis, ZigString.static("sourceURL"), ZigString.init(this.parse_result.source.path.text).withEncoding().toJS(globalThis));
            error_instance.put(globalThis, ZigString.static("line"), JSValue.jsNumber(location.line));
            if (location.line_text) |line_text| {
                error_instance.put(globalThis, ZigString.static("lineText"), ZigString.init(line_text).withEncoding().toJS(globalThis));
            }
            error_instance.put(globalThis, ZigString.static("column"), JSValue.jsNumber(location.column));

            const promise_value = this.promise.swap();
            var promise = promise_value.asInternalPromise().?;
            promise_value.ensureStillAlive();
            this.poll_ref.unref(vm);
            this.deinit();
            promise.rejectAsHandled(globalThis, error_instance);
        }

        pub fn resumeLoadingModule(this: *AsyncModule, log: *logger.Log) !ResolvedSource {
            debug("resumeLoadingModule: {s}", .{this.specifier});
            var parse_result = this.parse_result;
            const path = this.path;
            var jsc_vm = VirtualMachine.get();
            const specifier = this.specifier;
            const old_log = jsc_vm.log;

            jsc_vm.transpiler.linker.log = log;
            jsc_vm.transpiler.log = log;
            jsc_vm.transpiler.resolver.log = log;
            jsc_vm.packageManager().log = log;
            defer {
                jsc_vm.transpiler.linker.log = old_log;
                jsc_vm.transpiler.log = old_log;
                jsc_vm.transpiler.resolver.log = old_log;
                jsc_vm.packageManager().log = old_log;
            }

            // We _must_ link because:
            // - node_modules bundle won't be properly
            try jsc_vm.transpiler.linker.link(
                path,
                &parse_result,
                jsc_vm.origin,
                .absolute_path,
                false,
                true,
            );
            this.parse_result = parse_result;

            var printer = VirtualMachine.source_code_printer.?.*;
            printer.ctx.reset();

            const is_commonjs_module = parse_result.ast.has_commonjs_export_names or parse_result.ast.exports_kind == .cjs;
            const module_info: ?*ModuleInfo = if (is_commonjs_module) null else ModuleInfo.create(bun.default_allocator, parse_result.ast.is_from_typescript) catch bun.outOfMemory();
            // defer module_info.destroy(); // TODO: do not leak module_info

            {
                var mapper = jsc_vm.sourceMapHandler(&printer);
                defer VirtualMachine.source_code_printer.?.* = printer;
                _ = try jsc_vm.transpiler.printWithSourceMap(
                    parse_result,
                    @TypeOf(&printer),
                    &printer,
                    .esm_ascii,
                    mapper.get(),
                    module_info,
                );
            }

            if (comptime Environment.dump_source) {
                dumpSource(jsc_vm, specifier, &printer);
            }

            if (jsc_vm.isWatcherEnabled()) {
                var resolved_source = jsc_vm.refCountedResolvedSource(printer.ctx.written, bun.String.init(specifier), path.text, null, false);

                if (parse_result.input_fd) |fd_| {
                    if (std.fs.path.isAbsolute(path.text) and !strings.contains(path.text, "node_modules")) {
                        _ = jsc_vm.bun_watcher.addFile(
                            fd_,
                            path.text,
                            this.hash,
                            options.Loader.fromAPI(this.loader),
                            .zero,
                            this.package_json,
                            true,
                        );
                    }
                }

                resolved_source.is_commonjs_module = is_commonjs_module;

                return resolved_source;
            }

            return ResolvedSource{
                .allocator = null,
                .source_code = bun.String.createLatin1(printer.ctx.getWritten()),
                .specifier = String.init(specifier),
                .source_url = String.init(path.text),
<<<<<<< HEAD
                .is_commonjs_module = is_commonjs_module,

                .hash = 0,
                .module_info = if (module_info) |mi| mi.asDeserialized() else null,
=======
                .is_commonjs_module = parse_result.ast.has_commonjs_export_names or parse_result.ast.exports_kind == .cjs,
>>>>>>> a1ab2a47
            };
        }

        pub fn deinit(this: *AsyncModule) void {
            this.promise.deinit();
            this.parse_result.deinit();
            this.arena.deinit();
            this.globalThis.bunVM().allocator.destroy(this.arena);
            // bun.default_allocator.free(this.stmt_blocks);
            // bun.default_allocator.free(this.expr_blocks);

            bun.default_allocator.free(this.string_buf);
        }

        extern "c" fn Bun__onFulfillAsyncModule(
            globalObject: *JSGlobalObject,
            promiseValue: JSValue,
            res: *JSC.ErrorableResolvedSource,
            specifier: *bun.String,
            referrer: *bun.String,
        ) void;
    };

    pub export fn Bun__getDefaultLoader(global: *JSGlobalObject, str: *const bun.String) Api.Loader {
        var jsc_vm = global.bunVM();
        const filename = str.toUTF8(jsc_vm.allocator);
        defer filename.deinit();
        const loader = jsc_vm.transpiler.options.loader(Fs.PathName.init(filename.slice()).ext).toAPI();
        if (loader == .file) {
            return Api.Loader.js;
        }

        return loader;
    }

    pub fn transpileSourceCode(
        jsc_vm: *VirtualMachine,
        specifier: string,
        referrer: string,
        input_specifier: String,
        path: Fs.Path,
        loader: options.Loader,
        module_type: options.ModuleType,
        log: *logger.Log,
        virtual_source: ?*const logger.Source,
        promise_ptr: ?*?*JSC.JSInternalPromise,
        source_code_printer: *js_printer.BufferPrinter,
        globalObject: ?*JSGlobalObject,
        comptime flags: FetchFlags,
    ) !ResolvedSource {
        const disable_transpilying = comptime flags.disableTranspiling();

        if (comptime disable_transpilying) {
            if (!(loader.isJavaScriptLike() or loader == .toml or loader == .text or loader == .json or loader == .jsonc)) {
                // Don't print "export default <file path>"
                return ResolvedSource{
                    .allocator = null,
                    .source_code = bun.String.empty,
                    .specifier = input_specifier,
                    .source_url = input_specifier.createIfDifferent(path.text),
<<<<<<< HEAD
                    .hash = 0,
                    .module_info = null,
=======
>>>>>>> a1ab2a47
                };
            }
        }

        switch (loader) {
            .js, .jsx, .ts, .tsx, .json, .jsonc, .toml, .text => {
                jsc_vm.transpiled_count += 1;
                jsc_vm.transpiler.resetStore();
                const hash = bun.Watcher.getHash(path.text);
                const is_main = jsc_vm.main.len == path.text.len and
                    jsc_vm.main_hash == hash and
                    strings.eqlLong(jsc_vm.main, path.text, false);

                var arena_: ?*bun.ArenaAllocator = brk: {
                    // Attempt to reuse the Arena from the parser when we can
                    // This code is potentially re-entrant, so only one Arena can be reused at a time
                    // That's why we have to check if the Arena is null
                    //
                    // Using an Arena here is a significant memory optimization when loading many files
                    if (jsc_vm.module_loader.transpile_source_code_arena) |shared| {
                        jsc_vm.module_loader.transpile_source_code_arena = null;
                        break :brk shared;
                    }

                    // we must allocate the arena so that the pointer it points to is always valid.
                    const arena = try jsc_vm.allocator.create(bun.ArenaAllocator);
                    arena.* = bun.ArenaAllocator.init(bun.default_allocator);
                    break :brk arena;
                };

                var give_back_arena = true;
                defer {
                    if (give_back_arena) {
                        if (jsc_vm.module_loader.transpile_source_code_arena == null) {
                            // when .print_source is used
                            // caller is responsible for freeing the arena
                            if (flags != .print_source) {
                                if (jsc_vm.smol) {
                                    _ = arena_.?.reset(.free_all);
                                } else {
                                    _ = arena_.?.reset(.{ .retain_with_limit = 8 * 1024 * 1024 });
                                }
                            }

                            jsc_vm.module_loader.transpile_source_code_arena = arena_;
                        } else {
                            arena_.?.deinit();
                            jsc_vm.allocator.destroy(arena_.?);
                        }
                    }
                }

                var arena = arena_.?;
                const allocator = arena.allocator();

                var fd: ?StoredFileDescriptorType = null;
                var package_json: ?*PackageJSON = null;

                if (jsc_vm.bun_watcher.indexOf(hash)) |index| {
                    const maybe_fd = jsc_vm.bun_watcher.watchlist().items(.fd)[index];
                    fd = if (maybe_fd != .zero) maybe_fd else null;
                    package_json = jsc_vm.bun_watcher.watchlist().items(.package_json)[index];
                }

                var cache = JSC.RuntimeTranspilerCache{
                    .output_code_allocator = allocator,
                    .sourcemap_allocator = bun.default_allocator,
                    .esm_record_allocator = bun.default_allocator,
                };

                const old = jsc_vm.transpiler.log;
                jsc_vm.transpiler.log = log;
                jsc_vm.transpiler.linker.log = log;
                jsc_vm.transpiler.resolver.log = log;
                if (jsc_vm.transpiler.resolver.package_manager) |pm| {
                    pm.log = log;
                }

                defer {
                    jsc_vm.transpiler.log = old;
                    jsc_vm.transpiler.linker.log = old;
                    jsc_vm.transpiler.resolver.log = old;
                    if (jsc_vm.transpiler.resolver.package_manager) |pm| {
                        pm.log = old;
                    }
                }

                // this should be a cheap lookup because 24 bytes == 8 * 3 so it's read 3 machine words
                const is_node_override = strings.hasPrefixComptime(specifier, NodeFallbackModules.import_path);

                const macro_remappings = if (jsc_vm.macro_mode or !jsc_vm.has_any_macro_remappings or is_node_override)
                    MacroRemap{}
                else
                    jsc_vm.transpiler.options.macro_remap;

                var fallback_source: logger.Source = undefined;

                // Usually, we want to close the input file automatically.
                //
                // If we're re-using the file descriptor from the fs watcher
                // Do not close it because that will break the kqueue-based watcher
                //
                var should_close_input_file_fd = fd == null;

                // We don't want cjs wrappers around non-js files
                const module_type_only_for_wrappables = switch (loader) {
                    .js, .jsx, .ts, .tsx => module_type,
                    else => .unknown,
                };

                var input_file_fd: StoredFileDescriptorType = bun.invalid_fd;
                var parse_options = Transpiler.ParseOptions{
                    .allocator = allocator,
                    .path = path,
                    .loader = loader,
                    .dirname_fd = bun.invalid_fd,
                    .file_descriptor = fd,
                    .file_fd_ptr = &input_file_fd,
                    .file_hash = hash,
                    .macro_remappings = macro_remappings,
                    .jsx = jsc_vm.transpiler.options.jsx,
                    .emit_decorator_metadata = jsc_vm.transpiler.options.emit_decorator_metadata,
                    .virtual_source = virtual_source,
                    .dont_bundle_twice = true,
                    .allow_commonjs = true,
                    .module_type = module_type_only_for_wrappables,
                    .inject_jest_globals = jsc_vm.transpiler.options.rewrite_jest_for_tests,
                    .keep_json_and_toml_as_one_statement = true,
                    .allow_bytecode_cache = true,
                    .set_breakpoint_on_first_line = is_main and
                        jsc_vm.debugger != null and
                        jsc_vm.debugger.?.set_breakpoint_on_first_line and
                        setBreakPointOnFirstLine(),
                    .runtime_transpiler_cache = if (!disable_transpilying and !JSC.RuntimeTranspilerCache.is_disabled) &cache else null,
                    .remove_cjs_module_wrapper = is_main and jsc_vm.module_loader.eval_source != null,
                };
                defer {
                    if (should_close_input_file_fd and input_file_fd != bun.invalid_fd) {
                        _ = bun.sys.close(input_file_fd);
                        input_file_fd = bun.invalid_fd;
                    }
                }

                if (is_node_override) {
                    if (NodeFallbackModules.contentsFromPath(specifier)) |code| {
                        const fallback_path = Fs.Path.initWithNamespace(specifier, "node");
                        fallback_source = logger.Source{ .path = fallback_path, .contents = code };
                        parse_options.virtual_source = &fallback_source;
                    }
                }

                var parse_result: ParseResult = switch (disable_transpilying or
                    (loader == .json)) {
                    inline else => |return_file_only| brk: {
                        break :brk jsc_vm.transpiler.parseMaybeReturnFileOnly(
                            parse_options,
                            null,
                            return_file_only,
                        ) orelse {
                            if (comptime !disable_transpilying) {
                                if (jsc_vm.isWatcherEnabled()) {
                                    if (input_file_fd != .zero) {
                                        if (!is_node_override and std.fs.path.isAbsolute(path.text) and !strings.contains(path.text, "node_modules")) {
                                            should_close_input_file_fd = false;
                                            _ = jsc_vm.bun_watcher.addFile(
                                                input_file_fd,
                                                path.text,
                                                hash,
                                                loader,
                                                .zero,
                                                package_json,
                                                true,
                                            );
                                        }
                                    }
                                }
                            }

                            give_back_arena = false;
                            return error.ParseError;
                        };
                    },
                };

                if (parse_result.loader == .wasm) {
                    return transpileSourceCode(
                        jsc_vm,
                        specifier,
                        referrer,
                        input_specifier,
                        path,
                        .wasm,
                        .unknown, // cjs/esm don't make sense for wasm
                        log,
                        &parse_result.source,
                        promise_ptr,
                        source_code_printer,
                        globalObject,
                        flags,
                    );
                }

                if (comptime !disable_transpilying) {
                    if (jsc_vm.isWatcherEnabled()) {
                        if (input_file_fd != .zero) {
                            if (!is_node_override and std.fs.path.isAbsolute(path.text) and !strings.contains(path.text, "node_modules")) {
                                should_close_input_file_fd = false;
                                _ = jsc_vm.bun_watcher.addFile(
                                    input_file_fd,
                                    path.text,
                                    hash,
                                    loader,
                                    .zero,
                                    package_json,
                                    true,
                                );
                            }
                        }
                    }
                }

                if (jsc_vm.transpiler.log.errors > 0) {
                    give_back_arena = false;
                    return error.ParseError;
                }

                if (loader == .json) {
                    return ResolvedSource{
                        .allocator = null,
                        .source_code = bun.String.createUTF8(parse_result.source.contents),
                        .specifier = input_specifier,
                        .source_url = input_specifier.createIfDifferent(path.text),
                        .tag = ResolvedSource.Tag.json_for_object_loader,
                        .module_info = null,
                    };
                }

                if (comptime disable_transpilying) {
                    return ResolvedSource{
                        .allocator = null,
                        .source_code = switch (comptime flags) {
                            .print_source_and_clone => bun.String.init(jsc_vm.allocator.dupe(u8, parse_result.source.contents) catch unreachable),
                            .print_source => bun.String.init(parse_result.source.contents),
                            else => @compileError("unreachable"),
                        },
                        .specifier = input_specifier,
                        .source_url = input_specifier.createIfDifferent(path.text),
<<<<<<< HEAD
                        .hash = 0,
                        .module_info = null,
=======
>>>>>>> a1ab2a47
                    };
                }

                if (loader == .json or loader == .jsonc or loader == .toml) {
                    if (parse_result.empty) {
                        return ResolvedSource{
                            .allocator = null,
                            .specifier = input_specifier,
                            .source_url = input_specifier.createIfDifferent(path.text),
                            .jsvalue_for_export = JSValue.createEmptyObject(jsc_vm.global, 0),
                            .tag = .exports_object,
                            .module_info = null,
                        };
                    }

                    return ResolvedSource{
                        .allocator = null,
                        .specifier = input_specifier,
                        .source_url = input_specifier.createIfDifferent(path.text),
                        .jsvalue_for_export = parse_result.ast.parts.@"[0]"().stmts[0].data.s_expr.value.toJS(allocator, globalObject orelse jsc_vm.global) catch |e| panic("Unexpected JS error: {s}", .{@errorName(e)}),
                        .tag = .exports_object,
                        .module_info = null,
                    };
                }

                if (parse_result.already_bundled != .none) {
                    const bytecode_slice = parse_result.already_bundled.bytecodeSlice();
                    return ResolvedSource{
                        .allocator = null,
                        .source_code = bun.String.createLatin1(parse_result.source.contents),
                        .specifier = input_specifier,
                        .source_url = input_specifier.createIfDifferent(path.text),
                        .already_bundled = true,
                        .bytecode_cache = if (bytecode_slice.len > 0) bytecode_slice.ptr else null,
                        .bytecode_cache_size = bytecode_slice.len,
                        .is_commonjs_module = parse_result.already_bundled.isCommonJS(),
                        .module_info = null,
                    };
                }

                if (parse_result.empty) {
                    const was_cjs = (loader == .js or loader == .ts) and brk: {
                        const ext = std.fs.path.extension(parse_result.source.path.text);
                        break :brk strings.eqlComptime(ext, ".cjs") or strings.eqlComptime(ext, ".cts");
                    };
                    if (was_cjs) {
                        return .{
                            .allocator = null,
                            .source_code = bun.String.static("(function(){})"),
                            .specifier = input_specifier,
                            .source_url = input_specifier.createIfDifferent(path.text),
                            .is_commonjs_module = true,
                            .tag = .javascript,
                            .module_info = null,
                        };
                    }
                }

                if (cache.entry) |*entry| {
                    jsc_vm.source_mappings.putMappings(parse_result.source, .{
                        .list = .{ .items = @constCast(entry.sourcemap), .capacity = entry.sourcemap.len },
                        .allocator = bun.default_allocator,
                    }) catch {};

                    if (comptime Environment.allow_assert) {
                        dumpSourceString(jsc_vm, specifier, entry.output_code.byteSlice());
                    }

                    var module_info: ?*analyze_transpiled_module.ModuleInfoDeserialized = null;
                    if (entry.esm_record.len > 0) {
                        if (entry.metadata.module_type == .cjs) {
                            @panic("TranspilerCache contained cjs module with module info");
                        }
                        module_info = analyze_transpiled_module.ModuleInfoDeserialized.create(entry.esm_record, bun.default_allocator) catch |e| switch (e) {
                            error.OutOfMemory => bun.outOfMemory(),
                            // uh oh! invalid module info in cache
                            // (not sure what to do here)
                            error.BadModuleInfo => @panic("TranspilerCache contained invalid module info"),
                        };
                    }

                    return ResolvedSource{
                        .allocator = null,
                        .source_code = switch (entry.output_code) {
                            .string => entry.output_code.string,
                            .utf8 => brk: {
                                const result = bun.String.createUTF8(entry.output_code.utf8);
                                cache.output_code_allocator.free(entry.output_code.utf8);
                                entry.output_code.utf8 = "";
                                break :brk result;
                            },
                        },
                        .specifier = input_specifier,
                        .source_url = input_specifier.createIfDifferent(path.text),
                        .is_commonjs_module = entry.metadata.module_type == .cjs,
                        .tag = brk: {
                            if (entry.metadata.module_type == .cjs and parse_result.source.path.isFile()) {
                                const actual_package_json: *PackageJSON = package_json orelse brk2: {
                                    // this should already be cached virtually always so it's fine to do this
                                    const dir_info = (jsc_vm.transpiler.resolver.readDirInfo(parse_result.source.path.name.dir) catch null) orelse
                                        break :brk .javascript;

                                    break :brk2 dir_info.package_json orelse dir_info.enclosing_package_json;
                                } orelse break :brk .javascript;

                                if (actual_package_json.module_type == .esm) {
                                    break :brk ResolvedSource.Tag.package_json_type_module;
                                }
                            }

                            break :brk ResolvedSource.Tag.javascript;
                        },
                        .module_info = module_info,
                    };
                }

                const start_count = jsc_vm.transpiler.linker.import_counter;

                // We _must_ link because:
                // - node_modules bundle won't be properly
                try jsc_vm.transpiler.linker.link(
                    path,
                    &parse_result,
                    jsc_vm.origin,
                    .absolute_path,
                    false,
                    true,
                );

                if (parse_result.pending_imports.len > 0) {
                    if (promise_ptr == null) {
                        return error.UnexpectedPendingResolution;
                    }

                    if (parse_result.source.contents_is_recycled) {
                        // this shared buffer is about to become owned by the AsyncModule struct
                        jsc_vm.transpiler.resolver.caches.fs.resetSharedBuffer(
                            jsc_vm.transpiler.resolver.caches.fs.sharedBuffer(),
                        );
                    }

                    jsc_vm.modules.enqueue(
                        globalObject.?,
                        .{
                            .parse_result = parse_result,
                            .path = path,
                            .loader = loader,
                            .fd = fd,
                            .package_json = package_json,
                            .hash = hash,
                            .promise_ptr = promise_ptr,
                            .specifier = specifier,
                            .referrer = referrer,
                            .arena = arena,
                        },
                    );
                    give_back_arena = false;
                    return error.AsyncModule;
                }

                if (!jsc_vm.macro_mode)
                    jsc_vm.resolved_count += jsc_vm.transpiler.linker.import_counter - start_count;
                jsc_vm.transpiler.linker.import_counter = 0;

                var printer = source_code_printer.*;
                printer.ctx.reset();
                defer source_code_printer.* = printer;

                const is_commonjs_module = parse_result.ast.has_commonjs_export_names or parse_result.ast.exports_kind == .cjs;
                const module_info: ?*ModuleInfo = if (is_commonjs_module) null else ModuleInfo.create(bun.default_allocator, parse_result.ast.is_from_typescript) catch bun.outOfMemory();
                // defer module_info.destroy(); // TODO: do not leak module_info

                _ = brk: {
                    var mapper = jsc_vm.sourceMapHandler(&printer);

                    break :brk try jsc_vm.transpiler.printWithSourceMap(
                        parse_result,
                        @TypeOf(&printer),
                        &printer,
                        .esm_ascii,
                        mapper.get(),
                        module_info,
                    );
                };

                if (comptime Environment.dump_source) {
                    dumpSource(jsc_vm, specifier, &printer);
                }

                defer {
                    if (is_main) {
                        jsc_vm.has_loaded = true;
                    }
                }

                if (jsc_vm.isWatcherEnabled()) {
                    var resolved_source = jsc_vm.refCountedResolvedSource(printer.ctx.written, input_specifier, path.text, null, false);
                    resolved_source.is_commonjs_module = parse_result.ast.has_commonjs_export_names or parse_result.ast.exports_kind == .cjs;
                    return resolved_source;
                }

                // Pass along package.json type "module" if set.
                const tag: ResolvedSource.Tag = switch (loader) {
                    .json, .jsonc => .json_for_object_loader,
                    .js, .jsx, .ts, .tsx => brk: {
                        const module_type_ = if (package_json) |pkg| pkg.module_type else module_type;

                        break :brk switch (module_type_) {
                            .esm => .package_json_type_module,
                            .cjs => .package_json_type_commonjs,
                            else => .javascript,
                        };
                    },
                    else => .javascript,
                };

                return .{
                    .allocator = null,
                    .source_code = brk: {
                        const written = printer.ctx.getWritten();
                        const result = cache.output_code orelse bun.String.createLatin1(written);

                        if (written.len > 1024 * 1024 * 2 or jsc_vm.smol) {
                            printer.ctx.buffer.deinit();
                        }

                        break :brk result;
                    },
                    .specifier = input_specifier,
                    .source_url = input_specifier.createIfDifferent(path.text),
<<<<<<< HEAD
                    .is_commonjs_module = is_commonjs_module,
                    .hash = 0,
=======
                    .is_commonjs_module = parse_result.ast.has_commonjs_export_names or parse_result.ast.exports_kind == .cjs,
>>>>>>> a1ab2a47
                    .tag = tag,
                    .module_info = if (module_info) |mi| mi.asDeserialized() else null,
                };
            },
            // provideFetch() should be called
            .napi => unreachable,
            // .wasm => {
            //     jsc_vm.transpiled_count += 1;
            //     var fd: ?StoredFileDescriptorType = null;

            //     var allocator = if (jsc_vm.has_loaded) jsc_vm.arena.allocator() else jsc_vm.allocator;

            //     const hash = http.Watcher.getHash(path.text);
            //     if (jsc_vm.watcher) |watcher| {
            //         if (watcher.indexOf(hash)) |index| {
            //             const _fd = watcher.watchlist().items(.fd)[index];
            //             fd = if (_fd > 0) _fd else null;
            //         }
            //     }

            //     var parse_options = Transpiler.ParseOptions{
            //         .allocator = allocator,
            //         .path = path,
            //         .loader = loader,
            //         .dirname_fd = 0,
            //         .file_descriptor = fd,
            //         .file_hash = hash,
            //         .macro_remappings = MacroRemap{},
            //         .jsx = jsc_vm.transpiler.options.jsx,
            //     };

            //     var parse_result = jsc_vm.transpiler.parse(
            //         parse_options,
            //         null,
            //     ) orelse {
            //         return error.ParseError;
            //     };

            //     return ResolvedSource{
            //         .allocator = if (jsc_vm.has_loaded) &jsc_vm.allocator else null,
            //         .source_code = ZigString.init(jsc_vm.allocator.dupe(u8, parse_result.source.contents) catch unreachable),
            //         .specifier = ZigString.init(specifier),
            //         .source_url = input_specifier.createIfDifferent(path.text),
            //         .tag = ResolvedSource.Tag.wasm,
            //     };
            // },
            .wasm => {
                if (strings.eqlComptime(referrer, "undefined") and strings.eqlLong(jsc_vm.main, path.text, true)) {
                    if (virtual_source) |source| {
                        if (globalObject) |globalThis| {
                            // attempt to avoid reading the WASM file twice.
                            const encoded = JSC.EncodedJSValue{
                                .asPtr = globalThis,
                            };
                            const globalValue = @as(JSValue, @enumFromInt(encoded.asInt64));
                            globalValue.put(
                                globalThis,
                                ZigString.static("wasmSourceBytes"),
                                JSC.ArrayBuffer.create(globalThis, source.contents, .Uint8Array),
                            );
                        }
                    }
                    return ResolvedSource{
                        .allocator = null,
                        .source_code = bun.String.static(@embedFile("../js/wasi-runner.js")),
                        .specifier = input_specifier,
                        .source_url = input_specifier.createIfDifferent(path.text),
                        .tag = .esm,
<<<<<<< HEAD
                        .hash = 0,
                        .module_info = null,
=======
>>>>>>> a1ab2a47
                    };
                }

                return transpileSourceCode(
                    jsc_vm,
                    specifier,
                    referrer,
                    input_specifier,
                    path,
                    .file,
                    .unknown, // cjs/esm don't make sense for wasm
                    log,
                    virtual_source,
                    promise_ptr,
                    source_code_printer,
                    globalObject,
                    flags,
                );
            },

            .sqlite_embedded, .sqlite => {
                const sqlite_module_source_code_string = brk: {
                    if (jsc_vm.hot_reload == .hot) {
                        break :brk 
                        \\// Generated code
                        \\import {Database} from 'bun:sqlite';
                        \\const {path} = import.meta;
                        \\
                        \\// Don't reload the database if it's already loaded
                        \\const registry = (globalThis[Symbol.for("bun:sqlite:hot")] ??= new Map());
                        \\
                        \\export let db = registry.get(path);
                        \\export const __esModule = true;
                        \\if (!db) {
                        \\   // Load the database
                        \\   db = new Database(path);
                        \\   registry.set(path, db);
                        \\}
                        \\
                        \\export default db;
                        ;
                    }

                    break :brk 
                    \\// Generated code
                    \\import {Database} from 'bun:sqlite';
                    \\export const db = new Database(import.meta.path);
                    \\
                    \\export const __esModule = true;
                    \\export default db;
                    ;
                };

                return ResolvedSource{
                    .allocator = null,
                    .source_code = bun.String.createUTF8(sqlite_module_source_code_string),
                    .specifier = input_specifier,
                    .source_url = input_specifier.createIfDifferent(path.text),
                    .tag = .esm,
<<<<<<< HEAD
                    .hash = 0,
                    .module_info = null,
=======
>>>>>>> a1ab2a47
                };
            },

            .html => {
                if (flags.disableTranspiling()) {
                    return ResolvedSource{
                        .allocator = null,
                        .source_code = bun.String.empty,
                        .specifier = input_specifier,
                        .source_url = input_specifier.createIfDifferent(path.text),
                        .tag = .esm,
                        .module_info = null,
                    };
                }

                if (globalObject == null) {
                    return error.NotSupported;
                }

                const html_bundle = try JSC.API.HTMLBundle.init(globalObject.?, path.text);
                return ResolvedSource{
                    .allocator = &jsc_vm.allocator,
                    .jsvalue_for_export = html_bundle.toJS(globalObject.?),
                    .specifier = input_specifier,
                    .source_url = input_specifier.createIfDifferent(path.text),
                    .tag = .export_default_object,
                    .module_info = null,
                };
            },

            else => {
                if (flags.disableTranspiling()) {
                    return ResolvedSource{
                        .allocator = null,
                        .source_code = bun.String.empty,
                        .specifier = input_specifier,
                        .source_url = input_specifier.createIfDifferent(path.text),
                        .tag = .esm,
                        .module_info = null,
                    };
                }

                if (virtual_source == null) {
                    if (jsc_vm.isWatcherEnabled()) auto_watch: {
                        if (std.fs.path.isAbsolute(path.text) and !strings.contains(path.text, "node_modules")) {
                            const input_fd: bun.StoredFileDescriptorType = brk: {
                                // on macOS, we need a file descriptor to receive event notifications on it.
                                // so we use O_EVTONLY to open the file descriptor without asking any additional permissions.
                                if (bun.Watcher.requires_file_descriptors) {
                                    switch (bun.sys.open(
                                        &(std.posix.toPosixPath(path.text) catch break :auto_watch),
                                        bun.c.O_EVTONLY,
                                        0,
                                    )) {
                                        .err => break :auto_watch,
                                        .result => |fd| break :brk @enumFromInt(fd.cast()),
                                    }
                                } else {
                                    // Otherwise, don't even bother opening it.
                                    break :brk .zero;
                                }
                            };
                            const hash = bun.Watcher.getHash(path.text);
                            switch (jsc_vm.bun_watcher.addFile(
                                input_fd,
                                path.text,
                                hash,
                                loader,
                                .zero,
                                null,
                                true,
                            )) {
                                .err => {
                                    if (comptime Environment.isMac) {
                                        // If any error occurs and we just
                                        // opened the file descriptor to
                                        // receive event notifications on
                                        // it, we should close it.
                                        if (input_fd != .zero) {
                                            _ = bun.sys.close(bun.toFD(input_fd));
                                        }
                                    }

                                    // we don't consider it a failure if we cannot watch the file
                                    // they didn't open the file
                                },
                                .result => {},
                            }
                        }
                    }
                }

                const value = brk: {
                    if (!jsc_vm.origin.isEmpty()) {
                        var buf = MutableString.init2048(jsc_vm.allocator) catch bun.outOfMemory();
                        defer buf.deinit();
                        var writer = buf.writer();
                        JSC.API.Bun.getPublicPath(specifier, jsc_vm.origin, @TypeOf(&writer), &writer);
                        break :brk bun.String.createUTF8ForJS(globalObject.?, buf.slice());
                    }

                    break :brk bun.String.createUTF8ForJS(globalObject.?, path.text);
                };

                return ResolvedSource{
                    .allocator = null,
                    .jsvalue_for_export = value,
                    .specifier = input_specifier,
                    .source_url = input_specifier.createIfDifferent(path.text),
<<<<<<< HEAD
                    .hash = 0,
                    .module_info = null,
=======
>>>>>>> a1ab2a47
                    .tag = .export_default_object,
                };
            },
        }
    }

    pub export fn Bun__resolveAndFetchBuiltinModule(
        jsc_vm: *VirtualMachine,
        specifier: *bun.String,
        ret: *JSC.ErrorableResolvedSource,
    ) bool {
        JSC.markBinding(@src());
        var log = logger.Log.init(jsc_vm.transpiler.allocator);
        defer log.deinit();

        const alias = HardcodedModule.Alias.bun_aliases.getWithEql(specifier.*, bun.String.eqlComptime) orelse
            return false;
        const hardcoded = HardcodedModule.map.get(alias.path) orelse {
            bun.debugAssert(false);
            return false;
        };
        ret.* = .ok(
            getHardcodedModule(jsc_vm, specifier.*, hardcoded) orelse
                return false,
        );
        return true;
    }

    pub export fn Bun__fetchBuiltinModule(
        jsc_vm: *VirtualMachine,
        globalObject: *JSGlobalObject,
        specifier: *bun.String,
        referrer: *bun.String,
        ret: *JSC.ErrorableResolvedSource,
    ) bool {
        JSC.markBinding(@src());
        var log = logger.Log.init(jsc_vm.transpiler.allocator);
        defer log.deinit();

        if (ModuleLoader.fetchBuiltinModule(
            jsc_vm,
            specifier.*,
        ) catch |err| {
            if (err == error.AsyncModule) {
                unreachable;
            }

            VirtualMachine.processFetchLog(globalObject, specifier.*, referrer.*, &log, ret, err);
            return true;
        }) |builtin| {
            ret.* = JSC.ErrorableResolvedSource.ok(builtin);
            return true;
        } else {
            return false;
        }
    }

    const always_sync_modules = .{"reflect-metadata"};

    pub export fn Bun__transpileFile(
        jsc_vm: *VirtualMachine,
        globalObject: *JSGlobalObject,
        specifier_ptr: *bun.String,
        referrer: *bun.String,
        type_attribute: ?*const bun.String,
        ret: *JSC.ErrorableResolvedSource,
        allow_promise: bool,
        is_commonjs_require: bool,
    ) ?*anyopaque {
        JSC.markBinding(@src());
        var log = logger.Log.init(jsc_vm.transpiler.allocator);
        defer log.deinit();

        var _specifier = specifier_ptr.toUTF8(jsc_vm.allocator);
        var referrer_slice = referrer.toUTF8(jsc_vm.allocator);
        defer _specifier.deinit();
        defer referrer_slice.deinit();

        var type_attribute_str: ?string = null;
        if (type_attribute) |attribute| if (attribute.asUTF8()) |attr_utf8| {
            type_attribute_str = attr_utf8;
        };

        var virtual_source_to_use: ?logger.Source = null;
        var blob_to_deinit: ?JSC.WebCore.Blob = null;
        var lr = options.getLoaderAndVirtualSource(_specifier.slice(), jsc_vm, &virtual_source_to_use, &blob_to_deinit, type_attribute_str) catch {
            ret.* = JSC.ErrorableResolvedSource.err(error.JSErrorObject, globalObject.MODULE_NOT_FOUND("Blob not found", .{}).toJS().asVoid());
            return null;
        };
        defer if (blob_to_deinit) |*blob| blob.deinit();

        if (is_commonjs_require and jsc_vm.has_mutated_built_in_extensions > 0) brk: {
            @branchHint(.unlikely);
            if (node_module_module.findLongestRegisteredExtension(jsc_vm, _specifier.slice())) |entry| {
                switch (entry) {
                    .loader => |loader| {
                        lr.loader = loader;
                        break :brk;
                    },
                    .custom => |index| {
                        ret.* = JSC.ErrorableResolvedSource.ok(ResolvedSource{
                            .allocator = null,
                            .source_code = bun.String.empty,
                            .specifier = .empty,
                            .source_url = .empty,
                            .cjs_custom_extension_index = index,
                            .tag = .common_js_custom_extension,
                        });
                        return null;
                    },
                }
            }
        }

        const module_type: options.ModuleType = brk: {
            const ext = lr.path.name.ext;
            // regular expression /.[cm][jt]s$/
            if (ext.len == ".cjs".len) {
                if (strings.eqlComptimeIgnoreLen(ext, ".cjs"))
                    break :brk .cjs;
                if (strings.eqlComptimeIgnoreLen(ext, ".mjs"))
                    break :brk .esm;
                if (strings.eqlComptimeIgnoreLen(ext, ".cts"))
                    break :brk .cjs;
                if (strings.eqlComptimeIgnoreLen(ext, ".mts"))
                    break :brk .esm;
            }
            // regular expression /.[jt]s$/
            if (ext.len == ".ts".len) {
                if (strings.eqlComptimeIgnoreLen(ext, ".js") or
                    strings.eqlComptimeIgnoreLen(ext, ".ts"))
                {
                    // Use the package.json module type if it exists
                    break :brk if (lr.package_json) |pkg|
                        pkg.module_type
                    else
                        .unknown;
                }
            }
            // For JSX TSX and other extensions, let the file contents.
            break :brk .unknown;
        };
        const pkg_name: ?[]const u8 = if (lr.package_json) |pkg|
            if (pkg.name.len > 0) pkg.name else null
        else
            null;

        // We only run the transpiler concurrently when we can.
        // Today, that's:
        //
        //   Import Statements (import 'foo')
        //   Import Expressions (import('foo'))
        //
        transpile_async: {
            if (comptime bun.FeatureFlags.concurrent_transpiler) {
                const concurrent_loader = lr.loader orelse .file;
                if (blob_to_deinit == null and
                    allow_promise and
                    (jsc_vm.has_loaded or jsc_vm.is_in_preload) and
                    concurrent_loader.isJavaScriptLike() and
                    !lr.is_main and
                    // Plugins make this complicated,
                    // TODO: allow running concurrently when no onLoad handlers match a plugin.
                    jsc_vm.plugin_runner == null and jsc_vm.transpiler_store.enabled)
                {
                    // This absolutely disgusting hack is a workaround in cases
                    // where an async import is made to a CJS file with side
                    // effects that other modules depend on, without incurring
                    // the cost of transpiling/loading CJS modules synchronously.
                    //
                    // The cause of this comes from the fact that we immediately
                    // and synchronously evaluate CJS modules after they've been
                    // transpiled, but transpiling (which, for async imports,
                    // happens in a thread pool), can resolve in whatever order.
                    // This messes up module execution order.
                    //
                    // This is only _really_ important for
                    // import("some-polyfill") cases, the most impactful of
                    // which is `reflect-metadata`. People could also use
                    // require or just preload their polyfills, but they aren't
                    // doing this. This hack makes important polyfills work without
                    // incurring the cost of transpiling/loading CJS modules
                    // synchronously. The proper fix is to evaluate CJS modules
                    // at the same time as ES modules. This is blocked by the
                    // fact that we need exports from CJS modules and our parser
                    // doesn't record them.
                    if (pkg_name) |pkg_name_| {
                        inline for (always_sync_modules) |always_sync_specifier| {
                            if (bun.strings.eqlComptime(pkg_name_, always_sync_specifier)) {
                                break :transpile_async;
                            }
                        }
                    }

                    // TODO: check if the resolved source must be transpiled synchronously
                    return jsc_vm.transpiler_store.transpile(
                        jsc_vm,
                        globalObject,
                        specifier_ptr.dupeRef(),
                        lr.path,
                        referrer.dupeRef(),
                        concurrent_loader,
                        lr.package_json,
                    );
                }
            }
        }

        const synchronous_loader: options.Loader = lr.loader orelse loader: {
            if (jsc_vm.has_loaded or jsc_vm.is_in_preload) {
                // Extensionless files in this context are treated as the JS loader
                if (lr.path.name.ext.len == 0) {
                    break :loader .tsx;
                }

                // Unknown extensions are to be treated as file loader
                if (is_commonjs_require) {
                    if (jsc_vm.commonjs_custom_extensions.entries.len > 0 and
                        jsc_vm.has_mutated_built_in_extensions == 0)
                    {
                        @branchHint(.unlikely);
                        if (node_module_module.findLongestRegisteredExtension(jsc_vm, lr.path.text)) |entry| {
                            switch (entry) {
                                .loader => |loader| break :loader loader,
                                .custom => |index| {
                                    ret.* = JSC.ErrorableResolvedSource.ok(ResolvedSource{
                                        .allocator = null,
                                        .source_code = bun.String.empty,
                                        .specifier = .empty,
                                        .source_url = .empty,
                                        .cjs_custom_extension_index = index,
                                        .tag = .common_js_custom_extension,
                                    });
                                    return null;
                                },
                            }
                        }
                    }

                    // For Node.js compatibility, requiring a file with an
                    // unknown extension will be treated as a JS file
                    break :loader .ts;
                }

                // For ESM, Bun treats unknown extensions as file loader
                break :loader .file;
            } else {
                // Unless it's potentially the main module
                // This is important so that "bun run ./foo-i-have-no-extension" works
                break :loader .tsx;
            }
        };

        if (comptime Environment.allow_assert)
            debug("transpile({s}, {s}, sync)", .{ lr.specifier, @tagName(synchronous_loader) });

        defer jsc_vm.module_loader.resetArena(jsc_vm);

        var promise: ?*JSC.JSInternalPromise = null;
        ret.* = JSC.ErrorableResolvedSource.ok(
            ModuleLoader.transpileSourceCode(
                jsc_vm,
                lr.specifier,
                referrer_slice.slice(),
                specifier_ptr.*,
                lr.path,
                synchronous_loader,
                module_type,
                &log,
                lr.virtual_source,
                if (allow_promise) &promise else null,
                VirtualMachine.source_code_printer.?,
                globalObject,
                FetchFlags.transpile,
            ) catch |err| {
                if (err == error.AsyncModule) {
                    bun.assert(promise != null);
                    return promise;
                }

                if (err == error.PluginError) {
                    return null;
                }

                VirtualMachine.processFetchLog(globalObject, specifier_ptr.*, referrer.*, &log, ret, err);
                return null;
            },
        );
        return promise;
    }

    export fn Bun__runVirtualModule(globalObject: *JSGlobalObject, specifier_ptr: *const bun.String) JSValue {
        JSC.markBinding(@src());
        if (globalObject.bunVM().plugin_runner == null) return JSValue.zero;

        const specifier_slice = specifier_ptr.toUTF8(bun.default_allocator);
        defer specifier_slice.deinit();
        const specifier = specifier_slice.slice();

        if (!PluginRunner.couldBePlugin(specifier)) {
            return JSValue.zero;
        }

        const namespace = PluginRunner.extractNamespace(specifier);
        const after_namespace = if (namespace.len == 0)
            specifier
        else
            specifier[@min(namespace.len + 1, specifier.len)..];

        return globalObject.runOnLoadPlugins(bun.String.init(namespace), bun.String.init(after_namespace), .bun) orelse
            return JSValue.zero;
    }

    fn getHardcodedModule(jsc_vm: *VirtualMachine, specifier: bun.String, hardcoded: HardcodedModule) ?ResolvedSource {
        Analytics.Features.builtin_modules.insert(hardcoded);
        return switch (hardcoded) {
            .@"bun:main" => .{
                .allocator = null,
                .source_code = bun.String.createUTF8(jsc_vm.entry_point.source.contents),
                .specifier = specifier,
                .source_url = specifier,
                .tag = .esm,
                .source_code_needs_deref = true,
            },
            .@"bun:internal-for-testing" => {
                if (!Environment.isDebug) {
                    if (!is_allowed_to_use_internal_testing_apis)
                        return null;
                }
                return jsSyntheticModule(.InternalForTesting, specifier);
            },
            .@"bun:wrap" => .{
                .allocator = null,
                .source_code = String.init(Runtime.Runtime.sourceCode()),
                .specifier = specifier,
                .source_url = specifier,
<<<<<<< HEAD
                .hash = Runtime.Runtime.versionHash(),
                .module_info = null,
            };
        } else if (HardcodedModule.Map.getWithEql(specifier, bun.String.eqlComptime)) |hardcoded| {
            Analytics.Features.builtin_modules.insert(hardcoded);

            switch (hardcoded) {
                .@"bun:main" => {
                    return ResolvedSource{
                        .allocator = null,
                        .source_code = bun.String.createUTF8(jsc_vm.entry_point.source.contents),
                        .specifier = specifier,
                        .source_url = specifier,
                        .hash = 0,
                        .tag = .esm,
                        .source_code_needs_deref = true,
                        .module_info = null,
                    };
                },

                // Native modules
                .bun => return jsSyntheticModule(.bun, specifier),
                .@"node:buffer" => return jsSyntheticModule(.@"node:buffer", specifier),
                .@"node:string_decoder" => return jsSyntheticModule(.@"node:string_decoder", specifier),
                .@"node:module" => return jsSyntheticModule(.@"node:module", specifier),
                .@"node:process" => return jsSyntheticModule(.@"node:process", specifier),
                .@"node:tty" => return jsSyntheticModule(.@"node:tty", specifier),
                .@"node:util/types" => return jsSyntheticModule(.@"node:util/types", specifier),
                .@"node:constants" => return jsSyntheticModule(.@"node:constants", specifier),
                .@"bun:jsc" => return jsSyntheticModule(.@"bun:jsc", specifier),
                .@"bun:test" => return jsSyntheticModule(.@"bun:test", specifier),

                .@"bun:internal-for-testing" => {
                    if (!Environment.isDebug) {
                        if (!is_allowed_to_use_internal_testing_apis)
                            return null;
                    }
=======
            },
            inline else => |tag| jsSyntheticModule(@field(ResolvedSource.Tag, @tagName(tag)), specifier),
        };
    }
>>>>>>> a1ab2a47

    pub fn fetchBuiltinModule(jsc_vm: *VirtualMachine, specifier: bun.String) !?ResolvedSource {
        if (HardcodedModule.map.getWithEql(specifier, bun.String.eqlComptime)) |hardcoded| {
            return getHardcodedModule(jsc_vm, specifier, hardcoded);
        }

        if (specifier.hasPrefixComptime(js_ast.Macro.namespaceWithColon)) {
            const spec = specifier.toUTF8(bun.default_allocator);
            defer spec.deinit();
            if (jsc_vm.macro_entry_points.get(MacroEntryPoint.generateIDFromSpecifier(spec.slice()))) |entry| {
                return .{
                    .allocator = null,
                    .source_code = bun.String.createUTF8(entry.source.contents),
                    .specifier = specifier,
                    .source_url = specifier.dupeRef(),
<<<<<<< HEAD
                    .hash = 0,
                    .module_info = null,
=======
>>>>>>> a1ab2a47
                };
            }
        } else if (jsc_vm.standalone_module_graph) |graph| {
            const specifier_utf8 = specifier.toUTF8(bun.default_allocator);
            defer specifier_utf8.deinit();
            if (graph.files.getPtr(specifier_utf8.slice())) |file| {
                if (file.loader == .sqlite or file.loader == .sqlite_embedded) {
                    const code =
                        \\/* Generated code */
                        \\import {Database} from 'bun:sqlite';
                        \\import {readFileSync} from 'node:fs';
                        \\export const db = new Database(readFileSync(import.meta.path));
                        \\
                        \\export const __esModule = true;
                        \\export default db;
                    ;
                    return .{
                        .allocator = null,
                        .source_code = bun.String.static(code),
                        .specifier = specifier,
                        .source_url = specifier.dupeRef(),
                        .source_code_needs_deref = false,
                        .module_info = null,
                    };
                }

                return .{
                    .allocator = null,
                    .source_code = file.toWTFString(),
                    .specifier = specifier,
                    .source_url = specifier.dupeRef(),
                    .source_code_needs_deref = false,
                    .bytecode_cache = if (file.bytecode.len > 0) file.bytecode.ptr else null,
                    .bytecode_cache_size = file.bytecode.len,
                    .is_commonjs_module = file.module_format == .cjs,
                    .module_info = null,
                };
            }
        }

        return null;
    }

    export fn Bun__transpileVirtualModule(
        globalObject: *JSGlobalObject,
        specifier_ptr: *const bun.String,
        referrer_ptr: *const bun.String,
        source_code: *ZigString,
        loader_: Api.Loader,
        ret: *JSC.ErrorableResolvedSource,
    ) bool {
        JSC.markBinding(@src());
        const jsc_vm = globalObject.bunVM();
        bun.assert(jsc_vm.plugin_runner != null);

        var specifier_slice = specifier_ptr.toUTF8(jsc_vm.allocator);
        const specifier = specifier_slice.slice();
        defer specifier_slice.deinit();
        var source_code_slice = source_code.toSlice(jsc_vm.allocator);
        defer source_code_slice.deinit();
        var referrer_slice = referrer_ptr.toUTF8(jsc_vm.allocator);
        defer referrer_slice.deinit();

        var virtual_source = logger.Source.initPathString(specifier, source_code_slice.slice());
        var log = logger.Log.init(jsc_vm.allocator);
        const path = Fs.Path.init(specifier);

        const loader = if (loader_ != ._none)
            options.Loader.fromAPI(loader_)
        else
            jsc_vm.transpiler.options.loaders.get(path.name.ext) orelse brk: {
                if (strings.eqlLong(specifier, jsc_vm.main, true)) {
                    break :brk options.Loader.js;
                }

                break :brk options.Loader.file;
            };

        defer log.deinit();
        defer jsc_vm.module_loader.resetArena(jsc_vm);

        ret.* = JSC.ErrorableResolvedSource.ok(
            ModuleLoader.transpileSourceCode(
                jsc_vm,
                specifier_slice.slice(),
                referrer_slice.slice(),
                specifier_ptr.*,
                path,
                loader,
                .unknown,
                &log,
                &virtual_source,
                null,
                VirtualMachine.source_code_printer.?,
                globalObject,
                FetchFlags.transpile,
            ) catch |err| {
                if (err == error.PluginError) {
                    return true;
                }
                VirtualMachine.processFetchLog(globalObject, specifier_ptr.*, referrer_ptr.*, &log, ret, err);
                return true;
            },
        );
        Analytics.Features.virtual_modules += 1;
        return true;
    }

    comptime {
        _ = Bun__transpileVirtualModule;
        _ = Bun__runVirtualModule;
        _ = Bun__transpileFile;
        _ = Bun__fetchBuiltinModule;
        _ = Bun__getDefaultLoader;
    }
};

pub const FetchFlags = enum {
    transpile,
    print_source,
    print_source_and_clone,

    pub fn disableTranspiling(this: FetchFlags) bool {
        return this != .transpile;
    }
};

const SavedSourceMap = JSC.SavedSourceMap;

pub const HardcodedModule = enum {
    bun,
    @"abort-controller",
    @"bun:ffi",
    @"bun:jsc",
    @"bun:main",
    @"bun:test", // usually replaced by the transpiler but `await import("bun:" + "test")` has to work
    @"bun:wrap",
    @"bun:sqlite",
    @"node:assert",
    @"node:assert/strict",
    @"node:async_hooks",
    @"node:buffer",
    @"node:child_process",
    @"node:console",
    @"node:constants",
    @"node:crypto",
    @"node:dns",
    @"node:dns/promises",
    @"node:domain",
    @"node:events",
    @"node:fs",
    @"node:fs/promises",
    @"node:http",
    @"node:https",
    @"node:module",
    @"node:net",
    @"node:os",
    @"node:path",
    @"node:path/posix",
    @"node:path/win32",
    @"node:perf_hooks",
    @"node:process",
    @"node:querystring",
    @"node:readline",
    @"node:readline/promises",
    @"node:stream",
    @"node:stream/consumers",
    @"node:stream/promises",
    @"node:stream/web",
    @"node:string_decoder",
    @"node:test",
    @"node:timers",
    @"node:timers/promises",
    @"node:tls",
    @"node:tty",
    @"node:url",
    @"node:util",
    @"node:util/types",
    @"node:vm",
    @"node:wasi",
    @"node:zlib",
    @"node:worker_threads",
    @"node:punycode",
    undici,
    ws,
    @"isomorphic-fetch",
    @"node-fetch",
    vercel_fetch,
    @"utf-8-validate",
    @"node:v8",
    @"node:trace_events",
    @"node:repl",
    @"node:inspector",
    @"node:http2",
    @"node:diagnostics_channel",
    @"node:dgram",
    @"node:cluster",
    @"node:_stream_duplex",
    @"node:_stream_passthrough",
    @"node:_stream_readable",
    @"node:_stream_transform",
    @"node:_stream_wrap",
    @"node:_stream_writable",
    @"node:_tls_common",
    /// This is gated behind '--expose-internals'
    @"bun:internal-for-testing",

    /// The module loader first uses `Aliases` to get a single string during
    /// resolution, then maps that single string to the actual module.
    /// Do not include aliases here; Those go in `Aliases`.
    pub const map = bun.ComptimeStringMap(HardcodedModule, [_]struct { []const u8, HardcodedModule }{
        // Bun
        .{ "bun", .bun },
        .{ "bun:ffi", .@"bun:ffi" },
        .{ "bun:jsc", .@"bun:jsc" },
        .{ "bun:main", .@"bun:main" },
        .{ "bun:test", .@"bun:test" },
        .{ "bun:sqlite", .@"bun:sqlite" },
        .{ "bun:wrap", .@"bun:wrap" },
        .{ "bun:internal-for-testing", .@"bun:internal-for-testing" },
        // Node.js
        .{ "node:assert", .@"node:assert" },
        .{ "node:assert/strict", .@"node:assert/strict" },
        .{ "node:async_hooks", .@"node:async_hooks" },
        .{ "node:buffer", .@"node:buffer" },
        .{ "node:child_process", .@"node:child_process" },
        .{ "node:cluster", .@"node:cluster" },
        .{ "node:console", .@"node:console" },
        .{ "node:constants", .@"node:constants" },
        .{ "node:crypto", .@"node:crypto" },
        .{ "node:dgram", .@"node:dgram" },
        .{ "node:diagnostics_channel", .@"node:diagnostics_channel" },
        .{ "node:dns", .@"node:dns" },
        .{ "node:dns/promises", .@"node:dns/promises" },
        .{ "node:domain", .@"node:domain" },
        .{ "node:events", .@"node:events" },
        .{ "node:fs", .@"node:fs" },
        .{ "node:fs/promises", .@"node:fs/promises" },
        .{ "node:http", .@"node:http" },
        .{ "node:http2", .@"node:http2" },
        .{ "node:https", .@"node:https" },
        .{ "node:inspector", .@"node:inspector" },
        .{ "node:module", .@"node:module" },
        .{ "node:net", .@"node:net" },
        .{ "node:readline", .@"node:readline" },
        .{ "node:test", .@"node:test" },
        .{ "node:os", .@"node:os" },
        .{ "node:path", .@"node:path" },
        .{ "node:path/posix", .@"node:path/posix" },
        .{ "node:path/win32", .@"node:path/win32" },
        .{ "node:perf_hooks", .@"node:perf_hooks" },
        .{ "node:process", .@"node:process" },
        .{ "node:punycode", .@"node:punycode" },
        .{ "node:querystring", .@"node:querystring" },
        .{ "node:readline", .@"node:readline" },
        .{ "node:readline/promises", .@"node:readline/promises" },
        .{ "node:repl", .@"node:repl" },
        .{ "node:stream", .@"node:stream" },
        .{ "node:stream/consumers", .@"node:stream/consumers" },
        .{ "node:stream/promises", .@"node:stream/promises" },
        .{ "node:stream/web", .@"node:stream/web" },
        .{ "node:string_decoder", .@"node:string_decoder" },
        .{ "node:timers", .@"node:timers" },
        .{ "node:timers/promises", .@"node:timers/promises" },
        .{ "node:tls", .@"node:tls" },
        .{ "node:trace_events", .@"node:trace_events" },
        .{ "node:tty", .@"node:tty" },
        .{ "node:url", .@"node:url" },
        .{ "node:util", .@"node:util" },
        .{ "node:util/types", .@"node:util/types" },
        .{ "node:v8", .@"node:v8" },
        .{ "node:vm", .@"node:vm" },
        .{ "node:wasi", .@"node:wasi" },
        .{ "node:worker_threads", .@"node:worker_threads" },
        .{ "node:zlib", .@"node:zlib" },
        .{ "node:_stream_duplex", .@"node:_stream_duplex" },
        .{ "node:_stream_passthrough", .@"node:_stream_passthrough" },
        .{ "node:_stream_readable", .@"node:_stream_readable" },
        .{ "node:_stream_transform", .@"node:_stream_transform" },
        .{ "node:_stream_wrap", .@"node:_stream_wrap" },
        .{ "node:_stream_writable", .@"node:_stream_writable" },
        .{ "node:_tls_common", .@"node:_tls_common" },

        .{ "node-fetch", HardcodedModule.@"node-fetch" },
        .{ "isomorphic-fetch", HardcodedModule.@"isomorphic-fetch" },
        .{ "undici", HardcodedModule.undici },
        .{ "ws", HardcodedModule.ws },
        .{ "@vercel/fetch", HardcodedModule.vercel_fetch },
        .{ "utf-8-validate", HardcodedModule.@"utf-8-validate" },
        .{ "abort-controller", HardcodedModule.@"abort-controller" },
    });

    /// Contains the list of built-in modules from the perspective of the module
    /// loader. This logic is duplicated for `isBuiltinModule` and the like.
    pub const Alias = struct {
        path: [:0]const u8,
        tag: ImportRecord.Tag = .builtin,
        node_builtin: bool = false,

        fn nodeEntry(path: [:0]const u8) struct { string, Alias } {
            return .{
                path,
                .{
                    .path = if (path.len > 5 and std.mem.eql(u8, path[0..5], "node:")) path else "node:" ++ path,
                    .node_builtin = true,
                },
            };
        }
        fn entry(path: [:0]const u8) struct { string, Alias } {
            return .{ path, .{ .path = path } };
        }

        // Applied to both --target=bun and --target=node
        const common_alias_kvs = [_]struct { string, Alias }{
            nodeEntry("node:assert"),
            nodeEntry("node:assert/strict"),
            nodeEntry("node:async_hooks"),
            nodeEntry("node:buffer"),
            nodeEntry("node:child_process"),
            nodeEntry("node:cluster"),
            nodeEntry("node:console"),
            nodeEntry("node:constants"),
            nodeEntry("node:crypto"),
            nodeEntry("node:dgram"),
            nodeEntry("node:diagnostics_channel"),
            nodeEntry("node:dns"),
            nodeEntry("node:dns/promises"),
            nodeEntry("node:domain"),
            nodeEntry("node:events"),
            nodeEntry("node:fs"),
            nodeEntry("node:fs/promises"),
            nodeEntry("node:http"),
            nodeEntry("node:http2"),
            nodeEntry("node:https"),
            nodeEntry("node:inspector"),
            nodeEntry("node:module"),
            nodeEntry("node:net"),
            nodeEntry("node:os"),
            nodeEntry("node:path"),
            nodeEntry("node:path/posix"),
            nodeEntry("node:path/win32"),
            nodeEntry("node:perf_hooks"),
            nodeEntry("node:process"),
            nodeEntry("node:punycode"),
            nodeEntry("node:querystring"),
            nodeEntry("node:readline"),
            nodeEntry("node:readline/promises"),
            nodeEntry("node:repl"),
            nodeEntry("node:stream"),
            nodeEntry("node:stream/consumers"),
            nodeEntry("node:stream/promises"),
            nodeEntry("node:stream/web"),
            nodeEntry("node:string_decoder"),
            nodeEntry("node:timers"),
            nodeEntry("node:timers/promises"),
            nodeEntry("node:tls"),
            nodeEntry("node:trace_events"),
            nodeEntry("node:tty"),
            nodeEntry("node:url"),
            nodeEntry("node:util"),
            nodeEntry("node:util/types"),
            nodeEntry("node:v8"),
            nodeEntry("node:vm"),
            nodeEntry("node:wasi"),
            nodeEntry("node:worker_threads"),
            nodeEntry("node:zlib"),
            // New Node.js builtins only resolve from the prefixed one.
            nodeEntry("node:test"),

            nodeEntry("assert"),
            nodeEntry("assert/strict"),
            nodeEntry("async_hooks"),
            nodeEntry("buffer"),
            nodeEntry("child_process"),
            nodeEntry("cluster"),
            nodeEntry("console"),
            nodeEntry("constants"),
            nodeEntry("crypto"),
            nodeEntry("dgram"),
            nodeEntry("diagnostics_channel"),
            nodeEntry("dns"),
            nodeEntry("dns/promises"),
            nodeEntry("domain"),
            nodeEntry("events"),
            nodeEntry("fs"),
            nodeEntry("fs/promises"),
            nodeEntry("http"),
            nodeEntry("http2"),
            nodeEntry("https"),
            nodeEntry("inspector"),
            nodeEntry("module"),
            nodeEntry("net"),
            nodeEntry("os"),
            nodeEntry("path"),
            nodeEntry("path/posix"),
            nodeEntry("path/win32"),
            nodeEntry("perf_hooks"),
            nodeEntry("process"),
            nodeEntry("punycode"),
            nodeEntry("querystring"),
            nodeEntry("readline"),
            nodeEntry("readline/promises"),
            nodeEntry("repl"),
            nodeEntry("stream"),
            nodeEntry("stream/consumers"),
            nodeEntry("stream/promises"),
            nodeEntry("stream/web"),
            nodeEntry("string_decoder"),
            nodeEntry("timers"),
            nodeEntry("timers/promises"),
            nodeEntry("tls"),
            nodeEntry("trace_events"),
            nodeEntry("tty"),
            nodeEntry("url"),
            nodeEntry("util"),
            nodeEntry("util/types"),
            nodeEntry("v8"),
            nodeEntry("vm"),
            nodeEntry("wasi"),
            nodeEntry("worker_threads"),
            nodeEntry("zlib"),

            // sys is a deprecated alias for util
            .{ "sys", .{ .path = "node:util", .node_builtin = true } },
            .{ "node:sys", .{ .path = "node:util", .node_builtin = true } },

            // These are returned in builtinModules, but probably not many
            // packages use them so we will just alias them.
            .{ "node:_http_agent", .{ .path = "node:http", .node_builtin = true } },
            .{ "node:_http_client", .{ .path = "node:http", .node_builtin = true } },
            .{ "node:_http_common", .{ .path = "node:http", .node_builtin = true } },
            .{ "node:_http_incoming", .{ .path = "node:http", .node_builtin = true } },
            .{ "node:_http_outgoing", .{ .path = "node:http", .node_builtin = true } },
            .{ "node:_http_server", .{ .path = "node:http", .node_builtin = true } },
            .{ "node:_stream_duplex", .{ .path = "node:_stream_duplex", .node_builtin = true } },
            .{ "node:_stream_passthrough", .{ .path = "node:_stream_passthrough", .node_builtin = true } },
            .{ "node:_stream_readable", .{ .path = "node:_stream_readable", .node_builtin = true } },
            .{ "node:_stream_transform", .{ .path = "node:_stream_transform", .node_builtin = true } },
            .{ "node:_stream_wrap", .{ .path = "node:_stream_wrap", .node_builtin = true } },
            .{ "node:_stream_writable", .{ .path = "node:_stream_writable", .node_builtin = true } },
            .{ "node:_tls_wrap", .{ .path = "node:tls", .node_builtin = true } },
            .{ "node:_tls_common", .{ .path = "node:_tls_common", .node_builtin = true } },
            .{ "_http_agent", .{ .path = "node:http", .node_builtin = true } },
            .{ "_http_client", .{ .path = "node:http", .node_builtin = true } },
            .{ "_http_common", .{ .path = "node:http", .node_builtin = true } },
            .{ "_http_incoming", .{ .path = "node:http", .node_builtin = true } },
            .{ "_http_outgoing", .{ .path = "node:http", .node_builtin = true } },
            .{ "_http_server", .{ .path = "node:http", .node_builtin = true } },
            .{ "_stream_duplex", .{ .path = "node:_stream_duplex", .node_builtin = true } },
            .{ "_stream_passthrough", .{ .path = "node:_stream_passthrough", .node_builtin = true } },
            .{ "_stream_readable", .{ .path = "node:_stream_readable", .node_builtin = true } },
            .{ "_stream_transform", .{ .path = "node:_stream_transform", .node_builtin = true } },
            .{ "_stream_wrap", .{ .path = "node:_stream_wrap", .node_builtin = true } },
            .{ "_stream_writable", .{ .path = "node:_stream_writable", .node_builtin = true } },
            .{ "_tls_wrap", .{ .path = "node:tls", .node_builtin = true } },
            .{ "_tls_common", .{ .path = "node:_tls_common", .node_builtin = true } },
        };

        const bun_extra_alias_kvs = [_]struct { string, Alias }{
            .{ "bun", .{ .path = "bun", .tag = .bun } },
            .{ "bun:test", .{ .path = "bun:test", .tag = .bun_test } },
            .{ "bun:ffi", .{ .path = "bun:ffi" } },
            .{ "bun:jsc", .{ .path = "bun:jsc" } },
            .{ "bun:sqlite", .{ .path = "bun:sqlite" } },
            .{ "bun:wrap", .{ .path = "bun:wrap" } },
            .{ "bun:internal-for-testing", .{ .path = "bun:internal-for-testing" } },
            .{ "ffi", .{ .path = "bun:ffi" } },

            // inspector/promises is not implemented, it is an alias of inspector
            .{ "node:inspector/promises", .{ .path = "node:inspector", .node_builtin = true } },
            .{ "inspector/promises", .{ .path = "node:inspector", .node_builtin = true } },

            // Thirdparty packages we override
            .{ "@vercel/fetch", .{ .path = "@vercel/fetch" } },
            .{ "isomorphic-fetch", .{ .path = "isomorphic-fetch" } },
            .{ "node-fetch", .{ .path = "node-fetch" } },
            .{ "undici", .{ .path = "undici" } },
            .{ "utf-8-validate", .{ .path = "utf-8-validate" } },
            .{ "ws", .{ .path = "ws" } },
            .{ "ws/lib/websocket", .{ .path = "ws" } },

            // Polyfills we force to native
            .{ "abort-controller", .{ .path = "abort-controller" } },
            .{ "abort-controller/polyfill", .{ .path = "abort-controller" } },

            // To force Next.js to not use bundled dependencies.
            .{ "next/dist/compiled/ws", .{ .path = "ws" } },
            .{ "next/dist/compiled/node-fetch", .{ .path = "node-fetch" } },
            .{ "next/dist/compiled/undici", .{ .path = "undici" } },
        };

        const node_extra_alias_kvs = [_]struct { string, Alias }{
            nodeEntry("node:inspector/promises"),
            nodeEntry("inspector/promises"),
        };

        const node_aliases = bun.ComptimeStringMap(Alias, common_alias_kvs ++ node_extra_alias_kvs);
        const bun_aliases = bun.ComptimeStringMap(Alias, common_alias_kvs ++ bun_extra_alias_kvs);

        pub fn has(name: []const u8, target: options.Target) bool {
            return get(name, target) != null;
        }

        pub fn get(name: []const u8, target: options.Target) ?Alias {
            if (target.isBun()) {
                return bun_aliases.get(name);
            } else if (target.isNode()) {
                return node_aliases.get(name);
            }
            return null;
        }
    };
};

/// Support embedded .node files
export fn Bun__resolveEmbeddedNodeFile(vm: *VirtualMachine, in_out_str: *bun.String) bool {
    if (vm.standalone_module_graph == null) return false;

    const input_path = in_out_str.toUTF8(bun.default_allocator);
    defer input_path.deinit();
    const result = ModuleLoader.resolveEmbeddedFile(vm, input_path.slice(), "node") orelse return false;
    in_out_str.* = bun.String.createUTF8(result);
    return true;
}

export fn ModuleLoader__isBuiltin(data: [*]const u8, len: usize) bool {
    const str = data[0..len];
    return HardcodedModule.map.get(str) != null;
}<|MERGE_RESOLUTION|>--- conflicted
+++ resolved
@@ -249,7 +249,7 @@
 
         // NOTE: DirInfo should already be cached since module loading happens
         // after module resolution, so this should be cheap
-        var resolved_source = ResolvedSource{};
+        var resolved_source = ResolvedSource.unfilled;
         if (package_json) |pkg| {
             switch (pkg.module_type) {
                 .cjs => {
@@ -586,11 +586,8 @@
                         },
                     },
                     .is_commonjs_module = entry.metadata.module_type == .cjs,
-<<<<<<< HEAD
                     .module_info = module_info,
-=======
                     .tag = this.resolved_source.tag,
->>>>>>> a1ab2a47
                 };
 
                 return;
@@ -605,11 +602,8 @@
                     .bytecode_cache = if (bytecode_slice.len > 0) bytecode_slice.ptr else null,
                     .bytecode_cache_size = bytecode_slice.len,
                     .is_commonjs_module = parse_result.already_bundled.isCommonJS(),
-<<<<<<< HEAD
                     .module_info = null,
-=======
                     .tag = this.resolved_source.tag,
->>>>>>> a1ab2a47
                 };
                 this.resolved_source.source_code.ensureHash();
                 return;
@@ -712,14 +706,9 @@
             this.resolved_source = ResolvedSource{
                 .allocator = null,
                 .source_code = source_code,
-<<<<<<< HEAD
                 .is_commonjs_module = is_commonjs_module,
-                .hash = 0,
                 .module_info = if (module_info) |mi| mi.asDeserialized() else null,
-=======
-                .is_commonjs_module = parse_result.ast.has_commonjs_export_names or parse_result.ast.exports_kind == .cjs,
                 .tag = this.resolved_source.tag,
->>>>>>> a1ab2a47
             };
         }
     };
@@ -1485,14 +1474,9 @@
                 .source_code = bun.String.createLatin1(printer.ctx.getWritten()),
                 .specifier = String.init(specifier),
                 .source_url = String.init(path.text),
-<<<<<<< HEAD
                 .is_commonjs_module = is_commonjs_module,
 
-                .hash = 0,
                 .module_info = if (module_info) |mi| mi.asDeserialized() else null,
-=======
-                .is_commonjs_module = parse_result.ast.has_commonjs_export_names or parse_result.ast.exports_kind == .cjs,
->>>>>>> a1ab2a47
             };
         }
 
@@ -1553,11 +1537,7 @@
                     .source_code = bun.String.empty,
                     .specifier = input_specifier,
                     .source_url = input_specifier.createIfDifferent(path.text),
-<<<<<<< HEAD
-                    .hash = 0,
                     .module_info = null,
-=======
->>>>>>> a1ab2a47
                 };
             }
         }
@@ -1805,11 +1785,7 @@
                         },
                         .specifier = input_specifier,
                         .source_url = input_specifier.createIfDifferent(path.text),
-<<<<<<< HEAD
-                        .hash = 0,
                         .module_info = null,
-=======
->>>>>>> a1ab2a47
                     };
                 }
 
@@ -2040,12 +2016,7 @@
                     },
                     .specifier = input_specifier,
                     .source_url = input_specifier.createIfDifferent(path.text),
-<<<<<<< HEAD
                     .is_commonjs_module = is_commonjs_module,
-                    .hash = 0,
-=======
-                    .is_commonjs_module = parse_result.ast.has_commonjs_export_names or parse_result.ast.exports_kind == .cjs,
->>>>>>> a1ab2a47
                     .tag = tag,
                     .module_info = if (module_info) |mi| mi.asDeserialized() else null,
                 };
@@ -2114,11 +2085,7 @@
                         .specifier = input_specifier,
                         .source_url = input_specifier.createIfDifferent(path.text),
                         .tag = .esm,
-<<<<<<< HEAD
-                        .hash = 0,
                         .module_info = null,
-=======
->>>>>>> a1ab2a47
                     };
                 }
 
@@ -2178,11 +2145,7 @@
                     .specifier = input_specifier,
                     .source_url = input_specifier.createIfDifferent(path.text),
                     .tag = .esm,
-<<<<<<< HEAD
-                    .hash = 0,
                     .module_info = null,
-=======
->>>>>>> a1ab2a47
                 };
             },
 
@@ -2292,11 +2255,7 @@
                     .jsvalue_for_export = value,
                     .specifier = input_specifier,
                     .source_url = input_specifier.createIfDifferent(path.text),
-<<<<<<< HEAD
-                    .hash = 0,
                     .module_info = null,
-=======
->>>>>>> a1ab2a47
                     .tag = .export_default_object,
                 };
             },
@@ -2404,6 +2363,7 @@
                             .source_url = .empty,
                             .cjs_custom_extension_index = index,
                             .tag = .common_js_custom_extension,
+                            .module_info = null,
                         });
                         return null;
                     },
@@ -2529,6 +2489,7 @@
                                         .source_url = .empty,
                                         .cjs_custom_extension_index = index,
                                         .tag = .common_js_custom_extension,
+                                        .module_info = null,
                                     });
                                     return null;
                                 },
@@ -2620,6 +2581,7 @@
                 .source_url = specifier,
                 .tag = .esm,
                 .source_code_needs_deref = true,
+                .module_info = null,
             },
             .@"bun:internal-for-testing" => {
                 if (!Environment.isDebug) {
@@ -2633,50 +2595,11 @@
                 .source_code = String.init(Runtime.Runtime.sourceCode()),
                 .specifier = specifier,
                 .source_url = specifier,
-<<<<<<< HEAD
-                .hash = Runtime.Runtime.versionHash(),
                 .module_info = null,
-            };
-        } else if (HardcodedModule.Map.getWithEql(specifier, bun.String.eqlComptime)) |hardcoded| {
-            Analytics.Features.builtin_modules.insert(hardcoded);
-
-            switch (hardcoded) {
-                .@"bun:main" => {
-                    return ResolvedSource{
-                        .allocator = null,
-                        .source_code = bun.String.createUTF8(jsc_vm.entry_point.source.contents),
-                        .specifier = specifier,
-                        .source_url = specifier,
-                        .hash = 0,
-                        .tag = .esm,
-                        .source_code_needs_deref = true,
-                        .module_info = null,
-                    };
-                },
-
-                // Native modules
-                .bun => return jsSyntheticModule(.bun, specifier),
-                .@"node:buffer" => return jsSyntheticModule(.@"node:buffer", specifier),
-                .@"node:string_decoder" => return jsSyntheticModule(.@"node:string_decoder", specifier),
-                .@"node:module" => return jsSyntheticModule(.@"node:module", specifier),
-                .@"node:process" => return jsSyntheticModule(.@"node:process", specifier),
-                .@"node:tty" => return jsSyntheticModule(.@"node:tty", specifier),
-                .@"node:util/types" => return jsSyntheticModule(.@"node:util/types", specifier),
-                .@"node:constants" => return jsSyntheticModule(.@"node:constants", specifier),
-                .@"bun:jsc" => return jsSyntheticModule(.@"bun:jsc", specifier),
-                .@"bun:test" => return jsSyntheticModule(.@"bun:test", specifier),
-
-                .@"bun:internal-for-testing" => {
-                    if (!Environment.isDebug) {
-                        if (!is_allowed_to_use_internal_testing_apis)
-                            return null;
-                    }
-=======
             },
             inline else => |tag| jsSyntheticModule(@field(ResolvedSource.Tag, @tagName(tag)), specifier),
         };
     }
->>>>>>> a1ab2a47
 
     pub fn fetchBuiltinModule(jsc_vm: *VirtualMachine, specifier: bun.String) !?ResolvedSource {
         if (HardcodedModule.map.getWithEql(specifier, bun.String.eqlComptime)) |hardcoded| {
@@ -2692,11 +2615,7 @@
                     .source_code = bun.String.createUTF8(entry.source.contents),
                     .specifier = specifier,
                     .source_url = specifier.dupeRef(),
-<<<<<<< HEAD
-                    .hash = 0,
                     .module_info = null,
-=======
->>>>>>> a1ab2a47
                 };
             }
         } else if (jsc_vm.standalone_module_graph) |graph| {
