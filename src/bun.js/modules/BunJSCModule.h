--- conflicted
+++ resolved
@@ -778,11 +778,7 @@
     Vector<JSC::Strong<JSC::JSObject>> transferList;
     Vector<RefPtr<MessagePort>> dummyPorts;
     ExceptionOr<Ref<SerializedScriptValue>> serialized = SerializedScriptValue::create(*globalObject, value, WTFMove(transferList), dummyPorts);
-<<<<<<< HEAD
-    ASSERT(serialized.hasException() == !!throwScope.exception());
-=======
     EXCEPTION_ASSERT(serialized.hasException() == !!throwScope.exception());
->>>>>>> 6c5b8635
     if (serialized.hasException()) {
         WebCore::propagateException(*globalObject, throwScope, serialized.releaseException());
         RELEASE_AND_RETURN(throwScope, {});
