#include "ObjectModule.h"

namespace Zig {
JSC::SyntheticSourceProvider::SyntheticSourceGenerator
generateObjectModuleSourceCode(JSC::JSGlobalObject* globalObject,
    JSC::JSObject* object)
{
    gcProtectNullTolerant(object);
    return [object](JSC::JSGlobalObject* lexicalGlobalObject,
               JSC::Identifier moduleKey,
               Vector<JSC::Identifier, 4>& exportNames,
               JSC::MarkedArgumentBuffer& exportValues) -> void {
<<<<<<< HEAD
        JSC::VM& vm = lexicalGlobalObject->vm();
        auto throwScope = DECLARE_THROW_SCOPE(vm);
        GlobalObject* globalObject = defaultGlobalObject(lexicalGlobalObject);
=======
        auto& vm = JSC::getVM(lexicalGlobalObject);
        GlobalObject* globalObject = reinterpret_cast<GlobalObject*>(lexicalGlobalObject);
>>>>>>> b098c9ed
        JSC::EnsureStillAliveScope stillAlive(object);

        PropertyNameArray properties(vm, PropertyNameMode::Strings,
            PrivateSymbolMode::Exclude);
        object->methodTable()->getOwnPropertyNames(object, globalObject, properties, DontEnumPropertiesMode::Exclude);
        RETURN_IF_EXCEPTION(throwScope, void());
        gcUnprotectNullTolerant(object);

        for (auto& entry : properties) {
            exportNames.append(entry);

            auto scope = DECLARE_CATCH_SCOPE(vm);
            JSValue value = object->get(globalObject, entry);
            if (scope.exception()) {
                scope.clearException();
                value = jsUndefined();
            }
            exportValues.append(value);
        }
    };
}

JSC::SyntheticSourceProvider::SyntheticSourceGenerator
generateObjectModuleSourceCodeForJSON(JSC::JSGlobalObject* globalObject,
    JSC::JSObject* object)
{
    gcProtectNullTolerant(object);
    return [object](JSC::JSGlobalObject* lexicalGlobalObject,
               JSC::Identifier moduleKey,
               Vector<JSC::Identifier, 4>& exportNames,
               JSC::MarkedArgumentBuffer& exportValues) -> void {
        auto& vm = JSC::getVM(lexicalGlobalObject);
        GlobalObject* globalObject = reinterpret_cast<GlobalObject*>(lexicalGlobalObject);
        JSC::EnsureStillAliveScope stillAlive(object);

        PropertyNameArray properties(vm, PropertyNameMode::Strings,
            PrivateSymbolMode::Exclude);
        object->getPropertyNames(globalObject, properties,
            DontEnumPropertiesMode::Exclude);
        gcUnprotectNullTolerant(object);

        for (auto& entry : properties) {
            if (entry == vm.propertyNames->defaultKeyword) {
                continue;
            }

            exportNames.append(entry);

            auto scope = DECLARE_CATCH_SCOPE(vm);
            JSValue value = object->get(globalObject, entry);
            if (scope.exception()) {
                scope.clearException();
                value = jsUndefined();
            }
            exportValues.append(value);
        }

        exportNames.append(vm.propertyNames->defaultKeyword);
        exportValues.append(object);
    };
}

JSC::SyntheticSourceProvider::SyntheticSourceGenerator
generateJSValueModuleSourceCode(JSC::JSGlobalObject* globalObject,
    JSC::JSValue value)
{

    if (value.isObject() && !JSC::isJSArray(value)) {
        return generateObjectModuleSourceCodeForJSON(globalObject,
            value.getObject());
    }

    return generateJSValueExportDefaultObjectSourceCode(globalObject, value);
}

JSC::SyntheticSourceProvider::SyntheticSourceGenerator
generateJSValueExportDefaultObjectSourceCode(JSC::JSGlobalObject* globalObject,
    JSC::JSValue value)
{
    if (value.isCell())
        gcProtectNullTolerant(value.asCell());
    return [value](JSC::JSGlobalObject* lexicalGlobalObject,
               JSC::Identifier moduleKey,
               Vector<JSC::Identifier, 4>& exportNames,
               JSC::MarkedArgumentBuffer& exportValues) -> void {
        auto& vm = JSC::getVM(lexicalGlobalObject);
        exportNames.append(vm.propertyNames->defaultKeyword);
        exportValues.append(value);
        const Identifier& esModuleMarker = vm.propertyNames->__esModule;
        exportNames.append(esModuleMarker);
        exportValues.append(jsBoolean(true));

        if (value.isCell())
            gcUnprotectNullTolerant(value.asCell());
    };
}
} // namespace Zig<|MERGE_RESOLUTION|>--- conflicted
+++ resolved
@@ -10,14 +10,10 @@
                JSC::Identifier moduleKey,
                Vector<JSC::Identifier, 4>& exportNames,
                JSC::MarkedArgumentBuffer& exportValues) -> void {
-<<<<<<< HEAD
-        JSC::VM& vm = lexicalGlobalObject->vm();
+        
+        auto& vm = JSC::getVM(lexicalGlobalObject);
         auto throwScope = DECLARE_THROW_SCOPE(vm);
         GlobalObject* globalObject = defaultGlobalObject(lexicalGlobalObject);
-=======
-        auto& vm = JSC::getVM(lexicalGlobalObject);
-        GlobalObject* globalObject = reinterpret_cast<GlobalObject*>(lexicalGlobalObject);
->>>>>>> b098c9ed
         JSC::EnsureStillAliveScope stillAlive(object);
 
         PropertyNameArray properties(vm, PropertyNameMode::Strings,
