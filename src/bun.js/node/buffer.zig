--- conflicted
+++ resolved
@@ -82,11 +82,5 @@
 };
 
 comptime {
-<<<<<<< HEAD
-    if (!JSC.is_bindgen) {
-        @export(&BufferVectorized.fill, .{ .name = "Bun__Buffer_fill" });
-    }
-=======
-    @export(BufferVectorized.fill, .{ .name = "Bun__Buffer_fill" });
->>>>>>> 676e8d16
+    @export(&BufferVectorized.fill, .{ .name = "Bun__Buffer_fill" });
 }