--- conflicted
+++ resolved
@@ -389,26 +389,6 @@
     };
 }
 
-<<<<<<< HEAD
-pub const WrappedIterator = struct {
-    iter: Iterator,
-    const Self = @This();
-
-    pub const Error = IteratorError;
-
-    pub inline fn next(self: *Self) Result {
-        return self.iter.next();
-    }
-
-    pub inline fn fd(self: *Self) os.fd_t {
-        return self.iter.fd();
-    }
-};
-
-pub fn iterate(self: Dir) WrappedIterator {
-    return WrappedIterator{
-        .iter = _iterate(self),
-=======
 const PathType = enum { u8, u16 };
 
 pub fn NewWrappedIterator(comptime path_type: PathType) type {
@@ -418,11 +398,15 @@
         iter: IteratorType,
         const Self = @This();
 
-        pub const Error = IteratorError;
-
         pub inline fn next(self: *Self) ResultType {
             return self.iter.next();
         }
+
+        pub inline fn fd(self: *Self) os.fd_t {
+            return self.iter.fd();
+        }
+
+        pub const Error = IteratorError;
 
         pub fn init(dir: Dir) Self {
             return Self{
@@ -466,7 +450,6 @@
                 },
             };
         }
->>>>>>> 52894121
     };
 }
 
