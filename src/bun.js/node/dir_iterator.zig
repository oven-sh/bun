// This is copied from std.fs.Dir.Iterator
// The differences are:
// - it returns errors in the expected format
// - doesn't mark BADF as unreachable
// - It uses PathString instead of []const u8
// - Windows can be configured to return []const u16

const builtin = @import("builtin");
const std = @import("std");
const os = std.os;

const Dir = std.fs.Dir;
const JSC = @import("root").bun.JSC;
const PathString = JSC.PathString;
const bun = @import("root").bun;

const IteratorError = error{ AccessDenied, SystemResources } || os.UnexpectedError;
const mem = std.mem;
const strings = @import("root").bun.strings;
const Maybe = JSC.Maybe;
const File = std.fs.File;

pub const IteratorResult = struct {
    name: PathString,
    kind: Entry.Kind,
};
const Result = Maybe(?IteratorResult);

const IteratorResultW = struct {
    name: []const u16,
    kind: Entry.Kind,
};
const ResultW = Maybe(?IteratorResultW);

const Entry = JSC.Node.Dirent;

<<<<<<< HEAD
pub const Iterator = switch (builtin.os.tag) {
    .macos, .ios, .freebsd, .netbsd, .dragonfly, .openbsd, .solaris => struct {
        dir: Dir,
        seek: i64,
        buf: [8192]u8, // TODO align(@alignOf(os.system.dirent)),
        index: usize,
        end_index: usize,

        const Self = @This();

        pub const Error = IteratorError;

        /// Memory such as file names referenced in this returned entry becomes invalid
        /// with subsequent calls to `next`, as well as when this `Dir` is deinitialized.
        const next = switch (builtin.os.tag) {
            .macos, .ios => nextDarwin,
            // .freebsd, .netbsd, .dragonfly, .openbsd => nextBsd,
            // .solaris => nextSolaris,
            else => @compileError("unimplemented"),
        };

        fn fd(self: *Self) os.fd_t {
            return self.dir.fd;
        }

        fn nextDarwin(self: *Self) Result {
            start_over: while (true) {
                if (self.index >= self.end_index) {
                    const rc = os.system.__getdirentries64(
                        self.dir.fd,
                        &self.buf,
                        self.buf.len,
                        &self.seek,
                    );

                    if (rc < 1) {
                        if (rc == 0) return Result{ .result = null };
                        if (Result.errnoSys(rc, .getdirentries64)) |err| {
                            return err;
=======
pub const Iterator = NewIterator(false);
pub const IteratorW = NewIterator(true);

pub fn NewIterator(comptime use_windows_ospath: bool) type {
    return switch (builtin.os.tag) {
        .macos, .ios, .freebsd, .netbsd, .dragonfly, .openbsd, .solaris => struct {
            dir: Dir,
            seek: i64,
            buf: [8192]u8, // TODO align(@alignOf(os.system.dirent)),
            index: usize,
            end_index: usize,

            const Self = @This();

            pub const Error = IteratorError;

            /// Memory such as file names referenced in this returned entry becomes invalid
            /// with subsequent calls to `next`, as well as when this `Dir` is deinitialized.
            const next = switch (builtin.os.tag) {
                .macos, .ios => nextDarwin,
                // .freebsd, .netbsd, .dragonfly, .openbsd => nextBsd,
                // .solaris => nextSolaris,
                else => @compileError("unimplemented"),
            };

            fn nextDarwin(self: *Self) Result {
                start_over: while (true) {
                    if (self.index >= self.end_index) {
                        const rc = os.system.__getdirentries64(
                            self.dir.fd,
                            &self.buf,
                            self.buf.len,
                            &self.seek,
                        );

                        if (rc < 1) {
                            if (rc == 0) return Result{ .result = null };
                            if (Result.errnoSys(rc, .getdirentries64)) |err| {
                                return err;
                            }
>>>>>>> a1a4178c
                        }

                        self.index = 0;
                        self.end_index = @as(usize, @intCast(rc));
                    }
                    const darwin_entry = @as(*align(1) os.system.dirent, @ptrCast(&self.buf[self.index]));
                    const next_index = self.index + darwin_entry.reclen();
                    self.index = next_index;

                    const name = @as([*]u8, @ptrCast(&darwin_entry.d_name))[0..darwin_entry.d_namlen];

                    if (strings.eqlComptime(name, ".") or strings.eqlComptime(name, "..") or (darwin_entry.d_ino == 0)) {
                        continue :start_over;
                    }

                    const entry_kind = switch (darwin_entry.d_type) {
                        os.DT.BLK => Entry.Kind.block_device,
                        os.DT.CHR => Entry.Kind.character_device,
                        os.DT.DIR => Entry.Kind.directory,
                        os.DT.FIFO => Entry.Kind.named_pipe,
                        os.DT.LNK => Entry.Kind.sym_link,
                        os.DT.REG => Entry.Kind.file,
                        os.DT.SOCK => Entry.Kind.unix_domain_socket,
                        os.DT.WHT => Entry.Kind.whiteout,
                        else => Entry.Kind.unknown,
                    };
                    return .{
                        .result = IteratorResult{
                            .name = PathString.init(name),
                            .kind = entry_kind,
                        },
                    };
                }
            }
<<<<<<< HEAD
        }
    },

    .linux => struct {
        dir: Dir,
        // The if guard is solely there to prevent compile errors from missing `linux.dirent64`
        // definition when compiling for other OSes. It doesn't do anything when compiling for Linux.
        buf: [8192]u8 align(if (builtin.os.tag != .linux) 1 else @alignOf(linux.dirent64)),
        index: usize,
        end_index: usize,

        const Self = @This();
        const linux = os.linux;

        pub const Error = IteratorError;

        fn fd(self: *Self) os.fd_t {
            return self.dir.fd;
        }

        /// Memory such as file names referenced in this returned entry becomes invalid
        /// with subsequent calls to `next`, as well as when this `Dir` is deinitialized.
        pub fn next(self: *Self) Result {
            start_over: while (true) {
                if (self.index >= self.end_index) {
                    const rc = linux.getdents64(self.dir.fd, &self.buf, self.buf.len);
                    if (Result.errnoSys(rc, .getdents64)) |err| return err;
                    if (rc == 0) return .{ .result = null };
                    self.index = 0;
                    self.end_index = rc;
                }
                const linux_entry = @as(*align(1) linux.dirent64, @ptrCast(&self.buf[self.index]));
                const next_index = self.index + linux_entry.reclen();
                self.index = next_index;
=======
        },
>>>>>>> a1a4178c

        .linux => struct {
            dir: Dir,
            // The if guard is solely there to prevent compile errors from missing `linux.dirent64`
            // definition when compiling for other OSes. It doesn't do anything when compiling for Linux.
            buf: [8192]u8 align(if (builtin.os.tag != .linux) 1 else @alignOf(linux.dirent64)),
            index: usize,
            end_index: usize,

            const Self = @This();
            const linux = os.linux;

            pub const Error = IteratorError;

            /// Memory such as file names referenced in this returned entry becomes invalid
            /// with subsequent calls to `next`, as well as when this `Dir` is deinitialized.
            pub fn next(self: *Self) Result {
                start_over: while (true) {
                    if (self.index >= self.end_index) {
                        const rc = linux.getdents64(self.dir.fd, &self.buf, self.buf.len);
                        if (Result.errnoSys(rc, .getdents64)) |err| return err;
                        if (rc == 0) return .{ .result = null };
                        self.index = 0;
                        self.end_index = rc;
                    }
                    const linux_entry = @as(*align(1) linux.dirent64, @ptrCast(&self.buf[self.index]));
                    const next_index = self.index + linux_entry.reclen();
                    self.index = next_index;

                    const name = mem.sliceTo(@as([*:0]u8, @ptrCast(&linux_entry.d_name)), 0);

<<<<<<< HEAD
                const entry_kind = switch (linux_entry.d_type) {
                    linux.DT.BLK => Entry.Kind.block_device,
                    linux.DT.CHR => Entry.Kind.character_device,
                    linux.DT.DIR => Entry.Kind.directory,
                    linux.DT.FIFO => Entry.Kind.named_pipe,
                    linux.DT.LNK => Entry.Kind.sym_link,
                    linux.DT.REG => Entry.Kind.file,
                    linux.DT.SOCK => Entry.Kind.unix_domain_socket,
                    else => Entry.Kind.unknown,
                };
                return .{
                    .result = IteratorResult{
                        .name = PathString.init(name),
                        .kind = entry_kind,
                    },
                };
            }
        }
    },
    .windows => struct {
        dir: Dir,
        buf: [8192]u8 align(@alignOf(os.windows.FILE_BOTH_DIR_INFORMATION)),
        index: usize,
        end_index: usize,
        first: bool,
        name_data: [256]u8,

        const Self = @This();

        pub const Error = IteratorError;

        fn fd(self: *Self) os.fd_t {
            return self.dir.fd;
        }

        /// Memory such as file names referenced in this returned entry becomes invalid
        /// with subsequent calls to `next`, as well as when this `Dir` is deinitialized.
        pub fn next(self: *Self) Result {
            while (true) {
                const w = os.windows;
                if (self.index >= self.end_index) {
                    var io: w.IO_STATUS_BLOCK = undefined;
                    const rc = w.ntdll.NtQueryDirectoryFile(
                        self.dir.fd,
                        null,
                        null,
                        null,
                        &io,
                        &self.buf,
                        self.buf.len,
                        .FileBothDirectoryInformation,
                        w.FALSE,
                        null,
                        if (self.first) @as(w.BOOLEAN, w.TRUE) else @as(w.BOOLEAN, w.FALSE),
                    );
                    self.first = false;
                    if (io.Information == 0) return .{ .result = null };
                    self.index = 0;
                    self.end_index = io.Information;
                    // If the handle is not a directory, we'll get STATUS_INVALID_PARAMETER.
                    if (rc == .INVALID_PARAMETER) {
                        return .{
                            .err = .{
                                .errno = @as(bun.sys.Error.Int, @truncate(@intFromEnum(bun.C.SystemErrno.ENOTDIR))),
                                .syscall = .NtQueryDirectoryFile,
                            },
                        };
=======
                    // skip . and .. entries
                    if (strings.eqlComptime(name, ".") or strings.eqlComptime(name, "..")) {
                        continue :start_over;
>>>>>>> a1a4178c
                    }

                    const entry_kind = switch (linux_entry.d_type) {
                        linux.DT.BLK => Entry.Kind.block_device,
                        linux.DT.CHR => Entry.Kind.character_device,
                        linux.DT.DIR => Entry.Kind.directory,
                        linux.DT.FIFO => Entry.Kind.named_pipe,
                        linux.DT.LNK => Entry.Kind.sym_link,
                        linux.DT.REG => Entry.Kind.file,
                        linux.DT.SOCK => Entry.Kind.unix_domain_socket,
                        else => Entry.Kind.unknown,
                    };
                    return .{
                        .result = IteratorResult{
                            .name = PathString.init(name),
                            .kind = entry_kind,
                        },
                    };
                }
            }
        },
        .windows => struct {
            dir: Dir,
            buf: [8192]u8 align(@alignOf(os.windows.FILE_BOTH_DIR_INFORMATION)),
            index: usize,
            end_index: usize,
            first: bool,
            name_data: [256]u8,

            const Self = @This();

            pub const Error = IteratorError;

            const ResultT = if (use_windows_ospath) ResultW else Result;

            /// Memory such as file names referenced in this returned entry becomes invalid
            /// with subsequent calls to `next`, as well as when this `Dir` is deinitialized.
            pub fn next(self: *Self) ResultT {
                while (true) {
                    const w = os.windows;
                    if (self.index >= self.end_index) {
                        var io: w.IO_STATUS_BLOCK = undefined;

                        const rc = w.ntdll.NtQueryDirectoryFile(
                            self.dir.fd,
                            null,
                            null,
                            null,
                            &io,
                            &self.buf,
                            self.buf.len,
                            .FileBothDirectoryInformation,
                            w.FALSE,
                            null,
                            if (self.first) @as(w.BOOLEAN, w.TRUE) else @as(w.BOOLEAN, w.FALSE),
                        );
                        self.first = false;
                        if (io.Information == 0) return .{ .result = null };
                        self.index = 0;
                        self.end_index = io.Information;
                        // If the handle is not a directory, we'll get STATUS_INVALID_PARAMETER.
                        if (rc == .INVALID_PARAMETER) {
                            return .{
                                .err = .{
                                    .errno = @intFromEnum(bun.C.SystemErrno.ENOTDIR),
                                    .syscall = .NtQueryDirectoryFile,
                                },
                            };
                        }

                        if (rc == .NO_MORE_FILES) {
                            self.end_index = self.index;
                            return .{ .result = null };
                        }

                        if (rc != .SUCCESS) {
                            if ((bun.windows.Win32Error.fromNTStatus(rc).toSystemErrno())) |errno| {
                                return .{
                                    .err = .{
                                        .errno = @intFromEnum(errno),
                                        .syscall = .NtQueryDirectoryFile,
                                    },
                                };
                            }

                            return .{
                                .err = .{
                                    .errno = @intFromEnum(bun.C.SystemErrno.EUNKNOWN),
                                    .syscall = .NtQueryDirectoryFile,
                                },
                            };
                        }
                    }

                    const dir_info: *w.FILE_BOTH_DIR_INFORMATION = @ptrCast(@alignCast(&self.buf[self.index]));
                    if (dir_info.NextEntryOffset != 0) {
                        self.index += dir_info.NextEntryOffset;
                    } else {
                        self.index = self.buf.len;
                    }

                    const name_utf16le = @as([*]u16, @ptrCast(&dir_info.FileName))[0 .. dir_info.FileNameLength / 2];

                    const kind = blk: {
                        const attrs = dir_info.FileAttributes;
                        if (attrs & w.FILE_ATTRIBUTE_DIRECTORY != 0) break :blk Entry.Kind.directory;
                        if (attrs & w.FILE_ATTRIBUTE_REPARSE_POINT != 0) break :blk Entry.Kind.sym_link;
                        break :blk Entry.Kind.file;
                    };

                    if (use_windows_ospath) {
                        return .{
                            .result = IteratorResultW{
                                .kind = kind,
                                .name = name_utf16le,
                            },
                        };
                    }

                    if (mem.eql(u16, name_utf16le, &[_]u16{'.'}) or mem.eql(u16, name_utf16le, &[_]u16{ '.', '.' }))
                        continue;
                    // Trust that Windows gives us valid UTF-16LE
                    const name_utf8 = strings.fromWPath(self.name_data[0..], name_utf16le);

                    return .{
                        .result = IteratorResult{
                            .name = PathString.init(name_utf8),
                            .kind = kind,
                        },
                    };
                }
            }
<<<<<<< HEAD
        }
    },
    .wasi => struct {
        dir: Dir,
        buf: [8192]u8, // TODO align(@alignOf(os.wasi.dirent_t)),
        cookie: u64,
        index: usize,
        end_index: usize,

        const Self = @This();

        pub const Error = IteratorError;

        fn fd(self: *Self) os.fd_t {
            return self.dir.fd;
        }

        /// Memory such as file names referenced in this returned entry becomes invalid
        /// with subsequent calls to `next`, as well as when this `Dir` is deinitialized.
        pub fn next(self: *Self) Result {
            // We intentinally use fd_readdir even when linked with libc,
            // since its implementation is exactly the same as below,
            // and we avoid the code complexity here.
            const w = os.wasi;
            start_over: while (true) {
                if (self.index >= self.end_index) {
                    var bufused: usize = undefined;
                    switch (w.fd_readdir(self.dir.fd, &self.buf, self.buf.len, self.cookie, &bufused)) {
                        .SUCCESS => {},
                        .BADF => unreachable, // Dir is invalid or was opened without iteration ability
                        .FAULT => unreachable,
                        .NOTDIR => unreachable,
                        .INVAL => unreachable,
                        .NOTCAPABLE => return error.AccessDenied,
                        else => |err| return os.unexpectedErrno(err),
=======
        },
        .wasi => struct {
            dir: Dir,
            buf: [8192]u8, // TODO align(@alignOf(os.wasi.dirent_t)),
            cookie: u64,
            index: usize,
            end_index: usize,

            const Self = @This();

            pub const Error = IteratorError;

            /// Memory such as file names referenced in this returned entry becomes invalid
            /// with subsequent calls to `next`, as well as when this `Dir` is deinitialized.
            pub fn next(self: *Self) Result {
                // We intentinally use fd_readdir even when linked with libc,
                // since its implementation is exactly the same as below,
                // and we avoid the code complexity here.
                const w = os.wasi;
                start_over: while (true) {
                    if (self.index >= self.end_index) {
                        var bufused: usize = undefined;
                        switch (w.fd_readdir(self.fd, &self.buf, self.buf.len, self.cookie, &bufused)) {
                            .SUCCESS => {},
                            .BADF => unreachable, // Dir is invalid or was opened without iteration ability
                            .FAULT => unreachable,
                            .NOTDIR => unreachable,
                            .INVAL => unreachable,
                            .NOTCAPABLE => return error.AccessDenied,
                            else => |err| return os.unexpectedErrno(err),
                        }
                        if (bufused == 0) return null;
                        self.index = 0;
                        self.end_index = bufused;
                    }
                    const entry = @as(*align(1) w.dirent_t, @ptrCast(&self.buf[self.index]));
                    const entry_size = @sizeOf(w.dirent_t);
                    const name_index = self.index + entry_size;
                    const name = mem.span(self.buf[name_index .. name_index + entry.d_namlen]);

                    const next_index = name_index + entry.d_namlen;
                    self.index = next_index;
                    self.cookie = entry.d_next;

                    // skip . and .. entries
                    if (strings.eqlComptime(name, ".") or strings.eqlComptime(name, "..")) {
                        continue :start_over;
>>>>>>> a1a4178c
                    }

                    const entry_kind = switch (entry.d_type) {
                        .BLOCK_DEVICE => Entry.Kind.block_device,
                        .CHARACTER_DEVICE => Entry.Kind.character_device,
                        .DIRECTORY => Entry.Kind.directory,
                        .SYMBOLIC_LINK => Entry.Kind.sym_link,
                        .REGULAR_FILE => Entry.Kind.file,
                        .SOCKET_STREAM, .SOCKET_DGRAM => Entry.Kind.unix_domain_socket,
                        else => Entry.Kind.unknown,
                    };
                    return IteratorResult{
                        .name = name,
                        .kind = entry_kind,
                    };
                }
            }
        },
        else => @compileError("unimplemented"),
    };
}

pub const WrappedIterator = struct {
    iter: Iterator,
    const Self = @This();

    pub const Error = IteratorError;

    pub inline fn next(self: *Self) Result {
        return self.iter.next();
    }

    pub inline fn fd(self: *Self) os.fd_t {
        return self.iter.fd();
    }
};

pub fn iterate(self: Dir) WrappedIterator {
    return WrappedIterator{
        .iter = _iterate(self),
    };
}

fn _iterate(self: Dir) Iterator {
    switch (builtin.os.tag) {
        .macos,
        .ios,
        .freebsd,
        .netbsd,
        .dragonfly,
        .openbsd,
        .solaris,
        => return Iterator{
            .dir = self,
            .seek = 0,
            .index = 0,
            .end_index = 0,
            .buf = undefined,
        },
        .linux, .haiku => return Iterator{
            .dir = self,
            .index = 0,
            .end_index = 0,
            .buf = undefined,
        },
        .windows => return Iterator{
            .dir = self,
            .index = 0,
            .end_index = 0,
            .first = true,
            .buf = undefined,
            .name_data = undefined,
        },
        .wasi => return Iterator{
            .dir = self,
            .cookie = os.wasi.DIRCOOKIE_START,
            .index = 0,
            .end_index = 0,
            .buf = undefined,
        },
        else => @compileError("unimplemented"),
    }
}<|MERGE_RESOLUTION|>--- conflicted
+++ resolved
@@ -34,47 +34,6 @@
 
 const Entry = JSC.Node.Dirent;
 
-<<<<<<< HEAD
-pub const Iterator = switch (builtin.os.tag) {
-    .macos, .ios, .freebsd, .netbsd, .dragonfly, .openbsd, .solaris => struct {
-        dir: Dir,
-        seek: i64,
-        buf: [8192]u8, // TODO align(@alignOf(os.system.dirent)),
-        index: usize,
-        end_index: usize,
-
-        const Self = @This();
-
-        pub const Error = IteratorError;
-
-        /// Memory such as file names referenced in this returned entry becomes invalid
-        /// with subsequent calls to `next`, as well as when this `Dir` is deinitialized.
-        const next = switch (builtin.os.tag) {
-            .macos, .ios => nextDarwin,
-            // .freebsd, .netbsd, .dragonfly, .openbsd => nextBsd,
-            // .solaris => nextSolaris,
-            else => @compileError("unimplemented"),
-        };
-
-        fn fd(self: *Self) os.fd_t {
-            return self.dir.fd;
-        }
-
-        fn nextDarwin(self: *Self) Result {
-            start_over: while (true) {
-                if (self.index >= self.end_index) {
-                    const rc = os.system.__getdirentries64(
-                        self.dir.fd,
-                        &self.buf,
-                        self.buf.len,
-                        &self.seek,
-                    );
-
-                    if (rc < 1) {
-                        if (rc == 0) return Result{ .result = null };
-                        if (Result.errnoSys(rc, .getdirentries64)) |err| {
-                            return err;
-=======
 pub const Iterator = NewIterator(false);
 pub const IteratorW = NewIterator(true);
 
@@ -115,7 +74,6 @@
                             if (Result.errnoSys(rc, .getdirentries64)) |err| {
                                 return err;
                             }
->>>>>>> a1a4178c
                         }
 
                         self.index = 0;
@@ -150,44 +108,7 @@
                     };
                 }
             }
-<<<<<<< HEAD
-        }
-    },
-
-    .linux => struct {
-        dir: Dir,
-        // The if guard is solely there to prevent compile errors from missing `linux.dirent64`
-        // definition when compiling for other OSes. It doesn't do anything when compiling for Linux.
-        buf: [8192]u8 align(if (builtin.os.tag != .linux) 1 else @alignOf(linux.dirent64)),
-        index: usize,
-        end_index: usize,
-
-        const Self = @This();
-        const linux = os.linux;
-
-        pub const Error = IteratorError;
-
-        fn fd(self: *Self) os.fd_t {
-            return self.dir.fd;
-        }
-
-        /// Memory such as file names referenced in this returned entry becomes invalid
-        /// with subsequent calls to `next`, as well as when this `Dir` is deinitialized.
-        pub fn next(self: *Self) Result {
-            start_over: while (true) {
-                if (self.index >= self.end_index) {
-                    const rc = linux.getdents64(self.dir.fd, &self.buf, self.buf.len);
-                    if (Result.errnoSys(rc, .getdents64)) |err| return err;
-                    if (rc == 0) return .{ .result = null };
-                    self.index = 0;
-                    self.end_index = rc;
-                }
-                const linux_entry = @as(*align(1) linux.dirent64, @ptrCast(&self.buf[self.index]));
-                const next_index = self.index + linux_entry.reclen();
-                self.index = next_index;
-=======
-        },
->>>>>>> a1a4178c
+        },
 
         .linux => struct {
             dir: Dir,
@@ -219,79 +140,9 @@
 
                     const name = mem.sliceTo(@as([*:0]u8, @ptrCast(&linux_entry.d_name)), 0);
 
-<<<<<<< HEAD
-                const entry_kind = switch (linux_entry.d_type) {
-                    linux.DT.BLK => Entry.Kind.block_device,
-                    linux.DT.CHR => Entry.Kind.character_device,
-                    linux.DT.DIR => Entry.Kind.directory,
-                    linux.DT.FIFO => Entry.Kind.named_pipe,
-                    linux.DT.LNK => Entry.Kind.sym_link,
-                    linux.DT.REG => Entry.Kind.file,
-                    linux.DT.SOCK => Entry.Kind.unix_domain_socket,
-                    else => Entry.Kind.unknown,
-                };
-                return .{
-                    .result = IteratorResult{
-                        .name = PathString.init(name),
-                        .kind = entry_kind,
-                    },
-                };
-            }
-        }
-    },
-    .windows => struct {
-        dir: Dir,
-        buf: [8192]u8 align(@alignOf(os.windows.FILE_BOTH_DIR_INFORMATION)),
-        index: usize,
-        end_index: usize,
-        first: bool,
-        name_data: [256]u8,
-
-        const Self = @This();
-
-        pub const Error = IteratorError;
-
-        fn fd(self: *Self) os.fd_t {
-            return self.dir.fd;
-        }
-
-        /// Memory such as file names referenced in this returned entry becomes invalid
-        /// with subsequent calls to `next`, as well as when this `Dir` is deinitialized.
-        pub fn next(self: *Self) Result {
-            while (true) {
-                const w = os.windows;
-                if (self.index >= self.end_index) {
-                    var io: w.IO_STATUS_BLOCK = undefined;
-                    const rc = w.ntdll.NtQueryDirectoryFile(
-                        self.dir.fd,
-                        null,
-                        null,
-                        null,
-                        &io,
-                        &self.buf,
-                        self.buf.len,
-                        .FileBothDirectoryInformation,
-                        w.FALSE,
-                        null,
-                        if (self.first) @as(w.BOOLEAN, w.TRUE) else @as(w.BOOLEAN, w.FALSE),
-                    );
-                    self.first = false;
-                    if (io.Information == 0) return .{ .result = null };
-                    self.index = 0;
-                    self.end_index = io.Information;
-                    // If the handle is not a directory, we'll get STATUS_INVALID_PARAMETER.
-                    if (rc == .INVALID_PARAMETER) {
-                        return .{
-                            .err = .{
-                                .errno = @as(bun.sys.Error.Int, @truncate(@intFromEnum(bun.C.SystemErrno.ENOTDIR))),
-                                .syscall = .NtQueryDirectoryFile,
-                            },
-                        };
-=======
                     // skip . and .. entries
                     if (strings.eqlComptime(name, ".") or strings.eqlComptime(name, "..")) {
                         continue :start_over;
->>>>>>> a1a4178c
                     }
 
                     const entry_kind = switch (linux_entry.d_type) {
@@ -424,43 +275,6 @@
                     };
                 }
             }
-<<<<<<< HEAD
-        }
-    },
-    .wasi => struct {
-        dir: Dir,
-        buf: [8192]u8, // TODO align(@alignOf(os.wasi.dirent_t)),
-        cookie: u64,
-        index: usize,
-        end_index: usize,
-
-        const Self = @This();
-
-        pub const Error = IteratorError;
-
-        fn fd(self: *Self) os.fd_t {
-            return self.dir.fd;
-        }
-
-        /// Memory such as file names referenced in this returned entry becomes invalid
-        /// with subsequent calls to `next`, as well as when this `Dir` is deinitialized.
-        pub fn next(self: *Self) Result {
-            // We intentinally use fd_readdir even when linked with libc,
-            // since its implementation is exactly the same as below,
-            // and we avoid the code complexity here.
-            const w = os.wasi;
-            start_over: while (true) {
-                if (self.index >= self.end_index) {
-                    var bufused: usize = undefined;
-                    switch (w.fd_readdir(self.dir.fd, &self.buf, self.buf.len, self.cookie, &bufused)) {
-                        .SUCCESS => {},
-                        .BADF => unreachable, // Dir is invalid or was opened without iteration ability
-                        .FAULT => unreachable,
-                        .NOTDIR => unreachable,
-                        .INVAL => unreachable,
-                        .NOTCAPABLE => return error.AccessDenied,
-                        else => |err| return os.unexpectedErrno(err),
-=======
         },
         .wasi => struct {
             dir: Dir,
@@ -508,7 +322,6 @@
                     // skip . and .. entries
                     if (strings.eqlComptime(name, ".") or strings.eqlComptime(name, "..")) {
                         continue :start_over;
->>>>>>> a1a4178c
                     }
 
                     const entry_kind = switch (entry.d_type) {
