const std = @import("std");
const bun = @import("root").bun;
const Environment = bun.Environment;
const JSC = bun.JSC;
const string = bun.string;
const Output = bun.Output;
const ZigString = JSC.ZigString;
const Crypto = JSC.API.Bun.Crypto;
const BoringSSL = bun.BoringSSL.c;
const assert = bun.assert;
const EVP = Crypto.EVP;
const PBKDF2 = EVP.PBKDF2;
const JSValue = JSC.JSValue;
const validators = @import("./util/validators.zig");
const JSGlobalObject = JSC.JSGlobalObject;
const JSError = bun.JSError;
const String = bun.String;
const UUID = bun.UUID;

fn ExternCryptoJob(
    comptime name: []const u8,
    comptime externRunTask: fn (*anyopaque, *JSGlobalObject) callconv(.c) void,
    comptime externRunFromJS: fn (*anyopaque, *JSGlobalObject) callconv(.c) void,
    comptime externDeinit: fn (*anyopaque) callconv(.c) void,
) type {
    return struct {
        vm: *JSC.VirtualMachine,
        task: JSC.WorkPoolTask,
        any_task: JSC.AnyTask,

        ctx: *anyopaque,

        pub fn create(global: *JSGlobalObject, ctx: *anyopaque) callconv(.c) *@This() {
            const vm = global.bunVM();
            const job = bun.new(@This(), .{
                .vm = vm,
                .task = .{
                    .callback = &runTask,
                },
                .any_task = undefined,
                .ctx = ctx,
            });
            job.any_task = JSC.AnyTask.New(@This(), &runFromJS).init(job);
            return job;
        }

        pub fn createAndSchedule(global: *JSGlobalObject, ctx: *anyopaque) callconv(.c) void {
            var job = create(global, ctx);
            job.schedule();
        }

        pub fn runTask(task: *JSC.WorkPoolTask) void {
            const job: *@This() = @fieldParentPtr("task", task);
            var vm = job.vm;
            defer vm.enqueueTaskConcurrent(JSC.ConcurrentTask.create(job.any_task.task()));

            externRunTask(job.ctx, vm.global);
        }

        pub fn runFromJS(this: *@This()) void {
            defer this.deinit();
            const vm = this.vm;

            if (vm.isShuttingDown()) {
                return;
            }

            externRunFromJS(this.ctx, vm.global);
        }

        fn deinit(this: *@This()) void {
            externDeinit(this.ctx);
            bun.destroy(this);
        }

        pub fn schedule(this: *@This()) callconv(.c) void {
            JSC.WorkPool.schedule(&this.task);
        }

        comptime {
            @export(&create, .{ .name = "Bun__" ++ name ++ "__create" });
            @export(&schedule, .{ .name = "Bun__" ++ name ++ "__schedule" });
            @export(&createAndSchedule, .{ .name = "Bun__" ++ name ++ "__createAndSchedule" });
        }
    };
}

extern fn Bun__CheckPrimeJobCtx__runTask(ctx: *anyopaque, global: *JSGlobalObject) void;
extern fn Bun__CheckPrimeJobCtx__runFromJS(ctx: *anyopaque, global: *JSGlobalObject) void;
extern fn Bun__CheckPrimeJobCtx__deinit(ctx: *anyopaque) void;

const CheckPrimeJob = ExternCryptoJob(
    "CheckPrimeJob",
    Bun__CheckPrimeJobCtx__runTask,
    Bun__CheckPrimeJobCtx__runFromJS,
    Bun__CheckPrimeJobCtx__deinit,
);

extern fn Bun__GeneratePrimeJobCtx__runTask(ctx: *anyopaque, global: *JSGlobalObject) void;
extern fn Bun__GeneratePrimeJobCtx__runFromJS(ctx: *anyopaque, global: *JSGlobalObject) void;
extern fn Bun__GeneratePrimeJobCtx__deinit(ctx: *anyopaque) void;

const GeneratePrimeJob = ExternCryptoJob(
    "GeneratePrimeJob",
    Bun__GeneratePrimeJobCtx__runTask,
    Bun__GeneratePrimeJobCtx__runFromJS,
    Bun__GeneratePrimeJobCtx__deinit,
);

comptime {
    _ = CheckPrimeJob;
    _ = GeneratePrimeJob;
}

const random = struct {
    const max_possible_length = @min(JSC.ArrayBuffer.max_size, std.math.maxInt(i32));
    const max_range = 0xffff_ffff_ffff;

    fn randomInt(global: *JSC.JSGlobalObject, callFrame: *JSC.CallFrame) bun.JSError!JSC.JSValue {
        var min_value, var max_value, var callback = callFrame.argumentsAsArray(3);

        var min_specified = true;
<<<<<<< HEAD
        if (max_value.isUndefined() or max_value.isFunction()) {
=======
        if (max_value.isUndefined() or max_value.isCallable()) {
>>>>>>> d871b2eb
            callback = max_value;
            max_value = min_value;
            min_value = JSValue.jsNumber(0);
            min_specified = false;
        }

        if (!callback.isUndefined()) {
            _ = try validators.validateFunction(global, "callback", callback);
        }

        if (!min_value.isSafeInteger()) {
            return global.throwInvalidArgumentTypeValue2("min", "a safe integer", min_value);
        }
        if (!max_value.isSafeInteger()) {
            return global.throwInvalidArgumentTypeValue2("max", "a safe integer", max_value);
        }

        const min: i64 = @intFromFloat(@trunc(min_value.asNumber()));
        const max: i64 = @intFromFloat(@trunc(max_value.asNumber()));

        if (max <= min) {
            return global.ERR_OUT_OF_RANGE("The value of \"max\" is out of range. It must be greater than the value of \"min\" ({d}). Received {d}", .{
                min,
                max,
            }).throw();
        }

        if (max - min > max_range) {
            if (min_specified) {
                return global.ERR_OUT_OF_RANGE("The value of \"max - min\" is out of range. It must be <= {d}. Received {d}", .{ max_range, max - min }).throw();
            }
            return global.ERR_OUT_OF_RANGE("The value of \"max\" is out of range. It must be <= {d}. Received {d}", .{ max_range, max - min }).throw();
        }

        const res = std.crypto.random.intRangeLessThan(i64, min, max);

<<<<<<< HEAD
        if (callback.isUndefined()) {
            return JSC.jsNumber(res);
        }

        callback.callNextTick(global, 2, [2]JSValue{ .undefined, JSValue.jsNumber(res) });

        return .undefined;
=======
        if (!callback.isUndefined()) {
            callback.callNextTick(global, [2]JSValue{ .undefined, JSValue.jsNumber(res) });
            return JSValue.jsUndefined();
        }

        return JSValue.jsNumber(res);
>>>>>>> d871b2eb
    }

    fn randomUUID(global: *JSGlobalObject, callFrame: *JSC.CallFrame) JSError!JSValue {
        const args = callFrame.arguments();

        var disable_entropy_cache = false;
        if (args.len > 0) {
            const options = args[0];
            if (options != .undefined) {
                try validators.validateObject(global, options, "options", .{}, .{});
                if (try options.get(global, "disableEntropyCache")) |disable_entropy_cache_value| {
                    disable_entropy_cache = try validators.validateBoolean(global, disable_entropy_cache_value, "options.disableEntropyCache", .{});
                }
            }
        }

        var str, var bytes = String.createUninitialized(.latin1, 36);

        const uuid = if (disable_entropy_cache)
            UUID.init()
        else
            global.bunVM().rareData().nextUUID();

        uuid.print(bytes[0..36]);
        return str.transferToJS(global);
    }

    fn assertOffset(global: *JSGlobalObject, offset_value: JSValue, element_size: u8, length: usize) JSError!u32 {
        if (!offset_value.isNumber()) {
            return global.throwInvalidArgumentTypeValue("offset", "number", offset_value);
        }
        const offset = offset_value.asNumber() * @as(f32, @floatFromInt(element_size));

        const max_length = @min(length, max_possible_length);
        if (std.math.isNan(offset) or offset > @as(f64, @floatFromInt(max_length)) or offset < 0) {
            return global.throwRangeError(offset, .{ .field_name = "offset", .min = 0, .max = max_length });
        }

        return @intFromFloat(offset);
    }
    fn assertSize(global: *JSGlobalObject, size_value: JSValue, element_size: u8, offset: u32, length: usize) JSError!u32 {
        var size = try validators.validateNumber(global, size_value, "size", null, null);
        size *= @as(f32, @floatFromInt(element_size));

        if (std.math.isNan(size) or size > max_possible_length or size < 0) {
            return global.throwRangeError(size, .{ .field_name = "size", .min = 0, .max = max_possible_length });
        }

        if (size + @as(f32, @floatFromInt(offset)) > @as(f64, @floatFromInt(length))) {
            return global.throwRangeError(size + @as(f32, @floatFromInt(offset)), .{ .field_name = "size + offset", .max = @intCast(length) });
        }

        return @intFromFloat(size);
    }

    pub const Job = struct {
        vm: *JSC.VirtualMachine,
        task: JSC.WorkPoolTask,
        any_task: JSC.AnyTask,

        callback: JSValue,
        value: JSValue,
        bytes: [*]u8,
        offset: u32,
        length: usize,

        pub fn runTask(task: *JSC.WorkPoolTask) void {
            const job: *Job = @fieldParentPtr("task", task);
            defer job.vm.enqueueTaskConcurrent(JSC.ConcurrentTask.create(job.any_task.task()));

            bun.csprng(job.bytes[job.offset..][0..job.length]);
        }

        pub fn runFromJS(this: *Job) void {
            defer this.deinit();
            const vm = this.vm;

            if (vm.isShuttingDown()) {
                return;
            }

            vm.eventLoop().runCallback(this.callback, vm.global, .undefined, &.{ .null, this.value });
        }

        pub fn create(global: *JSGlobalObject, value: JSValue, bytes: [*]u8, offset: u32, length: usize, callback: JSValue) *Job {
            const vm = global.bunVM();

            const job = bun.new(Job, .{
                .vm = vm,
                .task = .{
                    .callback = &Job.runTask,
                },
                .any_task = undefined,

                .callback = callback,
                .value = value,
                .bytes = bytes,
                .offset = offset,
                .length = length,
            });
            job.callback.protect();
            job.value.protect();
            job.any_task = JSC.AnyTask.New(Job, &Job.runFromJS).init(job);
            return job;
        }

        fn schedule(this: *Job) void {
            JSC.WorkPool.schedule(&this.task);
        }

        fn deinit(this: *Job) void {
            this.value.unprotect();
            this.callback.unprotect();
            bun.destroy(this);
        }
    };

    fn randomBytes(global: *JSGlobalObject, callFrame: *JSC.CallFrame) JSError!JSValue {
        const size_value, const callback = callFrame.argumentsAsArray(2);

        const size = try assertSize(global, size_value, 1, 0, max_possible_length + 1);

        if (!callback.isUndefined()) {
            _ = try validators.validateFunction(global, "callback", callback);
        }

        const result, const bytes = try JSC.ArrayBuffer.alloc(global, .ArrayBuffer, size);

        if (callback.isUndefined()) {
            bun.csprng(bytes);
            return result;
        }

        const job = Job.create(global, result, bytes.ptr, 0, size, callback);
        job.schedule();
        return .undefined;
    }

    fn randomFillSync(global: *JSGlobalObject, callFrame: *JSC.CallFrame) JSError!JSValue {
        const buf_value, const offset_value, const size_value = callFrame.argumentsAsArray(3);

        const buf = buf_value.asArrayBuffer(global) orelse {
            return global.throwInvalidArgumentTypeValue("buf", "ArrayBuffer or ArrayBufferView", buf_value);
        };

        const element_size = buf.bytesPerElement() orelse 1;

        const offset = try assertOffset(
            global,
            if (offset_value.isUndefined()) JSC.jsNumber(0) else offset_value,
            element_size,
            buf.byte_len,
        );

        const size = if (size_value.isUndefined())
            buf.byte_len - offset
        else
            try assertSize(global, size_value, element_size, offset, buf.byte_len);

        if (size == 0) {
            return buf_value;
        }

        bun.csprng(buf.slice()[offset..][0..size]);

        return buf_value;
    }

    fn randomFill(global: *JSGlobalObject, callFrame: *JSC.CallFrame) JSError!JSValue {
        const buf_value, var offset_value, var size_value, var callback =
            callFrame.argumentsAsArray(4);

        const buf = buf_value.asArrayBuffer(global) orelse {
            return global.throwInvalidArgumentTypeValue("buf", "ArrayBuffer or ArrayBufferView", buf_value);
        };

        const element_size = buf.bytesPerElement() orelse 1;

        var offset: u32 = 0;
        if (offset_value.isCallable()) {
            callback = offset_value;
            offset = try assertOffset(global, JSValue.jsNumber(0), element_size, buf.byte_len);
            size_value = JSValue.jsNumber(buf.len);
        } else if (size_value.isCallable()) {
            callback = size_value;
            offset = try assertOffset(global, offset_value, element_size, buf.byte_len);
            size_value = JSValue.jsNumber(buf.len - offset);
        } else {
            _ = try validators.validateFunction(global, "callback", callback);
            offset = try assertOffset(global, offset_value, element_size, buf.byte_len);
        }

        const size = if (size_value.isUndefined())
            buf.byte_len - offset
        else
            try assertSize(global, size_value, element_size, offset, buf.byte_len);

        if (size == 0) {
            _ = try callback.call(global, .undefined, &.{ .null, JSValue.jsNumber(0) });
            return .undefined;
        }

        const job = Job.create(global, buf_value, buf.slice().ptr, offset, size, callback);
        job.schedule();
        return .undefined;
    }
};

fn pbkdf2(globalThis: *JSC.JSGlobalObject, callframe: *JSC.CallFrame) bun.JSError!JSC.JSValue {
    const arguments = callframe.arguments_old(6);

    const data = try PBKDF2.fromJS(globalThis, arguments.slice(), true);

    const job = PBKDF2.Job.create(JSC.VirtualMachine.get(), globalThis, &data);
    return job.promise.value();
}

fn pbkdf2Sync(globalThis: *JSC.JSGlobalObject, callframe: *JSC.CallFrame) bun.JSError!JSC.JSValue {
    const arguments = callframe.arguments_old(5);

    var data = try PBKDF2.fromJS(globalThis, arguments.slice(), false);
    defer data.deinit();
    var out_arraybuffer = JSC.JSValue.createBufferFromLength(globalThis, @intCast(data.length));
    if (out_arraybuffer == .zero or globalThis.hasException()) {
        data.deinit();
        return .zero;
    }

    const output = out_arraybuffer.asArrayBuffer(globalThis) orelse {
        data.deinit();
        return globalThis.throwOutOfMemory();
    };

    if (!data.run(output.slice())) {
        const err = Crypto.createCryptoError(globalThis, BoringSSL.ERR_get_error());
        BoringSSL.ERR_clear_error();
        return globalThis.throwValue(err);
    }

    return out_arraybuffer;
}

pub fn timingSafeEqual(global: *JSGlobalObject, callFrame: *JSC.CallFrame) JSError!JSValue {
    const l_value, const r_value = callFrame.argumentsAsArray(2);

    const l_buf = l_value.asArrayBuffer(global) orelse {
        return global.ERR_INVALID_ARG_TYPE("The \"buf1\" argument must be an instance of ArrayBuffer, Buffer, TypedArray, or DataView.", .{}).throw();
    };
    const l = l_buf.byteSlice();

    const r_buf = r_value.asArrayBuffer(global) orelse {
        return global.ERR_INVALID_ARG_TYPE("The \"buf2\" argument must be an instance of ArrayBuffer, Buffer, TypedArray, or DataView.", .{}).throw();
    };
    const r = r_buf.byteSlice();

    if (l.len != r.len) {
        return global.ERR_CRYPTO_TIMING_SAFE_EQUAL_LENGTH("Input buffers must have the same byte length", .{}).throw();
    }

    return JSC.jsBoolean(BoringSSL.CRYPTO_memcmp(l.ptr, r.ptr, l.len) == 0);
}

pub fn createNodeCryptoBindingZig(global: *JSC.JSGlobalObject) JSC.JSValue {
    const crypto = JSC.JSValue.createEmptyObject(global, 8);

    crypto.put(global, String.init("pbkdf2"), JSC.JSFunction.create(global, "pbkdf2", pbkdf2, 5, .{}));
    crypto.put(global, String.init("pbkdf2Sync"), JSC.JSFunction.create(global, "pbkdf2Sync", pbkdf2Sync, 5, .{}));
    crypto.put(global, String.init("randomInt"), JSC.JSFunction.create(global, "randomInt", random.randomInt, 2, .{}));
    crypto.put(global, String.init("randomFill"), JSC.JSFunction.create(global, "randomFill", random.randomFill, 4, .{}));
    crypto.put(global, String.init("randomFillSync"), JSC.JSFunction.create(global, "randomFillSync", random.randomFillSync, 3, .{}));
    crypto.put(global, String.init("randomUUID"), JSC.JSFunction.create(global, "randomUUID", random.randomUUID, 1, .{}));
    crypto.put(global, String.init("randomBytes"), JSC.JSFunction.create(global, "randomBytes", random.randomBytes, 2, .{}));
    crypto.put(global, String.init("timingSafeEqual"), JSC.JSFunction.create(global, "timingSafeEqual", timingSafeEqual, 2, .{}));

    return crypto;
}<|MERGE_RESOLUTION|>--- conflicted
+++ resolved
@@ -120,11 +120,7 @@
         var min_value, var max_value, var callback = callFrame.argumentsAsArray(3);
 
         var min_specified = true;
-<<<<<<< HEAD
-        if (max_value.isUndefined() or max_value.isFunction()) {
-=======
         if (max_value.isUndefined() or max_value.isCallable()) {
->>>>>>> d871b2eb
             callback = max_value;
             max_value = min_value;
             min_value = JSValue.jsNumber(0);
@@ -161,22 +157,12 @@
 
         const res = std.crypto.random.intRangeLessThan(i64, min, max);
 
-<<<<<<< HEAD
-        if (callback.isUndefined()) {
-            return JSC.jsNumber(res);
-        }
-
-        callback.callNextTick(global, 2, [2]JSValue{ .undefined, JSValue.jsNumber(res) });
-
-        return .undefined;
-=======
         if (!callback.isUndefined()) {
             callback.callNextTick(global, [2]JSValue{ .undefined, JSValue.jsNumber(res) });
             return JSValue.jsUndefined();
         }
 
         return JSValue.jsNumber(res);
->>>>>>> d871b2eb
     }
 
     fn randomUUID(global: *JSGlobalObject, callFrame: *JSC.CallFrame) JSError!JSValue {
