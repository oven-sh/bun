--- conflicted
+++ resolved
@@ -3917,14 +3917,6 @@
             var src = args.src.sliceZ(&src_buf);
             var dest = args.dest.sliceZ(&dest_buf);
 
-<<<<<<< HEAD
-            // https://manpages.debian.org/testing/manpages-dev/ioctl_ficlone.2.en.html
-            if (args.mode.isForceClone()) {
-                return Maybe(Return.CopyFile).todo();
-            }
-
-=======
->>>>>>> 1aaf63ef
             const src_fd = switch (Syscall.open(src, std.os.O.RDONLY, 0o644)) {
                 .result => |result| result,
                 .err => |err| return .{ .err = err },
