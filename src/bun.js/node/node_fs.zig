--- conflicted
+++ resolved
@@ -1988,22 +1988,14 @@
                         if (next_val.isCallable(ctx.vm())) break :brk false;
                         arguments.eat();
 
-<<<<<<< HEAD
-                        if (next_val.getBooleanStrict(ctx.ptr(), "throwIfNoEntry") catch {
-=======
-                        if (next_val.getOptional(ctx, "throwIfNoEntry", bool) catch {
->>>>>>> 497fa59b
+                        if (next_val.getBooleanStrict(ctx, "throwIfNoEntry") catch {
                             path.deinit();
                             return null;
                         }) |throw_if_no_entry_val| {
                             throw_if_no_entry = throw_if_no_entry_val;
                         }
 
-<<<<<<< HEAD
-                        if (next_val.getBooleanStrict(ctx.ptr(), "bigint") catch {
-=======
-                        if (next_val.getOptional(ctx, "bigint", bool) catch {
->>>>>>> 497fa59b
+                        if (next_val.getBooleanStrict(ctx, "bigint") catch {
                             path.deinit();
                             return null;
                         }) |big_int| {
@@ -2059,11 +2051,7 @@
                         if (next_val.isCallable(ctx.vm())) break :brk false;
                         arguments.eat();
 
-<<<<<<< HEAD
-                        if (next_val.getBooleanStrict(ctx.ptr(), "bigint") catch false) |big_int| {
-=======
-                        if (next_val.getOptional(ctx, "bigint", bool) catch false) |big_int| {
->>>>>>> 497fa59b
+                        if (next_val.getBooleanStrict(ctx, "bigint") catch false) |big_int| {
                             break :brk big_int;
                         }
                     }
@@ -2441,22 +2429,14 @@
                 arguments.eat();
 
                 if (val.isObject()) {
-<<<<<<< HEAD
-                    if (val.getBooleanStrict(ctx.ptr(), "recursive") catch {
-=======
-                    if (val.getOptional(ctx, "recursive", bool) catch {
->>>>>>> 497fa59b
+                    if (val.getBooleanStrict(ctx, "recursive") catch {
                         path.deinit();
                         return null;
                     }) |boolean| {
                         recursive = boolean;
                     }
 
-<<<<<<< HEAD
-                    if (val.getBooleanStrict(ctx.ptr(), "force") catch {
-=======
-                    if (val.getOptional(ctx, "force", bool) catch {
->>>>>>> 497fa59b
+                    if (val.getBooleanStrict(ctx, "force") catch {
                         path.deinit();
                         return null;
                     }) |boolean| {
@@ -2521,11 +2501,7 @@
                 arguments.eat();
 
                 if (val.isObject()) {
-<<<<<<< HEAD
                     if (val.getBooleanStrict(ctx.ptr(), "recursive") catch {
-=======
-                    if (val.getOptional(ctx, "recursive", bool) catch {
->>>>>>> 497fa59b
                         path.deinit();
                         return null;
                     }) |boolean| {
@@ -2678,22 +2654,14 @@
                                 return null;
                             }
 
-<<<<<<< HEAD
                             if (val.getBooleanStrict(ctx.ptr(), "recursive") catch {
-=======
-                            if (val.getOptional(ctx, "recursive", bool) catch {
->>>>>>> 497fa59b
                                 path.deinit();
                                 return null;
                             }) |recursive_| {
                                 recursive = recursive_;
                             }
 
-<<<<<<< HEAD
                             if (val.getBooleanStrict(ctx.ptr(), "withFileTypes") catch {
-=======
-                            if (val.getOptional(ctx, "withFileTypes", bool) catch {
->>>>>>> 497fa59b
                                 path.deinit();
                                 return null;
                             }) |with_file_types_| {
