--- conflicted
+++ resolved
@@ -1903,15 +1903,11 @@
         /// @default false
         recursive: bool = false,
         /// A file mode. If a string is passed, it is parsed as an octal integer. If not specified
-        /// @default
-<<<<<<< HEAD
         mode: Mode = DefaultMode,
+        /// If set to true, the return value is never set to a string
+        always_return_none: bool = false,
 
         pub const DefaultMode = 0o777;
-=======
-        mode: Mode = 0o777,
-        return_empty_string: bool = false,
->>>>>>> 83ed65c6
 
         pub fn deinit(this: Mkdir) void {
             this.path.deinit();
@@ -4252,19 +4248,11 @@
                 }
             },
             .result => {
-<<<<<<< HEAD
+                if (args.always_return_none or !return_path) {
+                    return .{ .result = .{ .none = {} } };
+                }
                 return .{
-                    .result = if (return_path) .{ .string = bun.String.createFromOSPath(path) } else .{ .none = {} },
-=======
-                if (args.return_empty_string) {
-                    return Option{ .result = bun.String.empty };
-                }
-                return Option{
-                    .result = if (args.path == .slice_with_underlying_string)
-                        args.path.slice_with_underlying_string.underlying
-                    else
-                        bun.String.create(args.path.slice()),
->>>>>>> 83ed65c6
+                    .result = .{ .string = bun.String.createFromOSPath(path) },
                 };
             },
         }
@@ -4353,28 +4341,14 @@
                     },
                 }
             },
-<<<<<<< HEAD
             .result => {},
-=======
-            .result => {
-                if (args.return_empty_string) {
-                    return Option{ .result = bun.String.empty };
-                }
-
-                return Option{
-                    .result = if (first_match != std.math.maxInt(u16))
-                        bun.String.create(working_mem[0..first_match])
-                    else if (args.path == .slice_with_underlying_string)
-                        args.path.slice_with_underlying_string.underlying
-                    else
-                        bun.String.create(args.path.slice()),
-                };
-            },
->>>>>>> 83ed65c6
-        }
-
+        }
+
+        if (args.return_empty_string or !return_path) {
+            return Option{ .result = bun.String.empty };
+        }
         return .{
-            .result = if (return_path) .{ .string = bun.String.createFromOSPath(working_mem[0..first_match]) } else .{ .none = {} },
+            .result = .{ .string = bun.String.createFromOSPath(working_mem[0..first_match]) },
         };
     }
 
