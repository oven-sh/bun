--- conflicted
+++ resolved
@@ -4627,13 +4627,8 @@
         comptime ExpectedType: type,
         entries: *std.ArrayList(ExpectedType),
     ) Maybe(void) {
-<<<<<<< HEAD
-        const dir = std.fs.Dir{ .fd = bun.fdcast(fd) };
+        const dir = fd.asDir();
         var iterator = DirIterator.iterate(dir, .u8);
-=======
-        const dir = fd.asDir();
-        var iterator = DirIterator.iterate(dir);
->>>>>>> 9846383b
         var entry = iterator.next();
 
         while (switch (entry) {
@@ -4729,11 +4724,7 @@
             }
         }
 
-<<<<<<< HEAD
-        var iterator = DirIterator.iterate(.{ .fd = bun.fdcast(fd) }, .u8);
-=======
-        var iterator = DirIterator.iterate(fd.asDir());
->>>>>>> 9846383b
+        var iterator = DirIterator.iterate(fd.asDir(), .u8);
         var entry = iterator.next();
 
         while (switch (entry) {
@@ -4876,11 +4867,7 @@
                 }
             }
 
-<<<<<<< HEAD
-            var iterator = DirIterator.iterate(.{ .fd = bun.fdcast(fd) }, .u8);
-=======
-            var iterator = DirIterator.iterate(fd.asDir());
->>>>>>> 9846383b
+            var iterator = DirIterator.iterate(fd.asDir(), .u8);
             var entry = iterator.next();
 
             while (switch (entry) {
@@ -6020,24 +6007,8 @@
         }
 
         var iterator = iterator: {
-<<<<<<< HEAD
-            const dir = std.fs.Dir{ .fd = bun.fdcast(fd) };
+            const dir = fd.asDir();
             break :iterator DirIterator.iterate(dir, if (Environment.isWindows) .u16 else .u8);
-=======
-            const dir = fd.asDir();
-            if (Environment.isWindows) {
-                // iterate directly over [:0]const u16 instead of converting to utf8
-                break :iterator DirIterator.IteratorW{
-                    .dir = dir,
-                    .index = 0,
-                    .end_index = 0,
-                    .first = true,
-                    .buf = undefined,
-                    .name_data = undefined,
-                };
-            }
-            break :iterator DirIterator.iterate(dir);
->>>>>>> 9846383b
         };
         var entry = iterator.next();
         while (switch (entry) {
@@ -6481,13 +6452,8 @@
             .result => {},
         }
 
-<<<<<<< HEAD
-        const dir = std.fs.Dir{ .fd = fd };
+        const dir = fd.asDir();
         var iterator = DirIterator.iterate(dir, .u8);
-=======
-        const dir = fd.asDir();
-        var iterator = DirIterator.iterate(dir);
->>>>>>> 9846383b
         var entry = iterator.next();
         while (switch (entry) {
             .err => |err| {
