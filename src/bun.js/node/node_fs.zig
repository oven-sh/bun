// This file contains the underlying implementation for sync & async functions
// for interacting with the filesystem from JavaScript.
// The top-level functions assume the arguments are already validated
const std = @import("std");
const bun = @import("root").bun;
const strings = bun.strings;
const windows = bun.windows;
const string = bun.string;
const JSC = bun.JSC;
const PathString = JSC.PathString;
const Environment = bun.Environment;
const C = bun.C;
const system = std.posix.system;
const Maybe = JSC.Maybe;
const Encoding = JSC.Node.Encoding;
const PosixToWinNormalizer = bun.path.PosixToWinNormalizer;

const FileDescriptor = bun.FileDescriptor;
const FDImpl = bun.FDImpl;
const AbortSignal = JSC.AbortSignal;

const Syscall = if (Environment.isWindows) bun.sys.sys_uv else bun.sys;

const Constants = @import("./node_fs_constant.zig").Constants;
const builtin = @import("builtin");
const posix = std.posix;
const darwin = std.os.darwin;
const linux = std.os.linux;
const PathLike = JSC.Node.PathLike;
const PathOrFileDescriptor = JSC.Node.PathOrFileDescriptor;
const DirIterator = @import("./dir_iterator.zig");
const Path = @import("../../resolver/resolve_path.zig");
const FileSystem = @import("../../fs.zig").FileSystem;
const ArgumentsSlice = JSC.Node.ArgumentsSlice;
const TimeLike = JSC.Node.TimeLike;
const Mode = bun.Mode;
const uv = bun.windows.libuv;
const E = C.E;
const uid_t = JSC.Node.uid_t;
const gid_t = JSC.Node.gid_t;
const ReadPosition = i64;
const StringOrBuffer = JSC.Node.StringOrBuffer;
const NodeFSFunctionEnum = std.meta.DeclEnum(JSC.Node.NodeFS);
const UvFsCallback = fn (*uv.fs_t) callconv(.C) void;

pub const default_permission = if (Environment.isPosix)
    Syscall.S.IRUSR |
        Syscall.S.IWUSR |
        Syscall.S.IRGRP |
        Syscall.S.IWGRP |
        Syscall.S.IROTH |
        Syscall.S.IWOTH
else
    // Windows does not have permissions
    0;

// All async FS functions are run in a thread pool, but some implementations may
// decide to do something slightly different. For example, reading a file has
// an extra stack buffer in the async case.
pub const Flavor = enum { sync, @"async" };

const ArrayBuffer = JSC.MarkedArrayBuffer;
const Buffer = JSC.Buffer;
const FileSystemFlags = JSC.Node.FileSystemFlags;
pub const Async = struct {
    pub const access = NewAsyncFSTask(Return.Access, Arguments.Access, NodeFS.access);
    pub const appendFile = NewAsyncFSTask(Return.AppendFile, Arguments.AppendFile, NodeFS.appendFile);
    pub const chmod = NewAsyncFSTask(Return.Chmod, Arguments.Chmod, NodeFS.chmod);
    pub const chown = NewAsyncFSTask(Return.Chown, Arguments.Chown, NodeFS.chown);
    pub const close = NewUVFSRequest(Return.Close, Arguments.Close, .close);
    pub const copyFile = NewAsyncFSTask(Return.CopyFile, Arguments.CopyFile, NodeFS.copyFile);
    pub const exists = NewAsyncFSTask(Return.Exists, Arguments.Exists, NodeFS.exists);
    pub const fchmod = NewAsyncFSTask(Return.Fchmod, Arguments.FChmod, NodeFS.fchmod);
    pub const fchown = NewAsyncFSTask(Return.Fchown, Arguments.Fchown, NodeFS.fchown);
    pub const fdatasync = NewAsyncFSTask(Return.Fdatasync, Arguments.FdataSync, NodeFS.fdatasync);
    pub const fstat = NewAsyncFSTask(Return.Fstat, Arguments.Fstat, NodeFS.fstat);
    pub const fsync = NewAsyncFSTask(Return.Fsync, Arguments.Fsync, NodeFS.fsync);
    pub const ftruncate = NewAsyncFSTask(Return.Ftruncate, Arguments.FTruncate, NodeFS.ftruncate);
    pub const futimes = NewAsyncFSTask(Return.Futimes, Arguments.Futimes, NodeFS.futimes);
    pub const lchmod = NewAsyncFSTask(Return.Lchmod, Arguments.LCHmod, NodeFS.lchmod);
    pub const lchown = NewAsyncFSTask(Return.Lchown, Arguments.LChown, NodeFS.lchown);
    pub const link = NewAsyncFSTask(Return.Link, Arguments.Link, NodeFS.link);
    pub const lstat = NewAsyncFSTask(Return.Stat, Arguments.Stat, NodeFS.lstat);
    pub const lutimes = NewAsyncFSTask(Return.Lutimes, Arguments.Lutimes, NodeFS.lutimes);
    pub const mkdir = NewAsyncFSTask(Return.Mkdir, Arguments.Mkdir, NodeFS.mkdir);
    pub const mkdtemp = NewAsyncFSTask(Return.Mkdtemp, Arguments.MkdirTemp, NodeFS.mkdtemp);
    pub const open = NewUVFSRequest(Return.Open, Arguments.Open, .open);
    pub const read = NewUVFSRequest(Return.Read, Arguments.Read, .read);
    pub const readdir = NewAsyncFSTask(Return.Readdir, Arguments.Readdir, NodeFS.readdir);
    pub const readFile = NewAsyncFSTask(Return.ReadFile, Arguments.ReadFile, NodeFS.readFile);
    pub const readlink = NewAsyncFSTask(Return.Readlink, Arguments.Readlink, NodeFS.readlink);
    pub const readv = NewUVFSRequest(Return.Readv, Arguments.Readv, .readv);
    pub const realpath = NewAsyncFSTask(Return.Realpath, Arguments.Realpath, NodeFS.realpath);
    pub const realpathNonNative = NewAsyncFSTask(Return.Realpath, Arguments.Realpath, NodeFS.realpathNonNative);
    pub const rename = NewAsyncFSTask(Return.Rename, Arguments.Rename, NodeFS.rename);
    pub const rm = NewAsyncFSTask(Return.Rm, Arguments.Rm, NodeFS.rm);
    pub const rmdir = NewAsyncFSTask(Return.Rmdir, Arguments.RmDir, NodeFS.rmdir);
    pub const stat = NewAsyncFSTask(Return.Stat, Arguments.Stat, NodeFS.stat);
    pub const symlink = NewAsyncFSTask(Return.Symlink, Arguments.Symlink, NodeFS.symlink);
    pub const truncate = NewAsyncFSTask(Return.Truncate, Arguments.Truncate, NodeFS.truncate);
    pub const unlink = NewAsyncFSTask(Return.Unlink, Arguments.Unlink, NodeFS.unlink);
    pub const utimes = NewAsyncFSTask(Return.Utimes, Arguments.Utimes, NodeFS.utimes);
    pub const write = NewUVFSRequest(Return.Write, Arguments.Write, .write);
    pub const writeFile = NewAsyncFSTask(Return.WriteFile, Arguments.WriteFile, NodeFS.writeFile);
    pub const writev = NewUVFSRequest(Return.Writev, Arguments.Writev, .writev);
    pub const statfs = NewUVFSRequest(Return.StatFS, Arguments.StatFS, .statfs);

    comptime {
        bun.assert(readFile.have_abort_signal);
        bun.assert(writeFile.have_abort_signal);
    }

    pub const cp = AsyncCpTask;

    pub const readdir_recursive = AsyncReaddirRecursiveTask;

    /// Used internally. Not from JavaScript.
    pub const AsyncMkdirp = struct {
        completion_ctx: *anyopaque,
        completion: *const fn (*anyopaque, JSC.Maybe(void)) void,

        /// Memory is not owned by this struct
        path: []const u8,

        task: JSC.WorkPoolTask = .{ .callback = &workPoolCallback },

        pub usingnamespace bun.New(@This());

        pub fn workPoolCallback(task: *JSC.WorkPoolTask) void {
            var this: *AsyncMkdirp = @fieldParentPtr("task", task);

            var node_fs = NodeFS{};
            const result = node_fs.mkdirRecursive(
                Arguments.Mkdir{
                    .path = PathLike{ .string = PathString.init(this.path) },
                    .recursive = true,
                },
            );
            switch (result) {
                .err => |err| {
                    this.completion(this.completion_ctx, .{ .err = err.withPath(bun.default_allocator.dupe(u8, err.path) catch bun.outOfMemory()) });
                },
                .result => {
                    this.completion(this.completion_ctx, JSC.Maybe(void).success);
                },
            }
        }

        pub fn schedule(this: *AsyncMkdirp) void {
            JSC.WorkPool.schedule(&this.task);
        }
    };

    fn NewUVFSRequest(comptime ReturnType: type, comptime ArgumentType: type, comptime FunctionEnum: NodeFSFunctionEnum) type {
        if (!Environment.isWindows) {
            return NewAsyncFSTask(ReturnType, ArgumentType, @field(NodeFS, @tagName(FunctionEnum)));
        }

        switch (FunctionEnum) {
            .open,
            .close,
            .read,
            .write,
            .readv,
            .writev,
            .statfs,
            => {},
            else => @compileError("UVFSRequest type not implemented"),
        }

        return struct {
            promise: JSC.JSPromise.Strong,
            args: ArgumentType,
            globalObject: *JSC.JSGlobalObject,
            req: uv.fs_t = std.mem.zeroes(uv.fs_t),
            result: JSC.Maybe(ReturnType),
            ref: bun.Async.KeepAlive = .{},
            tracker: JSC.AsyncTaskTracker,

            pub const Task = @This();

            pub const heap_label = "Async" ++ bun.meta.typeBaseName(@typeName(ArgumentType)) ++ "UvTask";

            pub usingnamespace bun.New(@This());

            pub fn create(globalObject: *JSC.JSGlobalObject, this: *JSC.Node.NodeJSFS, task_args: ArgumentType, vm: *JSC.VirtualMachine) JSC.JSValue {
                var task = Task.new(.{
                    .promise = JSC.JSPromise.Strong.init(globalObject),
                    .args = task_args,
                    .result = undefined,
                    .globalObject = globalObject,
                    .tracker = JSC.AsyncTaskTracker.init(vm),
                });
                task.ref.ref(vm);
                task.args.toThreadSafe();

                task.tracker.didSchedule(globalObject);

                const log = bun.sys.syslog;
                const loop = uv.Loop.get();
                task.req.data = task;
                switch (comptime FunctionEnum) {
                    .open => {
                        const args: Arguments.Open = task.args;
                        const path = if (bun.strings.eqlComptime(args.path.slice(), "/dev/null")) "\\\\.\\NUL" else args.path.sliceZ(&this.node_fs.sync_error_buf);

                        var flags: c_int = @intFromEnum(args.flags);
                        flags = uv.O.fromBunO(flags);

                        var mode: c_int = args.mode;
                        if (mode == 0) mode = 0o644;

                        const rc = uv.uv_fs_open(loop, &task.req, path.ptr, flags, mode, &uv_callback);
                        bun.debugAssert(rc == .zero);
                        log("uv open({s}, {d}, {d}) = scheduled", .{ path, flags, mode });
                    },
                    .close => {
                        const args: Arguments.Close = task.args;
                        const fd = args.fd.impl().uv();

                        if (fd == 1 or fd == 2) {
                            log("uv close({}) SKIPPED", .{fd});
                            task.result = Maybe(Return.Close).success;
                            task.globalObject.bunVM().eventLoop().enqueueTask(JSC.Task.init(task));
                            return task.promise.value();
                        }

                        const rc = uv.uv_fs_close(loop, &task.req, fd, &uv_callback);
                        bun.debugAssert(rc == .zero);
                        log("uv close({d}) = scheduled", .{fd});
                    },
                    .read => {
                        const args: Arguments.Read = task.args;
                        const B = uv.uv_buf_t.init;
                        const fd = args.fd.impl().uv();

                        var buf = args.buffer.slice();
                        buf = buf[@min(buf.len, args.offset)..];
                        buf = buf[0..@min(buf.len, args.length)];

                        const rc = uv.uv_fs_read(loop, &task.req, fd, &.{B(buf)}, 1, args.position orelse -1, &uv_callback);
                        bun.debugAssert(rc == .zero);
                        log("uv read({d}) = scheduled", .{fd});
                    },
                    .write => {
                        const args: Arguments.Write = task.args;
                        const B = uv.uv_buf_t.init;
                        const fd = args.fd.impl().uv();

                        var buf = args.buffer.slice();
                        buf = buf[@min(buf.len, args.offset)..];
                        buf = buf[0..@min(buf.len, args.length)];

                        const rc = uv.uv_fs_write(loop, &task.req, fd, &.{B(buf)}, 1, args.position orelse -1, &uv_callback);
                        bun.debugAssert(rc == .zero);
                        log("uv write({d}) = scheduled", .{fd});
                    },
                    .readv => {
                        const args: Arguments.Readv = task.args;
                        const fd = args.fd.impl().uv();
                        const bufs = args.buffers.buffers.items;
                        const pos: i64 = args.position orelse -1;

                        var sum: u64 = 0;
                        for (bufs) |b| sum += b.slice().len;

                        const rc = uv.uv_fs_read(loop, &task.req, fd, bufs.ptr, @intCast(bufs.len), pos, &uv_callback);
                        bun.debugAssert(rc == .zero);
                        log("uv readv({d}, {*}, {d}, {d}, {d} total bytes) = scheduled", .{ fd, bufs.ptr, bufs.len, pos, sum });
                    },
                    .writev => {
                        const args_: Arguments.Writev = task.args;
                        const fd = args_.fd.impl().uv();
                        const bufs = args_.buffers.buffers.items;

                        if (bufs.len == 0) {
                            task.result = Maybe(Return.Writev).success;
                            task.globalObject.bunVM().eventLoop().enqueueTask(JSC.Task.init(task));
                            return task.promise.value();
                        }

                        const pos: i64 = args_.position orelse -1;

                        var sum: u64 = 0;
                        for (bufs) |b| sum += b.slice().len;

                        const rc = uv.uv_fs_write(loop, &task.req, fd, bufs.ptr, @intCast(bufs.len), pos, &uv_callback);
                        bun.debugAssert(rc == .zero);
                        log("uv writev({d}, {*}, {d}, {d}, {d} total bytes) = scheduled", .{ fd, bufs.ptr, bufs.len, pos, sum });
                    },
                    .statfs => {
                        const args_: Arguments.StatFS = task.args;
                        const path = args_.path.sliceZ(&this.node_fs.sync_error_buf);
                        const rc = uv.uv_fs_statfs(loop, &task.req, path.ptr, &uv_callbackreq);
                        bun.debugAssert(rc == .zero);
                        log("uv statfs({s}) = ~~", .{path});
                    },
                    else => comptime unreachable,
                }

                return task.promise.value();
            }

            fn uv_callback(req: *uv.fs_t) callconv(.C) void {
                defer uv.uv_fs_req_cleanup(req);
                const this: *Task = @ptrCast(@alignCast(req.data.?));
                var node_fs = NodeFS{};
                this.result = @field(NodeFS, "uv_" ++ @tagName(FunctionEnum))(&node_fs, this.args, @intFromEnum(req.result));

                if (this.result == .err) {
                    this.result.err.path = bun.default_allocator.dupe(u8, this.result.err.path) catch "";
                    std.mem.doNotOptimizeAway(&node_fs);
                }

                this.globalObject.bunVM().eventLoop().enqueueTask(JSC.Task.init(this));
            }

            fn uv_callbackreq(req: *uv.fs_t) callconv(.C) void {
                defer uv.uv_fs_req_cleanup(req);
                const this: *Task = @ptrCast(@alignCast(req.data.?));
                var node_fs = NodeFS{};
                this.result = @field(NodeFS, "uv_" ++ @tagName(FunctionEnum))(&node_fs, this.args, req, @intFromEnum(req.result));

                if (this.result == .err) {
                    this.result.err.path = bun.default_allocator.dupe(u8, this.result.err.path) catch "";
                    std.mem.doNotOptimizeAway(&node_fs);
                }

                this.globalObject.bunVM().eventLoop().enqueueTask(JSC.Task.init(this));
            }

            pub fn runFromJSThread(this: *Task) void {
                const globalObject = this.globalObject;
                var success = @as(JSC.Maybe(ReturnType).Tag, this.result) == .result;
                const result = switch (this.result) {
                    .err => |err| err.toJSC(globalObject),
                    .result => |*res| brk: {
                        const out = globalObject.toJS(res, .temporary);
                        success = out != .zero;

                        break :brk out;
                    },
                };
                var promise_value = this.promise.value();
                var promise = this.promise.get();
                promise_value.ensureStillAlive();

                const tracker = this.tracker;
                tracker.willDispatch(globalObject);
                defer tracker.didDispatch(globalObject);

                this.deinit();
                switch (success) {
                    false => {
                        promise.reject(globalObject, result);
                    },
                    true => {
                        promise.resolve(globalObject, result);
                    },
                }
            }

            pub fn deinit(this: *Task) void {
                if (this.result == .err) {
                    bun.default_allocator.free(this.result.err.path);
                }

                this.ref.unref(this.globalObject.bunVM());
                if (@hasDecl(ArgumentType, "deinitAndUnprotect")) {
                    this.args.deinitAndUnprotect();
                } else {
                    this.args.deinit();
                }
                this.promise.deinit();
                this.destroy();
            }
        };
    }

    fn NewAsyncFSTask(comptime ReturnType: type, comptime ArgumentType: type, comptime function: anytype) type {
        return struct {
            pub const Task = @This();

            promise: JSC.JSPromise.Strong,
            args: ArgumentType,
            globalObject: *JSC.JSGlobalObject,
            task: JSC.WorkPoolTask = .{ .callback = &workPoolCallback },
            result: JSC.Maybe(ReturnType),
            ref: bun.Async.KeepAlive = .{},
            tracker: JSC.AsyncTaskTracker,

            /// NewAsyncFSTask supports cancelable operations via AbortSignal,
            /// so long as a "signal" field exists. The task wrapper will ensure
            /// a promise rejection happens if signaled, but if `function` is
            /// already called, no guarantees are made. It is recommended for
            /// the functions to check .signal.aborted() for early returns.
            pub const have_abort_signal = @hasField(ArgumentType, "signal");
            pub const heap_label = "Async" ++ bun.meta.typeBaseName(@typeName(ArgumentType)) ++ "Task";

            pub fn create(
                globalObject: *JSC.JSGlobalObject,
                _: *JSC.Node.NodeJSFS,
                args: ArgumentType,
                vm: *JSC.VirtualMachine,
            ) JSC.JSValue {
                var task = bun.new(Task, .{
                    .promise = JSC.JSPromise.Strong.init(globalObject),
                    .args = args,
                    .result = undefined,
                    .globalObject = globalObject,
                    .tracker = JSC.AsyncTaskTracker.init(vm),
                });
                task.ref.ref(vm);
                task.args.toThreadSafe();
                task.tracker.didSchedule(globalObject);
                JSC.WorkPool.schedule(&task.task);
                return task.promise.value();
            }

            fn workPoolCallback(task: *JSC.WorkPoolTask) void {
                var this: *Task = @alignCast(@fieldParentPtr("task", task));

                var node_fs = NodeFS{};
                this.result = function(&node_fs, this.args, .@"async");

                if (this.result == .err) {
                    this.result.err.path = bun.default_allocator.dupe(u8, this.result.err.path) catch "";
                    std.mem.doNotOptimizeAway(&node_fs);
                }

                this.globalObject.bunVMConcurrently().eventLoop().enqueueTaskConcurrent(JSC.ConcurrentTask.createFrom(this));
            }

            pub fn runFromJSThread(this: *Task) void {
                const globalObject = this.globalObject;
                var success = @as(JSC.Maybe(ReturnType).Tag, this.result) == .result;
                const result = switch (this.result) {
                    .err => |err| err.toJSC(globalObject),
                    .result => |*res| brk: {
                        const out = globalObject.toJS(res, .temporary);
                        success = out != .zero;
                        break :brk out;
                    },
                };
                var promise_value = this.promise.value();
                var promise = this.promise.get();
                promise_value.ensureStillAlive();

                const tracker = this.tracker;
                tracker.willDispatch(globalObject);
                defer tracker.didDispatch(globalObject);

                if (have_abort_signal) check_abort: {
                    const signal = this.args.signal orelse break :check_abort;
                    if (signal.reasonIfAborted(globalObject)) |reason| {
                        this.deinit();
                        promise.reject(globalObject, reason.toJS(globalObject));
                        return;
                    }
                }

                this.deinit();
                switch (success) {
                    false => {
                        promise.reject(globalObject, result);
                    },
                    true => {
                        promise.resolve(globalObject, result);
                    },
                }
            }

            pub fn deinit(this: *Task) void {
                if (this.result == .err) {
                    bun.default_allocator.free(this.result.err.path);
                }

                this.ref.unref(this.globalObject.bunVM());
                if (@hasDecl(ArgumentType, "deinitAndUnprotect")) {
                    this.args.deinitAndUnprotect();
                } else {
                    this.args.deinit();
                }
                this.promise.deinit();
                bun.destroy(this);
            }
        };
    }
};

pub const AsyncCpTask = NewAsyncCpTask(false);
pub const ShellAsyncCpTask = NewAsyncCpTask(true);

pub fn NewAsyncCpTask(comptime is_shell: bool) type {
    const ShellTask = bun.shell.Interpreter.Builtin.Cp.ShellCpTask;
    const ShellTaskT = if (is_shell) *ShellTask else u0;
    return struct {
        promise: JSC.JSPromise.Strong = .{},
        args: Arguments.Cp,
        evtloop: JSC.EventLoopHandle,
        task: JSC.WorkPoolTask = .{ .callback = &workPoolCallback },
        result: JSC.Maybe(Return.Cp),
        /// If this task is called by the shell then we shouldn't call this as
        /// it is not threadsafe and is unnecessary as the process will be kept
        /// alive by the shell instance
        ref: if (!is_shell) bun.Async.KeepAlive else struct {} = .{},
        arena: bun.ArenaAllocator,
        tracker: JSC.AsyncTaskTracker,
        has_result: std.atomic.Value(bool),
        /// On each creation of a `AsyncCpSingleFileTask`, this is incremented.
        /// When each task is finished, decrement.
        /// The maintask thread starts this at 1 and decrements it at the end, to avoid the promise being resolved while new tasks may be added.
        subtask_count: std.atomic.Value(usize),
        deinitialized: bool = false,

        shelltask: ShellTaskT,

        const ThisAsyncCpTask = @This();

        /// This task is used by `AsyncCpTask/fs.promises.cp` to copy a single file.
        /// When clonefile cannot be used, this task is started once per file.
        pub const SingleTask = struct {
            cp_task: *ThisAsyncCpTask,
            src: bun.OSPathSliceZ,
            dest: bun.OSPathSliceZ,
            task: JSC.WorkPoolTask = .{ .callback = &SingleTask.workPoolCallback },

            const ThisSingleTask = @This();

            pub fn create(
                parent: *ThisAsyncCpTask,
                src: bun.OSPathSliceZ,
                dest: bun.OSPathSliceZ,
            ) void {
                var task = bun.new(ThisSingleTask, .{
                    .cp_task = parent,
                    .src = src,
                    .dest = dest,
                });

                JSC.WorkPool.schedule(&task.task);
            }

            fn workPoolCallback(task: *JSC.WorkPoolTask) void {
                var this: *ThisSingleTask = @fieldParentPtr("task", task);

                // TODO: error strings on node_fs will die
                var node_fs = NodeFS{};

                const args = this.cp_task.args;
                const result = node_fs._copySingleFileSync(
                    this.src,
                    this.dest,
                    @enumFromInt((if (args.flags.errorOnExist or !args.flags.force) Constants.COPYFILE_EXCL else @as(u8, 0))),
                    null,
                    this.cp_task.args,
                );

                brk: {
                    switch (result) {
                        .err => |err| {
                            if (err.errno == @intFromEnum(E.EXIST) and !args.flags.errorOnExist) {
                                break :brk;
                            }
                            this.cp_task.finishConcurrently(result);
                            this.deinit();
                            return;
                        },
                        .result => {
                            this.cp_task.onCopy(this.src, this.dest);
                        },
                    }
                }

                const old_count = this.cp_task.subtask_count.fetchSub(1, .monotonic);
                if (old_count == 1) {
                    this.cp_task.finishConcurrently(Maybe(Return.Cp).success);
                }

                this.deinit();
            }

            pub fn deinit(this: *ThisSingleTask) void {
                // There is only one path buffer for both paths. 2 extra bytes are the nulls at the end of each
                bun.default_allocator.free(this.src.ptr[0 .. this.src.len + this.dest.len + 2]);

                bun.destroy(this);
            }
        };

        pub fn onCopy(this: *ThisAsyncCpTask, src: anytype, dest: anytype) void {
            if (comptime !is_shell) return;
            const task = this.shelltask;
            task.cpOnCopy(src, dest);
        }

        pub fn onFinish(this: *ThisAsyncCpTask, result: Maybe(void)) void {
            if (comptime !is_shell) return;
            const task = this.shelltask;
            task.cpOnFinish(result);
        }

        pub fn create(
            globalObject: *JSC.JSGlobalObject,
            _: *JSC.Node.NodeJSFS,
            cp_args: Arguments.Cp,
            vm: *JSC.VirtualMachine,
            arena: bun.ArenaAllocator,
        ) JSC.JSValue {
            const task = createWithShellTask(globalObject, cp_args, vm, arena, 0, true);
            return task.promise.value();
        }

        pub fn createWithShellTask(
            globalObject: *JSC.JSGlobalObject,
            cp_args: Arguments.Cp,
            vm: *JSC.VirtualMachine,
            arena: bun.ArenaAllocator,
            shelltask: ShellTaskT,
            comptime enable_promise: bool,
        ) *ThisAsyncCpTask {
            var task = bun.new(
                ThisAsyncCpTask,
                ThisAsyncCpTask{
                    .promise = if (comptime enable_promise) JSC.JSPromise.Strong.init(globalObject) else .{},
                    .args = cp_args,
                    .has_result = .{ .raw = false },
                    .result = undefined,
                    .evtloop = .{ .js = vm.event_loop },
                    .tracker = JSC.AsyncTaskTracker.init(vm),
                    .arena = arena,
                    .subtask_count = .{ .raw = 1 },
                    .shelltask = shelltask,
                },
            );
            if (comptime !is_shell) task.ref.ref(vm);
            task.args.src.toThreadSafe();
            task.args.dest.toThreadSafe();
            task.tracker.didSchedule(globalObject);

            JSC.WorkPool.schedule(&task.task);

            return task;
        }

        pub fn createMini(
            cp_args: Arguments.Cp,
            mini: *JSC.MiniEventLoop,
            arena: bun.ArenaAllocator,
            shelltask: *ShellTask,
        ) *ThisAsyncCpTask {
            var task = bun.new(
                ThisAsyncCpTask,
                ThisAsyncCpTask{
                    .args = cp_args,
                    .has_result = .{ .raw = false },
                    .result = undefined,
                    .evtloop = .{ .mini = mini },
                    .tracker = JSC.AsyncTaskTracker{ .id = 0 },
                    .arena = arena,
                    .subtask_count = .{ .raw = 1 },
                    .shelltask = shelltask,
                },
            );
            if (comptime !is_shell) task.ref.ref(mini);
            task.args.src.toThreadSafe();
            task.args.dest.toThreadSafe();

            JSC.WorkPool.schedule(&task.task);

            return task;
        }

        fn workPoolCallback(task: *JSC.WorkPoolTask) void {
            const this: *ThisAsyncCpTask = @alignCast(@fieldParentPtr("task", task));

            var node_fs = NodeFS{};
            ThisAsyncCpTask.cpAsync(&node_fs, this);
        }

        /// May be called from any thread (the subtasks)
        fn finishConcurrently(this: *ThisAsyncCpTask, result: Maybe(Return.Cp)) void {
            if (this.has_result.cmpxchgStrong(false, true, .monotonic, .monotonic)) |_| {
                return;
            }

            this.result = result;

            if (this.result == .err) {
                this.result.err.path = bun.default_allocator.dupe(u8, this.result.err.path) catch "";
            }

            if (this.evtloop == .js) {
                this.evtloop.enqueueTaskConcurrent(.{ .js = JSC.ConcurrentTask.fromCallback(this, runFromJSThread) });
            } else {
                this.evtloop.enqueueTaskConcurrent(.{ .mini = JSC.AnyTaskWithExtraContext.fromCallbackAutoDeinit(this, "runFromJSThreadMini") });
            }
        }

        pub fn runFromJSThreadMini(this: *ThisAsyncCpTask, _: *void) void {
            this.runFromJSThread();
        }

        fn runFromJSThread(this: *ThisAsyncCpTask) void {
            if (comptime is_shell) {
                this.shelltask.cpOnFinish(this.result);
                this.deinit();
                return;
            }
            const globalObject = this.evtloop.globalObject() orelse {
                @panic("No global object, this indicates a bug in Bun. Please file a GitHub issue.");
            };
            var success = @as(JSC.Maybe(Return.Cp).Tag, this.result) == .result;
            const result = switch (this.result) {
                .err => |err| err.toJSC(globalObject),
                .result => |*res| brk: {
                    const out = globalObject.toJS(res, .temporary);
                    success = out != .zero;

                    break :brk out;
                },
            };
            var promise_value = this.promise.value();
            var promise = this.promise.get();
            promise_value.ensureStillAlive();

            const tracker = this.tracker;
            tracker.willDispatch(globalObject);
            defer tracker.didDispatch(globalObject);

            this.deinit();
            switch (success) {
                false => {
                    promise.reject(globalObject, result);
                },
                true => {
                    promise.resolve(globalObject, result);
                },
            }
        }

        pub fn deinit(this: *ThisAsyncCpTask) void {
            bun.assert(!this.deinitialized);
            this.deinitialized = true;
            if (comptime !is_shell) this.ref.unref(this.evtloop);
            this.args.deinit();
            this.promise.deinit();
            this.arena.deinit();
            bun.destroy(this);
        }

        /// Directory scanning + clonefile will block this thread, then each individual file copy (what the sync version
        /// calls "_copySingleFileSync") will be dispatched as a separate task.
        pub fn cpAsync(
            nodefs: *NodeFS,
            this: *ThisAsyncCpTask,
        ) void {
            const args = this.args;
            var src_buf: bun.OSPathBuffer = undefined;
            var dest_buf: bun.OSPathBuffer = undefined;
            const src = args.src.osPath(&src_buf);
            const dest = args.dest.osPath(&dest_buf);

            if (Environment.isWindows) {
                const attributes = windows.GetFileAttributesW(src);
                if (attributes == windows.INVALID_FILE_ATTRIBUTES) {
                    this.finishConcurrently(.{ .err = .{
                        .errno = @intFromEnum(C.SystemErrno.ENOENT),
                        .syscall = .copyfile,
                        .path = nodefs.osPathIntoSyncErrorBuf(src),
                    } });
                    return;
                }
                const file_or_symlink = (attributes & windows.FILE_ATTRIBUTE_DIRECTORY) == 0 or (attributes & windows.FILE_ATTRIBUTE_REPARSE_POINT) != 0;
                if (file_or_symlink) {
                    const r = nodefs._copySingleFileSync(
                        src,
                        dest,
                        if (comptime is_shell)
                            // Shell always forces copy
                            @enumFromInt(Constants.Copyfile.force)
                        else
                            @enumFromInt((if (args.flags.errorOnExist or !args.flags.force) Constants.COPYFILE_EXCL else @as(u8, 0))),
                        attributes,
                        this.args,
                    );
                    if (r == .err and r.err.errno == @intFromEnum(E.EXIST) and !args.flags.errorOnExist) {
                        this.finishConcurrently(Maybe(Return.Cp).success);
                        return;
                    }
                    this.onCopy(src, dest);
                    this.finishConcurrently(r);
                    return;
                }
            } else {
                const stat_ = switch (Syscall.lstat(src)) {
                    .result => |result| result,
                    .err => |err| {
                        @memcpy(nodefs.sync_error_buf[0..src.len], src);
                        this.finishConcurrently(.{ .err = err.withPath(nodefs.sync_error_buf[0..src.len]) });
                        return;
                    },
                };

                if (!bun.S.ISDIR(stat_.mode)) {
                    // This is the only file, there is no point in dispatching subtasks
                    const r = nodefs._copySingleFileSync(
                        src,
                        dest,
                        @enumFromInt((if (args.flags.errorOnExist or !args.flags.force) Constants.COPYFILE_EXCL else @as(u8, 0))),
                        stat_,
                        this.args,
                    );
                    if (r == .err and r.err.errno == @intFromEnum(E.EXIST) and !args.flags.errorOnExist) {
                        this.onCopy(src, dest);
                        this.finishConcurrently(Maybe(Return.Cp).success);
                        return;
                    }
                    this.onCopy(src, dest);
                    this.finishConcurrently(r);
                    return;
                }
            }
            if (!args.flags.recursive) {
                this.finishConcurrently(.{ .err = .{
                    .errno = @intFromEnum(E.ISDIR),
                    .syscall = .copyfile,
                    .path = nodefs.osPathIntoSyncErrorBuf(src),
                } });
                return;
            }

            const success = ThisAsyncCpTask._cpAsyncDirectory(nodefs, args.flags, this, &src_buf, @intCast(src.len), &dest_buf, @intCast(dest.len));
            const old_count = this.subtask_count.fetchSub(1, .monotonic);
            if (success and old_count == 1) {
                this.finishConcurrently(Maybe(Return.Cp).success);
            }
        }

        // returns boolean `should_continue`
        fn _cpAsyncDirectory(
            nodefs: *NodeFS,
            args: Arguments.Cp.Flags,
            this: *ThisAsyncCpTask,
            src_buf: *bun.OSPathBuffer,
            src_dir_len: PathString.PathInt,
            dest_buf: *bun.OSPathBuffer,
            dest_dir_len: PathString.PathInt,
        ) bool {
            const src = src_buf[0..src_dir_len :0];
            const dest = dest_buf[0..dest_dir_len :0];

            if (comptime Environment.isMac) {
                if (Maybe(Return.Cp).errnoSysP(C.clonefile(src, dest, 0), .clonefile, src)) |err| {
                    switch (err.getErrno()) {
                        .ACCES,
                        .NAMETOOLONG,
                        .ROFS,
                        .PERM,
                        .INVAL,
                        => {
                            @memcpy(nodefs.sync_error_buf[0..src.len], src);
                            this.finishConcurrently(.{ .err = err.err.withPath(nodefs.sync_error_buf[0..src.len]) });
                            return false;
                        },
                        // Other errors may be due to clonefile() not being supported
                        // We'll fall back to other implementations
                        else => {},
                    }
                } else {
                    return true;
                }
            }

            const open_flags = bun.O.DIRECTORY | bun.O.RDONLY;
            const fd = switch (Syscall.openatOSPath(bun.FD.cwd(), src, open_flags, 0)) {
                .err => |err| {
                    this.finishConcurrently(.{ .err = err.withPath(nodefs.osPathIntoSyncErrorBuf(src)) });
                    return false;
                },
                .result => |fd_| fd_,
            };
            defer _ = Syscall.close(fd);

            var buf: bun.OSPathBuffer = undefined;

            const normdest: bun.OSPathSliceZ = if (Environment.isWindows)
                switch (bun.sys.normalizePathWindows(u16, bun.invalid_fd, dest, &buf, .{ .add_nt_prefix = false })) {
                    .err => |err| {
                        this.finishConcurrently(.{ .err = err });
                        return false;
                    },
                    .result => |normdest| normdest,
                }
            else
                dest;

            const mkdir_ = nodefs.mkdirRecursiveOSPath(normdest, Arguments.Mkdir.DefaultMode, false);
            switch (mkdir_) {
                .err => |err| {
                    this.finishConcurrently(.{ .err = err });
                    return false;
                },
                .result => {
                    this.onCopy(src, normdest);
                },
            }

            const dir = fd.asDir();
            var iterator = DirIterator.iterate(dir, if (Environment.isWindows) .u16 else .u8);
            var entry = iterator.next();
            while (switch (entry) {
                .err => |err| {
                    // @memcpy(this.sync_error_buf[0..src.len], src);
                    this.finishConcurrently(.{ .err = err.withPath(nodefs.osPathIntoSyncErrorBuf(src)) });
                    return false;
                },
                .result => |ent| ent,
            }) |current| : (entry = iterator.next()) {
                switch (current.kind) {
                    .directory => {
                        const cname = current.name.slice();
                        @memcpy(src_buf[src_dir_len + 1 .. src_dir_len + 1 + cname.len], cname);
                        src_buf[src_dir_len] = std.fs.path.sep;
                        src_buf[src_dir_len + 1 + cname.len] = 0;

                        @memcpy(dest_buf[dest_dir_len + 1 .. dest_dir_len + 1 + cname.len], cname);
                        dest_buf[dest_dir_len] = std.fs.path.sep;
                        dest_buf[dest_dir_len + 1 + cname.len] = 0;

                        const should_continue = ThisAsyncCpTask._cpAsyncDirectory(
                            nodefs,
                            args,
                            this,
                            src_buf,
                            @truncate(src_dir_len + 1 + cname.len),
                            dest_buf,
                            @truncate(dest_dir_len + 1 + cname.len),
                        );
                        if (!should_continue) return false;
                    },
                    else => {
                        _ = this.subtask_count.fetchAdd(1, .monotonic);

                        const cname = current.name.slice();

                        // Allocate a path buffer for the path data
                        var path_buf = bun.default_allocator.alloc(
                            bun.OSPathChar,
                            src_dir_len + 1 + cname.len + 1 + dest_dir_len + 1 + cname.len + 1,
                        ) catch bun.outOfMemory();

                        @memcpy(path_buf[0..src_dir_len], src_buf[0..src_dir_len]);
                        path_buf[src_dir_len] = std.fs.path.sep;
                        @memcpy(path_buf[src_dir_len + 1 .. src_dir_len + 1 + cname.len], cname);
                        path_buf[src_dir_len + 1 + cname.len] = 0;

                        @memcpy(path_buf[src_dir_len + 1 + cname.len + 1 .. src_dir_len + 1 + cname.len + 1 + dest_dir_len], dest_buf[0..dest_dir_len]);
                        path_buf[src_dir_len + 1 + cname.len + 1 + dest_dir_len] = std.fs.path.sep;
                        @memcpy(path_buf[src_dir_len + 1 + cname.len + 1 + dest_dir_len + 1 .. src_dir_len + 1 + cname.len + 1 + dest_dir_len + 1 + cname.len], cname);
                        path_buf[src_dir_len + 1 + cname.len + 1 + dest_dir_len + 1 + cname.len] = 0;

                        SingleTask.create(
                            this,
                            path_buf[0 .. src_dir_len + 1 + cname.len :0],
                            path_buf[src_dir_len + 1 + cname.len + 1 .. src_dir_len + 1 + cname.len + 1 + dest_dir_len + 1 + cname.len :0],
                        );
                    },
                }
            }

            return true;
        }
    };
}

pub const AsyncReaddirRecursiveTask = struct {
    promise: JSC.JSPromise.Strong,
    args: Arguments.Readdir,
    globalObject: *JSC.JSGlobalObject,
    task: JSC.WorkPoolTask = .{ .callback = &workPoolCallback },
    ref: bun.Async.KeepAlive = .{},
    tracker: JSC.AsyncTaskTracker,

    // It's not 100% clear this one is necessary
    has_result: std.atomic.Value(bool),

    subtask_count: std.atomic.Value(usize),

    /// The final result list
    result_list: ResultListEntry.Value = undefined,

    /// When joining the result list, we use this to preallocate the joined array.
    result_list_count: std.atomic.Value(usize) = std.atomic.Value(usize).init(0),

    /// A lockless queue of result lists.
    ///
    /// Using a lockless queue instead of mutex + joining the lists as we go was a meaningful performance improvement
    result_list_queue: ResultListEntry.Queue = ResultListEntry.Queue{},

    /// All the subtasks will use this fd to open files
    root_fd: FileDescriptor = bun.invalid_fd,

    /// This isued when joining the file paths for error messages
    root_path: PathString = PathString.empty,

    pending_err: ?Syscall.Error = null,
    pending_err_mutex: bun.Mutex = .{},

    pub usingnamespace bun.New(@This());

    pub const ResultListEntry = struct {
        pub const Value = union(Return.Readdir.Tag) {
            with_file_types: std.ArrayList(bun.JSC.Node.Dirent),
            buffers: std.ArrayList(Buffer),
            files: std.ArrayList(bun.String),

            pub fn deinit(this: *@This()) void {
                switch (this.*) {
                    .with_file_types => |*res| {
                        for (res.items) |item| {
                            item.deref();
                        }
                        res.clearAndFree();
                    },
                    .buffers => |*res| {
                        for (res.items) |item| {
                            bun.default_allocator.free(item.buffer.byteSlice());
                        }
                        res.clearAndFree();
                    },
                    .files => |*res| {
                        for (res.items) |item| {
                            item.deref();
                        }

                        res.clearAndFree();
                    },
                }
            }
        };
        next: ?*ResultListEntry = null,
        value: Value,

        pub const Queue = bun.UnboundedQueue(ResultListEntry, .next);
    };

    pub const Subtask = struct {
        readdir_task: *AsyncReaddirRecursiveTask,
        basename: bun.PathString = bun.PathString.empty,
        task: JSC.WorkPoolTask = .{ .callback = call },

        pub usingnamespace bun.New(@This());

        pub fn call(task: *JSC.WorkPoolTask) void {
            var this: *Subtask = @alignCast(@fieldParentPtr("task", task));
            defer {
                bun.default_allocator.free(this.basename.sliceAssumeZ());
                this.destroy();
            }
            var buf: bun.PathBuffer = undefined;
            this.readdir_task.performWork(this.basename.sliceAssumeZ(), &buf, false);
        }
    };

    pub fn enqueue(
        readdir_task: *AsyncReaddirRecursiveTask,
        basename: [:0]const u8,
    ) void {
        var task = Subtask.new(
            .{
                .readdir_task = readdir_task,
                .basename = bun.PathString.init(bun.default_allocator.dupeZ(u8, basename) catch bun.outOfMemory()),
            },
        );
        bun.assert(readdir_task.subtask_count.fetchAdd(1, .monotonic) > 0);
        JSC.WorkPool.schedule(&task.task);
    }

    pub fn create(
        globalObject: *JSC.JSGlobalObject,
        args: Arguments.Readdir,
        vm: *JSC.VirtualMachine,
    ) JSC.JSValue {
        var task = AsyncReaddirRecursiveTask.new(.{
            .promise = JSC.JSPromise.Strong.init(globalObject),
            .args = args,
            .has_result = .{ .raw = false },
            .globalObject = globalObject,
            .tracker = JSC.AsyncTaskTracker.init(vm),
            .subtask_count = .{ .raw = 1 },
            .root_path = PathString.init(bun.default_allocator.dupeZ(u8, args.path.slice()) catch bun.outOfMemory()),
            .result_list = switch (args.tag()) {
                .files => .{ .files = std.ArrayList(bun.String).init(bun.default_allocator) },
                .with_file_types => .{ .with_file_types = .init(bun.default_allocator) },
                .buffers => .{ .buffers = std.ArrayList(Buffer).init(bun.default_allocator) },
            },
        });
        task.ref.ref(vm);
        task.args.toThreadSafe();
        task.tracker.didSchedule(globalObject);

        JSC.WorkPool.schedule(&task.task);

        return task.promise.value();
    }

    pub fn performWork(this: *AsyncReaddirRecursiveTask, basename: [:0]const u8, buf: *bun.PathBuffer, comptime is_root: bool) void {
        switch (this.args.tag()) {
            inline else => |tag| {
                const ResultType = comptime switch (tag) {
                    .files => bun.String,
                    .with_file_types => bun.JSC.Node.Dirent,
                    .buffers => Buffer,
                };
                var stack = std.heap.stackFallback(8192, bun.default_allocator);

                // This is a stack-local copy to avoid resizing heap-allocated arrays in the common case of a small directory
                var entries = std.ArrayList(ResultType).init(stack.get());

                defer entries.deinit();

                switch (NodeFS.readdirWithEntriesRecursiveAsync(
                    buf,
                    this.args,
                    this,
                    basename,
                    ResultType,
                    &entries,
                    is_root,
                )) {
                    .err => |err| {
                        for (entries.items) |*item| {
                            switch (ResultType) {
                                bun.String => item.deref(),
                                bun.JSC.Node.Dirent => item.deref(),
                                Buffer => bun.default_allocator.free(item.buffer.byteSlice()),
                                else => @compileError("unreachable"),
                            }
                        }

                        {
                            this.pending_err_mutex.lock();
                            defer this.pending_err_mutex.unlock();
                            if (this.pending_err == null) {
                                const err_path = if (err.path.len > 0) err.path else this.args.path.slice();
                                this.pending_err = err.withPath(bun.default_allocator.dupe(u8, err_path) catch "");
                            }
                        }

                        if (this.subtask_count.fetchSub(1, .monotonic) == 1) {
                            this.finishConcurrently();
                        }
                    },
                    .result => {
                        this.writeResults(ResultType, &entries);
                    },
                }
            },
        }
    }

    fn workPoolCallback(task: *JSC.WorkPoolTask) void {
        var this: *AsyncReaddirRecursiveTask = @alignCast(@fieldParentPtr("task", task));
        var buf: bun.PathBuffer = undefined;
        this.performWork(this.root_path.sliceAssumeZ(), &buf, true);
    }

    pub fn writeResults(this: *AsyncReaddirRecursiveTask, comptime ResultType: type, result: *std.ArrayList(ResultType)) void {
        if (result.items.len > 0) {
            const Field = switch (ResultType) {
                bun.String => .files,
                bun.JSC.Node.Dirent => .with_file_types,
                Buffer => .buffers,
                else => @compileError("unreachable"),
            };
            const list = bun.default_allocator.create(ResultListEntry) catch bun.outOfMemory();
            errdefer {
                bun.default_allocator.destroy(list);
            }
            var clone = std.ArrayList(ResultType).initCapacity(bun.default_allocator, result.items.len) catch bun.outOfMemory();
            clone.appendSliceAssumeCapacity(result.items);
            _ = this.result_list_count.fetchAdd(clone.items.len, .monotonic);
            list.* = ResultListEntry{ .next = null, .value = @unionInit(ResultListEntry.Value, @tagName(Field), clone) };
            this.result_list_queue.push(list);
        }

        if (this.subtask_count.fetchSub(1, .monotonic) == 1) {
            this.finishConcurrently();
        }
    }

    /// May be called from any thread (the subtasks)
    pub fn finishConcurrently(this: *AsyncReaddirRecursiveTask) void {
        if (this.has_result.cmpxchgStrong(false, true, .monotonic, .monotonic)) |_| {
            return;
        }

        bun.assert(this.subtask_count.load(.monotonic) == 0);

        const root_fd = this.root_fd;
        if (root_fd != bun.invalid_fd) {
            this.root_fd = bun.invalid_fd;
            _ = Syscall.close(root_fd);
            bun.default_allocator.free(this.root_path.slice());
            this.root_path = PathString.empty;
        }

        if (this.pending_err != null) {
            this.clearResultList();
        }

        {
            var list = this.result_list_queue.popBatch();
            var iter = list.iterator();

            // we have to free only the previous one because the next value will
            // be read by the iterator.
            var to_destroy: ?*ResultListEntry = null;

            switch (this.args.tag()) {
                inline else => |tag| {
                    var results = &@field(this.result_list, @tagName(tag));
                    results.ensureTotalCapacityPrecise(this.result_list_count.swap(0, .monotonic)) catch bun.outOfMemory();
                    while (iter.next()) |val| {
                        if (to_destroy) |dest| {
                            bun.default_allocator.destroy(dest);
                        }
                        to_destroy = val;

                        var to_copy = &@field(val.value, @tagName(tag));
                        results.appendSliceAssumeCapacity(to_copy.items);
                        to_copy.clearAndFree();
                    }

                    if (to_destroy) |dest| {
                        bun.default_allocator.destroy(dest);
                    }
                },
            }
        }

        this.globalObject.bunVMConcurrently().enqueueTaskConcurrent(JSC.ConcurrentTask.create(JSC.Task.init(this)));
    }

    fn clearResultList(this: *AsyncReaddirRecursiveTask) void {
        this.result_list.deinit();
        var batch = this.result_list_queue.popBatch();
        var iter = batch.iterator();
        var to_destroy: ?*ResultListEntry = null;

        while (iter.next()) |val| {
            val.value.deinit();
            if (to_destroy) |dest| {
                bun.default_allocator.destroy(dest);
            }
            to_destroy = val;
        }
        if (to_destroy) |dest| {
            bun.default_allocator.destroy(dest);
        }
        this.result_list_count.store(0, .monotonic);
    }

    pub fn runFromJSThread(this: *AsyncReaddirRecursiveTask) void {
        const globalObject = this.globalObject;
        var success = this.pending_err == null;
        const result = if (this.pending_err) |*err| err.toJSC(globalObject) else brk: {
            const res = switch (this.result_list) {
                .with_file_types => |*res| Return.Readdir{ .with_file_types = res.moveToUnmanaged().items },
                .buffers => |*res| Return.Readdir{ .buffers = res.moveToUnmanaged().items },
                .files => |*res| Return.Readdir{ .files = res.moveToUnmanaged().items },
            };
            const out = res.toJS(globalObject);
            if (out == .zero) {
                success = false;
            }

            break :brk out;
        };
        var promise_value = this.promise.value();
        var promise = this.promise.get();
        promise_value.ensureStillAlive();

        const tracker = this.tracker;
        tracker.willDispatch(globalObject);
        defer tracker.didDispatch(globalObject);

        this.deinit();
        switch (success) {
            false => {
                promise.reject(globalObject, result);
            },
            true => {
                promise.resolve(globalObject, result);
            },
        }
    }

    pub fn deinit(this: *AsyncReaddirRecursiveTask) void {
        bun.assert(this.root_fd == bun.invalid_fd); // should already have closed it
        if (this.pending_err) |*err| {
            bun.default_allocator.free(err.path);
        }

        this.ref.unref(this.globalObject.bunVM());
        this.args.deinit();
        bun.default_allocator.free(this.root_path.slice());
        this.clearResultList();
        this.promise.deinit();
        this.destroy();
    }
};

// TODO: to improve performance for all of these
// The tagged unions for each type should become regular unions
// and the tags should be passed in as comptime arguments to the functions performing the syscalls
// This would reduce stack size, at the cost of instruction cache misses
pub const Arguments = struct {
    pub const Rename = struct {
        old_path: PathLike,
        new_path: PathLike,

        pub fn deinit(this: @This()) void {
            this.old_path.deinit();
            this.new_path.deinit();
        }

        pub fn deinitAndUnprotect(this: @This()) void {
            this.old_path.deinitAndUnprotect();
            this.new_path.deinitAndUnprotect();
        }

        pub fn toThreadSafe(this: *@This()) void {
            this.old_path.toThreadSafe();
            this.new_path.toThreadSafe();
        }

        pub fn fromJS(ctx: JSC.C.JSContextRef, arguments: *ArgumentsSlice) bun.JSError!Rename {
            const old_path = try PathLike.fromJS(ctx, arguments) orelse {
                return ctx.throwInvalidArgumentTypeValue("oldPath", "string or an instance of Buffer or URL", arguments.next() orelse .undefined);
            };

            const new_path = try PathLike.fromJS(ctx, arguments) orelse {
                return ctx.throwInvalidArgumentTypeValue("newPath", "string or an instance of Buffer or URL", arguments.next() orelse .undefined);
            };

            return Rename{ .old_path = old_path, .new_path = new_path };
        }
    };

    pub const Truncate = struct {
        /// Passing a file descriptor is deprecated and may result in an error being thrown in the future.
        path: PathOrFileDescriptor,
        len: u63 = 0,
        flags: i32 = 0,

        pub fn deinit(this: @This()) void {
            this.path.deinit();
        }

        pub fn deinitAndUnprotect(this: *@This()) void {
            this.path.deinitAndUnprotect();
        }

        pub fn toThreadSafe(this: *@This()) void {
            this.path.toThreadSafe();
        }

        pub fn fromJS(ctx: JSC.C.JSContextRef, arguments: *ArgumentsSlice) bun.JSError!Truncate {
            const path = try PathOrFileDescriptor.fromJS(ctx, arguments, bun.default_allocator) orelse {
                return ctx.throwInvalidArguments("path must be a string or TypedArray", .{});
            };
            const len: u63 = brk: {
                const len_value = arguments.next() orelse break :brk 0;
                break :brk @max(0, try JSC.Node.validators.validateInteger(ctx, len_value, "len", null, null));
            };
            return .{ .path = path, .len = len };
        }
    };

    pub const Writev = struct {
        fd: FileDescriptor,
        buffers: JSC.Node.VectorArrayBuffer,
        position: ?u52 = 0,

        pub fn deinit(_: *const @This()) void {}

        pub fn deinitAndUnprotect(this: *const @This()) void {
            this.buffers.value.unprotect();
            this.buffers.buffers.deinit();
        }

        pub fn toThreadSafe(this: *@This()) void {
            this.buffers.value.protect();

            const clone = bun.default_allocator.dupe(bun.PlatformIOVec, this.buffers.buffers.items) catch bun.outOfMemory();
            this.buffers.buffers.deinit();
            this.buffers.buffers.items = clone;
            this.buffers.buffers.capacity = clone.len;
            this.buffers.buffers.allocator = bun.default_allocator;
        }

        pub fn fromJS(ctx: JSC.C.JSContextRef, arguments: *ArgumentsSlice) bun.JSError!Writev {
            const fd_value = arguments.nextEat() orelse JSC.JSValue.undefined;
            const fd = try JSC.Node.fileDescriptorFromJS(ctx, fd_value) orelse {
                return throwInvalidFdError(ctx, fd_value);
            };

            const buffers = try JSC.Node.VectorArrayBuffer.fromJS(
                ctx,
                arguments.protectEatNext() orelse {
                    return ctx.throwInvalidArguments("Expected an ArrayBufferView[]", .{});
                },
                arguments.arena.allocator(),
            );

            var position: ?u52 = null;

            if (arguments.nextEat()) |pos_value| {
                if (!pos_value.isUndefinedOrNull()) {
                    if (pos_value.isNumber()) {
                        position = pos_value.to(u52);
                    } else {
                        return ctx.throwInvalidArguments("position must be a number", .{});
                    }
                }
            }

            return Writev{ .fd = fd, .buffers = buffers, .position = position };
        }
    };

    pub const Readv = struct {
        fd: FileDescriptor,
        buffers: JSC.Node.VectorArrayBuffer,
        position: ?u52 = 0,

        pub fn deinit(this: *const @This()) void {
            _ = this;
        }

        pub fn deinitAndUnprotect(this: *const @This()) void {
            this.buffers.value.unprotect();
            this.buffers.buffers.deinit();
        }

        pub fn toThreadSafe(this: *@This()) void {
            this.buffers.value.protect();

            const clone = bun.default_allocator.dupe(bun.PlatformIOVec, this.buffers.buffers.items) catch bun.outOfMemory();
            this.buffers.buffers.deinit();
            this.buffers.buffers.items = clone;
            this.buffers.buffers.capacity = clone.len;
            this.buffers.buffers.allocator = bun.default_allocator;
        }

        pub fn fromJS(ctx: JSC.C.JSContextRef, arguments: *ArgumentsSlice) bun.JSError!Readv {
            const fd_value = arguments.nextEat() orelse JSC.JSValue.undefined;
            const fd = try JSC.Node.fileDescriptorFromJS(ctx, fd_value) orelse {
                return throwInvalidFdError(ctx, fd_value);
            };

            const buffers = try JSC.Node.VectorArrayBuffer.fromJS(
                ctx,
                arguments.protectEatNext() orelse {
                    return ctx.throwInvalidArguments("Expected an ArrayBufferView[]", .{});
                },
                arguments.arena.allocator(),
            );

            var position: ?u52 = null;

            if (arguments.nextEat()) |pos_value| {
                if (!pos_value.isUndefinedOrNull()) {
                    if (pos_value.isNumber()) {
                        position = pos_value.to(u52);
                    } else {
                        return ctx.throwInvalidArguments("position must be a number", .{});
                    }
                }
            }

            return Readv{ .fd = fd, .buffers = buffers, .position = position };
        }
    };

    pub const FTruncate = struct {
        fd: FileDescriptor,
        len: ?JSC.WebCore.Blob.SizeType = null,

        pub fn deinit(this: @This()) void {
            _ = this;
        }

        pub fn deinitAndUnprotect(this: *@This()) void {
            _ = this;
        }

        pub fn toThreadSafe(this: *const @This()) void {
            _ = this;
        }

        pub fn fromJS(ctx: JSC.C.JSContextRef, arguments: *ArgumentsSlice) bun.JSError!FTruncate {
            const fd_value = arguments.nextEat() orelse JSC.JSValue.undefined;
            const fd = try JSC.Node.fileDescriptorFromJS(ctx, fd_value) orelse {
                return throwInvalidFdError(ctx, fd_value);
            };

            const len: JSC.WebCore.Blob.SizeType = @intCast(@max(try JSC.Node.validators.validateInteger(
                ctx,
                arguments.next() orelse JSC.JSValue.jsNumber(0),
                "len",
                std.math.minInt(i52),
                std.math.maxInt(JSC.WebCore.Blob.SizeType),
            ), 0));

            return FTruncate{ .fd = fd, .len = len };
        }
    };

    pub const Chown = struct {
        path: PathLike,
        uid: uid_t = 0,
        gid: gid_t = 0,

        pub fn deinit(this: @This()) void {
            this.path.deinit();
        }

        pub fn deinitAndUnprotect(this: *@This()) void {
            this.path.deinitAndUnprotect();
        }

        pub fn toThreadSafe(this: *@This()) void {
            this.path.toThreadSafe();
        }

        pub fn fromJS(ctx: JSC.C.JSContextRef, arguments: *ArgumentsSlice) bun.JSError!Chown {
            const path = try PathLike.fromJS(ctx, arguments) orelse {
                return ctx.throwInvalidArguments("path must be a string or TypedArray", .{});
            };
            errdefer path.deinit();

            const uid: uid_t = brk: {
                const uid_value = arguments.next() orelse break :brk {
                    return ctx.throwInvalidArguments("uid is required", .{});
                };

                arguments.eat();
                break :brk wrapTo(uid_t, try JSC.Node.validators.validateInteger(ctx, uid_value, "uid", -1, std.math.maxInt(u32)));
            };

            const gid: gid_t = brk: {
                const gid_value = arguments.next() orelse break :brk {
                    return ctx.throwInvalidArguments("gid is required", .{});
                };
                arguments.eat();
                break :brk wrapTo(gid_t, try JSC.Node.validators.validateInteger(ctx, gid_value, "gid", -1, std.math.maxInt(u32)));
            };

            return Chown{ .path = path, .uid = uid, .gid = gid };
        }
    };

    pub const Fchown = struct {
        fd: FileDescriptor,
        uid: uid_t,
        gid: gid_t,

        pub fn deinit(_: @This()) void {}

        pub fn toThreadSafe(_: *const @This()) void {}

        pub fn fromJS(ctx: JSC.C.JSContextRef, arguments: *ArgumentsSlice) bun.JSError!Fchown {
            const fd_value = arguments.nextEat() orelse JSC.JSValue.undefined;
            const fd = try JSC.Node.fileDescriptorFromJS(ctx, fd_value) orelse {
                return throwInvalidFdError(ctx, fd_value);
            };

            const uid: uid_t = brk: {
                const uid_value = arguments.next() orelse break :brk {
                    return ctx.throwInvalidArguments("uid is required", .{});
                };

                arguments.eat();
                break :brk wrapTo(uid_t, try JSC.Node.validators.validateInteger(ctx, uid_value, "uid", -1, std.math.maxInt(u32)));
            };

            const gid: gid_t = brk: {
                const gid_value = arguments.next() orelse break :brk {
                    return ctx.throwInvalidArguments("gid is required", .{});
                };
                arguments.eat();
                break :brk wrapTo(gid_t, try JSC.Node.validators.validateInteger(ctx, gid_value, "gid", -1, std.math.maxInt(u32)));
            };

            return Fchown{ .fd = fd, .uid = uid, .gid = gid };
        }
    };

    fn wrapTo(T: type, in: i64) T {
        comptime bun.assert(@typeInfo(T).int.signedness == .unsigned);
        return @intCast(@mod(in, std.math.maxInt(T)));
    }

    pub const LChown = Chown;

    pub const Lutimes = struct {
        path: PathLike,
        atime: TimeLike,
        mtime: TimeLike,

        pub fn deinit(this: @This()) void {
            this.path.deinit();
        }

        pub fn deinitAndUnprotect(this: *@This()) void {
            this.path.deinitAndUnprotect();
        }

        pub fn toThreadSafe(this: *@This()) void {
            this.path.toThreadSafe();
        }

        pub fn fromJS(ctx: JSC.C.JSContextRef, arguments: *ArgumentsSlice) bun.JSError!Lutimes {
            const path = try PathLike.fromJS(ctx, arguments) orelse {
                return ctx.throwInvalidArguments("path must be a string or TypedArray", .{});
            };
            errdefer path.deinit();

            const atime = JSC.Node.timeLikeFromJS(ctx, arguments.next() orelse {
                return ctx.throwInvalidArguments("atime is required", .{});
            }) orelse {
                return ctx.throwInvalidArguments("atime must be a number or a Date", .{});
            };

            arguments.eat();

            const mtime = JSC.Node.timeLikeFromJS(ctx, arguments.next() orelse {
                return ctx.throwInvalidArguments("mtime is required", .{});
            }) orelse {
                return ctx.throwInvalidArguments("mtime must be a number or a Date", .{});
            };

            arguments.eat();

            return .{ .path = path, .atime = atime, .mtime = mtime };
        }
    };

    pub const Chmod = struct {
        path: PathLike,
        mode: Mode = 0x777,

        pub fn deinit(this: @This()) void {
            this.path.deinit();
        }

        pub fn toThreadSafe(this: *@This()) void {
            this.path.toThreadSafe();
        }

        pub fn deinitAndUnprotect(this: *@This()) void {
            this.path.deinitAndUnprotect();
        }

        pub fn fromJS(ctx: JSC.C.JSContextRef, arguments: *ArgumentsSlice) bun.JSError!Chmod {
            const path = try PathLike.fromJS(ctx, arguments) orelse {
                return ctx.throwInvalidArguments("path must be a string or TypedArray", .{});
            };
            errdefer path.deinit();

            const mode_arg = arguments.next() orelse .undefined;
            const mode: Mode = try JSC.Node.modeFromJS(ctx, mode_arg) orelse {
                return JSC.Node.validators.throwErrInvalidArgType(ctx, "mode", .{}, "number", mode_arg);
            };

            arguments.eat();

            return Chmod{ .path = path, .mode = mode };
        }
    };

    pub const FChmod = struct {
        fd: FileDescriptor,
        mode: Mode = 0x777,

        pub fn deinit(_: *const @This()) void {}

        pub fn toThreadSafe(_: *const @This()) void {}

        pub fn fromJS(ctx: JSC.C.JSContextRef, arguments: *ArgumentsSlice) bun.JSError!FChmod {
            const fd_value = arguments.nextEat() orelse JSC.JSValue.undefined;
            const fd = try JSC.Node.fileDescriptorFromJS(ctx, fd_value) orelse {
                return throwInvalidFdError(ctx, fd_value);
            };

            const mode_arg = arguments.next() orelse .undefined;
            const mode: Mode = try JSC.Node.modeFromJS(ctx, mode_arg) orelse {
                return JSC.Node.validators.throwErrInvalidArgType(ctx, "mode", .{}, "number", mode_arg);
            };

            arguments.eat();

            return FChmod{ .fd = fd, .mode = mode };
        }
    };

    pub const LCHmod = Chmod;

    pub const StatFS = struct {
        path: PathLike,
        big_int: bool = false,

        pub fn deinit(this: Arguments.StatFS) void {
            this.path.deinit();
        }

        pub fn deinitAndUnprotect(this: *Arguments.StatFS) void {
            this.path.deinitAndUnprotect();
        }

        pub fn toThreadSafe(this: *Arguments.StatFS) void {
            this.path.toThreadSafe();
        }

        pub fn fromJS(ctx: JSC.C.JSContextRef, arguments: *ArgumentsSlice) bun.JSError!Arguments.StatFS {
            const path = try PathLike.fromJS(ctx, arguments) orelse {
                return ctx.throwInvalidArguments("path must be a string or TypedArray", .{});
            };
            errdefer path.deinit();

            const big_int = brk: {
                if (arguments.next()) |next_val| {
                    if (next_val.isObject()) {
                        if (next_val.isCallable(ctx.vm())) break :brk false;
                        arguments.eat();

                        if (try next_val.getBooleanStrict(ctx, "bigint")) |big_int| {
                            break :brk big_int;
                        }
                    }
                }
                break :brk false;
            };

            return .{ .path = path, .big_int = big_int };
        }
    };

    pub const Stat = struct {
        path: PathLike,
        big_int: bool = false,
        throw_if_no_entry: bool = true,

        pub fn deinit(this: Stat) void {
            this.path.deinit();
        }

        pub fn deinitAndUnprotect(this: Stat) void {
            this.path.deinitAndUnprotect();
        }

        pub fn toThreadSafe(this: *Stat) void {
            this.path.toThreadSafe();
        }

        pub fn fromJS(ctx: JSC.C.JSContextRef, arguments: *ArgumentsSlice) bun.JSError!Stat {
            const path = try PathLike.fromJS(ctx, arguments) orelse {
                return ctx.throwInvalidArguments("path must be a string or TypedArray", .{});
            };
            errdefer path.deinit();

            var throw_if_no_entry = true;

            const big_int = brk: {
                if (arguments.next()) |next_val| {
                    if (next_val.isObject()) {
                        if (next_val.isCallable(ctx.vm())) break :brk false;
                        arguments.eat();

                        if (try next_val.getBooleanStrict(ctx, "throwIfNoEntry")) |throw_if_no_entry_val| {
                            throw_if_no_entry = throw_if_no_entry_val;
                        }

                        if (try next_val.getBooleanStrict(ctx, "bigint")) |big_int| {
                            break :brk big_int;
                        }
                    }
                }
                break :brk false;
            };

            return Stat{ .path = path, .big_int = big_int, .throw_if_no_entry = throw_if_no_entry };
        }
    };

    pub const Fstat = struct {
        fd: FileDescriptor,
        big_int: bool = false,

        pub fn deinit(_: @This()) void {}

        pub fn toThreadSafe(_: *@This()) void {}

        pub fn fromJS(ctx: JSC.C.JSContextRef, arguments: *ArgumentsSlice) bun.JSError!Fstat {
            const fd_value = arguments.nextEat() orelse JSC.JSValue.undefined;
            const fd = try JSC.Node.fileDescriptorFromJS(ctx, fd_value) orelse {
                return throwInvalidFdError(ctx, fd_value);
            };

            const big_int = brk: {
                if (arguments.next()) |next_val| {
                    if (next_val.isObject()) {
                        if (next_val.isCallable(ctx.vm())) break :brk false;
                        arguments.eat();

                        if (try next_val.getBooleanStrict(ctx, "bigint")) |big_int| {
                            break :brk big_int;
                        }
                    }
                }
                break :brk false;
            };

            return Fstat{ .fd = fd, .big_int = big_int };
        }
    };

    pub const Lstat = Stat;

    pub const Link = struct {
        old_path: PathLike,
        new_path: PathLike,

        pub fn deinit(this: Link) void {
            this.old_path.deinit();
            this.new_path.deinit();
        }

        pub fn deinitAndUnprotect(this: *Link) void {
            this.old_path.deinitAndUnprotect();
            this.new_path.deinitAndUnprotect();
        }

        pub fn toThreadSafe(this: *Link) void {
            this.old_path.toThreadSafe();
            this.new_path.toThreadSafe();
        }

        pub fn fromJS(ctx: JSC.C.JSContextRef, arguments: *ArgumentsSlice) bun.JSError!Link {
            const old_path = try PathLike.fromJS(ctx, arguments) orelse {
                return ctx.throwInvalidArguments("oldPath must be a string or TypedArray", .{});
            };

            const new_path = try PathLike.fromJS(ctx, arguments) orelse {
                return ctx.throwInvalidArguments("newPath must be a string or TypedArray", .{});
            };

            return Link{ .old_path = old_path, .new_path = new_path };
        }
    };

    pub const Symlink = struct {
        /// Where the symbolic link is targetting.
        target_path: PathLike,
        /// The path to create the symbolic link at.
        new_path: PathLike,
        /// Windows has multiple link types. By default, only junctions can be created by non-admin.
        link_type: if (Environment.isWindows) LinkType else void,

        const LinkType = enum {
            unspecified,
            file,
            dir,
            junction,
        };

        pub fn deinit(this: Symlink) void {
            this.target_path.deinit();
            this.new_path.deinit();
        }

        pub fn deinitAndUnprotect(this: Symlink) void {
            this.target_path.deinitAndUnprotect();
            this.new_path.deinitAndUnprotect();
        }

        pub fn toThreadSafe(this: *@This()) void {
            this.target_path.toThreadSafe();
            this.new_path.toThreadSafe();
        }

        pub fn fromJS(ctx: JSC.C.JSContextRef, arguments: *ArgumentsSlice) bun.JSError!Symlink {
            const old_path = try PathLike.fromJS(ctx, arguments) orelse {
                return ctx.throwInvalidArguments("target must be a string or TypedArray", .{});
            };

            const new_path = try PathLike.fromJS(ctx, arguments) orelse {
                return ctx.throwInvalidArguments("path must be a string or TypedArray", .{});
            };

            // The type argument is only available on Windows and
            // ignored on other platforms. It can be set to 'dir',
            // 'file', or 'junction'. If the type argument is not set,
            // Node.js will autodetect target type and use 'file' or
            // 'dir'. If the target does not exist, 'file' will be used.
            // Windows junction points require the destination path to
            // be absolute. When using 'junction', the target argument
            // will automatically be normalized to absolute path.
            const link_type: LinkType = link_type: {
                if (arguments.next()) |next_val| {
                    if (next_val.isUndefinedOrNull()) {
                        break :link_type .unspecified;
                    }
                    if (next_val.isString()) {
                        arguments.eat();
                        var str = next_val.toBunString(ctx);
                        defer str.deref();
                        if (str.eqlComptime("dir")) break :link_type .dir;
                        if (str.eqlComptime("file")) break :link_type .file;
                        if (str.eqlComptime("junction")) break :link_type .junction;
                        return ctx.ERR_INVALID_ARG_VALUE("Symlink type must be one of \"dir\", \"file\", or \"junction\". Received \"{}\"", .{str}).throw();
                    }
                    // not a string. fallthrough to auto detect.
                    return ctx.ERR_INVALID_ARG_VALUE("Symlink type must be one of \"dir\", \"file\", or \"junction\".", .{}).throw();
                }
                break :link_type .unspecified;
            };

            return Symlink{
                .target_path = old_path,
                .new_path = new_path,
                .link_type = if (Environment.isWindows) link_type,
            };
        }
    };

    pub const Readlink = struct {
        path: PathLike,
        encoding: Encoding = Encoding.utf8,

        pub fn deinit(this: Readlink) void {
            this.path.deinit();
        }

        pub fn deinitAndUnprotect(this: *Readlink) void {
            this.path.deinitAndUnprotect();
        }

        pub fn toThreadSafe(this: *Readlink) void {
            this.path.toThreadSafe();
        }

        pub fn fromJS(ctx: JSC.C.JSContextRef, arguments: *ArgumentsSlice) bun.JSError!Readlink {
            const path = try PathLike.fromJS(ctx, arguments) orelse {
                return ctx.throwInvalidArguments("path must be a string or TypedArray", .{});
            };
            errdefer path.deinit();

            var encoding = Encoding.utf8;
            if (arguments.next()) |val| {
                arguments.eat();

                switch (val.jsType()) {
                    JSC.JSValue.JSType.String, JSC.JSValue.JSType.StringObject, JSC.JSValue.JSType.DerivedStringObject => {
                        encoding = try Encoding.assert(val, ctx, encoding);
                    },
                    else => {
                        if (val.isObject()) {
                            encoding = try getEncoding(val, ctx, encoding);
                        }
                    },
                }
            }

            return Readlink{ .path = path, .encoding = encoding };
        }
    };

    pub const Realpath = struct {
        path: PathLike,
        encoding: Encoding = .utf8,

        pub fn deinit(this: Realpath) void {
            this.path.deinit();
        }

        pub fn deinitAndUnprotect(this: *Realpath) void {
            this.path.deinitAndUnprotect();
        }

        pub fn toThreadSafe(this: *Realpath) void {
            this.path.toThreadSafe();
        }

        pub fn fromJS(ctx: JSC.C.JSContextRef, arguments: *ArgumentsSlice) bun.JSError!Realpath {
            const path = try PathLike.fromJS(ctx, arguments) orelse {
                return ctx.throwInvalidArguments("path must be a string or TypedArray", .{});
            };
            errdefer path.deinit();

            var encoding = Encoding.utf8;
            if (arguments.next()) |val| {
                arguments.eat();

                switch (val.jsType()) {
                    JSC.JSValue.JSType.String,
                    JSC.JSValue.JSType.StringObject,
                    JSC.JSValue.JSType.DerivedStringObject,
                    => {
                        encoding = try Encoding.assert(val, ctx, encoding);
                    },
                    else => {
                        if (val.isObject()) {
                            encoding = try getEncoding(val, ctx, encoding);
                        }
                    },
                }
            }

            return Realpath{ .path = path, .encoding = encoding };
        }
    };

    fn getEncoding(object: JSC.JSValue, globalObject: *JSC.JSGlobalObject, default: Encoding) bun.JSError!Encoding {
        if (object.fastGet(globalObject, .encoding)) |value| {
            return Encoding.assert(value, globalObject, default);
        }

        return default;
    }

    pub const Unlink = struct {
        path: PathLike,

        pub fn deinit(this: Unlink) void {
            this.path.deinit();
        }

        pub fn deinitAndUnprotect(this: *Unlink) void {
            this.path.deinitAndUnprotect();
        }

        pub fn toThreadSafe(this: *Unlink) void {
            this.path.toThreadSafe();
        }

        pub fn fromJS(ctx: JSC.C.JSContextRef, arguments: *ArgumentsSlice) bun.JSError!Unlink {
            const path = try PathLike.fromJS(ctx, arguments) orelse {
                return ctx.throwInvalidArguments("path must be a string or TypedArray", .{});
            };
            errdefer path.deinit();

            return Unlink{
                .path = path,
            };
        }
    };

    pub const Rm = RmDir;

    pub const RmDir = struct {
        path: PathLike,

        force: bool = false,

        max_retries: u32 = 0,
        recursive: bool = false,
        retry_delay: c_uint = 100,

        pub fn deinitAndUnprotect(this: *RmDir) void {
            this.path.deinitAndUnprotect();
        }

        pub fn toThreadSafe(this: *RmDir) void {
            this.path.toThreadSafe();
        }

        pub fn deinit(this: RmDir) void {
            this.path.deinit();
        }

        pub fn fromJS(ctx: JSC.C.JSContextRef, arguments: *ArgumentsSlice) bun.JSError!RmDir {
            const path = try PathLike.fromJS(ctx, arguments) orelse {
                return ctx.throwInvalidArguments("path must be a string or TypedArray", .{});
            };
            errdefer path.deinit();

            var recursive = false;
            var force = false;
            var max_retries: u32 = 0;
            var retry_delay: c_uint = 100;
            if (arguments.next()) |val| {
                arguments.eat();

                if (val.isObject()) {
                    if (try val.get(ctx, "recursive")) |boolean| {
                        if (boolean.isBoolean()) {
                            recursive = boolean.toBoolean();
                        } else {
                            return ctx.throwInvalidArguments("The \"options.recursive\" property must be of type boolean.", .{});
                        }
                    }

                    if (try val.get(ctx, "force")) |boolean| {
                        if (boolean.isBoolean()) {
                            force = boolean.toBoolean();
                        } else {
                            return ctx.throwInvalidArguments("The \"options.force\" property must be of type boolean.", .{});
                        }
                    }

                    if (try val.get(ctx, "retryDelay")) |delay| {
                        retry_delay = @intCast(try JSC.Node.validators.validateInteger(ctx, delay, "options.retryDelay", 0, std.math.maxInt(c_uint)));
                    }

                    if (try val.get(ctx, "maxRetries")) |retries| {
                        max_retries = @intCast(try JSC.Node.validators.validateInteger(ctx, retries, "options.maxRetries", 0, std.math.maxInt(u32)));
                    }
                } else if (val != .undefined) {
                    return ctx.throwInvalidArguments("The \"options\" argument must be of type object.", .{});
                }
            }

            return .{
                .path = path,
                .recursive = recursive,
                .force = force,
                .max_retries = max_retries,
                .retry_delay = retry_delay,
            };
        }
    };

    /// https://github.com/nodejs/node/blob/master/lib/fs.js#L1285
    pub const Mkdir = struct {
        path: PathLike,
        /// Indicates whether parent folders should be created.
        /// If a folder was created, the path to the first created folder will be returned.
        /// @default false
        recursive: bool = false,
        /// A file mode. If a string is passed, it is parsed as an octal integer. If not specified
        mode: Mode = DefaultMode,
        /// If set to true, the return value is never set to a string
        always_return_none: bool = false,

        pub const DefaultMode = 0o777;

        pub fn deinit(this: Mkdir) void {
            this.path.deinit();
        }

        pub fn deinitAndUnprotect(this: *Mkdir) void {
            this.path.deinitAndUnprotect();
        }

        pub fn toThreadSafe(this: *Mkdir) void {
            this.path.toThreadSafe();
        }

        pub fn fromJS(ctx: *JSC.JSGlobalObject, arguments: *ArgumentsSlice) bun.JSError!Mkdir {
            const path = try PathLike.fromJS(ctx, arguments) orelse {
                return ctx.throwInvalidArguments("path must be a string or TypedArray", .{});
            };
            errdefer path.deinit();

            var recursive = false;
            var mode: Mode = 0o777;

            if (arguments.next()) |val| {
                arguments.eat();

                if (val.isObject()) {
                    if (try val.getBooleanStrict(ctx, "recursive")) |boolean| {
                        recursive = boolean;
                    }

                    if (try val.get(ctx, "mode")) |mode_| {
                        mode = try JSC.Node.modeFromJS(ctx, mode_) orelse mode;
                    }
                }
                if (val.isNumber() or val.isString()) {
                    mode = try JSC.Node.modeFromJS(ctx, val) orelse mode;
                }
            }

            return Mkdir{
                .path = path,
                .recursive = recursive,
                .mode = mode,
            };
        }
    };

    const MkdirTemp = struct {
        prefix: PathLike = .{ .buffer = .{ .buffer = JSC.ArrayBuffer.empty } },
        encoding: Encoding = .utf8,

        pub fn deinit(this: MkdirTemp) void {
            this.prefix.deinit();
        }

        pub fn deinitAndUnprotect(this: *MkdirTemp) void {
            this.prefix.deinitAndUnprotect();
        }

        pub fn toThreadSafe(this: *MkdirTemp) void {
            this.prefix.toThreadSafe();
        }

        pub fn fromJS(ctx: JSC.C.JSContextRef, arguments: *ArgumentsSlice) bun.JSError!MkdirTemp {
            const prefix = try PathLike.fromJS(ctx, arguments) orelse {
                return ctx.throwInvalidArgumentTypeValue("prefix", "string, Buffer, or URL", arguments.next() orelse .undefined);
            };
            errdefer prefix.deinit();

            var encoding = Encoding.utf8;

            if (arguments.next()) |val| {
                arguments.eat();

                switch (val.jsType()) {
                    JSC.JSValue.JSType.String, JSC.JSValue.JSType.StringObject, JSC.JSValue.JSType.DerivedStringObject => {
                        encoding = try Encoding.assert(val, ctx, encoding);
                    },
                    else => {
                        if (val.isObject()) {
                            encoding = try getEncoding(val, ctx, encoding);
                        }
                    },
                }
            }

            return .{
                .prefix = prefix,
                .encoding = encoding,
            };
        }
    };

    pub const Readdir = struct {
        path: PathLike,
        encoding: Encoding = .utf8,
        with_file_types: bool = false,
        recursive: bool = false,

        pub fn deinit(this: Readdir) void {
            this.path.deinit();
        }

        pub fn deinitAndUnprotect(this: Readdir) void {
            this.path.deinitAndUnprotect();
        }

        pub fn toThreadSafe(this: *Readdir) void {
            this.path.toThreadSafe();
        }

        pub fn tag(this: *const Readdir) Return.Readdir.Tag {
            return switch (this.encoding) {
                .buffer => .buffers,
                else => if (this.with_file_types)
                    .with_file_types
                else
                    .files,
            };
        }

        pub fn fromJS(ctx: JSC.C.JSContextRef, arguments: *ArgumentsSlice) bun.JSError!Readdir {
            const path = try PathLike.fromJS(ctx, arguments) orelse {
                return ctx.throwInvalidArguments("path must be a string or TypedArray", .{});
            };
            errdefer path.deinit();

            var encoding: Encoding = .utf8;
            var with_file_types = false;
            var recursive = false;

            if (arguments.next()) |val| {
                arguments.eat();

                switch (val.jsType()) {
                    .String,
                    .StringObject,
                    .DerivedStringObject,
                    => {
                        encoding = try Encoding.assert(val, ctx, encoding);
                    },
                    else => {
                        if (val.isObject()) {
                            encoding = try getEncoding(val, ctx, encoding);

                            if (try val.getBooleanStrict(ctx, "recursive")) |recursive_| {
                                recursive = recursive_;
                            }

                            if (try val.getBooleanStrict(ctx, "withFileTypes")) |with_file_types_| {
                                with_file_types = with_file_types_;
                            }
                        }
                    },
                }
            }

            return .{
                .path = path,
                .encoding = encoding,
                .with_file_types = with_file_types,
                .recursive = recursive,
            };
        }
    };

    pub const Close = struct {
        fd: FileDescriptor,

        pub fn deinit(_: Close) void {}
        pub fn toThreadSafe(_: Close) void {}

        pub fn fromJS(ctx: JSC.C.JSContextRef, arguments: *ArgumentsSlice) bun.JSError!Close {
            const fd_value = arguments.nextEat() orelse JSC.JSValue.undefined;
            const fd = try JSC.Node.fileDescriptorFromJS(ctx, fd_value) orelse {
                return throwInvalidFdError(ctx, fd_value);
            };

            return Close{ .fd = fd };
        }
    };

    pub const Open = struct {
        path: PathLike,
        flags: FileSystemFlags = .r,
        mode: Mode = default_permission,

        pub fn deinit(this: Open) void {
            this.path.deinit();
        }

        pub fn deinitAndUnprotect(this: Open) void {
            this.path.deinitAndUnprotect();
        }

        pub fn toThreadSafe(this: *Open) void {
            this.path.toThreadSafe();
        }

        pub fn fromJS(ctx: JSC.C.JSContextRef, arguments: *ArgumentsSlice) bun.JSError!Open {
            const path = try PathLike.fromJS(ctx, arguments) orelse {
                return ctx.throwInvalidArguments("path must be a string or TypedArray", .{});
            };
            errdefer path.deinit();

            var flags = FileSystemFlags.r;
            var mode: Mode = default_permission;

            if (arguments.next()) |val| {
                arguments.eat();

                if (val.isObject()) {
                    if (try val.getTruthy(ctx, "flags")) |flags_| {
                        flags = try FileSystemFlags.fromJS(ctx, flags_) orelse flags;
                    }

                    if (try val.getTruthy(ctx, "mode")) |mode_| {
                        mode = try JSC.Node.modeFromJS(ctx, mode_) orelse mode;
                    }
                } else if (val != .zero) {
                    if (!val.isUndefinedOrNull()) {
                        // error is handled below
                        flags = try FileSystemFlags.fromJS(ctx, val) orelse flags;
                    }

                    if (arguments.nextEat()) |next| {
                        mode = try JSC.Node.modeFromJS(ctx, next) orelse mode;
                    }
                }
            }

            return Open{
                .path = path,
                .flags = flags,
                .mode = mode,
            };
        }
    };

    /// Change the file system timestamps of the object referenced by `path`.
    ///
    /// The `atime` and `mtime` arguments follow these rules:
    ///
    /// * Values can be either numbers representing Unix epoch time in seconds,`Date`s, or a numeric string like `'123456789.0'`.
    /// * If the value can not be converted to a number, or is `NaN`, `Infinity` or`-Infinity`, an `Error` will be thrown.
    /// @since v0.4.2
    pub const Utimes = Lutimes;

    pub const Futimes = struct {
        fd: FileDescriptor,
        atime: TimeLike,
        mtime: TimeLike,

        pub fn deinit(_: Futimes) void {}

        pub fn toThreadSafe(self: *const @This()) void {
            _ = self;
        }

        pub fn fromJS(ctx: JSC.C.JSContextRef, arguments: *ArgumentsSlice) bun.JSError!Futimes {
            const fd_value = arguments.nextEat() orelse JSC.JSValue.undefined;
            const fd = try JSC.Node.fileDescriptorFromJS(ctx, fd_value) orelse {
                return throwInvalidFdError(ctx, fd_value);
            };

            const atime = JSC.Node.timeLikeFromJS(ctx, arguments.next() orelse {
                return ctx.throwInvalidArguments("atime is required", .{});
            }) orelse {
                return ctx.throwInvalidArguments("atime must be a number or a Date", .{});
            };
            arguments.eat();

            const mtime = JSC.Node.timeLikeFromJS(ctx, arguments.next() orelse {
                return ctx.throwInvalidArguments("mtime is required", .{});
            }) orelse {
                return ctx.throwInvalidArguments("mtime must be a number or a Date", .{});
            };
            arguments.eat();

            return Futimes{
                .fd = fd,
                .atime = atime,
                .mtime = mtime,
            };
        }
    };

    /// Write `buffer` to the file specified by `fd`. If `buffer` is a normal object, it
    /// must have an own `toString` function property.
    ///
    /// `offset` determines the part of the buffer to be written, and `length` is
    /// an integer specifying the number of bytes to write.
    ///
    /// `position` refers to the offset from the beginning of the file where this data
    /// should be written. If `typeof position !== 'number'`, the data will be written
    /// at the current position. See [`pwrite(2)`](http://man7.org/linux/man-pages/man2/pwrite.2.html).
    ///
    /// The callback will be given three arguments `(err, bytesWritten, buffer)` where`bytesWritten` specifies how many _bytes_ were written from `buffer`.
    ///
    /// If this method is invoked as its `util.promisify()` ed version, it returns
    /// a promise for an `Object` with `bytesWritten` and `buffer` properties.
    ///
    /// It is unsafe to use `fs.write()` multiple times on the same file without waiting
    /// for the callback. For this scenario, {@link createWriteStream} is
    /// recommended.
    ///
    /// On Linux, positional writes don't work when the file is opened in append mode.
    /// The kernel ignores the position argument and always appends the data to
    /// the end of the file.
    /// @since v0.0.2
    pub const Write = struct {
        fd: FileDescriptor,
        buffer: StringOrBuffer,
        // buffer_val: JSC.JSValue = JSC.JSValue.zero,
        offset: u64 = 0,
        length: u64 = std.math.maxInt(u64),
        position: ?ReadPosition = null,
        encoding: Encoding = Encoding.buffer,

        pub fn deinit(this: *const @This()) void {
            this.buffer.deinit();
        }

        pub fn deinitAndUnprotect(this: *@This()) void {
            this.buffer.deinitAndUnprotect();
        }

        pub fn toThreadSafe(self: *@This()) void {
            self.buffer.toThreadSafe();
        }

        pub fn fromJS(ctx: JSC.C.JSContextRef, arguments: *ArgumentsSlice) bun.JSError!Write {
            const fd_value = arguments.nextEat() orelse JSC.JSValue.undefined;
            const fd = try JSC.Node.fileDescriptorFromJS(ctx, fd_value) orelse {
                return throwInvalidFdError(ctx, fd_value);
            };

            const buffer_value = arguments.next();
            const buffer = StringOrBuffer.fromJS(ctx, bun.default_allocator, buffer_value orelse {
                return ctx.throwInvalidArguments("data is required", .{});
            }) orelse {
                return ctx.throwInvalidArgumentTypeValue("buffer", "string or TypedArray", buffer_value.?);
            };
            if (buffer_value.?.isString() and !buffer_value.?.isStringLiteral()) {
                return ctx.throwInvalidArgumentTypeValue("buffer", "string or TypedArray", buffer_value.?);
            }

            var args = Write{
                .fd = fd,
                .buffer = buffer,
                .encoding = switch (buffer) {
                    .buffer => Encoding.buffer,
                    inline else => Encoding.utf8,
                },
            };
            errdefer args.deinit();
            arguments.eat();

            parse: {
                var current = arguments.next() orelse break :parse;
                switch (buffer) {
                    // fs.write(fd, string[, position[, encoding]], callback)
                    else => {
                        if (current.isNumber()) {
                            args.position = current.to(i52);
                            arguments.eat();
                            current = arguments.next() orelse break :parse;
                        }

                        if (current.isString()) {
                            args.encoding = try Encoding.assert(current, ctx, args.encoding);
                            arguments.eat();
                        }
                    },
                    // fs.write(fd, buffer[, offset[, length[, position]]], callback)
                    .buffer => {
                        if (current.isUndefinedOrNull() or current.isFunction()) break :parse;
                        args.offset = @intCast(try JSC.Node.validators.validateInteger(ctx, current, "offset", 0, 9007199254740991));
                        arguments.eat();
                        current = arguments.next() orelse break :parse;

                        if (!(current.isNumber() or current.isBigInt())) break :parse;
                        const length = current.to(i64);
                        const buf_len = args.buffer.buffer.slice().len;
                        const max_offset = @min(buf_len, std.math.maxInt(i64));
                        if (args.offset > max_offset) {
                            return ctx.throwRangeError(
                                @as(f64, @floatFromInt(args.offset)),
                                .{ .field_name = "offset", .max = @intCast(max_offset) },
                            );
                        }
                        const max_len = @min(buf_len - args.offset, std.math.maxInt(i32));
                        if (length > max_len or length < 0) {
                            return ctx.throwRangeError(
                                @as(f64, @floatFromInt(length)),
                                .{ .field_name = "length", .min = 0, .max = @intCast(max_len) },
                            );
                        }
                        args.length = @intCast(length);

                        arguments.eat();
                        current = arguments.next() orelse break :parse;

                        if (!(current.isNumber() or current.isBigInt())) break :parse;
                        const position = current.to(i52);
                        if (position >= 0) args.position = position;
                        arguments.eat();
                    },
                }
            }

            return args;
        }
    };

    pub const Read = struct {
        fd: FileDescriptor,
        buffer: Buffer,
        offset: u64 = 0,
        length: u64 = std.math.maxInt(u64),
        position: ?ReadPosition = null,

        pub fn deinit(_: Read) void {}

        pub fn toThreadSafe(this: Read) void {
            this.buffer.buffer.value.protect();
        }

        pub fn deinitAndUnprotect(this: *Read) void {
            this.buffer.buffer.value.unprotect();
        }

        pub fn fromJS(ctx: JSC.C.JSContextRef, arguments: *ArgumentsSlice) bun.JSError!Read {
            // About half of the normalization has already been done. The second half is done in the native code.
            // fs_binding.read(fd, buffer, offset, length, position)

            // fd = getValidatedFd(fd);
            const fd_value = arguments.nextEat() orelse JSC.JSValue.undefined;
            const fd = try JSC.Node.fileDescriptorFromJS(ctx, fd_value) orelse {
                return throwInvalidFdError(ctx, fd_value);
            };

            //  validateBuffer(buffer);
            const buffer_value = arguments.nextEat() orelse
                // theoretically impossible, argument has been passed already
                return ctx.throwInvalidArguments("buffer is required", .{});
            const buffer: JSC.MarkedArrayBuffer = Buffer.fromJS(ctx, buffer_value) orelse
                return ctx.throwInvalidArgumentTypeValue("buffer", "TypedArray", buffer_value);

            var args: Read = .{ .fd = fd, .buffer = buffer };

            const offset_value: JSC.JSValue = arguments.nextEat() orelse .null;
            // if (offset == null) {
            //   offset = 0;
            // } else {
            //   validateInteger(offset, 'offset', 0);
            // }
            args.offset = if (offset_value.isUndefinedOrNull())
                0
            else
                @intCast(try JSC.Node.validators.validateInteger(ctx, offset_value, "offset", 0, JSC.MAX_SAFE_INTEGER));

            // length |= 0;
            const length: f64 = if (arguments.nextEat()) |arg|
                try arg.toNumber(ctx)
            else
                0;

            //   if (length === 0) {
            //     return process.nextTick(function tick() {
            //       callback(null, 0, buffer);
            //     });
            //   }
            if (length == 0) {
                return .{ .fd = fd, .buffer = buffer, .length = 0 };
            }

            const buf_len = buffer.slice().len;
            if (buf_len == 0) {
                return ctx.ERR_INVALID_ARG_VALUE("The argument 'buffer' is empty and cannot be written.", .{}).throw();
            }
            // validateOffsetLengthRead(offset, length, buffer.byteLength);
            if (@mod(length, 1) != 0) {
                return ctx.throwRangeError(length, .{ .field_name = "length", .msg = "an integer" });
            }
            const int_length: i64 = @intFromFloat(length);
            if (int_length > buf_len) {
                return ctx.throwRangeError(
                    length,
                    .{ .field_name = "length", .max = @intCast(@min(buf_len, std.math.maxInt(i64))) },
                );
            }
            if (@as(i64, @intCast(args.offset)) +| int_length > buf_len) {
                return ctx.throwRangeError(
                    length,
                    .{ .field_name = "length", .max = @intCast(buf_len -| args.offset) },
                );
            }
            if (int_length < 0) {
                return ctx.throwRangeError(length, .{ .field_name = "length", .min = 0 });
            }
            args.length = @intCast(int_length);

            // if (position == null) {
            //   position = -1;
            // } else {
            //   validatePosition(position, 'position', length);
            // }
            const position_value: JSC.JSValue = arguments.nextEat() orelse .null;
            const position_int: i64 = if (position_value.isUndefinedOrNull())
                -1
            else if (position_value.isNumber())
                try JSC.Node.validators.validateInteger(ctx, position_value, "position", -1, JSC.MAX_SAFE_INTEGER)
            else if (position_value.isBigInt()) pos: {
                const max_position = std.math.maxInt(i64) - args.length;
                const position = position_value.to(i64);
                if (position < -1 or position > max_position) {
                    return ctx.throwRangeError(position, .{
                        .field_name = "position",
                        .min = -1,
                        .max = @intCast(max_position),
                    });
                }
                break :pos position;
            } else return ctx.throwInvalidArgumentTypeValue("position", "number or bigint", position_value);

            // Bun needs `null` to tell the native function if to use pread or read
            args.position = if (position_int >= 0)
                position_int
            else
                null;

            return args;
        }
    };

    /// Asynchronously reads the entire contents of a file.
    /// @param path A path to a file. If a URL is provided, it must use the `file:` protocol.
    /// If a file descriptor is provided, the underlying file will _not_ be closed automatically.
    /// @param options Either the encoding for the result, or an object that contains the encoding and an optional flag.
    /// If a flag is not provided, it defaults to `'r'`.
    pub const ReadFile = struct {
        path: PathOrFileDescriptor,
        encoding: Encoding = Encoding.utf8,

        offset: JSC.WebCore.Blob.SizeType = 0,
        max_size: ?JSC.WebCore.Blob.SizeType = null,
        limit_size_for_javascript: bool = false,

        flag: FileSystemFlags = FileSystemFlags.r,

        signal: ?*AbortSignal = null,

        pub fn deinit(self: ReadFile) void {
            self.path.deinit();
            if (self.signal) |signal| {
                signal.pendingActivityUnref();
                signal.unref();
            }
        }

        pub fn deinitAndUnprotect(self: ReadFile) void {
            self.path.deinitAndUnprotect();
            if (self.signal) |signal| {
                signal.pendingActivityUnref();
                signal.unref();
            }
        }

        pub fn toThreadSafe(self: *ReadFile) void {
            self.path.toThreadSafe();
        }

        pub fn fromJS(ctx: JSC.C.JSContextRef, arguments: *ArgumentsSlice) bun.JSError!ReadFile {
            const path = try PathOrFileDescriptor.fromJS(ctx, arguments, bun.default_allocator) orelse {
                return ctx.throwInvalidArguments("path must be a string or a file descriptor", .{});
            };
            errdefer path.deinit();

            var encoding = Encoding.buffer;
            var flag = FileSystemFlags.r;

            var abort_signal: ?*AbortSignal = null;
            errdefer if (abort_signal) |signal| {
                signal.pendingActivityUnref();
                signal.unref();
            };

            if (arguments.next()) |arg| {
                arguments.eat();
                if (arg.isString()) {
                    encoding = try Encoding.assert(arg, ctx, encoding);
                } else if (arg.isObject()) {
                    encoding = try getEncoding(arg, ctx, encoding);

                    if (try arg.getTruthy(ctx, "flag")) |flag_| {
                        flag = try FileSystemFlags.fromJS(ctx, flag_) orelse {
                            return ctx.throwInvalidArguments("Invalid flag", .{});
                        };
                    }

                    if (try arg.getTruthy(ctx, "signal")) |value| {
                        if (AbortSignal.fromJS(value)) |signal| {
                            abort_signal = signal.ref();
                            signal.pendingActivityRef();
                        } else {
                            return ctx.throwInvalidArgumentTypeValue("signal", "AbortSignal", value);
                        }
                    }
                }
            }

            return .{
                .path = path,
                .encoding = encoding,
                .flag = flag,
                .limit_size_for_javascript = true,
                .signal = abort_signal,
            };
        }

        pub fn aborted(self: ReadFile) bool {
            if (self.signal) |signal| {
                return signal.aborted();
            }
            return false;
        }
    };

    pub const WriteFile = struct {
        encoding: Encoding = Encoding.utf8,

        flag: FileSystemFlags = FileSystemFlags.w,
        mode: Mode = 0o666,
        file: PathOrFileDescriptor,
        flush: bool = false,

        /// Encoded at the time of construction.
        data: StringOrBuffer,

        dirfd: FileDescriptor,

        signal: ?*AbortSignal = null,

        pub fn deinit(self: WriteFile) void {
            self.file.deinit();
            self.data.deinit();
            if (self.signal) |signal| {
                signal.pendingActivityUnref();
                signal.unref();
            }
        }

        pub fn toThreadSafe(self: *WriteFile) void {
            self.file.toThreadSafe();
            self.data.toThreadSafe();
        }

        pub fn deinitAndUnprotect(self: *WriteFile) void {
            self.file.deinitAndUnprotect();
            self.data.deinitAndUnprotect();
            if (self.signal) |signal| {
                signal.pendingActivityUnref();
                signal.unref();
            }
        }
        pub fn fromJS(ctx: JSC.C.JSContextRef, arguments: *ArgumentsSlice) bun.JSError!WriteFile {
            const path = try PathOrFileDescriptor.fromJS(ctx, arguments, bun.default_allocator) orelse {
                return ctx.throwInvalidArguments("path must be a string or a file descriptor", .{});
            };
            errdefer path.deinit();

            const data_value = arguments.nextEat() orelse {
                return ctx.throwInvalidArguments("data is required", .{});
            };

            var encoding = Encoding.buffer;
            var flag = FileSystemFlags.w;
            var mode: Mode = default_permission;
            var abort_signal: ?*AbortSignal = null;

            errdefer if (abort_signal) |signal| {
                signal.pendingActivityUnref();
                signal.unref();
            };

            var flush: bool = false;
            if (data_value.isString()) {
                encoding = Encoding.utf8;
            }

            if (arguments.next()) |arg| {
                arguments.eat();
                if (arg.isString()) {
                    encoding = try Encoding.assert(arg, ctx, encoding);
                } else if (arg.isObject()) {
                    encoding = try getEncoding(arg, ctx, encoding);

                    if (try arg.getTruthy(ctx, "flag")) |flag_| {
                        flag = try FileSystemFlags.fromJS(ctx, flag_) orelse {
                            return ctx.throwInvalidArguments("Invalid flag", .{});
                        };
                    }

                    if (try arg.getTruthy(ctx, "mode")) |mode_| {
                        mode = try JSC.Node.modeFromJS(ctx, mode_) orelse mode;
                    }

                    if (try arg.getTruthy(ctx, "signal")) |value| {
                        if (AbortSignal.fromJS(value)) |signal| {
                            abort_signal = signal.ref();
                            signal.pendingActivityRef();
                        } else {
                            return ctx.throwInvalidArgumentTypeValue("signal", "AbortSignal", value);
                        }
                    }

                    if (try arg.getOptional(ctx, "flush", JSC.JSValue)) |flush_| {
                        if (flush_.isBoolean() or flush_.isUndefinedOrNull()) {
                            flush = flush_ == .true;
                        } else {
                            return ctx.throwInvalidArgumentTypeValue("flush", "boolean", flush_);
                        }
                    }
                }
            }

            // String objects not allowed (typeof new String("hi") === "object")
            // https://github.com/nodejs/node/blob/6f946c95b9da75c70e868637de8161bc8d048379/lib/internal/fs/utils.js#L916
            const allow_string_object = false;
            const data = try StringOrBuffer.fromJSWithEncodingMaybeAsync(ctx, bun.default_allocator, data_value, encoding, arguments.will_be_async, allow_string_object) orelse {
                return ctx.ERR_INVALID_ARG_TYPE("The \"data\" argument must be of type string or an instance of Buffer, TypedArray, or DataView", .{}).throw();
            };

            return .{
                .file = path,
                .encoding = encoding,
                .flag = flag,
                .mode = mode,
                .data = data,
                .dirfd = bun.FD.cwd(),
                .signal = abort_signal,
                .flush = flush,
            };
        }

        pub fn aborted(self: WriteFile) bool {
            if (self.signal) |signal| {
                return signal.aborted();
            }
            return false;
        }
    };

    pub const AppendFile = WriteFile;

    pub const OpenDir = struct {
        path: PathLike,
        encoding: Encoding = Encoding.utf8,

        /// Number of directory entries that are buffered internally when reading from the directory. Higher values lead to better performance but higher memory usage. Default: 32
        buffer_size: c_int = 32,

        pub fn deinit(self: OpenDir) void {
            self.path.deinit();
        }

        pub fn fromJS(ctx: JSC.C.JSContextRef, arguments: *ArgumentsSlice) bun.JSError!OpenDir {
            const path = try PathLike.fromJS(ctx, arguments) orelse {
                return ctx.throwInvalidArguments("path must be a string or TypedArray", .{});
            };
            errdefer path.deinit();

            var encoding = Encoding.buffer;
            var buffer_size: c_int = 32;

            if (arguments.next()) |arg| {
                arguments.eat();
                if (arg.isString()) {
                    encoding = Encoding.assert(arg, ctx, encoding) catch encoding;
                } else if (arg.isObject()) {
                    if (getEncoding(arg, ctx)) |encoding_| {
                        encoding = encoding_;
                    }

                    if (try arg.get(ctx, "bufferSize")) |buffer_size_| {
                        buffer_size = buffer_size_.toInt32();
                        if (buffer_size < 0) {
                            return ctx.throwInvalidArguments("bufferSize must be > 0", .{});
                        }
                    }
                }
            }

            return OpenDir{
                .path = path,
                .encoding = encoding,
                .buffer_size = buffer_size,
            };
        }
    };

    pub const Exists = struct {
        path: ?PathLike,

        pub fn deinit(this: Exists) void {
            if (this.path) |path| {
                path.deinit();
            }
        }

        pub fn toThreadSafe(this: *Exists) void {
            if (this.path) |*path| {
                path.toThreadSafe();
            }
        }

        pub fn deinitAndUnprotect(this: *Exists) void {
            if (this.path) |*path| {
                path.deinitAndUnprotect();
            }
        }

        pub fn fromJS(ctx: JSC.C.JSContextRef, arguments: *ArgumentsSlice) bun.JSError!Exists {
            return Exists{
                .path = try PathLike.fromJS(ctx, arguments),
            };
        }
    };

    pub const Access = struct {
        path: PathLike,
        mode: FileSystemFlags = FileSystemFlags.r,

        pub fn deinit(this: Access) void {
            this.path.deinit();
        }

        pub fn toThreadSafe(this: *Access) void {
            this.path.toThreadSafe();
        }

        pub fn deinitAndUnprotect(this: *Access) void {
            this.path.deinitAndUnprotect();
        }

        pub fn fromJS(ctx: JSC.C.JSContextRef, arguments: *ArgumentsSlice) bun.JSError!Access {
            const path = try PathLike.fromJS(ctx, arguments) orelse {
                return ctx.throwInvalidArguments("path must be a string or TypedArray", .{});
            };
            errdefer path.deinit();

            var mode = FileSystemFlags.r;

            if (arguments.next()) |arg| {
                arguments.eat();
                mode = try FileSystemFlags.fromJSNumberOnly(ctx, arg, .access);
            }

            return Access{
                .path = path,
                .mode = mode,
            };
        }
    };

    pub const FdataSync = struct {
        fd: FileDescriptor,

        pub fn deinit(_: FdataSync) void {}
        pub fn toThreadSafe(self: *const @This()) void {
            _ = self;
        }

        pub fn fromJS(ctx: JSC.C.JSContextRef, arguments: *ArgumentsSlice) bun.JSError!FdataSync {
            const fd_value = arguments.nextEat() orelse JSC.JSValue.undefined;
            const fd = try JSC.Node.fileDescriptorFromJS(ctx, fd_value) orelse {
                return throwInvalidFdError(ctx, fd_value);
            };

            return FdataSync{ .fd = fd };
        }
    };

    pub const CopyFile = struct {
        src: PathLike,
        dest: PathLike,
        mode: Constants.Copyfile,

        pub fn deinit(this: *const CopyFile) void {
            this.src.deinit();
            this.dest.deinit();
        }

        pub fn toThreadSafe(this: *CopyFile) void {
            this.src.toThreadSafe();
            this.dest.toThreadSafe();
        }

        pub fn deinitAndUnprotect(this: *const CopyFile) void {
            this.src.deinitAndUnprotect();
            this.dest.deinitAndUnprotect();
        }

        pub fn fromJS(ctx: JSC.C.JSContextRef, arguments: *ArgumentsSlice) bun.JSError!CopyFile {
            const src = try PathLike.fromJS(ctx, arguments) orelse {
                return ctx.throwInvalidArguments("src must be a string or TypedArray", .{});
            };
            errdefer src.deinit();

            const dest = try PathLike.fromJS(ctx, arguments) orelse {
                return ctx.throwInvalidArguments("dest must be a string or TypedArray", .{});
            };
            errdefer dest.deinit();

            var mode: Constants.Copyfile = @enumFromInt(0);
            if (arguments.next()) |arg| {
                arguments.eat();
                mode = @enumFromInt(@intFromEnum(try FileSystemFlags.fromJSNumberOnly(ctx, arg, .copy_file)));
            }

            return CopyFile{
                .src = src,
                .dest = dest,
                .mode = mode,
            };
        }
    };

    pub const Cp = struct {
        src: PathLike,
        dest: PathLike,
        flags: Flags,

        const Flags = struct {
            mode: Constants.Copyfile,
            recursive: bool,
            errorOnExist: bool,
            force: bool,
            deinit_paths: bool = true,
        };

        pub fn deinit(this: *const Cp) void {
            if (this.flags.deinit_paths) {
                this.src.deinit();
                this.dest.deinit();
            }
        }

        pub fn fromJS(ctx: JSC.C.JSContextRef, arguments: *ArgumentsSlice) bun.JSError!Cp {
            const src = try PathLike.fromJS(ctx, arguments) orelse {
                return ctx.throwInvalidArguments("src must be a string or TypedArray", .{});
            };
            errdefer src.deinit();

            const dest = try PathLike.fromJS(ctx, arguments) orelse {
                return ctx.throwInvalidArguments("dest must be a string or TypedArray", .{});
            };
            errdefer dest.deinit();

            var recursive: bool = false;
            var errorOnExist: bool = false;
            var force: bool = true;
            var mode: i32 = 0;

            if (arguments.next()) |arg| {
                arguments.eat();
                recursive = arg.toBoolean();
            }

            if (arguments.next()) |arg| {
                arguments.eat();
                errorOnExist = arg.toBoolean();
            }

            if (arguments.next()) |arg| {
                arguments.eat();
                force = arg.toBoolean();
            }

            if (arguments.next()) |arg| {
                arguments.eat();
                if (arg.isNumber()) {
                    mode = arg.coerce(i32, ctx);
                }
            }

            return Cp{
                .src = src,
                .dest = dest,
                .flags = .{
                    .mode = @enumFromInt(mode),
                    .recursive = recursive,
                    .errorOnExist = errorOnExist,
                    .force = force,
                },
            };
        }
    };

    pub const WriteEv = struct {
        fd: FileDescriptor,
        buffers: []const ArrayBuffer,
        position: ReadPosition,
    };

    pub const ReadEv = struct {
        fd: FileDescriptor,
        buffers: []ArrayBuffer,
        position: ReadPosition,
    };

    pub const UnwatchFile = void;

    pub const Watch = JSC.Node.FSWatcher.Arguments;

    pub const WatchFile = JSC.Node.StatWatcher.Arguments;

    pub const Fsync = struct {
        fd: FileDescriptor,

        pub fn deinit(_: Fsync) void {}
        pub fn toThreadSafe(_: *const @This()) void {}

        pub fn fromJS(ctx: JSC.C.JSContextRef, arguments: *ArgumentsSlice) bun.JSError!Fsync {
            const fd_value = arguments.nextEat() orelse JSC.JSValue.undefined;
            const fd = try JSC.Node.fileDescriptorFromJS(ctx, fd_value) orelse {
                return throwInvalidFdError(ctx, fd_value);
            };

            return Fsync{ .fd = fd };
        }
    };
};

pub const StatOrNotFound = union(enum) {
    stats: bun.JSC.Node.Stats,
    not_found: void,

    pub fn toJS(this: *StatOrNotFound, globalObject: *JSC.JSGlobalObject) JSC.JSValue {
        return switch (this.*) {
            .stats => this.stats.toJS(globalObject),
            .not_found => JSC.JSValue.undefined,
        };
    }

    pub fn toJSNewlyCreated(this: *const StatOrNotFound, globalObject: *JSC.JSGlobalObject) JSC.JSValue {
        return switch (this.*) {
            .stats => this.stats.toJSNewlyCreated(globalObject),
            .not_found => JSC.JSValue.undefined,
        };
    }
};

pub const StringOrUndefined = union(enum) {
    string: bun.String,
    none: void,

    pub fn toJS(this: *const StringOrUndefined, globalObject: *JSC.JSGlobalObject) JSC.JSValue {
        return switch (this.*) {
            .string => this.string.toJS(globalObject),
            .none => JSC.JSValue.undefined,
        };
    }
};

/// For use in `Return`'s definitions to act as `void` while returning `null` to JavaScript
const Null = struct {
    pub fn toJS(_: @This(), _: *JSC.JSGlobalObject) JSC.JSValue {
        return .null;
    }
};

const Return = struct {
    pub const Access = Null;
    pub const AppendFile = void;
    pub const Close = void;
    pub const CopyFile = void;
    pub const Cp = void;
    pub const Exists = bool;
    pub const Fchmod = void;
    pub const Chmod = void;
    pub const Fchown = void;
    pub const Fdatasync = void;
    pub const Fstat = bun.JSC.Node.Stats;
    pub const Rm = void;
    pub const Fsync = void;
    pub const Ftruncate = void;
    pub const Futimes = void;
    pub const Lchmod = void;
    pub const Lchown = void;
    pub const Link = void;
    pub const Lstat = StatOrNotFound;
    pub const Mkdir = StringOrUndefined;
    pub const Mkdtemp = JSC.ZigString;
    pub const Open = FDImpl;
    pub const WriteFile = void;
    pub const Readv = Read;
    pub const StatFS = bun.JSC.Node.StatFS;
    pub const Read = struct {
        bytes_read: u52,

        pub fn toJS(this: Read, _: JSC.C.JSContextRef) JSC.JSValue {
            return JSC.JSValue.jsNumberFromUint64(this.bytes_read);
        }
    };
    pub const ReadPromise = struct {
        bytes_read: u52,
        buffer_val: JSC.JSValue = JSC.JSValue.zero,
        const fields = .{
            .bytesRead = JSC.ZigString.init("bytesRead"),
            .buffer = JSC.ZigString.init("buffer"),
        };
        pub fn toJS(this: *const ReadPromise, ctx: *JSC.JSGlobalObject) JSC.JSValue {
            defer if (!this.buffer_val.isEmptyOrUndefinedOrNull())
                this.buffer_val.unprotect();

            return JSC.JSValue.createObject2(
                ctx,
                &fields.bytesRead,
                &fields.buffer,
                JSC.JSValue.jsNumberFromUint64(@as(u52, @intCast(@min(std.math.maxInt(u52), this.bytes_read)))),
                this.buffer_val,
            );
        }
    };
    pub const WritePromise = struct {
        bytes_written: u52,
        buffer: StringOrBuffer,
        buffer_val: JSC.JSValue = JSC.JSValue.zero,
        const fields = .{
            .bytesWritten = JSC.ZigString.init("bytesWritten"),
            .buffer = JSC.ZigString.init("buffer"),
        };

        // Excited for the issue that's like "cannot read file bigger than 2 GB"
        pub fn toJS(this: *const WritePromise, globalObject: JSC.C.JSContextRef) JSC.C.JSValueRef {
            defer if (!this.buffer_val.isEmptyOrUndefinedOrNull())
                this.buffer_val.unprotect();

            return JSC.JSValue.createObject2(
                globalObject,
                &fields.bytesWritten,
                &fields.buffer,
                JSC.JSValue.jsNumberFromUint64(@as(u52, @intCast(@min(std.math.maxInt(u52), this.bytes_written)))),
                if (this.buffer == .buffer)
                    this.buffer_val
                else
                    this.buffer.toJS(globalObject),
            );
        }
    };
    pub const Write = struct {
        bytes_written: u52,
        const fields = .{
            .bytesWritten = JSC.ZigString.init("bytesWritten"),
        };

        // Excited for the issue that's like "cannot read file bigger than 2 GB"
        pub fn toJS(this: *const Write, _: *JSC.JSGlobalObject) JSC.JSValue {
            return JSC.JSValue.jsNumberFromUint64(this.bytes_written);
        }
    };
    pub const Readdir = union(Tag) {
        with_file_types: []bun.JSC.Node.Dirent,
        buffers: []Buffer,
        files: []const bun.String,

        pub const Tag = enum {
            with_file_types,
            buffers,
            files,
        };

        pub fn toJS(this: Readdir, globalObject: *JSC.JSGlobalObject) JSC.JSValue {
            switch (this) {
                .with_file_types => {
                    defer bun.default_allocator.free(this.with_file_types);
<<<<<<< HEAD
                    return JSC.toJS(globalObject, []bun.JSC.Node.Dirent, this.with_file_types, .temporary);
=======
                    var array = JSC.JSValue.createEmptyArray(globalObject, this.with_file_types.len);
                    var previous_jsstring: ?*JSC.JSString = null;
                    for (this.with_file_types, 0..) |*item, i| {
                        const res = item.toJSNewlyCreated(globalObject, &previous_jsstring);
                        if (res == .zero) return .zero;
                        array.putIndex(
                            globalObject,
                            @truncate(i),
                            res,
                        );
                    }
                    return array;
>>>>>>> c1708ea6
                },
                .buffers => {
                    defer bun.default_allocator.free(this.buffers);
                    return JSC.toJS(globalObject, []Buffer, this.buffers, .temporary);
                },
                .files => {
                    // automatically freed
                    return JSC.toJS(globalObject, []const bun.String, this.files, .temporary);
                },
            }
        }
    };
    pub const ReadFile = StringOrBuffer;
    pub const ReadFileWithOptions = union(enum) {
        string: string,
        transcoded_string: bun.String,
        buffer: Buffer,
        null_terminated: [:0]const u8,
    };
    pub const Readlink = StringOrBuffer;
    pub const Realpath = StringOrBuffer;
    pub const RealpathNative = Realpath;
    pub const Rename = void;
    pub const Rmdir = void;
    pub const Stat = StatOrNotFound;
    pub const Symlink = void;
    pub const Truncate = void;
    pub const Unlink = void;
    pub const UnwatchFile = void;
    pub const Watch = JSC.JSValue;
    pub const WatchFile = JSC.JSValue;
    pub const Utimes = void;
    pub const Chown = void;
    pub const Lutimes = void;
    pub const Writev = Write;
};

/// Bun's implementation of the Node.js "fs" module
/// https://nodejs.org/api/fs.html
/// https://github.com/DefinitelyTyped/DefinitelyTyped/blob/master/types/node/fs.d.ts
pub const NodeFS = struct {
    /// Buffer to store a temporary file path that might appear in a returned error message.
    ///
    /// We want to avoid allocating a new path buffer for every error message so that JSC can clone + GC it.
    /// That means a stack-allocated buffer won't suffice. Instead, we re-use
    /// the heap allocated buffer on the NodeFS struct
    sync_error_buf: bun.PathBuffer align(@alignOf(u16)) = undefined,
    vm: ?*JSC.VirtualMachine = null,

    pub const ReturnType = Return;

    pub fn access(this: *NodeFS, args: Arguments.Access, _: Flavor) Maybe(Return.Access) {
        const path: bun.OSPathSliceZ = if (args.path.slice().len == 0)
            comptime bun.OSPathLiteral("")
        else
            args.path.osPathKernel32(&this.sync_error_buf);
        return switch (Syscall.access(path, args.mode.asInt())) {
            .err => |err| .{ .err = err.withPath(args.path.slice()) },
            .result => .{ .result = .{} },
        };
    }

    pub fn appendFile(this: *NodeFS, args: Arguments.AppendFile, _: Flavor) Maybe(Return.AppendFile) {
        var data = args.data.slice();

        switch (args.file) {
            .fd => |fd| {
                while (data.len > 0) {
                    const written = switch (Syscall.write(fd, data)) {
                        .result => |result| result,
                        .err => |err| return .{ .err = err },
                    };
                    data = data[written..];
                }

                return Maybe(Return.AppendFile).success;
            },
            .path => |path_| {
                const path = path_.sliceZ(&this.sync_error_buf);

                const fd = switch (Syscall.open(path, @intFromEnum(FileSystemFlags.a), args.mode)) {
                    .result => |result| result,
                    .err => |err| return .{ .err = err },
                };

                defer {
                    _ = Syscall.close(fd);
                }

                while (data.len > 0) {
                    const written = switch (Syscall.write(fd, data)) {
                        .result => |result| result,
                        .err => |err| return .{ .err = err },
                    };
                    data = data[written..];
                }

                return Maybe(Return.AppendFile).success;
            },
        }
    }

    pub fn close(_: *NodeFS, args: Arguments.Close, _: Flavor) Maybe(Return.Close) {
        return if (Syscall.close(args.fd)) |err| .{ .err = err } else Maybe(Return.Close).success;
    }

    pub fn uv_close(_: *NodeFS, args: Arguments.Close, rc: i64) Maybe(Return.Close) {
        if (rc < 0) {
            return Maybe(Return.Close){ .err = .{
                .errno = @intCast(-rc),
                .syscall = .close,
                .fd = args.fd,
                .from_libuv = true,
            } };
        }
        return Maybe(Return.Close).success;
    }

    // since we use a 64 KB stack buffer, we should not let this function get inlined
    pub noinline fn copyFileUsingReadWriteLoop(src: [:0]const u8, dest: [:0]const u8, src_fd: FileDescriptor, dest_fd: FileDescriptor, stat_size: usize, wrote: *u64) Maybe(Return.CopyFile) {
        var stack_buf: [64 * 1024]u8 = undefined;
        var buf_to_free: []u8 = &[_]u8{};
        var buf: []u8 = &stack_buf;

        maybe_allocate_large_temp_buf: {
            if (stat_size > stack_buf.len * 16) {
                // Don't allocate more than 8 MB at a time
                const clamped_size: usize = @min(stat_size, 8 * 1024 * 1024);

                const buf_ = bun.default_allocator.alloc(u8, clamped_size) catch break :maybe_allocate_large_temp_buf;
                buf = buf_;
                buf_to_free = buf_;
            }
        }

        defer {
            if (buf_to_free.len > 0) bun.default_allocator.free(buf_to_free);
        }

        var remain = @as(u64, @intCast(@max(stat_size, 0)));
        toplevel: while (remain > 0) {
            const amt = switch (Syscall.read(src_fd, buf[0..@min(buf.len, remain)])) {
                .result => |result| result,
                .err => |err| return Maybe(Return.CopyFile){ .err = if (src.len > 0) err.withPath(src) else err },
            };
            // 0 == EOF
            if (amt == 0) {
                break :toplevel;
            }
            wrote.* += amt;
            remain -|= amt;

            var slice = buf[0..amt];
            while (slice.len > 0) {
                const written = switch (Syscall.write(dest_fd, slice)) {
                    .result => |result| result,
                    .err => |err| return Maybe(Return.CopyFile){ .err = if (dest.len > 0) err.withPath(dest) else err },
                };
                if (written == 0) break :toplevel;
                slice = slice[written..];
            }
        } else {
            outer: while (true) {
                const amt = switch (Syscall.read(src_fd, buf)) {
                    .result => |result| result,
                    .err => |err| return Maybe(Return.CopyFile){ .err = if (src.len > 0) err.withPath(src) else err },
                };
                // we don't know the size
                // so we just go forever until we get an EOF
                if (amt == 0) {
                    break;
                }
                wrote.* += amt;

                var slice = buf[0..amt];
                while (slice.len > 0) {
                    const written = switch (Syscall.write(dest_fd, slice)) {
                        .result => |result| result,
                        .err => |err| return Maybe(Return.CopyFile){ .err = if (dest.len > 0) err.withPath(dest) else err },
                    };
                    slice = slice[written..];
                    if (written == 0) break :outer;
                }
            }
        }

        return Maybe(Return.CopyFile).success;
    }

    // copy_file_range() is frequently not supported across devices, such as tmpfs.
    // This is relevant for `bun install`
    // However, sendfile() is supported across devices.
    // Only on Linux. There are constraints though. It cannot be used if the file type does not support
    pub noinline fn copyFileUsingSendfileOnLinuxWithReadWriteFallback(src: [:0]const u8, dest: [:0]const u8, src_fd: FileDescriptor, dest_fd: FileDescriptor, stat_size: usize, wrote: *u64) Maybe(Return.CopyFile) {
        while (true) {
            const amt = switch (bun.sys.sendfile(src_fd, dest_fd, std.math.maxInt(i32) - 1)) {
                .err => {
                    return copyFileUsingReadWriteLoop(src, dest, src_fd, dest_fd, stat_size, wrote);
                },
                .result => |amount| amount,
            };

            wrote.* += amt;
            if (amt == 0) {
                break;
            }
        }

        return Maybe(Return.CopyFile).success;
    }

    pub fn copyFile(this: *NodeFS, args: Arguments.CopyFile, _: Flavor) Maybe(Return.CopyFile) {
        return switch (this.copyFileInner(args)) {
            .result => .{ .result = {} },
            .err => |err| .{ .err = .{
                .errno = err.errno,
                .syscall = .copyfile,
                .path = args.src.slice(),
                .dest = args.dest.slice(),
            } },
        };
    }

    /// https://github.com/libuv/libuv/pull/2233
    /// https://github.com/pnpm/pnpm/issues/2761
    /// https://github.com/libuv/libuv/pull/2578
    /// https://github.com/nodejs/node/issues/34624
    fn copyFileInner(fs: *NodeFS, args: Arguments.CopyFile) Maybe(Return.CopyFile) {
        const ret = Maybe(Return.CopyFile);

        // TODO: do we need to fchown?
        if (comptime Environment.isMac) {
            var src_buf: bun.PathBuffer = undefined;
            var dest_buf: bun.PathBuffer = undefined;

            const src = args.src.sliceZ(&src_buf);
            const dest = args.dest.sliceZ(&dest_buf);

            if (args.mode.isForceClone()) {
                // https://www.manpagez.com/man/2/clonefile/
                return ret.errnoSysP(C.clonefile(src, dest, 0), .copyfile, src) orelse ret.success;
            } else {
                const stat_ = switch (Syscall.stat(src)) {
                    .result => |result| result,
                    .err => |err| return Maybe(Return.CopyFile){ .err = err.withPath(src) },
                };

                if (!posix.S.ISREG(stat_.mode)) {
                    return Maybe(Return.CopyFile){ .err = .{
                        .errno = @intFromEnum(C.SystemErrno.ENOTSUP),
                        .syscall = .copyfile,
                    } };
                }

                // 64 KB is about the break-even point for clonefile() to be worth it
                // at least, on an M1 with an NVME SSD.
                if (stat_.size > 128 * 1024) {
                    if (!args.mode.shouldntOverwrite()) {
                        // clonefile() will fail if it already exists
                        _ = Syscall.unlink(dest);
                    }

                    if (ret.errnoSysP(C.clonefile(src, dest, 0), .copyfile, src) == null) {
                        _ = Syscall.chmod(dest, stat_.mode);
                        return ret.success;
                    }
                } else {
                    const src_fd = switch (Syscall.open(src, bun.O.RDONLY, 0o644)) {
                        .result => |result| result,
                        .err => |err| return .{ .err = err.withPath(args.src.slice()) },
                    };
                    defer {
                        _ = Syscall.close(src_fd);
                    }

                    var flags: Mode = bun.O.CREAT | bun.O.WRONLY;
                    var wrote: usize = 0;
                    if (args.mode.shouldntOverwrite()) {
                        flags |= bun.O.EXCL;
                    }

                    const dest_fd = switch (Syscall.open(dest, flags, JSC.Node.default_permission)) {
                        .result => |result| result,
                        .err => |err| return Maybe(Return.CopyFile){ .err = err.withPath(args.dest.slice()) },
                    };
                    defer {
                        _ = Syscall.ftruncate(dest_fd, @as(std.c.off_t, @intCast(@as(u63, @truncate(wrote)))));
                        _ = Syscall.fchmod(dest_fd, stat_.mode);
                        _ = Syscall.close(dest_fd);
                    }

                    return copyFileUsingReadWriteLoop(src, dest, src_fd, dest_fd, @intCast(@max(stat_.size, 0)), &wrote);
                }
            }

            // we fallback to copyfile() when the file is > 128 KB and clonefile fails
            // clonefile() isn't supported on all devices
            // nor is it supported across devices
            var mode: u32 = C.darwin.COPYFILE_ACL | C.darwin.COPYFILE_DATA;
            if (args.mode.shouldntOverwrite()) {
                mode |= C.darwin.COPYFILE_EXCL;
            }

            return ret.errnoSysP(C.copyfile(src, dest, null, mode), .copyfile, src) orelse ret.success;
        }

        if (comptime Environment.isLinux) {
            var src_buf: bun.PathBuffer = undefined;
            var dest_buf: bun.PathBuffer = undefined;
            const src = args.src.sliceZ(&src_buf);
            const dest = args.dest.sliceZ(&dest_buf);

            const src_fd = switch (Syscall.open(src, bun.O.RDONLY, 0o644)) {
                .result => |result| result,
                .err => |err| return .{ .err = err },
            };
            defer {
                _ = Syscall.close(src_fd);
            }

            const stat_: linux.Stat = switch (Syscall.fstat(src_fd)) {
                .result => |result| result,
                .err => |err| return Maybe(Return.CopyFile){ .err = err },
            };

            if (!posix.S.ISREG(stat_.mode)) {
                return Maybe(Return.CopyFile){ .err = .{ .errno = @intFromEnum(C.SystemErrno.ENOTSUP), .syscall = .copyfile } };
            }

            var flags: i32 = bun.O.CREAT | bun.O.WRONLY;
            var wrote: usize = 0;
            if (args.mode.shouldntOverwrite()) {
                flags |= bun.O.EXCL;
            }

            const dest_fd = switch (Syscall.open(dest, flags, JSC.Node.default_permission)) {
                .result => |result| result,
                .err => |err| return Maybe(Return.CopyFile){ .err = err },
            };

            var size: usize = @intCast(@max(stat_.size, 0));

            // https://manpages.debian.org/testing/manpages-dev/ioctl_ficlone.2.en.html
            if (args.mode.isForceClone()) {
                if (ret.errnoSysP(bun.C.linux.ioctl_ficlone(dest_fd, src_fd), .ioctl_ficlone, dest)) |err| {
                    _ = Syscall.close(dest_fd);
                    // This is racey, but it's the best we can do
                    _ = bun.sys.unlink(dest);
                    return err;
                }
                _ = Syscall.fchmod(dest_fd, stat_.mode);
                _ = Syscall.close(dest_fd);
                return ret.success;
            }

            // If we know it's a regular file and ioctl_ficlone is available, attempt to use it.
            if (posix.S.ISREG(stat_.mode) and bun.can_use_ioctl_ficlone()) {
                const rc = bun.C.linux.ioctl_ficlone(dest_fd, src_fd);
                if (rc == 0) {
                    _ = Syscall.fchmod(dest_fd, stat_.mode);
                    _ = Syscall.close(dest_fd);
                    return ret.success;
                }

                // If this fails for any reason, we say it's disabled
                // We don't want to add the system call overhead of running this function on a lot of files that don't support it
                bun.disable_ioctl_ficlone();
            }

            defer {
                _ = linux.ftruncate(dest_fd.cast(), @as(i64, @intCast(@as(u63, @truncate(wrote)))));
                _ = linux.fchmod(dest_fd.cast(), stat_.mode);
                _ = Syscall.close(dest_fd);
            }

            var off_in_copy = @as(i64, @bitCast(@as(u64, 0)));
            var off_out_copy = @as(i64, @bitCast(@as(u64, 0)));

            if (!bun.canUseCopyFileRangeSyscall()) {
                return copyFileUsingSendfileOnLinuxWithReadWriteFallback(src, dest, src_fd, dest_fd, size, &wrote);
            }

            if (size == 0) {
                // copy until EOF
                while (true) {
                    // Linux Kernel 5.3 or later
                    // Not supported in gVisor
                    const written = linux.copy_file_range(src_fd.cast(), &off_in_copy, dest_fd.cast(), &off_out_copy, std.mem.page_size, 0);
                    if (ret.errnoSysP(written, .copy_file_range, dest)) |err| {
                        return switch (err.getErrno()) {
                            .INTR => continue,
                            inline .XDEV, .NOSYS => |errno| brk: {
                                if (comptime errno == .NOSYS) {
                                    bun.disableCopyFileRangeSyscall();
                                }
                                break :brk copyFileUsingSendfileOnLinuxWithReadWriteFallback(src, dest, src_fd, dest_fd, size, &wrote);
                            },
                            else => return err,
                        };
                    }
                    // wrote zero bytes means EOF
                    if (written == 0) break;
                    wrote +|= written;
                }
            } else {
                while (size > 0) {
                    // Linux Kernel 5.3 or later
                    // Not supported in gVisor
                    const written = linux.copy_file_range(src_fd.cast(), &off_in_copy, dest_fd.cast(), &off_out_copy, size, 0);
                    if (ret.errnoSysP(written, .copy_file_range, dest)) |err| {
                        return switch (err.getErrno()) {
                            .INTR => continue,
                            inline .XDEV, .NOSYS => |errno| brk: {
                                if (comptime errno == .NOSYS) {
                                    bun.disableCopyFileRangeSyscall();
                                }
                                break :brk copyFileUsingSendfileOnLinuxWithReadWriteFallback(src, dest, src_fd, dest_fd, size, &wrote);
                            },
                            else => return err,
                        };
                    }
                    // wrote zero bytes means EOF
                    if (written == 0) break;
                    wrote +|= written;
                    size -|= written;
                }
            }

            return ret.success;
        }

        if (comptime Environment.isWindows) {
            const dest_buf = bun.OSPathBufferPool.get();
            defer bun.OSPathBufferPool.put(dest_buf);

            const src = bun.strings.toKernel32Path(bun.reinterpretSlice(u16, &fs.sync_error_buf), args.src.slice());
            const dest = bun.strings.toKernel32Path(dest_buf, args.dest.slice());
            if (windows.CopyFileW(src.ptr, dest.ptr, if (args.mode.shouldntOverwrite()) 1 else 0) == windows.FALSE) {
                if (ret.errnoSysP(0, .copyfile, args.src.slice())) |rest| {
                    return shouldIgnoreEbusy(args.src, args.dest, rest);
                }
            }

            return ret.success;
        }

        @compileError(unreachable);
    }

    pub fn exists(this: *NodeFS, args: Arguments.Exists, _: Flavor) Maybe(Return.Exists) {
        // NOTE: exists cannot return an error
        const path: PathLike = args.path orelse return .{ .result = false };
        const slice = if (path.slice().len == 0)
            comptime bun.OSPathLiteral("")
        else
            path.osPathKernel32(&this.sync_error_buf);
        return .{ .result = bun.sys.existsOSPath(slice, false) };
    }

    pub fn chown(this: *NodeFS, args: Arguments.Chown, _: Flavor) Maybe(Return.Chown) {
        if (comptime Environment.isWindows) {
            return switch (Syscall.chown(args.path.sliceZ(&this.sync_error_buf), args.uid, args.gid)) {
                .err => |err| .{ .err = err.withPath(args.path.slice()) },
                .result => |res| .{ .result = res },
            };
        }

        const path = args.path.sliceZ(&this.sync_error_buf);

        return Syscall.chown(path, args.uid, args.gid);
    }

    pub fn chmod(this: *NodeFS, args: Arguments.Chmod, _: Flavor) Maybe(Return.Chmod) {
        const path = args.path.sliceZ(&this.sync_error_buf);

        if (comptime Environment.isWindows) {
            return switch (Syscall.chmod(path, args.mode)) {
                .err => |err| .{ .err = err.withPath(args.path.slice()) },
                .result => |res| .{ .result = res },
            };
        }

        return switch (Syscall.chmod(path, args.mode)) {
            .err => |err| .{ .err = err.withPath(args.path.slice()) },
            .result => Maybe(Return.Chmod).success,
        };
    }

    pub fn fchmod(_: *NodeFS, args: Arguments.FChmod, _: Flavor) Maybe(Return.Fchmod) {
        return Syscall.fchmod(args.fd, args.mode);
    }

    pub fn fchown(_: *NodeFS, args: Arguments.Fchown, _: Flavor) Maybe(Return.Fchown) {
        return Syscall.fchown(args.fd, args.uid, args.gid);
    }

    pub fn fdatasync(_: *NodeFS, args: Arguments.FdataSync, _: Flavor) Maybe(Return.Fdatasync) {
        if (Environment.isWindows) {
            return Syscall.fdatasync(args.fd);
        }
        return Maybe(Return.Fdatasync).errnoSysFd(system.fdatasync(args.fd.int()), .fdatasync, args.fd) orelse Maybe(Return.Fdatasync).success;
    }

    pub fn fstat(_: *NodeFS, args: Arguments.Fstat, _: Flavor) Maybe(Return.Fstat) {
        return switch (Syscall.fstat(args.fd)) {
            .result => |result| .{ .result = .init(result, args.big_int) },
            .err => |err| .{ .err = err },
        };
    }

    pub fn fsync(_: *NodeFS, args: Arguments.Fsync, _: Flavor) Maybe(Return.Fsync) {
        if (Environment.isWindows) {
            return Syscall.fsync(args.fd);
        }
        return Maybe(Return.Fsync).errnoSys(system.fsync(args.fd.int()), .fsync) orelse
            Maybe(Return.Fsync).success;
    }

    pub fn ftruncate(_: *NodeFS, args: Arguments.FTruncate, _: Flavor) Maybe(Return.Ftruncate) {
        return Syscall.ftruncate(args.fd, args.len orelse 0);
    }

    pub fn futimes(_: *NodeFS, args: Arguments.Futimes, _: Flavor) Maybe(Return.Futimes) {
        if (comptime Environment.isWindows) {
            var req: uv.fs_t = uv.fs_t.uninitialized;
            defer req.deinit();
            const rc = uv.uv_fs_futime(uv.Loop.get(), &req, bun.uvfdcast(args.fd), args.atime, args.mtime, null);
            return if (rc.errno()) |e|
                .{ .err = .{
                    .errno = e,
                    .syscall = .futime,
                    .fd = args.fd,
                } }
            else
                Maybe(Return.Futimes).success;
        }

        return switch (Syscall.futimens(args.fd, args.atime, args.mtime)) {
            .err => |err| .{ .err = err },
            .result => Maybe(Return.Futimes).success,
        };
    }

    pub fn lchmod(this: *NodeFS, args: Arguments.LCHmod, _: Flavor) Maybe(Return.Lchmod) {
        if (comptime Environment.isWindows) {
            return Maybe(Return.Lchmod).todo();
        }

        const path = args.path.sliceZ(&this.sync_error_buf);
        return Maybe(Return.Lchmod).errnoSysP(C.lchmod(path, args.mode), .lchmod, path) orelse
            Maybe(Return.Lchmod).success;
    }

    pub fn lchown(this: *NodeFS, args: Arguments.LChown, _: Flavor) Maybe(Return.Lchown) {
        if (comptime Environment.isWindows) {
            return Maybe(Return.Lchown).todo();
        }

        const path = args.path.sliceZ(&this.sync_error_buf);

        return Maybe(Return.Lchown).errnoSysP(C.lchown(path, args.uid, args.gid), .lchown, path) orelse
            Maybe(Return.Lchown).success;
    }

    pub fn link(this: *NodeFS, args: Arguments.Link, _: Flavor) Maybe(Return.Link) {
        var to_buf: bun.PathBuffer = undefined;
        const from = args.old_path.sliceZ(&this.sync_error_buf);
        const to = args.new_path.sliceZ(&to_buf);

        if (Environment.isWindows) {
            return switch (Syscall.link(from, to)) {
                .err => |err| .{ .err = err.withPathDest(args.old_path.slice(), args.new_path.slice()) },
                .result => |result| .{ .result = result },
            };
        }

        return Maybe(Return.Link).errnoSysPD(system.link(from, to), .link, args.old_path.slice(), args.new_path.slice()) orelse
            Maybe(Return.Link).success;
    }

    pub fn lstat(this: *NodeFS, args: Arguments.Lstat, _: Flavor) Maybe(Return.Lstat) {
        return switch (Syscall.lstat(args.path.sliceZ(&this.sync_error_buf))) {
            .result => |result| Maybe(Return.Lstat){ .result = .{ .stats = .init(result, args.big_int) } },
            .err => |err| brk: {
                if (!args.throw_if_no_entry and err.getErrno() == .NOENT) {
                    return Maybe(Return.Lstat){ .result = .{ .not_found = {} } };
                }
                break :brk Maybe(Return.Lstat){ .err = err.withPath(args.path.slice()) };
            },
        };
    }

    pub fn mkdir(this: *NodeFS, args: Arguments.Mkdir, _: Flavor) Maybe(Return.Mkdir) {
        if (args.path.slice().len == 0) return .{ .err = .{
            .errno = @intFromEnum(bun.C.E.NOENT),
            .syscall = .mkdir,
            .path = "",
        } };
        return if (args.recursive) mkdirRecursive(this, args) else mkdirNonRecursive(this, args);
    }

    // Node doesn't absolute the path so we don't have to either
    pub fn mkdirNonRecursive(this: *NodeFS, args: Arguments.Mkdir) Maybe(Return.Mkdir) {
        const path = args.path.sliceZ(&this.sync_error_buf);
        return switch (Syscall.mkdir(path, args.mode)) {
            .result => Maybe(Return.Mkdir){ .result = .{ .none = {} } },
            .err => |err| Maybe(Return.Mkdir){ .err = err.withPath(args.path.slice()) },
        };
    }

    pub fn mkdirRecursive(this: *NodeFS, args: Arguments.Mkdir) Maybe(Return.Mkdir) {
        return mkdirRecursiveImpl(this, args, void, {});
    }

    pub fn mkdirRecursiveImpl(this: *NodeFS, args: Arguments.Mkdir, comptime Ctx: type, ctx: Ctx) Maybe(Return.Mkdir) {
        const buf = bun.PathBufferPool.get();
        defer bun.PathBufferPool.put(buf);
        const path = args.path.osPathKernel32(buf);

        return switch (args.always_return_none) {
            inline else => |always_return_none| this.mkdirRecursiveOSPathImpl(Ctx, ctx, path, args.mode, !always_return_none),
        };
    }

    pub fn _isSep(char: bun.OSPathChar) bool {
        return if (Environment.isWindows)
            char == '/' or char == '\\'
        else
            char == '/';
    }

    pub fn mkdirRecursiveOSPath(this: *NodeFS, path: bun.OSPathSliceZ, mode: Mode, comptime return_path: bool) Maybe(Return.Mkdir) {
        return mkdirRecursiveOSPathImpl(this, void, {}, path, mode, return_path);
    }

    pub fn mkdirRecursiveOSPathImpl(
        this: *NodeFS,
        comptime Ctx: type,
        ctx: Ctx,
        path: bun.OSPathSliceZ,
        mode: Mode,
        comptime return_path: bool,
    ) Maybe(Return.Mkdir) {
        const callbacks = struct {
            pub fn onCreateDir(c: Ctx, dirpath: bun.OSPathSliceZ) void {
                if (Ctx != void) {
                    c.onCreateDir(dirpath);
                }
                return;
            }
        };

        const Char = bun.OSPathChar;
        const len: u16 = @truncate(path.len);

        // First, attempt to create the desired directory
        // If that fails, then walk back up the path until we have a match
        switch (Syscall.mkdirOSPath(path, mode)) {
            .err => |err| {
                switch (err.getErrno()) {
                    else => {
                        return .{ .err = err.withPath(this.osPathIntoSyncErrorBuf(path[0..len])) };
                    },
                    // `mkpath_np` in macOS also checks for `EISDIR`.
                    // it is unclear if macOS lies about if the existing item is
                    // a directory or not, so it is checked.
                    .ISDIR,
                    // check if it was actually a directory or not.
                    .EXIST,
                    => return switch (bun.sys.directoryExistsAt(bun.invalid_fd, path)) {
                        .err => .{ .err = .{
                            .errno = err.errno,
                            .syscall = .mkdir,
                            .path = this.osPathIntoSyncErrorBuf(strings.withoutNTPrefix(bun.OSPathChar, path[0..len])),
                        } },
                        // if is a directory, OK. otherwise failure
                        .result => |result| if (result)
                            .{ .result = .{ .none = {} } }
                        else
                            .{ .err = .{
                                .errno = err.errno,
                                .syscall = .mkdir,
                                .path = this.osPathIntoSyncErrorBuf(strings.withoutNTPrefix(bun.OSPathChar, path[0..len])),
                            } },
                    },
                    // continue
                    .NOENT => {
                        if (len == 0) {
                            // no path to copy
                            return .{ .err = err };
                        }
                    },
                }
            },
            .result => {
                callbacks.onCreateDir(ctx, path);
                if (!return_path) {
                    return .{ .result = .{ .none = {} } };
                }
                return .{
                    .result = .{ .string = bun.String.createFromOSPath(strings.withoutNTPrefix(bun.OSPathChar, path)) },
                };
            },
        }

        var working_mem: *bun.OSPathBuffer = @alignCast(@ptrCast(&this.sync_error_buf));

        @memcpy(working_mem[0..len], path[0..len]);

        var i: u16 = len - 1;

        // iterate backwards until creating the directory works successfully
        while (i > 0) : (i -= 1) {
            if (_isSep(path[i])) {
                working_mem[i] = 0;
                const parent: [:0]Char = working_mem[0..i :0];

                switch (Syscall.mkdirOSPath(parent, mode)) {
                    .err => |err| {
                        working_mem[i] = std.fs.path.sep;
                        switch (err.getErrno()) {
                            .EXIST => {
                                // Handle race condition
                                break;
                            },
                            .NOENT => {
                                continue;
                            },
                            else => return .{ .err = err.withPath(
                                if (Environment.isWindows)
                                    this.osPathIntoSyncErrorBufOverlap(strings.withoutNTPrefix(bun.OSPathChar, parent))
                                else
                                    strings.withoutNTPrefix(bun.OSPathChar, parent),
                            ) },
                        }
                    },
                    .result => {
                        callbacks.onCreateDir(ctx, parent);
                        // We found a parent that worked
                        working_mem[i] = std.fs.path.sep;
                        break;
                    },
                }
            }
        }
        const first_match: u16 = i;
        i += 1;
        // after we find one that works, we go forward _after_ the first working directory
        while (i < len) : (i += 1) {
            if (_isSep(path[i])) {
                working_mem[i] = 0;
                const parent: [:0]Char = working_mem[0..i :0];

                switch (Syscall.mkdirOSPath(parent, mode)) {
                    .err => |err| {
                        working_mem[i] = std.fs.path.sep;
                        switch (err.getErrno()) {
                            // handle the race condition
                            .EXIST => {},

                            // NOENT shouldn't happen here
                            else => return .{
                                .err = err.withPath(this.osPathIntoSyncErrorBuf(strings.withoutNTPrefix(bun.OSPathChar, path))),
                            },
                        }
                    },

                    .result => {
                        callbacks.onCreateDir(ctx, parent);
                        working_mem[i] = std.fs.path.sep;
                    },
                }
            }
        }

        working_mem[len] = 0;

        // Our final directory will not have a trailing separator
        // so we have to create it once again
        switch (Syscall.mkdirOSPath(working_mem[0..len :0], mode)) {
            .err => |err| {
                switch (err.getErrno()) {
                    // handle the race condition
                    .EXIST => {},

                    // NOENT shouldn't happen here
                    else => return .{
                        .err = err.withPath(this.osPathIntoSyncErrorBuf(strings.withoutNTPrefix(bun.OSPathChar, path))),
                    },
                }
            },
            .result => {},
        }

        callbacks.onCreateDir(ctx, working_mem[0..len :0]);
        if (!return_path) {
            return .{ .result = .{ .none = {} } };
        }
        return .{
            .result = .{ .string = bun.String.createFromOSPath(strings.withoutNTPrefix(bun.OSPathChar, working_mem[0..first_match])) },
        };
    }

    pub fn mkdtemp(this: *NodeFS, args: Arguments.MkdirTemp, _: Flavor) Maybe(Return.Mkdtemp) {
        var prefix_buf = &this.sync_error_buf;
        const prefix_slice = args.prefix.slice();
        const len = @min(prefix_slice.len, prefix_buf.len -| 7);
        if (len > 0) {
            @memcpy(prefix_buf[0..len], prefix_slice[0..len]);
        }
        prefix_buf[len..][0..6].* = "XXXXXX".*;
        prefix_buf[len..][6] = 0;

        // The mkdtemp() function returns  a  pointer  to  the  modified  template
        // string  on  success, and NULL on failure, in which case errno is set to
        // indicate the error

        if (Environment.isWindows) {
            var req: uv.fs_t = uv.fs_t.uninitialized;
            defer req.deinit();
            const rc = uv.uv_fs_mkdtemp(bun.Async.Loop.get(), &req, @ptrCast(prefix_buf.ptr), null);
            if (rc.errno()) |errno| {
                return .{ .err = .{
                    .errno = errno,
                    .syscall = .mkdtemp,
                    .path = prefix_buf[0 .. len + 6],
                } };
            }
            return .{
                .result = JSC.ZigString.dupeForJS(bun.sliceTo(req.path, 0), bun.default_allocator) catch bun.outOfMemory(),
            };
        }

        const rc = C.mkdtemp(prefix_buf);
        if (rc) |ptr| {
            return .{
                .result = JSC.ZigString.dupeForJS(bun.sliceTo(ptr, 0), bun.default_allocator) catch bun.outOfMemory(),
            };
        }

        // bun.C.getErrno(rc) returns SUCCESS if rc is -1 so we call std.c._errno() directly
        const errno = @as(std.c.E, @enumFromInt(std.c._errno().*));
        return .{
            .err = Syscall.Error{
                .errno = @as(Syscall.Error.Int, @truncate(@intFromEnum(errno))),
                .syscall = .mkdtemp,
                .path = prefix_buf[0 .. len + 6],
            },
        };
    }

    pub fn open(this: *NodeFS, args: Arguments.Open, _: Flavor) Maybe(Return.Open) {
        const path = if (Environment.isWindows and bun.strings.eqlComptime(args.path.slice(), "/dev/null"))
            "\\\\.\\NUL"
        else
            args.path.sliceZ(&this.sync_error_buf);

        return switch (Syscall.open(path, args.flags.asInt(), args.mode)) {
            .err => |err| .{
                .err = err.withPath(args.path.slice()),
            },
            .result => |fd| fd: {
                break :fd .{ .result = FDImpl.decode(fd) };
            },
        };
    }

    pub fn uv_open(this: *NodeFS, args: Arguments.Open, rc: i64) Maybe(Return.Open) {
        _ = this;
        if (rc < 0) {
            return Maybe(Return.Open){ .err = .{
                .errno = @intCast(-rc),
                .syscall = .open,
                .path = args.path.slice(),
                .from_libuv = true,
            } };
        }
        return Maybe(Return.Open).initResult(FDImpl.decode(bun.toFD(@as(u32, @intCast(rc)))));
    }

    pub fn uv_statfs(_: *NodeFS, args: Arguments.StatFS, req: *uv.fs_t, rc: i64) Maybe(Return.StatFS) {
        if (rc < 0) {
            return Maybe(Return.StatFS){ .err = .{
                .errno = @intCast(-rc),
                .syscall = .open,
                .path = args.path.slice(),
                .from_libuv = true,
            } };
        }
        return Maybe(Return.StatFS).initResult(Return.StatFS.init(req.ptrAs(*align(1) bun.StatFS).*, args.big_int));
    }

    pub fn openDir(_: *NodeFS, _: Arguments.OpenDir, _: Flavor) Maybe(Return.OpenDir) {
        return Maybe(Return.OpenDir).todo();
    }

    fn readInner(_: *NodeFS, args: Arguments.Read) Maybe(Return.Read) {
        if (Environment.allow_assert) bun.assert(args.position == null);
        var buf = args.buffer.slice();
        buf = buf[@min(args.offset, buf.len)..];
        buf = buf[0..@min(buf.len, args.length)];

        return switch (Syscall.read(args.fd, buf)) {
            .err => |err| .{ .err = err },
            .result => |amt| .{ .result = .{
                .bytes_read = @as(u52, @truncate(amt)),
            } },
        };
    }

    fn preadInner(_: *NodeFS, args: Arguments.Read) Maybe(Return.Read) {
        var buf = args.buffer.slice();
        buf = buf[@min(args.offset, buf.len)..];
        buf = buf[0..@min(buf.len, args.length)];

        return switch (Syscall.pread(args.fd, buf, args.position.?)) {
            .err => |err| .{ .err = .{
                .errno = err.errno,
                .fd = args.fd,
                .syscall = .read,
            } },
            .result => |amt| .{ .result = .{
                .bytes_read = @as(u52, @truncate(amt)),
            } },
        };
    }

    pub fn read(this: *NodeFS, args: Arguments.Read, _: Flavor) Maybe(Return.Read) {
        const len1 = args.buffer.slice().len;
        const len2 = args.length;
        if (len1 == 0 or len2 == 0) {
            return Maybe(Return.Read).initResult(.{ .bytes_read = 0 });
        }
        return if (args.position != null)
            this.preadInner(args)
        else
            this.readInner(args);
    }

    pub fn uv_read(this: *NodeFS, args: Arguments.Read, rc: i64) Maybe(Return.Read) {
        _ = this;
        if (rc < 0) {
            return Maybe(Return.Read){ .err = .{
                .errno = @intCast(-rc),
                .syscall = .read,
                .fd = args.fd,
                .from_libuv = true,
            } };
        }
        return Maybe(Return.Read).initResult(.{ .bytes_read = @intCast(rc) });
    }

    pub fn uv_readv(this: *NodeFS, args: Arguments.Readv, rc: i64) Maybe(Return.Readv) {
        _ = this;
        if (rc < 0) {
            return Maybe(Return.Readv){ .err = .{
                .errno = @intCast(-rc),
                .syscall = .readv,
                .fd = args.fd,
                .from_libuv = true,
            } };
        }
        return Maybe(Return.Readv).initResult(.{ .bytes_read = @intCast(rc) });
    }

    pub fn readv(this: *NodeFS, args: Arguments.Readv, _: Flavor) Maybe(Return.Readv) {
        if (args.buffers.buffers.items.len == 0) {
            return .{ .result = .{ .bytes_read = 0 } };
        }
        return if (args.position != null) preadvInner(this, args) else readvInner(this, args);
    }

    pub fn writev(this: *NodeFS, args: Arguments.Writev, _: Flavor) Maybe(Return.Writev) {
        if (args.buffers.buffers.items.len == 0) {
            return .{ .result = .{ .bytes_written = 0 } };
        }
        return if (args.position != null) pwritevInner(this, args) else writevInner(this, args);
    }

    pub fn write(this: *NodeFS, args: Arguments.Write, _: Flavor) Maybe(Return.Write) {
        return if (args.position != null) pwriteInner(this, args) else writeInner(this, args);
    }

    pub fn uv_write(this: *NodeFS, args: Arguments.Write, rc: i64) Maybe(Return.Write) {
        _ = this;
        if (rc < 0) {
            return Maybe(Return.Write){ .err = .{
                .errno = @intCast(-rc),
                .syscall = .write,
                .fd = args.fd,
                .from_libuv = true,
            } };
        }
        return Maybe(Return.Write).initResult(.{ .bytes_written = @intCast(rc) });
    }

    pub fn uv_writev(this: *NodeFS, args: Arguments.Writev, rc: i64) Maybe(Return.Writev) {
        _ = this;
        if (rc < 0) {
            return Maybe(Return.Writev){ .err = .{
                .errno = @intCast(-rc),
                .syscall = .writev,
                .fd = args.fd,
                .from_libuv = true,
            } };
        }
        return Maybe(Return.Writev).initResult(.{ .bytes_written = @intCast(rc) });
    }

    fn writeInner(_: *NodeFS, args: Arguments.Write) Maybe(Return.Write) {
        var buf = args.buffer.slice();
        buf = buf[@min(args.offset, buf.len)..];
        buf = buf[0..@min(buf.len, args.length)];

        return switch (Syscall.write(args.fd, buf)) {
            .err => |err| .{
                .err = err,
            },
            .result => |amt| .{
                .result = .{
                    .bytes_written = @as(u52, @truncate(amt)),
                },
            },
        };
    }

    fn pwriteInner(_: *NodeFS, args: Arguments.Write) Maybe(Return.Write) {
        const position = args.position.?;

        var buf = args.buffer.slice();
        buf = buf[@min(args.offset, buf.len)..];
        buf = buf[0..@min(args.length, buf.len)];

        return switch (Syscall.pwrite(args.fd, buf, position)) {
            .err => |err| .{ .err = .{
                .errno = err.errno,
                .fd = args.fd,
                .syscall = .write,
            } },
            .result => |amt| .{ .result = .{
                .bytes_written = @as(u52, @truncate(amt)),
            } },
        };
    }

    fn preadvInner(_: *NodeFS, args: Arguments.Readv) Maybe(Return.Readv) {
        const position = args.position.?;

        return switch (Syscall.preadv(args.fd, args.buffers.buffers.items, position)) {
            .err => |err| .{
                .err = err,
            },
            .result => |amt| .{ .result = .{
                .bytes_read = @as(u52, @truncate(amt)),
            } },
        };
    }

    fn readvInner(_: *NodeFS, args: Arguments.Readv) Maybe(Return.Readv) {
        return switch (Syscall.readv(args.fd, args.buffers.buffers.items)) {
            .err => |err| .{
                .err = err,
            },
            .result => |amt| .{ .result = .{
                .bytes_read = @as(u52, @truncate(amt)),
            } },
        };
    }

    fn pwritevInner(_: *NodeFS, args: Arguments.Writev) Maybe(Return.Write) {
        const position = args.position.?;
        return switch (Syscall.pwritev(args.fd, @ptrCast(args.buffers.buffers.items), position)) {
            .err => |err| .{
                .err = err,
            },
            .result => |amt| .{ .result = .{
                .bytes_written = @as(u52, @truncate(amt)),
            } },
        };
    }

    fn writevInner(_: *NodeFS, args: Arguments.Writev) Maybe(Return.Write) {
        return switch (Syscall.writev(args.fd, @ptrCast(args.buffers.buffers.items))) {
            .err => |err| .{
                .err = err,
            },
            .result => |amt| .{ .result = .{
                .bytes_written = @as(u52, @truncate(amt)),
            } },
        };
    }

    pub fn readdir(this: *NodeFS, args: Arguments.Readdir, comptime flavor: Flavor) Maybe(Return.Readdir) {
        if (comptime flavor != .sync) {
            if (args.recursive) {
                @panic("Assertion failure: this code path should never be reached.");
            }
        }

        const maybe = switch (args.recursive) {
            inline else => |recursive| switch (args.tag()) {
                .buffers => readdirInner(&this.sync_error_buf, args, Buffer, recursive, flavor),
                .with_file_types => readdirInner(&this.sync_error_buf, args, bun.JSC.Node.Dirent, recursive, flavor),
                .files => readdirInner(&this.sync_error_buf, args, bun.String, recursive, flavor),
            },
        };
        return switch (maybe) {
            .err => |err| .{ .err = .{
                .syscall = .scandir,
                .errno = err.errno,
                .path = args.path.slice(),
            } },
            .result => |result| .{ .result = result },
        };
    }

    fn readdirWithEntries(
        args: Arguments.Readdir,
        fd: bun.FileDescriptor,
        basename: [:0]const u8,
        comptime ExpectedType: type,
        entries: *std.ArrayList(ExpectedType),
    ) Maybe(void) {
        const dir = fd.asDir();
        const is_u16 = comptime Environment.isWindows and (ExpectedType == bun.String or ExpectedType == bun.JSC.Node.Dirent);

        var dirent_path: bun.String = bun.String.dead;
        defer {
            dirent_path.deref();
        }

        var iterator = DirIterator.iterate(dir, comptime if (is_u16) .u16 else .u8);
        var entry = iterator.next();

        const re_encoding_buffer: ?*bun.PathBuffer = if (is_u16 and args.encoding != .utf8)
            bun.PathBufferPool.get()
        else
            null;
        defer if (is_u16 and args.encoding != .utf8)
            bun.PathBufferPool.put(re_encoding_buffer.?);

        while (switch (entry) {
            .err => |err| {
                for (entries.items) |*item| {
                    switch (ExpectedType) {
                        bun.JSC.Node.Dirent => {
                            item.deref();
                        },
                        Buffer => {
                            item.destroy();
                        },
                        bun.String => {
                            item.deref();
                        },
                        else => @compileError("unreachable"),
                    }
                }

                entries.deinit();

                return .{
                    .err = err.withPath(args.path.slice()),
                };
            },
            .result => |ent| ent,
        }) |current| : (entry = iterator.next()) {
            if (ExpectedType == JSC.Node.Dirent) {
                if (dirent_path.isEmpty()) {
                    dirent_path = JSC.WebCore.Encoder.toBunString(strings.withoutNTPrefix(std.meta.Child(@TypeOf(basename)), basename), args.encoding);
                }
            }
            if (comptime !is_u16) {
                const utf8_name = current.name.slice();
                switch (ExpectedType) {
                    JSC.Node.Dirent => {
                        dirent_path.ref();
                        entries.append(.{
                            .name = JSC.WebCore.Encoder.toBunString(utf8_name, args.encoding),
                            .path = dirent_path,
                            .kind = current.kind,
                        }) catch bun.outOfMemory();
                    },
                    Buffer => {
                        entries.append(Buffer.fromString(utf8_name, bun.default_allocator) catch bun.outOfMemory()) catch bun.outOfMemory();
                    },
                    bun.String => {
                        entries.append(JSC.WebCore.Encoder.toBunString(utf8_name, args.encoding)) catch bun.outOfMemory();
                    },
                    else => @compileError("unreachable"),
                }
            } else {
                const utf16_name = current.name.slice();
                switch (ExpectedType) {
                    JSC.Node.Dirent => {
                        dirent_path.ref();
                        entries.append(.{
                            .name = bun.String.createUTF16(utf16_name),
                            .path = dirent_path,
                            .kind = current.kind,
                        }) catch bun.outOfMemory();
                    },
                    bun.String => switch (args.encoding) {
                        .buffer => unreachable,
                        // in node.js, libuv converts to utf8 before node.js converts those bytes into other stuff
                        // all encodings besides hex, base64, and base64url are mis-interpreting filesystem bytes.
                        .utf8 => entries.append(bun.String.createUTF16(utf16_name)) catch bun.outOfMemory(),
                        else => |enc| {
                            const utf8_path = bun.strings.fromWPath(re_encoding_buffer.?, utf16_name);
                            entries.append(JSC.WebCore.Encoder.toBunString(utf8_path, enc)) catch bun.outOfMemory();
                        },
                    },
                    else => @compileError("unreachable"),
                }
            }
        }

        return Maybe(void).success;
    }

    pub fn readdirWithEntriesRecursiveAsync(
        buf: *bun.PathBuffer,
        args: Arguments.Readdir,
        async_task: *AsyncReaddirRecursiveTask,
        basename: [:0]const u8,
        comptime ExpectedType: type,
        entries: *std.ArrayList(ExpectedType),
        comptime is_root: bool,
    ) Maybe(void) {
        const root_basename = async_task.root_path.slice();
        const flags = bun.O.DIRECTORY | bun.O.RDONLY;
        const atfd = if (comptime is_root) bun.FD.cwd() else async_task.root_fd;
        const fd = switch (switch (Environment.os) {
            else => Syscall.openat(atfd, basename, flags, 0),
            // windows bun.sys.open does not pass iterable=true,
            .windows => bun.sys.openDirAtWindowsA(atfd, basename, .{ .no_follow = true, .iterable = true, .read_only = true }),
        }) {
            .err => |err| {
                if (comptime !is_root) {
                    switch (err.getErrno()) {
                        // These things can happen and there's nothing we can do about it.
                        //
                        // This is different than what Node does, at the time of writing.
                        // Node doesn't gracefully handle errors like these. It fails the entire operation.
                        .NOENT, .NOTDIR, .PERM => {
                            return Maybe(void).success;
                        },
                        else => {},
                    }

                    const path_parts = [_]string{ root_basename, basename };
                    return .{
                        .err = err.withPath(bun.path.joinZBuf(buf, &path_parts, .auto)),
                    };
                }
                return .{
                    .err = err.withPath(args.path.slice()),
                };
            },
            .result => |fd_| fd_,
        };

        if (comptime is_root) {
            async_task.root_fd = fd;
        }

        defer {
            if (comptime !is_root) {
                _ = Syscall.close(fd);
            }
        }

        var iterator = DirIterator.iterate(fd.asDir(), .u8);
        var entry = iterator.next();
        var dirent_path_prev: bun.String = bun.String.empty;
        defer {
            dirent_path_prev.deref();
        }

        while (switch (entry) {
            .err => |err| {
                if (comptime !is_root) {
                    const path_parts = [_]string{ root_basename, basename };
                    return .{
                        .err = err.withPath(bun.path.joinZBuf(buf, &path_parts, .auto)),
                    };
                }

                return .{
                    .err = err.withPath(args.path.slice()),
                };
            },
            .result => |ent| ent,
        }) |current| : (entry = iterator.next()) {
            const utf8_name = current.name.slice();

            const name_to_copy: [:0]const u8 = brk: {
                if (async_task.root_path.sliceAssumeZ().ptr == basename.ptr) {
                    break :brk @ptrCast(utf8_name);
                }

                const path_parts = [_]string{ basename, utf8_name };
                break :brk bun.path.joinZBuf(buf, &path_parts, .auto);
            };

            enqueue: {
                switch (current.kind) {
                    // a symlink might be a directory or might not be
                    // if it's not a directory, the task will fail at that point.
                    .sym_link,

                    // we know for sure it's a directory
                    .directory,
                    => {
                        // if the name is too long, we can't enqueue it regardless
                        // the operating system would just return ENAMETOOLONG
                        //
                        // Technically, we could work around that due to the
                        // usage of openat, but then we risk leaving too many
                        // file descriptors open.
                        if (current.name.len + 1 + name_to_copy.len > bun.MAX_PATH_BYTES) break :enqueue;

                        async_task.enqueue(name_to_copy);
                    },
                    else => {},
                }
            }

            switch (comptime ExpectedType) {
                bun.JSC.Node.Dirent => {
                    const path_u8 = bun.path.dirname(bun.path.join(&[_]string{ root_basename, name_to_copy }, .auto), .auto);
                    if (dirent_path_prev.isEmpty() or !bun.strings.eql(dirent_path_prev.byteSlice(), path_u8)) {
                        dirent_path_prev.deref();
                        dirent_path_prev = bun.String.createUTF8(path_u8);
                    }
                    dirent_path_prev.ref();

                    entries.append(.{
                        .name = bun.String.createUTF8(utf8_name),
                        .path = dirent_path_prev,
                        .kind = current.kind,
                    }) catch bun.outOfMemory();
                },
                Buffer => {
                    entries.append(Buffer.fromString(name_to_copy, bun.default_allocator) catch bun.outOfMemory()) catch bun.outOfMemory();
                },
                bun.String => {
                    entries.append(bun.String.createUTF8(name_to_copy)) catch bun.outOfMemory();
                },
                else => bun.outOfMemory(),
            }
        }

        return Maybe(void).success;
    }

    fn readdirWithEntriesRecursiveSync(
        buf: *bun.PathBuffer,
        args: Arguments.Readdir,
        root_basename: [:0]const u8,
        comptime ExpectedType: type,
        entries: *std.ArrayList(ExpectedType),
    ) Maybe(void) {
        var iterator_stack = std.heap.stackFallback(128, bun.default_allocator);
        var stack = std.fifo.LinearFifo([:0]const u8, .{ .Dynamic = {} }).init(iterator_stack.get());
        var basename_stack = std.heap.stackFallback(8192 * 2, bun.default_allocator);
        const basename_allocator = basename_stack.get();
        defer {
            while (stack.readItem()) |name| {
                basename_allocator.free(name);
            }
            stack.deinit();
        }

        stack.writeItem(root_basename) catch unreachable;
        var root_fd: bun.FileDescriptor = bun.invalid_fd;

        defer {
            // all other paths are relative to the root directory
            // so we can only close it once we're 100% done
            if (root_fd != bun.invalid_fd) {
                _ = Syscall.close(root_fd);
            }
        }

        while (stack.readItem()) |basename| {
            defer {
                if (root_basename.ptr != basename.ptr) {
                    basename_allocator.free(basename);
                }
            }

            const flags = bun.O.DIRECTORY | bun.O.RDONLY;
            const fd = switch (Syscall.openat(if (root_fd == bun.invalid_fd) bun.FD.cwd() else root_fd, basename, flags, 0)) {
                .err => |err| {
                    if (root_fd == bun.invalid_fd) {
                        return .{
                            .err = err.withPath(args.path.slice()),
                        };
                    }

                    switch (err.getErrno()) {
                        // These things can happen and there's nothing we can do about it.
                        //
                        // This is different than what Node does, at the time of writing.
                        // Node doesn't gracefully handle errors like these. It fails the entire operation.
                        .NOENT, .NOTDIR, .PERM => continue,
                        else => {
                            // const path_parts = [_]string{ args.path.slice(), basename };
                            // TODO: propagate file path (removed previously because it leaked the path)
                            return .{ .err = err };
                        },
                    }
                },
                .result => |fd_| fd_,
            };
            if (root_fd == bun.invalid_fd) {
                root_fd = fd;
            }

            defer {
                if (fd != root_fd) {
                    _ = Syscall.close(fd);
                }
            }

            var iterator = DirIterator.iterate(fd.asDir(), .u8);
            var entry = iterator.next();
            var dirent_path_prev: bun.String = bun.String.dead;
            defer {
                dirent_path_prev.deref();
            }

            while (switch (entry) {
                .err => |err| {
                    return .{
                        .err = err.withPath(args.path.slice()),
                    };
                },
                .result => |ent| ent,
            }) |current| : (entry = iterator.next()) {
                const utf8_name = current.name.slice();

                const name_to_copy = brk: {
                    if (root_basename.ptr == basename.ptr) {
                        break :brk utf8_name;
                    }

                    const path_parts = [_]string{ basename, utf8_name };
                    break :brk bun.path.joinZBuf(buf, &path_parts, .auto);
                };

                enqueue: {
                    switch (current.kind) {
                        // a symlink might be a directory or might not be
                        // if it's not a directory, the task will fail at that point.
                        .sym_link,

                        // we know for sure it's a directory
                        .directory,
                        => {
                            if (current.name.len + 1 + name_to_copy.len > bun.MAX_PATH_BYTES) break :enqueue;
                            stack.writeItem(basename_allocator.dupeZ(u8, name_to_copy) catch break :enqueue) catch break :enqueue;
                        },
                        else => {},
                    }
                }

                switch (comptime ExpectedType) {
                    bun.JSC.Node.Dirent => {
                        const path_u8 = bun.path.dirname(bun.path.join(&[_]string{ root_basename, name_to_copy }, .auto), .auto);
                        if (dirent_path_prev.isEmpty() or !bun.strings.eql(dirent_path_prev.byteSlice(), path_u8)) {
                            dirent_path_prev.deref();
                            dirent_path_prev = JSC.WebCore.Encoder.toBunString(strings.withoutNTPrefix(std.meta.Child(@TypeOf(path_u8)), path_u8), args.encoding);
                        }
                        dirent_path_prev.ref();
                        entries.append(.{
                            .name = JSC.WebCore.Encoder.toBunString(utf8_name, args.encoding),
                            .path = dirent_path_prev,
                            .kind = current.kind,
                        }) catch bun.outOfMemory();
                    },
                    Buffer => {
                        entries.append(Buffer.fromString(strings.withoutNTPrefix(std.meta.Child(@TypeOf(name_to_copy)), name_to_copy), bun.default_allocator) catch bun.outOfMemory()) catch bun.outOfMemory();
                    },
                    bun.String => {
                        entries.append(JSC.WebCore.Encoder.toBunString(strings.withoutNTPrefix(std.meta.Child(@TypeOf(name_to_copy)), name_to_copy), args.encoding)) catch bun.outOfMemory();
                    },
                    else => @compileError(unreachable),
                }
            }
        }

        return Maybe(void).success;
    }

    fn shouldThrowOutOfMemoryEarlyForJavaScript(encoding: Encoding, size: usize, syscall: Syscall.Tag) ?Syscall.Error {
        // Strings & typed arrays max out at 4.7 GB.
        // But, it's **string length**
        // So you can load an 8 GB hex string, for example, it should be fine.
        const adjusted_size = switch (encoding) {
            .utf16le, .ucs2, .utf8 => size / 4 -| 1,
            .hex => size / 2 -| 1,
            .base64, .base64url => size / 3 -| 1,
            .ascii, .latin1, .buffer => size,
        };

        if (
        // Typed arrays in JavaScript are limited to 4.7 GB.
        adjusted_size > JSC.synthetic_allocation_limit or
            // If they do not have enough memory to open the file and they're on Linux, let's throw an error instead of dealing with the OOM killer.
            (Environment.isLinux and size >= bun.getTotalMemorySize()))
        {
            return Syscall.Error.fromCode(.NOMEM, syscall);
        }

        return null;
    }

    fn readdirInner(
        buf: *bun.PathBuffer,
        args: Arguments.Readdir,
        comptime ExpectedType: type,
        comptime recursive: bool,
        comptime flavor: Flavor,
    ) Maybe(Return.Readdir) {
        const file_type = switch (ExpectedType) {
            bun.JSC.Node.Dirent => "with_file_types",
            bun.String => "files",
            Buffer => "buffers",
            else => @compileError("unreachable"),
        };

        const path = args.path.sliceZ(buf);

        if (comptime recursive and flavor == .sync) {
            var buf_to_pass: bun.PathBuffer = undefined;

            var entries = std.ArrayList(ExpectedType).init(bun.default_allocator);
            return switch (readdirWithEntriesRecursiveSync(&buf_to_pass, args, path, ExpectedType, &entries)) {
                .err => |err| {
                    for (entries.items) |*result| {
                        switch (ExpectedType) {
                            bun.JSC.Node.Dirent => {
                                result.name.deref();
                            },
                            Buffer => {
                                result.destroy();
                            },
                            bun.String => {
                                result.deref();
                            },
                            else => @compileError("unreachable"),
                        }
                    }

                    entries.deinit();

                    return .{
                        .err = err,
                    };
                },
                .result => .{ .result = @unionInit(Return.Readdir, file_type, entries.items) },
            };
        }

        if (comptime recursive) {
            @panic("This code path should never be reached. It should only go through readdirWithEntriesRecursiveAsync.");
        }

        const flags = bun.O.DIRECTORY | bun.O.RDONLY;
        const fd = switch (switch (Environment.os) {
            else => Syscall.open(path, flags, 0),
            // windows bun.sys.open does not pass iterable=true,
            .windows => bun.sys.openDirAtWindowsA(bun.FD.cwd(), path, .{ .iterable = true, .read_only = true }),
        }) {
            .err => |err| return .{
                .err = err.withPath(args.path.slice()),
            },
            .result => |fd_| fd_,
        };

        defer _ = Syscall.close(fd);

        var entries = std.ArrayList(ExpectedType).init(bun.default_allocator);
        return switch (readdirWithEntries(args, fd, path, ExpectedType, &entries)) {
            .err => |err| return .{
                .err = err,
            },
            .result => .{ .result = @unionInit(Return.Readdir, file_type, entries.items) },
        };
    }

    pub const StringType = enum {
        default,
        null_terminated,
    };

    pub fn readFile(this: *NodeFS, args: Arguments.ReadFile, comptime flavor: Flavor) Maybe(Return.ReadFile) {
        const ret = readFileWithOptions(this, args, flavor, .default);
        return switch (ret) {
            .err => .{ .err = ret.err },
            .result => |result| switch (result) {
                .buffer => |buffer| .{
                    .result = .{ .buffer = buffer },
                },
                .transcoded_string => |str| {
                    if (str.tag == .Dead) {
                        return .{ .err = Syscall.Error.fromCode(.NOMEM, .read).withPathLike(args.path) };
                    }

                    return .{ .result = .{ .string = .{ .underlying = str } } };
                },
                .string => brk: {
                    const str = bun.SliceWithUnderlyingString.transcodeFromOwnedSlice(@constCast(ret.result.string), args.encoding);

                    if (str.underlying.tag == .Dead and str.utf8.len == 0) {
                        return .{ .err = Syscall.Error.fromCode(.NOMEM, .read).withPathLike(args.path) };
                    }

                    break :brk .{ .result = .{ .string = str } };
                },
                else => unreachable,
            },
        };
    }

    pub fn readFileWithOptions(this: *NodeFS, args: Arguments.ReadFile, comptime flavor: Flavor, comptime string_type: StringType) Maybe(Return.ReadFileWithOptions) {
        var path: [:0]const u8 = undefined;
        const fd_maybe_windows: FileDescriptor = switch (args.path) {
            .path => brk: {
                path = args.path.path.sliceZ(&this.sync_error_buf);
                if (this.vm) |vm| {
                    if (vm.standalone_module_graph) |graph| {
                        if (graph.find(path)) |file| {
                            if (args.encoding == .buffer) {
                                return .{
                                    .result = .{
                                        .buffer = Buffer.fromBytes(
                                            bun.default_allocator.dupe(u8, file.contents) catch bun.outOfMemory(),
                                            bun.default_allocator,
                                            .Uint8Array,
                                        ),
                                    },
                                };
                            } else if (comptime string_type == .default)
                                return .{
                                    .result = .{
                                        .string = bun.default_allocator.dupe(u8, file.contents) catch bun.outOfMemory(),
                                    },
                                }
                            else
                                return .{
                                    .result = .{
                                        .null_terminated = bun.default_allocator.dupeZ(u8, file.contents) catch bun.outOfMemory(),
                                    },
                                };
                        }
                    }
                }

                break :brk switch (bun.sys.open(
                    path,
                    args.flag.asInt() | bun.O.NOCTTY,
                    default_permission,
                )) {
                    .err => |err| return .{
                        .err = err.withPath(args.path.path.slice()),
                    },
                    .result => |fd| fd,
                };
            },
            .fd => |fd| fd,
        };
        const fd = bun.toLibUVOwnedFD(fd_maybe_windows) catch {
            if (args.path == .path)
                _ = Syscall.close(fd_maybe_windows);

            return .{
                .err = .{
                    .errno = @intFromEnum(posix.E.MFILE),
                    .syscall = .open,
                },
            };
        };

        defer {
            if (args.path == .path)
                _ = Syscall.close(fd);
        }

        if (args.aborted()) return Maybe(Return.ReadFileWithOptions).aborted;

        // Only used in DOMFormData
        if (args.offset > 0) {
            _ = Syscall.setFileOffset(fd, args.offset);
        }

        var did_succeed = false;
        var total: usize = 0;
        var async_stack_buffer: [if (flavor == .sync) 0 else 256 * 1024]u8 = undefined;

        // --- Optimization: attempt to read up to 256 KB before calling stat()
        // If we manage to read the entire file, we don't need to call stat() at all.
        // This will make it slightly slower to read e.g. 512 KB files, but usually the OS won't return a full 512 KB in one read anyway.
        const temporary_read_buffer_before_stat_call = brk: {
            const temporary_read_buffer = temporary_read_buffer: {
                var temporary_read_buffer: []u8 = &async_stack_buffer;

                if (comptime flavor == .sync) {
                    if (this.vm) |vm| {
                        temporary_read_buffer = vm.rareData().pipeReadBuffer();
                    }
                }

                var available = temporary_read_buffer;
                while (available.len > 0) {
                    switch (Syscall.read(fd, available)) {
                        .err => |err| return .{ .err = err },
                        .result => |amt| {
                            if (amt == 0) {
                                did_succeed = true;
                                break;
                            }
                            total += amt;
                            available = available[amt..];
                        },
                    }
                }
                break :temporary_read_buffer temporary_read_buffer[0..total];
            };

            if (did_succeed) {
                switch (args.encoding) {
                    .buffer => {
                        if (comptime flavor == .sync and string_type == .default) {
                            if (this.vm) |vm| {
                                // Attempt to create the buffer in JSC's heap.
                                // This avoids creating a WastefulTypedArray.
                                const array_buffer = JSC.ArrayBuffer.createBuffer(vm.global, temporary_read_buffer);
                                array_buffer.ensureStillAlive();
                                return .{
                                    .result = .{
                                        .buffer = JSC.MarkedArrayBuffer{
                                            .buffer = array_buffer.asArrayBuffer(vm.global) orelse {
                                                // This case shouldn't really happen.
                                                return .{
                                                    .err = Syscall.Error.fromCode(.NOMEM, .read).withPathLike(args.path),
                                                };
                                            },
                                        },
                                    },
                                };
                            }
                        }

                        return .{
                            .result = .{
                                .buffer = Buffer.fromBytes(
                                    bun.default_allocator.dupe(u8, temporary_read_buffer) catch return .{
                                        .err = Syscall.Error.fromCode(.NOMEM, .read).withPathLike(args.path),
                                    },
                                    bun.default_allocator,
                                    .Uint8Array,
                                ),
                            },
                        };
                    },
                    else => {
                        if (comptime string_type == .default) {
                            return .{
                                .result = .{
                                    .transcoded_string = JSC.WebCore.Encoder.toBunString(temporary_read_buffer, args.encoding),
                                },
                            };
                        } else {
                            return .{
                                .result = .{
                                    .null_terminated = bun.default_allocator.dupeZ(u8, temporary_read_buffer) catch return .{
                                        .err = Syscall.Error.fromCode(.NOMEM, .read).withPathLike(args.path),
                                    },
                                },
                            };
                        }
                    },
                }
            }

            break :brk temporary_read_buffer;
        };
        // ----------------------------

        if (args.aborted()) return Maybe(Return.ReadFileWithOptions).aborted;

        const stat_ = switch (Syscall.fstat(fd)) {
            .err => |err| return .{
                .err = err,
            },
            .result => |stat_| stat_,
        };

        // For certain files, the size might be 0 but the file might still have contents.
        // https://github.com/oven-sh/bun/issues/1220
        const max_size = args.max_size orelse std.math.maxInt(JSC.WebCore.Blob.SizeType);
        const has_max_size = args.max_size != null;

        const size = @as(
            u64,
            @max(
                @min(
                    stat_.size,
                    // Only used in DOMFormData
                    max_size,
                ),
                @as(i64, @intCast(total)),
                0,
            ),
        ) + @intFromBool(comptime string_type == .null_terminated);

        if (args.limit_size_for_javascript and
            // assume that anything more than 40 bits is not trustworthy.
            (size < std.math.maxInt(u40)))
        {
            if (shouldThrowOutOfMemoryEarlyForJavaScript(args.encoding, size, .read)) |err| {
                return .{ .err = err.withPathLike(args.path) };
            }
        }

        var buf = std.ArrayList(u8).init(bun.default_allocator);
        defer if (!did_succeed) buf.clearAndFree();
        buf.ensureTotalCapacityPrecise(
            @min(
                @max(temporary_read_buffer_before_stat_call.len, size) + 16,
                max_size,
                1024 * 1024 * 1024 * 8,
            ),
        ) catch return .{ .err = Syscall.Error.fromCode(.NOMEM, .read).withPathLike(args.path) };
        if (temporary_read_buffer_before_stat_call.len > 0) {
            buf.appendSlice(temporary_read_buffer_before_stat_call) catch return .{
                .err = Syscall.Error.fromCode(.NOMEM, .read).withPathLike(args.path),
            };
        }
        buf.expandToCapacity();

        while (total < size) {
            if (args.aborted()) return Maybe(Return.ReadFileWithOptions).aborted;
            switch (Syscall.read(fd, buf.items.ptr[total..@min(buf.capacity, max_size)])) {
                .err => |err| return .{ .err = err },
                .result => |amt| {
                    total += amt;

                    if (args.limit_size_for_javascript) {
                        if (shouldThrowOutOfMemoryEarlyForJavaScript(args.encoding, total, .read)) |err| {
                            return .{
                                .err = err.withPathLike(args.path),
                            };
                        }
                    }

                    // There are cases where stat()'s size is wrong or out of date
                    if (total > size and amt != 0 and !has_max_size) {
                        buf.items.len = total;
                        buf.ensureUnusedCapacity(8192) catch {
                            return .{ .err = Syscall.Error.fromCode(.NOMEM, .read).withPathLike(args.path) };
                        };
                        continue;
                    }

                    if (amt == 0) {
                        did_succeed = true;
                        break;
                    }
                },
            }
        } else {
            while (true) {
                if (args.aborted()) return Maybe(Return.ReadFileWithOptions).aborted;
                switch (Syscall.read(fd, buf.items.ptr[total..@min(buf.capacity, max_size)])) {
                    .err => |err| return .{ .err = err },
                    .result => |amt| {
                        total += amt;

                        if (args.limit_size_for_javascript) {
                            if (shouldThrowOutOfMemoryEarlyForJavaScript(args.encoding, total, .read)) |err| {
                                return .{ .err = err.withPathLike(args.path) };
                            }
                        }

                        if (total > size and amt != 0 and !has_max_size) {
                            buf.items.len = total;
                            buf.ensureUnusedCapacity(8192) catch {
                                return .{ .err = Syscall.Error.fromCode(.NOMEM, .read).withPathLike(args.path) };
                            };
                            continue;
                        }

                        if (amt == 0) {
                            did_succeed = true;
                            break;
                        }
                    },
                }
            }
        }

        buf.items.len = if (comptime string_type == .null_terminated) total + 1 else total;
        if (total == 0) {
            buf.clearAndFree();
            return switch (args.encoding) {
                .buffer => .{
                    .result = .{
                        .buffer = Buffer.empty,
                    },
                },
                else => brk: {
                    if (comptime string_type == .default) {
                        break :brk .{
                            .result = .{
                                .string = "",
                            },
                        };
                    } else {
                        break :brk .{
                            .result = .{
                                .null_terminated = "",
                            },
                        };
                    }
                },
            };
        }

        return switch (args.encoding) {
            .buffer => .{
                .result = .{
                    .buffer = Buffer.fromBytes(buf.items, bun.default_allocator, .Uint8Array),
                },
            },
            else => brk: {
                if (comptime string_type == .default) {
                    break :brk .{
                        .result = .{
                            .string = buf.items,
                        },
                    };
                } else {
                    break :brk .{
                        .result = .{
                            .null_terminated = buf.toOwnedSliceSentinel(0) catch return .{
                                // Since we are expecting a null-terminated string, we can't just ignore the resize failure.
                                .err = Syscall.Error.fromCode(.NOMEM, .read).withPathLike(args.path),
                            },
                        },
                    };
                }
            },
        };
    }

    pub fn writeFileWithPathBuffer(pathbuf: *bun.PathBuffer, args: Arguments.WriteFile) Maybe(Return.WriteFile) {
        const fd = switch (args.file) {
            .path => brk: {
                const path = args.file.path.sliceZWithForceCopy(pathbuf, true);

                const open_result = bun.sys.openat(
                    args.dirfd,
                    path,
                    args.flag.asInt(),
                    args.mode,
                );

                break :brk switch (open_result) {
                    .err => |err| return .{
                        .err = err.withPath(args.file.path.slice()),
                    },
                    .result => |fd| fd,
                };
            },
            .fd => |fd| fd,
        };

        defer {
            if (args.file == .path)
                _ = bun.sys.close(fd);
        }

        if (args.aborted()) return Maybe(Return.WriteFile).aborted;

        var buf = args.data.slice();
        var written: usize = 0;

        // Attempt to pre-allocate large files
        if (Environment.isLinux) {
            preallocate: {
                // Worthwhile after 6 MB at least on ext4 linux
                if (buf.len >= bun.C.preallocate_length) {
                    const offset: usize = if (args.file == .path)
                        // on mac, it's relatively positioned
                        0
                    else brk: {
                        // on linux, it's absolutely positione

                        switch (Syscall.lseek(
                            fd,
                            @as(std.posix.off_t, @intCast(0)),
                            std.os.linux.SEEK.CUR,
                        )) {
                            .err => break :preallocate,
                            .result => |pos| break :brk @as(usize, @intCast(pos)),
                        }
                    };

                    bun.C.preallocate_file(
                        fd.cast(),
                        @as(std.posix.off_t, @intCast(offset)),
                        @as(std.posix.off_t, @intCast(buf.len)),
                    ) catch {};
                }
            }
        }

        while (buf.len > 0) {
            switch (bun.sys.write(fd, buf)) {
                .err => |err| return .{
                    .err = err,
                },
                .result => |amt| {
                    buf = buf[amt..];
                    written += amt;
                    if (amt == 0) {
                        break;
                    }
                },
            }
        }

        // https://github.com/oven-sh/bun/issues/2931
        // https://github.com/oven-sh/bun/issues/10222
        // Only truncate if we're not appending and writing to a path
        if ((@intFromEnum(args.flag) & bun.O.APPEND) == 0 and args.file != .fd) {
            // If this errors, we silently ignore it.
            // Not all files are seekable (and thus, not all files can be truncated).
            if (Environment.isWindows) {
                _ = bun.windows.SetEndOfFile(fd.cast());
            } else {
                _ = Syscall.ftruncate(fd, @intCast(@as(u63, @truncate(written))));
            }
        }

        if (args.flush) {
            if (Environment.isWindows) {
                _ = std.os.windows.kernel32.FlushFileBuffers(fd.cast());
            } else {
                _ = system.fsync(fd.cast());
            }
        }

        return Maybe(Return.WriteFile).success;
    }

    pub fn writeFile(this: *NodeFS, args: Arguments.WriteFile, _: Flavor) Maybe(Return.WriteFile) {
        return writeFileWithPathBuffer(&this.sync_error_buf, args);
    }

    pub fn readlink(this: *NodeFS, args: Arguments.Readlink, _: Flavor) Maybe(Return.Readlink) {
        var outbuf: bun.PathBuffer = undefined;
        const inbuf = &this.sync_error_buf;

        const path = args.path.sliceZ(inbuf);

        const link_path = switch (Syscall.readlink(path, &outbuf)) {
            .err => |err| return .{ .err = err.withPath(args.path.slice()) },
            .result => |result| result,
        };

        return .{
            .result = switch (args.encoding) {
                .buffer => .{
                    .buffer = Buffer.fromString(link_path, bun.default_allocator) catch unreachable,
                },
                else => if (args.path == .slice_with_underlying_string and
                    strings.eqlLong(args.path.slice_with_underlying_string.slice(), link_path, true))
                    .{
                        .string = args.path.slice_with_underlying_string.dupeRef(),
                    }
                else
                    .{
                        .string = .{ .utf8 = .{}, .underlying = bun.String.createUTF8(link_path) },
                    },
            },
        };
    }

    pub fn realpathNonNative(this: *NodeFS, args: Arguments.Realpath, _: Flavor) Maybe(Return.Realpath) {
        return switch (this.realpathInner(args, .emulated)) {
            .result => |res| .{ .result = res },
            .err => |err| .{ .err = .{
                .errno = err.errno,
                .syscall = .lstat,
                .path = args.path.slice(),
            } },
        };
    }

    pub fn realpath(this: *NodeFS, args: Arguments.Realpath, _: Flavor) Maybe(Return.Realpath) {
        return switch (this.realpathInner(args, .native)) {
            .result => |res| .{ .result = res },
            .err => |err| .{
                .err = .{
                    .errno = err.errno,
                    .syscall = .realpath,
                    .path = args.path.slice(),
                },
            },
        };
    }

    // For `fs.realpath`, Node.js uses `lstat`, exposing the native system call under
    // `fs.realpath.native`. In Bun, the system call is the default, but the error
    // code must be changed to make it seem like it is using lstat (tests expect this),
    // in addition, some more subtle things depend on the variant.
    pub fn realpathInner(this: *NodeFS, args: Arguments.Realpath, variant: enum { native, emulated }) Maybe(Return.Realpath) {
        if (Environment.isWindows) {
            var req: uv.fs_t = uv.fs_t.uninitialized;
            defer req.deinit();
            const rc = uv.uv_fs_realpath(bun.Async.Loop.get(), &req, args.path.sliceZ(&this.sync_error_buf).ptr, null);

            if (rc.errno()) |errno|
                return .{ .err = Syscall.Error{
                    .errno = errno,
                    .syscall = .realpath,
                    .path = args.path.slice(),
                } };

            var buf = bun.span(req.ptrAs([*:0]u8));

            if (variant == .emulated) {
                // remove the trailing slash
                if (buf[buf.len - 1] == '\\') {
                    buf[buf.len - 1] = 0;
                    buf.len -= 1;
                }
            }

            return .{
                .result = switch (args.encoding) {
                    .buffer => .{
                        .buffer = Buffer.fromString(buf, bun.default_allocator) catch unreachable,
                    },
                    .utf8 => utf8: {
                        if (args.path == .slice_with_underlying_string) {
                            const slice = args.path.slice_with_underlying_string;
                            if (strings.eqlLong(slice.slice(), buf, true)) {
                                return .{ .result = .{ .string = slice.dupeRef() } };
                            }
                        }
                        break :utf8 .{
                            .string = .{ .utf8 = .{}, .underlying = bun.String.createUTF8(buf) },
                        };
                    },
                    else => |enc| .{
                        .string = .{ .utf8 = .{}, .underlying = JSC.WebCore.Encoder.toBunString(buf, enc) },
                    },
                },
            };
        }

        var outbuf: bun.PathBuffer = undefined;
        var inbuf = &this.sync_error_buf;
        if (comptime Environment.allow_assert) bun.assert(FileSystem.instance_loaded);

        const path_slice = args.path.slice();

        var parts = [_]string{ FileSystem.instance.top_level_dir, path_slice };
        const path_ = FileSystem.instance.absBuf(&parts, inbuf);
        inbuf[path_.len] = 0;
        const path: [:0]u8 = inbuf[0..path_.len :0];

        const flags = if (comptime Environment.isLinux)
            // O_PATH is faster
            bun.O.PATH
        else
            bun.O.RDONLY;

        const fd = switch (bun.sys.open(path, flags, 0)) {
            .err => |err| return .{ .err = err.withPath(path) },
            .result => |fd_| fd_,
        };

        defer {
            _ = Syscall.close(fd);
        }

        const buf = switch (Syscall.getFdPath(fd, &outbuf)) {
            .err => |err| return .{ .err = err.withPath(path) },
            .result => |buf_| buf_,
        };

        return .{
            .result = switch (args.encoding) {
                .buffer => .{
                    .buffer = Buffer.fromString(buf, bun.default_allocator) catch unreachable,
                },
                .utf8 => utf8: {
                    if (args.path == .slice_with_underlying_string) {
                        const slice = args.path.slice_with_underlying_string;
                        if (strings.eqlLong(slice.slice(), buf, true)) {
                            return .{ .result = .{ .string = slice.dupeRef() } };
                        }
                    }
                    break :utf8 .{
                        .string = .{ .utf8 = .{}, .underlying = bun.String.createUTF8(buf) },
                    };
                },
                else => |enc| .{
                    .string = .{ .utf8 = .{}, .underlying = JSC.WebCore.Encoder.toBunString(buf, enc) },
                },
            },
        };
    }

    pub const realpathNative = realpath;

    pub fn rename(this: *NodeFS, args: Arguments.Rename, _: Flavor) Maybe(Return.Rename) {
        const from_buf = &this.sync_error_buf;
        var to_buf: bun.PathBuffer = undefined;

        const from = args.old_path.sliceZ(from_buf);
        const to = args.new_path.sliceZ(&to_buf);
        return switch (Syscall.rename(from, to)) {
            .result => |result| .{ .result = result },
            .err => |err| .{ .err = err.withPathDest(args.old_path.slice(), args.new_path.slice()) },
        };
    }

    pub fn rmdir(this: *NodeFS, args: Arguments.RmDir, _: Flavor) Maybe(Return.Rmdir) {
        if (args.recursive) {
            zigDeleteTree(std.fs.cwd(), args.path.slice(), .directory) catch |err| {
                var errno: bun.C.E = switch (@as(anyerror, err)) {
                    error.AccessDenied => .PERM,
                    error.FileTooBig => .FBIG,
                    error.SymLinkLoop => .LOOP,
                    error.ProcessFdQuotaExceeded => .NFILE,
                    error.NameTooLong => .NAMETOOLONG,
                    error.SystemFdQuotaExceeded => .MFILE,
                    error.SystemResources => .NOMEM,
                    error.ReadOnlyFileSystem => .ROFS,
                    error.FileSystem => .IO,
                    error.FileBusy => .BUSY,
                    error.DeviceBusy => .BUSY,

                    // One of the path components was not a directory.
                    // This error is unreachable if `sub_path` does not contain a path separator.
                    error.NotDir => .NOTDIR,
                    // On Windows, file paths must be valid Unicode.
                    error.InvalidUtf8 => .INVAL,
                    error.InvalidWtf8 => .INVAL,

                    // On Windows, file paths cannot contain these characters:
                    // '/', '*', '?', '"', '<', '>', '|'
                    error.BadPathName => .INVAL,

                    error.FileNotFound => .NOENT,
                    error.IsDir => .ISDIR,

                    else => .FAULT,
                };
                if (Environment.isWindows and errno == .NOTDIR) {
                    errno = .NOENT;
                }
                return Maybe(Return.Rm){
                    .err = bun.sys.Error.fromCode(errno, .rmdir),
                };
            };

            return Maybe(Return.Rmdir).success;
        }

        if (comptime Environment.isWindows) {
            return switch (Syscall.rmdir(args.path.sliceZ(&this.sync_error_buf))) {
                .err => |err| .{ .err = err.withPath(args.path.slice()) },
                .result => |result| .{ .result = result },
            };
        }

        return Maybe(Return.Rmdir).errnoSysP(system.rmdir(args.path.sliceZ(&this.sync_error_buf)), .rmdir, args.path.slice()) orelse
            Maybe(Return.Rmdir).success;
    }

    pub fn rm(this: *NodeFS, args: Arguments.Rm, _: Flavor) Maybe(Return.Rm) {
        // We cannot use removefileat() on macOS because it does not handle write-protected files as expected.
        if (args.recursive) {
            zigDeleteTree(std.fs.cwd(), args.path.slice(), .file) catch |err| {
                bun.handleErrorReturnTrace(err, @errorReturnTrace());
                const errno: E = switch (@as(anyerror, err)) {
                    // error.InvalidHandle => .BADF,
                    error.AccessDenied => .ACCES,
                    error.FileTooBig => .FBIG,
                    error.SymLinkLoop => .LOOP,
                    error.ProcessFdQuotaExceeded => .NFILE,
                    error.NameTooLong => .NAMETOOLONG,
                    error.SystemFdQuotaExceeded => .MFILE,
                    error.SystemResources => .NOMEM,
                    error.ReadOnlyFileSystem => .ROFS,
                    error.FileSystem => .IO,
                    error.FileBusy => .BUSY,
                    error.DeviceBusy => .BUSY,

                    // One of the path components was not a directory.
                    // This error is unreachable if `sub_path` does not contain a path separator.
                    error.NotDir => .NOTDIR,
                    // On Windows, file paths must be valid WTF-8.
                    error.InvalidUtf8 => .INVAL,
                    error.InvalidWtf8 => .INVAL,

                    // On Windows, file paths cannot contain these characters:
                    // '/', '*', '?', '"', '<', '>', '|'
                    error.BadPathName => .INVAL,

                    error.FileNotFound => brk: {
                        if (args.force) {
                            return Maybe(Return.Rm).success;
                        }
                        break :brk .NOENT;
                    },
                    error.IsDir => .ISDIR,

                    else => .FAULT,
                };
                return Maybe(Return.Rm){
                    .err = bun.sys.Error.fromCode(errno, .rm).withPath(args.path.slice()),
                };
            };
            return Maybe(Return.Rm).success;
        }

        const dest = args.path.sliceZ(&this.sync_error_buf);

        std.posix.unlinkZ(dest) catch |err1| {
            bun.handleErrorReturnTrace(err1, @errorReturnTrace());
            // empircally, it seems to return AccessDenied when the
            // file is actually a directory on macOS.
            if (args.recursive and
                (err1 == error.IsDir or err1 == error.NotDir or err1 == error.AccessDenied))
            {
                std.posix.rmdirZ(dest) catch |err2| {
                    bun.handleErrorReturnTrace(err2, @errorReturnTrace());
                    const code: E = switch (err2) {
                        error.AccessDenied => .ACCES,
                        error.SymLinkLoop => .LOOP,
                        error.NameTooLong => .NAMETOOLONG,
                        error.SystemResources => .NOMEM,
                        error.ReadOnlyFileSystem => .ROFS,
                        error.FileBusy => .BUSY,
                        error.FileNotFound => brk: {
                            if (args.force) {
                                return Maybe(Return.Rm).success;
                            }
                            break :brk .NOENT;
                        },
                        error.InvalidUtf8 => .INVAL,
                        error.InvalidWtf8 => .INVAL,
                        error.BadPathName => .INVAL,
                        else => .FAULT,
                    };

                    return .{
                        .err = bun.sys.Error.fromCode(code, .rm).withPath(args.path.slice()),
                    };
                };

                return Maybe(Return.Rm).success;
            }

            {
                const code: E = switch (err1) {
                    error.AccessDenied => .ACCES,
                    error.SymLinkLoop => .LOOP,
                    error.NameTooLong => .NAMETOOLONG,
                    error.SystemResources => .NOMEM,
                    error.ReadOnlyFileSystem => .ROFS,
                    error.FileBusy => .BUSY,
                    error.InvalidUtf8 => .INVAL,
                    error.InvalidWtf8 => .INVAL,
                    error.BadPathName => .INVAL,
                    error.FileNotFound => brk: {
                        if (args.force) {
                            return Maybe(Return.Rm).success;
                        }
                        break :brk .NOENT;
                    },
                    else => .FAULT,
                };

                return .{
                    .err = bun.sys.Error.fromCode(code, .rm).withPath(args.path.slice()),
                };
            }
        };

        return Maybe(Return.Rm).success;
    }

    pub fn statfs(this: *NodeFS, args: Arguments.StatFS, _: Flavor) Maybe(Return.StatFS) {
        return switch (Syscall.statfs(args.path.sliceZ(&this.sync_error_buf))) {
            .result => |result| Maybe(Return.StatFS){ .result = Return.StatFS.init(result, args.big_int) },
            .err => |err| Maybe(Return.StatFS){ .err = err },
        };
    }

    pub fn stat(this: *NodeFS, args: Arguments.Stat, _: Flavor) Maybe(Return.Stat) {
        const path = args.path.sliceZ(&this.sync_error_buf);
        return switch (Syscall.stat(path)) {
            .result => |result| .{
                .result = .{ .stats = .init(result, args.big_int) },
            },
            .err => |err| brk: {
                if (!args.throw_if_no_entry and err.getErrno() == .NOENT) {
                    return .{ .result = .{ .not_found = {} } };
                }
                break :brk .{ .err = err.withPath(args.path.slice()) };
            },
        };
    }

    pub fn symlink(this: *NodeFS, args: Arguments.Symlink, _: Flavor) Maybe(Return.Symlink) {
        var to_buf: bun.PathBuffer = undefined;

        if (Environment.isWindows) {
            const target_path = args.target_path.slice();
            const new_path = args.new_path.slice();
            // Note: to_buf and sync_error_buf hold intermediate states, but the
            // ending state is:
            //    - new_path is in &sync_error_buf
            //    - target_path is in &to_buf

            // Stat target if unspecified.
            const resolved_link_type: enum { file, dir, junction } = switch (args.link_type) {
                .unspecified => auto_detect: {
                    const src = bun.path.joinAbsStringBuf(
                        bun.getcwd(&to_buf) catch @panic("failed to resolve current working directory"),
                        &this.sync_error_buf,
                        &.{
                            bun.Dirname.dirname(u8, new_path) orelse new_path,
                            target_path,
                        },
                        .windows,
                    );
                    break :auto_detect switch (bun.sys.directoryExistsAt(bun.invalid_fd, src)) {
                        .err => .file,
                        .result => |is_dir| if (is_dir) .dir else .file,
                    };
                },
                .file => .file,
                .dir => .dir,
                .junction => .junction,
            };
            // preprocessSymlinkDestination
            // - junctions: make absolute with long path prefix
            // - absolute paths: add long path prefix
            // - all: no forward slashes
            const processed_target: [:0]u8 = target: {
                if (resolved_link_type == .junction) {
                    // this is similar to the `const src` above, but these cases
                    // are mutually exclusive, so it isn't repeating any work.
                    const target = bun.path.joinAbsStringBuf(
                        bun.getcwd(&to_buf) catch @panic("failed to resolve current working directory"),
                        this.sync_error_buf[4..],
                        &.{
                            bun.Dirname.dirname(u8, new_path) orelse new_path,
                            target_path,
                        },
                        .windows,
                    );
                    this.sync_error_buf[0..4].* = bun.windows.long_path_prefix_u8;
                    this.sync_error_buf[4 + target.len] = 0;
                    break :target this.sync_error_buf[0 .. 4 + target.len :0];
                }
                if (std.fs.path.isAbsolute(target_path)) {
                    // This normalizes slashes and adds the long path prefix
                    break :target args.target_path.sliceZWithForceCopy(&this.sync_error_buf, true);
                }
                @memcpy(this.sync_error_buf[0..target_path.len], target_path);
                this.sync_error_buf[target_path.len] = 0;
                const target_path_z = this.sync_error_buf[0..target_path.len :0];
                bun.path.dangerouslyConvertPathToWindowsInPlace(u8, target_path_z);
                break :target target_path_z;
            };
            return switch (Syscall.symlinkUV(
                processed_target,
                args.new_path.sliceZ(&to_buf),
                switch (resolved_link_type) {
                    .file => 0,
                    .dir => uv.UV_FS_SYMLINK_DIR,
                    .junction => uv.UV_FS_SYMLINK_JUNCTION,
                },
            )) {
                .err => |err| .{ .err = err.withPathDest(args.target_path.slice(), args.new_path.slice()) },
                .result => |result| .{ .result = result },
            };
        }

        return switch (Syscall.symlink(
            args.target_path.sliceZ(&this.sync_error_buf),
            args.new_path.sliceZ(&to_buf),
        )) {
            .result => |result| .{ .result = result },
            .err => |err| .{ .err = err.withPathDest(args.target_path.slice(), args.new_path.slice()) },
        };
    }

    fn truncateInner(this: *NodeFS, path: PathLike, len: u63, flags: i32) Maybe(Return.Truncate) {
        if (comptime Environment.isWindows) {
            const file = bun.sys.open(
                path.sliceZ(&this.sync_error_buf),
                bun.O.WRONLY | flags,
                0o644,
            );
            if (file == .err) {
                return .{ .err = .{
                    .errno = file.err.errno,
                    .path = path.slice(),
                    .syscall = .truncate,
                } };
            }
            defer _ = Syscall.close(file.result);
            const ret = Syscall.ftruncate(file.result, len);
            return switch (ret) {
                .result => ret,
                .err => |err| .{ .err = err.withPathAndSyscall(path.slice(), .truncate) },
            };
        }

        return Maybe(Return.Truncate).errnoSysP(C.truncate(path.sliceZ(&this.sync_error_buf), len), .truncate, path.slice()) orelse
            Maybe(Return.Truncate).success;
    }

    pub fn truncate(this: *NodeFS, args: Arguments.Truncate, _: Flavor) Maybe(Return.Truncate) {
        return switch (args.path) {
            .fd => |fd| Syscall.ftruncate(fd, args.len),
            .path => this.truncateInner(
                args.path.path,
                args.len,
                args.flags,
            ),
        };
    }

    pub fn unlink(this: *NodeFS, args: Arguments.Unlink, _: Flavor) Maybe(Return.Unlink) {
        if (Environment.isWindows) {
            return switch (Syscall.unlink(args.path.sliceZ(&this.sync_error_buf))) {
                .err => |err| .{ .err = err.withPath(args.path.slice()) },
                .result => |result| .{ .result = result },
            };
        }
        return Maybe(Return.Unlink).errnoSysP(system.unlink(args.path.sliceZ(&this.sync_error_buf)), .unlink, args.path.slice()) orelse
            Maybe(Return.Unlink).success;
    }

    pub fn watchFile(_: *NodeFS, args: Arguments.WatchFile, comptime flavor: Flavor) Maybe(Return.WatchFile) {
        bun.assert(flavor == .sync);

        const watcher = args.createStatWatcher() catch |err| {
            const buf = std.fmt.allocPrint(bun.default_allocator, "Failed to watch file {}", .{bun.fmt.QuotedFormatter{ .text = args.path.slice() }}) catch bun.outOfMemory();
            defer bun.default_allocator.free(buf);
            args.global_this.throwValue((JSC.SystemError{
                .message = bun.String.init(buf),
                .code = bun.String.init(@errorName(err)),
                .path = bun.String.init(args.path.slice()),
            }).toErrorInstance(args.global_this)) catch {};
            return Maybe(Return.Watch){ .result = JSC.JSValue.undefined };
        };
        return Maybe(Return.Watch){ .result = watcher };
    }

    pub fn unwatchFile(_: *NodeFS, _: Arguments.UnwatchFile, _: Flavor) Maybe(Return.UnwatchFile) {
        return Maybe(Return.UnwatchFile).todo();
    }

    pub fn utimes(this: *NodeFS, args: Arguments.Utimes, _: Flavor) Maybe(Return.Utimes) {
        if (comptime Environment.isWindows) {
            var req: uv.fs_t = uv.fs_t.uninitialized;
            defer req.deinit();
            const rc = uv.uv_fs_utime(
                bun.Async.Loop.get(),
                &req,
                args.path.sliceZ(&this.sync_error_buf).ptr,
                args.atime,
                args.mtime,
                null,
            );
            return if (rc.errno()) |errno|
                .{ .err = Syscall.Error{
                    .errno = errno,
                    .syscall = .utime,
                    .path = args.path.slice(),
                } }
            else
                Maybe(Return.Utimes).success;
        }

        bun.assert(args.mtime.nsec <= 1e9);
        bun.assert(args.atime.nsec <= 1e9);

        return switch (Syscall.utimens(
            args.path.sliceZ(&this.sync_error_buf),
            args.atime,
            args.mtime,
        )) {
            .err => |err| .{ .err = err.withPath(args.path.slice()) },
            .result => Maybe(Return.Utimes).success,
        };
    }

    pub fn lutimes(this: *NodeFS, args: Arguments.Lutimes, _: Flavor) Maybe(Return.Lutimes) {
        if (comptime Environment.isWindows) {
            var req: uv.fs_t = uv.fs_t.uninitialized;
            defer req.deinit();
            const rc = uv.uv_fs_lutime(
                bun.Async.Loop.get(),
                &req,
                args.path.sliceZ(&this.sync_error_buf).ptr,
                args.atime,
                args.mtime,
                null,
            );
            return if (rc.errno()) |errno|
                .{ .err = Syscall.Error{
                    .errno = errno,
                    .syscall = .utime,
                    .path = args.path.slice(),
                } }
            else
                Maybe(Return.Utimes).success;
        }

        bun.assert(args.mtime.nsec <= 1e9);
        bun.assert(args.atime.nsec <= 1e9);

        return switch (Syscall.lutimes(args.path.sliceZ(&this.sync_error_buf), args.atime, args.mtime)) {
            .err => |err| .{ .err = err.withPath(args.path.slice()) },
            .result => Maybe(Return.Lutimes).success,
        };
    }

    pub fn watch(_: *NodeFS, args: Arguments.Watch, _: Flavor) Maybe(Return.Watch) {
        return switch (args.createFSWatcher()) {
            .result => |result| .{ .result = result.js_this },
            .err => |err| .{ .err = .{
                .errno = err.errno,
                .syscall = err.syscall,
                .path = if (err.path.len > 0) args.path.slice() else "",
            } },
        };
    }

    /// This function is `cpSync`, but only if you pass `{ recursive: ..., force: ..., errorOnExist: ..., mode: ... }'
    /// The other options like `filter` use a JS fallback, see `src/js/internal/fs/cp.ts`
    pub fn cp(this: *NodeFS, args: Arguments.Cp, _: Flavor) Maybe(Return.Cp) {
        var src_buf: bun.OSPathBuffer = undefined;
        var dest_buf: bun.OSPathBuffer = undefined;

        const src = args.src.osPath(&src_buf);
        const dest = args.dest.osPath(&dest_buf);

        return this.cpSyncInner(&src_buf, @intCast(src.len), &dest_buf, @intCast(dest.len), args);
    }

    pub fn osPathIntoSyncErrorBuf(this: *NodeFS, slice: anytype) []const u8 {
        if (Environment.isWindows) {
            return bun.strings.fromWPath(&this.sync_error_buf, slice);
        } else {
            @memcpy(this.sync_error_buf[0..slice.len], slice);
            return this.sync_error_buf[0..slice.len];
        }
    }

    pub fn osPathIntoSyncErrorBufOverlap(this: *NodeFS, slice: anytype) []const u8 {
        if (Environment.isWindows) {
            const tmp = bun.OSPathBufferPool.get();
            defer bun.OSPathBufferPool.put(tmp);
            @memcpy(tmp[0..slice.len], slice);
            return bun.strings.fromWPath(&this.sync_error_buf, tmp[0..slice.len]);
        }
    }

    fn cpSyncInner(
        this: *NodeFS,
        src_buf: *bun.OSPathBuffer,
        src_dir_len: PathString.PathInt,
        dest_buf: *bun.OSPathBuffer,
        dest_dir_len: PathString.PathInt,
        args: Arguments.Cp,
    ) Maybe(Return.Cp) {
        const cp_flags = args.flags;
        const src = src_buf[0..src_dir_len :0];
        const dest = dest_buf[0..dest_dir_len :0];

        if (Environment.isWindows) {
            const attributes = windows.GetFileAttributesW(src);
            if (attributes == windows.INVALID_FILE_ATTRIBUTES) {
                return .{ .err = .{
                    .errno = @intFromEnum(C.SystemErrno.ENOENT),
                    .syscall = .copyfile,
                    .path = this.osPathIntoSyncErrorBuf(src),
                } };
            }

            if ((attributes & windows.FILE_ATTRIBUTE_DIRECTORY) == 0) {
                const r = this._copySingleFileSync(
                    src,
                    dest,
                    @enumFromInt(if (cp_flags.errorOnExist or !cp_flags.force) Constants.COPYFILE_EXCL else @as(u8, 0)),
                    attributes,
                    args,
                );
                if (r == .err and r.err.errno == @intFromEnum(E.EXIST) and !cp_flags.errorOnExist) {
                    return Maybe(Return.Cp).success;
                }
                return r;
            }
        } else {
            const stat_ = switch (Syscall.lstat(src)) {
                .result => |result| result,
                .err => |err| {
                    @memcpy(this.sync_error_buf[0..src.len], src);
                    return .{ .err = err.withPath(this.sync_error_buf[0..src.len]) };
                },
            };

            if (!posix.S.ISDIR(stat_.mode)) {
                const r = this._copySingleFileSync(
                    src,
                    dest,
                    @enumFromInt((if (cp_flags.errorOnExist or !cp_flags.force) Constants.COPYFILE_EXCL else @as(u8, 0))),
                    stat_,
                    args,
                );
                if (r == .err and r.err.errno == @intFromEnum(E.EXIST) and !cp_flags.errorOnExist) {
                    return Maybe(Return.Cp).success;
                }
                return r;
            }
        }

        if (!cp_flags.recursive) {
            return .{ .err = .{
                .errno = @intFromEnum(E.ISDIR),
                .syscall = .copyfile,
                .path = this.osPathIntoSyncErrorBuf(src),
            } };
        }

        if (comptime Environment.isMac) try_with_clonefile: {
            if (Maybe(Return.Cp).errnoSysP(C.clonefile(src, dest, 0), .clonefile, src)) |err| {
                switch (err.getErrno()) {
                    .NAMETOOLONG, .ROFS, .INVAL, .ACCES, .PERM => |errno| {
                        if (errno == .ACCES or errno == .PERM) {
                            if (args.flags.force) {
                                break :try_with_clonefile;
                            }
                        }

                        @memcpy(this.sync_error_buf[0..src.len], src);
                        return .{ .err = err.err.withPath(this.sync_error_buf[0..src.len]) };
                    },

                    // Other errors may be due to clonefile() not being supported
                    // We'll fall back to other implementations
                    else => {},
                }
            } else {
                return Maybe(Return.Cp).success;
            }
        }

        const fd = switch (Syscall.openatOSPath(
            bun.toFD((std.fs.cwd().fd)),
            src,
            bun.O.DIRECTORY | bun.O.RDONLY,
            0,
        )) {
            .err => |err| {
                return .{ .err = err.withPath(this.osPathIntoSyncErrorBuf(src)) };
            },
            .result => |fd_| fd_,
        };
        defer _ = Syscall.close(fd);

        switch (this.mkdirRecursiveOSPath(dest, Arguments.Mkdir.DefaultMode, false)) {
            .err => |err| return .{ .err = err },
            .result => {},
        }

        var iterator = iterator: {
            const dir = fd.asDir();
            break :iterator DirIterator.iterate(dir, if (Environment.isWindows) .u16 else .u8);
        };
        var entry = iterator.next();
        while (switch (entry) {
            .err => |err| {
                return .{ .err = err.withPath(this.osPathIntoSyncErrorBuf(src)) };
            },
            .result => |ent| ent,
        }) |current| : (entry = iterator.next()) {
            const name_slice = current.name.slice();

            @memcpy(src_buf[src_dir_len + 1 .. src_dir_len + 1 + name_slice.len], name_slice);
            src_buf[src_dir_len] = std.fs.path.sep;
            src_buf[src_dir_len + 1 + name_slice.len] = 0;

            @memcpy(dest_buf[dest_dir_len + 1 .. dest_dir_len + 1 + name_slice.len], name_slice);
            dest_buf[dest_dir_len] = std.fs.path.sep;
            dest_buf[dest_dir_len + 1 + name_slice.len] = 0;

            switch (current.kind) {
                .directory => {
                    const r = this.cpSyncInner(
                        src_buf,
                        src_dir_len + @as(PathString.PathInt, @intCast(1 + name_slice.len)),
                        dest_buf,
                        dest_dir_len + @as(PathString.PathInt, @intCast(1 + name_slice.len)),
                        args,
                    );
                    switch (r) {
                        .err => return r,
                        .result => {},
                    }
                },
                else => {
                    const r = this._copySingleFileSync(
                        src_buf[0 .. src_dir_len + 1 + name_slice.len :0],
                        dest_buf[0 .. dest_dir_len + 1 + name_slice.len :0],
                        @enumFromInt((if (cp_flags.errorOnExist or !cp_flags.force) Constants.COPYFILE_EXCL else @as(u8, 0))),
                        null,
                        args,
                    );
                    switch (r) {
                        .err => {
                            if (r.err.errno == @intFromEnum(E.EXIST) and !cp_flags.errorOnExist) {
                                continue;
                            }
                            return r;
                        },
                        .result => {},
                    }
                },
            }
        }
        return Maybe(Return.Cp).success;
    }

    /// On Windows, copying a file onto itself will return EBUSY, which is an
    /// unintuitive and cryptic error to return to the user for an operation
    /// that should seemingly be a no-op.
    ///
    /// So we check if the source and destination are the same file, and if they
    /// are, we return success.
    ///
    /// This is copied directly from libuv's implementation of `uv_fs_copyfile`
    /// for Windows:
    ///
    /// https://github.com/libuv/libuv/blob/497f3168d13ea9a92ad18c28e8282777ec2acf73/src/win/fs.c#L2069
    ///
    /// **This function does nothing on non-Windows platforms**.
    fn shouldIgnoreEbusy(src: PathLike, dest: PathLike, result: Maybe(Return.CopyFile)) Maybe(Return.CopyFile) {
        if (comptime !Environment.isWindows) return result;
        if (result != .err or result.err.getErrno() != .BUSY) return result;

        var buf: bun.PathBuffer = undefined;
        const statbuf = switch (Syscall.stat(src.sliceZ(&buf))) {
            .result => |b| b,
            .err => return result,
        };
        const new_statbuf = switch (Syscall.stat(dest.sliceZ(&buf))) {
            .result => |b| b,
            .err => return result,
        };

        if (statbuf.dev == new_statbuf.dev and statbuf.ino == new_statbuf.ino) {
            return Maybe(Return.CopyFile).success;
        }

        return result;
    }

    /// This is `copyFile`, but it copies symlinks as-is
    pub fn _copySingleFileSync(
        this: *NodeFS,
        src: bun.OSPathSliceZ,
        dest: bun.OSPathSliceZ,
        mode: Constants.Copyfile,
        /// Stat on posix, file attributes on windows
        reuse_stat: ?if (Environment.isWindows) windows.DWORD else std.posix.Stat,
        args: Arguments.Cp,
    ) Maybe(Return.CopyFile) {
        const ret = Maybe(Return.CopyFile);

        // TODO: do we need to fchown?
        if (Environment.isMac) {
            if (mode.isForceClone()) {
                // https://www.manpagez.com/man/2/clonefile/
                return ret.errnoSysP(C.clonefile(src, dest, 0), .clonefile, src) orelse ret.success;
            } else {
                const stat_ = reuse_stat orelse switch (Syscall.lstat(src)) {
                    .result => |result| result,
                    .err => |err| {
                        @memcpy(this.sync_error_buf[0..src.len], src);
                        return .{ .err = err.withPath(this.sync_error_buf[0..src.len]) };
                    },
                };

                if (!posix.S.ISREG(stat_.mode)) {
                    if (posix.S.ISLNK(stat_.mode)) {
                        var mode_: u32 = C.darwin.COPYFILE_ACL | C.darwin.COPYFILE_DATA | C.darwin.COPYFILE_NOFOLLOW_SRC;
                        if (mode.shouldntOverwrite()) {
                            mode_ |= C.darwin.COPYFILE_EXCL;
                        }

                        return ret.errnoSysP(C.copyfile(src, dest, null, mode_), .copyfile, src) orelse ret.success;
                    }
                    @memcpy(this.sync_error_buf[0..src.len], src);
                    return Maybe(Return.CopyFile){ .err = .{
                        .errno = @intFromEnum(C.SystemErrno.ENOTSUP),
                        .path = this.sync_error_buf[0..src.len],
                        .syscall = .copyfile,
                    } };
                }

                // 64 KB is about the break-even point for clonefile() to be worth it
                // at least, on an M1 with an NVME SSD.
                if (stat_.size > 128 * 1024) {
                    if (!mode.shouldntOverwrite()) {
                        // clonefile() will fail if it already exists
                        _ = Syscall.unlink(dest);
                    }

                    if (ret.errnoSysP(C.clonefile(src, dest, 0), .clonefile, src) == null) {
                        _ = Syscall.chmod(dest, stat_.mode);
                        return ret.success;
                    }
                } else {
                    const src_fd = switch (Syscall.open(src, bun.O.RDONLY, 0o644)) {
                        .result => |result| result,
                        .err => |err| {
                            @memcpy(this.sync_error_buf[0..src.len], src);
                            return .{ .err = err.withPath(this.sync_error_buf[0..src.len]) };
                        },
                    };
                    defer {
                        _ = Syscall.close(src_fd);
                    }

                    var flags: Mode = bun.O.CREAT | bun.O.WRONLY;
                    var wrote: usize = 0;
                    if (mode.shouldntOverwrite()) {
                        flags |= bun.O.EXCL;
                    }

                    const dest_fd = dest_fd: {
                        switch (Syscall.open(dest, flags, JSC.Node.default_permission)) {
                            .result => |result| break :dest_fd result,
                            .err => |err| {
                                if (err.getErrno() == .NOENT) {
                                    // Create the parent directory if it doesn't exist
                                    var len = dest.len;
                                    while (len > 0 and dest[len - 1] != std.fs.path.sep) {
                                        len -= 1;
                                    }
                                    const mkdirResult = this.mkdirRecursive(.{
                                        .path = PathLike{ .string = PathString.init(dest[0..len]) },
                                        .recursive = true,
                                    });
                                    if (mkdirResult == .err) {
                                        return Maybe(Return.CopyFile){ .err = mkdirResult.err };
                                    }

                                    switch (Syscall.open(dest, flags, JSC.Node.default_permission)) {
                                        .result => |result| break :dest_fd result,
                                        .err => {},
                                    }
                                }

                                @memcpy(this.sync_error_buf[0..dest.len], dest);
                                return Maybe(Return.CopyFile){ .err = err.withPath(this.sync_error_buf[0..dest.len]) };
                            },
                        }
                    };
                    defer {
                        _ = Syscall.ftruncate(dest_fd, @intCast(@as(u63, @truncate(wrote))));
                        _ = Syscall.fchmod(dest_fd, stat_.mode);
                        _ = Syscall.close(dest_fd);
                    }

                    return copyFileUsingReadWriteLoop(src, dest, src_fd, dest_fd, @intCast(@max(stat_.size, 0)), &wrote);
                }
            }

            // we fallback to copyfile() when the file is > 128 KB and clonefile fails
            // clonefile() isn't supported on all devices
            // nor is it supported across devices
            var mode_: u32 = C.darwin.COPYFILE_ACL | C.darwin.COPYFILE_DATA | C.darwin.COPYFILE_NOFOLLOW_SRC;
            if (mode.shouldntOverwrite()) {
                mode_ |= C.darwin.COPYFILE_EXCL;
            }

            const first_try = ret.errnoSysP(C.copyfile(src, dest, null, mode_), .copyfile, src) orelse return ret.success;
            if (first_try == .err and first_try.err.errno == @intFromEnum(C.E.NOENT)) {
                bun.makePath(std.fs.cwd(), bun.path.dirname(dest, .auto)) catch {};
                return ret.errnoSysP(C.copyfile(src, dest, null, mode_), .copyfile, src) orelse ret.success;
            }
            return first_try;
        }

        if (Environment.isLinux) {
            // https://manpages.debian.org/testing/manpages-dev/ioctl_ficlone.2.en.html
            if (mode.isForceClone()) {
                return Maybe(Return.CopyFile).todo();
            }

            const src_fd = switch (Syscall.open(src, bun.O.RDONLY | bun.O.NOFOLLOW, 0o644)) {
                .result => |result| result,
                .err => |err| {
                    if (err.getErrno() == .LOOP) {
                        // ELOOP is returned when you open a symlink with NOFOLLOW.
                        // as in, it does not actually let you open it.
                        return Syscall.symlink(src, dest);
                    }

                    return .{ .err = err };
                },
            };
            defer {
                _ = Syscall.close(src_fd);
            }

            const stat_: linux.Stat = switch (Syscall.fstat(src_fd)) {
                .result => |result| result,
                .err => |err| return Maybe(Return.CopyFile){ .err = err.withFd(src_fd) },
            };

            if (!posix.S.ISREG(stat_.mode)) {
                return Maybe(Return.CopyFile){ .err = .{
                    .errno = @intFromEnum(C.SystemErrno.ENOTSUP),
                    .syscall = .copyfile,
                } };
            }

            var flags: i32 = bun.O.CREAT | bun.O.WRONLY;
            var wrote: usize = 0;
            if (mode.shouldntOverwrite()) {
                flags |= bun.O.EXCL;
            }

            const dest_fd = dest_fd: {
                switch (Syscall.open(dest, flags, JSC.Node.default_permission)) {
                    .result => |result| break :dest_fd result,
                    .err => |err| {
                        if (err.getErrno() == .NOENT) {
                            // Create the parent directory if it doesn't exist
                            var len = dest.len;
                            while (len > 0 and dest[len - 1] != std.fs.path.sep) {
                                len -= 1;
                            }
                            const mkdirResult = this.mkdirRecursive(.{
                                .path = PathLike{ .string = PathString.init(dest[0..len]) },
                                .recursive = true,
                            });
                            if (mkdirResult == .err) {
                                return Maybe(Return.CopyFile){ .err = mkdirResult.err };
                            }

                            switch (Syscall.open(dest, flags, JSC.Node.default_permission)) {
                                .result => |result| break :dest_fd result,
                                .err => {},
                            }
                        }

                        @memcpy(this.sync_error_buf[0..dest.len], dest);
                        return Maybe(Return.CopyFile){ .err = err.withPath(this.sync_error_buf[0..dest.len]) };
                    },
                }
            };

            var size: usize = @intCast(@max(stat_.size, 0));

            if (posix.S.ISREG(stat_.mode) and bun.can_use_ioctl_ficlone()) {
                const rc = bun.C.linux.ioctl_ficlone(dest_fd, src_fd);
                if (rc == 0) {
                    _ = Syscall.fchmod(dest_fd, stat_.mode);
                    _ = Syscall.close(dest_fd);
                    return ret.success;
                }

                bun.disable_ioctl_ficlone();
            }

            defer {
                _ = Syscall.ftruncate(dest_fd, @as(i64, @intCast(@as(u63, @truncate(wrote)))));
                _ = Syscall.fchmod(dest_fd, stat_.mode);
                _ = Syscall.close(dest_fd);
            }

            var off_in_copy = @as(i64, @bitCast(@as(u64, 0)));
            var off_out_copy = @as(i64, @bitCast(@as(u64, 0)));

            if (!bun.canUseCopyFileRangeSyscall()) {
                return copyFileUsingSendfileOnLinuxWithReadWriteFallback(src, dest, src_fd, dest_fd, size, &wrote);
            }

            if (size == 0) {
                // copy until EOF
                while (true) {
                    // Linux Kernel 5.3 or later
                    // Not supported in gVisor
                    const written = linux.copy_file_range(src_fd.cast(), &off_in_copy, dest_fd.cast(), &off_out_copy, std.mem.page_size, 0);
                    if (ret.errnoSysP(written, .copy_file_range, dest)) |err| {
                        return switch (err.getErrno()) {
                            inline .XDEV, .NOSYS => |errno| brk: {
                                if (comptime errno == .NOSYS) {
                                    bun.disableCopyFileRangeSyscall();
                                }
                                break :brk copyFileUsingSendfileOnLinuxWithReadWriteFallback(src, dest, src_fd, dest_fd, size, &wrote);
                            },
                            else => return err,
                        };
                    }
                    // wrote zero bytes means EOF
                    if (written == 0) break;
                    wrote +|= written;
                }
            } else {
                while (size > 0) {
                    // Linux Kernel 5.3 or later
                    // Not supported in gVisor
                    const written = linux.copy_file_range(src_fd.cast(), &off_in_copy, dest_fd.cast(), &off_out_copy, size, 0);
                    if (ret.errnoSysP(written, .copy_file_range, dest)) |err| {
                        return switch (err.getErrno()) {
                            inline .XDEV, .NOSYS => |errno| brk: {
                                if (comptime errno == .NOSYS) {
                                    bun.disableCopyFileRangeSyscall();
                                }
                                break :brk copyFileUsingSendfileOnLinuxWithReadWriteFallback(src, dest, src_fd, dest_fd, size, &wrote);
                            },
                            else => return err,
                        };
                    }
                    // wrote zero bytes means EOF
                    if (written == 0) break;
                    wrote +|= written;
                    size -|= written;
                }
            }

            return ret.success;
        }

        if (Environment.isWindows) {
            const src_enoent_maybe = ret.initErrWithP(.ENOENT, .copyfile, this.osPathIntoSyncErrorBuf(src));
            const dst_enoent_maybe = ret.initErrWithP(.ENOENT, .copyfile, this.osPathIntoSyncErrorBuf(dest));
            const stat_ = reuse_stat orelse switch (windows.GetFileAttributesW(src)) {
                windows.INVALID_FILE_ATTRIBUTES => return ret.errnoSysP(0, .copyfile, this.osPathIntoSyncErrorBuf(src)).?,
                else => |result| result,
            };
            if (stat_ & windows.FILE_ATTRIBUTE_REPARSE_POINT == 0) {
                if (windows.CopyFileW(src, dest, @intFromBool(mode.shouldntOverwrite())) == 0) {
                    var err = windows.GetLastError();
                    var errpath: bun.OSPathSliceZ = undefined;
                    switch (err) {
                        .FILE_EXISTS, .ALREADY_EXISTS => errpath = dest,
                        .PATH_NOT_FOUND => {
                            bun.makePathW(std.fs.cwd(), bun.path.dirnameW(dest)) catch {};
                            const second_try = windows.CopyFileW(src, dest, @intFromBool(mode.shouldntOverwrite()));
                            if (second_try > 0) return ret.success;
                            err = windows.GetLastError();
                            errpath = dest;
                            if (err == .FILE_EXISTS or err == .ALREADY_EXISTS) errpath = src;
                        },
                        else => errpath = src,
                    }
                    const result = ret.errnoSysP(0, .copyfile, this.osPathIntoSyncErrorBuf(dest)) orelse src_enoent_maybe;
                    return shouldIgnoreEbusy(args.src, args.dest, result);
                }
                return ret.success;
            } else {
                const handle = switch (bun.sys.openatWindows(bun.invalid_fd, src, bun.O.RDONLY, 0)) {
                    .err => |err| return .{ .err = err },
                    .result => |src_fd| src_fd,
                };
                const wbuf = bun.OSPathBufferPool.get();
                defer bun.OSPathBufferPool.put(wbuf);
                const len = bun.windows.GetFinalPathNameByHandleW(handle.cast(), wbuf, wbuf.len, 0);
                if (len == 0) {
                    return ret.errnoSysP(0, .copyfile, this.osPathIntoSyncErrorBuf(dest)) orelse dst_enoent_maybe;
                }
                const flags = if (stat_ & windows.FILE_ATTRIBUTE_DIRECTORY != 0)
                    std.os.windows.SYMBOLIC_LINK_FLAG_DIRECTORY
                else
                    0;
                if (windows.CreateSymbolicLinkW(dest, wbuf[0..len :0], flags) == 0) {
                    return ret.errnoSysP(0, .copyfile, this.osPathIntoSyncErrorBuf(dest)) orelse dst_enoent_maybe;
                }
                return ret.success;
            }
        }

        return ret.todo();
    }

    /// Directory scanning + clonefile will block this thread, then each individual file copy (what the sync version
    /// calls "_copySingleFileSync") will be dispatched as a separate task.
    pub fn cpAsync(this: *NodeFS, task: *AsyncCpTask) void {
        AsyncCpTask.cpAsync(this, task);
    }

    // returns boolean `should_continue`
    fn _cpAsyncDirectory(
        this: *NodeFS,
        args: Arguments.Cp.Flags,
        task: *AsyncCpTask,
        src_buf: *bun.OSPathBuffer,
        src_dir_len: PathString.PathInt,
        dest_buf: *bun.OSPathBuffer,
        dest_dir_len: PathString.PathInt,
    ) bool {
        return AsyncCpTask._cpAsyncDirectory(this, args, task, src_buf, src_dir_len, dest_buf, dest_dir_len);
    }
};

fn throwInvalidFdError(global: *JSC.JSGlobalObject, value: JSC.JSValue) bun.JSError {
    if (value.isNumber()) {
        return global.ERR_OUT_OF_RANGE("The value of \"fd\" is out of range. It must be an integer. Received {d}", .{bun.fmt.double(value.asNumber())}).throw();
    }
    return global.throwInvalidArgumentTypeValue("fd", "number", value);
}

pub export fn Bun__mkdirp(globalThis: *JSC.JSGlobalObject, path: [*:0]const u8) bool {
    return globalThis.bunVM().nodeFS().mkdirRecursive(
        Arguments.Mkdir{
            .path = PathLike{ .string = PathString.init(bun.span(path)) },
            .recursive = true,
        },
    ) != .err;
}

comptime {
    _ = Bun__mkdirp;
}

/// Copied from std.fs.Dir.deleteTree. This function returns `FileNotFound` instead of ignoring it, which
/// is required to match the behavior of Node.js's `fs.rm` { recursive: true, force: false }.
pub fn zigDeleteTree(self: std.fs.Dir, sub_path: []const u8, kind_hint: std.fs.File.Kind) !void {
    var initial_iterable_dir = (try zigDeleteTreeOpenInitialSubpath(self, sub_path, kind_hint)) orelse return;

    const StackItem = struct {
        name: []const u8,
        parent_dir: std.fs.Dir,
        iter: std.fs.Dir.Iterator,

        fn closeAll(items: []@This()) void {
            for (items) |*item| item.iter.dir.close();
        }
    };

    var stack_buffer: [16]StackItem = undefined;
    var stack = std.ArrayListUnmanaged(StackItem).initBuffer(&stack_buffer);
    defer StackItem.closeAll(stack.items);

    stack.appendAssumeCapacity(.{
        .name = sub_path,
        .parent_dir = self,
        .iter = initial_iterable_dir.iterateAssumeFirstIteration(),
    });

    process_stack: while (stack.items.len != 0) {
        var top = &stack.items[stack.items.len - 1];
        while (try top.iter.next()) |entry| {
            var treat_as_dir = entry.kind == .directory;
            handle_entry: while (true) {
                if (treat_as_dir) {
                    if (stack.unusedCapacitySlice().len >= 1) {
                        var iterable_dir = top.iter.dir.openDir(entry.name, .{
                            .no_follow = true,
                            .iterate = true,
                        }) catch |err| switch (err) {
                            error.NotDir => {
                                treat_as_dir = false;
                                continue :handle_entry;
                            },
                            error.FileNotFound,
                            error.AccessDenied,
                            error.SymLinkLoop,
                            error.ProcessFdQuotaExceeded,
                            error.NameTooLong,
                            error.SystemFdQuotaExceeded,
                            error.NoDevice,
                            error.SystemResources,
                            error.Unexpected,
                            error.InvalidUtf8,
                            error.InvalidWtf8,
                            error.BadPathName,
                            error.NetworkNotFound,
                            error.DeviceBusy,
                            => |e| return e,
                        };
                        stack.appendAssumeCapacity(.{
                            .name = entry.name,
                            .parent_dir = top.iter.dir,
                            .iter = iterable_dir.iterateAssumeFirstIteration(),
                        });
                        continue :process_stack;
                    } else {
                        try zigDeleteTreeMinStackSizeWithKindHint(top.iter.dir, entry.name, entry.kind);
                        break :handle_entry;
                    }
                } else {
                    if (top.iter.dir.deleteFile(entry.name)) {
                        break :handle_entry;
                    } else |err| switch (err) {
                        error.IsDir => {
                            treat_as_dir = true;
                            continue :handle_entry;
                        },

                        error.FileNotFound,
                        error.NotDir,
                        error.AccessDenied,
                        error.InvalidUtf8,
                        error.InvalidWtf8,
                        error.SymLinkLoop,
                        error.NameTooLong,
                        error.SystemResources,
                        error.ReadOnlyFileSystem,
                        error.FileSystem,
                        error.FileBusy,
                        error.BadPathName,
                        error.NetworkNotFound,
                        error.Unexpected,
                        => |e| return e,
                    }
                }
            }
        }

        // On Windows, we can't delete until the dir's handle has been closed, so
        // close it before we try to delete.
        top.iter.dir.close();

        // In order to avoid double-closing the directory when cleaning up
        // the stack in the case of an error, we save the relevant portions and
        // pop the value from the stack.
        const parent_dir = top.parent_dir;
        const name = top.name;
        stack.items.len -= 1;

        var need_to_retry: bool = false;
        parent_dir.deleteDir(name) catch |err| switch (err) {
            error.FileNotFound => {},
            error.DirNotEmpty => need_to_retry = true,
            else => |e| return e,
        };

        if (need_to_retry) {
            // Since we closed the handle that the previous iterator used, we
            // need to re-open the dir and re-create the iterator.
            var iterable_dir = iterable_dir: {
                var treat_as_dir = true;
                handle_entry: while (true) {
                    if (treat_as_dir) {
                        break :iterable_dir parent_dir.openDir(name, .{
                            .no_follow = true,
                            .iterate = true,
                        }) catch |err| switch (err) {
                            error.NotDir => {
                                treat_as_dir = false;
                                continue :handle_entry;
                            },
                            error.FileNotFound => {
                                // That's fine, we were trying to remove this directory anyway.
                                continue :process_stack;
                            },

                            error.AccessDenied,
                            error.SymLinkLoop,
                            error.ProcessFdQuotaExceeded,
                            error.NameTooLong,
                            error.SystemFdQuotaExceeded,
                            error.NoDevice,
                            error.SystemResources,
                            error.Unexpected,
                            error.InvalidUtf8,
                            error.InvalidWtf8,
                            error.BadPathName,
                            error.NetworkNotFound,
                            error.DeviceBusy,
                            => |e| return e,
                        };
                    } else {
                        if (parent_dir.deleteFile(name)) {
                            continue :process_stack;
                        } else |err| switch (err) {
                            error.FileNotFound => continue :process_stack,

                            // Impossible because we do not pass any path separators.
                            error.NotDir => unreachable,

                            error.IsDir => {
                                treat_as_dir = true;
                                continue :handle_entry;
                            },

                            error.AccessDenied,
                            error.InvalidUtf8,
                            error.InvalidWtf8,
                            error.SymLinkLoop,
                            error.NameTooLong,
                            error.SystemResources,
                            error.ReadOnlyFileSystem,
                            error.FileSystem,
                            error.FileBusy,
                            error.BadPathName,
                            error.NetworkNotFound,
                            error.Unexpected,
                            => |e| return e,
                        }
                    }
                }
            };
            // We know there is room on the stack since we are just re-adding
            // the StackItem that we previously popped.
            stack.appendAssumeCapacity(.{
                .name = name,
                .parent_dir = parent_dir,
                .iter = iterable_dir.iterateAssumeFirstIteration(),
            });
            continue :process_stack;
        }
    }
}

fn zigDeleteTreeOpenInitialSubpath(self: std.fs.Dir, sub_path: []const u8, kind_hint: std.fs.File.Kind) !?std.fs.Dir {
    return iterable_dir: {
        // Treat as a file by default
        var treat_as_dir = kind_hint == .directory;

        handle_entry: while (true) {
            if (treat_as_dir) {
                break :iterable_dir self.openDir(sub_path, .{
                    .no_follow = true,
                    .iterate = true,
                }) catch |err| switch (err) {
                    error.NotDir,
                    error.FileNotFound,
                    error.AccessDenied,
                    error.SymLinkLoop,
                    error.ProcessFdQuotaExceeded,
                    error.NameTooLong,
                    error.SystemFdQuotaExceeded,
                    error.NoDevice,
                    error.SystemResources,
                    error.Unexpected,
                    error.InvalidUtf8,
                    error.InvalidWtf8,
                    error.BadPathName,
                    error.DeviceBusy,
                    error.NetworkNotFound,
                    => |e| return e,
                };
            } else {
                if (self.deleteFile(sub_path)) {
                    return null;
                } else |err| switch (err) {
                    error.IsDir => {
                        treat_as_dir = true;
                        continue :handle_entry;
                    },

                    error.FileNotFound,
                    error.AccessDenied,
                    error.InvalidUtf8,
                    error.InvalidWtf8,
                    error.SymLinkLoop,
                    error.NameTooLong,
                    error.SystemResources,
                    error.ReadOnlyFileSystem,
                    error.NotDir,
                    error.FileSystem,
                    error.FileBusy,
                    error.BadPathName,
                    error.NetworkNotFound,
                    error.Unexpected,
                    => |e| return e,
                }
            }
        }
    };
}

fn zigDeleteTreeMinStackSizeWithKindHint(self: std.fs.Dir, sub_path: []const u8, kind_hint: std.fs.File.Kind) !void {
    start_over: while (true) {
        var dir = (try zigDeleteTreeOpenInitialSubpath(self, sub_path, kind_hint)) orelse return;
        var cleanup_dir_parent: ?std.fs.Dir = null;
        defer if (cleanup_dir_parent) |*d| d.close();

        var cleanup_dir = true;
        defer if (cleanup_dir) dir.close();

        // Valid use of MAX_PATH_BYTES because dir_name_buf will only
        // ever store a single path component that was returned from the
        // filesystem.
        var dir_name_buf: [std.fs.max_path_bytes]u8 = undefined;
        var dir_name: []const u8 = sub_path;

        // Here we must avoid recursion, in order to provide O(1) memory guarantee of this function.
        // Go through each entry and if it is not a directory, delete it. If it is a directory,
        // open it, and close the original directory. Repeat. Then start the entire operation over.

        scan_dir: while (true) {
            var dir_it = dir.iterateAssumeFirstIteration();
            dir_it: while (try dir_it.next()) |entry| {
                var treat_as_dir = entry.kind == .directory;
                handle_entry: while (true) {
                    if (treat_as_dir) {
                        const new_dir = dir.openDir(entry.name, .{
                            .no_follow = true,
                            .iterate = true,
                        }) catch |err| switch (err) {
                            error.NotDir => {
                                treat_as_dir = false;
                                continue :handle_entry;
                            },
                            error.FileNotFound => {
                                // That's fine, we were trying to remove this directory anyway.
                                continue :dir_it;
                            },

                            error.AccessDenied,
                            error.SymLinkLoop,
                            error.ProcessFdQuotaExceeded,
                            error.NameTooLong,
                            error.SystemFdQuotaExceeded,
                            error.NoDevice,
                            error.SystemResources,
                            error.Unexpected,
                            error.InvalidUtf8,
                            error.InvalidWtf8,
                            error.BadPathName,
                            error.NetworkNotFound,
                            error.DeviceBusy,
                            => |e| return e,
                        };
                        if (cleanup_dir_parent) |*d| d.close();
                        cleanup_dir_parent = dir;
                        dir = new_dir;
                        const result = dir_name_buf[0..entry.name.len];
                        @memcpy(result, entry.name);
                        dir_name = result;
                        continue :scan_dir;
                    } else {
                        if (dir.deleteFile(entry.name)) {
                            continue :dir_it;
                        } else |err| switch (err) {
                            error.FileNotFound => continue :dir_it,

                            // Impossible because we do not pass any path separators.
                            error.NotDir => unreachable,

                            error.IsDir => {
                                treat_as_dir = true;
                                continue :handle_entry;
                            },

                            error.AccessDenied,
                            error.InvalidUtf8,
                            error.InvalidWtf8,
                            error.SymLinkLoop,
                            error.NameTooLong,
                            error.SystemResources,
                            error.ReadOnlyFileSystem,
                            error.FileSystem,
                            error.FileBusy,
                            error.BadPathName,
                            error.NetworkNotFound,
                            error.Unexpected,
                            => |e| return e,
                        }
                    }
                }
            }
            // Reached the end of the directory entries, which means we successfully deleted all of them.
            // Now to remove the directory itself.
            dir.close();
            cleanup_dir = false;

            if (cleanup_dir_parent) |d| {
                d.deleteDir(dir_name) catch |err| switch (err) {
                    // These two things can happen due to file system race conditions.
                    error.FileNotFound, error.DirNotEmpty => continue :start_over,
                    else => |e| return e,
                };
                continue :start_over;
            } else {
                self.deleteDir(sub_path) catch |err| switch (err) {
                    error.FileNotFound => return,
                    error.DirNotEmpty => continue :start_over,
                    else => |e| return e,
                };
                return;
            }
        }
    }
}<|MERGE_RESOLUTION|>--- conflicted
+++ resolved
@@ -3325,9 +3325,6 @@
             switch (this) {
                 .with_file_types => {
                     defer bun.default_allocator.free(this.with_file_types);
-<<<<<<< HEAD
-                    return JSC.toJS(globalObject, []bun.JSC.Node.Dirent, this.with_file_types, .temporary);
-=======
                     var array = JSC.JSValue.createEmptyArray(globalObject, this.with_file_types.len);
                     var previous_jsstring: ?*JSC.JSString = null;
                     for (this.with_file_types, 0..) |*item, i| {
@@ -3340,7 +3337,6 @@
                         );
                     }
                     return array;
->>>>>>> c1708ea6
                 },
                 .buffers => {
                     defer bun.default_allocator.free(this.buffers);
