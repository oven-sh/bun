const bun = @import("root").bun;
const JSC = bun.JSC;
const std = @import("std");
const Flavor = JSC.Node.Flavor;
const ArgumentsSlice = JSC.Node.ArgumentsSlice;
const system = std.posix.system;
const Maybe = JSC.Maybe;
const Encoding = JSC.Node.Encoding;
const FeatureFlags = bun.FeatureFlags;
const Args = JSC.Node.NodeFS.Arguments;
const d = JSC.d;

const NodeFSFunction = fn (
    this: *JSC.Node.NodeJSFS,
    globalObject: *JSC.JSGlobalObject,
    callframe: *JSC.CallFrame,
) bun.JSError!JSC.JSValue;

const NodeFSFunctionEnum = std.meta.DeclEnum(JSC.Node.NodeFS);

fn callSync(comptime FunctionEnum: NodeFSFunctionEnum) NodeFSFunction {
    const Function = @field(JSC.Node.NodeFS, @tagName(FunctionEnum));
    const FunctionType = @TypeOf(Function);

    const function: std.builtin.Type.Fn = comptime @typeInfo(FunctionType).Fn;
    comptime if (function.params.len != 3) @compileError("Expected 3 arguments");
    const Arguments = comptime function.params[1].type.?;
    const FormattedName = comptime [1]u8{std.ascii.toUpper(@tagName(FunctionEnum)[0])} ++ @tagName(FunctionEnum)[1..];
    const Result = comptime JSC.Maybe(@field(JSC.Node.NodeFS.ReturnType, FormattedName));
    _ = Result;

    const NodeBindingClosure = struct {
        pub fn bind(
            this: *JSC.Node.NodeJSFS,
            globalObject: *JSC.JSGlobalObject,
            callframe: *JSC.CallFrame,
<<<<<<< HEAD
        ) bun.JSError!JSC.JSValue {
            var exceptionref: JSC.C.JSValueRef = null;

=======
        ) JSC.JSValue {
>>>>>>> f8979b05
            var arguments = callframe.arguments(8);

            var slice = ArgumentsSlice.init(globalObject.bunVM(), arguments.slice());
            defer slice.deinit();

            const args = if (comptime Arguments != void)
                (Arguments.fromJS(globalObject, &slice) catch return .zero)
            else
                Arguments{};
            defer {
                if (comptime Arguments != void and @hasDecl(Arguments, "deinit")) args.deinit();
            }

            if (globalObject.hasException()) {
                return .zero;
            }
            var result = Function(
                &this.node_fs,
                args,
                comptime Flavor.sync,
            );
            switch (result) {
                .err => |err| {
                    globalObject.throwValue(JSC.JSValue.c(err.toJS(globalObject)));
                    return .zero;
                },
                .result => |*res| {
                    return globalObject.toJS(res, .temporary);
                },
            }
        }
    };

    return NodeBindingClosure.bind;
}

fn call(comptime FunctionEnum: NodeFSFunctionEnum) NodeFSFunction {
    const Function = @field(JSC.Node.NodeFS, @tagName(FunctionEnum));
    const FunctionType = @TypeOf(Function);

    const function: std.builtin.Type.Fn = comptime @typeInfo(FunctionType).Fn;
    comptime if (function.params.len != 3) @compileError("Expected 3 arguments");
    const Arguments = comptime function.params[1].type.?;
    const NodeBindingClosure = struct {
        pub fn bind(this: *JSC.Node.NodeJSFS, globalObject: *JSC.JSGlobalObject, callframe: *JSC.CallFrame) bun.JSError!JSC.JSValue {
            var arguments = callframe.arguments(8);

            var slice = ArgumentsSlice.init(globalObject.bunVM(), arguments.slice());
            slice.will_be_async = true;
            const args = if (comptime Arguments != void)
                (Arguments.fromJS(globalObject, &slice) catch {
                    slice.deinit();
                    return .zero;
                })
            else
                Arguments{};

            if (globalObject.hasException()) {
                slice.deinit();
                return .zero;
            }

            const Task = @field(JSC.Node.Async, @tagName(FunctionEnum));
            if (comptime FunctionEnum == .cp) {
                return Task.create(globalObject, this, args, globalObject.bunVM(), slice.arena);
            } else {
                if (comptime FunctionEnum == .readdir) {
                    if (args.recursive) {
                        return JSC.Node.Async.readdir_recursive.create(globalObject, args, globalObject.bunVM());
                    }
                }

                return Task.create(globalObject, this, args, globalObject.bunVM());
            }
        }
    };
    return NodeBindingClosure.bind;
}

pub const NodeJSFS = struct {
    node_fs: JSC.Node.NodeFS = .{},

    pub usingnamespace JSC.Codegen.JSNodeJSFS;
    pub usingnamespace bun.New(@This());

    pub fn constructor(globalObject: *JSC.JSGlobalObject, _: *JSC.CallFrame) ?*@This() {
        globalObject.throw("Not a constructor", .{});
        return null;
    }

    pub fn finalize(this: *JSC.Node.NodeJSFS) void {
        if (this.node_fs.vm) |vm| {
            if (vm.node_fs == &this.node_fs) {
                return;
            }
        }

        this.destroy();
    }

    pub const access = call(.access);
    pub const appendFile = call(.appendFile);
    pub const close = call(.close);
    pub const copyFile = call(.copyFile);
    pub const cp = call(.cp);
    pub const exists = call(.exists);
    pub const chown = call(.chown);
    pub const chmod = call(.chmod);
    pub const fchmod = call(.fchmod);
    pub const fchown = call(.fchown);
    pub const fstat = call(.fstat);
    pub const fsync = call(.fsync);
    pub const ftruncate = call(.ftruncate);
    pub const futimes = call(.futimes);
    pub const lchmod = call(.lchmod);
    pub const lchown = call(.lchown);
    pub const link = call(.link);
    pub const lstat = call(.lstat);
    pub const mkdir = call(.mkdir);
    pub const mkdtemp = call(.mkdtemp);
    pub const open = call(.open);
    pub const read = call(.read);
    pub const write = call(.write);
    pub const readdir = call(.readdir);
    pub const readFile = call(.readFile);
    pub const writeFile = call(.writeFile);
    pub const readlink = call(.readlink);
    pub const rm = call(.rm);
    pub const rmdir = call(.rmdir);
    pub const realpath = call(.realpath);
    pub const rename = call(.rename);
    pub const stat = call(.stat);
    pub const symlink = call(.symlink);
    pub const truncate = call(.truncate);
    pub const unlink = call(.unlink);
    pub const utimes = call(.utimes);
    pub const lutimes = call(.lutimes);
    pub const accessSync = callSync(.access);
    pub const appendFileSync = callSync(.appendFile);
    pub const closeSync = callSync(.close);
    pub const cpSync = callSync(.cp);
    pub const copyFileSync = callSync(.copyFile);
    pub const existsSync = callSync(.exists);
    pub const chownSync = callSync(.chown);
    pub const chmodSync = callSync(.chmod);
    pub const fchmodSync = callSync(.fchmod);
    pub const fchownSync = callSync(.fchown);
    pub const fstatSync = callSync(.fstat);
    pub const fsyncSync = callSync(.fsync);
    pub const ftruncateSync = callSync(.ftruncate);
    pub const futimesSync = callSync(.futimes);
    pub const lchmodSync = callSync(.lchmod);
    pub const lchownSync = callSync(.lchown);
    pub const linkSync = callSync(.link);
    pub const lstatSync = callSync(.lstat);
    pub const mkdirSync = callSync(.mkdir);
    pub const mkdtempSync = callSync(.mkdtemp);
    pub const openSync = callSync(.open);
    pub const readSync = callSync(.read);
    pub const writeSync = callSync(.write);
    pub const readdirSync = callSync(.readdir);
    pub const readFileSync = callSync(.readFile);
    pub const writeFileSync = callSync(.writeFile);
    pub const readlinkSync = callSync(.readlink);
    pub const realpathSync = callSync(.realpath);
    pub const renameSync = callSync(.rename);
    pub const statSync = callSync(.stat);
    pub const symlinkSync = callSync(.symlink);
    pub const truncateSync = callSync(.truncate);
    pub const unlinkSync = callSync(.unlink);
    pub const utimesSync = callSync(.utimes);
    pub const lutimesSync = callSync(.lutimes);
    pub const rmSync = callSync(.rm);
    pub const rmdirSync = callSync(.rmdir);
    pub const writev = call(.writev);
    pub const writevSync = callSync(.writev);
    pub const readv = call(.readv);
    pub const readvSync = callSync(.readv);

    pub const fdatasyncSync = callSync(.fdatasync);
    pub const fdatasync = call(.fdatasync);

    pub fn getDirent(_: *NodeJSFS, globalThis: *JSC.JSGlobalObject) JSC.JSValue {
        return JSC.Node.Dirent.getConstructor(globalThis);
    }

    pub fn getStats(_: *NodeJSFS, globalThis: *JSC.JSGlobalObject) JSC.JSValue {
        return JSC.Node.StatsSmall.getConstructor(globalThis);
    }

    pub const watch = callSync(.watch);
    pub const watchFile = callSync(.watchFile);
    pub const unwatchFile = callSync(.unwatchFile);

    // Not implemented yet:
    const notimpl = fdatasync;
    pub const opendir = notimpl;
    pub const opendirSync = notimpl;
};

pub fn createBinding(globalObject: *JSC.JSGlobalObject) JSC.JSValue {
    const module = NodeJSFS.new(.{});

    const vm = globalObject.bunVM();
    module.node_fs.vm = vm;

    return module.toJS(globalObject);
}

pub fn createMemfdForTesting(globalObject: *JSC.JSGlobalObject, callFrame: *JSC.CallFrame) bun.JSError!JSC.JSValue {
    const arguments = callFrame.arguments(1);

    if (arguments.len < 1) {
        return .undefined;
    }

    if (comptime !bun.Environment.isLinux) {
        globalObject.throw("memfd_create is not implemented on this platform", .{});
        return .zero;
    }

    const size = arguments.ptr[0].toInt64();
    switch (bun.sys.memfd_create("my_memfd", std.os.linux.MFD.CLOEXEC)) {
        .result => |fd| {
            _ = bun.sys.ftruncate(fd, size);
            return JSC.JSValue.jsNumber(fd.cast());
        },
        .err => |err| {
            globalObject.throwValue(err.toJSC(globalObject));
            return .zero;
        },
    }
}<|MERGE_RESOLUTION|>--- conflicted
+++ resolved
@@ -34,13 +34,7 @@
             this: *JSC.Node.NodeJSFS,
             globalObject: *JSC.JSGlobalObject,
             callframe: *JSC.CallFrame,
-<<<<<<< HEAD
         ) bun.JSError!JSC.JSValue {
-            var exceptionref: JSC.C.JSValueRef = null;
-
-=======
-        ) JSC.JSValue {
->>>>>>> f8979b05
             var arguments = callframe.arguments(8);
 
             var slice = ArgumentsSlice.init(globalObject.bunVM(), arguments.slice());
