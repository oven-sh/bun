--- conflicted
+++ resolved
@@ -510,11 +510,7 @@
         var filename: jsc.JSValue = .js_undefined;
         if (file_name.len > 0) {
             if (this.encoding == .buffer)
-<<<<<<< HEAD
-                filename = try JSC.ArrayBuffer.createBuffer(globalObject, file_name)
-=======
-                filename = jsc.ArrayBuffer.createBuffer(globalObject, file_name) catch return // TODO: properly propagate exception upwards
->>>>>>> 71e21615
+                filename = try jsc.ArrayBuffer.createBuffer(globalObject, file_name)
             else if (this.encoding == .utf8) {
                 filename = jsc.ZigString.fromUTF8(file_name).toJS(globalObject);
             } else {
@@ -526,13 +522,8 @@
         try emitJS(listener, globalObject, filename, event_type);
     }
 
-<<<<<<< HEAD
-    fn emitJS(listener: JSC.JSValue, globalObject: *JSC.JSGlobalObject, filename: JSC.JSValue, comptime event_type: EventType) bun.JSExecutionTerminated!void {
-        var args = [_]JSC.JSValue{
-=======
-    fn emitJS(listener: jsc.JSValue, globalObject: *jsc.JSGlobalObject, filename: jsc.JSValue, comptime event_type: EventType) void {
+    fn emitJS(listener: jsc.JSValue, globalObject: *jsc.JSGlobalObject, filename: jsc.JSValue, comptime event_type: EventType) bun.JSExecutionTerminated!void {
         var args = [_]jsc.JSValue{
->>>>>>> 71e21615
             event_type.toJS(globalObject),
             filename,
         };
@@ -623,13 +614,8 @@
         this.js_this = .zero;
     }
 
-<<<<<<< HEAD
-    pub fn doClose(this: *FSWatcher, _: *JSC.JSGlobalObject, _: *JSC.CallFrame) bun.JSError!JSC.JSValue {
+    pub fn doClose(this: *FSWatcher, _: *jsc.JSGlobalObject, _: *jsc.CallFrame) bun.JSError!jsc.JSValue {
         try this.close();
-=======
-    pub fn doClose(this: *FSWatcher, _: *jsc.JSGlobalObject, _: *jsc.CallFrame) bun.JSError!jsc.JSValue {
-        this.close();
->>>>>>> 71e21615
         return .js_undefined;
     }
 
