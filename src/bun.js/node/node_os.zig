--- conflicted
+++ resolved
@@ -586,11 +586,7 @@
                     // Encode its link-layer address.  We need 2*6 bytes for the
                     //  hex characters and 5 for the colon separators
                     var mac_buf: [17]u8 = undefined;
-<<<<<<< HEAD
-                    const addr_data = if (comptime Environment.isLinux) ll_addr.addr else if (comptime (Environment.isMac or Environment.isOpenBSD)) ll_addr.sdl_data[ll_addr.sdl_nlen..] else comptime unreachable;
-=======
-                    const addr_data = if (comptime Environment.isLinux) ll_addr.addr else if (comptime Environment.isMac) ll_addr.sdl_data[ll_addr.sdl_nlen..] else @compileError("unreachable");
->>>>>>> d869fcee
+                    const addr_data = if (comptime Environment.isLinux) ll_addr.addr else if (comptime (Environment.isMac or Environment.isOpenBSD)) ll_addr.sdl_data[ll_addr.sdl_nlen..] else  @compileError("unreachable");
                     const mac = std.fmt.bufPrint(&mac_buf, "{x:0>2}:{x:0>2}:{x:0>2}:{x:0>2}:{x:0>2}:{x:0>2}", .{
                         addr_data[0], addr_data[1], addr_data[2],
                         addr_data[3], addr_data[4], addr_data[5],
