const std = @import("std");
const builtin = @import("builtin");
const bun = @import("root").bun;
const C = bun.C;
const string = bun.string;
const strings = bun.strings;
const JSC = bun.JSC;
const Environment = bun.Environment;
const Global = bun.Global;
const libuv = bun.windows.libuv;
const gen = bun.gen.node_os;

pub fn createNodeOsBinding(global: *JSC.JSGlobalObject) JSC.JSValue {
    return JSC.JSObject.create(.{
        .cpus = gen.createCpusCallback(global),
        .freemem = gen.createFreememCallback(global),
        .getPriority = gen.createGetPriorityCallback(global),
        .homedir = gen.createHomedirCallback(global),
        .hostname = gen.createHostnameCallback(global),
        .loadavg = gen.createLoadavgCallback(global),
        .networkInterfaces = gen.createNetworkInterfacesCallback(global),
        .release = gen.createReleaseCallback(global),
        .totalmem = gen.createTotalmemCallback(global),
        .uptime = gen.createUptimeCallback(global),
        .userInfo = gen.createUserInfoCallback(global),
        .version = gen.createVersionCallback(global),
        .setPriority = gen.createSetPriorityCallback(global),
    }, global).toJS();
}

const CPUTimes = struct {
    user: u64 = 0,
    nice: u64 = 0,
    sys: u64 = 0,
    idle: u64 = 0,
    irq: u64 = 0,

    pub fn toValue(self: CPUTimes, globalThis: *JSC.JSGlobalObject) JSC.JSValue {
        const fields = comptime std.meta.fieldNames(CPUTimes);
        const ret = JSC.JSValue.createEmptyObject(globalThis, fields.len);
        inline for (fields) |fieldName| {
            ret.put(globalThis, JSC.ZigString.static(fieldName), JSC.JSValue.jsNumberFromUint64(@field(self, fieldName)));
        }
        return ret;
    }
};

pub fn cpus(global: *JSC.JSGlobalObject) bun.JSError!JSC.JSValue {
    const cpusImpl = switch (Environment.os) {
        .linux => cpusImplLinux,
        .mac => cpusImplDarwin,
        .windows => cpusImplWindows,
        else => @compileError("Unsupported OS"),
    };

    return cpusImpl(global) catch {
        const err = JSC.SystemError{
            .message = bun.String.static("Failed to get CPU information"),
            .code = bun.String.static(@tagName(JSC.Node.ErrorCode.ERR_SYSTEM_ERROR)),
        };
        return global.throwValue(err.toErrorInstance(global));
    };
}

fn cpusImplLinux(globalThis: *JSC.JSGlobalObject) !JSC.JSValue {
    // Create the return array
    const values = JSC.JSValue.createEmptyArray(globalThis, 0);
    var num_cpus: u32 = 0;

    var stack_fallback = std.heap.stackFallback(1024 * 8, bun.default_allocator);
    var file_buf = std.ArrayList(u8).init(stack_fallback.get());
    defer file_buf.deinit();

    // Read /proc/stat to get number of CPUs and times
    if (try std.fs.openFileAbsolute("/proc/stat", .{})) |file| {
        defer file.close();

<<<<<<< HEAD
        const read = try bun.sys.File.from(file).readToEndWithArrayList(&file_buf).unwrap();
        defer file_buf.clearRetainingCapacity();
        const contents = file_buf.items[0..read];
=======
            const read = try bun.sys.File.from(file).readToEndWithArrayList(&file_buf, true).unwrap();
            defer file_buf.clearRetainingCapacity();
            const contents = file_buf.items[0..read];
>>>>>>> 9604733e

        var line_iter = std.mem.tokenizeScalar(u8, contents, '\n');

        // Skip the first line (aggregate of all CPUs)
        _ = line_iter.next();

        // Read each CPU line
        while (line_iter.next()) |line| {
            // CPU lines are formatted as `cpu0 user nice sys idle iowait irq softirq`
            var toks = std.mem.tokenize(u8, line, " \t");
            const cpu_name = toks.next();
            if (cpu_name == null or !std.mem.startsWith(u8, cpu_name.?, "cpu")) break; // done with CPUs

            //NOTE: libuv assumes this is fixed on Linux, not sure that's actually the case
            const scale = 10;

            var times = CPUTimes{};
            times.user = scale * try std.fmt.parseInt(u64, toks.next() orelse return error.eol, 10);
            times.nice = scale * try std.fmt.parseInt(u64, toks.next() orelse return error.eol, 10);
            times.sys = scale * try std.fmt.parseInt(u64, toks.next() orelse return error.eol, 10);
            times.idle = scale * try std.fmt.parseInt(u64, toks.next() orelse return error.eol, 10);
            _ = try (toks.next() orelse error.eol); // skip iowait
            times.irq = scale * try std.fmt.parseInt(u64, toks.next() orelse return error.eol, 10);

            // Actually create the JS object representing the CPU
            const cpu = JSC.JSValue.createEmptyObject(globalThis, 3);
            cpu.put(globalThis, JSC.ZigString.static("times"), times.toValue(globalThis));
            values.putIndex(globalThis, num_cpus, cpu);

            num_cpus += 1;
        }
    }

    // Read /proc/cpuinfo to get model information (optional)
    if (std.fs.openFileAbsolute("/proc/cpuinfo", .{})) |file| {
        defer file.close();

<<<<<<< HEAD
        const read = try bun.sys.File.from(file).readToEndWithArrayList(&file_buf).unwrap();
        defer file_buf.clearRetainingCapacity();
        const contents = file_buf.items[0..read];

        var line_iter = std.mem.tokenizeScalar(u8, contents, '\n');
=======
            const read = try bun.sys.File.from(file).readToEndWithArrayList(&file_buf, true).unwrap();
            defer file_buf.clearRetainingCapacity();
            const contents = file_buf.items[0..read];
>>>>>>> 9604733e

        const key_processor = "processor\t: ";
        const key_model_name = "model name\t: ";

        var cpu_index: u32 = 0;
        var has_model_name = true;
        while (line_iter.next()) |line| {
            if (strings.hasPrefixComptime(line, key_processor)) {
                if (!has_model_name) {
                    const cpu = JSC.JSObject.getIndex(values, globalThis, cpu_index);
                    cpu.put(globalThis, JSC.ZigString.static("model"), JSC.ZigString.static("unknown").withEncoding().toJS(globalThis));
                }
                // If this line starts a new processor, parse the index from the line
                const digits = std.mem.trim(u8, line[key_processor.len..], " \t\n");
                cpu_index = try std.fmt.parseInt(u32, digits, 10);
                if (cpu_index >= num_cpus) return error.too_may_cpus;
                has_model_name = false;
            } else if (strings.hasPrefixComptime(line, key_model_name)) {
                // If this is the model name, extract it and store on the current cpu
                const model_name = line[key_model_name.len..];
                const cpu = JSC.JSObject.getIndex(values, globalThis, cpu_index);
                cpu.put(globalThis, JSC.ZigString.static("model"), JSC.ZigString.init(model_name).withEncoding().toJS(globalThis));
                has_model_name = true;
            }
        }
<<<<<<< HEAD
        if (!has_model_name) {
            const cpu = JSC.JSObject.getIndex(values, globalThis, cpu_index);
            cpu.put(globalThis, JSC.ZigString.static("model"), JSC.ZigString.static("unknown").withEncoding().toJS(globalThis));
=======

        // Read /sys/devices/system/cpu/cpu{}/cpufreq/scaling_cur_freq to get current frequency (optional)
        for (0..num_cpus) |cpu_index| {
            const cpu = JSC.JSObject.getIndex(values, globalThis, @truncate(cpu_index));

            var path_buf: [128]u8 = undefined;
            const path = try std.fmt.bufPrint(&path_buf, "/sys/devices/system/cpu/cpu{}/cpufreq/scaling_cur_freq", .{cpu_index});
            if (std.fs.openFileAbsolute(path, .{})) |file| {
                defer file.close();

                const read = try bun.sys.File.from(file).readToEndWithArrayList(&file_buf, true).unwrap();
                defer file_buf.clearRetainingCapacity();
                const contents = file_buf.items[0..read];

                const digits = std.mem.trim(u8, contents, " \n");
                const speed = (std.fmt.parseInt(u64, digits, 10) catch 0) / 1000;

                cpu.put(globalThis, JSC.ZigString.static("speed"), JSC.JSValue.jsNumber(speed));
            } else |_| {
                // Initialize CPU speed to 0
                cpu.put(globalThis, JSC.ZigString.static("speed"), JSC.JSValue.jsNumber(0));
            }
        }

        return values;
    }

    extern fn bun_sysconf__SC_CLK_TCK() isize;
    fn cpusImplDarwin(globalThis: *JSC.JSGlobalObject) !JSC.JSValue {
        const local_bindings = @import("../../darwin_c.zig");
        const c = std.c;

        // Fetch the CPU info structure
        var num_cpus: c.natural_t = 0;
        var info: [*]local_bindings.processor_cpu_load_info = undefined;
        var info_size: std.c.mach_msg_type_number_t = 0;
        if (local_bindings.host_processor_info(std.c.mach_host_self(), local_bindings.PROCESSOR_CPU_LOAD_INFO, &num_cpus, @as(*local_bindings.processor_info_array_t, @ptrCast(&info)), &info_size) != .SUCCESS) {
            return error.no_processor_info;
>>>>>>> 9604733e
        }
    } else |_| {
        // Initialize model name to "unknown"
        var it = values.arrayIterator(globalThis);
        while (it.next()) |cpu| {
            cpu.put(globalThis, JSC.ZigString.static("model"), JSC.ZigString.static("unknown").withEncoding().toJS(globalThis));
        }
    }

    // Read /sys/devices/system/cpu/cpu{}/cpufreq/scaling_cur_freq to get current frequency (optional)
    for (0..num_cpus) |cpu_index| {
        const cpu = JSC.JSObject.getIndex(values, globalThis, @truncate(cpu_index));

        var path_buf: [128]u8 = undefined;
        const path = try std.fmt.bufPrint(&path_buf, "/sys/devices/system/cpu/cpu{}/cpufreq/scaling_cur_freq", .{cpu_index});
        if (std.fs.openFileAbsolute(path, .{})) |file| {
            defer file.close();

            const read = try bun.sys.File.from(file).readToEndWithArrayList(&file_buf).unwrap();
            defer file_buf.clearRetainingCapacity();
            const contents = file_buf.items[0..read];

            const digits = std.mem.trim(u8, contents, " \n");
            const speed = (std.fmt.parseInt(u64, digits, 10) catch 0) / 1000;

            cpu.put(globalThis, JSC.ZigString.static("speed"), JSC.JSValue.jsNumber(speed));
        } else |_| {
            // Initialize CPU speed to 0
            cpu.put(globalThis, JSC.ZigString.static("speed"), JSC.JSValue.jsNumber(0));
        }
    }

    return values;
}

extern fn bun_sysconf__SC_CLK_TCK() isize;
fn cpusImplDarwin(globalThis: *JSC.JSGlobalObject) !JSC.JSValue {
    const local_bindings = @import("../../darwin_c.zig");
    const c = std.c;

    // Fetch the CPU info structure
    var num_cpus: c.natural_t = 0;
    var info: [*]local_bindings.processor_cpu_load_info = undefined;
    var info_size: std.c.mach_msg_type_number_t = 0;
    if (local_bindings.host_processor_info(std.c.mach_host_self(), local_bindings.PROCESSOR_CPU_LOAD_INFO, &num_cpus, @as(*local_bindings.processor_info_array_t, @ptrCast(&info)), &info_size) != .SUCCESS) {
        return error.no_processor_info;
    }
    defer _ = std.c.vm_deallocate(std.c.mach_task_self(), @intFromPtr(info), info_size);

    // Ensure we got the amount of data we expected to guard against buffer overruns
    if (info_size != C.PROCESSOR_CPU_LOAD_INFO_COUNT * num_cpus) {
        return error.broken_process_info;
    }

    // Get CPU model name
    var model_name_buf: [512]u8 = undefined;
    var len: usize = model_name_buf.len;
    // Try brand_string first and if it fails try hw.model
    if (!(std.c.sysctlbyname("machdep.cpu.brand_string", &model_name_buf, &len, null, 0) == 0 or
        std.c.sysctlbyname("hw.model", &model_name_buf, &len, null, 0) == 0))
    {
        return error.no_processor_info;
    }
    // NOTE: sysctlbyname doesn't update len if it was large enough, so we
    // still have to find the null terminator.  All cpus can share the same
    // model name.
    const model_name = JSC.ZigString.init(std.mem.sliceTo(&model_name_buf, 0)).withEncoding().toJS(globalThis);

    // Get CPU speed
    var speed: u64 = 0;
    len = @sizeOf(@TypeOf(speed));
    _ = std.c.sysctlbyname("hw.cpufrequency", &speed, &len, null, 0);
    if (speed == 0) {
        // Suggested by Node implementation:
        // If sysctl hw.cputype == CPU_TYPE_ARM64, the correct value is unavailable
        // from Apple, but we can hard-code it here to a plausible value.
        speed = 2_400_000_000;
    }

    // Get the multiplier; this is the number of ms/tick
    const ticks: i64 = bun_sysconf__SC_CLK_TCK();
    const multiplier = 1000 / @as(u64, @intCast(ticks));

    // Set up each CPU value in the return
    const values = JSC.JSValue.createEmptyArray(globalThis, @as(u32, @intCast(num_cpus)));
    var cpu_index: u32 = 0;
    while (cpu_index < num_cpus) : (cpu_index += 1) {
        const times = CPUTimes{
            .user = info[cpu_index].cpu_ticks[0] * multiplier,
            .nice = info[cpu_index].cpu_ticks[3] * multiplier,
            .sys = info[cpu_index].cpu_ticks[1] * multiplier,
            .idle = info[cpu_index].cpu_ticks[2] * multiplier,
            .irq = 0, // not available
        };

        const cpu = JSC.JSValue.createEmptyObject(globalThis, 3);
        cpu.put(globalThis, JSC.ZigString.static("speed"), JSC.JSValue.jsNumber(speed / 1_000_000));
        cpu.put(globalThis, JSC.ZigString.static("model"), model_name);
        cpu.put(globalThis, JSC.ZigString.static("times"), times.toValue(globalThis));

        values.putIndex(globalThis, cpu_index, cpu);
    }
    return values;
}

pub fn cpusImplWindows(globalThis: *JSC.JSGlobalObject) !JSC.JSValue {
    var cpu_infos: [*]libuv.uv_cpu_info_t = undefined;
    var count: c_int = undefined;
    const err = libuv.uv_cpu_info(&cpu_infos, &count);
    if (err != 0) {
        return error.NoProcessorInfo;
    }
    defer libuv.uv_free_cpu_info(cpu_infos, count);

    const values = JSC.JSValue.createEmptyArray(globalThis, @intCast(count));

    for (cpu_infos[0..@intCast(count)], 0..@intCast(count)) |cpu_info, i| {
        const times = CPUTimes{
            .user = cpu_info.cpu_times.user,
            .nice = cpu_info.cpu_times.nice,
            .sys = cpu_info.cpu_times.sys,
            .idle = cpu_info.cpu_times.idle,
            .irq = cpu_info.cpu_times.irq,
        };

        const cpu = JSC.JSValue.createEmptyObject(globalThis, 3);
        cpu.put(globalThis, JSC.ZigString.static("model"), JSC.ZigString.init(bun.span(cpu_info.model)).withEncoding().toJS(globalThis));
        cpu.put(globalThis, JSC.ZigString.static("speed"), JSC.JSValue.jsNumber(cpu_info.speed));
        cpu.put(globalThis, JSC.ZigString.static("times"), times.toValue(globalThis));

        values.putIndex(globalThis, @intCast(i), cpu);
    }

    return values;
}

pub fn freemem() u64 {
    return C.getFreeMemory();
}

pub fn getPriority(global: *JSC.JSGlobalObject, pid: i32) bun.JSError!i32 {
    return C.getProcessPriority(pid) orelse {
        const err = JSC.SystemError{
            .message = bun.String.static("no such process"),
            .code = bun.String.static("SRCH"),
            .errno = switch (bun.Environment.os) {
                else => @intFromEnum(std.posix.E.SRCH),
                .windows => -libuv.UV_ESRCH,
            },
            .syscall = bun.String.static("uv_os_getpriority"),
        };
        return global.throwValue(err.toErrorInstance(global));
    };
}

pub fn homedir(global: *JSC.JSGlobalObject) !bun.String {
    // In Node.js, this is a wrapper around uv_os_homedir.
    if (Environment.isWindows) {
        var out: bun.PathBuffer = undefined;
        var size: usize = out.len;
        if (libuv.uv_os_homedir(&out, &size).toError()) |err| {
            return global.throwValue(err.toJS(global));
        }
        return bun.String.createUTF8(out);
    } else {

        // The posix implementation of uv_os_homedir first checks the HOME
        // environment variable, then falls back to reading the passwd entry.
        if (bun.getenvZ("HOME")) |home| {
            if (home.len > 0)
                return bun.String.init(home);
        }

        // From libuv:
        // > Calling sysconf(_SC_GETPW_R_SIZE_MAX) would get the suggested size, but it
        // > is frequently 1024 or 4096, so we can just use that directly. The pwent
        // > will not usually be large.
        // Instead of always using an allocation, first try a stack allocation
        // of 4096, then fallback to heap.
        var stack_string_bytes: [4096]u8 = undefined;
        var string_bytes: []u8 = &stack_string_bytes;
        defer if (string_bytes.ptr != &stack_string_bytes)
            bun.default_allocator.free(string_bytes);

        var pw: bun.C.passwd = undefined;
        var result: ?*bun.C.passwd = null;

        const ret = while (true) {
            const ret = bun.C.getpwuid_r(
                bun.C.geteuid(),
                &pw,
                string_bytes.ptr,
                string_bytes.len,
                &result,
            );

            if (ret == @intFromEnum(bun.C.E.INTR))
                continue;

            // If the system call wants more memory, double it.
            if (ret == @intFromEnum(bun.C.E.RANGE)) {
                const len = string_bytes.len;
                bun.default_allocator.free(string_bytes);
                string_bytes = "";
                string_bytes = try bun.default_allocator.alloc(u8, len * 2);
                continue;
            }

            break ret;
        };

        if (ret != 0) {
            return global.throwValue(bun.sys.Error.fromCode(
                @enumFromInt(ret),
                .uv_os_homedir,
            ).toJSC(global));
        }

        if (result == null) {
            // in uv__getpwuid_r, null result throws UV_ENOENT.
            return global.throwValue(bun.sys.Error.fromCode(
                .NOENT,
                .uv_os_homedir,
            ).toJSC(global));
        }

        return if (pw.pw_dir) |dir|
            bun.String.createUTF8(bun.span(dir))
        else
            bun.String.empty;
    }
}

pub fn hostname(global: *JSC.JSGlobalObject) bun.JSError!JSC.JSValue {
    if (Environment.isWindows) {
        var name_buffer: [129:0]u16 = undefined;
        if (bun.windows.GetHostNameW(&name_buffer, name_buffer.len) == 0) {
            const str = bun.String.createUTF16(bun.sliceTo(&name_buffer, 0));
            defer str.deref();
            return str.toJS(global);
        }

        var result: std.os.windows.ws2_32.WSADATA = undefined;
        if (std.os.windows.ws2_32.WSAStartup(0x202, &result) == 0) {
            if (bun.windows.GetHostNameW(&name_buffer, name_buffer.len) == 0) {
                return bun.String.createUTF16(bun.sliceTo(&name_buffer, 0));
            }
        }

        return JSC.ZigString.init("unknown").withEncoding().toJS(global);
    } else {
        var name_buffer: [bun.HOST_NAME_MAX]u8 = undefined;
        return JSC.ZigString.init(std.posix.gethostname(&name_buffer) catch "unknown").withEncoding().toJS(global);
    }
}

pub fn loadavg(global: *JSC.JSGlobalObject) bun.JSError!JSC.JSValue {
    const result = C.getSystemLoadavg();
    return JSC.JSArray.create(global, &.{
        JSC.JSValue.jsNumber(result[0]),
        JSC.JSValue.jsNumber(result[1]),
        JSC.JSValue.jsNumber(result[2]),
    });
}

pub const networkInterfaces = switch (Environment.os) {
    .linux, .mac => networkInterfacesPosix,
    .windows => networkInterfacesWindows,
    else => @compileError("Unsupported OS"),
};

fn networkInterfacesPosix(globalThis: *JSC.JSGlobalObject) bun.JSError!JSC.JSValue {
    // getifaddrs sets a pointer to a linked list
    var interface_start: ?*C.ifaddrs = null;
    const rc = C.getifaddrs(&interface_start);
    if (rc != 0) {
        const err = JSC.SystemError{
            .message = bun.String.static("A system error occurred: getifaddrs returned an error"),
            .code = bun.String.static("ERR_SYSTEM_ERROR"),
            .errno = @intFromEnum(std.posix.errno(rc)),
            .syscall = bun.String.static("getifaddrs"),
        };

        return globalThis.throwValue(err.toErrorInstance(globalThis));
    }
    defer C.freeifaddrs(interface_start);

    const helpers = struct {
        // We'll skip interfaces that aren't actually available
        pub fn skip(iface: *C.ifaddrs) bool {
            // Skip interfaces that aren't actually available
            if (iface.ifa_flags & C.IFF_RUNNING == 0) return true;
            if (iface.ifa_flags & C.IFF_UP == 0) return true;
            if (iface.ifa_addr == null) return true;

            return false;
        }

        // We won't actually return link-layer interfaces but we need them for
        //  extracting the MAC address
        pub fn isLinkLayer(iface: *C.ifaddrs) bool {
            if (iface.ifa_addr == null) return false;
            return if (comptime Environment.isLinux)
                return iface.ifa_addr.*.sa_family == std.posix.AF.PACKET
            else if (comptime Environment.isMac)
                return iface.ifa_addr.?.*.family == std.posix.AF.LINK
            else
                unreachable;
        }

        pub fn isLoopback(iface: *C.ifaddrs) bool {
            return iface.ifa_flags & C.IFF_LOOPBACK == C.IFF_LOOPBACK;
        }
    };

    // The list currently contains entries for link-layer interfaces
    //  and the IPv4, IPv6 interfaces.  We only want to return the latter two
    //  but need the link-layer entries to determine MAC address.
    // So, on our first pass through the linked list we'll count the number of
    //  INET interfaces only.
    var num_inet_interfaces: usize = 0;
    var it = interface_start;
    while (it) |iface| : (it = iface.ifa_next) {
        if (helpers.skip(iface) or helpers.isLinkLayer(iface)) continue;
        num_inet_interfaces += 1;
    }

    var ret = JSC.JSValue.createEmptyObject(globalThis, 8);

    // Second pass through, populate each interface object
    it = interface_start;
    while (it) |iface| : (it = iface.ifa_next) {
        if (helpers.skip(iface) or helpers.isLinkLayer(iface)) continue;

        const interface_name = std.mem.sliceTo(iface.ifa_name, 0);
        const addr = std.net.Address.initPosix(@alignCast(@as(*std.posix.sockaddr, @ptrCast(iface.ifa_addr))));
        const netmask = std.net.Address.initPosix(@alignCast(@as(*std.posix.sockaddr, @ptrCast(iface.ifa_netmask))));

        var interface = JSC.JSValue.createEmptyObject(globalThis, 7);

        // address <string> The assigned IPv4 or IPv6 address
        // cidr <string> The assigned IPv4 or IPv6 address with the routing prefix in CIDR notation. If the netmask is invalid, this property is set to null.
        {
            // Compute the CIDR suffix; returns null if the netmask cannot
            //  be converted to a CIDR suffix
            const maybe_suffix: ?u8 = switch (addr.any.family) {
                std.posix.AF.INET => netmaskToCIDRSuffix(netmask.in.sa.addr),
                std.posix.AF.INET6 => netmaskToCIDRSuffix(@as(u128, @bitCast(netmask.in6.sa.addr))),
                else => null,
            };

            // Format the address and then, if valid, the CIDR suffix; both
            //  the address and cidr values can be slices into this same buffer
            // e.g. addr_str = "192.168.88.254", cidr_str = "192.168.88.254/24"
            var buf: [64]u8 = undefined;
            const addr_str = bun.fmt.formatIp(addr, &buf) catch unreachable;
            var cidr = JSC.JSValue.null;
            if (maybe_suffix) |suffix| {
                //NOTE addr_str might not start at buf[0] due to slicing in formatIp
                const start = @intFromPtr(addr_str.ptr) - @intFromPtr(&buf[0]);
                // Start writing the suffix immediately after the address
                const suffix_str = std.fmt.bufPrint(buf[start + addr_str.len ..], "/{}", .{suffix}) catch unreachable;
                // The full cidr value is the address + the suffix
                const cidr_str = buf[start .. start + addr_str.len + suffix_str.len];
                cidr = JSC.ZigString.init(cidr_str).withEncoding().toJS(globalThis);
            }

            interface.put(globalThis, JSC.ZigString.static("address"), JSC.ZigString.init(addr_str).withEncoding().toJS(globalThis));
            interface.put(globalThis, JSC.ZigString.static("cidr"), cidr);
        }

        // netmask <string> The IPv4 or IPv6 network mask
        {
            var buf: [64]u8 = undefined;
            const str = bun.fmt.formatIp(netmask, &buf) catch unreachable;
            interface.put(globalThis, JSC.ZigString.static("netmask"), JSC.ZigString.init(str).withEncoding().toJS(globalThis));
        }

        // family <string> Either IPv4 or IPv6
        interface.put(globalThis, JSC.ZigString.static("family"), (switch (addr.any.family) {
            std.posix.AF.INET => JSC.ZigString.static("IPv4"),
            std.posix.AF.INET6 => JSC.ZigString.static("IPv6"),
            else => JSC.ZigString.static("unknown"),
        }).toJS(globalThis));

        // mac <string> The MAC address of the network interface
        {
            // We need to search for the link-layer interface whose name matches this one
            var ll_it = interface_start;
            const maybe_ll_addr = while (ll_it) |ll_iface| : (ll_it = ll_iface.ifa_next) {
                if (helpers.skip(ll_iface) or !helpers.isLinkLayer(ll_iface)) continue;

                const ll_name = bun.sliceTo(ll_iface.ifa_name, 0);
                if (!strings.hasPrefix(ll_name, interface_name)) continue;
                if (ll_name.len > interface_name.len and ll_name[interface_name.len] != ':') continue;

                // This is the correct link-layer interface entry for the current interface,
                //  cast to a link-layer socket address
                if (comptime Environment.isLinux) {
                    break @as(?*std.posix.sockaddr.ll, @ptrCast(@alignCast(ll_iface.ifa_addr)));
                } else if (comptime Environment.isMac) {
                    break @as(?*C.sockaddr_dl, @ptrCast(@alignCast(ll_iface.ifa_addr)));
                } else {
                    @compileError("unreachable");
                }
            } else null;

            if (maybe_ll_addr) |ll_addr| {
                // Encode its link-layer address.  We need 2*6 bytes for the
                //  hex characters and 5 for the colon separators
                var mac_buf: [17]u8 = undefined;
                const addr_data = if (comptime Environment.isLinux) ll_addr.addr else if (comptime Environment.isMac) ll_addr.sdl_data[ll_addr.sdl_nlen..] else @compileError("unreachable");
                if (addr_data.len < 6) {
                    const mac = "00:00:00:00:00:00";
                    interface.put(globalThis, JSC.ZigString.static("mac"), JSC.ZigString.init(mac).withEncoding().toJS(globalThis));
                } else {
                    const mac = std.fmt.bufPrint(&mac_buf, "{x:0>2}:{x:0>2}:{x:0>2}:{x:0>2}:{x:0>2}:{x:0>2}", .{
                        addr_data[0], addr_data[1], addr_data[2],
                        addr_data[3], addr_data[4], addr_data[5],
                    }) catch unreachable;
                    interface.put(globalThis, JSC.ZigString.static("mac"), JSC.ZigString.init(mac).withEncoding().toJS(globalThis));
                }
            } else {
                const mac = "00:00:00:00:00:00";
                interface.put(globalThis, JSC.ZigString.static("mac"), JSC.ZigString.init(mac).withEncoding().toJS(globalThis));
            }
        }

        // internal <boolean> true if the network interface is a loopback or similar interface that is not remotely accessible; otherwise false
        interface.put(globalThis, JSC.ZigString.static("internal"), JSC.JSValue.jsBoolean(helpers.isLoopback(iface)));

        // scopeid <number> The numeric IPv6 scope ID (only specified when family is IPv6)
        if (addr.any.family == std.posix.AF.INET6) {
            interface.put(globalThis, JSC.ZigString.static("scope_id"), JSC.JSValue.jsNumber(addr.in6.sa.scope_id));
        }

        // Does this entry already exist?
        if (ret.get_unsafe(globalThis, interface_name)) |array| {
            // Add this interface entry to the existing array
            const next_index = @as(u32, @intCast(array.getLength(globalThis)));
            array.putIndex(globalThis, next_index, interface);
        } else {
            // Add it as an array with this interface as an element
            const member_name = JSC.ZigString.init(interface_name);
            var array = JSC.JSValue.createEmptyArray(globalThis, 1);
            array.putIndex(globalThis, 0, interface);
            ret.put(globalThis, &member_name, array);
        }
    }

    return ret;
}

fn networkInterfacesWindows(globalThis: *JSC.JSGlobalObject) bun.JSError!JSC.JSValue {
    var ifaces: [*]libuv.uv_interface_address_t = undefined;
    var count: c_int = undefined;
    const err = libuv.uv_interface_addresses(&ifaces, &count);
    if (err != 0) {
        const sys_err = JSC.SystemError{
            .message = bun.String.static("uv_interface_addresses failed"),
            .code = bun.String.static("ERR_SYSTEM_ERROR"),
            //.info = info,
            .errno = err,
            .syscall = bun.String.static("uv_interface_addresses"),
        };
        return globalThis.throwValue(sys_err.toErrorInstance(globalThis));
    }
    defer libuv.uv_free_interface_addresses(ifaces, count);

    var ret = JSC.JSValue.createEmptyObject(globalThis, 8);

    // 65 comes from: https://stackoverflow.com/questions/39443413/why-is-inet6-addrstrlen-defined-as-46-in-c
    var ip_buf: [65]u8 = undefined;
    var mac_buf: [17]u8 = undefined;

    for (ifaces[0..@intCast(count)]) |iface| {
        var interface = JSC.JSValue.createEmptyObject(globalThis, 7);

        // address <string> The assigned IPv4 or IPv6 address
        // cidr <string> The assigned IPv4 or IPv6 address with the routing prefix in CIDR notation. If the netmask is invalid, this property is set to null.
        var cidr = JSC.JSValue.null;
        {
            // Compute the CIDR suffix; returns null if the netmask cannot
            //  be converted to a CIDR suffix
            const maybe_suffix: ?u8 = switch (iface.address.address4.family) {
                std.posix.AF.INET => netmaskToCIDRSuffix(iface.netmask.netmask4.addr),
                std.posix.AF.INET6 => netmaskToCIDRSuffix(@as(u128, @bitCast(iface.netmask.netmask6.addr))),
                else => null,
            };

            // Format the address and then, if valid, the CIDR suffix; both
            //  the address and cidr values can be slices into this same buffer
            // e.g. addr_str = "192.168.88.254", cidr_str = "192.168.88.254/24"
            const addr_str = bun.fmt.formatIp(
                // std.net.Address will do ptrCast depending on the family so this is ok
                std.net.Address.initPosix(@ptrCast(&iface.address.address4)),
                &ip_buf,
            ) catch unreachable;
            if (maybe_suffix) |suffix| {
                //NOTE addr_str might not start at buf[0] due to slicing in formatIp
                const start = @intFromPtr(addr_str.ptr) - @intFromPtr(&ip_buf[0]);
                // Start writing the suffix immediately after the address
                const suffix_str = std.fmt.bufPrint(ip_buf[start + addr_str.len ..], "/{}", .{suffix}) catch unreachable;
                // The full cidr value is the address + the suffix
                const cidr_str = ip_buf[start .. start + addr_str.len + suffix_str.len];
                cidr = JSC.ZigString.init(cidr_str).withEncoding().toJS(globalThis);
            }

            interface.put(globalThis, JSC.ZigString.static("address"), JSC.ZigString.init(addr_str).withEncoding().toJS(globalThis));
        }

        // netmask
        {
            const str = bun.fmt.formatIp(
                // std.net.Address will do ptrCast depending on the family so this is ok
                std.net.Address.initPosix(@ptrCast(&iface.netmask.netmask4)),
                &ip_buf,
            ) catch unreachable;
            interface.put(globalThis, JSC.ZigString.static("netmask"), JSC.ZigString.init(str).withEncoding().toJS(globalThis));
        }
        // family
        interface.put(globalThis, JSC.ZigString.static("family"), (switch (iface.address.address4.family) {
            std.posix.AF.INET => JSC.ZigString.static("IPv4"),
            std.posix.AF.INET6 => JSC.ZigString.static("IPv6"),
            else => JSC.ZigString.static("unknown"),
        }).toJS(globalThis));

        // mac
        {
            const phys = iface.phys_addr;
            const mac = std.fmt.bufPrint(&mac_buf, "{x:0>2}:{x:0>2}:{x:0>2}:{x:0>2}:{x:0>2}:{x:0>2}", .{
                phys[0], phys[1], phys[2], phys[3], phys[4], phys[5],
            }) catch unreachable;
            interface.put(globalThis, JSC.ZigString.static("mac"), JSC.ZigString.init(mac).withEncoding().toJS(globalThis));
        }

        // internal
        {
            interface.put(globalThis, JSC.ZigString.static("internal"), JSC.JSValue.jsBoolean(iface.is_internal != 0));
        }

        // cidr. this is here to keep ordering consistent with the node implementation
        interface.put(globalThis, JSC.ZigString.static("cidr"), cidr);

        // scopeid
        if (iface.address.address4.family == std.posix.AF.INET6) {
            interface.put(globalThis, JSC.ZigString.static("scopeid"), JSC.JSValue.jsNumber(iface.address.address6.scope_id));
        }

        // Does this entry already exist?
        const interface_name = bun.span(iface.name);
        if (ret.get_unsafe(globalThis, interface_name)) |array| {
            // Add this interface entry to the existing array
            const next_index = @as(u32, @intCast(array.getLength(globalThis)));
            array.putIndex(globalThis, next_index, interface);
        } else {
            // Add it as an array with this interface as an element
            const member_name = JSC.ZigString.init(interface_name);
            var array = JSC.JSValue.createEmptyArray(globalThis, 1);
            array.putIndex(globalThis, 0, interface);
            ret.put(globalThis, &member_name, array);
        }
    }

    return ret;
}

pub fn release() bun.String {
    var name_buffer: [bun.HOST_NAME_MAX]u8 = undefined;
    return bun.String.createUTF8(C.getRelease(&name_buffer));
}

pub fn setPriority1(global: *JSC.JSGlobalObject, pid: i32, priority: i32) !void {
    const errcode = C.setProcessPriority(pid, priority);
    switch (errcode) {
        .SRCH => {
            const err = JSC.SystemError{
                .message = bun.String.static("A system error occurred: uv_os_setpriority returned ESRCH (no such process)"),
                .code = bun.String.static(@tagName(.ERR_SYSTEM_ERROR)),
                .errno = -3,
                .syscall = bun.String.static("uv_os_setpriority"),
            };

            return global.throwValue(err.toErrorInstance(global));
        },
        .ACCES => {
            const err = JSC.SystemError{
                .message = bun.String.static("A system error occurred: uv_os_setpriority returned ACCES (permission denied)"),
                .code = bun.String.static(@tagName(.ERR_SYSTEM_ERROR)),
                .errno = -13,
                .syscall = bun.String.static("uv_os_setpriority"),
            };

            return global.throwValue(err.toErrorInstance(global));
        },
        .PERM => {
            const err = JSC.SystemError{
                .message = bun.String.static("A system error occurred: uv_os_setpriority returned EPERM (operation not permitted)"),
                .code = bun.String.static(@tagName(.ERR_SYSTEM_ERROR)),
                .errno = -13,
                .syscall = bun.String.static("uv_os_setpriority"),
            };

            return global.throwValue(err.toErrorInstance(global));
        },
        else => {},
    }
}

pub fn setPriority2(global: *JSC.JSGlobalObject, priority: i32) !void {
    return setPriority1(global, 0, priority);
}

pub fn totalmem() u64 {
    return C.getTotalMemory();
}

pub fn uptime(global: *JSC.JSGlobalObject) bun.JSError!f64 {
    if (Environment.isWindows) {
        var uptime_value: f64 = undefined;
        const err = libuv.uv_uptime(&uptime_value);
        if (err != 0) {
            const sys_err = JSC.SystemError{
                .message = bun.String.static("failed to get system uptime"),
                .code = bun.String.static("ERR_SYSTEM_ERROR"),
                .errno = err,
                .syscall = bun.String.static("uv_uptime"),
            };
            return global.throwValue(sys_err.toErrorInstance(global));
        }
        return uptime_value;
    }

    return @floatFromInt(C.getSystemUptime());
}

pub fn userInfo(globalThis: *JSC.JSGlobalObject) bun.JSError!JSC.JSValue {
    const result = JSC.JSValue.createEmptyObject(globalThis, 5);

    const home = try homedir(globalThis);
    defer home.deref();

    result.put(globalThis, JSC.ZigString.static("homedir"), home.toJS(globalThis));

    if (comptime Environment.isWindows) {
        result.put(globalThis, JSC.ZigString.static("username"), JSC.ZigString.init(bun.getenvZ("USERNAME") orelse "unknown").withEncoding().toJS(globalThis));
        result.put(globalThis, JSC.ZigString.static("uid"), JSC.JSValue.jsNumber(-1));
        result.put(globalThis, JSC.ZigString.static("gid"), JSC.JSValue.jsNumber(-1));
        result.put(globalThis, JSC.ZigString.static("shell"), JSC.JSValue.jsNull());
    } else {
        const username = bun.getenvZ("USER") orelse "unknown";

        result.put(globalThis, JSC.ZigString.static("username"), JSC.ZigString.init(username).withEncoding().toJS(globalThis));
        result.put(globalThis, JSC.ZigString.static("shell"), JSC.ZigString.init(bun.getenvZ("SHELL") orelse "unknown").withEncoding().toJS(globalThis));
        result.put(globalThis, JSC.ZigString.static("uid"), JSC.JSValue.jsNumber(C.getuid()));
        result.put(globalThis, JSC.ZigString.static("gid"), JSC.JSValue.jsNumber(C.getgid()));
    }

    return result;
}

pub fn version() bun.JSError!bun.String {
    var name_buffer: [bun.HOST_NAME_MAX]u8 = undefined;
    return bun.String.createUTF8(C.getVersion(&name_buffer));
}

/// Given a netmask returns a CIDR suffix.  Returns null if the mask is not valid.
/// `@TypeOf(mask)` must be one of u32 (IPv4) or u128 (IPv6)
fn netmaskToCIDRSuffix(mask: anytype) ?u8 {
    const T = @TypeOf(mask);
    comptime bun.assert(T == u32 or T == u128);

    const mask_bits = @byteSwap(mask);

    // Validity check: set bits should be left-contiguous
    const first_zero = @clz(~mask_bits);
    const last_one = @bitSizeOf(T) - @ctz(mask_bits);
    if (first_zero < @bitSizeOf(T) and first_zero < last_one) return null;
    return first_zero;
}<|MERGE_RESOLUTION|>--- conflicted
+++ resolved
@@ -75,15 +75,9 @@
     if (try std.fs.openFileAbsolute("/proc/stat", .{})) |file| {
         defer file.close();
 
-<<<<<<< HEAD
-        const read = try bun.sys.File.from(file).readToEndWithArrayList(&file_buf).unwrap();
+        const read = try bun.sys.File.from(file).readToEndWithArrayList(&file_buf, .all).unwrap();
         defer file_buf.clearRetainingCapacity();
         const contents = file_buf.items[0..read];
-=======
-            const read = try bun.sys.File.from(file).readToEndWithArrayList(&file_buf, true).unwrap();
-            defer file_buf.clearRetainingCapacity();
-            const contents = file_buf.items[0..read];
->>>>>>> 9604733e
 
         var line_iter = std.mem.tokenizeScalar(u8, contents, '\n');
 
@@ -121,17 +115,11 @@
     if (std.fs.openFileAbsolute("/proc/cpuinfo", .{})) |file| {
         defer file.close();
 
-<<<<<<< HEAD
-        const read = try bun.sys.File.from(file).readToEndWithArrayList(&file_buf).unwrap();
+        const read = try bun.sys.File.from(file).readToEndWithArrayList(&file_buf, true).unwrap();
         defer file_buf.clearRetainingCapacity();
         const contents = file_buf.items[0..read];
 
         var line_iter = std.mem.tokenizeScalar(u8, contents, '\n');
-=======
-            const read = try bun.sys.File.from(file).readToEndWithArrayList(&file_buf, true).unwrap();
-            defer file_buf.clearRetainingCapacity();
-            const contents = file_buf.items[0..read];
->>>>>>> 9604733e
 
         const key_processor = "processor\t: ";
         const key_model_name = "model name\t: ";
@@ -157,50 +145,9 @@
                 has_model_name = true;
             }
         }
-<<<<<<< HEAD
         if (!has_model_name) {
             const cpu = JSC.JSObject.getIndex(values, globalThis, cpu_index);
             cpu.put(globalThis, JSC.ZigString.static("model"), JSC.ZigString.static("unknown").withEncoding().toJS(globalThis));
-=======
-
-        // Read /sys/devices/system/cpu/cpu{}/cpufreq/scaling_cur_freq to get current frequency (optional)
-        for (0..num_cpus) |cpu_index| {
-            const cpu = JSC.JSObject.getIndex(values, globalThis, @truncate(cpu_index));
-
-            var path_buf: [128]u8 = undefined;
-            const path = try std.fmt.bufPrint(&path_buf, "/sys/devices/system/cpu/cpu{}/cpufreq/scaling_cur_freq", .{cpu_index});
-            if (std.fs.openFileAbsolute(path, .{})) |file| {
-                defer file.close();
-
-                const read = try bun.sys.File.from(file).readToEndWithArrayList(&file_buf, true).unwrap();
-                defer file_buf.clearRetainingCapacity();
-                const contents = file_buf.items[0..read];
-
-                const digits = std.mem.trim(u8, contents, " \n");
-                const speed = (std.fmt.parseInt(u64, digits, 10) catch 0) / 1000;
-
-                cpu.put(globalThis, JSC.ZigString.static("speed"), JSC.JSValue.jsNumber(speed));
-            } else |_| {
-                // Initialize CPU speed to 0
-                cpu.put(globalThis, JSC.ZigString.static("speed"), JSC.JSValue.jsNumber(0));
-            }
-        }
-
-        return values;
-    }
-
-    extern fn bun_sysconf__SC_CLK_TCK() isize;
-    fn cpusImplDarwin(globalThis: *JSC.JSGlobalObject) !JSC.JSValue {
-        const local_bindings = @import("../../darwin_c.zig");
-        const c = std.c;
-
-        // Fetch the CPU info structure
-        var num_cpus: c.natural_t = 0;
-        var info: [*]local_bindings.processor_cpu_load_info = undefined;
-        var info_size: std.c.mach_msg_type_number_t = 0;
-        if (local_bindings.host_processor_info(std.c.mach_host_self(), local_bindings.PROCESSOR_CPU_LOAD_INFO, &num_cpus, @as(*local_bindings.processor_info_array_t, @ptrCast(&info)), &info_size) != .SUCCESS) {
-            return error.no_processor_info;
->>>>>>> 9604733e
         }
     } else |_| {
         // Initialize model name to "unknown"
@@ -219,7 +166,7 @@
         if (std.fs.openFileAbsolute(path, .{})) |file| {
             defer file.close();
 
-            const read = try bun.sys.File.from(file).readToEndWithArrayList(&file_buf).unwrap();
+            const read = try bun.sys.File.from(file).readToEndWithArrayList(&file_buf, true).unwrap();
             defer file_buf.clearRetainingCapacity();
             const contents = file_buf.items[0..read];
 
