//! Process information and control APIs (`globalThis.process` / `node:process`)
comptime {
    @export(&getTitle, .{ .name = "Bun__Process__getTitle" });
    @export(&setTitle, .{ .name = "Bun__Process__setTitle" });
    @export(&createArgv, .{ .name = "Bun__Process__createArgv" });
    @export(&getCwd, .{ .name = "Bun__Process__getCwd" });
    @export(&setCwd, .{ .name = "Bun__Process__setCwd" });
    @export(&exit, .{ .name = "Bun__Process__exit" });
    @export(&createArgv0, .{ .name = "Bun__Process__createArgv0" });
    @export(&getExecPath, .{ .name = "Bun__Process__getExecPath" });
    @export(&createExecArgv, .{ .name = "Bun__Process__createExecArgv" });
    @export(&getEval, .{ .name = "Bun__Process__getEval" });
}

var title_mutex = bun.Mutex{};

pub fn getTitle(_: *JSGlobalObject, title: *ZigString) callconv(.C) void {
    title_mutex.lock();
    defer title_mutex.unlock();
    const str = bun.CLI.Bun__Node__ProcessTitle;
    title.* = ZigString.init(str orelse "bun");
}

// TODO: https://github.com/nodejs/node/blob/master/deps/uv/src/unix/darwin-proctitle.c
pub fn setTitle(globalObject: *JSGlobalObject, newvalue: *ZigString) callconv(.C) JSValue {
    title_mutex.lock();
    defer title_mutex.unlock();
    if (bun.CLI.Bun__Node__ProcessTitle) |_| bun.default_allocator.free(bun.CLI.Bun__Node__ProcessTitle.?);
    bun.CLI.Bun__Node__ProcessTitle = newvalue.dupe(bun.default_allocator) catch bun.outOfMemory();
    return newvalue.toJS(globalObject);
}

pub fn createArgv0(globalObject: *JSC.JSGlobalObject) callconv(.C) JSC.JSValue {
    return JSC.ZigString.fromUTF8(bun.argv[0]).toJS(globalObject);
}

pub fn getExecPath(globalObject: *JSC.JSGlobalObject) callconv(.C) JSC.JSValue {
    const out = bun.selfExePath() catch {
        // if for any reason we are unable to get the executable path, we just return argv[0]
        return createArgv0(globalObject);
    };

    return JSC.ZigString.fromUTF8(out).toJS(globalObject);
}

fn createExecArgv(globalObject: *JSC.JSGlobalObject) callconv(.C) JSC.JSValue {
    var sfb = std.heap.stackFallback(4096, globalObject.allocator());
    const temp_alloc = sfb.get();
    const vm = globalObject.bunVM();

    if (vm.worker) |worker| {
        // was explicitly overridden for the worker?
        if (worker.execArgv) |execArgv| {
            const array = JSC.JSValue.createEmptyArray(globalObject, execArgv.len) catch return .zero;
            for (0..execArgv.len) |i| {
                array.putIndex(globalObject, @intCast(i), bun.String.init(execArgv[i]).toJS(globalObject));
            }
            return array;
        }
    }

    var args = std.ArrayList(bun.String).initCapacity(temp_alloc, bun.argv.len - 1) catch bun.outOfMemory();
    defer args.deinit();
    defer for (args.items) |*arg| arg.deref();

    var seen_run = false;
    var prev: ?[]const u8 = null;

    // we re-parse the process argv to extract execArgv, since this is a very uncommon operation
    // it isn't worth doing this as a part of the CLI
    for (bun.argv[@min(1, bun.argv.len)..]) |arg| {
        defer prev = arg;

        if (arg.len >= 1 and arg[0] == '-') {
            args.append(bun.String.createUTF8(arg)) catch bun.outOfMemory();
            continue;
        }

        if (!seen_run and bun.strings.eqlComptime(arg, "run")) {
            seen_run = true;
            continue;
        }

        // A set of execArgv args consume an extra argument, so we do not want to
        // confuse these with script names.
        const map = bun.ComptimeStringMap(void, comptime brk: {
            const auto_params = bun.CLI.Arguments.auto_params;
            const KV = struct { []const u8, void };
            var entries: [auto_params.len]KV = undefined;
            var i = 0;
            for (auto_params) |param| {
                if (param.takes_value != .none) {
                    if (param.names.long) |name| {
                        entries[i] = .{ "--" ++ name, {} };
                        i += 1;
                    }
                    if (param.names.short) |name| {
                        entries[i] = .{ &[_]u8{ '-', name }, {} };
                        i += 1;
                    }
                }
            }

            var result: [i]KV = undefined;
            @memcpy(&result, entries[0..i]);
            break :brk result;
        });

        if (prev) |p| if (map.has(p)) {
            args.append(bun.String.createUTF8(arg)) catch @panic("OOM");
            continue;
        };

        // we hit the script name
        break;
    }

    return bun.String.toJSArray(globalObject, args.items) catch .zero;
}

fn createArgv(globalObject: *JSC.JSGlobalObject) callconv(.C) JSC.JSValue {
    const vm = globalObject.bunVM();

    // Allocate up to 32 strings in stack
    var stack_fallback_allocator = std.heap.stackFallback(
        32 * @sizeOf(JSC.ZigString) + (bun.MAX_PATH_BYTES + 1) + 32,
        bun.default_allocator,
    );
    const allocator = stack_fallback_allocator.get();

    var args_count: usize = vm.argv.len;
    if (vm.worker) |worker| {
        args_count = worker.argv.len;
    }

    const args = allocator.alloc(
        bun.String,
        // argv omits "bun" because it could be "bun run" or "bun" and it's kind of ambiguous
        // argv also omits the script name
        args_count + 2,
    ) catch bun.outOfMemory();
    defer allocator.free(args);

    var args_list: std.ArrayListUnmanaged(bun.String) = .initBuffer(args);

    if (vm.standalone_module_graph != null) {
        // Don't break user's code because they did process.argv.slice(2)
        // Even if they didn't type "bun", we still want to add it as argv[0]
        args_list.appendAssumeCapacity(
            bun.String.static("bun"),
        );
    } else {
        const exe_path = bun.selfExePath() catch null;
        args_list.appendAssumeCapacity(
            if (exe_path) |str| bun.String.fromUTF8(str) else bun.String.static("bun"),
        );
    }

    if (vm.main.len > 0 and
        !strings.endsWithComptime(vm.main, bun.pathLiteral("/[eval]")) and
        !strings.endsWithComptime(vm.main, bun.pathLiteral("/[stdin]")))
    {
        if (vm.worker != null and vm.worker.?.eval_mode) {
            args_list.appendAssumeCapacity(bun.String.static("[worker eval]"));
        } else {
            args_list.appendAssumeCapacity(bun.String.fromUTF8(vm.main));
        }
    }

    defer allocator.free(args);

    if (vm.worker) |worker| {
        for (worker.argv) |arg| {
            args_list.appendAssumeCapacity(bun.String.init(arg));
        }
    } else {
        for (vm.argv) |arg| {
            const str = bun.String.fromUTF8(arg);
            // https://github.com/yargs/yargs/blob/adb0d11e02c613af3d9427b3028cc192703a3869/lib/utils/process-argv.ts#L1
            args_list.appendAssumeCapacity(str);
        }
    }

    return bun.String.toJSArray(globalObject, args_list.items) catch .zero;
}

extern fn Bun__Process__getArgv(global: *JSGlobalObject) JSValue;
pub fn getArgv(global: *JSGlobalObject) callconv(.c) JSValue {
    return Bun__Process__getArgv(global);
}

extern fn Bun__Process__getExecArgv(global: *JSGlobalObject) JSValue;
pub fn getExecArgv(global: *JSGlobalObject) callconv(.c) JSValue {
    return Bun__Process__getExecArgv(global);
}

<<<<<<< HEAD
pub fn getEval(globalObject: *JSC.JSGlobalObject) callconv(.C) JSC.JSValue {
    const vm = globalObject.bunVM();
    if (vm.module_loader.eval_source) |source| {
        return JSC.ZigString.init(source.contents).toJS(globalObject);
    }
    return JSC.JSValue.jsUndefined();
}

pub fn getCwd(globalObject: *JSC.JSGlobalObject) callconv(.C) JSC.JSValue {
    return JSC.toJSHostValue(globalObject, getCwd_(globalObject));
}
=======
pub const getCwd = JSC.host_fn.wrap1(getCwd_);
>>>>>>> 41d10ed0
fn getCwd_(globalObject: *JSC.JSGlobalObject) bun.JSError!JSC.JSValue {
    var buf: bun.PathBuffer = undefined;
    switch (bun.api.node.path.getCwd(&buf)) {
        .result => |r| return JSC.ZigString.init(r).withEncoding().toJS(globalObject),
        .err => |e| {
            return globalObject.throwValue(e.toJSC(globalObject));
        },
    }
}

pub const setCwd = JSC.host_fn.wrap2(setCwd_);
fn setCwd_(globalObject: *JSC.JSGlobalObject, to: *JSC.ZigString) bun.JSError!JSC.JSValue {
    if (to.len == 0) {
        return globalObject.throwInvalidArguments("Expected path to be a non-empty string", .{});
    }
    const vm = globalObject.bunVM();
    const fs = vm.transpiler.fs;

    var buf: bun.PathBuffer = undefined;
    const slice = to.sliceZBuf(&buf) catch return globalObject.throw("Invalid path", .{});

    switch (Syscall.chdir(fs.top_level_dir, slice)) {
        .result => {
            // When we update the cwd from JS, we have to update the bundler's version as well
            // However, this might be called many times in a row, so we use a pre-allocated buffer
            // that way we don't have to worry about garbage collector
            const into_cwd_buf = switch (bun.sys.getcwd(&buf)) {
                .result => |r| r,
                .err => |err| {
                    _ = Syscall.chdir(fs.top_level_dir, fs.top_level_dir);
                    return globalObject.throwValue(err.toJSC(globalObject));
                },
            };
            @memcpy(fs.top_level_dir_buf[0..into_cwd_buf.len], into_cwd_buf);
            fs.top_level_dir_buf[into_cwd_buf.len] = 0;
            fs.top_level_dir = fs.top_level_dir_buf[0..into_cwd_buf.len :0];

            const len = fs.top_level_dir.len;
            // Ensure the path ends with a slash
            if (fs.top_level_dir_buf[len - 1] != std.fs.path.sep) {
                fs.top_level_dir_buf[len] = std.fs.path.sep;
                fs.top_level_dir_buf[len + 1] = 0;
                fs.top_level_dir = fs.top_level_dir_buf[0 .. len + 1 :0];
            }
            const withoutTrailingSlash = if (Environment.isWindows) strings.withoutTrailingSlashWindowsPath else strings.withoutTrailingSlash;
            var str = bun.String.createUTF8(withoutTrailingSlash(fs.top_level_dir));
            return str.transferToJS(globalObject);
        },
        .err => |e| {
            return globalObject.throwValue(e.toJSC(globalObject));
        },
    }
}

// TODO(@190n) this may need to be noreturn
pub fn exit(globalObject: *JSC.JSGlobalObject, code: u8) callconv(.c) void {
    var vm = globalObject.bunVM();
    vm.exit_handler.exit_code = code;
    if (vm.worker) |worker| {
        // TODO(@190n) we may need to use requestTerminate or throwTerminationException
        // instead to terminate the worker sooner
        worker.exit();
    } else {
        vm.onExit();
        vm.globalExit();
    }
}

// TODO: switch this to using *bun.wtf.String when it is added
pub fn Bun__Process__editWindowsEnvVar(k: bun.String, v: bun.String) callconv(.C) void {
    comptime bun.assert(bun.Environment.isWindows);
    if (k.tag == .Empty) return;
    const wtf1 = k.value.WTFStringImpl;
    var fixed_stack_allocator = std.heap.stackFallback(1025, bun.default_allocator);
    const allocator = fixed_stack_allocator.get();
    var buf1 = allocator.alloc(u16, k.utf16ByteLength() + 1) catch bun.outOfMemory();
    defer allocator.free(buf1);
    var buf2 = allocator.alloc(u16, v.utf16ByteLength() + 1) catch bun.outOfMemory();
    defer allocator.free(buf2);
    const len1: usize = switch (wtf1.is8Bit()) {
        true => bun.strings.copyLatin1IntoUTF16([]u16, buf1, []const u8, wtf1.latin1Slice()).written,
        false => b: {
            @memcpy(buf1[0..wtf1.length()], wtf1.utf16Slice());
            break :b wtf1.length();
        },
    };
    buf1[len1] = 0;
    const str2: ?[*:0]const u16 = if (v.tag != .Dead) str: {
        if (v.tag == .Empty) break :str (&[_]u16{0})[0..0 :0];
        const wtf2 = v.value.WTFStringImpl;
        const len2: usize = switch (wtf2.is8Bit()) {
            true => bun.strings.copyLatin1IntoUTF16([]u16, buf2, []const u8, wtf2.latin1Slice()).written,
            false => b: {
                @memcpy(buf2[0..wtf2.length()], wtf2.utf16Slice());
                break :b wtf2.length();
            },
        };
        buf2[len2] = 0;
        break :str buf2[0..len2 :0].ptr;
    } else null;
    _ = bun.c.SetEnvironmentVariableW(buf1[0..len1 :0].ptr, str2);
}

comptime {
    if (Environment.export_cpp_apis and Environment.isWindows) {
        @export(&Bun__Process__editWindowsEnvVar, .{ .name = "Bun__Process__editWindowsEnvVar" });
    }
}

pub export const Bun__version: [*:0]const u8 = "v" ++ bun.Global.package_json_version;
pub export const Bun__version_with_sha: [*:0]const u8 = "v" ++ bun.Global.package_json_version_with_sha;
pub export const Bun__versions_boringssl: [*:0]const u8 = bun.Global.versions.boringssl;
pub export const Bun__versions_libarchive: [*:0]const u8 = bun.Global.versions.libarchive;
pub export const Bun__versions_mimalloc: [*:0]const u8 = bun.Global.versions.mimalloc;
pub export const Bun__versions_picohttpparser: [*:0]const u8 = bun.Global.versions.picohttpparser;
pub export const Bun__versions_uws: [*:0]const u8 = bun.Environment.git_sha;
pub export const Bun__versions_webkit: [*:0]const u8 = bun.Global.versions.webkit;
pub export const Bun__versions_zig: [*:0]const u8 = bun.Global.versions.zig;
pub export const Bun__versions_zlib: [*:0]const u8 = bun.Global.versions.zlib;
pub export const Bun__versions_tinycc: [*:0]const u8 = bun.Global.versions.tinycc;
pub export const Bun__versions_lolhtml: [*:0]const u8 = bun.Global.versions.lolhtml;
pub export const Bun__versions_c_ares: [*:0]const u8 = bun.Global.versions.c_ares;
pub export const Bun__versions_libdeflate: [*:0]const u8 = bun.Global.versions.libdeflate;
pub export const Bun__versions_usockets: [*:0]const u8 = bun.Environment.git_sha;
pub export const Bun__version_sha: [*:0]const u8 = bun.Environment.git_sha;
pub export const Bun__versions_lshpack: [*:0]const u8 = bun.Global.versions.lshpack;
pub export const Bun__versions_zstd: [*:0]const u8 = bun.Global.versions.zstd;

const std = @import("std");
const Environment = bun.Environment;
const bun = @import("bun");
const JSC = bun.JSC;
const JSGlobalObject = JSC.JSGlobalObject;
const JSValue = JSC.JSValue;
const ZigString = JSC.ZigString;
const Syscall = bun.sys;
const strings = bun.strings;<|MERGE_RESOLUTION|>--- conflicted
+++ resolved
@@ -194,7 +194,6 @@
     return Bun__Process__getExecArgv(global);
 }
 
-<<<<<<< HEAD
 pub fn getEval(globalObject: *JSC.JSGlobalObject) callconv(.C) JSC.JSValue {
     const vm = globalObject.bunVM();
     if (vm.module_loader.eval_source) |source| {
@@ -203,12 +202,7 @@
     return JSC.JSValue.jsUndefined();
 }
 
-pub fn getCwd(globalObject: *JSC.JSGlobalObject) callconv(.C) JSC.JSValue {
-    return JSC.toJSHostValue(globalObject, getCwd_(globalObject));
-}
-=======
 pub const getCwd = JSC.host_fn.wrap1(getCwd_);
->>>>>>> 41d10ed0
 fn getCwd_(globalObject: *JSC.JSGlobalObject) bun.JSError!JSC.JSValue {
     var buf: bun.PathBuffer = undefined;
     switch (bun.api.node.path.getCwd(&buf)) {
