--- conflicted
+++ resolved
@@ -658,11 +658,8 @@
 // and various issues with std.posix that make it too unstable for arbitrary user input (e.g. how .BADF is marked as unreachable)
 
 /// https://github.com/nodejs/node/blob/master/lib/buffer.js#L587
-<<<<<<< HEAD
-/// See `JSC.WebCore.Encoder` for encoding and decoding functions
-=======
+/// See `JSC.WebCore.Encoder` for encoding and decoding functions.
 /// must match src/bun.js/bindings/BufferEncodingType.h
->>>>>>> c1b9c448
 pub const Encoding = enum(u8) {
     utf8,
     ucs2,
