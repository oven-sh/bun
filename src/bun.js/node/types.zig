const std = @import("std");
const builtin = @import("builtin");
const bun = @import("root").bun;
const meta = bun.meta;
const windows = bun.windows;
const heap_allocator = bun.default_allocator;
const kernel32 = windows.kernel32;
const logger = bun.logger;
const posix = std.posix;
const path_handler = bun.path;
const strings = bun.strings;
const string = bun.string;

const C = bun.C;
const L = strings.literal;
const Environment = bun.Environment;
const Fs = @import("../../fs.zig");
const IdentityContext = @import("../../identity_context.zig").IdentityContext;
const JSC = bun.JSC;
const Mode = bun.Mode;
const Syscall = bun.sys;
const URL = @import("../../url.zig").URL;
const Value = std.json.Value;
pub const validators = @import("./util/validators.zig");
const JSError = bun.JSError;
pub const Path = @import("./path.zig");

fn typeBaseNameT(comptime T: type) []const u8 {
    return meta.typeBaseName(@typeName(T));
}

pub const Buffer = JSC.MarkedArrayBuffer;

/// On windows, this is what libuv expects
/// On unix it is what the utimens api expects
pub const TimeLike = if (Environment.isWindows) f64 else std.posix.timespec;

/// Node.js expects the error to include contextual information
/// - "syscall"
/// - "path"
/// - "errno"
pub fn Maybe(comptime ReturnTypeT: type, comptime ErrorTypeT: type) type {
    // can't call @hasDecl on void, anyerror, etc
    const has_any_decls = ErrorTypeT != void and ErrorTypeT != anyerror;
    const has_retry = has_any_decls and @hasDecl(ErrorTypeT, "retry");
    const has_todo = has_any_decls and @hasDecl(ErrorTypeT, "todo");

    return union(Tag) {
        pub const ErrorType = ErrorTypeT;
        pub const ReturnType = ReturnTypeT;

        err: ErrorType,
        result: ReturnType,

        /// NOTE: this has to have a well defined layout (e.g. setting to `u8`)
        /// experienced a bug with a Maybe(void, void)
        /// creating the `err` variant of this type
        /// resulted in Zig incorrectly setting the tag, leading to a switch
        /// statement to just not work.
        /// we (Zack, Dylan, Chloe, Mason) observed that it was set to 0xFF in ReleaseFast in the debugger
        pub const Tag = enum(u8) { err, result };

        pub const retry: @This() = if (has_retry) .{ .err = ErrorType.retry } else .{ .err = .{} };
        pub const success: @This() = .{
            .result = std.mem.zeroes(ReturnType),
        };
        /// This value is technically garbage, but that is okay as `.aborted` is
        /// only meant to be returned in an operation when there is an aborted
        /// `AbortSignal` object associated with the operation.
        pub const aborted: @This() = .{ .err = .{
            .errno = @intFromEnum(posix.E.INTR),
            .syscall = .access,
        } };

        pub fn assert(this: @This()) ReturnType {
            switch (this) {
                .err => |err| {
                    bun.Output.panic("Unexpected error\n{}", .{err});
                },
                .result => |result| return result,
            }
        }

        pub inline fn todo() @This() {
            if (Environment.allow_assert) {
                if (comptime ReturnType == void) {
                    @panic("TODO called!");
                }
                @panic(comptime "TODO: Maybe(" ++ typeBaseNameT(ReturnType) ++ ")");
            }
            if (has_todo) {
                return .{ .err = ErrorType.todo() };
            }
            return .{ .err = ErrorType{} };
        }

        pub fn isTrue(this: @This()) bool {
            if (comptime ReturnType != bool) @compileError("This function can only be called on bool");
            return switch (this) {
                .result => |r| r,
                else => false,
            };
        }

        pub fn unwrap(this: @This()) !ReturnType {
            return switch (this) {
                .result => |r| r,
                .err => |e| bun.errnoToZigErr(e.errno),
            };
        }

        /// Unwrap the value if it is `result` or use the provided `default_value`
        pub inline fn unwrapOr(this: @This(), default_value: ReturnType) ReturnType {
            return switch (this) {
                .result => |v| v,
                .err => default_value,
            };
        }

        pub inline fn initErr(e: ErrorType) Maybe(ReturnType, ErrorType) {
            return .{ .err = e };
        }

        pub inline fn initErrWithP(e: C.SystemErrno, syscall: Syscall.Tag, path: anytype) Maybe(ReturnType, ErrorType) {
            return .{ .err = .{
                .errno = @intFromEnum(e),
                .syscall = syscall,
                .path = path,
            } };
        }

        pub inline fn asErr(this: *const @This()) ?ErrorType {
            if (this.* == .err) return this.err;
            return null;
        }

        pub inline fn asValue(this: *const @This()) ?ReturnType {
            if (this.* == .result) return this.result;
            return null;
        }

        pub inline fn isOk(this: *const @This()) bool {
            return switch (this.*) {
                .result => true,
                .err => false,
            };
        }

        pub inline fn isErr(this: *const @This()) bool {
            return switch (this.*) {
                .result => false,
                .err => true,
            };
        }

        pub inline fn initResult(result: ReturnType) Maybe(ReturnType, ErrorType) {
            return .{ .result = result };
        }

        pub inline fn mapErr(this: @This(), comptime E: type, err_fn: *const fn (ErrorTypeT) E) Maybe(ReturnType, E) {
            return switch (this) {
                .result => |v| .{ .result = v },
                .err => |e| .{ .err = err_fn(e) },
            };
        }

        pub inline fn toCssResult(this: @This()) Maybe(ReturnType, bun.css.ParseError(bun.css.ParserError)) {
            return switch (ErrorTypeT) {
                bun.css.BasicParseError => {
                    return switch (this) {
                        .result => |v| return .{ .result = v },
                        .err => |e| return .{ .err = e.intoDefaultParseError() },
                    };
                },
                bun.css.ParseError(bun.css.ParserError) => @compileError("Already a ParseError(ParserError)"),
                else => @compileError("Bad!"),
            };
        }

        pub fn toJS(this: @This(), globalObject: *JSC.JSGlobalObject) JSC.JSValue {
            return switch (this) {
                .result => |r| switch (ReturnType) {
                    JSC.JSValue => r,

                    void => .undefined,
                    bool => JSC.JSValue.jsBoolean(r),

                    JSC.ArrayBuffer => r.toJS(globalObject, null),
                    []u8 => JSC.ArrayBuffer.fromBytes(r, .ArrayBuffer).toJS(globalObject, null),

                    else => switch (@typeInfo(ReturnType)) {
                        .int, .float, .comptime_int, .comptime_float => JSC.JSValue.jsNumber(r),
                        .@"struct", .@"enum", .@"opaque", .@"union" => r.toJS(globalObject),
                        .pointer => {
                            if (bun.trait.isZigString(ReturnType))
                                JSC.ZigString.init(bun.asByteSlice(r)).withEncoding().toJS(globalObject);

                            return r.toJS(globalObject);
                        },
                    },
                },
                .err => |e| e.toJSC(globalObject),
            };
        }

        pub fn toArrayBuffer(this: @This(), globalObject: *JSC.JSGlobalObject) JSC.JSValue {
            return switch (this) {
                .result => |r| JSC.ArrayBuffer.fromBytes(r, .ArrayBuffer).toJS(globalObject, null),
                .err => |e| e.toJSC(globalObject),
            };
        }

        pub fn getErrno(this: @This()) posix.E {
            return switch (this) {
                .result => posix.E.SUCCESS,
                .err => |e| @enumFromInt(e.errno),
            };
        }

        pub fn errnoSys(rc: anytype, syscall: Syscall.Tag) ?@This() {
            if (comptime Environment.isWindows) {
                if (comptime @TypeOf(rc) == std.os.windows.NTSTATUS) {} else {
                    if (rc != 0) return null;
                }
            }
            return switch (Syscall.getErrno(rc)) {
                .SUCCESS => null,
                else => |e| @This(){
                    // always truncate
                    .err = .{
                        .errno = translateToErrInt(e),
                        .syscall = syscall,
                    },
                },
            };
        }

        pub fn errno(err: anytype, syscall: Syscall.Tag) @This() {
            return @This(){
                // always truncate
                .err = .{
                    .errno = translateToErrInt(err),
                    .syscall = syscall,
                },
            };
        }

        pub fn errnoSysFd(rc: anytype, syscall: Syscall.Tag, fd: bun.FileDescriptor) ?@This() {
            if (comptime Environment.isWindows) {
                if (comptime @TypeOf(rc) == std.os.windows.NTSTATUS) {} else {
                    if (rc != 0) return null;
                }
            }
            return switch (Syscall.getErrno(rc)) {
                .SUCCESS => null,
                else => |e| @This(){
                    // Always truncate
                    .err = .{
                        .errno = translateToErrInt(e),
                        .syscall = syscall,
                        .fd = fd,
                    },
                },
            };
        }

        pub fn errnoSysP(rc: anytype, syscall: Syscall.Tag, path: anytype) ?@This() {
            if (bun.meta.Item(@TypeOf(path)) == u16) {
                @compileError("Do not pass WString path to errnoSysP, it needs the path encoded as utf8");
            }
            if (comptime Environment.isWindows) {
                if (comptime @TypeOf(rc) == std.os.windows.NTSTATUS) {} else {
                    if (rc != 0) return null;
                }
            }
            return switch (Syscall.getErrno(rc)) {
                .SUCCESS => null,
                else => |e| @This(){
                    // Always truncate
                    .err = .{
                        .errno = translateToErrInt(e),
                        .syscall = syscall,
                        .path = bun.asByteSlice(path),
                    },
                },
            };
        }

        pub fn errnoSysFP(rc: anytype, syscall: Syscall.Tag, fd: bun.FileDescriptor, path: anytype) ?@This() {
            if (comptime Environment.isWindows) {
                if (comptime @TypeOf(rc) == std.os.windows.NTSTATUS) {} else {
                    if (rc != 0) return null;
                }
            }
            return switch (Syscall.getErrno(rc)) {
                .SUCCESS => null,
                else => |e| @This(){
                    // Always truncate
                    .err = .{
                        .errno = translateToErrInt(e),
                        .syscall = syscall,
                        .fd = fd,
                        .path = bun.asByteSlice(path),
                    },
                },
            };
        }

        pub fn errnoSysPD(rc: anytype, syscall: Syscall.Tag, path: anytype, dest: anytype) ?@This() {
            if (bun.meta.Item(@TypeOf(path)) == u16) {
                @compileError("Do not pass WString path to errnoSysPD, it needs the path encoded as utf8");
            }
            if (comptime Environment.isWindows) {
                if (comptime @TypeOf(rc) == std.os.windows.NTSTATUS) {} else {
                    if (rc != 0) return null;
                }
            }
            return switch (Syscall.getErrno(rc)) {
                .SUCCESS => null,
                else => |e| @This(){
                    // Always truncate
                    .err = .{
                        .errno = translateToErrInt(e),
                        .syscall = syscall,
                        .path = bun.asByteSlice(path),
                        .dest = bun.asByteSlice(dest),
                    },
                },
            };
        }
    };
}

fn translateToErrInt(err: anytype) bun.sys.Error.Int {
    return switch (@TypeOf(err)) {
        bun.windows.NTSTATUS => @intFromEnum(bun.windows.translateNTStatusToErrno(err)),
        else => @truncate(@intFromEnum(err)),
    };
}

pub const BlobOrStringOrBuffer = union(enum) {
    blob: JSC.WebCore.Blob,
    string_or_buffer: StringOrBuffer,

    pub fn deinit(this: *const BlobOrStringOrBuffer) void {
        switch (this.*) {
            .blob => |blob| {
                if (blob.store) |store| {
                    store.deref();
                }
            },
            .string_or_buffer => |*str| {
                str.deinit();
            },
        }
    }

    pub fn slice(this: *const BlobOrStringOrBuffer) []const u8 {
        return switch (this.*) {
            .blob => |*blob| blob.sharedView(),
            .string_or_buffer => |*str| str.slice(),
        };
    }

    pub fn protect(this: *const BlobOrStringOrBuffer) void {
        switch (this.*) {
            .string_or_buffer => |sob| {
                sob.protect();
            },
            else => {},
        }
    }

    pub fn deinitAndUnprotect(this: *BlobOrStringOrBuffer) void {
        switch (this.*) {
            .string_or_buffer => |sob| {
                sob.deinitAndUnprotect();
            },
            .blob => |*blob| {
                blob.deinit();
            },
        }
    }

    pub fn fromJS(global: *JSC.JSGlobalObject, allocator: std.mem.Allocator, value: JSC.JSValue) JSError!?BlobOrStringOrBuffer {
        if (value.as(JSC.WebCore.Blob)) |blob| {
            if (blob.store) |store| {
                store.ref();
            }
            return .{ .blob = blob.* };
        }
        return .{ .string_or_buffer = try StringOrBuffer.fromJS(global, allocator, value) orelse return null };
    }

    pub fn fromJSWithEncodingValue(global: *JSC.JSGlobalObject, allocator: std.mem.Allocator, value: JSC.JSValue, encoding_value: JSC.JSValue) bun.JSError!?BlobOrStringOrBuffer {
        return fromJSWithEncodingValueMaybeAsync(global, allocator, value, encoding_value, false);
    }

    pub fn fromJSWithEncodingValueMaybeAsync(global: *JSC.JSGlobalObject, allocator: std.mem.Allocator, value: JSC.JSValue, encoding_value: JSC.JSValue, is_async: bool) bun.JSError!?BlobOrStringOrBuffer {
        return fromJSWithEncodingValueMaybeAsyncAllowRequestResponse(global, allocator, value, encoding_value, is_async, false);
    }

    pub fn fromJSWithEncodingValueMaybeAsyncAllowRequestResponse(global: *JSC.JSGlobalObject, allocator: std.mem.Allocator, value: JSC.JSValue, encoding_value: JSC.JSValue, is_async: bool, allow_request_response: bool) bun.JSError!?BlobOrStringOrBuffer {
        switch (value.jsType()) {
            .DOMWrapper => {
                if (value.as(JSC.WebCore.Blob)) |blob| {
                    if (blob.store) |store| {
                        store.ref();
                    }
                    return .{ .blob = blob.* };
                }
                if (allow_request_response) {
                    if (value.as(JSC.WebCore.Request)) |request| {
                        request.body.value.toBlobIfPossible();

                        if (request.body.value.tryUseAsAnyBlob()) |any_blob_| {
                            var any_blob = any_blob_;
                            defer any_blob.detach();
                            return .{ .blob = any_blob.toBlob(global) };
                        }

                        return global.throwInvalidArguments("Only buffered Request/Response bodies are supported for now.", .{});
                    }

                    if (value.as(JSC.WebCore.Response)) |response| {
                        response.body.value.toBlobIfPossible();

                        if (response.body.value.tryUseAsAnyBlob()) |any_blob_| {
                            var any_blob = any_blob_;
                            defer any_blob.detach();
                            return .{ .blob = any_blob.toBlob(global) };
                        }

                        return global.throwInvalidArguments("Only buffered Request/Response bodies are supported for now.", .{});
                    }
                }
            },
            else => {},
        }

        const allow_string_object = true;
        return .{ .string_or_buffer = try StringOrBuffer.fromJSWithEncodingValueMaybeAsync(global, allocator, value, encoding_value, is_async, allow_string_object) orelse return null };
    }
};

pub const StringOrBuffer = union(enum) {
    string: bun.SliceWithUnderlyingString,
    threadsafe_string: bun.SliceWithUnderlyingString,
    encoded_slice: JSC.ZigString.Slice,
    buffer: Buffer,

    pub const empty = StringOrBuffer{ .encoded_slice = JSC.ZigString.Slice.empty };

    pub fn toThreadSafe(this: *@This()) void {
        switch (this.*) {
            .string => {
                this.string.toThreadSafe();
                this.* = .{
                    .threadsafe_string = this.string,
                };
            },
            .threadsafe_string => {},
            .encoded_slice => {},
            .buffer => {},
        }
    }

    pub fn protect(this: *const StringOrBuffer) void {
        switch (this.*) {
            .buffer => |buf| {
                buf.buffer.value.protect();
            },
            else => {},
        }
    }

    pub fn fromJSToOwnedSlice(globalObject: *JSC.JSGlobalObject, value: JSC.JSValue, allocator: std.mem.Allocator) bun.JSError![]u8 {
        if (value.asArrayBuffer(globalObject)) |array_buffer| {
            defer globalObject.vm().reportExtraMemory(array_buffer.len);

            return try allocator.dupe(u8, array_buffer.byteSlice());
        }

        const str = try bun.String.fromJS(value, globalObject);
        defer str.deref();

        const result = try str.toOwnedSlice(allocator);
        defer globalObject.vm().reportExtraMemory(result.len);
        return result;
    }

    pub fn toJS(this: *StringOrBuffer, ctx: JSC.C.JSContextRef) JSC.JSValue {
        return switch (this.*) {
            inline .threadsafe_string, .string => |*str| {
                return str.transferToJS(ctx);
            },
            .encoded_slice => {
                defer {
                    this.encoded_slice.deinit();
                    this.encoded_slice = .{};
                }

                return bun.String.createUTF8ForJS(ctx, this.encoded_slice.slice());
            },
            .buffer => {
                if (this.buffer.buffer.value != .zero) {
                    return this.buffer.buffer.value;
                }

                return this.buffer.toNodeBuffer(ctx);
            },
        };
    }

    pub fn slice(this: *const StringOrBuffer) []const u8 {
        return switch (this.*) {
            inline else => |*str| str.slice(),
        };
    }

    pub fn deinit(this: *const StringOrBuffer) void {
        switch (this.*) {
            inline .threadsafe_string, .string => |*str| {
                str.deinit();
            },
            .encoded_slice => |*encoded| {
                encoded.deinit();
            },
            else => {},
        }
    }

    pub fn deinitAndUnprotect(this: *const StringOrBuffer) void {
        switch (this.*) {
            inline .threadsafe_string, .string => |*str| {
                str.deinit();
            },
            .buffer => |buffer| {
                buffer.buffer.value.unprotect();
            },
            .encoded_slice => |*encoded| {
                encoded.deinit();
            },
        }
    }

    pub fn fromJSMaybeAsync(global: *JSC.JSGlobalObject, allocator: std.mem.Allocator, value: JSC.JSValue, is_async: bool, allow_string_object: bool) JSError!?StringOrBuffer {
        return switch (value.jsType()) {
            .String,
            .StringObject,
            .DerivedStringObject,
            => |str_type| {
                if (!allow_string_object and str_type != .String) {
                    return null;
                }
                const str = try bun.String.fromJS(value, global);

                if (is_async) {
                    defer str.deref();
                    var possible_clone = str;
                    var sliced = possible_clone.toThreadSafeSlice(allocator);
                    sliced.reportExtraMemory(global.vm());

                    if (sliced.underlying.isEmpty()) {
                        return .{ .encoded_slice = sliced.utf8 };
                    }

                    return .{ .threadsafe_string = sliced };
                } else {
                    return .{ .string = str.toSlice(allocator) };
                }
            },

            .ArrayBuffer,
            .Int8Array,
            .Uint8Array,
            .Uint8ClampedArray,
            .Int16Array,
            .Uint16Array,
            .Int32Array,
            .Uint32Array,
            .Float32Array,
            .Float16Array,
            .Float64Array,
            .BigInt64Array,
            .BigUint64Array,
            .DataView,
            => .{ .buffer = Buffer.fromArrayBuffer(global, value) },
            else => null,
        };
    }

    pub fn fromJS(global: *JSC.JSGlobalObject, allocator: std.mem.Allocator, value: JSC.JSValue) JSError!?StringOrBuffer {
        return fromJSMaybeAsync(global, allocator, value, false, true);
    }

    pub fn fromJSWithEncoding(global: *JSC.JSGlobalObject, allocator: std.mem.Allocator, value: JSC.JSValue, encoding: Encoding) bun.JSError!?StringOrBuffer {
        return fromJSWithEncodingMaybeAsync(global, allocator, value, encoding, false, true);
    }

    pub fn fromJSWithEncodingMaybeAsync(global: *JSC.JSGlobalObject, allocator: std.mem.Allocator, value: JSC.JSValue, encoding: Encoding, is_async: bool, allow_string_object: bool) bun.JSError!?StringOrBuffer {
        if (value.isCell() and value.jsType().isArrayBufferLike()) {
            return .{ .buffer = Buffer.fromTypedArray(global, value) };
        }

        if (encoding == .utf8) {
            return fromJSMaybeAsync(global, allocator, value, is_async, allow_string_object);
        }

        if (value.isString()) {
            var str = try bun.String.fromJS(value, global);
            defer str.deref();
            if (str.isEmpty()) {
                return fromJSMaybeAsync(global, allocator, value, is_async, allow_string_object);
            }

            const out = str.encode(encoding);
            defer global.vm().reportExtraMemory(out.len);

            return .{ .encoded_slice = JSC.ZigString.Slice.init(bun.default_allocator, out) };
        }

        return null;
    }

    pub fn fromJSWithEncodingValue(global: *JSC.JSGlobalObject, allocator: std.mem.Allocator, value: JSC.JSValue, encoding_value: JSC.JSValue) bun.JSError!?StringOrBuffer {
        const encoding: Encoding = brk: {
            if (!encoding_value.isCell())
                break :brk .utf8;
            break :brk try Encoding.fromJS(encoding_value, global) orelse .utf8;
        };

        return fromJSWithEncoding(global, allocator, value, encoding);
    }

    pub fn fromJSWithEncodingValueMaybeAsync(global: *JSC.JSGlobalObject, allocator: std.mem.Allocator, value: JSC.JSValue, encoding_value: JSC.JSValue, maybe_async: bool, allow_string_object: bool) bun.JSError!?StringOrBuffer {
        const encoding: Encoding = brk: {
            if (!encoding_value.isCell())
                break :brk .utf8;
            break :brk try Encoding.fromJS(encoding_value, global) orelse .utf8;
        };
        return fromJSWithEncodingMaybeAsync(global, allocator, value, encoding, maybe_async, allow_string_object);
    }
};

pub const ErrorCode = @import("./nodejs_error_code.zig").Code;

// We can't really use Zig's error handling for syscalls because Node.js expects the "real" errno to be returned
// and various issues with std.posix that make it too unstable for arbitrary user input (e.g. how .BADF is marked as unreachable)

/// https://github.com/nodejs/node/blob/master/lib/buffer.js#L587
/// See `JSC.WebCore.Encoder` for encoding and decoding functions.
/// must match src/bun.js/bindings/BufferEncodingType.h
pub const Encoding = enum(u8) {
    utf8,
    ucs2,
    utf16le,
    latin1,
    ascii,
    base64,
    base64url,
    hex,

    /// Refer to the buffer's encoding
    buffer,

    pub const map = bun.ComptimeStringMap(Encoding, .{
        .{ "utf-8", Encoding.utf8 },
        .{ "utf8", Encoding.utf8 },
        .{ "ucs-2", Encoding.utf16le },
        .{ "ucs2", Encoding.utf16le },
        .{ "utf16-le", Encoding.utf16le },
        .{ "utf16le", Encoding.utf16le },
        .{ "binary", Encoding.latin1 },
        .{ "latin1", Encoding.latin1 },
        .{ "ascii", Encoding.ascii },
        .{ "base64", Encoding.base64 },
        .{ "hex", Encoding.hex },
        .{ "buffer", Encoding.buffer },
        .{ "base64url", Encoding.base64url },
    });

    pub fn isBinaryToText(this: Encoding) bool {
        return switch (this) {
            .hex, .base64, .base64url => true,
            else => false,
        };
    }

    pub fn fromJS(value: JSC.JSValue, global: *JSC.JSGlobalObject) JSError!?Encoding {
        return map.fromJSCaseInsensitive(global, value);
    }

    /// Caller must verify the value is a string
    pub fn from(slice: []const u8) ?Encoding {
        return strings.inMapCaseInsensitive(slice, map);
    }

    pub fn assert(value: JSC.JSValue, globalObject: *JSC.JSGlobalObject, default: Encoding) bun.JSError!Encoding {
        if (value.isFalsey()) {
            return default;
        }

        if (!value.isString()) {
            return throwEncodingError(globalObject, value);
        }

        return try fromJSWithDefaultOnEmpty(value, globalObject, default) orelse throwEncodingError(globalObject, value);
    }

    pub fn fromJSWithDefaultOnEmpty(value: JSC.JSValue, globalObject: *JSC.JSGlobalObject, default: Encoding) bun.JSError!?Encoding {
        const str = try bun.String.fromJS(value, globalObject);
        defer str.deref();
        if (str.isEmpty()) {
            return default;
        }
        return str.inMapCaseInsensitive(Encoding.map);
    }

    pub fn throwEncodingError(globalObject: *JSC.JSGlobalObject, value: JSC.JSValue) bun.JSError {
        return globalObject.ERR_INVALID_ARG_VALUE("encoding '{}' is an invalid encoding", .{value.fmtString(globalObject)}).throw();
    }

    pub fn encodeWithSize(encoding: Encoding, globalObject: *JSC.JSGlobalObject, comptime size: usize, input: *const [size]u8) JSC.JSValue {
        switch (encoding) {
            .base64 => {
                var buf: [std.base64.standard.Encoder.calcSize(size)]u8 = undefined;
                const len = bun.base64.encode(&buf, input);
                return JSC.ZigString.init(buf[0..len]).toJS(globalObject);
            },
            .base64url => {
                var buf: [std.base64.url_safe_no_pad.Encoder.calcSize(size)]u8 = undefined;
                const encoded = std.base64.url_safe_no_pad.Encoder.encode(&buf, input);

                return JSC.ZigString.init(buf[0..encoded.len]).toJS(globalObject);
            },
            .hex => {
                var buf: [size * 4]u8 = undefined;
                const out = std.fmt.bufPrint(&buf, "{}", .{std.fmt.fmtSliceHexLower(input)}) catch bun.outOfMemory();
                const result = JSC.ZigString.init(out).toJS(globalObject);
                return result;
            },
            .buffer => {
                return JSC.ArrayBuffer.createBuffer(globalObject, input);
            },
            inline else => |enc| {
                const res = JSC.WebCore.Encoder.toStringComptime(input, globalObject, enc);
                if (res.isError()) {
                    return globalObject.throwValue(res) catch .zero;
                }
                return res;
            },
        }
    }

    pub fn encodeWithMaxSize(encoding: Encoding, globalObject: *JSC.JSGlobalObject, comptime max_size: usize, input: []const u8) JSC.JSValue {
        switch (encoding) {
            .base64 => {
                var base64_buf: [std.base64.standard.Encoder.calcSize(max_size * 4)]u8 = undefined;
                const encoded_len = bun.base64.encode(&base64_buf, input);
                var encoded, const bytes = bun.String.createUninitialized(.latin1, encoded_len);
                @memcpy(@constCast(bytes), base64_buf[0..encoded_len]);
                return encoded.transferToJS(globalObject);
            },
            .base64url => {
                var buf: [std.base64.url_safe_no_pad.Encoder.calcSize(max_size * 4)]u8 = undefined;
                const encoded = std.base64.url_safe_no_pad.Encoder.encode(&buf, input);

                return JSC.ZigString.init(buf[0..encoded.len]).toJS(globalObject);
            },
            .hex => {
                var buf: [max_size * 4]u8 = undefined;
                const out = std.fmt.bufPrint(&buf, "{}", .{std.fmt.fmtSliceHexLower(input)}) catch bun.outOfMemory();
                const result = JSC.ZigString.init(out).toJS(globalObject);
                return result;
            },
            .buffer => {
                return JSC.ArrayBuffer.createBuffer(globalObject, input);
            },
            inline else => |enc| {
                const res = JSC.WebCore.Encoder.toStringComptime(input, globalObject, enc);
                if (res.isError()) {
                    return globalObject.throwValue(res) catch .zero;
                }

                return res;
            },
        }
    }

    extern fn WebCore_BufferEncodingType_toJS(globalObject: *JSC.JSGlobalObject, encoding: Encoding) JSC.JSValue;
    pub fn toJS(encoding: Encoding, globalObject: *JSC.JSGlobalObject) JSC.JSValue {
        return WebCore_BufferEncodingType_toJS(globalObject, encoding);
    }
};

/// This is used on the windows implementation of realpath, which is in javascript
pub fn jsAssertEncodingValid(global: *JSC.JSGlobalObject, call_frame: *JSC.CallFrame) bun.JSError!JSC.JSValue {
    const value = call_frame.argument(0);
    _ = try Encoding.assert(value, global, .utf8);
    return .undefined;
}

const PathOrBuffer = union(Tag) {
    path: bun.PathString,
    buffer: Buffer,

    pub const Tag = enum { path, buffer };

    pub inline fn slice(this: PathOrBuffer) []const u8 {
        return this.path.slice();
    }
};

pub fn CallbackTask(comptime Result: type) type {
    return struct {
        callback: JSC.C.JSObjectRef,
        option: Option,
        success: bool = false,

        pub const Option = union {
            err: JSC.SystemError,
            result: Result,
        };
    };
}

pub const PathLike = union(enum) {
    string: bun.PathString,
    buffer: Buffer,
    slice_with_underlying_string: bun.SliceWithUnderlyingString,
    threadsafe_string: bun.SliceWithUnderlyingString,
    encoded_slice: JSC.ZigString.Slice,

    pub fn estimatedSize(this: *const PathLike) usize {
        return switch (this.*) {
            .string => this.string.estimatedSize(),
            .buffer => this.buffer.slice().len,
            .threadsafe_string, .slice_with_underlying_string => 0,
            .encoded_slice => this.encoded_slice.slice().len,
        };
    }

    pub fn deinit(this: *const PathLike) void {
        switch (this.*) {
            .string, .buffer => {},
            inline else => |*str| {
                str.deinit();
            },
        }
    }

    pub fn toThreadSafe(this: *PathLike) void {
        switch (this.*) {
            .slice_with_underlying_string => {
                this.slice_with_underlying_string.toThreadSafe();
                this.* = .{
                    .threadsafe_string = this.slice_with_underlying_string,
                };
            },
            .buffer => {
                this.buffer.buffer.value.protect();
            },
            else => {},
        }
    }

    pub fn deinitAndUnprotect(this: *const PathLike) void {
        switch (this.*) {
            inline .encoded_slice, .threadsafe_string, .slice_with_underlying_string => |*val| {
                val.deinit();
            },
            .buffer => |val| {
                val.buffer.value.unprotect();
            },
            else => {},
        }
    }

    pub inline fn slice(this: PathLike) string {
        return switch (this) {
            inline else => |*str| str.slice(),
        };
    }

    pub fn sliceZWithForceCopy(this: PathLike, buf: *bun.PathBuffer, comptime force: bool) if (force) [:0]u8 else [:0]const u8 {
        const sliced = this.slice();

        if (Environment.isWindows) {
            if (std.fs.path.isAbsolute(sliced)) {
                if (sliced.len > 2 and bun.path.isDriveLetter(sliced[0]) and sliced[1] == ':' and bun.path.isSepAny(sliced[2])) {
                    // Add the long path syntax. This affects most of node:fs
                    const drive_resolve_buf = bun.PathBufferPool.get();
                    defer bun.PathBufferPool.put(drive_resolve_buf);
                    const rest = path_handler.PosixToWinNormalizer.resolveCWDWithExternalBufZ(drive_resolve_buf, sliced) catch @panic("Error while resolving path.");
                    buf[0..4].* = bun.windows.long_path_prefix_u8;
                    // When long path syntax is used, the entire string should be normalized
                    const n = bun.path.normalizeBuf(rest, buf[4..], .windows).len;
                    buf[4 + n] = 0;
                    return buf[0 .. 4 + n :0];
                }
                return path_handler.PosixToWinNormalizer.resolveCWDWithExternalBufZ(buf, sliced) catch @panic("Error while resolving path.");
            }
        }

        if (sliced.len == 0) {
            if (comptime !force) return "";

            buf[0] = 0;
            return buf[0..0 :0];
        }

        if (comptime !force) {
            if (sliced[sliced.len - 1] == 0) {
                return sliced[0 .. sliced.len - 1 :0];
            }
        }

        @memcpy(buf[0..sliced.len], sliced);
        buf[sliced.len] = 0;
        return buf[0..sliced.len :0];
    }

    pub fn sliceZ(this: PathLike, buf: *bun.PathBuffer) callconv(bun.callconv_inline) [:0]const u8 {
        return sliceZWithForceCopy(this, buf, false);
    }

    pub fn sliceW(this: PathLike, buf: *bun.WPathBuffer) callconv(bun.callconv_inline) [:0]const u16 {
        return strings.toWPath(buf, this.slice());
    }

    pub fn osPath(this: PathLike, buf: *bun.OSPathBuffer) callconv(bun.callconv_inline) bun.OSPathSliceZ {
        if (comptime Environment.isWindows) {
            return sliceW(this, buf);
        }

        return sliceZWithForceCopy(this, buf, false);
    }

    pub fn osPathKernel32(this: PathLike, buf: *bun.PathBuffer) callconv(bun.callconv_inline) bun.OSPathSliceZ {
        if (comptime Environment.isWindows) {
            const s = this.slice();
            const b = bun.PathBufferPool.get();
            defer bun.PathBufferPool.put(b);
            if (bun.strings.hasPrefixComptime(s, "/")) {
                const resolve = path_handler.PosixToWinNormalizer.resolveCWDWithExternalBuf(buf, s) catch @panic("Error while resolving path.");
                const normal = path_handler.normalizeBuf(resolve, b, .windows);
                return strings.toKernel32Path(@alignCast(std.mem.bytesAsSlice(u16, buf)), normal);
            }
            const normal = path_handler.normalizeStringBuf(s, b, true, .windows, false);
            return strings.toKernel32Path(@alignCast(std.mem.bytesAsSlice(u16, buf)), normal);
        }

        return sliceZWithForceCopy(this, buf, false);
    }

    pub fn fromJS(ctx: JSC.C.JSContextRef, arguments: *ArgumentsSlice) bun.JSError!?PathLike {
        return fromJSWithAllocator(ctx, arguments, bun.default_allocator);
    }

    pub fn fromJSWithAllocator(ctx: JSC.C.JSContextRef, arguments: *ArgumentsSlice, allocator: std.mem.Allocator) bun.JSError!?PathLike {
        const arg = arguments.next() orelse return null;
        switch (arg.jsType()) {
            .Uint8Array,
            .DataView,
            => {
                const buffer = Buffer.fromTypedArray(ctx, arg);
                try Valid.pathBuffer(buffer, ctx);
                try Valid.pathNullBytes(buffer.slice(), ctx);

                arguments.protectEat();
                return .{ .buffer = buffer };
            },

            .ArrayBuffer => {
                const buffer = Buffer.fromArrayBuffer(ctx, arg);
                try Valid.pathBuffer(buffer, ctx);
                try Valid.pathNullBytes(buffer.slice(), ctx);

                arguments.protectEat();
                return .{ .buffer = buffer };
            },

            .String,
            .StringObject,
            .DerivedStringObject,
            => {
                var str = try arg.toBunString(ctx);
                defer str.deref();

                arguments.eat();

                return try fromBunString(ctx, str, arguments.will_be_async, allocator);
            },
            else => {
                if (arg.as(JSC.DOMURL)) |domurl| {
                    var str: bun.String = domurl.fileSystemPath() catch |err| switch (err) {
                        error.NotFileUrl => {
                            return ctx.ERR_INVALID_URL_SCHEME("URL must be a non-empty \"file:\" path", .{}).throw();
                        },
                        error.InvalidPath => {
                            return ctx.ERR_INVALID_FILE_URL_PATH("URL must be a non-empty \"file:\" path", .{}).throw();
                        },
                        error.InvalidHost => {
                            return ctx.ERR_INVALID_FILE_URL_HOST("URL must be a non-empty \"file:\" path", .{}).throw();
                        },
                    };
                    defer str.deref();
                    if (str.isEmpty()) {
                        return ctx.ERR_INVALID_ARG_VALUE("URL must be a non-empty \"file:\" path", .{}).throw();
                    }
                    arguments.eat();

                    return try fromBunString(ctx, str, arguments.will_be_async, allocator);
                }

                return null;
            },
        }
    }

    pub fn fromBunString(global: *JSC.JSGlobalObject, str: bun.String, will_be_async: bool, allocator: std.mem.Allocator) !PathLike {
        try Valid.pathStringLength(str.length(), global);

        if (will_be_async) {
            var sliced = str.toThreadSafeSlice(allocator);
            errdefer sliced.deinit();

            try Valid.pathNullBytes(sliced.slice(), global);

            sliced.reportExtraMemory(global.vm());

            if (sliced.underlying.isEmpty()) {
                return .{ .encoded_slice = sliced.utf8 };
            }
            return .{ .threadsafe_string = sliced };
        } else {
            var sliced = str.toSlice(allocator);
            errdefer if (!sliced.isWTFAllocated()) sliced.deinit();

            try Valid.pathNullBytes(sliced.slice(), global);

            // Costs nothing to keep both around.
            if (sliced.isWTFAllocated()) {
                str.ref();
                return .{ .slice_with_underlying_string = sliced };
            }

            sliced.reportExtraMemory(global.vm());

            // It is expensive to keep both around.
            return .{ .encoded_slice = sliced.utf8 };
        }
    }
};

pub const Valid = struct {
    pub fn pathSlice(zig_str: JSC.ZigString.Slice, ctx: JSC.C.JSContextRef) bun.JSError!void {
        switch (zig_str.len) {
            0...bun.MAX_PATH_BYTES => return,
            else => {
                var system_error = bun.sys.Error.fromCode(.NAMETOOLONG, .open).withPath(zig_str.slice()).toSystemError();
                system_error.syscall = bun.String.dead;
                return ctx.throwValue(system_error.toErrorInstance(ctx));
            },
        }
        comptime unreachable;
    }

    pub fn pathStringLength(len: usize, ctx: JSC.C.JSContextRef) bun.JSError!void {
        switch (len) {
            0...bun.MAX_PATH_BYTES => return,
            else => {
                var system_error = bun.sys.Error.fromCode(.NAMETOOLONG, .open).toSystemError();
                system_error.syscall = bun.String.dead;
                return ctx.throwValue(system_error.toErrorInstance(ctx));
            },
        }
        comptime unreachable;
    }

    pub fn pathString(zig_str: JSC.ZigString, ctx: JSC.C.JSContextRef) bun.JSError!void {
        return pathStringLength(zig_str.len, ctx);
    }

    pub fn pathBuffer(buffer: Buffer, ctx: JSC.C.JSContextRef) bun.JSError!void {
        const slice = buffer.slice();
        switch (slice.len) {
            0 => {
                return ctx.throwInvalidArguments("Invalid path buffer: can't be empty", .{});
            },
            else => {
                var system_error = bun.sys.Error.fromCode(.NAMETOOLONG, .open).toSystemError();
                system_error.syscall = bun.String.dead;
                return ctx.throwValue(system_error.toErrorInstance(ctx));
            },
            1...bun.MAX_PATH_BYTES => return,
        }
        comptime unreachable;
    }

    pub fn pathNullBytes(slice: []const u8, global: *JSC.JSGlobalObject) bun.JSError!void {
        if (bun.strings.indexOfChar(slice, 0) != null) {
            return global.ERR_INVALID_ARG_VALUE("The argument 'path' must be a string, Uint8Array, or URL without null bytes. Received {}", .{bun.fmt.quote(slice)}).throw();
        }
    }
};

pub const VectorArrayBuffer = struct {
    value: JSC.JSValue,
    buffers: std.ArrayList(bun.PlatformIOVec),

    pub fn toJS(this: VectorArrayBuffer, _: *JSC.JSGlobalObject) JSC.JSValue {
        return this.value;
    }

    pub fn fromJS(globalObject: *JSC.JSGlobalObject, val: JSC.JSValue, allocator: std.mem.Allocator) bun.JSError!VectorArrayBuffer {
        if (!val.jsType().isArrayLike()) {
            return globalObject.throwInvalidArguments("Expected ArrayBufferView[]", .{});
        }

        var bufferlist = std.ArrayList(bun.PlatformIOVec).init(allocator);
        var i: usize = 0;
        const len = val.getLength(globalObject);
        bufferlist.ensureTotalCapacityPrecise(len) catch bun.outOfMemory();

        while (i < len) {
            const element = val.getIndex(globalObject, @as(u32, @truncate(i)));

            if (!element.isCell()) {
                return globalObject.throwInvalidArguments("Expected ArrayBufferView[]", .{});
            }

            const array_buffer = element.asArrayBuffer(globalObject) orelse {
                return globalObject.throwInvalidArguments("Expected ArrayBufferView[]", .{});
            };

            const buf = array_buffer.byteSlice();
            bufferlist.append(bun.platformIOVecCreate(buf)) catch bun.outOfMemory();
            i += 1;
        }

        return VectorArrayBuffer{ .value = val, .buffers = bufferlist };
    }
};

pub const ArgumentsSlice = struct {
    remaining: []const JSC.JSValue,
    vm: *JSC.VirtualMachine,
    arena: bun.ArenaAllocator = bun.ArenaAllocator.init(bun.default_allocator),
    all: []const JSC.JSValue,
    threw: bool = false,
    protected: bun.bit_set.IntegerBitSet(32) = bun.bit_set.IntegerBitSet(32).initEmpty(),
    will_be_async: bool = false,

    pub fn unprotect(this: *ArgumentsSlice) void {
        var iter = this.protected.iterator(.{});
        const ctx = this.vm.global;
        while (iter.next()) |i| {
            JSC.C.JSValueUnprotect(ctx, this.all[i].asObjectRef());
        }
        this.protected = bun.bit_set.IntegerBitSet(32).initEmpty();
    }

    pub fn deinit(this: *ArgumentsSlice) void {
        this.unprotect();
        this.arena.deinit();
    }

    pub fn protectEat(this: *ArgumentsSlice) void {
        if (this.remaining.len == 0) return;
        const index = this.all.len - this.remaining.len;
        this.protected.set(index);
        JSC.C.JSValueProtect(this.vm.global, this.all[index].asObjectRef());
        this.eat();
    }

    pub fn protectEatNext(this: *ArgumentsSlice) ?JSC.JSValue {
        if (this.remaining.len == 0) return null;
        return this.nextEat();
    }

    pub fn from(vm: *JSC.VirtualMachine, arguments: []const JSC.JSValueRef) ArgumentsSlice {
        return init(vm, @as([*]const JSC.JSValue, @ptrCast(arguments.ptr))[0..arguments.len]);
    }
    pub fn init(vm: *JSC.VirtualMachine, arguments: []const JSC.JSValue) ArgumentsSlice {
        return ArgumentsSlice{
            .remaining = arguments,
            .vm = vm,
            .all = arguments,
            .arena = bun.ArenaAllocator.init(vm.allocator),
        };
    }

    pub fn initAsync(vm: *JSC.VirtualMachine, arguments: []const JSC.JSValue) ArgumentsSlice {
        return ArgumentsSlice{
            .remaining = bun.default_allocator.dupe(JSC.JSValue, arguments),
            .vm = vm,
            .all = arguments,
            .arena = bun.ArenaAllocator.init(bun.default_allocator),
        };
    }

    pub inline fn len(this: *const ArgumentsSlice) u16 {
        return @as(u16, @truncate(this.remaining.len));
    }
    pub fn eat(this: *ArgumentsSlice) void {
        if (this.remaining.len == 0) {
            return;
        }

        this.remaining = this.remaining[1..];
    }

    /// Peek the next argument without eating it
    pub fn next(this: *ArgumentsSlice) ?JSC.JSValue {
        if (this.remaining.len == 0) {
            return null;
        }

        return this.remaining[0];
    }

    pub fn nextEat(this: *ArgumentsSlice) ?JSC.JSValue {
        if (this.remaining.len == 0) {
            return null;
        }
        defer this.eat();
        return this.remaining[0];
    }
};

pub fn fileDescriptorFromJS(ctx: JSC.C.JSContextRef, value: JSC.JSValue) bun.JSError!?bun.FileDescriptor {
    return if (try bun.FDImpl.fromJSValidated(value, ctx)) |fd|
        fd.encode()
    else
        null;
}

// Equivalent to `toUnixTimestamp`
//
// Node.js docs:
// > Values can be either numbers representing Unix epoch time in seconds, Dates, or a numeric string like '123456789.0'.
// > If the value can not be converted to a number, or is NaN, Infinity, or -Infinity, an Error will be thrown.
pub fn timeLikeFromJS(globalObject: *JSC.JSGlobalObject, value: JSC.JSValue) ?TimeLike {
    // Number is most common case
    if (value.isNumber()) {
        const seconds = value.asNumber();
        if (std.math.isFinite(seconds)) {
            if (seconds < 0) {
                return timeLikeFromNow();
            }
            return timeLikeFromSeconds(seconds);
        }
        return null;
    } else switch (value.jsType()) {
        .JSDate => {
            const milliseconds = value.getUnixTimestamp();
            if (std.math.isFinite(milliseconds)) {
                return timeLikeFromMilliseconds(milliseconds);
            }
        },
        .String => {
            const seconds = value.coerceToDouble(globalObject);
            if (std.math.isFinite(seconds)) {
                return timeLikeFromSeconds(seconds);
            }
        },
        else => {},
    }
    return null;
}

fn timeLikeFromSeconds(seconds: f64) TimeLike {
    if (Environment.isWindows) {
        return seconds;
    }
    return .{
        .sec = @intFromFloat(seconds),
        .nsec = @intFromFloat(@mod(seconds, 1) * std.time.ns_per_s),
    };
}

fn timeLikeFromMilliseconds(milliseconds: f64) TimeLike {
    if (Environment.isWindows) {
        return milliseconds / 1000.0;
    }

    var sec: f64 = @divFloor(milliseconds, std.time.ms_per_s);
    var nsec: f64 = @mod(milliseconds, std.time.ms_per_s) * std.time.ns_per_ms;

    if (nsec < 0) {
        nsec += std.time.ns_per_s;
        sec -= 1;
    }

    return .{
        .sec = @intFromFloat(sec),
        .nsec = @intFromFloat(nsec),
    };
}

fn timeLikeFromNow() TimeLike {
    if (Environment.isWindows) {
        const nanos = std.time.nanoTimestamp();
        return @as(TimeLike, @floatFromInt(nanos)) / std.time.ns_per_s;
    }

    // Permissions requirements
    //        To set both file timestamps to the current time (i.e., times is
    //        NULL, or both tv_nsec fields specify UTIME_NOW), either:
    //
    //        •  the caller must have write access to the file;
    //
    //        •  the caller's effective user ID must match the owner of the
    //           file; or
    //
    //        •  the caller must have appropriate privileges.
    //
    //        To make any change other than setting both timestamps to the
    //        current time (i.e., times is not NULL, and neither tv_nsec field
    //        is UTIME_NOW and neither tv_nsec field is UTIME_OMIT), either
    //        condition 2 or 3 above must apply.
    //
    //        If both tv_nsec fields are specified as UTIME_OMIT, then no file
    //        ownership or permission checks are performed, and the file
    //        timestamps are not modified, but other error conditions may still
    return .{
        .sec = 0,
        .nsec = if (Environment.isLinux) std.os.linux.UTIME.NOW else bun.c.UTIME_NOW,
    };
}

pub fn modeFromJS(ctx: JSC.C.JSContextRef, value: JSC.JSValue) bun.JSError!?Mode {
    const mode_int = if (value.isNumber()) brk: {
        const m = try validators.validateUint32(ctx, value, "mode", .{}, false);
        break :brk @as(Mode, @truncate(m));
    } else brk: {
        if (value.isUndefinedOrNull()) return null;

        if (!value.isString()) {
            return ctx.throwInvalidArgumentTypeValue("mode", "number", value);
        }

        // An easier method of constructing the mode is to use a sequence of
        // three octal digits (e.g. 765). The left-most digit (7 in the example),
        // specifies the permissions for the file owner. The middle digit (6 in
        // the example), specifies permissions for the group. The right-most
        // digit (5 in the example), specifies the permissions for others.

        var zig_str = JSC.ZigString.Empty;
        try value.toZigString(&zig_str, ctx);
        var slice = zig_str.slice();
        if (strings.hasPrefix(slice, "0o")) {
            slice = slice[2..];
        }

        break :brk std.fmt.parseInt(Mode, slice, 8) catch {
            var formatter = bun.JSC.ConsoleObject.Formatter{ .globalThis = ctx };
            defer formatter.deinit();
            return ctx.throwValue(ctx.ERR_INVALID_ARG_VALUE("The argument 'mode' must be a 32-bit unsigned integer or an octal string. Received {}", .{value.toFmt(&formatter)}).toJS());
        };
    };

    return mode_int & 0o777;
}

pub const PathOrFileDescriptor = union(Tag) {
    fd: bun.FileDescriptor,
    path: PathLike,

    pub const Tag = enum { fd, path };
    pub const SerializeTag = enum(u8) { fd, path };

    /// This will unref() the path string if it is a PathLike.
    /// Does nothing for file descriptors, **does not** close file descriptors.
    pub fn deinit(this: PathOrFileDescriptor) void {
        if (this == .path) {
            this.path.deinit();
        }
    }

    pub fn estimatedSize(this: *const PathOrFileDescriptor) usize {
        return switch (this.*) {
            .path => this.path.estimatedSize(),
            .fd => 0,
        };
    }

    pub fn toThreadSafe(this: *PathOrFileDescriptor) void {
        if (this.* == .path) {
            this.path.toThreadSafe();
        }
    }

    pub fn deinitAndUnprotect(this: PathOrFileDescriptor) void {
        if (this == .path) {
            this.path.deinitAndUnprotect();
        }
    }

    pub fn hash(this: JSC.Node.PathOrFileDescriptor) u64 {
        return switch (this) {
            .path => bun.hash(this.path.slice()),
            .fd => bun.hash(std.mem.asBytes(&this.fd)),
        };
    }

    pub fn format(this: JSC.Node.PathOrFileDescriptor, comptime fmt: []const u8, _: std.fmt.FormatOptions, writer: anytype) !void {
        if (fmt.len != 0 and fmt[0] != 's') {
            @compileError("Unsupported format argument: '" ++ fmt ++ "'.");
        }
        switch (this) {
            .path => |p| try writer.writeAll(p.slice()),
            .fd => |fd| try writer.print("{}", .{fd}),
        }
    }

    pub fn fromJS(ctx: JSC.C.JSContextRef, arguments: *ArgumentsSlice, allocator: std.mem.Allocator) bun.JSError!?JSC.Node.PathOrFileDescriptor {
        const first = arguments.next() orelse return null;

        if (try bun.FDImpl.fromJSValidated(first, ctx)) |fd| {
            arguments.eat();
            return JSC.Node.PathOrFileDescriptor{ .fd = fd.encode() };
        }

        return JSC.Node.PathOrFileDescriptor{
            .path = try PathLike.fromJSWithAllocator(ctx, arguments, allocator) orelse return null,
        };
    }
};

pub const FileSystemFlags = enum(c_int) {
    pub const tag_type = @typeInfo(FileSystemFlags).@"enum".tag_type;
    const O = bun.O;

    /// Open file for appending. The file is created if it does not exist.
    a = O.APPEND | O.WRONLY | O.CREAT,
    /// Like 'a' but fails if the path exists.
    // @"ax" = bun.O.APPEND | bun.O.EXCL,
    /// Open file for reading and appending. The file is created if it does not exist.
    // @"a+" = bun.O.APPEND | bun.O.RDWR,
    /// Like 'a+' but fails if the path exists.
    // @"ax+" = bun.O.APPEND | bun.O.RDWR | bun.O.EXCL,
    /// Open file for appending in synchronous mode. The file is created if it does not exist.
    // @"as" = bun.O.APPEND,
    /// Open file for reading and appending in synchronous mode. The file is created if it does not exist.
    // @"as+" = bun.O.APPEND | bun.O.RDWR,
    /// Open file for reading. An exception occurs if the file does not exist.
    r = O.RDONLY,
    /// Open file for reading and writing. An exception occurs if the file does not exist.
    // @"r+" = bun.O.RDWR,
    /// Open file for reading and writing in synchronous mode. Instructs the operating system to bypass the local file system cache.
    /// This is primarily useful for opening files on NFS mounts as it allows skipping the potentially stale local cache. It has a very real impact on I/O performance so using this flag is not recommended unless it is needed.
    /// This doesn't turn fs.open() or fsPromises.open() into a synchronous blocking call. If synchronous operation is desired, something like fs.openSync() should be used.
    // @"rs+" = bun.O.RDWR,
    /// Open file for writing. The file is created (if it does not exist) or truncated (if it exists).
    w = O.WRONLY | O.CREAT,
    /// Like 'w' but fails if the path exists.
    // @"wx" = bun.O.WRONLY | bun.O.TRUNC,
    // ///  Open file for reading and writing. The file is created (if it does not exist) or truncated (if it exists).
    // @"w+" = bun.O.RDWR | bun.O.CREAT,
    // ///  Like 'w+' but fails if the path exists.
    // @"wx+" = bun.O.RDWR | bun.O.EXCL,

    _,

    const map = bun.ComptimeStringMap(i32, .{
        .{ "r", O.RDONLY },
        .{ "rs", O.RDONLY | O.SYNC },
        .{ "sr", O.RDONLY | O.SYNC },
        .{ "r+", O.RDWR },
        .{ "rs+", O.RDWR | O.SYNC },
        .{ "sr+", O.RDWR | O.SYNC },

        .{ "R", O.RDONLY },
        .{ "RS", O.RDONLY | O.SYNC },
        .{ "SR", O.RDONLY | O.SYNC },
        .{ "R+", O.RDWR },
        .{ "RS+", O.RDWR | O.SYNC },
        .{ "SR+", O.RDWR | O.SYNC },

        .{ "w", O.TRUNC | O.CREAT | O.WRONLY },
        .{ "wx", O.TRUNC | O.CREAT | O.WRONLY | O.EXCL },
        .{ "xw", O.TRUNC | O.CREAT | O.WRONLY | O.EXCL },

        .{ "W", O.TRUNC | O.CREAT | O.WRONLY },
        .{ "WX", O.TRUNC | O.CREAT | O.WRONLY | O.EXCL },
        .{ "XW", O.TRUNC | O.CREAT | O.WRONLY | O.EXCL },

        .{ "w+", O.TRUNC | O.CREAT | O.RDWR },
        .{ "wx+", O.TRUNC | O.CREAT | O.RDWR | O.EXCL },
        .{ "xw+", O.TRUNC | O.CREAT | O.RDWR | O.EXCL },

        .{ "W+", O.TRUNC | O.CREAT | O.RDWR },
        .{ "WX+", O.TRUNC | O.CREAT | O.RDWR | O.EXCL },
        .{ "XW+", O.TRUNC | O.CREAT | O.RDWR | O.EXCL },

        .{ "a", O.APPEND | O.CREAT | O.WRONLY },
        .{ "ax", O.APPEND | O.CREAT | O.WRONLY | O.EXCL },
        .{ "xa", O.APPEND | O.CREAT | O.WRONLY | O.EXCL },
        .{ "as", O.APPEND | O.CREAT | O.WRONLY | O.SYNC },
        .{ "sa", O.APPEND | O.CREAT | O.WRONLY | O.SYNC },

        .{ "A", O.APPEND | O.CREAT | O.WRONLY },
        .{ "AX", O.APPEND | O.CREAT | O.WRONLY | O.EXCL },
        .{ "XA", O.APPEND | O.CREAT | O.WRONLY | O.EXCL },
        .{ "AS", O.APPEND | O.CREAT | O.WRONLY | O.SYNC },
        .{ "SA", O.APPEND | O.CREAT | O.WRONLY | O.SYNC },

        .{ "a+", O.APPEND | O.CREAT | O.RDWR },
        .{ "ax+", O.APPEND | O.CREAT | O.RDWR | O.EXCL },
        .{ "xa+", O.APPEND | O.CREAT | O.RDWR | O.EXCL },
        .{ "as+", O.APPEND | O.CREAT | O.RDWR | O.SYNC },
        .{ "sa+", O.APPEND | O.CREAT | O.RDWR | O.SYNC },

        .{ "A+", O.APPEND | O.CREAT | O.RDWR },
        .{ "AX+", O.APPEND | O.CREAT | O.RDWR | O.EXCL },
        .{ "XA+", O.APPEND | O.CREAT | O.RDWR | O.EXCL },
        .{ "AS+", O.APPEND | O.CREAT | O.RDWR | O.SYNC },
        .{ "SA+", O.APPEND | O.CREAT | O.RDWR | O.SYNC },
    });

    pub fn fromJS(ctx: JSC.C.JSContextRef, val: JSC.JSValue) bun.JSError!?FileSystemFlags {
        if (val.isNumber()) {
            if (!val.isInt32()) {
                return ctx.throwValue(ctx.ERR_OUT_OF_RANGE("The value of \"flags\" is out of range. It must be an integer. Received {d}", .{val.asNumber()}).toJS());
            }
            const number = val.coerce(i32, ctx);
            return @as(FileSystemFlags, @enumFromInt(@max(number, 0)));
        }

        const jsType = val.jsType();
        if (jsType.isStringLike()) {
            const str = try val.getZigString(ctx);
            if (str.isEmpty()) {
                return ctx.throwInvalidArguments("Expected flags to be a non-empty string. Learn more at https://nodejs.org/api/fs.html#fs_file_system_flags", .{});
            }
            // it's definitely wrong when the string is super long
            else if (str.len > 12) {
                return ctx.throwInvalidArguments("Invalid flag '{any}'. Learn more at https://nodejs.org/api/fs.html#fs_file_system_flags", .{str});
            }

            const flags: i32 = brk: {
                switch (str.is16Bit()) {
                    inline else => |is_16bit| {
                        const chars = if (is_16bit) str.utf16SliceAligned() else str.slice();

                        if (std.ascii.isDigit(@as(u8, @truncate(chars[0])))) {
                            // node allows "0o644" as a string :(
                            if (is_16bit) {
                                const slice = str.toSlice(bun.default_allocator);
                                defer slice.deinit();

                                break :brk @as(i32, @intCast(std.fmt.parseInt(Mode, slice.slice(), 10) catch break :brk null));
                            } else {
                                break :brk @as(i32, @intCast(std.fmt.parseInt(Mode, chars, 10) catch break :brk null));
                            }
                        }
                    },
                }

                break :brk map.getWithEql(str, JSC.ZigString.eqlComptime) orelse break :brk null;
            } orelse {
                return ctx.throwInvalidArguments("Invalid flag '{any}'. Learn more at https://nodejs.org/api/fs.html#fs_file_system_flags", .{str});
            };

            return @enumFromInt(flags);
        }

        return null;
    }

    /// Equivalent of GetValidFileMode, which is used to implement fs.access and copyFile
    pub fn fromJSNumberOnly(global: *JSC.JSGlobalObject, value: JSC.JSValue, comptime kind: enum { access, copy_file }) bun.JSError!FileSystemFlags {
        // Allow only int32 or null/undefined values.
        if (!value.isNumber()) {
            if (value.isUndefinedOrNull()) {
                return @enumFromInt(switch (kind) {
                    .access => 0, // F_OK
                    .copy_file => 0, // constexpr int kDefaultCopyMode = 0;
                });
            }
            return global.ERR_INVALID_ARG_TYPE("mode must be int32 or null/undefined", .{}).throw();
        }
        const min, const max = .{ 0, 7 };
        if (value.isInt32()) {
            const int: i32 = value.asInt32();
            if (int < min or int > max) {
                return global.ERR_OUT_OF_RANGE(comptime std.fmt.comptimePrint("mode is out of range: >= {d} and <= {d}", .{ min, max }), .{}).throw();
            }
            return @enumFromInt(int);
        } else {
            const float = value.asNumber();
            if (std.math.isNan(float) or std.math.isInf(float) or float < min or float > max) {
                return global.ERR_OUT_OF_RANGE(comptime std.fmt.comptimePrint("mode is out of range: >= {d} and <= {d}", .{ min, max }), .{}).throw();
            }
            return @enumFromInt(@as(i32, @intFromFloat(float)));
        }
    }

    pub fn asInt(flags: FileSystemFlags) tag_type {
        return @intFromEnum(flags);
    }
};

<<<<<<< HEAD
/// Stats and BigIntStats classes from node:fs
pub fn StatType(comptime big: bool) type {
    return struct {
        pub const new = bun.TrivialNew(@This());
        value: bun.Stat,

        const StatTimespec = if (Environment.isWindows) bun.windows.libuv.uv_timespec_t else std.posix.timespec;
        const Float = if (big) i64 else f64;

        inline fn toNanoseconds(ts: StatTimespec) u64 {
            if (ts.sec < 0) {
                return @intCast(@max(bun.timespec.nsSigned(&bun.timespec{
                    .sec = @intCast(ts.sec),
                    .nsec = @intCast(ts.nsec),
                }), 0));
            }

            return bun.timespec.ns(&bun.timespec{
                .sec = @intCast(ts.sec),
                .nsec = @intCast(ts.nsec),
            });
        }

        fn toTimeMS(ts: StatTimespec) Float {
            // On windows, Node.js purposefully mis-interprets time values
            // > On win32, time is stored in uint64_t and starts from 1601-01-01.
            // > libuv calculates tv_sec and tv_nsec from it and converts to signed long,
            // > which causes Y2038 overflow. On the other platforms it is safe to treat
            // > negative values as pre-epoch time.
            const tv_sec = if (Environment.isWindows) @as(u32, @bitCast(ts.sec)) else ts.sec;
            const tv_nsec = if (Environment.isWindows) @as(u32, @bitCast(ts.nsec)) else ts.nsec;
            if (big) {
                const sec: i64 = tv_sec;
                const nsec: i64 = tv_nsec;
                return @as(i64, sec * std.time.ms_per_s) +|
                    @as(i64, @divTrunc(nsec, std.time.ns_per_ms));
            } else {
                return @floatFromInt(bun.timespec.ms(&bun.timespec{
                    .sec = @intCast(tv_sec),
                    .nsec = @intCast(tv_nsec),
                }));
            }
        }

        pub fn toJS(this: *const @This(), globalObject: *JSC.JSGlobalObject) JSC.JSValue {
            return statToJS(&this.value, globalObject);
        }

        pub fn getConstructor(globalObject: *JSC.JSGlobalObject) JSC.JSValue {
            return if (big) Bun__JSBigIntStatsObjectConstructor(globalObject) else Bun__JSStatsObjectConstructor(globalObject);
        }

        fn clampedInt64(value: anytype) i64 {
            return @intCast(@min(@max(value, 0), std.math.maxInt(i64)));
        }

        fn statToJS(stat_: *const bun.Stat, globalObject: *JSC.JSGlobalObject) JSC.JSValue {
            const aTime = stat_.atime();
            const mTime = stat_.mtime();
            const cTime = stat_.ctime();
            const dev: i64 = clampedInt64(stat_.dev);
            const ino: i64 = clampedInt64(stat_.ino);
            const mode: i64 = clampedInt64(stat_.mode);
            const nlink: i64 = clampedInt64(stat_.nlink);
            const uid: i64 = clampedInt64(stat_.uid);
            const gid: i64 = clampedInt64(stat_.gid);
            const rdev: i64 = clampedInt64(stat_.rdev);
            const size: i64 = clampedInt64(stat_.size);
            const blksize: i64 = clampedInt64(stat_.blksize);
            const blocks: i64 = clampedInt64(stat_.blocks);
            const atime_ms: Float = toTimeMS(aTime);
            const mtime_ms: Float = toTimeMS(mTime);
            const ctime_ms: Float = toTimeMS(cTime);
            const atime_ns: u64 = if (big) toNanoseconds(aTime) else 0;
            const mtime_ns: u64 = if (big) toNanoseconds(mTime) else 0;
            const ctime_ns: u64 = if (big) toNanoseconds(cTime) else 0;
            const birthtime_ms: Float = if (Environment.isLinux) 0 else toTimeMS(stat_.birthtime());
            const birthtime_ns: u64 = if (big and !Environment.isLinux) toNanoseconds(stat_.birthtime()) else 0;

            if (big) {
                return Bun__createJSBigIntStatsObject(
                    globalObject,
                    dev,
                    ino,
                    mode,
                    nlink,
                    uid,
                    gid,
                    rdev,
                    size,
                    blksize,
                    blocks,
                    atime_ms,
                    mtime_ms,
                    ctime_ms,
                    birthtime_ms,
                    atime_ns,
                    mtime_ns,
                    ctime_ns,
                    birthtime_ns,
                );
            }

            return Bun__createJSStatsObject(
                globalObject,
                dev,
                ino,
                mode,
                nlink,
                uid,
                gid,
                rdev,
                size,
                blksize,
                blocks,
                atime_ms,
                mtime_ms,
                ctime_ms,
                birthtime_ms,
            );
        }

        pub fn init(stat_: bun.Stat) @This() {
            return @This(){
                .value = stat_,
            };
        }
    };
}
extern fn Bun__JSBigIntStatsObjectConstructor(*JSC.JSGlobalObject) JSC.JSValue;
extern fn Bun__JSStatsObjectConstructor(*JSC.JSGlobalObject) JSC.JSValue;

extern fn Bun__createJSStatsObject(
    globalObject: *JSC.JSGlobalObject,
    dev: i64,
    ino: i64,
    mode: i64,
    nlink: i64,
    uid: i64,
    gid: i64,
    rdev: i64,
    size: i64,
    blksize: i64,
    blocks: i64,
    atimeMs: f64,
    mtimeMs: f64,
    ctimeMs: f64,
    birthtimeMs: f64,
) JSC.JSValue;

extern fn Bun__createJSBigIntStatsObject(
    globalObject: *JSC.JSGlobalObject,
    dev: i64,
    ino: i64,
    mode: i64,
    nlink: i64,
    uid: i64,
    gid: i64,
    rdev: i64,
    size: i64,
    blksize: i64,
    blocks: i64,
    atimeMs: i64,
    mtimeMs: i64,
    ctimeMs: i64,
    birthtimeMs: i64,
    atimeNs: u64,
    mtimeNs: u64,
    ctimeNs: u64,
    birthtimeNs: u64,
) JSC.JSValue;

pub const StatsSmall = StatType(false);
pub const StatsBig = StatType(true);

/// Union between `Stats` and `BigIntStats` where the type can be decided at runtime
pub const Stats = union(enum) {
    big: StatsBig,
    small: StatsSmall,

    pub inline fn init(stat_: bun.Stat, big: bool) Stats {
        if (big) {
            return .{ .big = StatsBig.init(stat_) };
        } else {
            return .{ .small = StatsSmall.init(stat_) };
        }
    }

    pub fn toJSNewlyCreated(this: *const Stats, globalObject: *JSC.JSGlobalObject) JSC.JSValue {
        return switch (this.*) {
            .big => this.big.toJS(globalObject),
            .small => this.small.toJS(globalObject),
        };
    }

    pub inline fn toJS(this: *Stats, globalObject: *JSC.JSGlobalObject) JSC.JSValue {
        _ = this;
        _ = globalObject;

        @compileError("Only use Stats.toJSNewlyCreated() or Stats.toJS() directly on a StatsBig or StatsSmall");
    }
};

=======
>>>>>>> 323d78df
/// A class representing a directory stream.
///
/// Created by {@link opendir}, {@link opendirSync}, or `fsPromises.opendir()`.
///
/// ```js
/// import { opendir } from 'fs/promises';
///
/// try {
///   const dir = await opendir('./');
///   for await (const dirent of dir)
///     console.log(dirent.name);
/// } catch (err) {
///   console.error(err);
/// }
/// ```
///
/// When using the async iterator, the `fs.Dir` object will be automatically
/// closed after the iterator exits.
/// @since v12.12.0
pub const Dirent = struct {
    name: bun.String,
    path: bun.String,
    // not publicly exposed
    kind: Kind,

    pub const Kind = std.fs.File.Kind;

    extern fn Bun__JSDirentObjectConstructor(*JSC.JSGlobalObject) JSC.JSValue;
    pub const getConstructor = Bun__JSDirentObjectConstructor;

    extern fn Bun__Dirent__toJS(*JSC.JSGlobalObject, i32, *bun.String, *bun.String, cached_previous_path_jsvalue: ?*?*JSC.JSString) JSC.JSValue;
    pub fn toJS(this: *Dirent, globalObject: *JSC.JSGlobalObject, cached_previous_path_jsvalue: ?*?*JSC.JSString) JSC.JSValue {
        return Bun__Dirent__toJS(
            globalObject,
            switch (this.kind) {
                .file => bun.windows.libuv.UV_DIRENT_FILE,
                .block_device => bun.windows.libuv.UV_DIRENT_BLOCK,
                .character_device => bun.windows.libuv.UV_DIRENT_CHAR,
                .directory => bun.windows.libuv.UV_DIRENT_DIR,
                // event_port is deliberate there.
                .event_port, .named_pipe => bun.windows.libuv.UV_DIRENT_FIFO,

                .unix_domain_socket => bun.windows.libuv.UV_DIRENT_SOCKET,
                .sym_link => bun.windows.libuv.UV_DIRENT_LINK,

                .whiteout, .door, .unknown => bun.windows.libuv.UV_DIRENT_UNKNOWN,
            },
            &this.name,
            &this.path,
            cached_previous_path_jsvalue,
        );
    }

    pub fn toJSNewlyCreated(this: *Dirent, globalObject: *JSC.JSGlobalObject, previous_jsstring: ?*?*JSC.JSString) JSC.JSValue {
        // Shouldn't techcnically be necessary.
        defer this.deref();
        return this.toJS(globalObject, previous_jsstring);
    }

    pub fn deref(this: *const Dirent) void {
        this.name.deref();
        this.path.deref();
    }
};

pub const Process = struct {
    pub fn getArgv0(globalObject: *JSC.JSGlobalObject) callconv(.C) JSC.JSValue {
        return JSC.ZigString.fromUTF8(bun.argv[0]).toJS(globalObject);
    }

    pub fn getExecPath(globalObject: *JSC.JSGlobalObject) callconv(.C) JSC.JSValue {
        const out = bun.selfExePath() catch {
            // if for any reason we are unable to get the executable path, we just return argv[0]
            return getArgv0(globalObject);
        };

        return JSC.ZigString.fromUTF8(out).toJS(globalObject);
    }

    pub fn getExecArgv(globalObject: *JSC.JSGlobalObject) callconv(.C) JSC.JSValue {
        var sfb = std.heap.stackFallback(4096, globalObject.allocator());
        const temp_alloc = sfb.get();
        const vm = globalObject.bunVM();

        if (vm.worker) |worker| {
            // was explicitly overridden for the worker?
            if (worker.execArgv) |execArgv| {
                const array = JSC.JSValue.createEmptyArray(globalObject, execArgv.len);
                for (0..execArgv.len) |i| {
                    array.putIndex(globalObject, @intCast(i), bun.String.init(execArgv[i]).toJS(globalObject));
                }
                return array;
            }
        }

        var args = std.ArrayList(bun.String).initCapacity(temp_alloc, bun.argv.len - 1) catch bun.outOfMemory();
        defer args.deinit();
        defer for (args.items) |*arg| arg.deref();

        var seen_run = false;
        var prev: ?[]const u8 = null;

        // we re-parse the process argv to extract execArgv, since this is a very uncommon operation
        // it isn't worth doing this as a part of the CLI
        for (bun.argv[@min(1, bun.argv.len)..]) |arg| {
            defer prev = arg;

            if (arg.len >= 1 and arg[0] == '-') {
                args.append(bun.String.createUTF8(arg)) catch bun.outOfMemory();
                continue;
            }

            if (!seen_run and bun.strings.eqlComptime(arg, "run")) {
                seen_run = true;
                continue;
            }

            // A set of execArgv args consume an extra argument, so we do not want to
            // confuse these with script names.
            const map = bun.ComptimeStringMap(void, comptime brk: {
                const auto_params = bun.CLI.Arguments.auto_params;
                const KV = struct { []const u8, void };
                var entries: [auto_params.len]KV = undefined;
                var i = 0;
                for (auto_params) |param| {
                    if (param.takes_value != .none) {
                        if (param.names.long) |name| {
                            entries[i] = .{ "--" ++ name, {} };
                            i += 1;
                        }
                        if (param.names.short) |name| {
                            entries[i] = .{ &[_]u8{ '-', name }, {} };
                            i += 1;
                        }
                    }
                }

                var result: [i]KV = undefined;
                @memcpy(&result, entries[0..i]);
                break :brk result;
            });

            if (prev) |p| if (map.has(p)) {
                args.append(bun.String.createUTF8(arg)) catch @panic("OOM");
                continue;
            };

            // we hit the script name
            break;
        }

        return bun.String.toJSArray(globalObject, args.items);
    }

    pub fn getArgv(globalObject: *JSC.JSGlobalObject) callconv(.C) JSC.JSValue {
        const vm = globalObject.bunVM();

        // Allocate up to 32 strings in stack
        var stack_fallback_allocator = std.heap.stackFallback(
            32 * @sizeOf(JSC.ZigString) + (bun.MAX_PATH_BYTES + 1) + 32,
            heap_allocator,
        );
        const allocator = stack_fallback_allocator.get();

        var args_count: usize = vm.argv.len;
        if (vm.worker) |worker| {
            args_count = if (worker.argv) |argv| argv.len else 0;
        }

        const args = allocator.alloc(
            bun.String,
            // argv omits "bun" because it could be "bun run" or "bun" and it's kind of ambiguous
            // argv also omits the script name
            args_count + 2,
        ) catch bun.outOfMemory();
        var args_list = std.ArrayListUnmanaged(bun.String){ .items = args, .capacity = args.len };
        args_list.items.len = 0;

        if (vm.standalone_module_graph != null) {
            // Don't break user's code because they did process.argv.slice(2)
            // Even if they didn't type "bun", we still want to add it as argv[0]
            args_list.appendAssumeCapacity(
                bun.String.static("bun"),
            );
        } else {
            const exe_path = bun.selfExePath() catch null;
            args_list.appendAssumeCapacity(
                if (exe_path) |str| bun.String.fromUTF8(str) else bun.String.static("bun"),
            );
        }

        if (vm.main.len > 0 and
            !strings.endsWithComptime(vm.main, bun.pathLiteral("/[eval]")) and
            !strings.endsWithComptime(vm.main, bun.pathLiteral("/[stdin]")))
        {
            args_list.appendAssumeCapacity(bun.String.fromUTF8(vm.main));
        }

        defer allocator.free(args);

        if (vm.worker) |worker| {
            if (worker.argv) |argv| {
                for (argv) |arg| {
                    args_list.appendAssumeCapacity(bun.String.init(arg));
                }
            }
        } else {
            for (vm.argv) |arg| {
                const str = bun.String.fromUTF8(arg);
                // https://github.com/yargs/yargs/blob/adb0d11e02c613af3d9427b3028cc192703a3869/lib/utils/process-argv.ts#L1
                args_list.appendAssumeCapacity(str);
            }
        }

        return bun.String.toJSArray(globalObject, args_list.items);
    }

    pub fn getCwd(globalObject: *JSC.JSGlobalObject) callconv(.C) JSC.JSValue {
        return JSC.toJSHostValue(globalObject, getCwd_(globalObject));
    }
    fn getCwd_(globalObject: *JSC.JSGlobalObject) bun.JSError!JSC.JSValue {
        var buf: bun.PathBuffer = undefined;
        switch (Path.getCwd(&buf)) {
            .result => |r| return JSC.ZigString.init(r).withEncoding().toJS(globalObject),
            .err => |e| {
                return globalObject.throwValue(e.toJSC(globalObject));
            },
        }
    }

    pub fn setCwd(globalObject: *JSC.JSGlobalObject, to: *JSC.ZigString) callconv(.C) JSC.JSValue {
        return JSC.toJSHostValue(globalObject, setCwd_(globalObject, to));
    }
    fn setCwd_(globalObject: *JSC.JSGlobalObject, to: *JSC.ZigString) bun.JSError!JSC.JSValue {
        if (to.len == 0) {
            return globalObject.throwInvalidArguments("Expected path to be a non-empty string", .{});
        }
        const vm = globalObject.bunVM();
        const fs = vm.transpiler.fs;

        var buf: bun.PathBuffer = undefined;
        const slice = to.sliceZBuf(&buf) catch return globalObject.throw("Invalid path", .{});

        switch (Syscall.chdir(fs.top_level_dir, slice)) {
            .result => {
                // When we update the cwd from JS, we have to update the bundler's version as well
                // However, this might be called many times in a row, so we use a pre-allocated buffer
                // that way we don't have to worry about garbage collector
                const into_cwd_buf = switch (bun.sys.getcwd(&buf)) {
                    .result => |r| r,
                    .err => |err| {
                        _ = Syscall.chdir(fs.top_level_dir, fs.top_level_dir);
                        return globalObject.throwValue(err.toJSC(globalObject));
                    },
                };
                @memcpy(fs.top_level_dir_buf[0..into_cwd_buf.len], into_cwd_buf);
                fs.top_level_dir_buf[into_cwd_buf.len] = 0;
                fs.top_level_dir = fs.top_level_dir_buf[0..into_cwd_buf.len :0];

                const len = fs.top_level_dir.len;
                // Ensure the path ends with a slash
                if (fs.top_level_dir_buf[len - 1] != std.fs.path.sep) {
                    fs.top_level_dir_buf[len] = std.fs.path.sep;
                    fs.top_level_dir_buf[len + 1] = 0;
                    fs.top_level_dir = fs.top_level_dir_buf[0 .. len + 1 :0];
                }
                const withoutTrailingSlash = if (Environment.isWindows) strings.withoutTrailingSlashWindowsPath else strings.withoutTrailingSlash;
                var str = bun.String.createUTF8(withoutTrailingSlash(fs.top_level_dir));
                return str.transferToJS(globalObject);
            },
            .err => |e| {
                return globalObject.throwValue(e.toJSC(globalObject));
            },
        }
    }

    pub fn exit(globalObject: *JSC.JSGlobalObject, code: u8) callconv(.C) void {
        var vm = globalObject.bunVM();
        if (vm.worker) |worker| {
            vm.exit_handler.exit_code = code;
            worker.requestTerminate();
            return;
        }

        vm.exit_handler.exit_code = code;
        vm.onExit();
        vm.globalExit();
    }

    // TODO: switch this to using *bun.wtf.String when it is added
    pub fn Bun__Process__editWindowsEnvVar(k: bun.String, v: bun.String) callconv(.C) void {
        if (k.tag == .Empty) return;
        const wtf1 = k.value.WTFStringImpl;
        var fixed_stack_allocator = std.heap.stackFallback(1025, bun.default_allocator);
        const allocator = fixed_stack_allocator.get();
        var buf1 = allocator.alloc(u16, k.utf16ByteLength() + 1) catch bun.outOfMemory();
        defer allocator.free(buf1);
        var buf2 = allocator.alloc(u16, v.utf16ByteLength() + 1) catch bun.outOfMemory();
        defer allocator.free(buf2);
        const len1: usize = switch (wtf1.is8Bit()) {
            true => bun.strings.copyLatin1IntoUTF16([]u16, buf1, []const u8, wtf1.latin1Slice()).written,
            false => b: {
                @memcpy(buf1[0..wtf1.length()], wtf1.utf16Slice());
                break :b wtf1.length();
            },
        };
        buf1[len1] = 0;
        const str2: ?[*:0]const u16 = if (v.tag != .Dead) str: {
            if (v.tag == .Empty) break :str (&[_]u16{0})[0..0 :0];
            const wtf2 = v.value.WTFStringImpl;
            const len2: usize = switch (wtf2.is8Bit()) {
                true => bun.strings.copyLatin1IntoUTF16([]u16, buf2, []const u8, wtf2.latin1Slice()).written,
                false => b: {
                    @memcpy(buf2[0..wtf2.length()], wtf2.utf16Slice());
                    break :b wtf2.length();
                },
            };
            buf2[len2] = 0;
            break :str buf2[0..len2 :0].ptr;
        } else null;
        _ = bun.windows.SetEnvironmentVariableW(buf1[0..len1 :0].ptr, str2);
    }

    comptime {
        if (Environment.export_cpp_apis and Environment.isWindows) {
            @export(&Bun__Process__editWindowsEnvVar, .{ .name = "Bun__Process__editWindowsEnvVar" });
        }
    }

    pub export const Bun__version: [*:0]const u8 = "v" ++ bun.Global.package_json_version;
    pub export const Bun__version_with_sha: [*:0]const u8 = "v" ++ bun.Global.package_json_version_with_sha;
    pub export const Bun__versions_boringssl: [*:0]const u8 = bun.Global.versions.boringssl;
    pub export const Bun__versions_libarchive: [*:0]const u8 = bun.Global.versions.libarchive;
    pub export const Bun__versions_mimalloc: [*:0]const u8 = bun.Global.versions.mimalloc;
    pub export const Bun__versions_picohttpparser: [*:0]const u8 = bun.Global.versions.picohttpparser;
    pub export const Bun__versions_uws: [*:0]const u8 = bun.Environment.git_sha;
    pub export const Bun__versions_webkit: [*:0]const u8 = bun.Global.versions.webkit;
    pub export const Bun__versions_zig: [*:0]const u8 = bun.Global.versions.zig;
    pub export const Bun__versions_zlib: [*:0]const u8 = bun.Global.versions.zlib;
    pub export const Bun__versions_tinycc: [*:0]const u8 = bun.Global.versions.tinycc;
    pub export const Bun__versions_lolhtml: [*:0]const u8 = bun.Global.versions.lolhtml;
    pub export const Bun__versions_c_ares: [*:0]const u8 = bun.Global.versions.c_ares;
    pub export const Bun__versions_libdeflate: [*:0]const u8 = bun.Global.versions.libdeflate;
    pub export const Bun__versions_usockets: [*:0]const u8 = bun.Environment.git_sha;
    pub export const Bun__version_sha: [*:0]const u8 = bun.Environment.git_sha;
    pub export const Bun__versions_lshpack: [*:0]const u8 = bun.Global.versions.lshpack;
    pub export const Bun__versions_zstd: [*:0]const u8 = bun.Global.versions.zstd;
};

pub const PathOrBlob = union(enum) {
    path: JSC.Node.PathOrFileDescriptor,
    blob: Blob,

    const Blob = JSC.WebCore.Blob;

    pub fn fromJSNoCopy(ctx: *JSC.JSGlobalObject, args: *JSC.Node.ArgumentsSlice) bun.JSError!PathOrBlob {
        if (try JSC.Node.PathOrFileDescriptor.fromJS(ctx, args, bun.default_allocator)) |path| {
            return PathOrBlob{
                .path = path,
            };
        }

        const arg = args.nextEat() orelse {
            return ctx.throwInvalidArgumentTypeValue("destination", "path, file descriptor, or Blob", .undefined);
        };
        if (arg.as(Blob)) |blob| {
            return PathOrBlob{
                .blob = blob.*,
            };
        }
        return ctx.throwInvalidArgumentTypeValue("destination", "path, file descriptor, or Blob", arg);
    }
};

comptime {
    std.testing.refAllDecls(Process);
}

<<<<<<< HEAD
/// StatFS and BigIntStatFS classes from node:fs
pub fn StatFSType(comptime big: bool) type {
    const Int = if (big) i64 else i32;

    return extern struct {
        pub usingnamespace if (big) JSC.Codegen.JSBigIntStatFs else JSC.Codegen.JSStatFs;
        pub const new = bun.TrivialNew(@This());
        pub const finalize = bun.TrivialDeinit(@This());

        // Common fields between Linux and macOS
        _fstype: Int,
        _bsize: Int,
        _blocks: Int,
        _bfree: Int,
        _bavail: Int,
        _files: Int,
        _ffree: Int,

        const This = @This();

        const PropertyGetter = fn (this: *This, globalObject: *JSC.JSGlobalObject) JSC.JSValue;

        fn getter(comptime field: std.meta.FieldEnum(This)) PropertyGetter {
            return struct {
                pub fn callback(this: *This, globalObject: *JSC.JSGlobalObject) JSC.JSValue {
                    const value = @field(this, @tagName(field));
                    const Type = @TypeOf(value);
                    if (comptime big and @typeInfo(Type) == .int) {
                        return JSC.JSValue.fromInt64NoTruncate(globalObject, value);
                    }

                    const result = JSC.JSValue.jsDoubleNumber(@as(f64, @floatFromInt(value)));
                    if (Environment.isDebug) {
                        bun.assert_eql(result.asNumber(), @as(f64, @floatFromInt(value)));
                    }
                    return result;
                }
            }.callback;
        }

        pub const fstype = getter(._fstype);
        pub const bsize = getter(._bsize);
        pub const blocks = getter(._blocks);
        pub const bfree = getter(._bfree);
        pub const bavail = getter(._bavail);
        pub const files = getter(._files);
        pub const ffree = getter(._ffree);

        pub fn init(statfs_: bun.StatFS) This {
            const fstype_, const bsize_, const blocks_, const bfree_, const bavail_, const files_, const ffree_ = switch (comptime Environment.os) {
                .linux, .mac => .{
                    statfs_.f_type,
                    statfs_.f_bsize,
                    statfs_.f_blocks,
                    statfs_.f_bfree,
                    statfs_.f_bavail,
                    statfs_.f_files,
                    statfs_.f_ffree,
                },
                .windows => .{
                    statfs_.f_type,
                    statfs_.f_bsize,
                    statfs_.f_blocks,
                    statfs_.f_bfree,
                    statfs_.f_bavail,
                    statfs_.f_files,
                    statfs_.f_ffree,
                },
                else => @compileError("Unsupported OS"),
            };
            return .{
                ._fstype = @truncate(@as(i64, @intCast(fstype_))),
                ._bsize = @truncate(@as(i64, @intCast(bsize_))),
                ._blocks = @truncate(@as(i64, @intCast(blocks_))),
                ._bfree = @truncate(@as(i64, @intCast(bfree_))),
                ._bavail = @truncate(@as(i64, @intCast(bavail_))),
                ._files = @truncate(@as(i64, @intCast(files_))),
                ._ffree = @truncate(@as(i64, @intCast(ffree_))),
            };
        }

        pub fn constructor(globalObject: *JSC.JSGlobalObject, callFrame: *JSC.CallFrame) bun.JSError!*This {
            if (big) {
                return globalObject.throwInvalidArguments("BigIntStatFS is not a constructor", .{});
            }

            var args = callFrame.arguments();

            const this = This.new(.{
                ._fstype = if (args.len > 0 and args[0].isNumber()) args[0].toInt32() else 0,
                ._bsize = if (args.len > 1 and args[1].isNumber()) args[1].toInt32() else 0,
                ._blocks = if (args.len > 2 and args[2].isNumber()) args[2].toInt32() else 0,
                ._bfree = if (args.len > 3 and args[3].isNumber()) args[3].toInt32() else 0,
                ._bavail = if (args.len > 4 and args[4].isNumber()) args[4].toInt32() else 0,
                ._files = if (args.len > 5 and args[5].isNumber()) args[5].toInt32() else 0,
                ._ffree = if (args.len > 6 and args[6].isNumber()) args[6].toInt32() else 0,
            });

            return this;
        }
    };
}

pub const StatFSSmall = StatFSType(false);
pub const StatFSBig = StatFSType(true);

/// Union between `Stats` and `BigIntStats` where the type can be decided at runtime
pub const StatFS = union(enum) {
    big: StatFSBig,
    small: StatFSSmall,

    pub inline fn init(stat_: bun.StatFS, big: bool) StatFS {
        if (big) {
            return .{ .big = StatFSBig.init(stat_) };
        } else {
            return .{ .small = StatFSSmall.init(stat_) };
        }
    }

    pub fn toJSNewlyCreated(this: *const StatFS, globalObject: *JSC.JSGlobalObject) JSC.JSValue {
        return switch (this.*) {
            .big => StatFSBig.new(this.big).toJS(globalObject),
            .small => StatFSSmall.new(this.small).toJS(globalObject),
        };
    }

    pub inline fn toJS(this: *StatFS, globalObject: *JSC.JSGlobalObject) JSC.JSValue {
        _ = this;
        _ = globalObject;
=======
pub const uid_t = if (Environment.isPosix) std.posix.uid_t else bun.windows.libuv.uv_uid_t;
pub const gid_t = if (Environment.isPosix) std.posix.gid_t else bun.windows.libuv.uv_gid_t;
>>>>>>> 323d78df

const stat = @import("./Stat.zig");
pub const Stats = stat.Stats;
pub const StatsBig = stat.StatsBig;
pub const StatsSmall = stat.StatsSmall;

const statfs = @import("./StatFS.zig");
pub const StatFSSmall = statfs.StatFSSmall;
pub const StatFSBig = statfs.StatFSBig;
pub const StatFS = statfs.StatFS;<|MERGE_RESOLUTION|>--- conflicted
+++ resolved
@@ -1604,212 +1604,6 @@
     }
 };
 
-<<<<<<< HEAD
-/// Stats and BigIntStats classes from node:fs
-pub fn StatType(comptime big: bool) type {
-    return struct {
-        pub const new = bun.TrivialNew(@This());
-        value: bun.Stat,
-
-        const StatTimespec = if (Environment.isWindows) bun.windows.libuv.uv_timespec_t else std.posix.timespec;
-        const Float = if (big) i64 else f64;
-
-        inline fn toNanoseconds(ts: StatTimespec) u64 {
-            if (ts.sec < 0) {
-                return @intCast(@max(bun.timespec.nsSigned(&bun.timespec{
-                    .sec = @intCast(ts.sec),
-                    .nsec = @intCast(ts.nsec),
-                }), 0));
-            }
-
-            return bun.timespec.ns(&bun.timespec{
-                .sec = @intCast(ts.sec),
-                .nsec = @intCast(ts.nsec),
-            });
-        }
-
-        fn toTimeMS(ts: StatTimespec) Float {
-            // On windows, Node.js purposefully mis-interprets time values
-            // > On win32, time is stored in uint64_t and starts from 1601-01-01.
-            // > libuv calculates tv_sec and tv_nsec from it and converts to signed long,
-            // > which causes Y2038 overflow. On the other platforms it is safe to treat
-            // > negative values as pre-epoch time.
-            const tv_sec = if (Environment.isWindows) @as(u32, @bitCast(ts.sec)) else ts.sec;
-            const tv_nsec = if (Environment.isWindows) @as(u32, @bitCast(ts.nsec)) else ts.nsec;
-            if (big) {
-                const sec: i64 = tv_sec;
-                const nsec: i64 = tv_nsec;
-                return @as(i64, sec * std.time.ms_per_s) +|
-                    @as(i64, @divTrunc(nsec, std.time.ns_per_ms));
-            } else {
-                return @floatFromInt(bun.timespec.ms(&bun.timespec{
-                    .sec = @intCast(tv_sec),
-                    .nsec = @intCast(tv_nsec),
-                }));
-            }
-        }
-
-        pub fn toJS(this: *const @This(), globalObject: *JSC.JSGlobalObject) JSC.JSValue {
-            return statToJS(&this.value, globalObject);
-        }
-
-        pub fn getConstructor(globalObject: *JSC.JSGlobalObject) JSC.JSValue {
-            return if (big) Bun__JSBigIntStatsObjectConstructor(globalObject) else Bun__JSStatsObjectConstructor(globalObject);
-        }
-
-        fn clampedInt64(value: anytype) i64 {
-            return @intCast(@min(@max(value, 0), std.math.maxInt(i64)));
-        }
-
-        fn statToJS(stat_: *const bun.Stat, globalObject: *JSC.JSGlobalObject) JSC.JSValue {
-            const aTime = stat_.atime();
-            const mTime = stat_.mtime();
-            const cTime = stat_.ctime();
-            const dev: i64 = clampedInt64(stat_.dev);
-            const ino: i64 = clampedInt64(stat_.ino);
-            const mode: i64 = clampedInt64(stat_.mode);
-            const nlink: i64 = clampedInt64(stat_.nlink);
-            const uid: i64 = clampedInt64(stat_.uid);
-            const gid: i64 = clampedInt64(stat_.gid);
-            const rdev: i64 = clampedInt64(stat_.rdev);
-            const size: i64 = clampedInt64(stat_.size);
-            const blksize: i64 = clampedInt64(stat_.blksize);
-            const blocks: i64 = clampedInt64(stat_.blocks);
-            const atime_ms: Float = toTimeMS(aTime);
-            const mtime_ms: Float = toTimeMS(mTime);
-            const ctime_ms: Float = toTimeMS(cTime);
-            const atime_ns: u64 = if (big) toNanoseconds(aTime) else 0;
-            const mtime_ns: u64 = if (big) toNanoseconds(mTime) else 0;
-            const ctime_ns: u64 = if (big) toNanoseconds(cTime) else 0;
-            const birthtime_ms: Float = if (Environment.isLinux) 0 else toTimeMS(stat_.birthtime());
-            const birthtime_ns: u64 = if (big and !Environment.isLinux) toNanoseconds(stat_.birthtime()) else 0;
-
-            if (big) {
-                return Bun__createJSBigIntStatsObject(
-                    globalObject,
-                    dev,
-                    ino,
-                    mode,
-                    nlink,
-                    uid,
-                    gid,
-                    rdev,
-                    size,
-                    blksize,
-                    blocks,
-                    atime_ms,
-                    mtime_ms,
-                    ctime_ms,
-                    birthtime_ms,
-                    atime_ns,
-                    mtime_ns,
-                    ctime_ns,
-                    birthtime_ns,
-                );
-            }
-
-            return Bun__createJSStatsObject(
-                globalObject,
-                dev,
-                ino,
-                mode,
-                nlink,
-                uid,
-                gid,
-                rdev,
-                size,
-                blksize,
-                blocks,
-                atime_ms,
-                mtime_ms,
-                ctime_ms,
-                birthtime_ms,
-            );
-        }
-
-        pub fn init(stat_: bun.Stat) @This() {
-            return @This(){
-                .value = stat_,
-            };
-        }
-    };
-}
-extern fn Bun__JSBigIntStatsObjectConstructor(*JSC.JSGlobalObject) JSC.JSValue;
-extern fn Bun__JSStatsObjectConstructor(*JSC.JSGlobalObject) JSC.JSValue;
-
-extern fn Bun__createJSStatsObject(
-    globalObject: *JSC.JSGlobalObject,
-    dev: i64,
-    ino: i64,
-    mode: i64,
-    nlink: i64,
-    uid: i64,
-    gid: i64,
-    rdev: i64,
-    size: i64,
-    blksize: i64,
-    blocks: i64,
-    atimeMs: f64,
-    mtimeMs: f64,
-    ctimeMs: f64,
-    birthtimeMs: f64,
-) JSC.JSValue;
-
-extern fn Bun__createJSBigIntStatsObject(
-    globalObject: *JSC.JSGlobalObject,
-    dev: i64,
-    ino: i64,
-    mode: i64,
-    nlink: i64,
-    uid: i64,
-    gid: i64,
-    rdev: i64,
-    size: i64,
-    blksize: i64,
-    blocks: i64,
-    atimeMs: i64,
-    mtimeMs: i64,
-    ctimeMs: i64,
-    birthtimeMs: i64,
-    atimeNs: u64,
-    mtimeNs: u64,
-    ctimeNs: u64,
-    birthtimeNs: u64,
-) JSC.JSValue;
-
-pub const StatsSmall = StatType(false);
-pub const StatsBig = StatType(true);
-
-/// Union between `Stats` and `BigIntStats` where the type can be decided at runtime
-pub const Stats = union(enum) {
-    big: StatsBig,
-    small: StatsSmall,
-
-    pub inline fn init(stat_: bun.Stat, big: bool) Stats {
-        if (big) {
-            return .{ .big = StatsBig.init(stat_) };
-        } else {
-            return .{ .small = StatsSmall.init(stat_) };
-        }
-    }
-
-    pub fn toJSNewlyCreated(this: *const Stats, globalObject: *JSC.JSGlobalObject) JSC.JSValue {
-        return switch (this.*) {
-            .big => this.big.toJS(globalObject),
-            .small => this.small.toJS(globalObject),
-        };
-    }
-
-    pub inline fn toJS(this: *Stats, globalObject: *JSC.JSGlobalObject) JSC.JSValue {
-        _ = this;
-        _ = globalObject;
-
-        @compileError("Only use Stats.toJSNewlyCreated() or Stats.toJS() directly on a StatsBig or StatsSmall");
-    }
-};
-
-=======
->>>>>>> 323d78df
 /// A class representing a directory stream.
 ///
 /// Created by {@link opendir}, {@link opendirSync}, or `fsPromises.opendir()`.
@@ -2188,140 +1982,8 @@
     std.testing.refAllDecls(Process);
 }
 
-<<<<<<< HEAD
-/// StatFS and BigIntStatFS classes from node:fs
-pub fn StatFSType(comptime big: bool) type {
-    const Int = if (big) i64 else i32;
-
-    return extern struct {
-        pub usingnamespace if (big) JSC.Codegen.JSBigIntStatFs else JSC.Codegen.JSStatFs;
-        pub const new = bun.TrivialNew(@This());
-        pub const finalize = bun.TrivialDeinit(@This());
-
-        // Common fields between Linux and macOS
-        _fstype: Int,
-        _bsize: Int,
-        _blocks: Int,
-        _bfree: Int,
-        _bavail: Int,
-        _files: Int,
-        _ffree: Int,
-
-        const This = @This();
-
-        const PropertyGetter = fn (this: *This, globalObject: *JSC.JSGlobalObject) JSC.JSValue;
-
-        fn getter(comptime field: std.meta.FieldEnum(This)) PropertyGetter {
-            return struct {
-                pub fn callback(this: *This, globalObject: *JSC.JSGlobalObject) JSC.JSValue {
-                    const value = @field(this, @tagName(field));
-                    const Type = @TypeOf(value);
-                    if (comptime big and @typeInfo(Type) == .int) {
-                        return JSC.JSValue.fromInt64NoTruncate(globalObject, value);
-                    }
-
-                    const result = JSC.JSValue.jsDoubleNumber(@as(f64, @floatFromInt(value)));
-                    if (Environment.isDebug) {
-                        bun.assert_eql(result.asNumber(), @as(f64, @floatFromInt(value)));
-                    }
-                    return result;
-                }
-            }.callback;
-        }
-
-        pub const fstype = getter(._fstype);
-        pub const bsize = getter(._bsize);
-        pub const blocks = getter(._blocks);
-        pub const bfree = getter(._bfree);
-        pub const bavail = getter(._bavail);
-        pub const files = getter(._files);
-        pub const ffree = getter(._ffree);
-
-        pub fn init(statfs_: bun.StatFS) This {
-            const fstype_, const bsize_, const blocks_, const bfree_, const bavail_, const files_, const ffree_ = switch (comptime Environment.os) {
-                .linux, .mac => .{
-                    statfs_.f_type,
-                    statfs_.f_bsize,
-                    statfs_.f_blocks,
-                    statfs_.f_bfree,
-                    statfs_.f_bavail,
-                    statfs_.f_files,
-                    statfs_.f_ffree,
-                },
-                .windows => .{
-                    statfs_.f_type,
-                    statfs_.f_bsize,
-                    statfs_.f_blocks,
-                    statfs_.f_bfree,
-                    statfs_.f_bavail,
-                    statfs_.f_files,
-                    statfs_.f_ffree,
-                },
-                else => @compileError("Unsupported OS"),
-            };
-            return .{
-                ._fstype = @truncate(@as(i64, @intCast(fstype_))),
-                ._bsize = @truncate(@as(i64, @intCast(bsize_))),
-                ._blocks = @truncate(@as(i64, @intCast(blocks_))),
-                ._bfree = @truncate(@as(i64, @intCast(bfree_))),
-                ._bavail = @truncate(@as(i64, @intCast(bavail_))),
-                ._files = @truncate(@as(i64, @intCast(files_))),
-                ._ffree = @truncate(@as(i64, @intCast(ffree_))),
-            };
-        }
-
-        pub fn constructor(globalObject: *JSC.JSGlobalObject, callFrame: *JSC.CallFrame) bun.JSError!*This {
-            if (big) {
-                return globalObject.throwInvalidArguments("BigIntStatFS is not a constructor", .{});
-            }
-
-            var args = callFrame.arguments();
-
-            const this = This.new(.{
-                ._fstype = if (args.len > 0 and args[0].isNumber()) args[0].toInt32() else 0,
-                ._bsize = if (args.len > 1 and args[1].isNumber()) args[1].toInt32() else 0,
-                ._blocks = if (args.len > 2 and args[2].isNumber()) args[2].toInt32() else 0,
-                ._bfree = if (args.len > 3 and args[3].isNumber()) args[3].toInt32() else 0,
-                ._bavail = if (args.len > 4 and args[4].isNumber()) args[4].toInt32() else 0,
-                ._files = if (args.len > 5 and args[5].isNumber()) args[5].toInt32() else 0,
-                ._ffree = if (args.len > 6 and args[6].isNumber()) args[6].toInt32() else 0,
-            });
-
-            return this;
-        }
-    };
-}
-
-pub const StatFSSmall = StatFSType(false);
-pub const StatFSBig = StatFSType(true);
-
-/// Union between `Stats` and `BigIntStats` where the type can be decided at runtime
-pub const StatFS = union(enum) {
-    big: StatFSBig,
-    small: StatFSSmall,
-
-    pub inline fn init(stat_: bun.StatFS, big: bool) StatFS {
-        if (big) {
-            return .{ .big = StatFSBig.init(stat_) };
-        } else {
-            return .{ .small = StatFSSmall.init(stat_) };
-        }
-    }
-
-    pub fn toJSNewlyCreated(this: *const StatFS, globalObject: *JSC.JSGlobalObject) JSC.JSValue {
-        return switch (this.*) {
-            .big => StatFSBig.new(this.big).toJS(globalObject),
-            .small => StatFSSmall.new(this.small).toJS(globalObject),
-        };
-    }
-
-    pub inline fn toJS(this: *StatFS, globalObject: *JSC.JSGlobalObject) JSC.JSValue {
-        _ = this;
-        _ = globalObject;
-=======
 pub const uid_t = if (Environment.isPosix) std.posix.uid_t else bun.windows.libuv.uv_uid_t;
 pub const gid_t = if (Environment.isPosix) std.posix.gid_t else bun.windows.libuv.uv_gid_t;
->>>>>>> 323d78df
 
 const stat = @import("./Stat.zig");
 pub const Stats = stat.Stats;
