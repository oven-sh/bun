--- conflicted
+++ resolved
@@ -1978,147 +1978,12 @@
     }
 };
 
-<<<<<<< HEAD
-/// StatFS and BigIntStatFS classes from node:fs
-pub fn StatFSType(comptime big: bool) type {
-    const Int = if (big) i64 else i32;
-
-    return extern struct {
-        pub usingnamespace if (big) JSC.Codegen.JSBigIntStatFs else JSC.Codegen.JSStatFs;
-        pub usingnamespace bun.New(@This());
-
-        // Common fields between Linux and macOS
-        _fstype: Int,
-        _bsize: Int,
-        _blocks: Int,
-        _bfree: Int,
-        _bavail: Int,
-        _files: Int,
-        _ffree: Int,
-
-        const This = @This();
-
-        const PropertyGetter = fn (this: *This, globalObject: *JSC.JSGlobalObject) JSC.JSValue;
-
-        fn getter(comptime field: std.meta.FieldEnum(This)) PropertyGetter {
-            return struct {
-                pub fn callback(this: *This, globalObject: *JSC.JSGlobalObject) JSC.JSValue {
-                    const value = @field(this, @tagName(field));
-                    const Type = @TypeOf(value);
-                    if (comptime big and @typeInfo(Type) == .int) {
-                        return JSC.JSValue.fromInt64NoTruncate(globalObject, value);
-                    }
-
-                    const result = JSC.JSValue.jsDoubleNumber(@as(f64, @floatFromInt(value)));
-                    if (Environment.isDebug) {
-                        bun.assert_eql(result.asNumber(), @as(f64, @floatFromInt(value)));
-                    }
-                    return result;
-                }
-            }.callback;
-        }
-
-        pub const fstype = getter(._fstype);
-        pub const bsize = getter(._bsize);
-        pub const blocks = getter(._blocks);
-        pub const bfree = getter(._bfree);
-        pub const bavail = getter(._bavail);
-        pub const files = getter(._files);
-        pub const ffree = getter(._ffree);
-
-        pub fn finalize(this: *This) void {
-            this.destroy();
-        }
-
-        pub fn init(statfs_: bun.StatFS) This {
-            const fstype_, const bsize_, const blocks_, const bfree_, const bavail_, const files_, const ffree_ = switch (comptime Environment.os) {
-                .linux, .mac => .{
-                    statfs_.f_type,
-                    statfs_.f_bsize,
-                    statfs_.f_blocks,
-                    statfs_.f_bfree,
-                    statfs_.f_bavail,
-                    statfs_.f_files,
-                    statfs_.f_ffree,
-                },
-                .windows => .{
-                    statfs_.f_type,
-                    statfs_.f_bsize,
-                    statfs_.f_blocks,
-                    statfs_.f_bfree,
-                    statfs_.f_bavail,
-                    statfs_.f_files,
-                    statfs_.f_ffree,
-                },
-                else => @compileError("Unsupported OS"),
-            };
-            return .{
-                ._fstype = @truncate(@as(i64, @intCast(fstype_))),
-                ._bsize = @truncate(@as(i64, @intCast(bsize_))),
-                ._blocks = @truncate(@as(i64, @intCast(blocks_))),
-                ._bfree = @truncate(@as(i64, @intCast(bfree_))),
-                ._bavail = @truncate(@as(i64, @intCast(bavail_))),
-                ._files = @truncate(@as(i64, @intCast(files_))),
-                ._ffree = @truncate(@as(i64, @intCast(ffree_))),
-            };
-        }
-
-        pub fn constructor(globalObject: *JSC.JSGlobalObject, callFrame: *JSC.CallFrame) bun.JSError!*This {
-            if (big) {
-                return globalObject.throwInvalidArguments("BigIntStatFS is not a constructor", .{});
-            }
-
-            var args = callFrame.arguments();
-
-            const this = This.new(.{
-                ._fstype = if (args.len > 0 and args[0].isNumber()) args[0].toInt32() else 0,
-                ._bsize = if (args.len > 1 and args[1].isNumber()) args[1].toInt32() else 0,
-                ._blocks = if (args.len > 2 and args[2].isNumber()) args[2].toInt32() else 0,
-                ._bfree = if (args.len > 3 and args[3].isNumber()) args[3].toInt32() else 0,
-                ._bavail = if (args.len > 4 and args[4].isNumber()) args[4].toInt32() else 0,
-                ._files = if (args.len > 5 and args[5].isNumber()) args[5].toInt32() else 0,
-                ._ffree = if (args.len > 6 and args[6].isNumber()) args[6].toInt32() else 0,
-            });
-
-            return this;
-        }
-    };
-}
-
-pub const StatFSSmall = StatFSType(false);
-pub const StatFSBig = StatFSType(true);
-
-/// Union between `Stats` and `BigIntStats` where the type can be decided at runtime
-pub const StatFS = union(enum) {
-    big: StatFSBig,
-    small: StatFSSmall,
-
-    pub inline fn init(stat_: bun.StatFS, big: bool) StatFS {
-        if (big) {
-            return .{ .big = StatFSBig.init(stat_) };
-        } else {
-            return .{ .small = StatFSSmall.init(stat_) };
-        }
-    }
-
-    pub fn toJSNewlyCreated(this: *const StatFS, globalObject: *JSC.JSGlobalObject) JSC.JSValue {
-        return switch (this.*) {
-            .big => StatFSBig.new(this.big).toJS(globalObject),
-            .small => StatFSSmall.new(this.small).toJS(globalObject),
-        };
-    }
-
-    pub inline fn toJS(this: *StatFS, globalObject: *JSC.JSGlobalObject) JSC.JSValue {
-        _ = this;
-        _ = globalObject;
-=======
 comptime {
     std.testing.refAllDecls(Process);
 }
 
 pub const uid_t = if (Environment.isPosix) std.posix.uid_t else bun.windows.libuv.uv_uid_t;
 pub const gid_t = if (Environment.isPosix) std.posix.gid_t else bun.windows.libuv.uv_gid_t;
->>>>>>> 323d78df
 
 const stat = @import("./Stat.zig");
 pub const Stats = stat.Stats;
