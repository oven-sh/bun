const std = @import("std");
const bun = @import("root").bun;
const string = bun.string;
const strings = bun.strings;
const String = bun.String;
const JSC = bun.JSC;
const JSValue = JSC.JSValue;
const JSGlobalObject = JSC.JSGlobalObject;
const ZigString = JSC.ZigString;

const validators = @import("./validators.zig");
const validateArray = validators.validateArray;
const validateBoolean = validators.validateBoolean;
const validateBooleanArray = validators.validateBooleanArray;
const validateObject = validators.validateObject;
const validateString = validators.validateString;
const validateStringArray = validators.validateStringArray;
const validateStringEnum = validators.validateStringEnum;

const utils = @import("./parse_args_utils.zig");
const OptionValueType = utils.OptionValueType;
const OptionDefinition = utils.OptionDefinition;
const findOptionByShortName = utils.findOptionByShortName;
const classifyToken = utils.classifyToken;
const isOptionLikeValue = utils.isOptionLikeValue;

const log = bun.Output.scoped(.parseArgs, true);

/// Represents a slice of a JSValue array
const ArgsSlice = struct {
    array: JSValue,
    start: u32,
    end: u32,

    pub inline fn get(this: ArgsSlice, globalThis: *JSGlobalObject, i: u32) JSValue {
        return this.array.getIndex(globalThis, this.start + i);
    }
};

/// Helper ref to either a JSValue or a String,
/// used in order to avoid creating unneeded JSValue as much as possible
const ValueRef = union(Tag) {
    jsvalue: JSValue,
    bunstr: String,

    const Tag = enum { jsvalue, bunstr };

    pub fn asBunString(this: ValueRef, globalObject: *JSGlobalObject) bun.String {
        return switch (this) {
            .jsvalue => |str| str.toBunString(globalObject),
            .bunstr => |str| return str,
        };
    }

    pub fn asJSValue(this: ValueRef, globalObject: *JSGlobalObject) JSValue {
        return switch (this) {
            .jsvalue => |str| str,
            .bunstr => |str| return str.toJS(globalObject),
        };
    }
};

const TokenKind = enum {
    positional,
    option,
    @"option-terminator",

    const COUNT = @typeInfo(TokenKind).Enum.fields.len;
};
const Token = union(TokenKind) {
    positional: struct { index: u32, value: ValueRef },
    option: OptionToken,
    @"option-terminator": struct { index: u32 },
};

const OptionToken = struct {
    index: u32,
    name: ValueRef,
    parse_type: enum {
        lone_short_option,
        short_option_and_value,
        lone_long_option,
        long_option_and_value,
    },
    value: ValueRef,
    inline_value: bool,
    optgroup_idx: ?u32 = null,
    option_idx: ?usize,

    /// The full raw arg string (e.g. "--arg=1").
    /// If the value existed as-is in the input "args" list, it is stored as so, otherwise is null
    raw: ValueRef,

    const RawNameFormatter = struct {
        token: OptionToken,
        globalThis: *JSGlobalObject,

        /// Formats the raw name of the arg (includes any dashes and excludes inline values)
        pub fn format(this: RawNameFormatter, comptime fmt: []const u8, opts: std.fmt.FormatOptions, writer: anytype) !void {
            const token = this.token;
            const raw = token.raw.asBunString(this.globalThis);
            if (token.optgroup_idx) |optgroup_idx| {
                try raw.substringWithLen(optgroup_idx, optgroup_idx + 1).format(fmt, opts, writer);
            } else {
                switch (token.parse_type) {
                    .lone_short_option, .lone_long_option => {
                        try raw.format(fmt, opts, writer);
                    },
                    .short_option_and_value => {
                        var susbtr = raw.substringWithLen(0, 2);
                        try susbtr.format(fmt, opts, writer);
                    },
                    .long_option_and_value => {
                        const equal_index = raw.indexOfAsciiChar('=').?;
                        var substr = raw.substringWithLen(0, equal_index);
                        try substr.format(fmt, opts, writer);
                    },
                }
            }
        }
    };

    /// Returns the raw name of the arg (includes any dashes and excludes inline values), as a JSValue
    fn makeRawNameJSValue(this: OptionToken, globalThis: *JSGlobalObject) JSValue {
        if (this.optgroup_idx) |optgroup_idx| {
            const raw = this.raw.asBunString(globalThis);
            var buf: [8]u8 = undefined;
            const str = std.fmt.bufPrint(&buf, "-{}", .{raw.substringWithLen(optgroup_idx, optgroup_idx + 1)}) catch unreachable;
            return String.fromUTF8(str).toJS(globalThis);
        } else {
            switch (this.parse_type) {
                .lone_short_option, .lone_long_option => {
                    return this.raw.asJSValue(globalThis);
                },
                .short_option_and_value => {
                    var raw = this.raw.asBunString(globalThis);
                    var substr = raw.substringWithLen(0, 2);
                    return substr.toJS(globalThis);
                },
                .long_option_and_value => {
                    var raw = this.raw.asBunString(globalThis);
                    const equal_index = raw.indexOfAsciiChar('=').?;
                    var substr = raw.substringWithLen(0, equal_index);
                    return substr.toJS(globalThis);
                },
            }
        }
    }
};

pub fn findOptionByLongName(long_name: String, options: []const OptionDefinition) ?usize {
    for (options, 0..) |option, i| {
        if (long_name.eql(option.long_name)) {
            return i;
        }
    }
    return null;
}

/// Gets the default args from the process argv
fn getDefaultArgs(globalThis: *JSGlobalObject) !ArgsSlice {
    // Work out where to slice process.argv for user supplied arguments

    // Check options for scenarios where user CLI args follow executable
    const argv: JSValue = JSC.Node.Process.getArgv(globalThis);

    //var found = false;
    //var iter = argv.arrayIterator(globalThis);
    //while (iter.next()) |arg| {
    //    const str = arg.toBunString(globalThis);
    //    if (str.eqlComptime("-e") or str.eqlComptime("--eval") or str.eqlComptime("-p") or str.eqlComptime("--print")) {
    //        found = true;
    //        break;
    //    }
    //}
    // Normally first two arguments are executable and script, then CLI arguments
    //args_offset.* = if (found) 1 else 2;

    // argv[0] is the bun executable name
    // argv[1] is the script path, or a placeholder in case of eval
    // so actual args start from argv[2]
    return .{ .array = argv, .start = 2, .end = @intCast(argv.getLength(globalThis)) };
}

/// In strict mode, throw for possible usage errors like "--foo --bar" where foo was defined as a string-valued arg
fn checkOptionLikeValue(globalThis: *JSGlobalObject, token: OptionToken) bun.JSError!void {
    if (!token.inline_value and isOptionLikeValue(token.value.asBunString(globalThis))) {
        const raw_name = OptionToken.RawNameFormatter{ .token = token, .globalThis = globalThis };

        // Only show short example if user used short option.
        var err: JSValue = undefined;
        if (token.raw.asBunString(globalThis).hasPrefixComptime("--")) {
            err = JSC.toTypeError(
                .ERR_PARSE_ARGS_INVALID_OPTION_VALUE,
                "Option '{}' argument is ambiguous.\nDid you forget to specify the option argument for '{}'?\nTo specify an option argument starting with a dash use '{}=-XYZ'.",
                .{ raw_name, raw_name, raw_name },
                globalThis,
            );
        } else {
            const token_name = token.name.asBunString(globalThis);
            err = JSC.toTypeError(
                .ERR_PARSE_ARGS_INVALID_OPTION_VALUE,
                "Option '{}' argument is ambiguous.\nDid you forget to specify the option argument for '{}'?\nTo specify an option argument starting with a dash use '--{}=-XYZ' or '{}-XYZ'.",
                .{ raw_name, raw_name, token_name, raw_name },
                globalThis,
            );
        }
        globalThis.vm().throwError(globalThis, err);
        return error.JSError;
    }
}

/// In strict mode, throw for usage errors.
fn checkOptionUsage(globalThis: *JSGlobalObject, options: []const OptionDefinition, allow_positionals: bool, token: OptionToken) bun.JSError!void {
    if (token.option_idx) |option_idx| {
        const option = options[option_idx];
        switch (option.type) {
            .string => if (token.value == .jsvalue and !token.value.jsvalue.isString()) {
                const err = JSC.toTypeError(
                    .ERR_PARSE_ARGS_INVALID_OPTION_VALUE,
                    "Option '{s}{s}{s}--{s} <value>' argument missing",
                    .{
                        if (!option.short_name.isEmpty()) "-" else "",
                        option.short_name,
                        if (!option.short_name.isEmpty()) ", " else "",
                        token.name.asBunString(globalThis),
                    },
                    globalThis,
                );
                globalThis.vm().throwError(globalThis, err);
                return error.JSError;
            },
            .boolean => if (token.value != .jsvalue or !token.value.jsvalue.isUndefined()) {
                const err = JSC.toTypeError(
                    .ERR_PARSE_ARGS_INVALID_OPTION_VALUE,
                    "Option '{s}{s}{s}--{s}' does not take an argument",
                    .{
                        if (!option.short_name.isEmpty()) "-" else "",
                        option.short_name,
                        if (!option.short_name.isEmpty()) ", " else "",
                        token.name.asBunString(globalThis),
                    },
                    globalThis,
                );
                globalThis.vm().throwError(globalThis, err);
                return error.JSError;
            },
        }
    } else {
        const raw_name = OptionToken.RawNameFormatter{ .token = token, .globalThis = globalThis };

        const err = if (allow_positionals) (JSC.toTypeError(
            .ERR_PARSE_ARGS_UNKNOWN_OPTION,
            "Unknown option '{}'. To specify a positional argument starting with a '-', place it at the end of the command after '--', as in '-- \"{}\"",
            .{ raw_name, raw_name },
            globalThis,
        )) else (JSC.toTypeError(
            .ERR_PARSE_ARGS_UNKNOWN_OPTION,
            "Unknown option '{}'",
            .{raw_name},
            globalThis,
        ));
        globalThis.vm().throwError(globalThis, err);
        return error.JSError;
    }
}

/// Store the option value in `values`.
/// Parameters:
/// - `option_name`: long option name e.g. "foo"
/// - `option_value`: value from user args
/// - `options`: option configs, from `parseArgs({ options })`
/// - `values`: option values returned in `values` by parseArgs
fn storeOption(globalThis: *JSGlobalObject, option_name: ValueRef, option_value: ValueRef, option_idx: ?usize, options: []const OptionDefinition, values: JSValue) void {
    var key = option_name.asBunString(globalThis);
    if (key.eqlComptime("__proto__")) {
        return;
    }

    var value = option_value.asJSValue(globalThis);

    // We store based on the option value rather than option type,
    // preserving the users intent for author to deal with.
    const new_value = if (value.isUndefined()) JSValue.true else value;

    const is_multiple = if (option_idx) |idx| options[idx].multiple else false;
    if (is_multiple) {
        // Always store value in array, including for boolean.
        // values[long_option] starts out not present,
        // first value is added as new array [new_value],
        // subsequent values are pushed to existing array.
        if (values.getOwn(globalThis, key)) |value_list| {
            value_list.push(globalThis, new_value);
        } else {
            var value_list = JSValue.createEmptyArray(globalThis, 1);
            value_list.putIndex(globalThis, 0, new_value);
            values.putMayBeIndex(globalThis, &key, value_list);
        }
    } else {
        values.putMayBeIndex(globalThis, &key, new_value);
    }
}

fn parseOptionDefinitions(globalThis: *JSGlobalObject, options_obj: JSValue, option_definitions: *std.ArrayList(OptionDefinition)) bun.JSError!void {
    try validateObject(globalThis, options_obj, "options", .{}, .{});

    var iter = JSC.JSPropertyIterator(.{
        .skip_empty_name = false,
        .include_value = true,
    }).init(globalThis, options_obj);
    defer iter.deinit();

    while (iter.next()) |long_option| {
        var option = OptionDefinition{
            .long_name = String.init(long_option),
        };

        const obj: JSValue = iter.value;
        try validateObject(globalThis, obj, "options.{s}", .{option.long_name}, .{});

        // type field is required
        const option_type = obj.getOwn(globalThis, "type") orelse JSValue.undefined;
        option.type = try validateStringEnum(OptionValueType, globalThis, option_type, "options.{s}.type", .{option.long_name});

        if (obj.getOwn(globalThis, "short")) |short_option| {
            try validateString(globalThis, short_option, "options.{s}.short", .{option.long_name});
            var short_option_str = short_option.toBunString(globalThis);
            if (short_option_str.length() != 1) {
                const err = JSC.toTypeError(.ERR_INVALID_ARG_VALUE, "options.{s}.short must be a single character", .{option.long_name}, globalThis);
                globalThis.vm().throwError(globalThis, err);
                return error.JSError;
            }
            option.short_name = short_option_str;
        }

        if (obj.getOwn(globalThis, "multiple")) |multiple_value| {
            if (!multiple_value.isUndefined()) {
                option.multiple = try validateBoolean(globalThis, multiple_value, "options.{s}.multiple", .{option.long_name});
            }
        }

        if (obj.getOwn(globalThis, "default")) |default_value| {
            if (!default_value.isUndefined()) {
                switch (option.type) {
                    .string => {
                        if (option.multiple) {
                            _ = try validateStringArray(globalThis, default_value, "options.{s}.default", .{option.long_name});
                        } else {
                            try validateString(globalThis, default_value, "options.{s}.default", .{option.long_name});
                        }
                    },
                    .boolean => {
                        if (option.multiple) {
                            _ = try validateBooleanArray(globalThis, default_value, "options.{s}.default", .{option.long_name});
                        } else {
                            _ = try validateBoolean(globalThis, default_value, "options.{s}.default", .{option.long_name});
                        }
                    },
                }
                option.default_value = default_value;
            }
        }

        log("[OptionDef] \"{s}\" (type={s}, short={s}, multiple={d}, default={?})", .{
            String.init(long_option),
            @tagName(option.type),
            if (!option.short_name.isEmpty()) option.short_name else String.static("none"),
            @intFromBool(option.multiple),
            option.default_value,
        });

        option_definitions.append(option) catch {
            globalThis.throwOutOfMemory();
            return error.JSError;
        };
    }
}

/// Process the args string-array and build an array identified tokens:
/// - option (along with value, if any)
/// - positional
/// - option-terminator
fn tokenizeArgs(
    comptime T: type,
    globalThis: *JSGlobalObject,
    args: ArgsSlice,
    options: []const OptionDefinition,
    ctx: *T,
    emitToken: fn (ctx: *T, token: Token) bun.JSError!void,
) bun.JSError!void {
    const num_args: u32 = args.end - args.start;
    var index: u32 = 0;
    while (index < num_args) : (index += 1) {
        const arg_ref: ValueRef = ValueRef{ .jsvalue = args.get(globalThis, index) };
        const arg = arg_ref.asBunString(globalThis);

        const token_rawtype = classifyToken(arg, options);
        log(" [Arg #{d}] {s} ({s})", .{ index, @tagName(token_rawtype), arg });

        switch (token_rawtype) {
            // Check if `arg` is an options terminator.
            // Guideline 10 in https://pubs.opengroup.org/onlinepubs/9699919799/basedefs/V1_chap12.html
            .option_terminator => {
                // Everything after a bare '--' is considered a positional argument.
                try emitToken(ctx, Token{ .@"option-terminator" = .{
                    .index = index,
                } });
                index += 1;

                while (index < num_args) : (index += 1) {
                    try emitToken(ctx, Token{ .positional = .{
                        .index = index,
                        .value = ValueRef{ .jsvalue = args.get(globalThis, index) },
                    } });
                }
                break; // Finished processing args, leave while loop.
            },

            // isLoneShortOption
            .lone_short_option => {
                // e.g. '-f'
                const short_option = arg.substringWithLen(1, 2);
                const option_idx = findOptionByShortName(short_option, options);
                const option_type: OptionValueType = if (option_idx) |idx| options[idx].type else .boolean;
                var value = ValueRef{ .jsvalue = JSValue.undefined };
                var has_inline_value = true;
                if (option_type == .string and index + 1 < num_args) {
                    // e.g. '-f', "bar"
                    value = ValueRef{ .jsvalue = args.get(globalThis, index + 1) };
                    has_inline_value = false;
                    log("   (lone_short_option consuming next token as value)", .{});
                }
                try emitToken(ctx, Token{ .option = .{
                    .index = index,
                    .value = value,
                    .inline_value = has_inline_value,
                    .name = ValueRef{ .bunstr = if (option_idx) |idx| options[idx].long_name else arg.substringWithLen(1, 2) },
                    .parse_type = .lone_short_option,
                    .raw = arg_ref,
                    .option_idx = option_idx,
                } });

                if (!has_inline_value) index += 1;
            },

            // isShortOptionGroup
            .short_option_group => {
                // Expand -fXzy to -f -X -z -y
                const original_arg_idx = index;
                const arg_len = arg.length();
                for (1..arg_len) |idx_in_optgroup| {
                    const short_option = arg.substringWithLen(idx_in_optgroup, idx_in_optgroup + 1);
                    const option_idx = findOptionByShortName(short_option, options);
                    const option_type: OptionValueType = if (option_idx) |idx| options[idx].type else .boolean;
                    if (option_type != .string or idx_in_optgroup == arg_len - 1) {
                        // Boolean option, or last short in group. Well formed.

                        // Immediately process as a lone_short_option (e.g. from input -abc, process -a -b -c)
                        var value = ValueRef{ .jsvalue = JSValue.undefined };
                        var has_inline_value = true;
                        if (option_type == .string and index + 1 < num_args) {
                            // e.g. '-f', "bar"
                            value = ValueRef{ .jsvalue = args.get(globalThis, index + 1) };
                            has_inline_value = false;
                            log("   (short_option_group short option consuming next token as value)", .{});
                        }
                        try emitToken(ctx, Token{ .option = .{
                            .index = original_arg_idx,
                            .optgroup_idx = @intCast(idx_in_optgroup),
                            .value = value,
                            .inline_value = has_inline_value,
                            .name = ValueRef{ .bunstr = if (option_idx) |i| options[i].long_name else short_option },
                            .parse_type = .lone_short_option,
                            .raw = arg_ref,
                            .option_idx = option_idx,
                        } });

                        if (!has_inline_value) index += 1;
                    } else {
                        // String option in middle. Yuck.
                        // Expand -abfFILE to -a -b -fFILE

                        // Immediately process as a short_option_and_value
                        try emitToken(ctx, Token{ .option = .{
                            .index = original_arg_idx,
                            .optgroup_idx = @intCast(idx_in_optgroup),
                            .value = ValueRef{ .bunstr = arg.substring(idx_in_optgroup + 1) },
                            .inline_value = true,
                            .name = ValueRef{ .bunstr = if (option_idx) |i| options[i].long_name else short_option },
                            .parse_type = .short_option_and_value,
                            .raw = arg_ref,
                            .option_idx = option_idx,
                        } });

                        break; // finished short group
                    }
                }
            },

            .short_option_and_value => {
                // e.g. -fFILE
                const short_option = arg.substringWithLen(1, 2);
                const option_idx = findOptionByShortName(short_option, options);
                const value = arg.substring(2);

                try emitToken(ctx, Token{ .option = .{
                    .index = index,
                    .value = ValueRef{ .bunstr = value },
                    .inline_value = true,
                    .name = ValueRef{ .bunstr = if (option_idx) |idx| options[idx].long_name else arg.substringWithLen(1, 2) },
                    .parse_type = .short_option_and_value,
                    .raw = ValueRef{ .bunstr = arg.substringWithLen(0, 2) },
                    .option_idx = option_idx,
                } });
            },

            .lone_long_option => {
                // e.g. '--foo'
                const long_option = arg.substring(2);
                var value: ?JSValue = null;
                const option_idx = findOptionByLongName(long_option, options);
                const option_type: OptionValueType = if (option_idx) |idx| options[idx].type else .boolean;
                if (option_type == .string and index + 1 < num_args) {
                    // e.g. '--foo', "bar"
                    value = args.get(globalThis, index + 1);
                    log("  (consuming next as value)", .{});
                }
                try emitToken(ctx, Token{ .option = .{
                    .index = index,
                    .value = ValueRef{ .jsvalue = value orelse JSValue.jsUndefined() },
                    .inline_value = (value == null),
                    .name = ValueRef{ .bunstr = long_option },
                    .parse_type = .lone_long_option,
                    .raw = arg_ref,
                    .option_idx = option_idx,
                } });
                if (value != null) index += 1;
            },

            .long_option_and_value => {
                // e.g. --foo=barconst
                const equal_index = arg.indexOfAsciiChar('=');
                const long_option = arg.substringWithLen(2, equal_index.?);
                const value = arg.substring(equal_index.? + 1);

                try emitToken(ctx, Token{ .option = .{
                    .index = index,
                    .value = ValueRef{ .bunstr = value },
                    .inline_value = true,
                    .name = ValueRef{ .bunstr = long_option },
                    .parse_type = .long_option_and_value,
                    .raw = arg_ref,
                    .option_idx = findOptionByLongName(long_option, options),
                } });
            },

            .positional => {
                try emitToken(ctx, Token{ .positional = .{
                    .index = index,
                    .value = arg_ref,
                } });
            },
        }
    }
}

const ParseArgsState = struct {
    globalThis: *JSGlobalObject,

    option_defs: []const OptionDefinition,
    allow_positionals: bool,
    strict: bool,

    // Output
    values: JSValue,
    positionals: JSValue,
    tokens: JSValue,

    /// To reuse JSValue for the "kind" field in the output tokens array ("positional", "option", "option-terminator")
    kinds_jsvalues: [TokenKind.COUNT]?JSValue = [_]?JSValue{null} ** TokenKind.COUNT,

    pub fn handleToken(this: *ParseArgsState, token_generic: Token) bun.JSError!void {
        var globalThis = this.globalThis;

        switch (token_generic) {
            .option => |token| {
                if (this.strict) {
                    try checkOptionUsage(globalThis, this.option_defs, this.allow_positionals, token);
                    try checkOptionLikeValue(globalThis, token);
                }
                storeOption(globalThis, token.name, token.value, token.option_idx, this.option_defs, this.values);
            },
            .positional => |token| {
                if (!this.allow_positionals) {
                    const err = JSC.toTypeError(
                        .ERR_PARSE_ARGS_UNEXPECTED_POSITIONAL,
                        "Unexpected argument '{s}'. This command does not take positional arguments",
                        .{token.value.asBunString(globalThis)},
                        globalThis,
                    );
                    globalThis.vm().throwError(globalThis, err);
                    return error.JSError;
                }
                const value = token.value.asJSValue(globalThis);
                this.positionals.push(globalThis, value);
            },
            .@"option-terminator" => {},
        }

        // Append to the parseArgs result "tokens" field
        // This field is opt-in, and people usually don't ask for it, so only create the js values if they are asked for
        if (!this.tokens.isUndefined()) {
            const num_properties: usize = switch (token_generic) {
                .option => |token| if (token.value == .jsvalue and token.value.jsvalue.isUndefined()) 4 else 6,
                .positional => 3,
                .@"option-terminator" => 2,
            };

            // reuse JSValue for the kind names: "positional", "option", "option-terminator"
            const kind_idx = @intFromEnum(token_generic);
            const kind_jsvalue = this.kinds_jsvalues[kind_idx] orelse kindval: {
                const val = String.static(@tagName(token_generic)).toJS(globalThis);
                this.kinds_jsvalues[kind_idx] = val;
                break :kindval val;
            };

            var obj = JSValue.createEmptyObject(globalThis, num_properties);
            obj.put(globalThis, ZigString.static("kind"), kind_jsvalue);
            switch (token_generic) {
                .option => |token| {
                    obj.put(globalThis, ZigString.static("index"), JSValue.jsNumber(token.index));
                    obj.put(globalThis, ZigString.static("name"), token.name.asJSValue(globalThis));
                    obj.put(globalThis, ZigString.static("rawName"), token.makeRawNameJSValue(globalThis));

                    // value exists only for string options, otherwise the property exists with "undefined" as value
                    var value = token.value.asJSValue(globalThis);
                    obj.put(globalThis, ZigString.static("value"), value);
                    obj.put(globalThis, ZigString.static("inlineValue"), if (value.isUndefined()) JSValue.undefined else JSValue.jsBoolean(token.inline_value));
                },
                .positional => |token| {
                    obj.put(globalThis, ZigString.static("index"), JSValue.jsNumber(token.index));
                    obj.put(globalThis, ZigString.static("value"), token.value.asJSValue(globalThis));
                },
                .@"option-terminator" => |token| {
                    obj.put(globalThis, ZigString.static("index"), JSValue.jsNumber(token.index));
                },
            }
            this.tokens.push(globalThis, obj);
        }
    }
};

<<<<<<< HEAD
pub fn parseArgs(
    globalThis: *JSGlobalObject,
    callframe: *JSC.CallFrame,
) bun.JSError!JSValue {
    JSC.markBinding(@src());
    const arguments = callframe.arguments(1).slice();
    const config = if (arguments.len > 0) arguments[0] else JSValue.undefined;
    return parseArgsImpl(globalThis, config) catch return .zero;
=======
pub fn parseArgs(globalThis: *JSGlobalObject, callframe: *JSC.CallFrame) !JSValue {
    const arguments = callframe.argumentsAsArray(1);
    return parseArgsImpl(globalThis, arguments[0]);
>>>>>>> 32ddf343
}

comptime {
    const parseArgsFn = JSC.toJSHostFunction(parseArgs);
    @export(parseArgsFn, .{ .name = "Bun__NodeUtil__jsParseArgs" });
}

pub fn parseArgsImpl(globalThis: *JSGlobalObject, config_obj: JSValue) bun.JSError!JSValue {
    //
    // Phase 0: parse the config object
    //

    const config = if (config_obj.isUndefinedOrNull()) null else config_obj;
    if (config) |c| {
        try validateObject(globalThis, c, "config", .{}, .{});
    }

    // Phase 0.A: Get and validate type of input args
    var args: ArgsSlice = undefined;
    const config_args_or_null: ?JSValue = if (config) |c| c.getOwn(globalThis, "args") else null;
    if (config_args_or_null) |config_args| {
        try validateArray(globalThis, config_args, "args", .{}, null);
        args = .{
            .array = config_args,
            .start = 0,
            .end = @intCast(config_args.getLength(globalThis)),
        };
    } else {
        args = try getDefaultArgs(globalThis);
    }

    // Phase 0.B: Parse and validate config

    const config_strict: JSValue = (if (config) |c| c.getOwn(globalThis, "strict") else null) orelse JSValue.jsBoolean(true);
    const config_allow_positionals: ?JSValue = if (config) |c| c.getOwn(globalThis, "allowPositionals") else null;
    const config_return_tokens: JSValue = (if (config) |c| c.getOwn(globalThis, "tokens") else null) orelse JSValue.jsBoolean(false);
    const config_options_obj: ?JSValue = if (config) |c| c.getOwn(globalThis, "options") else null;

    const strict = try validateBoolean(globalThis, config_strict, "strict", .{});

    var allow_positionals = !strict;
    if (config_allow_positionals) |config_allow_positionals_value| {
        allow_positionals = try validateBoolean(globalThis, config_allow_positionals_value, "allowPositionals", .{});
    }

    const return_tokens = try validateBoolean(globalThis, config_return_tokens, "tokens", .{});

    // Phase 0.C: Parse the options definitions

    var options_defs_allocator = std.heap.stackFallback(2048, globalThis.allocator());
    var option_defs = std.ArrayList(OptionDefinition).init(options_defs_allocator.get());
    defer option_defs.deinit();

    if (config_options_obj) |options_obj| {
        try parseOptionDefinitions(globalThis, options_obj, &option_defs);
    }

    //
    // Phase 1: tokenize the args string-array
    //  +
    // Phase 2: process tokens into parsed option values and positionals
    //
    log("Phase 1+2: tokenize args (args.len={d})", .{args.end - args.start});

    // note that "values" needs to have a null prototype instead of Object, to avoid issues such as "values.toString"` being defined
    const values = JSValue.createEmptyObjectWithNullPrototype(globalThis);
    const positionals = JSC.JSValue.createEmptyArray(globalThis, 0);
    const tokens = if (return_tokens) JSC.JSValue.createEmptyArray(globalThis, 0) else JSValue.undefined;

    var state = ParseArgsState{
        .globalThis = globalThis,

        .option_defs = option_defs.items,
        .allow_positionals = allow_positionals,
        .strict = strict,

        .values = values,
        .positionals = positionals,
        .tokens = tokens,
    };

    try tokenizeArgs(ParseArgsState, globalThis, args, option_defs.items, &state, ParseArgsState.handleToken);

    //
    // Phase 3: fill in default values for missing args
    //
    log("Phase 3: fill defaults", .{});

    for (option_defs.items) |option| {
        if (option.default_value) |default_value| {
            if (!option.long_name.eqlComptime("__proto__")) {
                if (state.values.getOwn(globalThis, option.long_name) == null) {
                    log("  Setting \"{}\" to default value", .{option.long_name});
                    state.values.putMayBeIndex(globalThis, &option.long_name, default_value);
                }
            }
        }
    }

    //
    // Phase 4: build the resulting object: `{ values: {...}, positionals: [...], tokens?: [...] }`
    //
    log("Phase 4: Build result object", .{});

    var result = JSValue.createEmptyObject(globalThis, if (return_tokens) 3 else 2);
    if (return_tokens) {
        result.put(globalThis, ZigString.static("tokens"), state.tokens);
    }
    result.put(globalThis, ZigString.static("values"), state.values);
    result.put(globalThis, ZigString.static("positionals"), state.positionals);
    return result;
}<|MERGE_RESOLUTION|>--- conflicted
+++ resolved
@@ -650,20 +650,13 @@
     }
 };
 
-<<<<<<< HEAD
 pub fn parseArgs(
     globalThis: *JSGlobalObject,
     callframe: *JSC.CallFrame,
 ) bun.JSError!JSValue {
     JSC.markBinding(@src());
-    const arguments = callframe.arguments(1).slice();
-    const config = if (arguments.len > 0) arguments[0] else JSValue.undefined;
-    return parseArgsImpl(globalThis, config) catch return .zero;
-=======
-pub fn parseArgs(globalThis: *JSGlobalObject, callframe: *JSC.CallFrame) !JSValue {
     const arguments = callframe.argumentsAsArray(1);
     return parseArgsImpl(globalThis, arguments[0]);
->>>>>>> 32ddf343
 }
 
 comptime {
