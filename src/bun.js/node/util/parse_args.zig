const std = @import("std");
const bun = @import("root").bun;
const string = bun.string;
const strings = bun.strings;
const String = bun.String;
const JSC = bun.JSC;
const JSValue = JSC.JSValue;
const JSGlobalObject = JSC.JSGlobalObject;
const ZigString = JSC.ZigString;

const validators = @import("./validators.zig");
const validateArray = validators.validateArray;
const validateBoolean = validators.validateBoolean;
const validateBooleanArray = validators.validateBooleanArray;
const validateObject = validators.validateObject;
const validateString = validators.validateString;
const validateStringArray = validators.validateStringArray;
const validateStringEnum = validators.validateStringEnum;

const utils = @import("./parse_args_utils.zig");
const OptionValueType = utils.OptionValueType;
const OptionDefinition = utils.OptionDefinition;
const findOptionByShortName = utils.findOptionByShortName;
const classifyToken = utils.classifyToken;
const isOptionLikeValue = utils.isOptionLikeValue;

const log = bun.Output.scoped(.parseArgs, true);

const ParseArgsError = error{ParseError};

/// Represents a slice of a JSValue array
const ArgsSlice = struct {
    array: JSValue,
    start: u32,
    end: u32,

    pub inline fn get(this: ArgsSlice, globalThis: *JSGlobalObject, i: u32) JSValue {
        return this.array.getIndex(globalThis, this.start + i);
    }
};

/// Helper ref to either a JSValue or a String,
/// used in order to avoid creating unneeded JSValue as much as possible
const ValueRef = union(Tag) {
    jsvalue: JSValue,
    bunstr: String,

    const Tag = enum { jsvalue, bunstr };

    pub fn asBunString(this: ValueRef, globalObject: *JSGlobalObject) bun.String {
        return switch (this) {
            .jsvalue => |str| str.toBunString(globalObject),
            .bunstr => |str| return str,
        };
    }

    pub fn asJSValue(this: ValueRef, globalObject: *JSGlobalObject) JSValue {
        return switch (this) {
            .jsvalue => |str| str,
            .bunstr => |str| return str.toJS(globalObject),
        };
    }
};

const TokenKind = enum {
    positional,
    option,
    @"option-terminator",

    const COUNT = @typeInfo(TokenKind).Enum.fields.len;
};
const Token = union(TokenKind) {
    positional: struct { index: u32, value: ValueRef },
    option: OptionToken,
    @"option-terminator": struct { index: u32 },
};

const OptionToken = struct {
    index: u32,
    name: ValueRef,
    parse_type: enum {
        lone_short_option,
        short_option_and_value,
        lone_long_option,
        long_option_and_value,
    },
    value: ValueRef,
    inline_value: bool,
    optgroup_idx: ?u32 = null,
    option_idx: ?usize,

    /// The full raw arg string (e.g. "--arg=1").
    /// If the value existed as-is in the input "args" list, it is stored as so, otherwise is null
    raw: ValueRef,

    const RawNameFormatter = struct {
        token: OptionToken,
        globalThis: *JSGlobalObject,

        /// Formats the raw name of the arg (includes any dashes and excludes inline values)
        pub fn format(this: RawNameFormatter, comptime fmt: []const u8, opts: std.fmt.FormatOptions, writer: anytype) !void {
            const token = this.token;
            const raw = token.raw.asBunString(this.globalThis);
            if (token.optgroup_idx) |optgroup_idx| {
                try raw.substringWithLen(optgroup_idx, optgroup_idx + 1).format(fmt, opts, writer);
            } else {
                switch (token.parse_type) {
                    .lone_short_option, .lone_long_option => {
                        try raw.format(fmt, opts, writer);
                    },
                    .short_option_and_value => {
                        var susbtr = raw.substringWithLen(0, 2);
                        try susbtr.format(fmt, opts, writer);
                    },
                    .long_option_and_value => {
                        const equal_index = raw.indexOfAsciiChar('=').?;
                        var substr = raw.substringWithLen(0, equal_index);
                        try substr.format(fmt, opts, writer);
                    },
                }
            }
        }
    };

    /// Returns the raw name of the arg (includes any dashes and excludes inline values), as a JSValue
    fn makeRawNameJSValue(this: OptionToken, globalThis: *JSGlobalObject) JSValue {
        if (this.optgroup_idx) |optgroup_idx| {
            const raw = this.raw.asBunString(globalThis);
            var buf: [8]u8 = undefined;
<<<<<<< HEAD
            var str = std.fmt.bufPrint(&buf, "-{}", .{raw.substringWithLen(optgroup_idx, optgroup_idx + 1)}) catch unreachable;
            return String.fromUTF8(str).toJS(globalThis);
=======
            const str = std.fmt.bufPrint(&buf, "-{}", .{raw.substringWithLen(optgroup_idx, optgroup_idx + 1)}) catch unreachable;
            return String.fromUTF8(str).toJSConst(globalThis);
>>>>>>> a1a4178c
        } else {
            switch (this.parse_type) {
                .lone_short_option, .lone_long_option => {
                    return this.raw.asJSValue(globalThis);
                },
                .short_option_and_value => {
                    var raw = this.raw.asBunString(globalThis);
                    var substr = raw.substringWithLen(0, 2);
                    return substr.toJS(globalThis);
                },
                .long_option_and_value => {
                    var raw = this.raw.asBunString(globalThis);
                    const equal_index = raw.indexOfAsciiChar('=').?;
                    var substr = raw.substringWithLen(0, equal_index);
                    return substr.toJS(globalThis);
                },
            }
        }
    }
};

pub fn findOptionByLongName(long_name: String, options: []const OptionDefinition) ?usize {
    for (options, 0..) |option, i| {
        if (long_name.eql(option.long_name)) {
            return i;
        }
    }
    return null;
}

/// Gets the default args from the process argv
fn getDefaultArgs(globalThis: *JSGlobalObject) !ArgsSlice {
    // Work out where to slice process.argv for user supplied arguments

    // Check options for scenarios where user CLI args follow executable
    const argv: JSValue = JSC.Node.Process.getArgv(globalThis);

    //var found = false;
    //var iter = argv.arrayIterator(globalThis);
    //while (iter.next()) |arg| {
    //    const str = arg.toBunString(globalThis);
    //    if (str.eqlComptime("-e") or str.eqlComptime("--eval") or str.eqlComptime("-p") or str.eqlComptime("--print")) {
    //        found = true;
    //        break;
    //    }
    //}
    // Normally first two arguments are executable and script, then CLI arguments
    //args_offset.* = if (found) 1 else 2;

    // argv[0] is the bun executable name
    // argv[1] is the script path, or a placeholder in case of eval
    // so actual args start from argv[2]
    return .{ .array = argv, .start = 2, .end = @intCast(argv.getLength(globalThis)) };
}

/// In strict mode, throw for possible usage errors like "--foo --bar" where foo was defined as a string-valued arg
fn checkOptionLikeValue(globalThis: *JSGlobalObject, token: OptionToken) ParseArgsError!void {
    if (!token.inline_value and isOptionLikeValue(token.value.asBunString(globalThis))) {
        const raw_name = OptionToken.RawNameFormatter{ .token = token, .globalThis = globalThis };

        // Only show short example if user used short option.
        var err: JSValue = undefined;
        if (token.raw.asBunString(globalThis).hasPrefixComptime("--")) {
            err = JSC.toTypeError(
                JSC.Node.ErrorCode.ERR_PARSE_ARGS_INVALID_OPTION_VALUE,
                "Option '{}' argument is ambiguous.\nDid you forget to specify the option argument for '{}'?\nTo specify an option argument starting with a dash use '{}=-XYZ'.",
                .{ raw_name, raw_name, raw_name },
                globalThis,
            );
        } else {
            const token_name = token.name.asBunString(globalThis);
            err = JSC.toTypeError(
                JSC.Node.ErrorCode.ERR_PARSE_ARGS_INVALID_OPTION_VALUE,
                "Option '{}' argument is ambiguous.\nDid you forget to specify the option argument for '{}'?\nTo specify an option argument starting with a dash use '--{}=-XYZ' or '{}-XYZ'.",
                .{ raw_name, raw_name, token_name, raw_name },
                globalThis,
            );
        }
        globalThis.vm().throwError(globalThis, err);
        return error.ParseError;
    }
}

/// In strict mode, throw for usage errors.
fn checkOptionUsage(globalThis: *JSGlobalObject, options: []const OptionDefinition, allow_positionals: bool, token: OptionToken) ParseArgsError!void {
    if (token.option_idx) |option_idx| {
        const option = options[option_idx];
        switch (option.type) {
            .string => if (token.value == .jsvalue and !token.value.jsvalue.isString()) {
                const err = JSC.toTypeError(
                    JSC.Node.ErrorCode.ERR_PARSE_ARGS_INVALID_OPTION_VALUE,
                    "Option '{s}{s}{s}--{s} <value>' argument missing",
                    .{
                        if (!option.short_name.isEmpty()) "-" else "",
                        option.short_name,
                        if (!option.short_name.isEmpty()) ", " else "",
                        token.name.asBunString(globalThis),
                    },
                    globalThis,
                );
                globalThis.vm().throwError(globalThis, err);
                return error.ParseError;
            },
            .boolean => if (token.value != .jsvalue or !token.value.jsvalue.isUndefined()) {
                const err = JSC.toTypeError(
                    JSC.Node.ErrorCode.ERR_PARSE_ARGS_INVALID_OPTION_VALUE,
                    "Option '{s}{s}{s}--{s}' does not take an argument",
                    .{
                        if (!option.short_name.isEmpty()) "-" else "",
                        option.short_name,
                        if (!option.short_name.isEmpty()) ", " else "",
                        token.name.asBunString(globalThis),
                    },
                    globalThis,
                );
                globalThis.vm().throwError(globalThis, err);
                return error.ParseError;
            },
        }
    } else {
        const raw_name = OptionToken.RawNameFormatter{ .token = token, .globalThis = globalThis };

        const err = if (allow_positionals) (JSC.toTypeError(
            JSC.Node.ErrorCode.ERR_PARSE_ARGS_UNKNOWN_OPTION,
            "Unknown option '{}'. To specify a positional argument starting with a '-', place it at the end of the command after '--', as in '-- \"{}\"",
            .{ raw_name, raw_name },
            globalThis,
        )) else (JSC.toTypeError(
            JSC.Node.ErrorCode.ERR_PARSE_ARGS_UNKNOWN_OPTION,
            "Unknown option '{}'",
            .{raw_name},
            globalThis,
        ));
        globalThis.vm().throwError(globalThis, err);
        return error.ParseError;
    }
}

/// Store the option value in `values`.
/// Parameters:
/// - `option_name`: long option name e.g. "foo"
/// - `option_value`: value from user args
/// - `options`: option configs, from `parseArgs({ options })`
/// - `values`: option values returned in `values` by parseArgs
fn storeOption(globalThis: *JSGlobalObject, option_name: ValueRef, option_value: ValueRef, option_idx: ?usize, options: []const OptionDefinition, values: JSValue) void {
    var key = option_name.asBunString(globalThis);
    if (key.eqlComptime("__proto__")) {
        return;
    }

    var value = option_value.asJSValue(globalThis);

    // We store based on the option value rather than option type,
    // preserving the users intent for author to deal with.
    const new_value = if (value.isUndefined()) JSValue.true else value;

    const is_multiple = if (option_idx) |idx| options[idx].multiple else false;
    if (is_multiple) {
        // Always store value in array, including for boolean.
        // values[long_option] starts out not present,
        // first value is added as new array [new_value],
        // subsequent values are pushed to existing array.
        if (values.getOwn(globalThis, key)) |value_list| {
            value_list.push(globalThis, new_value);
        } else {
            var value_list = JSValue.createEmptyArray(globalThis, 1);
            value_list.putIndex(globalThis, 0, new_value);
            values.putMayBeIndex(globalThis, &key, value_list);
        }
    } else {
        values.putMayBeIndex(globalThis, &key, new_value);
    }
}

fn parseOptionDefinitions(globalThis: *JSGlobalObject, options_obj: JSValue, option_definitions: *std.ArrayList(OptionDefinition)) !void {
    try validateObject(globalThis, options_obj, "options", .{}, .{});

    var iter = JSC.JSPropertyIterator(.{
        .skip_empty_name = false,
        .include_value = true,
    }).init(globalThis, options_obj.asObjectRef());
    defer iter.deinit();

    while (iter.next()) |long_option| {
        var option = OptionDefinition{
            .long_name = String.init(long_option),
        };

        const obj: JSValue = iter.value;
        try validateObject(globalThis, obj, "options.{s}", .{option.long_name}, .{});

        // type field is required
        const option_type = obj.getOwn(globalThis, "type") orelse JSValue.undefined;
        option.type = try validateStringEnum(OptionValueType, globalThis, option_type, "options.{s}.type", .{option.long_name});

        if (obj.getOwn(globalThis, "short")) |short_option| {
            try validateString(globalThis, short_option, "options.{s}.short", .{option.long_name});
            var short_option_str = short_option.toBunString(globalThis);
            if (short_option_str.length() != 1) {
                const err = JSC.toTypeError(JSC.Node.ErrorCode.ERR_INVALID_ARG_VALUE, "options.{s}.short must be a single character", .{option.long_name}, globalThis);
                globalThis.vm().throwError(globalThis, err);
                return error.ParseError;
            }
            option.short_name = short_option_str;
        }

        if (obj.getOwn(globalThis, "multiple")) |multiple_value| {
            if (!multiple_value.isUndefined()) {
                option.multiple = try validateBoolean(globalThis, multiple_value, "options.{s}.multiple", .{option.long_name});
            }
        }

        if (obj.getOwn(globalThis, "default")) |default_value| {
            if (!default_value.isUndefined()) {
                switch (option.type) {
                    .string => {
                        if (option.multiple) {
                            _ = try validateStringArray(globalThis, default_value, "options.{s}.default", .{option.long_name});
                        } else {
                            try validateString(globalThis, default_value, "options.{s}.default", .{option.long_name});
                        }
                    },
                    .boolean => {
                        if (option.multiple) {
                            _ = try validateBooleanArray(globalThis, default_value, "options.{s}.default", .{option.long_name});
                        } else {
                            _ = try validateBoolean(globalThis, default_value, "options.{s}.default", .{option.long_name});
                        }
                    },
                }
                option.default_value = default_value;
            }
        }

        log("[OptionDef] \"{s}\" (type={s}, short={s}, multiple={d}, default={?})", .{
            String.init(long_option),
            @tagName(option.type),
            if (!option.short_name.isEmpty()) option.short_name else String.static("none"),
            @intFromBool(option.multiple),
            option.default_value,
        });

        try option_definitions.append(option);
    }
}

/// Process the args string-array and build an array identified tokens:
/// - option (along with value, if any)
/// - positional
/// - option-terminator
fn tokenizeArgs(
    comptime T: type,
    globalThis: *JSGlobalObject,
    args: ArgsSlice,
    options: []const OptionDefinition,
    ctx: *T,
    emitToken: fn (ctx: *T, token: Token) ParseArgsError!void,
) !void {
    const num_args: u32 = args.end - args.start;
    var index: u32 = 0;
    while (index < num_args) : (index += 1) {
        const arg_ref: ValueRef = ValueRef{ .jsvalue = args.get(globalThis, index) };
        const arg = arg_ref.asBunString(globalThis);

        const token_rawtype = classifyToken(arg, options);
        log(" [Arg #{d}] {s} ({s})", .{ index, @tagName(token_rawtype), arg });

        switch (token_rawtype) {
            // Check if `arg` is an options terminator.
            // Guideline 10 in https://pubs.opengroup.org/onlinepubs/9699919799/basedefs/V1_chap12.html
            .option_terminator => {
                // Everything after a bare '--' is considered a positional argument.
                try emitToken(ctx, Token{ .@"option-terminator" = .{
                    .index = index,
                } });
                index += 1;

                while (index < num_args) : (index += 1) {
                    try emitToken(ctx, Token{ .positional = .{
                        .index = index,
                        .value = ValueRef{ .jsvalue = args.get(globalThis, index) },
                    } });
                }
                break; // Finished processing args, leave while loop.
            },

            // isLoneShortOption
            .lone_short_option => {
                // e.g. '-f'
                const short_option = arg.substringWithLen(1, 2);
                const option_idx = findOptionByShortName(short_option, options);
                const option_type: OptionValueType = if (option_idx) |idx| options[idx].type else .boolean;
                var value = ValueRef{ .jsvalue = JSValue.undefined };
                var has_inline_value = true;
                if (option_type == .string and index + 1 < num_args) {
                    // e.g. '-f', "bar"
                    value = ValueRef{ .jsvalue = args.get(globalThis, index + 1) };
                    has_inline_value = false;
                    log("   (lone_short_option consuming next token as value)", .{});
                }
                try emitToken(ctx, Token{ .option = .{
                    .index = index,
                    .value = value,
                    .inline_value = has_inline_value,
                    .name = ValueRef{ .bunstr = if (option_idx) |idx| options[idx].long_name else arg.substringWithLen(1, 2) },
                    .parse_type = .lone_short_option,
                    .raw = arg_ref,
                    .option_idx = option_idx,
                } });

                if (!has_inline_value) index += 1;
            },

            // isShortOptionGroup
            .short_option_group => {
                // Expand -fXzy to -f -X -z -y
                const original_arg_idx = index;
                const arg_len = arg.length();
                for (1..arg_len) |idx_in_optgroup| {
                    const short_option = arg.substringWithLen(idx_in_optgroup, idx_in_optgroup + 1);
                    const option_idx = findOptionByShortName(short_option, options);
                    const option_type: OptionValueType = if (option_idx) |idx| options[idx].type else .boolean;
                    if (option_type != .string or idx_in_optgroup == arg_len - 1) {
                        // Boolean option, or last short in group. Well formed.

                        // Immediately process as a lone_short_option (e.g. from input -abc, process -a -b -c)
                        var value = ValueRef{ .jsvalue = JSValue.undefined };
                        var has_inline_value = true;
                        if (option_type == .string and index + 1 < num_args) {
                            // e.g. '-f', "bar"
                            value = ValueRef{ .jsvalue = args.get(globalThis, index + 1) };
                            has_inline_value = false;
                            log("   (short_option_group short option consuming next token as value)", .{});
                        }
                        try emitToken(ctx, Token{ .option = .{
                            .index = original_arg_idx,
                            .optgroup_idx = @intCast(idx_in_optgroup),
                            .value = value,
                            .inline_value = has_inline_value,
                            .name = ValueRef{ .bunstr = if (option_idx) |i| options[i].long_name else short_option },
                            .parse_type = .lone_short_option,
                            .raw = arg_ref,
                            .option_idx = option_idx,
                        } });

                        if (!has_inline_value) index += 1;
                    } else {
                        // String option in middle. Yuck.
                        // Expand -abfFILE to -a -b -fFILE

                        // Immediately process as a short_option_and_value
                        try emitToken(ctx, Token{ .option = .{
                            .index = original_arg_idx,
                            .optgroup_idx = @intCast(idx_in_optgroup),
                            .value = ValueRef{ .bunstr = arg.substring(idx_in_optgroup + 1) },
                            .inline_value = true,
                            .name = ValueRef{ .bunstr = if (option_idx) |i| options[i].long_name else short_option },
                            .parse_type = .short_option_and_value,
                            .raw = arg_ref,
                            .option_idx = option_idx,
                        } });

                        break; // finished short group
                    }
                }
            },

            .short_option_and_value => {
                // e.g. -fFILE
                const short_option = arg.substringWithLen(1, 2);
                const option_idx = findOptionByShortName(short_option, options);
                const value = arg.substring(2);

                try emitToken(ctx, Token{ .option = .{
                    .index = index,
                    .value = ValueRef{ .bunstr = value },
                    .inline_value = true,
                    .name = ValueRef{ .bunstr = if (option_idx) |idx| options[idx].long_name else arg.substringWithLen(1, 2) },
                    .parse_type = .short_option_and_value,
                    .raw = ValueRef{ .bunstr = arg.substringWithLen(0, 2) },
                    .option_idx = option_idx,
                } });
            },

            .lone_long_option => {
                // e.g. '--foo'
                const long_option = arg.substring(2);
                var value: ?JSValue = null;
                const option_idx = findOptionByLongName(long_option, options);
                const option_type: OptionValueType = if (option_idx) |idx| options[idx].type else .boolean;
                if (option_type == .string and index + 1 < num_args) {
                    // e.g. '--foo', "bar"
                    value = args.get(globalThis, index + 1);
                    log("  (consuming next as value)", .{});
                }
                try emitToken(ctx, Token{ .option = .{
                    .index = index,
                    .value = ValueRef{ .jsvalue = value orelse JSValue.jsUndefined() },
                    .inline_value = (value == null),
                    .name = ValueRef{ .bunstr = long_option },
                    .parse_type = .lone_long_option,
                    .raw = arg_ref,
                    .option_idx = option_idx,
                } });
                if (value != null) index += 1;
            },

            .long_option_and_value => {
                // e.g. --foo=barconst
                const equal_index = arg.indexOfAsciiChar('=');
                const long_option = arg.substringWithLen(2, equal_index.?);
                const value = arg.substring(equal_index.? + 1);

                try emitToken(ctx, Token{ .option = .{
                    .index = index,
                    .value = ValueRef{ .bunstr = value },
                    .inline_value = true,
                    .name = ValueRef{ .bunstr = long_option },
                    .parse_type = .long_option_and_value,
                    .raw = arg_ref,
                    .option_idx = findOptionByLongName(long_option, options),
                } });
            },

            .positional => {
                try emitToken(ctx, Token{ .positional = .{
                    .index = index,
                    .value = arg_ref,
                } });
            },
        }
    }
}

const ParseArgsState = struct {
    globalThis: *JSGlobalObject,

    option_defs: []const OptionDefinition,
    allow_positionals: bool,
    strict: bool,

    // Output
    values: JSValue,
    positionals: JSValue,
    tokens: JSValue,

    /// To reuse JSValue for the "kind" field in the output tokens array ("positional", "option", "option-terminator")
    kinds_jsvalues: [TokenKind.COUNT]?JSValue = [_]?JSValue{null} ** TokenKind.COUNT,

    pub fn handleToken(this: *ParseArgsState, token_generic: Token) ParseArgsError!void {
        var globalThis = this.globalThis;

        switch (token_generic) {
            .option => |token| {
                if (this.strict) {
                    try checkOptionUsage(globalThis, this.option_defs, this.allow_positionals, token);
                    try checkOptionLikeValue(globalThis, token);
                }
                storeOption(globalThis, token.name, token.value, token.option_idx, this.option_defs, this.values);
            },
            .positional => |token| {
                if (!this.allow_positionals) {
                    const err = JSC.toTypeError(
                        JSC.Node.ErrorCode.ERR_PARSE_ARGS_UNEXPECTED_POSITIONAL,
                        "Unexpected argument '{s}'. This command does not take positional arguments",
                        .{token.value.asBunString(globalThis)},
                        globalThis,
                    );
                    globalThis.vm().throwError(globalThis, err);
                    return error.ParseError;
                }
                const value = token.value.asJSValue(globalThis);
                this.positionals.push(globalThis, value);
            },
            .@"option-terminator" => {},
        }

        // Append to the parseArgs result "tokens" field
        // This field is opt-in, and people usually don't ask for it, so only create the js values if they are asked for
        if (!this.tokens.isUndefined()) {
            const num_properties: usize = switch (token_generic) {
                .option => |token| if (token.value == .jsvalue and token.value.jsvalue.isUndefined()) 4 else 6,
                .positional => 3,
                .@"option-terminator" => 2,
            };

            // reuse JSValue for the kind names: "positional", "option", "option-terminator"
<<<<<<< HEAD
            var kind_idx = @intFromEnum(token_generic);
            var kind_jsvalue = this.kinds_jsvalues[kind_idx] orelse kindval: {
                var val = String.static(@as(string, @tagName(token_generic))).toJS(globalThis);
=======
            const kind_idx = @intFromEnum(token_generic);
            const kind_jsvalue = this.kinds_jsvalues[kind_idx] orelse kindval: {
                const val = String.static(@as(string, @tagName(token_generic))).toJSConst(globalThis);
>>>>>>> a1a4178c
                this.kinds_jsvalues[kind_idx] = val;
                break :kindval val;
            };

            var obj = JSValue.createEmptyObject(globalThis, num_properties);
            obj.put(globalThis, ZigString.static("kind"), kind_jsvalue);
            switch (token_generic) {
                .option => |token| {
                    obj.put(globalThis, ZigString.static("index"), JSValue.jsNumber(token.index));
                    obj.put(globalThis, ZigString.static("name"), token.name.asJSValue(globalThis));
                    obj.put(globalThis, ZigString.static("rawName"), token.makeRawNameJSValue(globalThis));

                    // value exists only for string options, otherwise the property exists with "undefined" as value
                    var value = token.value.asJSValue(globalThis);
                    obj.put(globalThis, ZigString.static("value"), value);
                    obj.put(globalThis, ZigString.static("inlineValue"), if (value.isUndefined()) JSValue.undefined else JSValue.jsBoolean(token.inline_value));
                },
                .positional => |token| {
                    obj.put(globalThis, ZigString.static("index"), JSValue.jsNumber(token.index));
                    obj.put(globalThis, ZigString.static("value"), token.value.asJSValue(globalThis));
                },
                .@"option-terminator" => |token| {
                    obj.put(globalThis, ZigString.static("index"), JSValue.jsNumber(token.index));
                },
            }
            this.tokens.push(globalThis, obj);
        }
    }
};

pub fn parseArgs(
    globalThis: *JSGlobalObject,
    callframe: *JSC.CallFrame,
) callconv(.C) JSValue {
    JSC.markBinding(@src());
    const arguments = callframe.arguments(1).slice();
    const config = if (arguments.len > 0) arguments[0] else JSValue.undefined;
    return parseArgsImpl(globalThis, config) catch |err| {
        // these two types of error will already throw their own js exception
        if (err != error.ParseError and err != error.InvalidArgument) {
            globalThis.throwOutOfMemory();
        }
        return JSValue.undefined;
    };
}

pub fn parseArgsImpl(globalThis: *JSGlobalObject, config_obj: JSValue) !JSValue {
    //
    // Phase 0: parse the config object
    //

    const config = if (config_obj.isUndefinedOrNull()) null else config_obj;
    if (config) |c| {
        try validateObject(globalThis, c, "config", .{}, .{});
    }

    // Phase 0.A: Get and validate type of input args
    var args: ArgsSlice = undefined;
    const config_args_or_null: ?JSValue = if (config) |c| c.getOwn(globalThis, "args") else null;
    if (config_args_or_null) |config_args| {
        try validateArray(globalThis, config_args, "args", .{}, null);
        args = .{
            .array = config_args,
            .start = 0,
            .end = @intCast(config_args.getLength(globalThis)),
        };
    } else {
        args = try getDefaultArgs(globalThis);
    }

    // Phase 0.B: Parse and validate config

    const config_strict: JSValue = (if (config) |c| c.getOwn(globalThis, "strict") else null) orelse JSValue.jsBoolean(true);
    const config_allow_positionals: ?JSValue = if (config) |c| c.getOwn(globalThis, "allowPositionals") else null;
    const config_return_tokens: JSValue = (if (config) |c| c.getOwn(globalThis, "tokens") else null) orelse JSValue.jsBoolean(false);
    const config_options_obj: ?JSValue = if (config) |c| c.getOwn(globalThis, "options") else null;

    const strict = try validateBoolean(globalThis, config_strict, "strict", .{});

    var allow_positionals = !strict;
    if (config_allow_positionals) |config_allow_positionals_value| {
        allow_positionals = try validateBoolean(globalThis, config_allow_positionals_value, "allowPositionals", .{});
    }

    const return_tokens = try validateBoolean(globalThis, config_return_tokens, "tokens", .{});

    // Phase 0.C: Parse the options definitions

    var options_defs_allocator = std.heap.stackFallback(2048, globalThis.allocator());
    var option_defs = std.ArrayList(OptionDefinition).init(options_defs_allocator.get());
    defer option_defs.deinit();

    if (config_options_obj) |options_obj| {
        try parseOptionDefinitions(globalThis, options_obj, &option_defs);
    }

    //
    // Phase 1: tokenize the args string-array
    //  +
    // Phase 2: process tokens into parsed option values and positionals
    //
    log("Phase 1+2: tokenize args (args.len={d})", .{args.end - args.start});

    // note that "values" needs to have a null prototype instead of Object, to avoid issues such as "values.toString"` being defined
    const values = JSValue.createEmptyObjectWithNullPrototype(globalThis);
    const positionals = JSC.JSValue.createEmptyArray(globalThis, 0);
    const tokens = if (return_tokens) JSC.JSValue.createEmptyArray(globalThis, 0) else JSValue.undefined;

    var state = ParseArgsState{
        .globalThis = globalThis,

        .option_defs = option_defs.items,
        .allow_positionals = allow_positionals,
        .strict = strict,

        .values = values,
        .positionals = positionals,
        .tokens = tokens,
    };

    try tokenizeArgs(ParseArgsState, globalThis, args, option_defs.items, &state, ParseArgsState.handleToken);

    //
    // Phase 3: fill in default values for missing args
    //
    log("Phase 3: fill defaults", .{});

    for (option_defs.items) |option| {
        if (option.default_value) |default_value| {
            if (!option.long_name.eqlComptime("__proto__")) {
                if (state.values.getOwn(globalThis, option.long_name) == null) {
                    log("  Setting \"{}\" to default value", .{option.long_name});
                    state.values.putMayBeIndex(globalThis, &option.long_name, default_value);
                }
            }
        }
    }

    //
    // Phase 4: build the resulting object: `{ values: {...}, positionals: [...], tokens?: [...] }`
    //
    log("Phase 4: Build result object", .{});

    var result = JSValue.createEmptyObject(globalThis, if (return_tokens) 3 else 2);
    if (return_tokens) {
        result.put(globalThis, ZigString.static("tokens"), state.tokens);
    }
    result.put(globalThis, ZigString.static("values"), state.values);
    result.put(globalThis, ZigString.static("positionals"), state.positionals);
    return result;
}<|MERGE_RESOLUTION|>--- conflicted
+++ resolved
@@ -127,13 +127,8 @@
         if (this.optgroup_idx) |optgroup_idx| {
             const raw = this.raw.asBunString(globalThis);
             var buf: [8]u8 = undefined;
-<<<<<<< HEAD
-            var str = std.fmt.bufPrint(&buf, "-{}", .{raw.substringWithLen(optgroup_idx, optgroup_idx + 1)}) catch unreachable;
+            const str = std.fmt.bufPrint(&buf, "-{}", .{raw.substringWithLen(optgroup_idx, optgroup_idx + 1)}) catch unreachable;
             return String.fromUTF8(str).toJS(globalThis);
-=======
-            const str = std.fmt.bufPrint(&buf, "-{}", .{raw.substringWithLen(optgroup_idx, optgroup_idx + 1)}) catch unreachable;
-            return String.fromUTF8(str).toJSConst(globalThis);
->>>>>>> a1a4178c
         } else {
             switch (this.parse_type) {
                 .lone_short_option, .lone_long_option => {
@@ -621,15 +616,9 @@
             };
 
             // reuse JSValue for the kind names: "positional", "option", "option-terminator"
-<<<<<<< HEAD
-            var kind_idx = @intFromEnum(token_generic);
-            var kind_jsvalue = this.kinds_jsvalues[kind_idx] orelse kindval: {
-                var val = String.static(@as(string, @tagName(token_generic))).toJS(globalThis);
-=======
             const kind_idx = @intFromEnum(token_generic);
             const kind_jsvalue = this.kinds_jsvalues[kind_idx] orelse kindval: {
-                const val = String.static(@as(string, @tagName(token_generic))).toJSConst(globalThis);
->>>>>>> a1a4178c
+                const val = String.static(@as(string, @tagName(token_generic))).toJS(globalThis);
                 this.kinds_jsvalues[kind_idx] = val;
                 break :kindval val;
             };
