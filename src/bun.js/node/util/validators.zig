--- conflicted
+++ resolved
@@ -43,11 +43,7 @@
 ) bun.JSError {
     @setCold(true);
     const actual_type = getTypeName(globalThis, value);
-<<<<<<< HEAD
     return throwErrInvalidArgTypeWithMessage(globalThis, "The \"" ++ name_fmt ++ "\" property must be of type {s}, got {s}", name_args ++ .{ expected_type, actual_type });
-=======
-    return throwErrInvalidArgTypeWithMessage(globalThis, "\"" ++ name_fmt ++ "\" property must be of type {s}, got {s}", name_args ++ .{ expected_type, actual_type });
->>>>>>> f8979b05
 }
 
 pub fn throwRangeError(
@@ -185,11 +181,7 @@
 pub fn validateArray(globalThis: *JSGlobalObject, value: JSValue, comptime name_fmt: string, name_args: anytype, comptime min_length: ?i32) bun.JSError!void {
     if (!value.jsType().isArray()) {
         const actual_type = getTypeName(globalThis, value);
-<<<<<<< HEAD
         return throwErrInvalidArgTypeWithMessage(globalThis, "The \"" ++ name_fmt ++ "\" property must be an instance of Array, got {s}", name_args ++ .{actual_type});
-=======
-        return throwErrInvalidArgTypeWithMessage(globalThis, "\"" ++ name_fmt ++ "\" property must be an instance of Array, got {s}", name_args ++ .{actual_type});
->>>>>>> f8979b05
     }
     if (comptime min_length != null) {
         if (value.getLength(globalThis) < min_length) {
@@ -235,13 +227,8 @@
         return throwErrInvalidArgType(globalThis, name_fmt, name_args, "undefined", value);
 }
 
-<<<<<<< HEAD
-pub fn validateStringEnum(comptime T: type, globalThis: *JSGlobalObject, value: JSValue, comptime name_fmt: string, name_args: anytype) !T {
+pub fn validateStringEnum(comptime T: type, globalThis: *JSGlobalObject, value: JSValue, comptime name_fmt: string, name_args: anytype) bun.JSError!T {
     const str = try value.toBunString2(globalThis);
-=======
-pub fn validateStringEnum(comptime T: type, globalThis: *JSGlobalObject, value: JSValue, comptime name_fmt: string, name_args: anytype) bun.JSError!T {
-    const str = value.toBunString(globalThis);
->>>>>>> f8979b05
     defer str.deref();
     inline for (@typeInfo(T).Enum.fields) |enum_field| {
         if (str.eqlComptime(enum_field.name))
