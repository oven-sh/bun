//! take Collection phase output and convert to Execution phase input

groups: std.ArrayList(ConcurrentGroup),
sequences: std.ArrayList(ExecutionSequence),
arena: std.mem.Allocator,
previous_group_was_concurrent: bool = false,
cfg: Config,

<<<<<<< HEAD
pub fn init(gpa: std.mem.Allocator, cfg: Config) Order {
    return .{
        .groups = std.ArrayList(ConcurrentGroup).init(gpa),
        .sequences = std.ArrayList(ExecutionSequence).init(gpa),
        .entries = std.ArrayList(*ExecutionEntry).init(gpa),
        .cfg = cfg,
=======
pub fn init(gpa: std.mem.Allocator, arena: std.mem.Allocator) Order {
    return .{
        .groups = std.ArrayList(ConcurrentGroup).init(gpa),
        .sequences = std.ArrayList(ExecutionSequence).init(gpa),
        .arena = arena,
>>>>>>> 1fb9be38
    };
}
pub fn deinit(this: *Order) void {
    this.groups.deinit();
    this.sequences.deinit();
}

pub fn generateOrderSub(this: *Order, current: TestScheduleEntry) bun.JSError!void {
    switch (current) {
        .describe => |describe| try generateOrderDescribe(this, describe),
        .test_callback => |test_callback| try generateOrderTest(this, test_callback),
    }
}
pub const AllOrderResult = struct {
    start: usize,
    end: usize,
    pub const empty: AllOrderResult = .{ .start = 0, .end = 0 };
    pub fn setFailureSkipTo(aor: AllOrderResult, this: *Order) void {
        if (aor.start == 0 and aor.end == 0) return;
        const skip_to = this.groups.items.len;
        for (this.groups.items[aor.start..aor.end]) |*group| {
            group.failure_skip_to = skip_to;
        }
    }
};
pub const Config = struct {
    always_use_hooks: bool,
    randomize: ?std.Random,
};
pub fn generateAllOrder(this: *Order, entries: []const *ExecutionEntry) bun.JSError!AllOrderResult {
    const start = this.groups.items.len;
    for (entries) |entry| {
        if (bun.Environment.ci_assert and entry.added_in_phase != .preload) bun.assert(entry.next == null);
        entry.next = null;
        entry.skip_to = null;
        const sequences_start = this.sequences.items.len;
        try this.sequences.append(.init(entry, null)); // add sequence to concurrentgroup
        const sequences_end = this.sequences.items.len;
        try this.groups.append(.init(sequences_start, sequences_end, this.groups.items.len + 1)); // add a new concurrentgroup to order
        this.previous_group_was_concurrent = false;
    }
    const end = this.groups.items.len;
    return .{ .start = start, .end = end };
}
pub fn generateOrderDescribe(this: *Order, current: *DescribeScope) bun.JSError!void {
    if (current.failed) return; // do not schedule any tests in a failed describe scope
    const use_hooks = this.cfg.always_use_hooks or current.base.has_callback;

    // gather beforeAll
    const beforeall_order: AllOrderResult = if (use_hooks) try generateAllOrder(this, current.beforeAll.items) else .empty;

    // shuffle entries if randomize flag is set
    if (this.cfg.randomize) |random| {
        random.shuffle(TestScheduleEntry, current.entries.items);
    }

    // gather children
    for (current.entries.items) |entry| {
        if (current.base.only == .contains and entry.base().only == .no) continue;
        try generateOrderSub(this, entry);
    }

    // update skip_to values for beforeAll to skip to the first afterAll
    beforeall_order.setFailureSkipTo(this);

    // gather afterAll
    const afterall_order: AllOrderResult = if (use_hooks) try generateAllOrder(this, current.afterAll.items) else .empty;

    // update skip_to values for afterAll to skip the remaining afterAll items
    afterall_order.setFailureSkipTo(this);
}
<<<<<<< HEAD
pub fn generateOrderTest(this: *Order, current: *ExecutionEntry) bun.JSError!void {
    const entries_start = this.entries.items.len;
=======

const EntryList = struct {
    first: ?*ExecutionEntry = null,
    last: ?*ExecutionEntry = null,
    pub fn prepend(this: *EntryList, current: *ExecutionEntry) void {
        current.next = this.first;
        this.first = current;
        if (this.last == null) this.last = current;
    }
    pub fn append(this: *EntryList, current: *ExecutionEntry) void {
        if (bun.Environment.ci_assert and current.added_in_phase != .preload) bun.assert(current.next == null);
        current.next = null;
        if (this.last) |last| {
            if (bun.Environment.ci_assert and last.added_in_phase != .preload) bun.assert(last.next == null);
            last.next = current;
            this.last = current;
        } else {
            this.first = current;
            this.last = current;
        }
    }
};

pub fn generateOrderTest(this: *Order, current: *ExecutionEntry, _: Config) bun.JSError!void {
>>>>>>> 1fb9be38
    bun.assert(current.base.has_callback == (current.callback != null));
    const use_each_hooks = current.base.has_callback;

    var list: EntryList = .{};

    // gather beforeEach (alternatively, this could be implemented recursively to make it less complicated)
    if (use_each_hooks) {
        var parent: ?*DescribeScope = current.base.parent;
        while (parent) |p| : (parent = p.base.parent) {
            // prepend in reverse so they end up in forwards order
            var i: usize = p.beforeEach.items.len;
            while (i > 0) : (i -= 1) {
                list.prepend(bun.create(this.arena, ExecutionEntry, p.beforeEach.items[i - 1].*));
            }
        }
    }

    // append test
    list.append(current); // add entry to sequence

    // gather afterEach
    if (use_each_hooks) {
        var parent: ?*DescribeScope = current.base.parent;
        while (parent) |p| : (parent = p.base.parent) {
            for (p.afterEach.items) |entry| {
                list.append(bun.create(this.arena, ExecutionEntry, entry.*));
            }
        }
    }

    // set skip_to values
    var index = list.first;
    var skip_to = current.next;
    while (index) |entry| : (index = entry.next) {
        if (entry == skip_to) skip_to = null;
        entry.skip_to = skip_to; // we should consider matching skip_to in beforeAll to skip directly to the first afterAll from its own scope rather than skipping to the first afterAll from any scope
    }

    // add these as a single sequence
    const sequences_start = this.sequences.items.len;
    try this.sequences.append(.init(list.first, current)); // add sequence to concurrentgroup
    const sequences_end = this.sequences.items.len;
    try appendOrExtendConcurrentGroup(this, current.base.concurrent, sequences_start, sequences_end); // add or extend the concurrent group
}

pub fn appendOrExtendConcurrentGroup(this: *Order, concurrent: bool, sequences_start: usize, sequences_end: usize) bun.JSError!void {
    defer this.previous_group_was_concurrent = concurrent;
    if (concurrent and this.groups.items.len > 0) {
        const previous_group = &this.groups.items[this.groups.items.len - 1];
        if (this.previous_group_was_concurrent) {
            // extend the previous group to include this sequence
            if (previous_group.tryExtend(sequences_start, sequences_end)) return;
        }
    }
    try this.groups.append(.init(sequences_start, sequences_end, this.groups.items.len + 1)); // otherwise, add a new concurrentgroup to order
}

const bun = @import("bun");
const std = @import("std");

const bun_test = bun.jsc.Jest.bun_test;
const DescribeScope = bun_test.DescribeScope;
const ExecutionEntry = bun_test.ExecutionEntry;
const Order = bun_test.Order;
const TestScheduleEntry = bun_test.TestScheduleEntry;

const Execution = bun_test.Execution;
const ConcurrentGroup = bun_test.Execution.ConcurrentGroup;
const ExecutionSequence = bun_test.Execution.ExecutionSequence;<|MERGE_RESOLUTION|>--- conflicted
+++ resolved
@@ -6,20 +6,12 @@
 previous_group_was_concurrent: bool = false,
 cfg: Config,
 
-<<<<<<< HEAD
-pub fn init(gpa: std.mem.Allocator, cfg: Config) Order {
+pub fn init(gpa: std.mem.Allocator, arena: std.mem.Allocator, cfg: Config) Order {
     return .{
         .groups = std.ArrayList(ConcurrentGroup).init(gpa),
         .sequences = std.ArrayList(ExecutionSequence).init(gpa),
-        .entries = std.ArrayList(*ExecutionEntry).init(gpa),
         .cfg = cfg,
-=======
-pub fn init(gpa: std.mem.Allocator, arena: std.mem.Allocator) Order {
-    return .{
-        .groups = std.ArrayList(ConcurrentGroup).init(gpa),
-        .sequences = std.ArrayList(ExecutionSequence).init(gpa),
         .arena = arena,
->>>>>>> 1fb9be38
     };
 }
 pub fn deinit(this: *Order) void {
@@ -91,10 +83,6 @@
     // update skip_to values for afterAll to skip the remaining afterAll items
     afterall_order.setFailureSkipTo(this);
 }
-<<<<<<< HEAD
-pub fn generateOrderTest(this: *Order, current: *ExecutionEntry) bun.JSError!void {
-    const entries_start = this.entries.items.len;
-=======
 
 const EntryList = struct {
     first: ?*ExecutionEntry = null,
@@ -118,8 +106,7 @@
     }
 };
 
-pub fn generateOrderTest(this: *Order, current: *ExecutionEntry, _: Config) bun.JSError!void {
->>>>>>> 1fb9be38
+pub fn generateOrderTest(this: *Order, current: *ExecutionEntry) bun.JSError!void {
     bun.assert(current.base.has_callback == (current.callback != null));
     const use_each_hooks = current.base.has_callback;
 
