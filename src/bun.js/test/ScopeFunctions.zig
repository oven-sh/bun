--- conflicted
+++ resolved
@@ -354,12 +354,8 @@
     } else if (callback.isFunction()) blk: {
         break :blk callback.withAsyncContextIfNeeded(globalThis);
     } else {
-<<<<<<< HEAD
-        return globalThis.throw("{f} expects a function as the second argument", .{signature});
-=======
         const ordinal = if (cfg.kind == .hook) "first" else "second";
-        return globalThis.throw("{s} expects a function as the {s} argument", .{ signature, ordinal });
->>>>>>> 668eba0e
+        return globalThis.throw("{f} expects a function as the {s} argument", .{ signature, ordinal });
     };
 
     var result: ParseArgumentsResult = .{
