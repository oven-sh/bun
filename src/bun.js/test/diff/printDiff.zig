--- conflicted
+++ resolved
@@ -395,23 +395,6 @@
     return false;
 }
 
-<<<<<<< HEAD
-=======
-fn areOnlyHighlightableDifferences(char_diff: []const DMP.Diff) bool {
-    // Check if all differences (inserts/deletes) are characters that should be highlighted
-    for (char_diff) |*item| {
-        if (item.operation != .equal) {
-            for (item.text) |char| {
-                if (!shouldHighlightChar(char)) {
-                    return false;
-                }
-            }
-        }
-    }
-    return true;
-}
-
->>>>>>> 7cdc5d87
 const ModifiedStyle = struct {
     single_line: bool,
 };
@@ -473,7 +456,6 @@
     for (char_diff.items) |*item| {
         switch (item.operation) {
             .delete => {
-<<<<<<< HEAD
                 const only_highlightable = brk: {
                     for (item.text) |char| {
                         if (!shouldHighlightChar(char)) {
@@ -483,8 +465,6 @@
                     break :brk true;
                 };
 
-=======
->>>>>>> 7cdc5d87
                 if (only_highlightable) {
                     // Use background color for whitespace/control character differences
                     try printSegment(item.text, writer, config, base_styles.green_bg_removed);
@@ -503,7 +483,6 @@
         switch (item.operation) {
             .delete => {},
             .insert => {
-<<<<<<< HEAD
                 const only_highlightable = brk: {
                     for (item.text) |char| {
                         if (!shouldHighlightChar(char)) {
@@ -513,8 +492,6 @@
                     break :brk true;
                 };
 
-=======
->>>>>>> 7cdc5d87
                 if (only_highlightable) {
                     // Use background color for whitespace/control character differences
                     try printSegment(item.text, writer, config, base_styles.red_bg_inserted);
