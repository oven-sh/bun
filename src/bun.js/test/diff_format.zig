pub const DiffFormatter = struct {
    received_string: ?string = null,
    expected_string: ?string = null,
    received: ?JSValue = null,
    expected: ?JSValue = null,
    globalThis: *JSGlobalObject,
    not: bool = false,

<<<<<<< HEAD
    pub fn format(this: DiffFormatter, comptime _: []const u8, _: std.fmt.FormatOptions, writer: anytype) !void {
        const allocator = default_allocator;
=======
    pub fn format(this: DiffFormatter, writer: *std.Io.Writer) std.Io.Writer.Error!void {
        var scope = bun.AllocationScope.init(default_allocator);
        // defer scope.deinit(); // TODO: fix leaks
        const allocator = scope.allocator();
>>>>>>> 925e8bcf

        const diff_config: DiffConfig = .default(Output.isAIAgent(), Output.enable_ansi_colors_stderr);

        if (this.expected_string != null and this.received_string != null) {
            const received = this.received_string.?;
            const expected = this.expected_string.?;

            try printDiffMain(allocator, this.not, received, expected, writer, diff_config);
            return;
        }

        if (this.received == null or this.expected == null) return;

        const received = this.received.?;
        var received_buf = std.Io.Writer.Allocating.init(allocator);
        defer received_buf.deinit();
        var expected_buf = std.Io.Writer.Allocating.init(allocator);
        defer expected_buf.deinit();

        {
            const fmt_options = JestPrettyFormat.FormatOptions{
                .enable_colors = false,
                .add_newline = false,
                .flush = false,
                .quote_strings = true,
            };
            JestPrettyFormat.format(
                .Debug,
                this.globalThis,
                @as([*]const JSValue, @ptrCast(&received)),
                1,
                &received_buf.writer,
                fmt_options,
            ) catch {}; // TODO:

            JestPrettyFormat.format(
                .Debug,
                this.globalThis,
                @as([*]const JSValue, @ptrCast(&this.expected)),
                1,
                &expected_buf.writer,
                fmt_options,
            ) catch {}; // TODO:
        }

        var received_slice = received_buf.written();
        var expected_slice = expected_buf.written();
        if (std.mem.startsWith(u8, received_slice, "\n")) received_slice = received_slice[1..];
        if (std.mem.startsWith(u8, expected_slice, "\n")) expected_slice = expected_slice[1..];
        if (std.mem.endsWith(u8, received_slice, "\n")) received_slice = received_slice[0 .. received_slice.len - 1];
        if (std.mem.endsWith(u8, expected_slice, "\n")) expected_slice = expected_slice[0 .. expected_slice.len - 1];

        var arena = std.heap.ArenaAllocator.init(default_allocator);
        defer arena.deinit();
        try printDiffMain(arena.allocator(), this.not, received_slice, expected_slice, writer, diff_config);
    }
};

const string = []const u8;

const std = @import("std");
const JestPrettyFormat = @import("./pretty_format.zig").JestPrettyFormat;

const printDiffFile = @import("./diff/printDiff.zig");
const DiffConfig = printDiffFile.DiffConfig;
const printDiffMain = printDiffFile.printDiffMain;

const bun = @import("bun");
const Output = bun.Output;
const default_allocator = bun.default_allocator;

const jsc = bun.jsc;
const JSGlobalObject = jsc.JSGlobalObject;
const JSValue = jsc.JSValue;<|MERGE_RESOLUTION|>--- conflicted
+++ resolved
@@ -6,15 +6,8 @@
     globalThis: *JSGlobalObject,
     not: bool = false,
 
-<<<<<<< HEAD
-    pub fn format(this: DiffFormatter, comptime _: []const u8, _: std.fmt.FormatOptions, writer: anytype) !void {
+    pub fn format(this: DiffFormatter, writer: *std.Io.Writer) std.Io.Writer.Error!void {
         const allocator = default_allocator;
-=======
-    pub fn format(this: DiffFormatter, writer: *std.Io.Writer) std.Io.Writer.Error!void {
-        var scope = bun.AllocationScope.init(default_allocator);
-        // defer scope.deinit(); // TODO: fix leaks
-        const allocator = scope.allocator();
->>>>>>> 925e8bcf
 
         const diff_config: DiffConfig = .default(Output.isAIAgent(), Output.enable_ansi_colors_stderr);
 
