pub const Counter = struct {
    expected: u32 = 0,
    actual: u32 = 0,
};

pub var active_test_expectation_counter: Counter = .{};
pub var is_expecting_assertions: bool = false;
pub var is_expecting_assertions_count: bool = false;

/// Helper to retrieve matcher flags from a jsvalue of a class like ExpectAny, ExpectStringMatching, etc.
pub fn getMatcherFlags(comptime T: type, value: JSValue) Expect.Flags {
    if (T.flagsGetCached(value)) |flagsValue| {
        if (!flagsValue.isEmpty()) {
            return Expect.Flags.fromBitset(flagsValue.toInt32());
        }
    }
    return .{};
}

/// https://jestjs.io/docs/expect
// To support async tests, we need to track the test ID
pub const Expect = struct {
    pub const js = jsc.Codegen.JSExpect;
    pub const toJS = js.toJS;
    pub const fromJS = js.fromJS;
    pub const fromJSDirect = js.fromJSDirect;

    flags: Flags = .{},
    parent: ParentScope = .{ .global = {} },
    custom_label: bun.String = bun.String.empty,

    pub const TestScope = struct {
        test_id: TestRunner.Test.ID,
        describe: *DescribeScope,
    };

    pub const ParentScope = union(enum) {
        global: void,
        TestScope: TestScope,
    };

    pub fn testScope(this: *const Expect) ?*const TestScope {
        if (this.parent == .TestScope) {
            return &this.parent.TestScope;
        }

        return null;
    }

    pub const Flags = packed struct(u8) {
        // note: keep this struct in sync with C++ implementation (at bindings.cpp)

        promise: enum(u2) {
            none = 0,
            resolves = 1,
            rejects = 2,
        } = .none,

        not: bool = false,

        // This was originally padding.
        // We don't use all the bits in the u5, so if you need to reuse this elsewhere, you could.
        asymmetric_matcher_constructor_type: AsymmetricMatcherConstructorType = .none,

        pub const AsymmetricMatcherConstructorType = enum(u5) {
            none = 0,
            Symbol = 1,
            String = 2,
            Object = 3,
            Array = 4,
            BigInt = 5,
            Boolean = 6,
            Number = 7,
            Promise = 8,
            InstanceOf = 9,

            extern fn AsymmetricMatcherConstructorType__fromJS(globalObject: *JSGlobalObject, value: JSValue) i8;
            pub fn fromJS(globalObject: *JSGlobalObject, value: JSValue) bun.JSError!AsymmetricMatcherConstructorType {
                const result = AsymmetricMatcherConstructorType__fromJS(globalObject, value);
                if (result == -1) return error.JSError;
                return @enumFromInt(result);
            }
        };

        pub const FlagsCppType = u8;
        comptime {
            if (@bitSizeOf(Flags) != @bitSizeOf(FlagsCppType)) @compileError("Flags size is invalid, should match FlagsCppType");
        }

        pub inline fn encode(this: Flags) FlagsCppType {
            return @bitCast(this);
        }

        pub inline fn decode(bitset: FlagsCppType) Flags {
            return @bitCast(bitset);
        }
    };

    pub fn getSignature(comptime matcher_name: string, comptime args: string, comptime not: bool) [:0]const u8 {
        const received = "<d>expect(<r><red>received<r><d>).<r>";
        comptime if (not) {
            return received ++ "not<d>.<r>" ++ matcher_name ++ "<d>(<r>" ++ args ++ "<d>)<r>";
        };
        return received ++ matcher_name ++ "<d>(<r>" ++ args ++ "<d>)<r>";
    }

    pub fn throwPrettyMatcherError(globalThis: *JSGlobalObject, custom_label: bun.String, matcher_name: anytype, matcher_params: anytype, flags: Flags, comptime message_fmt: string, message_args: anytype) bun.JSError {
        switch (Output.enable_ansi_colors) {
            inline else => |colors| {
                const chain = switch (flags.promise) {
                    .resolves => if (flags.not) Output.prettyFmt("resolves<d>.<r>not<d>.<r>", colors) else Output.prettyFmt("resolves<d>.<r>", colors),
                    .rejects => if (flags.not) Output.prettyFmt("rejects<d>.<r>not<d>.<r>", colors) else Output.prettyFmt("rejects<d>.<r>", colors),
                    .none => if (flags.not) Output.prettyFmt("not<d>.<r>", colors) else "",
                };
                switch (!custom_label.isEmpty()) {
                    inline else => |use_default_label| {
                        if (use_default_label) {
                            const fmt = comptime Output.prettyFmt("<d>expect(<r><red>received<r><d>).<r>{s}{s}<d>(<r>{s}<d>)<r>\n\n" ++ message_fmt, colors);
                            return globalThis.throwPretty(fmt, .{ chain, matcher_name, matcher_params } ++ message_args);
                        } else {
                            const fmt = comptime Output.prettyFmt("{}\n\n" ++ message_fmt, colors);
                            return globalThis.throwPretty(fmt, .{custom_label} ++ message_args);
                        }
                    },
                }
            },
        }
    }

    pub fn getNot(this: *Expect, thisValue: JSValue, _: *JSGlobalObject) JSValue {
        this.flags.not = !this.flags.not;
        return thisValue;
    }

    pub fn getResolves(this: *Expect, thisValue: JSValue, globalThis: *JSGlobalObject) bun.JSError!JSValue {
        this.flags.promise = switch (this.flags.promise) {
            .resolves, .none => .resolves,
            .rejects => {
                return globalThis.throw("Cannot chain .resolves() after .rejects()", .{});
            },
        };

        return thisValue;
    }

    pub fn getRejects(this: *Expect, thisValue: JSValue, globalThis: *JSGlobalObject) bun.JSError!JSValue {
        this.flags.promise = switch (this.flags.promise) {
            .none, .rejects => .rejects,
            .resolves => {
                return globalThis.throw("Cannot chain .rejects() after .resolves()", .{});
            },
        };

        return thisValue;
    }

    pub fn getValue(this: *Expect, globalThis: *JSGlobalObject, thisValue: JSValue, matcher_name: string, comptime matcher_params_fmt: string) bun.JSError!JSValue {
        const value = js.capturedValueGetCached(thisValue) orelse {
            return globalThis.throw("Internal error: the expect(value) was garbage collected but it should not have been!", .{});
        };
        value.ensureStillAlive();

        const matcher_params = switch (Output.enable_ansi_colors) {
            inline else => |colors| comptime Output.prettyFmt(matcher_params_fmt, colors),
        };
        return processPromise(this.custom_label, this.flags, globalThis, value, matcher_name, matcher_params, false);
    }

    /// Processes the async flags (resolves/rejects), waiting for the async value if needed.
    /// If no flags, returns the original value
    /// If either flag is set, waits for the result, and returns either it as a JSValue, or null if the expectation failed (in which case if silent is false, also throws a js exception)
    pub fn processPromise(custom_label: bun.String, flags: Expect.Flags, globalThis: *JSGlobalObject, value: JSValue, matcher_name: anytype, matcher_params: anytype, comptime silent: bool) bun.JSError!JSValue {
        switch (flags.promise) {
            inline .resolves, .rejects => |resolution| {
                if (value.asAnyPromise()) |promise| {
                    const vm = globalThis.vm();
                    promise.setHandled(vm);

                    globalThis.bunVM().waitForPromise(promise);

                    const newValue = promise.result(vm);
                    switch (promise.status(vm)) {
                        .fulfilled => switch (resolution) {
                            .resolves => {},
                            .rejects => {
                                if (!silent) {
                                    var formatter = jsc.ConsoleObject.Formatter{ .globalThis = globalThis, .quote_strings = true };
                                    defer formatter.deinit();
                                    const message = "Expected promise that rejects<r>\nReceived promise that resolved: <red>{any}<r>\n";
                                    return throwPrettyMatcherError(globalThis, custom_label, matcher_name, matcher_params, flags, message, .{value.toFmt(&formatter)});
                                }
                                return error.JSError;
                            },
                            .none => unreachable,
                        },
                        .rejected => switch (resolution) {
                            .rejects => {},
                            .resolves => {
                                if (!silent) {
                                    var formatter = jsc.ConsoleObject.Formatter{ .globalThis = globalThis, .quote_strings = true };
                                    defer formatter.deinit();
                                    const message = "Expected promise that resolves<r>\nReceived promise that rejected: <red>{any}<r>\n";
                                    return throwPrettyMatcherError(globalThis, custom_label, matcher_name, matcher_params, flags, message, .{value.toFmt(&formatter)});
                                }
                                return error.JSError;
                            },
                            .none => unreachable,
                        },
                        .pending => unreachable,
                    }

                    newValue.ensureStillAlive();
                    return newValue;
                } else {
                    if (!silent) {
                        var formatter = jsc.ConsoleObject.Formatter{ .globalThis = globalThis, .quote_strings = true };
                        defer formatter.deinit();
                        const message = "Expected promise<r>\nReceived: <red>{any}<r>\n";
                        return throwPrettyMatcherError(globalThis, custom_label, matcher_name, matcher_params, flags, message, .{value.toFmt(&formatter)});
                    }
                    return error.JSError;
                }
            },
            else => {},
        }

        return value;
    }

    pub fn isAsymmetricMatcher(value: JSValue) bool {
        if (ExpectCustomAsymmetricMatcher.fromJS(value) != null) return true;
        if (ExpectAny.fromJS(value) != null) return true;
        if (ExpectAnything.fromJS(value) != null) return true;
        if (ExpectStringMatching.fromJS(value) != null) return true;
        if (ExpectCloseTo.fromJS(value) != null) return true;
        if (ExpectObjectContaining.fromJS(value) != null) return true;
        if (ExpectStringContaining.fromJS(value) != null) return true;
        if (ExpectArrayContaining.fromJS(value) != null) return true;
        return false;
    }

    /// Called by C++ when matching with asymmetric matchers
    fn readFlagsAndProcessPromise(instanceValue: JSValue, globalThis: *JSGlobalObject, outFlags: *Expect.Flags.FlagsCppType, value: *JSValue, any_constructor_type: *u8) callconv(.C) bool {
        const flags: Expect.Flags = flags: {
            if (ExpectCustomAsymmetricMatcher.fromJS(instanceValue)) |instance| {
                break :flags instance.flags;
            } else if (ExpectAny.fromJS(instanceValue)) |instance| {
                any_constructor_type.* = @intFromEnum(instance.flags.asymmetric_matcher_constructor_type);
                break :flags instance.flags;
            } else if (ExpectAnything.fromJS(instanceValue)) |instance| {
                break :flags instance.flags;
            } else if (ExpectStringMatching.fromJS(instanceValue)) |instance| {
                break :flags instance.flags;
            } else if (ExpectCloseTo.fromJS(instanceValue)) |instance| {
                break :flags instance.flags;
            } else if (ExpectObjectContaining.fromJS(instanceValue)) |instance| {
                break :flags instance.flags;
            } else if (ExpectStringContaining.fromJS(instanceValue)) |instance| {
                break :flags instance.flags;
            } else if (ExpectArrayContaining.fromJS(instanceValue)) |instance| {
                break :flags instance.flags;
            } else {
                break :flags Expect.Flags{};
            }
        };

        outFlags.* = flags.encode();

        // (note that matcher_name/matcher_args are not used because silent=true)
        value.* = processPromise(bun.String.empty, flags, globalThis, value.*, "", "", true) catch return false;
        return true;
    }

    pub fn getSnapshotName(this: *Expect, allocator: std.mem.Allocator, hint: string) ![]const u8 {
        const parent = this.testScope() orelse return error.NoTest;

        const test_name = parent.describe.tests.items[parent.test_id].label;

        var length: usize = 0;
        var curr_scope: ?*DescribeScope = parent.describe;
        while (curr_scope) |scope| {
            if (scope.label.len > 0) {
                length += scope.label.len + 1;
            }
            curr_scope = scope.parent;
        }
        length += test_name.len;
        if (hint.len > 0) {
            length += hint.len + 2;
        }

        var buf = try allocator.alloc(u8, length);

        var index = buf.len;
        if (hint.len > 0) {
            index -= hint.len;
            bun.copy(u8, buf[index..], hint);
            index -= test_name.len + 2;
            bun.copy(u8, buf[index..], test_name);
            bun.copy(u8, buf[index + test_name.len ..], ": ");
        } else {
            index -= test_name.len;
            bun.copy(u8, buf[index..], test_name);
        }
        // copy describe scopes in reverse order
        curr_scope = parent.describe;
        while (curr_scope) |scope| {
            if (scope.label.len > 0) {
                index -= scope.label.len + 1;
                bun.copy(u8, buf[index..], scope.label);
                buf[index + scope.label.len] = ' ';
            }
            curr_scope = scope.parent;
        }

        return buf;
    }

    pub fn finalize(
        this: *Expect,
    ) callconv(.C) void {
        this.custom_label.deref();
        VirtualMachine.get().allocator.destroy(this);
    }

    pub fn call(globalThis: *JSGlobalObject, callframe: *CallFrame) bun.JSError!JSValue {
        const arguments = callframe.arguments_old(2).slice();
        const value = if (arguments.len < 1) .js_undefined else arguments[0];

        var custom_label = bun.String.empty;
        if (arguments.len > 1) {
            if (arguments[1].isString() or try arguments[1].implementsToString(globalThis)) {
                const label = try arguments[1].toBunString(globalThis);
                if (globalThis.hasException()) return .zero;
                custom_label = label;
            }
        }

        var expect = globalThis.bunVM().allocator.create(Expect) catch {
            custom_label.deref();
            return globalThis.throwOutOfMemory();
        };

        expect.* = .{
            .custom_label = custom_label,
            .parent = if (Jest.runner) |runner|
                if (runner.pending_test) |pending|
                    Expect.ParentScope{ .TestScope = Expect.TestScope{
                        .describe = pending.describe,
                        .test_id = pending.test_id,
                    } }
                else
                    Expect.ParentScope{ .global = {} }
            else
                Expect.ParentScope{ .global = {} },
        };
        const expect_js_value = expect.toJS(globalThis);
        expect_js_value.ensureStillAlive();
        js.capturedValueSetCached(expect_js_value, globalThis, value);
        expect_js_value.ensureStillAlive();

        expect.postMatch(globalThis);
        return expect_js_value;
    }

    pub fn throw(this: *Expect, globalThis: *JSGlobalObject, comptime signature: [:0]const u8, comptime fmt: [:0]const u8, args: anytype) bun.JSError {
        if (this.custom_label.isEmpty()) {
            return globalThis.throwPretty(signature ++ fmt, args);
        } else {
            return globalThis.throwPretty("{}" ++ fmt, .{this.custom_label} ++ args);
        }
    }

    pub fn constructor(globalThis: *JSGlobalObject, _: *CallFrame) bun.JSError!*Expect {
        return globalThis.throw("expect() cannot be called with new", .{});
    }

    // pass here has a leading underscore to avoid name collision with the pass variable in other functions
    pub fn _pass(
        this: *Expect,
        globalThis: *JSGlobalObject,
        callFrame: *CallFrame,
    ) bun.JSError!JSValue {
        defer this.postMatch(globalThis);

        const arguments_ = callFrame.arguments_old(1);
        const arguments = arguments_.slice();

        var _msg: ZigString = ZigString.Empty;

        if (arguments.len > 0) {
            const value = arguments[0];
            value.ensureStillAlive();

            if (!value.isString()) {
                return globalThis.throwInvalidArgumentType("pass", "message", "string");
            }

            try value.toZigString(&_msg, globalThis);
        } else {
            _msg = ZigString.fromBytes("passes by .pass() assertion");
        }

        incrementExpectCallCounter();

        const not = this.flags.not;
        var pass = true;

        if (not) pass = !pass;
        if (pass) return .js_undefined;

        var msg = _msg.toSlice(default_allocator);
        defer msg.deinit();

        if (not) {
            const signature = comptime getSignature("pass", "", true);
            return this.throw(globalThis, signature, "\n\n{s}\n", .{msg.slice()});
        }

        // should never reach here
        return .zero;
    }

    pub fn fail(
        this: *Expect,
        globalThis: *JSGlobalObject,
        callFrame: *CallFrame,
    ) bun.JSError!JSValue {
        defer this.postMatch(globalThis);

        const arguments_ = callFrame.arguments_old(1);
        const arguments = arguments_.slice();

        var _msg: ZigString = ZigString.Empty;

        if (arguments.len > 0) {
            const value = arguments[0];
            value.ensureStillAlive();

            if (!value.isString()) {
                return globalThis.throwInvalidArgumentType("fail", "message", "string");
            }

            try value.toZigString(&_msg, globalThis);
        } else {
            _msg = ZigString.fromBytes("fails by .fail() assertion");
        }

        incrementExpectCallCounter();

        const not = this.flags.not;
        var pass = false;

        if (not) pass = !pass;
        if (pass) return .js_undefined;

        var msg = _msg.toSlice(default_allocator);
        defer msg.deinit();

        const signature = comptime getSignature("fail", "", true);
        return this.throw(globalThis, signature, "\n\n{s}\n", .{msg.slice()});
    }

    pub const toBe = @import("./expect/toBe.zig").toBe;
    pub const toBeArray = @import("./expect/toBeArray.zig").toBeArray;
    pub const toBeArrayOfSize = @import("./expect/toBeArrayOfSize.zig").toBeArrayOfSize;
    pub const toBeBoolean = @import("./expect/toBeBoolean.zig").toBeBoolean;
    pub const toBeCloseTo = @import("./expect/toBeCloseTo.zig").toBeCloseTo;
    pub const toBeDate = @import("./expect/toBeDate.zig").toBeDate;
    pub const toBeDefined = @import("./expect/toBeDefined.zig").toBeDefined;
    pub const toBeEmpty = @import("./expect/toBeEmpty.zig").toBeEmpty;
    pub const toBeEmptyObject = @import("./expect/toBeEmptyObject.zig").toBeEmptyObject;
    pub const toBeEven = @import("./expect/toBeEven.zig").toBeEven;
    pub const toBeFalse = @import("./expect/toBeFalse.zig").toBeFalse;
    pub const toBeFalsy = @import("./expect/toBeFalsy.zig").toBeFalsy;
    pub const toBeFinite = @import("./expect/toBeFinite.zig").toBeFinite;
    pub const toBeFunction = @import("./expect/toBeFunction.zig").toBeFunction;
    pub const toBeGreaterThan = @import("./expect/toBeGreaterThan.zig").toBeGreaterThan;
    pub const toBeGreaterThanOrEqual = @import("./expect/toBeGreaterThanOrEqual.zig").toBeGreaterThanOrEqual;
    pub const toBeInstanceOf = @import("./expect/toBeInstanceOf.zig").toBeInstanceOf;
    pub const toBeInteger = @import("./expect/toBeInteger.zig").toBeInteger;
    pub const toBeLessThan = @import("./expect/toBeLessThan.zig").toBeLessThan;
    pub const toBeLessThanOrEqual = @import("./expect/toBeLessThanOrEqual.zig").toBeLessThanOrEqual;
    pub const toBeNaN = @import("./expect/toBeNaN.zig").toBeNaN;
    pub const toBeNegative = @import("./expect/toBeNegative.zig").toBeNegative;
    pub const toBeNil = @import("./expect/toBeNil.zig").toBeNil;
    pub const toBeNull = @import("./expect/toBeNull.zig").toBeNull;
    pub const toBeNumber = @import("./expect/toBeNumber.zig").toBeNumber;
    pub const toBeObject = @import("./expect/toBeObject.zig").toBeObject;
    pub const toBeOdd = @import("./expect/toBeOdd.zig").toBeOdd;
    pub const toBeOneOf = @import("./expect/toBeOneOf.zig").toBeOneOf;
    pub const toBePositive = @import("./expect/toBePositive.zig").toBePositive;
    pub const toBeString = @import("./expect/toBeString.zig").toBeString;
    pub const toBeSymbol = @import("./expect/toBeSymbol.zig").toBeSymbol;
    pub const toBeTrue = @import("./expect/toBeTrue.zig").toBeTrue;
    pub const toBeTruthy = @import("./expect/toBeTruthy.zig").toBeTruthy;
    pub const toBeTypeOf = @import("./expect/toBeTypeOf.zig").toBeTypeOf;
    pub const toBeUndefined = @import("./expect/toBeUndefined.zig").toBeUndefined;
    pub const toBeValidDate = @import("./expect/toBeValidDate.zig").toBeValidDate;
    pub const toBeWithin = @import("./expect/toBeWithin.zig").toBeWithin;
    pub const toContain = @import("./expect/toContain.zig").toContain;
    pub const toContainAllKeys = @import("./expect/toContainAllKeys.zig").toContainAllKeys;
    pub const toContainAllValues = @import("./expect/toContainAllValues.zig").toContainAllValues;
    pub const toContainAnyKeys = @import("./expect/toContainAnyKeys.zig").toContainAnyKeys;
    pub const toContainAnyValues = @import("./expect/toContainAnyValues.zig").toContainAnyValues;
    pub const toContainEqual = @import("./expect/toContainEqual.zig").toContainEqual;
    pub const toContainKey = @import("./expect/toContainKey.zig").toContainKey;
    pub const toContainKeys = @import("./expect/toContainKeys.zig").toContainKeys;
    pub const toContainValue = @import("./expect/toContainValue.zig").toContainValue;
    pub const toContainValues = @import("./expect/toContainValues.zig").toContainValues;
    pub const toEndWith = @import("./expect/toEndWith.zig").toEndWith;
    pub const toEqual = @import("./expect/toEqual.zig").toEqual;
    pub const toEqualIgnoringWhitespace = @import("./expect/toEqualIgnoringWhitespace.zig").toEqualIgnoringWhitespace;
    pub const toHaveBeenCalled = @import("./expect/toHaveBeenCalled.zig").toHaveBeenCalled;
    pub const toHaveBeenCalledOnce = @import("./expect/toHaveBeenCalledOnce.zig").toHaveBeenCalledOnce;
    pub const toHaveBeenCalledTimes = @import("./expect/toHaveBeenCalledTimes.zig").toHaveBeenCalledTimes;
    pub const toHaveBeenCalledWith = @import("./expect/toHaveBeenCalledWith.zig").toHaveBeenCalledWith;
    pub const toHaveBeenLastCalledWith = @import("./expect/toHaveBeenLastCalledWith.zig").toHaveBeenLastCalledWith;
    pub const toHaveBeenNthCalledWith = @import("./expect/toHaveBeenNthCalledWith.zig").toHaveBeenNthCalledWith;
    pub const toHaveLastReturnedWith = @import("./expect/toHaveLastReturnedWith.zig").toHaveLastReturnedWith;
    pub const toHaveLength = @import("./expect/toHaveLength.zig").toHaveLength;
    pub const toHaveNthReturnedWith = @import("./expect/toHaveNthReturnedWith.zig").toHaveNthReturnedWith;
    pub const toHaveProperty = @import("./expect/toHaveProperty.zig").toHaveProperty;
    pub const toHaveReturned = @import("./expect/toHaveReturned.zig").toHaveReturned;
    pub const toHaveReturnedTimes = @import("./expect/toHaveReturnedTimes.zig").toHaveReturnedTimes;
    pub const toHaveReturnedWith = @import("./expect/toHaveReturnedWith.zig").toHaveReturnedWith;
    pub const toInclude = @import("./expect/toInclude.zig").toInclude;
    pub const toIncludeRepeated = @import("./expect/toIncludeRepeated.zig").toIncludeRepeated;
    pub const toMatch = @import("./expect/toMatch.zig").toMatch;
    pub const toMatchInlineSnapshot = @import("./expect/toMatchInlineSnapshot.zig").toMatchInlineSnapshot;
    pub const toMatchObject = @import("./expect/toMatchObject.zig").toMatchObject;
    pub const toMatchSnapshot = @import("./expect/toMatchSnapshot.zig").toMatchSnapshot;
    pub const toSatisfy = @import("./expect/toSatisfy.zig").toSatisfy;
    pub const toStartWith = @import("./expect/toStartWith.zig").toStartWith;
    pub const toStrictEqual = @import("./expect/toStrictEqual.zig").toStrictEqual;
    pub const toThrow = @import("./expect/toThrow.zig").toThrow;
    pub const toThrowErrorMatchingInlineSnapshot = @import("./expect/toThrowErrorMatchingInlineSnapshot.zig").toThrowErrorMatchingInlineSnapshot;
    pub const toThrowErrorMatchingSnapshot = @import("./expect/toThrowErrorMatchingSnapshot.zig").toThrowErrorMatchingSnapshot;

    pub fn getValueAsToThrow(this: *Expect, globalThis: *JSGlobalObject, value: JSValue) bun.JSError!struct { ?JSValue, JSValue } {
        const vm = globalThis.bunVM();

        var return_value_from_function: JSValue = .zero;

        if (!value.jsType().isFunction()) {
            if (this.flags.promise != .none) {
                return .{ value, return_value_from_function };
            }

            return globalThis.throw("Expected value must be a function", .{});
        }

        var return_value: JSValue = .zero;

        // Drain existing unhandled rejections
        vm.global.handleRejectedPromises();

        var scope = vm.unhandledRejectionScope();
        const prev_unhandled_pending_rejection_to_capture = vm.unhandled_pending_rejection_to_capture;
        vm.unhandled_pending_rejection_to_capture = &return_value;
        vm.onUnhandledRejection = &VirtualMachine.onQuietUnhandledRejectionHandlerCaptureValue;
        return_value_from_function = value.call(globalThis, .js_undefined, &.{}) catch |err| globalThis.takeException(err);
        vm.unhandled_pending_rejection_to_capture = prev_unhandled_pending_rejection_to_capture;

        vm.global.handleRejectedPromises();

        if (return_value == .zero) {
            return_value = return_value_from_function;
        }

        if (return_value.asAnyPromise()) |promise| {
            vm.waitForPromise(promise);
            scope.apply(vm);
            switch (promise.unwrap(globalThis.vm(), .mark_handled)) {
                .fulfilled => {
                    return .{ null, return_value_from_function };
                },
                .rejected => |rejected| {
                    // since we know for sure it rejected, we should always return the error
                    return .{ rejected.toError() orelse rejected, return_value_from_function };
                },
                .pending => unreachable,
            }
        }

        if (return_value != return_value_from_function) {
            if (return_value_from_function.asAnyPromise()) |existing| {
                existing.setHandled(globalThis.vm());
            }
        }

        scope.apply(vm);

        return .{ return_value.toError() orelse return_value_from_function.toError(), return_value_from_function };
    }
    pub fn fnToErrStringOrUndefined(this: *Expect, globalThis: *JSGlobalObject, value: JSValue) !?JSValue {
        const err_value, _ = try this.getValueAsToThrow(globalThis, value);

        var err_value_res = err_value orelse return null;
        if (err_value_res.isAnyError()) {
            const message: JSValue = try err_value_res.getTruthyComptime(globalThis, "message") orelse .js_undefined;
            err_value_res = message;
        } else {
            err_value_res = .js_undefined;
        }
        return err_value_res;
    }
    const TrimResult = struct { trimmed: []const u8, start_indent: ?[]const u8, end_indent: ?[]const u8 };
    pub fn trimLeadingWhitespaceForInlineSnapshot(str_in: []const u8, trimmed_buf: []u8) TrimResult {
        std.debug.assert(trimmed_buf.len == str_in.len);
        var src = str_in;
        var dst = trimmed_buf[0..];
        const give_up_1: TrimResult = .{ .trimmed = str_in, .start_indent = null, .end_indent = null };
        // if the line is all whitespace, trim fully
        // the first line containing a character determines the max trim count

        // read first line (should be all-whitespace)
        const first_newline = std.mem.indexOf(u8, src, "\n") orelse return give_up_1;
        for (src[0..first_newline]) |char| if (char != ' ' and char != '\t') return give_up_1;
        src = src[first_newline + 1 ..];

        // read first real line and get indent
        const indent_len = for (src, 0..) |char, i| {
            if (char != ' ' and char != '\t') break i;
        } else src.len;
        const indent_str = src[0..indent_len];
        const give_up_2: TrimResult = .{ .trimmed = str_in, .start_indent = indent_str, .end_indent = indent_str };
        if (indent_len == 0) return give_up_2; // no indent to trim; save time
        // we're committed now
        dst[0] = '\n';
        dst = dst[1..];
        src = src[indent_len..];
        const second_newline = (std.mem.indexOf(u8, src, "\n") orelse return give_up_2) + 1;
        @memcpy(dst[0..second_newline], src[0..second_newline]);
        src = src[second_newline..];
        dst = dst[second_newline..];

        while (src.len > 0) {
            // try read indent
            const max_indent_len = @min(src.len, indent_len);
            const line_indent_len = for (src[0..max_indent_len], 0..) |char, i| {
                if (char != ' ' and char != '\t') break i;
            } else max_indent_len;
            src = src[line_indent_len..];

            if (line_indent_len < max_indent_len) {
                if (src.len == 0) {
                    // perfect; done
                    break;
                }
                if (src[0] == '\n') {
                    // this line has less indentation than the first line, but it's empty so that's okay.
                    dst[0] = '\n';
                    src = src[1..];
                    dst = dst[1..];
                    continue;
                }
                // this line had less indentation than the first line, but wasn't empty. give up.
                return give_up_2;
            } else {
                // this line has the same or more indentation than the first line. copy it.
                const line_newline = (std.mem.indexOf(u8, src, "\n") orelse {
                    // this is the last line. if it's not all whitespace, give up
                    for (src) |char| {
                        if (char != ' ' and char != '\t') return give_up_2;
                    }
                    break;
                }) + 1;
                @memcpy(dst[0..line_newline], src[0..line_newline]);
                src = src[line_newline..];
                dst = dst[line_newline..];
            }
        }
        const end_indent = if (std.mem.lastIndexOfScalar(u8, str_in, '\n')) |c| c + 1 else return give_up_2; // there has to have been at least a single newline to get here
        for (str_in[end_indent..]) |c| if (c != ' ' and c != '\t') return give_up_2; // we already checked, but the last line is not all whitespace again

        // done
        return .{ .trimmed = trimmed_buf[0 .. trimmed_buf.len - dst.len], .start_indent = indent_str, .end_indent = str_in[end_indent..] };
    }
    pub fn inlineSnapshot(
        this: *Expect,
        globalThis: *JSGlobalObject,
        callFrame: *CallFrame,
        value: JSValue,
        property_matchers: ?JSValue,
        result: ?[]const u8,
        comptime fn_name: []const u8,
    ) bun.JSError!JSValue {
        // jest counts inline snapshots towards the snapshot counter for some reason
        _ = Jest.runner.?.snapshots.addCount(this, "") catch |e| switch (e) {
            error.OutOfMemory => return error.OutOfMemory,
            error.NoTest => {},
        };

        const update = Jest.runner.?.snapshots.update_snapshots;
        var needs_write = false;

        var pretty_value: MutableString = try MutableString.init(default_allocator, 0);
        defer pretty_value.deinit();
        try this.matchAndFmtSnapshot(globalThis, value, property_matchers, &pretty_value, fn_name);

<<<<<<< HEAD
        const not = this.flags.not;
        if (!value.isObject()) {
            return globalThis.throwInvalidArguments("Expected value must be an object\nReceived: {}", .{value.toFmt(&formatter)});
        }

        var pass = try value.hasOwnPropertyValue(globalThis, expected);

        if (not) pass = !pass;
        if (pass) return thisValue;

        // handle failure

        const value_fmt = value.toFmt(&formatter);
        const expected_fmt = expected.toFmt(&formatter);
        if (not) {
            const received_fmt = value.toFmt(&formatter);
            const expected_line = "Expected to not contain: <green>{any}<r>\nReceived: <red>{any}<r>\n";
            const signature = comptime getSignature("toContainKey", "<green>expected<r>", true);
            return this.throw(globalThis, signature, "\n\n" ++ expected_line, .{ expected_fmt, received_fmt });
        }

        const expected_line = "Expected to contain: <green>{any}<r>\n";
        const received_line = "Received: <red>{any}<r>\n";
        const signature = comptime getSignature("toContainKey", "<green>expected<r>", false);
        return this.throw(globalThis, signature, "\n\n" ++ expected_line ++ received_line, .{ expected_fmt, value_fmt });
    }

    pub fn toContainKeys(
        this: *Expect,
        globalThis: *JSGlobalObject,
        callFrame: *CallFrame,
    ) bun.JSError!JSValue {
        defer this.postMatch(globalThis);
        const thisValue = callFrame.this();
        const arguments_ = callFrame.arguments_old(1);
        const arguments = arguments_.slice();

        if (arguments.len < 1) {
            return globalThis.throwInvalidArguments("toContainKeys() takes 1 argument", .{});
        }

        incrementExpectCallCounter();

        const expected = arguments[0];
        expected.ensureStillAlive();
        const value: JSValue = try this.getValue(globalThis, thisValue, "toContainKeys", "<green>expected<r>");

        if (!expected.jsType().isArray()) {
            return globalThis.throwInvalidArgumentType("toContainKeys", "expected", "array");
        }

        const not = this.flags.not;
        var pass = brk: {
            const count = try expected.getLength(globalThis);

            // jest-extended checks for truthiness before calling hasOwnProperty
            // https://github.com/jest-community/jest-extended/blob/711fdcc54d68c2b2c1992c7cfbdf0d0bd6be0f4d/src/matchers/toContainKeys.js#L1-L6
            if (!value.toBoolean()) break :brk count == 0;

            var i: u32 = 0;

            while (i < count) : (i += 1) {
                const key = try expected.getIndex(globalThis, i);

                if (!try value.hasOwnPropertyValue(globalThis, key)) {
                    break :brk false;
                }
            }

            break :brk true;
        };

        if (not) pass = !pass;
        if (pass) return thisValue;

        // handle failure
        var formatter = jsc.ConsoleObject.Formatter{ .globalThis = globalThis, .quote_strings = true };
        defer formatter.deinit();
        const value_fmt = value.toFmt(&formatter);
        const expected_fmt = expected.toFmt(&formatter);
        if (not) {
            const received_fmt = value.toFmt(&formatter);
            const expected_line = "Expected to not contain: <green>{any}<r>\nReceived: <red>{any}<r>\n";
            const signature = comptime getSignature("toContainKeys", "<green>expected<r>", true);
            return this.throw(globalThis, signature, "\n\n" ++ expected_line, .{ expected_fmt, received_fmt });
        }

        const expected_line = "Expected to contain: <green>{any}<r>\n";
        const received_line = "Received: <red>{any}<r>\n";
        const signature = comptime getSignature("toContainKeys", "<green>expected<r>", false);
        return this.throw(globalThis, signature, "\n\n" ++ expected_line ++ received_line, .{ expected_fmt, value_fmt });
    }

    pub fn toContainAllKeys(
        this: *Expect,
        globalObject: *JSGlobalObject,
        callFrame: *CallFrame,
    ) bun.JSError!JSValue {
        defer this.postMatch(globalObject);
        const thisValue = callFrame.this();
        const arguments_ = callFrame.arguments_old(1);
        const arguments = arguments_.slice();

        if (arguments.len < 1) {
            return globalObject.throwInvalidArguments("toContainAllKeys() takes 1 argument", .{});
        }

        incrementExpectCallCounter();

        const expected = arguments[0];
        expected.ensureStillAlive();
        const value: JSValue = try this.getValue(globalObject, thisValue, "toContainAllKeys", "<green>expected<r>");

        if (!expected.jsType().isArray()) {
            return globalObject.throwInvalidArgumentType("toContainAllKeys", "expected", "array");
        }

        const not = this.flags.not;
        var pass = false;

        const count = try expected.getLength(globalObject);

        var keys = try value.keys(globalObject);
        if (try keys.getLength(globalObject) == count) {
            var itr = try keys.arrayIterator(globalObject);
            outer: {
                while (try itr.next()) |item| {
                    var i: u32 = 0;
                    while (i < count) : (i += 1) {
                        const key = try expected.getIndex(globalObject, i);
                        if (try item.jestDeepEquals(key, globalObject)) break;
                    } else break :outer;
                }
                pass = true;
            }
        }

        if (not) pass = !pass;
        if (pass) return thisValue;

        // handle failure
        var formatter = jsc.ConsoleObject.Formatter{ .globalThis = globalObject, .quote_strings = true };
        defer formatter.deinit();
        const value_fmt = keys.toFmt(&formatter);
        const expected_fmt = expected.toFmt(&formatter);
        if (not) {
            const received_fmt = keys.toFmt(&formatter);
            const expected_line = "Expected to not contain all keys: <green>{any}<r>\nReceived: <red>{any}<r>\n";
            const fmt = "\n\n" ++ expected_line;
            return this.throw(globalObject, comptime getSignature("toContainAllKeys", "<green>expected<r>", true), fmt, .{ expected_fmt, received_fmt });
        }

        const expected_line = "Expected to contain all keys: <green>{any}<r>\n";
        const received_line = "Received: <red>{any}<r>\n";
        const fmt = "\n\n" ++ expected_line ++ received_line;
        return this.throw(globalObject, comptime getSignature("toContainAllKeys", "<green>expected<r>", false), fmt, .{ expected_fmt, value_fmt });
    }

    pub fn toContainAnyKeys(
        this: *Expect,
        globalThis: *JSGlobalObject,
        callFrame: *CallFrame,
    ) bun.JSError!JSValue {
        defer this.postMatch(globalThis);
        const thisValue = callFrame.this();
        const arguments_ = callFrame.arguments_old(1);
        const arguments = arguments_.slice();

        if (arguments.len < 1) {
            return globalThis.throwInvalidArguments("toContainAnyKeys() takes 1 argument", .{});
        }

        incrementExpectCallCounter();

        const expected = arguments[0];
        expected.ensureStillAlive();
        const value: JSValue = try this.getValue(globalThis, thisValue, "toContainAnyKeys", "<green>expected<r>");

        if (!expected.jsType().isArray()) {
            return globalThis.throwInvalidArgumentType("toContainAnyKeys", "expected", "array");
        }

        const not = this.flags.not;
        var pass = false;

        const count = try expected.getLength(globalThis);

        var i: u32 = 0;

        while (i < count) : (i += 1) {
            const key = try expected.getIndex(globalThis, i);

            if (try value.hasOwnPropertyValue(globalThis, key)) {
                pass = true;
                break;
            }
        }

        if (not) pass = !pass;
        if (pass) return thisValue;

        // handle failure
        var formatter = jsc.ConsoleObject.Formatter{ .globalThis = globalThis, .quote_strings = true };
        defer formatter.deinit();
        const value_fmt = value.toFmt(&formatter);
        const expected_fmt = expected.toFmt(&formatter);
        if (not) {
            const received_fmt = value.toFmt(&formatter);
            const expected_line = "Expected to not contain: <green>{any}<r>\nReceived: <red>{any}<r>\n";
            const signature = comptime getSignature("toContainAnyKeys", "<green>expected<r>", true);
            return this.throw(globalThis, signature, "\n\n" ++ expected_line, .{ expected_fmt, received_fmt });
        }

        const expected_line = "Expected to contain: <green>{any}<r>\n";
        const received_line = "Received: <red>{any}<r>\n";
        const signature = comptime getSignature("toContainAnyKeys", "<green>expected<r>", false);
        return this.throw(globalThis, signature, "\n\n" ++ expected_line ++ received_line, .{ expected_fmt, value_fmt });
    }

    pub fn toContainValue(
        this: *Expect,
        globalObject: *JSGlobalObject,
        callFrame: *CallFrame,
    ) bun.JSError!JSValue {
        defer this.postMatch(globalObject);
        const thisValue = callFrame.this();
        const arguments_ = callFrame.arguments_old(1);
        const arguments = arguments_.slice();

        if (arguments.len < 1) {
            return globalObject.throwInvalidArguments("toContainValue() takes 1 argument", .{});
        }

        incrementExpectCallCounter();

        const expected = arguments[0];
        expected.ensureStillAlive();
        const value: JSValue = try this.getValue(globalObject, thisValue, "toContainValue", "<green>expected<r>");

        const not = this.flags.not;
        var pass = false;

        if (!value.isUndefinedOrNull()) {
            const values = try value.values(globalObject);
            var itr = try values.arrayIterator(globalObject);
            while (try itr.next()) |item| {
                if (try item.jestDeepEquals(expected, globalObject)) {
                    pass = true;
                    break;
                }
            }
        }

        if (not) pass = !pass;
        if (pass) return thisValue;

        // handle failure
        var formatter = jsc.ConsoleObject.Formatter{ .globalThis = globalObject, .quote_strings = true };
        defer formatter.deinit();
        const value_fmt = value.toFmt(&formatter);
        const expected_fmt = expected.toFmt(&formatter);
        if (not) {
            const received_fmt = value.toFmt(&formatter);
            const expected_line = "Expected to not contain: <green>{any}<r>\nReceived: <red>{any}<r>\n";
            const fmt = "\n\n" ++ expected_line;
            return this.throw(globalObject, comptime getSignature("toContainValue", "<green>expected<r>", true), fmt, .{ expected_fmt, received_fmt });
        }

        const expected_line = "Expected to contain: <green>{any}<r>\n";
        const received_line = "Received: <red>{any}<r>\n";
        const fmt = "\n\n" ++ expected_line ++ received_line;
        return this.throw(globalObject, comptime getSignature("toContainValue", "<green>expected<r>", false), fmt, .{ expected_fmt, value_fmt });
    }

    pub fn toContainValues(
        this: *Expect,
        globalObject: *JSGlobalObject,
        callFrame: *CallFrame,
    ) bun.JSError!JSValue {
        defer this.postMatch(globalObject);
        const thisValue = callFrame.this();
        const arguments_ = callFrame.arguments_old(1);
        const arguments = arguments_.slice();

        if (arguments.len < 1) {
            return globalObject.throwInvalidArguments("toContainValues() takes 1 argument", .{});
        }

        incrementExpectCallCounter();

        const expected = arguments[0];
        if (!expected.jsType().isArray()) {
            return globalObject.throwInvalidArgumentType("toContainValues", "expected", "array");
        }
        expected.ensureStillAlive();
        const value: JSValue = try this.getValue(globalObject, thisValue, "toContainValues", "<green>expected<r>");

        const not = this.flags.not;
        var pass = true;

        if (!value.isUndefinedOrNull()) {
            const values = try value.values(globalObject);
            var itr = try expected.arrayIterator(globalObject);
            const count = try values.getLength(globalObject);

            while (try itr.next()) |item| {
                var i: u32 = 0;
                while (i < count) : (i += 1) {
                    const key = try values.getIndex(globalObject, i);
                    if (try key.jestDeepEquals(item, globalObject)) break;
                } else {
                    pass = false;
                    break;
                }
            }
        }

        if (not) pass = !pass;
        if (pass) return thisValue;

        // handle failure
        var formatter = jsc.ConsoleObject.Formatter{ .globalThis = globalObject, .quote_strings = true };
        defer formatter.deinit();
        const value_fmt = value.toFmt(&formatter);
        const expected_fmt = expected.toFmt(&formatter);
        if (not) {
            const received_fmt = value.toFmt(&formatter);
            const expected_line = "Expected to not contain: <green>{any}<r>\nReceived: <red>{any}<r>\n";
            const fmt = "\n\n" ++ expected_line;
            return this.throw(globalObject, comptime getSignature("toContainValues", "<green>expected<r>", true), fmt, .{ expected_fmt, received_fmt });
        }

        const expected_line = "Expected to contain: <green>{any}<r>\n";
        const received_line = "Received: <red>{any}<r>\n";
        const fmt = "\n\n" ++ expected_line ++ received_line;
        return this.throw(globalObject, comptime getSignature("toContainValues", "<green>expected<r>", false), fmt, .{ expected_fmt, value_fmt });
    }

    pub fn toContainAllValues(
        this: *Expect,
        globalObject: *JSGlobalObject,
        callFrame: *CallFrame,
    ) bun.JSError!JSValue {
        defer this.postMatch(globalObject);
        const thisValue = callFrame.this();
        const arguments_ = callFrame.arguments_old(1);
        const arguments = arguments_.slice();

        if (arguments.len < 1) {
            return globalObject.throwInvalidArguments("toContainAllValues() takes 1 argument", .{});
        }

        incrementExpectCallCounter();

        const expected = arguments[0];
        if (!expected.jsType().isArray()) {
            return globalObject.throwInvalidArgumentType("toContainAllValues", "expected", "array");
        }
        expected.ensureStillAlive();
        const value: JSValue = try this.getValue(globalObject, thisValue, "toContainAllValues", "<green>expected<r>");

        const not = this.flags.not;
        var pass = false;

        if (!value.isUndefinedOrNull()) {
            var values = try value.values(globalObject);
            var itr = try expected.arrayIterator(globalObject);
            const count = try values.getLength(globalObject);
            const expectedLength = try expected.getLength(globalObject);

            if (count == expectedLength) {
                while (try itr.next()) |item| {
                    var i: u32 = 0;
                    while (i < count) : (i += 1) {
                        const key = try values.getIndex(globalObject, i);
                        if (try key.jestDeepEquals(item, globalObject)) {
                            pass = true;
                            break;
                        }
                    } else {
                        pass = false;
                        break;
                    }
                }
            }
        }

        if (not) pass = !pass;
        if (pass) return thisValue;

        // handle failure
        var formatter = jsc.ConsoleObject.Formatter{ .globalThis = globalObject, .quote_strings = true };
        defer formatter.deinit();
        const value_fmt = value.toFmt(&formatter);
        const expected_fmt = expected.toFmt(&formatter);
        if (not) {
            const received_fmt = value.toFmt(&formatter);
            const expected_line = "Expected to not contain all values: <green>{any}<r>\nReceived: <red>{any}<r>\n";
            const fmt = "\n\n" ++ expected_line;
            return this.throw(globalObject, comptime getSignature("toContainAllValues", "<green>expected<r>", true), fmt, .{ expected_fmt, received_fmt });
        }

        const expected_line = "Expected to contain all values: <green>{any}<r>\n";
        const received_line = "Received: <red>{any}<r>\n";
        const fmt = "\n\n" ++ expected_line ++ received_line;
        return this.throw(globalObject, comptime getSignature("toContainAllValues", "<green>expected<r>", false), fmt, .{ expected_fmt, value_fmt });
    }

    pub fn toContainAnyValues(
        this: *Expect,
        globalObject: *JSGlobalObject,
        callFrame: *CallFrame,
    ) bun.JSError!JSValue {
        defer this.postMatch(globalObject);
        const thisValue = callFrame.this();
        const arguments_ = callFrame.arguments_old(1);
        const arguments = arguments_.slice();

        if (arguments.len < 1) {
            return globalObject.throwInvalidArguments("toContainAnyValues() takes 1 argument", .{});
        }

        incrementExpectCallCounter();

        const expected = arguments[0];
        if (!expected.jsType().isArray()) {
            return globalObject.throwInvalidArgumentType("toContainAnyValues", "expected", "array");
        }
        expected.ensureStillAlive();
        const value: JSValue = try this.getValue(globalObject, thisValue, "toContainAnyValues", "<green>expected<r>");

        const not = this.flags.not;
        var pass = false;

        if (!value.isUndefinedOrNull()) {
            var values = try value.values(globalObject);
            var itr = try expected.arrayIterator(globalObject);
            const count = try values.getLength(globalObject);

            outer: while (try itr.next()) |item| {
                var i: u32 = 0;
                while (i < count) : (i += 1) {
                    const key = try values.getIndex(globalObject, i);
                    if (try key.jestDeepEquals(item, globalObject)) {
                        pass = true;
                        break :outer;
                    }
                }
            }
        }

        if (not) pass = !pass;
        if (pass) return thisValue;

        // handle failure
        var formatter = jsc.ConsoleObject.Formatter{ .globalThis = globalObject, .quote_strings = true };
        defer formatter.deinit();
        const value_fmt = value.toFmt(&formatter);
        const expected_fmt = expected.toFmt(&formatter);
        if (not) {
            const received_fmt = value.toFmt(&formatter);
            const expected_line = "Expected to not contain any of the following values: <green>{any}<r>\nReceived: <red>{any}<r>\n";
            const fmt = "\n\n" ++ expected_line;
            return this.throw(globalObject, comptime getSignature("toContainAnyValues", "<green>expected<r>", true), fmt, .{ expected_fmt, received_fmt });
        }

        const expected_line = "Expected to contain any of the following values: <green>{any}<r>\n";
        const received_line = "Received: <red>{any}<r>\n";
        const fmt = "\n\n" ++ expected_line ++ received_line;
        return this.throw(globalObject, comptime getSignature("toContainAnyValues", "<green>expected<r>", false), fmt, .{ expected_fmt, value_fmt });
    }

    pub fn toContainEqual(
        this: *Expect,
        globalThis: *JSGlobalObject,
        callFrame: *CallFrame,
    ) bun.JSError!JSValue {
        defer this.postMatch(globalThis);
        const thisValue = callFrame.this();
        const arguments_ = callFrame.arguments_old(1);
        const arguments = arguments_.slice();

        if (arguments.len < 1) {
            return globalThis.throwInvalidArguments("toContainEqual() takes 1 argument", .{});
        }

        active_test_expectation_counter.actual += 1;

        const expected = arguments[0];
        expected.ensureStillAlive();
        const value: JSValue = try this.getValue(globalThis, thisValue, "toContainEqual", "<green>expected<r>");

        const not = this.flags.not;
        var pass = false;

        const ExpectedEntry = struct {
            globalThis: *JSGlobalObject,
            expected: JSValue,
            pass: *bool,
        };

        const value_type = value.jsType();
        const expected_type = expected.jsType();

        if (value_type.isArrayLike()) {
            var itr = try value.arrayIterator(globalThis);
            while (try itr.next()) |item| {
                if (try item.jestDeepEquals(expected, globalThis)) {
                    pass = true;
                    break;
                }
            }
        } else if (value_type.isStringLike() and expected_type.isStringLike()) {
            if (expected_type.isStringObjectLike() and value_type.isString()) pass = false else {
                const value_string = try value.toSliceOrNull(globalThis);
                defer value_string.deinit();
                const expected_string = try expected.toSliceOrNull(globalThis);
                defer expected_string.deinit();

                // jest does not have a `typeof === "string"` check for `toContainEqual`.
                // it immediately spreads the value into an array.

                var expected_codepoint_cursor = strings.CodepointIterator.Cursor{};
                var expected_iter = strings.CodepointIterator.init(expected_string.slice());
                _ = expected_iter.next(&expected_codepoint_cursor);

                pass = if (expected_iter.next(&expected_codepoint_cursor))
                    false
                else
                    strings.indexOf(value_string.slice(), expected_string.slice()) != null;
            }
        } else if (try value.isIterable(globalThis)) {
            var expected_entry = ExpectedEntry{
                .globalThis = globalThis,
                .expected = expected,
                .pass = &pass,
            };
            try value.forEach(globalThis, &expected_entry, struct {
                pub fn deepEqualsIterator(
                    _: *jsc.VM,
                    _: *JSGlobalObject,
                    entry_: ?*anyopaque,
                    item: JSValue,
                ) callconv(.C) void {
                    const entry = bun.cast(*ExpectedEntry, entry_.?);
                    if (item.jestDeepEquals(entry.expected, entry.globalThis) catch return) {
                        entry.pass.* = true;
                        // TODO(perf): break out of the `forEach` when a match is found
                    }
                }
            }.deepEqualsIterator);
        } else {
            return globalThis.throw("Received value must be an array type, or both received and expected values must be strings.", .{});
        }

        if (not) pass = !pass;
        if (pass) return thisValue;

        // handle failure
        var formatter = jsc.ConsoleObject.Formatter{ .globalThis = globalThis, .quote_strings = true };
        defer formatter.deinit();
        const value_fmt = value.toFmt(&formatter);
        const expected_fmt = expected.toFmt(&formatter);
        if (not) {
            const expected_line = "Expected to not contain: <green>{any}<r>\n";
            const signature = comptime getSignature("toContainEqual", "<green>expected<r>", true);
            return this.throw(globalThis, signature, "\n\n" ++ expected_line, .{expected_fmt});
        }

        const expected_line = "Expected to contain: <green>{any}<r>\n";
        const received_line = "Received: <red>{any}<r>\n";
        const signature = comptime getSignature("toContainEqual", "<green>expected<r>", false);
        return this.throw(globalThis, signature, "\n\n" ++ expected_line ++ received_line, .{ expected_fmt, value_fmt });
    }

    pub fn toBeTruthy(this: *Expect, globalThis: *JSGlobalObject, callFrame: *CallFrame) bun.JSError!JSValue {
        defer this.postMatch(globalThis);
        const thisValue = callFrame.this();
        const value: JSValue = try this.getValue(globalThis, thisValue, "toBeTruthy", "");

        incrementExpectCallCounter();

        const not = this.flags.not;
        var pass = false;

        const truthy = value.toBoolean();
        if (truthy) pass = true;

        if (not) pass = !pass;
        if (pass) return .js_undefined;

        // handle failure
        var formatter = jsc.ConsoleObject.Formatter{ .globalThis = globalThis, .quote_strings = true };
        defer formatter.deinit();
        const value_fmt = value.toFmt(&formatter);
        if (not) {
            const received_line = "Received: <red>{any}<r>\n";
            const signature = comptime getSignature("toBeTruthy", "", true);
            return this.throw(globalThis, signature, "\n\n" ++ received_line, .{value_fmt});
        }

        const received_line = "Received: <red>{any}<r>\n";
        const signature = comptime getSignature("toBeTruthy", "", false);
        return this.throw(globalThis, signature, "\n\n" ++ received_line, .{value_fmt});
    }

    pub fn toBeUndefined(this: *Expect, globalThis: *JSGlobalObject, callFrame: *CallFrame) bun.JSError!JSValue {
        defer this.postMatch(globalThis);
        const thisValue = callFrame.this();
        const value: JSValue = try this.getValue(globalThis, thisValue, "toBeUndefined", "");

        incrementExpectCallCounter();

        const not = this.flags.not;
        var pass = false;
        if (value.isUndefined()) pass = true;

        if (not) pass = !pass;
        if (pass) return .js_undefined;

        // handle failure
        var formatter = jsc.ConsoleObject.Formatter{ .globalThis = globalThis, .quote_strings = true };
        defer formatter.deinit();
        const value_fmt = value.toFmt(&formatter);
        if (not) {
            const received_line = "Received: <red>{any}<r>\n";
            const signature = comptime getSignature("toBeUndefined", "", true);
            return this.throw(globalThis, signature, "\n\n" ++ received_line, .{value_fmt});
        }

        const received_line = "Received: <red>{any}<r>\n";
        const signature = comptime getSignature("toBeUndefined", "", false);
        return this.throw(globalThis, signature, "\n\n" ++ received_line, .{value_fmt});
    }

    pub fn toBeNaN(this: *Expect, globalThis: *JSGlobalObject, callFrame: *CallFrame) bun.JSError!JSValue {
        defer this.postMatch(globalThis);

        const thisValue = callFrame.this();
        const value: JSValue = try this.getValue(globalThis, thisValue, "toBeNaN", "");

        incrementExpectCallCounter();

        const not = this.flags.not;
        var pass = false;
        if (value.isNumber()) {
            const number = value.asNumber();
            if (number != number) pass = true;
        }

        if (not) pass = !pass;
        if (pass) return .js_undefined;

        // handle failure
        var formatter = jsc.ConsoleObject.Formatter{ .globalThis = globalThis, .quote_strings = true };
        defer formatter.deinit();
        const value_fmt = value.toFmt(&formatter);
        if (not) {
            const received_line = "Received: <red>{any}<r>\n";
            const signature = comptime getSignature("toBeNaN", "", true);
            return this.throw(globalThis, signature, "\n\n" ++ received_line, .{value_fmt});
        }

        const received_line = "Received: <red>{any}<r>\n";
        const signature = comptime getSignature("toBeNaN", "", false);
        return this.throw(globalThis, signature, "\n\n" ++ received_line, .{value_fmt});
    }

    pub fn toBeNull(this: *Expect, globalThis: *JSGlobalObject, callFrame: *CallFrame) bun.JSError!JSValue {
        defer this.postMatch(globalThis);

        const thisValue = callFrame.this();
        const value: JSValue = try this.getValue(globalThis, thisValue, "toBeNull", "");

        incrementExpectCallCounter();

        const not = this.flags.not;
        var pass = value.isNull();
        if (not) pass = !pass;
        if (pass) return .js_undefined;

        // handle failure
        var formatter = jsc.ConsoleObject.Formatter{ .globalThis = globalThis, .quote_strings = true };
        defer formatter.deinit();
        const value_fmt = value.toFmt(&formatter);
        if (not) {
            const received_line = "Received: <red>{any}<r>\n";
            const signature = comptime getSignature("toBeNull", "", true);
            return this.throw(globalThis, signature, "\n\n" ++ received_line, .{value_fmt});
        }

        const received_line = "Received: <red>{any}<r>\n";
        const signature = comptime getSignature("toBeNull", "", false);
        return this.throw(globalThis, signature, "\n\n" ++ received_line, .{value_fmt});
    }

    pub fn toBeDefined(this: *Expect, globalThis: *JSGlobalObject, callFrame: *CallFrame) bun.JSError!JSValue {
        defer this.postMatch(globalThis);

        const thisValue = callFrame.this();
        const value: JSValue = try this.getValue(globalThis, thisValue, "toBeDefined", "");

        incrementExpectCallCounter();

        const not = this.flags.not;
        var pass = !value.isUndefined();
        if (not) pass = !pass;
        if (pass) return .js_undefined;

        // handle failure
        var formatter = jsc.ConsoleObject.Formatter{ .globalThis = globalThis, .quote_strings = true };
        defer formatter.deinit();
        const value_fmt = value.toFmt(&formatter);
        if (not) {
            const received_line = "Received: <red>{any}<r>\n";
            const signature = comptime getSignature("toBeDefined", "", true);
            return this.throw(globalThis, signature, "\n\n" ++ received_line, .{value_fmt});
        }

        const received_line = "Received: <red>{any}<r>\n";
        const signature = comptime getSignature("toBeDefined", "", false);
        return this.throw(globalThis, signature, "\n\n" ++ received_line, .{value_fmt});
    }

    pub fn toBeFalsy(this: *Expect, globalThis: *JSGlobalObject, callFrame: *CallFrame) bun.JSError!JSValue {
        defer this.postMatch(globalThis);

        const thisValue = callFrame.this();

        const value: JSValue = try this.getValue(globalThis, thisValue, "toBeFalsy", "");

        incrementExpectCallCounter();

        const not = this.flags.not;
        var pass = false;

        const truthy = value.toBoolean();
        if (!truthy) pass = true;

        if (not) pass = !pass;
        if (pass) return .js_undefined;

        // handle failure
        var formatter = jsc.ConsoleObject.Formatter{ .globalThis = globalThis, .quote_strings = true };
        defer formatter.deinit();
        const value_fmt = value.toFmt(&formatter);
        if (not) {
            const received_line = "Received: <red>{any}<r>\n";
            const signature = comptime getSignature("toBeFalsy", "", true);
            return this.throw(globalThis, signature, "\n\n" ++ received_line, .{value_fmt});
        }

        const received_line = "Received: <red>{any}<r>\n";
        const signature = comptime getSignature("toBeFalsy", "", false);
        return this.throw(globalThis, signature, "\n\n" ++ received_line, .{value_fmt});
    }

    pub fn toEqual(this: *Expect, globalThis: *JSGlobalObject, callFrame: *CallFrame) bun.JSError!JSValue {
        defer this.postMatch(globalThis);

        const thisValue = callFrame.this();
        const _arguments = callFrame.arguments_old(1);
        const arguments: []const JSValue = _arguments.ptr[0.._arguments.len];

        if (arguments.len < 1) {
            return globalThis.throwInvalidArguments("toEqual() requires 1 argument", .{});
        }

        incrementExpectCallCounter();

        const expected = arguments[0];
        const value: JSValue = try this.getValue(globalThis, thisValue, "toEqual", "<green>expected<r>");

        const not = this.flags.not;
        var pass = try value.jestDeepEquals(expected, globalThis);

        if (not) pass = !pass;
        if (pass) return .js_undefined;

        // handle failure
        const diff_formatter = DiffFormatter{
            .received = value,
            .expected = expected,
            .globalThis = globalThis,
            .not = not,
        };

        if (not) {
            const signature = comptime getSignature("toEqual", "<green>expected<r>", true);
            return this.throw(globalThis, signature, "\n\n{any}\n", .{diff_formatter});
        }

        const signature = comptime getSignature("toEqual", "<green>expected<r>", false);
        return this.throw(globalThis, signature, "\n\n{any}\n", .{diff_formatter});
    }

    pub fn toStrictEqual(this: *Expect, globalThis: *JSGlobalObject, callFrame: *CallFrame) bun.JSError!JSValue {
        defer this.postMatch(globalThis);

        const thisValue = callFrame.this();
        const _arguments = callFrame.arguments_old(1);
        const arguments: []const JSValue = _arguments.ptr[0.._arguments.len];

        if (arguments.len < 1) {
            return globalThis.throwInvalidArguments("toStrictEqual() requires 1 argument", .{});
        }

        incrementExpectCallCounter();

        const expected = arguments[0];
        const value: JSValue = try this.getValue(globalThis, thisValue, "toStrictEqual", "<green>expected<r>");

        const not = this.flags.not;
        var pass = try value.jestStrictDeepEquals(expected, globalThis);

        if (not) pass = !pass;
        if (pass) return .js_undefined;

        // handle failure
        const diff_formatter = DiffFormatter{ .received = value, .expected = expected, .globalThis = globalThis, .not = not };

        if (not) {
            const signature = comptime getSignature("toStrictEqual", "<green>expected<r>", true);
            return this.throw(globalThis, signature, "\n\n{any}\n", .{diff_formatter});
        }

        const signature = comptime getSignature("toStrictEqual", "<green>expected<r>", false);
        return this.throw(globalThis, signature, "\n\n{any}\n", .{diff_formatter});
    }

    pub fn toHaveProperty(this: *Expect, globalThis: *JSGlobalObject, callFrame: *CallFrame) bun.JSError!JSValue {
        defer this.postMatch(globalThis);

        const thisValue = callFrame.this();
        const _arguments = callFrame.arguments_old(2);
        const arguments: []const JSValue = _arguments.ptr[0.._arguments.len];

        if (arguments.len < 1) {
            return globalThis.throwInvalidArguments("toHaveProperty() requires at least 1 argument", .{});
        }

        incrementExpectCallCounter();

        const expected_property_path = arguments[0];
        expected_property_path.ensureStillAlive();
        const expected_property: ?JSValue = if (arguments.len > 1) arguments[1] else null;
        if (expected_property) |ev| ev.ensureStillAlive();

        const value: JSValue = try this.getValue(globalThis, thisValue, "toHaveProperty", "<green>path<r><d>, <r><green>value<r>");

        if (!expected_property_path.isString() and !try expected_property_path.isIterable(globalThis)) {
            return globalThis.throw("Expected path must be a string or an array", .{});
        }

        const not = this.flags.not;
        var path_string = ZigString.Empty;
        try expected_property_path.toZigString(&path_string, globalThis);

        var pass = !value.isUndefinedOrNull();
        var received_property: JSValue = .zero;

        if (pass) {
            received_property = try value.getIfPropertyExistsFromPath(globalThis, expected_property_path);
            pass = received_property != .zero;
        }

        if (pass and expected_property != null) {
            pass = try received_property.jestDeepEquals(expected_property.?, globalThis);
        }

        if (not) pass = !pass;
        if (pass) return .js_undefined;

        // handle failure
        var formatter = jsc.ConsoleObject.Formatter{ .globalThis = globalThis, .quote_strings = true };
        defer formatter.deinit();
        if (not) {
            if (expected_property != null) {
                const signature = comptime getSignature("toHaveProperty", "<green>path<r><d>, <r><green>value<r>", true);
                if (received_property != .zero) {
                    return this.throw(globalThis, signature, "\n\nExpected path: <green>{any}<r>\n\nExpected value: not <green>{any}<r>\n", .{
                        expected_property_path.toFmt(&formatter),
                        expected_property.?.toFmt(&formatter),
                    });
                }
            }

            const signature = comptime getSignature("toHaveProperty", "<green>path<r>", true);
            return this.throw(globalThis, signature, "\n\nExpected path: not <green>{any}<r>\n\nReceived value: <red>{any}<r>\n", .{
                expected_property_path.toFmt(&formatter),
                received_property.toFmt(&formatter),
            });
        }

        if (expected_property != null) {
            const signature = comptime getSignature("toHaveProperty", "<green>path<r><d>, <r><green>value<r>", false);
            if (received_property != .zero) {
                // deep equal case
                const diff_format = DiffFormatter{
                    .received = received_property,
                    .expected = expected_property.?,
                    .globalThis = globalThis,
                };

                return this.throw(globalThis, signature, "\n\n{any}\n", .{diff_format});
            }

            const fmt = "\n\nExpected path: <green>{any}<r>\n\nExpected value: <green>{any}<r>\n\n" ++
                "Unable to find property\n";
            return this.throw(globalThis, signature, fmt, .{
                expected_property_path.toFmt(&formatter),
                expected_property.?.toFmt(&formatter),
            });
        }

        const signature = comptime getSignature("toHaveProperty", "<green>path<r>", false);
        return this.throw(globalThis, signature, "\n\nExpected path: <green>{any}<r>\n\nUnable to find property\n", .{expected_property_path.toFmt(&formatter)});
    }

    pub fn toBeEven(this: *Expect, globalThis: *JSGlobalObject, callFrame: *CallFrame) bun.JSError!JSValue {
        defer this.postMatch(globalThis);

        const thisValue = callFrame.this();

        const value: JSValue = try this.getValue(globalThis, thisValue, "toBeEven", "");

        incrementExpectCallCounter();

        const not = this.flags.not;
        var pass = false;

        if (value.isAnyInt()) {
            const _value = value.toInt64();
            pass = @mod(_value, 2) == 0;
            if (_value == -0.0) { // negative zero is even
                pass = true;
            }
        } else if (value.isBigInt() or value.isBigInt32()) {
            const _value = value.toInt64();
            pass = switch (_value == -0.0) { // negative zero is even
                true => true,
                else => _value & 1 == 0,
            };
        } else if (value.isNumber()) {
            const _value = JSValue.asNumber(value);
            if (@mod(_value, 1) == 0 and @mod(_value, 2) == 0) { // if the fraction is all zeros and even
                pass = true;
            } else {
                pass = false;
            }
        } else {
            pass = false;
        }

        if (not) pass = !pass;
        if (pass) return .js_undefined;

        // handle failure
        var formatter = jsc.ConsoleObject.Formatter{ .globalThis = globalThis, .quote_strings = true };
        defer formatter.deinit();
        const value_fmt = value.toFmt(&formatter);
        if (not) {
            const received_line = "Received: <red>{any}<r>\n";
            const signature = comptime getSignature("toBeEven", "", true);
            return this.throw(globalThis, signature, "\n\n" ++ received_line, .{value_fmt});
        }

        const received_line = "Received: <red>{any}<r>\n";
        const signature = comptime getSignature("toBeEven", "", false);
        return this.throw(globalThis, signature, "\n\n" ++ received_line, .{value_fmt});
    }

    pub fn toBeGreaterThan(this: *Expect, globalThis: *JSGlobalObject, callFrame: *CallFrame) bun.JSError!JSValue {
        defer this.postMatch(globalThis);

        const thisValue = callFrame.this();
        const _arguments = callFrame.arguments_old(1);
        const arguments: []const JSValue = _arguments.ptr[0.._arguments.len];

        if (arguments.len < 1) {
            return globalThis.throwInvalidArguments("toBeGreaterThan() requires 1 argument", .{});
        }

        incrementExpectCallCounter();

        const other_value = arguments[0];
        other_value.ensureStillAlive();

        const value: JSValue = try this.getValue(globalThis, thisValue, "toBeGreaterThan", "<green>expected<r>");

        if ((!value.isNumber() and !value.isBigInt()) or (!other_value.isNumber() and !other_value.isBigInt())) {
            return globalThis.throw("Expected and actual values must be numbers or bigints", .{});
        }

        const not = this.flags.not;
        var pass = false;

        if (!value.isBigInt() and !other_value.isBigInt()) {
            pass = value.asNumber() > other_value.asNumber();
        } else if (value.isBigInt()) {
            pass = switch (value.asBigIntCompare(globalThis, other_value)) {
                .greater_than => true,
                else => pass,
            };
        } else {
            pass = switch (other_value.asBigIntCompare(globalThis, value)) {
                .less_than => true,
                else => pass,
            };
        }

        if (not) pass = !pass;
        if (pass) return .js_undefined;

        // handle failure
        var formatter = jsc.ConsoleObject.Formatter{ .globalThis = globalThis, .quote_strings = true };
        defer formatter.deinit();
        const value_fmt = value.toFmt(&formatter);
        const expected_fmt = other_value.toFmt(&formatter);
        if (not) {
            const expected_line = "Expected: not \\> <green>{any}<r>\n";
            const received_line = "Received: <red>{any}<r>\n";
            const signature = comptime getSignature("toBeGreaterThan", "<green>expected<r>", true);
            return this.throw(globalThis, signature, "\n\n" ++ expected_line ++ received_line, .{ expected_fmt, value_fmt });
        }

        const expected_line = "Expected: \\> <green>{any}<r>\n";
        const received_line = "Received: <red>{any}<r>\n";
        const signature = comptime getSignature("toBeGreaterThan", "<green>expected<r>", false);
        return this.throw(globalThis, signature, "\n\n" ++ expected_line ++ received_line, .{ expected_fmt, value_fmt });
    }

    pub fn toBeGreaterThanOrEqual(this: *Expect, globalThis: *JSGlobalObject, callFrame: *CallFrame) bun.JSError!JSValue {
        defer this.postMatch(globalThis);

        const thisValue = callFrame.this();
        const _arguments = callFrame.arguments_old(1);
        const arguments: []const JSValue = _arguments.ptr[0.._arguments.len];

        if (arguments.len < 1) {
            return globalThis.throwInvalidArguments("toBeGreaterThanOrEqual() requires 1 argument", .{});
        }

        incrementExpectCallCounter();

        const other_value = arguments[0];
        other_value.ensureStillAlive();

        const value: JSValue = try this.getValue(globalThis, thisValue, "toBeGreaterThanOrEqual", "<green>expected<r>");

        if ((!value.isNumber() and !value.isBigInt()) or (!other_value.isNumber() and !other_value.isBigInt())) {
            return globalThis.throw("Expected and actual values must be numbers or bigints", .{});
        }

        const not = this.flags.not;
        var pass = false;

        if (!value.isBigInt() and !other_value.isBigInt()) {
            pass = value.asNumber() >= other_value.asNumber();
        } else if (value.isBigInt()) {
            pass = switch (value.asBigIntCompare(globalThis, other_value)) {
                .greater_than, .equal => true,
                else => pass,
            };
        } else {
            pass = switch (other_value.asBigIntCompare(globalThis, value)) {
                .less_than, .equal => true,
                else => pass,
            };
        }

        if (not) pass = !pass;
        if (pass) return .js_undefined;

        // handle failure
        var formatter = jsc.ConsoleObject.Formatter{ .globalThis = globalThis, .quote_strings = true };
        defer formatter.deinit();
        const value_fmt = value.toFmt(&formatter);
        const expected_fmt = other_value.toFmt(&formatter);
        if (not) {
            const expected_line = "Expected: not \\>= <green>{any}<r>\n";
            const received_line = "Received: <red>{any}<r>\n";
            const signature = comptime getSignature("toBeGreaterThanOrEqual", "<green>expected<r>", true);
            return this.throw(globalThis, signature, "\n\n" ++ expected_line ++ received_line, .{ expected_fmt, value_fmt });
        }

        const expected_line = "Expected: \\>= <green>{any}<r>\n";
        const received_line = "Received: <red>{any}<r>\n";
        const signature = comptime getSignature("toBeGreaterThanOrEqual", "<green>expected<r>", false);
        return this.throw(globalThis, signature, "\n\n" ++ expected_line ++ received_line, .{ expected_fmt, value_fmt });
    }

    pub fn toBeLessThan(this: *Expect, globalThis: *JSGlobalObject, callFrame: *CallFrame) bun.JSError!JSValue {
        defer this.postMatch(globalThis);

        const thisValue = callFrame.this();
        const _arguments = callFrame.arguments_old(1);
        const arguments: []const JSValue = _arguments.ptr[0.._arguments.len];

        if (arguments.len < 1) {
            return globalThis.throwInvalidArguments("toBeLessThan() requires 1 argument", .{});
        }

        incrementExpectCallCounter();

        const other_value = arguments[0];
        other_value.ensureStillAlive();

        const value: JSValue = try this.getValue(globalThis, thisValue, "toBeLessThan", "<green>expected<r>");

        if ((!value.isNumber() and !value.isBigInt()) or (!other_value.isNumber() and !other_value.isBigInt())) {
            return globalThis.throw("Expected and actual values must be numbers or bigints", .{});
        }

        const not = this.flags.not;
        var pass = false;

        if (!value.isBigInt() and !other_value.isBigInt()) {
            pass = value.asNumber() < other_value.asNumber();
        } else if (value.isBigInt()) {
            pass = switch (value.asBigIntCompare(globalThis, other_value)) {
                .less_than => true,
                else => pass,
            };
        } else {
            pass = switch (other_value.asBigIntCompare(globalThis, value)) {
                .greater_than => true,
                else => pass,
            };
        }

        if (not) pass = !pass;
        if (pass) return .js_undefined;

        // handle failure
        var formatter = jsc.ConsoleObject.Formatter{ .globalThis = globalThis, .quote_strings = true };
        defer formatter.deinit();
        const value_fmt = value.toFmt(&formatter);
        const expected_fmt = other_value.toFmt(&formatter);
        if (not) {
            const expected_line = "Expected: not \\< <green>{any}<r>\n";
            const received_line = "Received: <red>{any}<r>\n";
            const signature = comptime getSignature("toBeLessThan", "<green>expected<r>", true);
            return this.throw(globalThis, signature, "\n\n" ++ expected_line ++ received_line, .{ expected_fmt, value_fmt });
        }

        const expected_line = "Expected: \\< <green>{any}<r>\n";
        const received_line = "Received: <red>{any}<r>\n";
        const signature = comptime getSignature("toBeLessThan", "<green>expected<r>", false);
        return this.throw(globalThis, signature, "\n\n" ++ expected_line ++ received_line, .{ expected_fmt, value_fmt });
    }

    pub fn toBeLessThanOrEqual(this: *Expect, globalThis: *JSGlobalObject, callFrame: *CallFrame) bun.JSError!JSValue {
        defer this.postMatch(globalThis);

        const thisValue = callFrame.this();
        const _arguments = callFrame.arguments_old(1);
        const arguments: []const JSValue = _arguments.ptr[0.._arguments.len];

        if (arguments.len < 1) {
            return globalThis.throwInvalidArguments("toBeLessThanOrEqual() requires 1 argument", .{});
        }

        incrementExpectCallCounter();

        const other_value = arguments[0];
        other_value.ensureStillAlive();

        const value: JSValue = try this.getValue(globalThis, thisValue, "toBeLessThanOrEqual", "<green>expected<r>");

        if ((!value.isNumber() and !value.isBigInt()) or (!other_value.isNumber() and !other_value.isBigInt())) {
            return globalThis.throw("Expected and actual values must be numbers or bigints", .{});
        }

        const not = this.flags.not;
        var pass = false;

        if (!value.isBigInt() and !other_value.isBigInt()) {
            pass = value.asNumber() <= other_value.asNumber();
        } else if (value.isBigInt()) {
            pass = switch (value.asBigIntCompare(globalThis, other_value)) {
                .less_than, .equal => true,
                else => pass,
            };
        } else {
            pass = switch (other_value.asBigIntCompare(globalThis, value)) {
                .greater_than, .equal => true,
                else => pass,
            };
        }

        if (not) pass = !pass;
        if (pass) return .js_undefined;

        // handle failure
        var formatter = jsc.ConsoleObject.Formatter{ .globalThis = globalThis, .quote_strings = true };
        defer formatter.deinit();
        const value_fmt = value.toFmt(&formatter);
        const expected_fmt = other_value.toFmt(&formatter);
        if (not) {
            const expected_line = "Expected: not \\<= <green>{any}<r>\n";
            const received_line = "Received: <red>{any}<r>\n";
            const signature = comptime getSignature("toBeLessThanOrEqual", "<green>expected<r>", true);
            return this.throw(globalThis, signature, "\n\n" ++ expected_line ++ received_line, .{ expected_fmt, value_fmt });
        }

        const expected_line = "Expected: \\<= <green>{any}<r>\n";
        const received_line = "Received: <red>{any}<r>\n";
        const signature = comptime getSignature("toBeLessThanOrEqual", "<green>expected<r>", false);
        return this.throw(globalThis, signature, "\n\n" ++ expected_line ++ received_line, .{ expected_fmt, value_fmt });
    }

    pub fn toBeCloseTo(this: *Expect, globalThis: *JSGlobalObject, callFrame: *CallFrame) bun.JSError!JSValue {
        defer this.postMatch(globalThis);

        const thisValue = callFrame.this();
        const thisArguments = callFrame.arguments_old(2);
        const arguments = thisArguments.ptr[0..thisArguments.len];

        if (arguments.len < 1) {
            return globalThis.throwInvalidArguments("toBeCloseTo() requires at least 1 argument. Expected value must be a number", .{});
        }

        const expected_ = arguments[0];
        if (!expected_.isNumber()) {
            return globalThis.throwInvalidArgumentType("toBeCloseTo", "expected", "number");
        }

        var precision: f64 = 2.0;
        if (arguments.len > 1) {
            const precision_ = arguments[1];
            if (!precision_.isNumber()) {
                return globalThis.throwInvalidArgumentType("toBeCloseTo", "precision", "number");
            }

            precision = precision_.asNumber();
        }

        const received_: JSValue = try this.getValue(globalThis, thisValue, "toBeCloseTo", "<green>expected<r>, precision");
        if (!received_.isNumber()) {
            return globalThis.throwInvalidArgumentType("expect", "received", "number");
        }

        var expected = expected_.asNumber();
        var received = received_.asNumber();

        if (std.math.isNegativeInf(expected)) {
            expected = -expected;
        }

        if (std.math.isNegativeInf(received)) {
            received = -received;
        }

        if (std.math.isPositiveInf(expected) and std.math.isPositiveInf(received)) {
            return .js_undefined;
        }

        const expected_diff = bun.pow(10, -precision) / 2;
        const actual_diff = @abs(received - expected);
        var pass = actual_diff < expected_diff;

        const not = this.flags.not;
        if (not) pass = !pass;

        if (pass) return .js_undefined;

        var formatter = jsc.ConsoleObject.Formatter{ .globalThis = globalThis, .quote_strings = true };
        defer formatter.deinit();

        const expected_fmt = expected_.toFmt(&formatter);
        const received_fmt = received_.toFmt(&formatter);

        const expected_line = "Expected: <green>{any}<r>\n";
        const received_line = "Received: <red>{any}<r>\n";
        const expected_precision = "Expected precision: {d}\n";
        const expected_difference = "Expected difference: \\< <green>{d}<r>\n";
        const received_difference = "Received difference: <red>{d}<r>\n";

        const suffix_fmt = "\n\n" ++ expected_line ++ received_line ++ "\n" ++ expected_precision ++ expected_difference ++ received_difference;

        if (not) {
            const signature = comptime getSignature("toBeCloseTo", "<green>expected<r>, precision", true);
            return this.throw(globalThis, signature, suffix_fmt, .{ expected_fmt, received_fmt, precision, expected_diff, actual_diff });
        }

        const signature = comptime getSignature("toBeCloseTo", "<green>expected<r>, precision", false);
        return this.throw(globalThis, signature, suffix_fmt, .{ expected_fmt, received_fmt, precision, expected_diff, actual_diff });
    }

    pub fn toBeOdd(this: *Expect, globalThis: *JSGlobalObject, callFrame: *CallFrame) bun.JSError!JSValue {
        defer this.postMatch(globalThis);

        const thisValue = callFrame.this();

        const value: JSValue = try this.getValue(globalThis, thisValue, "toBeOdd", "");

        incrementExpectCallCounter();

        const not = this.flags.not;
        var pass = false;

        if (value.isBigInt32()) {
            pass = value.toInt32() & 1 == 1;
        } else if (value.isBigInt()) {
            pass = value.toInt64() & 1 == 1;
        } else if (value.isInt32()) {
            const _value = value.toInt32();
            pass = @mod(_value, 2) == 1;
        } else if (value.isAnyInt()) {
            const _value = value.toInt64();
            pass = @mod(_value, 2) == 1;
        } else if (value.isNumber()) {
            const _value = JSValue.asNumber(value);
            if (@mod(_value, 1) == 0 and @mod(_value, 2) == 1) { // if the fraction is all zeros and odd
                pass = true;
            } else {
                pass = false;
            }
        } else {
            pass = false;
        }

        if (not) pass = !pass;
        if (pass) return .js_undefined;

        // handle failure
        var formatter = jsc.ConsoleObject.Formatter{ .globalThis = globalThis, .quote_strings = true };
        defer formatter.deinit();
        const value_fmt = value.toFmt(&formatter);
        if (not) {
            const received_line = "Received: <red>{any}<r>\n";
            const signature = comptime getSignature("toBeOdd", "", true);
            return this.throw(globalThis, signature, "\n\n" ++ received_line, .{value_fmt});
        }

        const received_line = "Received: <red>{any}<r>\n";
        const signature = comptime getSignature("toBeOdd", "", false);
        return this.throw(globalThis, signature, "\n\n" ++ received_line, .{value_fmt});
    }

    pub fn toThrow(this: *Expect, globalThis: *JSGlobalObject, callFrame: *CallFrame) bun.JSError!JSValue {
        defer this.postMatch(globalThis);

        const thisValue = callFrame.this();
        const arguments = callFrame.argumentsAsArray(1);

        incrementExpectCallCounter();

        const expected_value: JSValue = brk: {
            if (callFrame.argumentsCount() == 0) {
                break :brk .zero;
            }
            const value = arguments[0];
            if (value.isUndefinedOrNull() or !value.isObject() and !value.isString()) {
                var fmt = jsc.ConsoleObject.Formatter{ .globalThis = globalThis, .quote_strings = true };
                return globalThis.throw("Expected value must be string or Error: {any}", .{value.toFmt(&fmt)});
            }
            if (value.isObject()) {
                if (ExpectAny.fromJSDirect(value)) |_| {
                    if (ExpectAny.js.constructorValueGetCached(value)) |innerConstructorValue| {
                        break :brk innerConstructorValue;
                    }
                }
            } else if (value.isString()) {
                // `.toThrow("") behaves the same as `.toThrow()`
                const s = value.toString(globalThis);
                if (s.length() == 0) break :brk .zero;
            }
            break :brk value;
        };
        expected_value.ensureStillAlive();

        const not = this.flags.not;

        const result_, const return_value_from_function = try this.getValueAsToThrow(globalThis, try this.getValue(globalThis, thisValue, "toThrow", "<green>expected<r>"));

        const did_throw = result_ != null;

        if (not) {
            const signature = comptime getSignature("toThrow", "<green>expected<r>", true);

            if (!did_throw) return .js_undefined;

            const result: JSValue = result_.?;
            var formatter = jsc.ConsoleObject.Formatter{ .globalThis = globalThis, .quote_strings = true };
            defer formatter.deinit();

            if (expected_value == .zero or expected_value.isUndefined()) {
                const signature_no_args = comptime getSignature("toThrow", "", true);
                if (result.toError()) |err| {
                    const name: JSValue = try err.getTruthyComptime(globalThis, "name") orelse .js_undefined;
                    const message: JSValue = try err.getTruthyComptime(globalThis, "message") orelse .js_undefined;
                    const fmt = signature_no_args ++ "\n\nError name: <red>{any}<r>\nError message: <red>{any}<r>\n";
                    return globalThis.throwPretty(fmt, .{
                        name.toFmt(&formatter),
                        message.toFmt(&formatter),
                    });
                }

                // non error thrown
                const fmt = signature_no_args ++ "\n\nThrown value: <red>{any}<r>\n";
                return globalThis.throwPretty(fmt, .{result.toFmt(&formatter)});
            }

            if (expected_value.isString()) {
                const received_message: JSValue = (if (result.isObject())
                    try result.fastGet(globalThis, .message)
                else
                    JSValue.fromCell(try result.toJSString(globalThis))) orelse .js_undefined;
                if (globalThis.hasException()) return .zero;

                // TODO: remove this allocation
                // partial match
                {
                    const expected_slice = try expected_value.toSliceOrNull(globalThis);
                    defer expected_slice.deinit();
                    const received_slice = try received_message.toSliceOrNull(globalThis);
                    defer received_slice.deinit();
                    if (!strings.contains(received_slice.slice(), expected_slice.slice())) return .js_undefined;
                }

                return this.throw(globalThis, signature, "\n\nExpected substring: not <green>{any}<r>\nReceived message: <red>{any}<r>\n", .{
                    expected_value.toFmt(&formatter),
                    received_message.toFmt(&formatter),
                });
            }

            if (expected_value.isRegExp()) {
                const received_message: JSValue = (if (result.isObject())
                    try result.fastGet(globalThis, .message)
                else
                    JSValue.fromCell(try result.toJSString(globalThis))) orelse .js_undefined;

                if (globalThis.hasException()) return .zero;
                // TODO: REMOVE THIS GETTER! Expose a binding to call .test on the RegExp object directly.
                if (try expected_value.get(globalThis, "test")) |test_fn| {
                    const matches = test_fn.call(globalThis, expected_value, &.{received_message}) catch |err| globalThis.takeException(err);
                    if (!matches.toBoolean()) return .js_undefined;
                }

                return this.throw(globalThis, signature, "\n\nExpected pattern: not <green>{any}<r>\nReceived message: <red>{any}<r>\n", .{
                    expected_value.toFmt(&formatter),
                    received_message.toFmt(&formatter),
                });
            }

            if (try expected_value.fastGet(globalThis, .message)) |expected_message| {
                const received_message: JSValue = (if (result.isObject())
                    try result.fastGet(globalThis, .message)
                else
                    JSValue.fromCell(try result.toJSString(globalThis))) orelse .js_undefined;
                if (globalThis.hasException()) return .zero;

                // no partial match for this case
                if (!try expected_message.isSameValue(received_message, globalThis)) return .js_undefined;

                return this.throw(globalThis, signature, "\n\nExpected message: not <green>{any}<r>\n", .{expected_message.toFmt(&formatter)});
            }

            if (!result.isInstanceOf(globalThis, expected_value)) return .js_undefined;

            var expected_class = ZigString.Empty;
            try expected_value.getClassName(globalThis, &expected_class);
            const received_message: JSValue = (try result.fastGet(globalThis, .message)) orelse .js_undefined;
            return this.throw(globalThis, signature, "\n\nExpected constructor: not <green>{s}<r>\n\nReceived message: <red>{any}<r>\n", .{ expected_class, received_message.toFmt(&formatter) });
        }

        if (did_throw) {
            if (expected_value == .zero or expected_value.isUndefined()) return .js_undefined;

            const result: JSValue = if (result_.?.toError()) |r|
                r
            else
                result_.?;

            const _received_message: ?JSValue = if (result.isObject())
                try result.fastGet(globalThis, .message)
            else
                JSValue.fromCell(try result.toJSString(globalThis));

            if (expected_value.isString()) {
                if (_received_message) |received_message| {
                    // TODO: remove this allocation
                    // partial match
                    const expected_slice = try expected_value.toSliceOrNull(globalThis);
                    defer expected_slice.deinit();
                    const received_slice = try received_message.toSlice(globalThis, globalThis.allocator());
                    defer received_slice.deinit();
                    if (strings.contains(received_slice.slice(), expected_slice.slice())) return .js_undefined;
                }

                // error: message from received error does not match expected string
                var formatter = jsc.ConsoleObject.Formatter{ .globalThis = globalThis, .quote_strings = true };
                defer formatter.deinit();

                const signature = comptime getSignature("toThrow", "<green>expected<r>", false);

                if (_received_message) |received_message| {
                    const expected_value_fmt = expected_value.toFmt(&formatter);
                    const received_message_fmt = received_message.toFmt(&formatter);
                    return this.throw(globalThis, signature, "\n\n" ++ "Expected substring: <green>{any}<r>\nReceived message: <red>{any}<r>\n", .{ expected_value_fmt, received_message_fmt });
                }

                const expected_fmt = expected_value.toFmt(&formatter);
                const received_fmt = result.toFmt(&formatter);
                return this.throw(globalThis, signature, "\n\n" ++ "Expected substring: <green>{any}<r>\nReceived value: <red>{any}<r>", .{ expected_fmt, received_fmt });
            }

            if (expected_value.isRegExp()) {
                if (_received_message) |received_message| {
                    // TODO: REMOVE THIS GETTER! Expose a binding to call .test on the RegExp object directly.
                    if (try expected_value.get(globalThis, "test")) |test_fn| {
                        const matches = test_fn.call(globalThis, expected_value, &.{received_message}) catch |err| globalThis.takeException(err);
                        if (matches.toBoolean()) return .js_undefined;
                    }
                }

                // error: message from received error does not match expected pattern
                var formatter = jsc.ConsoleObject.Formatter{ .globalThis = globalThis, .quote_strings = true };
                defer formatter.deinit();

                if (_received_message) |received_message| {
                    const expected_value_fmt = expected_value.toFmt(&formatter);
                    const received_message_fmt = received_message.toFmt(&formatter);
                    const signature = comptime getSignature("toThrow", "<green>expected<r>", false);

                    return this.throw(globalThis, signature, "\n\n" ++ "Expected pattern: <green>{any}<r>\nReceived message: <red>{any}<r>\n", .{ expected_value_fmt, received_message_fmt });
                }

                const expected_fmt = expected_value.toFmt(&formatter);
                const received_fmt = result.toFmt(&formatter);
                const signature = comptime getSignature("toThrow", "<green>expected<r>", false);
                return this.throw(globalThis, signature, "\n\n" ++ "Expected pattern: <green>{any}<r>\nReceived value: <red>{any}<r>", .{ expected_fmt, received_fmt });
            }

            if (Expect.isAsymmetricMatcher(expected_value)) {
                const signature = comptime getSignature("toThrow", "<green>expected<r>", false);
                const is_equal = try result.jestStrictDeepEquals(expected_value, globalThis);

                if (globalThis.hasException()) {
                    return .zero;
                }

                if (is_equal) {
                    return .js_undefined;
                }

                var formatter = jsc.ConsoleObject.Formatter{ .globalThis = globalThis, .quote_strings = true };
                defer formatter.deinit();
                const received_fmt = result.toFmt(&formatter);
                const expected_fmt = expected_value.toFmt(&formatter);
                return this.throw(globalThis, signature, "\n\nExpected value: <green>{any}<r>\nReceived value: <red>{any}<r>\n", .{ expected_fmt, received_fmt });
            }

            // If it's not an object, we are going to crash here.
            assert(expected_value.isObject());

            if (try expected_value.fastGet(globalThis, .message)) |expected_message| {
                const signature = comptime getSignature("toThrow", "<green>expected<r>", false);

                if (_received_message) |received_message| {
                    if (try received_message.isSameValue(expected_message, globalThis)) return .js_undefined;
                }

                // error: message from received error does not match expected error message.
                var formatter = jsc.ConsoleObject.Formatter{ .globalThis = globalThis, .quote_strings = true };
                defer formatter.deinit();

                if (_received_message) |received_message| {
                    const expected_fmt = expected_message.toFmt(&formatter);
                    const received_fmt = received_message.toFmt(&formatter);
                    return this.throw(globalThis, signature, "\n\nExpected message: <green>{any}<r>\nReceived message: <red>{any}<r>\n", .{ expected_fmt, received_fmt });
                }

                const expected_fmt = expected_message.toFmt(&formatter);
                const received_fmt = result.toFmt(&formatter);
                return this.throw(globalThis, signature, "\n\nExpected message: <green>{any}<r>\nReceived value: <red>{any}<r>\n", .{ expected_fmt, received_fmt });
            }

            if (result.isInstanceOf(globalThis, expected_value)) return .js_undefined;

            // error: received error not instance of received error constructor
            var formatter = jsc.ConsoleObject.Formatter{ .globalThis = globalThis, .quote_strings = true };
            defer formatter.deinit();
            var expected_class = ZigString.Empty;
            var received_class = ZigString.Empty;
            try expected_value.getClassName(globalThis, &expected_class);
            try result.getClassName(globalThis, &received_class);
            const signature = comptime getSignature("toThrow", "<green>expected<r>", false);
            const fmt = signature ++ "\n\nExpected constructor: <green>{s}<r>\nReceived constructor: <red>{s}<r>\n\n";

            if (_received_message) |received_message| {
                const message_fmt = fmt ++ "Received message: <red>{any}<r>\n";
                const received_message_fmt = received_message.toFmt(&formatter);

                return globalThis.throwPretty(message_fmt, .{
                    expected_class,
                    received_class,
                    received_message_fmt,
                });
            }

            const received_fmt = result.toFmt(&formatter);
            const value_fmt = fmt ++ "Received value: <red>{any}<r>\n";

            return globalThis.throwPretty(value_fmt, .{
                expected_class,
                received_class,
                received_fmt,
            });
        }

        // did not throw
        const result = return_value_from_function;
        var formatter = jsc.ConsoleObject.Formatter{ .globalThis = globalThis, .quote_strings = true };
        defer formatter.deinit();
        const received_line = "Received function did not throw\nReceived value: <red>{any}<r>\n";

        if (expected_value == .zero or expected_value.isUndefined()) {
            const signature = comptime getSignature("toThrow", "", false);
            return this.throw(globalThis, signature, "\n\n" ++ received_line, .{result.toFmt(&formatter)});
        }

        const signature = comptime getSignature("toThrow", "<green>expected<r>", false);

        if (expected_value.isString()) {
            const expected_fmt = "\n\nExpected substring: <green>{any}<r>\n\n" ++ received_line;
            return this.throw(globalThis, signature, expected_fmt, .{ expected_value.toFmt(&formatter), result.toFmt(&formatter) });
        }

        if (expected_value.isRegExp()) {
            const expected_fmt = "\n\nExpected pattern: <green>{any}<r>\n\n" ++ received_line;
            return this.throw(globalThis, signature, expected_fmt, .{ expected_value.toFmt(&formatter), result.toFmt(&formatter) });
        }

        if (try expected_value.fastGet(globalThis, .message)) |expected_message| {
            const expected_fmt = "\n\nExpected message: <green>{any}<r>\n\n" ++ received_line;
            return this.throw(globalThis, signature, expected_fmt, .{ expected_message.toFmt(&formatter), result.toFmt(&formatter) });
        }

        const expected_fmt = "\n\nExpected constructor: <green>{s}<r>\n\n" ++ received_line;
        var expected_class = ZigString.Empty;
        try expected_value.getClassName(globalThis, &expected_class);
        return this.throw(globalThis, signature, expected_fmt, .{ expected_class, result.toFmt(&formatter) });
    }
    fn getValueAsToThrow(this: *Expect, globalThis: *JSGlobalObject, value: JSValue) bun.JSError!struct { ?JSValue, JSValue } {
        const vm = globalThis.bunVM();

        var return_value_from_function: JSValue = .zero;

        if (!value.jsType().isFunction()) {
            if (this.flags.promise != .none) {
                return .{ value, return_value_from_function };
            }

            return globalThis.throw("Expected value must be a function", .{});
        }

        var return_value: JSValue = .zero;

        // Drain existing unhandled rejections
        vm.global.handleRejectedPromises();

        var scope = vm.unhandledRejectionScope();
        const prev_unhandled_pending_rejection_to_capture = vm.unhandled_pending_rejection_to_capture;
        vm.unhandled_pending_rejection_to_capture = &return_value;
        vm.onUnhandledRejection = &VirtualMachine.onQuietUnhandledRejectionHandlerCaptureValue;
        return_value_from_function = value.call(globalThis, .js_undefined, &.{}) catch |err| globalThis.takeException(err);
        vm.unhandled_pending_rejection_to_capture = prev_unhandled_pending_rejection_to_capture;

        vm.global.handleRejectedPromises();

        if (return_value == .zero) {
            return_value = return_value_from_function;
        }

        if (return_value.asAnyPromise()) |promise| {
            vm.waitForPromise(promise);
            scope.apply(vm);
            switch (promise.unwrap(globalThis.vm(), .mark_handled)) {
                .fulfilled => {
                    return .{ null, return_value_from_function };
                },
                .rejected => |rejected| {
                    // since we know for sure it rejected, we should always return the error
                    return .{ rejected.toError() orelse rejected, return_value_from_function };
                },
                .pending => unreachable,
            }
        }

        if (return_value != return_value_from_function) {
            if (return_value_from_function.asAnyPromise()) |existing| {
                existing.setHandled(globalThis.vm());
            }
        }

        scope.apply(vm);

        return .{ return_value.toError() orelse return_value_from_function.toError(), return_value_from_function };
    }
    pub fn toThrowErrorMatchingSnapshot(this: *Expect, globalThis: *JSGlobalObject, callFrame: *CallFrame) bun.JSError!JSValue {
        defer this.postMatch(globalThis);
        const thisValue = callFrame.this();
        const _arguments = callFrame.arguments_old(2);
        const arguments: []const JSValue = _arguments.ptr[0.._arguments.len];

        incrementExpectCallCounter();

        const not = this.flags.not;
        if (not) {
            const signature = comptime getSignature("toThrowErrorMatchingSnapshot", "", true);
            return this.throw(globalThis, signature, "\n\n<b>Matcher error<r>: Snapshot matchers cannot be used with <b>not<r>\n", .{});
        }

        if (this.testScope() == null) {
            const signature = comptime getSignature("toThrowErrorMatchingSnapshot", "", true);
            return this.throw(globalThis, signature, "\n\n<b>Matcher error<r>: Snapshot matchers cannot be used outside of a test\n", .{});
        }

        var hint_string: ZigString = ZigString.Empty;
        switch (arguments.len) {
            0 => {},
            1 => {
                if (arguments[0].isString()) {
                    try arguments[0].toZigString(&hint_string, globalThis);
                } else {
                    return this.throw(globalThis, "", "\n\nMatcher error: Expected first argument to be a string\n", .{});
                }
            },
            else => return this.throw(globalThis, "", "\n\nMatcher error: Expected zero or one arguments\n", .{}),
        }

        var hint = hint_string.toSlice(default_allocator);
        defer hint.deinit();

        const value: JSValue = (try this.fnToErrStringOrUndefined(globalThis, try this.getValue(globalThis, thisValue, "toThrowErrorMatchingSnapshot", "<green>properties<r><d>, <r>hint"))) orelse {
            const signature = comptime getSignature("toThrowErrorMatchingSnapshot", "", false);
            return this.throw(globalThis, signature, "\n\n<b>Matcher error<r>: Received function did not throw\n", .{});
        };

        return this.snapshot(globalThis, value, null, hint.slice(), "toThrowErrorMatchingSnapshot");
    }
    fn fnToErrStringOrUndefined(this: *Expect, globalThis: *JSGlobalObject, value: JSValue) !?JSValue {
        const err_value, _ = try this.getValueAsToThrow(globalThis, value);

        var err_value_res = err_value orelse return null;
        if (err_value_res.isAnyError()) {
            const message: JSValue = try err_value_res.getTruthyComptime(globalThis, "message") orelse .js_undefined;
            err_value_res = message;
        } else {
            err_value_res = .js_undefined;
        }
        return err_value_res;
    }
    pub fn toThrowErrorMatchingInlineSnapshot(this: *Expect, globalThis: *JSGlobalObject, callFrame: *CallFrame) bun.JSError!JSValue {
        defer this.postMatch(globalThis);
        const thisValue = callFrame.this();
        const _arguments = callFrame.arguments_old(2);
        const arguments: []const JSValue = _arguments.ptr[0.._arguments.len];

        incrementExpectCallCounter();

        const not = this.flags.not;
        if (not) {
            const signature = comptime getSignature("toThrowErrorMatchingInlineSnapshot", "", true);
            return this.throw(globalThis, signature, "\n\n<b>Matcher error<r>: Snapshot matchers cannot be used with <b>not<r>\n", .{});
        }

        var has_expected = false;
        var expected_string: ZigString = ZigString.Empty;
        switch (arguments.len) {
            0 => {},
            1 => {
                if (arguments[0].isString()) {
                    has_expected = true;
                    try arguments[0].toZigString(&expected_string, globalThis);
                } else {
                    return this.throw(globalThis, "", "\n\nMatcher error: Expected first argument to be a string\n", .{});
                }
            },
            else => return this.throw(globalThis, "", "\n\nMatcher error: Expected zero or one arguments\n", .{}),
        }

        var expected = expected_string.toSlice(default_allocator);
        defer expected.deinit();

        const expected_slice: ?[]const u8 = if (has_expected) expected.slice() else null;

        const value: JSValue = (try this.fnToErrStringOrUndefined(globalThis, try this.getValue(globalThis, thisValue, "toThrowErrorMatchingInlineSnapshot", "<green>properties<r><d>, <r>hint"))) orelse {
            const signature = comptime getSignature("toThrowErrorMatchingInlineSnapshot", "", false);
            return this.throw(globalThis, signature, "\n\n<b>Matcher error<r>: Received function did not throw\n", .{});
        };

        return this.inlineSnapshot(globalThis, callFrame, value, null, expected_slice, "toThrowErrorMatchingInlineSnapshot");
    }
    pub fn toMatchInlineSnapshot(this: *Expect, globalThis: *JSGlobalObject, callFrame: *CallFrame) bun.JSError!JSValue {
        defer this.postMatch(globalThis);
        const thisValue = callFrame.this();
        const _arguments = callFrame.arguments_old(2);
        const arguments: []const JSValue = _arguments.ptr[0.._arguments.len];

        incrementExpectCallCounter();

        const not = this.flags.not;
        if (not) {
            const signature = comptime getSignature("toMatchInlineSnapshot", "", true);
            return this.throw(globalThis, signature, "\n\n<b>Matcher error<r>: Snapshot matchers cannot be used with <b>not<r>\n", .{});
        }

        var has_expected = false;
        var expected_string: ZigString = ZigString.Empty;
        var property_matchers: ?JSValue = null;
        switch (arguments.len) {
            0 => {},
            1 => {
                if (arguments[0].isString()) {
                    has_expected = true;
                    try arguments[0].toZigString(&expected_string, globalThis);
                } else if (arguments[0].isObject()) {
                    property_matchers = arguments[0];
                } else {
                    return this.throw(globalThis, "", "\n\nMatcher error: Expected first argument to be a string or object\n", .{});
                }
            },
            else => {
                if (!arguments[0].isObject()) {
                    const signature = comptime getSignature("toMatchInlineSnapshot", "<green>properties<r><d>, <r>hint", false);
                    return this.throw(globalThis, signature, "\n\nMatcher error: Expected <green>properties<r> must be an object\n", .{});
                }

                property_matchers = arguments[0];

                if (arguments[1].isString()) {
                    has_expected = true;
                    try arguments[1].toZigString(&expected_string, globalThis);
                }
            },
        }

        var expected = expected_string.toSlice(default_allocator);
        defer expected.deinit();

        const expected_slice: ?[]const u8 = if (has_expected) expected.slice() else null;

        const value = try this.getValue(globalThis, thisValue, "toMatchInlineSnapshot", "<green>properties<r><d>, <r>hint");
        return this.inlineSnapshot(globalThis, callFrame, value, property_matchers, expected_slice, "toMatchInlineSnapshot");
    }
    const TrimResult = struct { trimmed: []const u8, start_indent: ?[]const u8, end_indent: ?[]const u8 };
    fn trimLeadingWhitespaceForInlineSnapshot(str_in: []const u8, trimmed_buf: []u8) TrimResult {
        std.debug.assert(trimmed_buf.len == str_in.len);
        var src = str_in;
        var dst = trimmed_buf[0..];
        const give_up_1: TrimResult = .{ .trimmed = str_in, .start_indent = null, .end_indent = null };
        // if the line is all whitespace, trim fully
        // the first line containing a character determines the max trim count

        // read first line (should be all-whitespace)
        const first_newline = std.mem.indexOf(u8, src, "\n") orelse return give_up_1;
        for (src[0..first_newline]) |char| if (char != ' ' and char != '\t') return give_up_1;
        src = src[first_newline + 1 ..];

        // read first real line and get indent
        const indent_len = for (src, 0..) |char, i| {
            if (char != ' ' and char != '\t') break i;
        } else src.len;
        const indent_str = src[0..indent_len];
        const give_up_2: TrimResult = .{ .trimmed = str_in, .start_indent = indent_str, .end_indent = indent_str };
        if (indent_len == 0) return give_up_2; // no indent to trim; save time
        // we're committed now
        dst[0] = '\n';
        dst = dst[1..];
        src = src[indent_len..];
        const second_newline = (std.mem.indexOf(u8, src, "\n") orelse return give_up_2) + 1;
        @memcpy(dst[0..second_newline], src[0..second_newline]);
        src = src[second_newline..];
        dst = dst[second_newline..];

        while (src.len > 0) {
            // try read indent
            const max_indent_len = @min(src.len, indent_len);
            const line_indent_len = for (src[0..max_indent_len], 0..) |char, i| {
                if (char != ' ' and char != '\t') break i;
            } else max_indent_len;
            src = src[line_indent_len..];

            if (line_indent_len < max_indent_len) {
                if (src.len == 0) {
                    // perfect; done
                    break;
                }
                if (src[0] == '\n') {
                    // this line has less indentation than the first line, but it's empty so that's okay.
                    dst[0] = '\n';
                    src = src[1..];
                    dst = dst[1..];
                    continue;
                }
                // this line had less indentation than the first line, but wasn't empty. give up.
                return give_up_2;
            } else {
                // this line has the same or more indentation than the first line. copy it.
                const line_newline = (std.mem.indexOf(u8, src, "\n") orelse {
                    // this is the last line. if it's not all whitespace, give up
                    for (src) |char| {
                        if (char != ' ' and char != '\t') return give_up_2;
                    }
                    break;
                }) + 1;
                @memcpy(dst[0..line_newline], src[0..line_newline]);
                src = src[line_newline..];
                dst = dst[line_newline..];
            }
        }
        const end_indent = if (std.mem.lastIndexOfScalar(u8, str_in, '\n')) |c| c + 1 else return give_up_2; // there has to have been at least a single newline to get here
        for (str_in[end_indent..]) |c| if (c != ' ' and c != '\t') return give_up_2; // we already checked, but the last line is not all whitespace again

        // done
        return .{ .trimmed = trimmed_buf[0 .. trimmed_buf.len - dst.len], .start_indent = indent_str, .end_indent = str_in[end_indent..] };
    }
    fn inlineSnapshot(
        this: *Expect,
        globalThis: *JSGlobalObject,
        callFrame: *CallFrame,
        value: JSValue,
        property_matchers: ?JSValue,
        result: ?[]const u8,
        comptime fn_name: []const u8,
    ) bun.JSError!JSValue {
        // jest counts inline snapshots towards the snapshot counter for some reason
        _ = Jest.runner.?.snapshots.addCount(this, "") catch |e| switch (e) {
            error.OutOfMemory => return error.OutOfMemory,
            error.NoTest => {},
        };

        const update = Jest.runner.?.snapshots.update_snapshots;
        var needs_write = false;

        var pretty_value: MutableString = try MutableString.init(default_allocator, 0);
        defer pretty_value.deinit();
        try this.matchAndFmtSnapshot(globalThis, value, property_matchers, &pretty_value, fn_name);

=======
>>>>>>> decf84c4
        var start_indent: ?[]const u8 = null;
        var end_indent: ?[]const u8 = null;
        if (result) |saved_value| {
            const buf = try Jest.runner.?.snapshots.allocator.alloc(u8, saved_value.len);
            defer Jest.runner.?.snapshots.allocator.free(buf);
            const trim_res = trimLeadingWhitespaceForInlineSnapshot(saved_value, buf);
<<<<<<< HEAD

            if (strings.eqlLong(pretty_value.slice(), trim_res.trimmed, true)) {
                Jest.runner.?.snapshots.passed += 1;
                return .js_undefined;
            } else if (update) {
                Jest.runner.?.snapshots.passed += 1;
                needs_write = true;
                start_indent = trim_res.start_indent;
                end_indent = trim_res.end_indent;
            } else {
                Jest.runner.?.snapshots.failed += 1;
                const signature = comptime getSignature(fn_name, "<green>expected<r>", false);
                const fmt = signature ++ "\n\n{any}\n";
                const diff_format = DiffFormatter{
                    .received_string = pretty_value.slice(),
                    .expected_string = trim_res.trimmed,
                    .globalThis = globalThis,
                };

                return globalThis.throwPretty(fmt, .{diff_format});
            }
        } else {
            needs_write = true;
        }

        if (needs_write) {
            // Prevent inline snapshot updates in CI environments unless --update-snapshots is used
            if (ci_info.detectCI()) |_| {
                if (!Jest.runner.?.test_options.update_snapshots) {
                    const signature = comptime getSignature(fn_name, "", true);
                    return this.throw(globalThis, signature, "\n\n<b>Matcher error<r>: Inline snapshot updates are not allowed in CI environments unless --update-snapshots is used\n", .{});
                }
            }

            if (this.testScope() == null) {
                const signature = comptime getSignature(fn_name, "", true);
                return this.throw(globalThis, signature, "\n\n<b>Matcher error<r>: Snapshot matchers cannot be used outside of a test\n", .{});
            }

            // 1. find the src loc of the snapshot
            const srcloc = callFrame.getCallerSrcLoc(globalThis);
            defer srcloc.str.deref();
            const describe = this.testScope().?.describe;
            const fget = Jest.runner.?.files.get(describe.file_id);

            if (!srcloc.str.eqlUTF8(fget.source.path.text)) {
                const signature = comptime getSignature(fn_name, "", true);
                return this.throw(globalThis, signature,
                    \\
                    \\
                    \\<b>Matcher error<r>: Inline snapshot matchers must be called from the test file:
                    \\  Expected to be called from file: <green>"{}"<r>
                    \\  {s} called from file: <red>"{}"<r>
                    \\
                , .{
                    std.zig.fmtEscapes(fget.source.path.text),
                    fn_name,
                    std.zig.fmtEscapes(srcloc.str.toUTF8(Jest.runner.?.snapshots.allocator).slice()),
                });
            }

            // 2. save to write later
            try Jest.runner.?.snapshots.addInlineSnapshotToWrite(describe.file_id, .{
                .line = srcloc.line,
                .col = srcloc.column,
                .value = pretty_value.toOwnedSlice(),
                .has_matchers = property_matchers != null,
                .is_added = result == null,
                .kind = fn_name,
                .start_indent = if (start_indent) |ind| try Jest.runner.?.snapshots.allocator.dupe(u8, ind) else null,
                .end_indent = if (end_indent) |ind| try Jest.runner.?.snapshots.allocator.dupe(u8, ind) else null,
            });
        }

        return .js_undefined;
    }
    pub fn toMatchSnapshot(this: *Expect, globalThis: *JSGlobalObject, callFrame: *CallFrame) bun.JSError!JSValue {
        defer this.postMatch(globalThis);
        const thisValue = callFrame.this();
        const _arguments = callFrame.arguments_old(2);
        const arguments: []const JSValue = _arguments.ptr[0.._arguments.len];

        incrementExpectCallCounter();

        const not = this.flags.not;
        if (not) {
            const signature = comptime getSignature("toMatchSnapshot", "", true);
            return this.throw(globalThis, signature, "\n\n<b>Matcher error<r>: Snapshot matchers cannot be used with <b>not<r>\n", .{});
        }

        if (this.testScope() == null) {
            const signature = comptime getSignature("toMatchSnapshot", "", true);
            return this.throw(globalThis, signature, "\n\n<b>Matcher error<r>: Snapshot matchers cannot be used outside of a test\n", .{});
        }

        var hint_string: ZigString = ZigString.Empty;
        var property_matchers: ?JSValue = null;
        switch (arguments.len) {
            0 => {},
            1 => {
                if (arguments[0].isString()) {
                    try arguments[0].toZigString(&hint_string, globalThis);
                } else if (arguments[0].isObject()) {
                    property_matchers = arguments[0];
                } else {
                    return this.throw(globalThis, "", "\n\nMatcher error: Expected first argument to be a string or object\n", .{});
                }
            },
            else => {
                if (!arguments[0].isObject()) {
                    const signature = comptime getSignature("toMatchSnapshot", "<green>properties<r><d>, <r>hint", false);
                    return this.throw(globalThis, signature, "\n\nMatcher error: Expected <green>properties<r> must be an object\n", .{});
                }

                property_matchers = arguments[0];

                if (arguments[1].isString()) {
                    try arguments[1].toZigString(&hint_string, globalThis);
                } else {
                    return this.throw(globalThis, "", "\n\nMatcher error: Expected second argument to be a string\n", .{});
                }
            },
        }

        var hint = hint_string.toSlice(default_allocator);
        defer hint.deinit();

        const value: JSValue = try this.getValue(globalThis, thisValue, "toMatchSnapshot", "<green>properties<r><d>, <r>hint");

        return this.snapshot(globalThis, value, property_matchers, hint.slice(), "toMatchSnapshot");
    }
    fn matchAndFmtSnapshot(this: *Expect, globalThis: *JSGlobalObject, value: JSValue, property_matchers: ?JSValue, pretty_value: *MutableString, comptime fn_name: []const u8) bun.JSError!void {
        if (property_matchers) |_prop_matchers| {
            if (!value.isObject()) {
                const signature = comptime getSignature(fn_name, "<green>properties<r><d>, <r>hint", false);
                return this.throw(globalThis, signature, "\n\n<b>Matcher error: <red>received<r> values must be an object when the matcher has <green>properties<r>\n", .{});
            }

            const prop_matchers = _prop_matchers;

            if (!try value.jestDeepMatch(prop_matchers, globalThis, true)) {
                // TODO: print diff with properties from propertyMatchers
                const signature = comptime getSignature(fn_name, "<green>propertyMatchers<r>", false);
                const fmt = signature ++ "\n\nExpected <green>propertyMatchers<r> to match properties from received object" ++
                    "\n\nReceived: {any}\n";

                var formatter = jsc.ConsoleObject.Formatter{ .globalThis = globalThis };
                defer formatter.deinit();
                return globalThis.throwPretty(fmt, .{value.toFmt(&formatter)});
            }
        }

        value.jestSnapshotPrettyFormat(pretty_value, globalThis) catch {
            var formatter = jsc.ConsoleObject.Formatter{ .globalThis = globalThis };
            defer formatter.deinit();
            return globalThis.throw("Failed to pretty format value: {s}", .{value.toFmt(&formatter)});
        };
    }
    fn snapshot(this: *Expect, globalThis: *JSGlobalObject, value: JSValue, property_matchers: ?JSValue, hint: []const u8, comptime fn_name: []const u8) bun.JSError!JSValue {
        var pretty_value: MutableString = try MutableString.init(default_allocator, 0);
        defer pretty_value.deinit();
        try this.matchAndFmtSnapshot(globalThis, value, property_matchers, &pretty_value, fn_name);

        const existing_value = Jest.runner.?.snapshots.getOrPut(this, pretty_value.slice(), hint) catch |err| {
            var formatter = jsc.ConsoleObject.Formatter{ .globalThis = globalThis };
            defer formatter.deinit();
            const test_file_path = Jest.runner.?.files.get(this.testScope().?.describe.file_id).source.path.text;
            return switch (err) {
                error.FailedToOpenSnapshotFile => globalThis.throw("Failed to open snapshot file for test file: {s}", .{test_file_path}),
                error.FailedToMakeSnapshotDirectory => globalThis.throw("Failed to make snapshot directory for test file: {s}", .{test_file_path}),
                error.FailedToWriteSnapshotFile => globalThis.throw("Failed write to snapshot file: {s}", .{test_file_path}),
                error.SyntaxError, error.ParseError => globalThis.throw("Failed to parse snapshot file for: {s}", .{test_file_path}),
                error.SnapshotCreationNotAllowedInCI => globalThis.throw("Snapshot creation is not allowed in CI environments unless --update-snapshots is used", .{}),
                else => globalThis.throw("Failed to snapshot value: {any}", .{value.toFmt(&formatter)}),
            };
        };

        if (existing_value) |saved_value| {
            if (strings.eqlLong(pretty_value.slice(), saved_value, true)) {
                Jest.runner.?.snapshots.passed += 1;
                return .js_undefined;
            }

            Jest.runner.?.snapshots.failed += 1;
            const signature = comptime getSignature(fn_name, "<green>expected<r>", false);
            const fmt = signature ++ "\n\n{any}\n";
            const diff_format = DiffFormatter{
                .received_string = pretty_value.slice(),
                .expected_string = saved_value,
                .globalThis = globalThis,
            };

            return globalThis.throwPretty(fmt, .{diff_format});
        }

        return .js_undefined;
    }

    pub fn toBeEmpty(this: *Expect, globalThis: *JSGlobalObject, callFrame: *CallFrame) bun.JSError!JSValue {
        defer this.postMatch(globalThis);

        const thisValue = callFrame.this();
        const value: JSValue = try this.getValue(globalThis, thisValue, "toBeEmpty", "");

        incrementExpectCallCounter();

        const not = this.flags.not;
        var pass = false;
        var formatter = jsc.ConsoleObject.Formatter{ .globalThis = globalThis, .quote_strings = true };
        defer formatter.deinit();

        const actual_length = try value.getLengthIfPropertyExistsInternal(globalThis);

        if (actual_length == std.math.inf(f64)) {
            if (value.jsTypeLoose().isObject()) {
                if (try value.isIterable(globalThis)) {
                    var any_properties_in_iterator = false;
                    try value.forEach(globalThis, &any_properties_in_iterator, struct {
                        pub fn anythingInIterator(
                            _: *jsc.VM,
                            _: *JSGlobalObject,
                            any_: ?*anyopaque,
                            _: JSValue,
                        ) callconv(.C) void {
                            bun.cast(*bool, any_.?).* = true;
                        }
                    }.anythingInIterator);
                    pass = !any_properties_in_iterator;
                } else {
                    const cell = value.toCell() orelse {
                        return globalThis.throwTypeError("Expected value to be a string, object, or iterable", .{});
                    };
                    var props_iter = try jsc.JSPropertyIterator(.{
                        .skip_empty_name = false,
                        .own_properties_only = false,
                        .include_value = true,
                        // FIXME: can we do this?
                    }).init(globalThis, cell.toObject(globalThis));
                    defer props_iter.deinit();
                    pass = props_iter.len == 0;
                }
            } else {
                const signature = comptime getSignature("toBeEmpty", "", false);
                const fmt = signature ++ "\n\nExpected value to be a string, object, or iterable" ++
                    "\n\nReceived: <red>{any}<r>\n";
                return globalThis.throwPretty(fmt, .{value.toFmt(&formatter)});
            }
        } else if (std.math.isNan(actual_length)) {
            return globalThis.throw("Received value has non-number length property: {}", .{actual_length});
        } else {
            pass = actual_length == 0;
        }

        if (not and pass) {
            const signature = comptime getSignature("toBeEmpty", "", true);
            const fmt = signature ++ "\n\nExpected value <b>not<r> to be a string, object, or iterable" ++
                "\n\nReceived: <red>{any}<r>\n";
            return globalThis.throwPretty(fmt, .{value.toFmt(&formatter)});
        }

        if (not) pass = !pass;
        if (pass) return .js_undefined;

        if (not) {
            const signature = comptime getSignature("toBeEmpty", "", true);
            const fmt = signature ++ "\n\nExpected value <b>not<r> to be empty" ++
                "\n\nReceived: <red>{any}<r>\n";
            return globalThis.throwPretty(fmt, .{value.toFmt(&formatter)});
        }

        const signature = comptime getSignature("toBeEmpty", "", false);
        const fmt = signature ++ "\n\nExpected value to be empty" ++
            "\n\nReceived: <red>{any}<r>\n";
        return globalThis.throwPretty(fmt, .{value.toFmt(&formatter)});
    }

    pub fn toBeEmptyObject(this: *Expect, globalThis: *JSGlobalObject, callFrame: *CallFrame) bun.JSError!JSValue {
        defer this.postMatch(globalThis);

        const thisValue = callFrame.this();
        const value: JSValue = try this.getValue(globalThis, thisValue, "toBeEmptyObject", "");

        incrementExpectCallCounter();

        const not = this.flags.not;
        var pass = try value.isObjectEmpty(globalThis);

        if (not) pass = !pass;
        if (pass) return thisValue;

        var formatter = jsc.ConsoleObject.Formatter{ .globalThis = globalThis, .quote_strings = true };
        defer formatter.deinit();
        const received = value.toFmt(&formatter);

        if (not) {
            const signature = comptime getSignature("toBeEmptyObject", "", true);
            return this.throw(globalThis, signature, "\n\n" ++ "Received: <red>{any}<r>\n", .{received});
        }

        const signature = comptime getSignature("toBeEmptyObject", "", false);
        return this.throw(globalThis, signature, "\n\n" ++ "Received: <red>{any}<r>\n", .{received});
    }

    pub fn toBeNil(this: *Expect, globalThis: *JSGlobalObject, callFrame: *CallFrame) bun.JSError!JSValue {
        defer this.postMatch(globalThis);

        const thisValue = callFrame.this();
        const value: JSValue = try this.getValue(globalThis, thisValue, "toBeNil", "");

        incrementExpectCallCounter();

        const not = this.flags.not;
        const pass = value.isUndefinedOrNull() != not;

        if (pass) return .js_undefined;

        var formatter = jsc.ConsoleObject.Formatter{ .globalThis = globalThis, .quote_strings = true };
        defer formatter.deinit();
        const received = value.toFmt(&formatter);

        if (not) {
            const signature = comptime getSignature("toBeNil", "", true);
            return this.throw(globalThis, signature, "\n\n" ++ "Received: <red>{any}<r>\n", .{received});
        }

        const signature = comptime getSignature("toBeNil", "", false);
        return this.throw(globalThis, signature, "\n\n" ++ "Received: <red>{any}<r>\n", .{received});
    }

    pub fn toBeArray(this: *Expect, globalThis: *JSGlobalObject, callFrame: *CallFrame) bun.JSError!JSValue {
        defer this.postMatch(globalThis);

        const thisValue = callFrame.this();
        const value: JSValue = try this.getValue(globalThis, thisValue, "toBeArray", "");

        incrementExpectCallCounter();

        const not = this.flags.not;
        const pass = value.jsType().isArray() != not;

        if (pass) return .js_undefined;

        var formatter = jsc.ConsoleObject.Formatter{ .globalThis = globalThis, .quote_strings = true };
        defer formatter.deinit();
        const received = value.toFmt(&formatter);

        if (not) {
            const signature = comptime getSignature("toBeArray", "", true);
            return this.throw(globalThis, signature, "\n\n" ++ "Received: <red>{any}<r>\n", .{received});
        }

        const signature = comptime getSignature("toBeArray", "", false);
        return this.throw(globalThis, signature, "\n\n" ++ "Received: <red>{any}<r>\n", .{received});
    }

    pub fn toBeArrayOfSize(this: *Expect, globalThis: *JSGlobalObject, callFrame: *CallFrame) bun.JSError!JSValue {
        defer this.postMatch(globalThis);

        const thisValue = callFrame.this();
        const _arguments = callFrame.arguments_old(1);
        const arguments = _arguments.ptr[0.._arguments.len];

        if (arguments.len < 1) {
            return globalThis.throwInvalidArguments("toBeArrayOfSize() requires 1 argument", .{});
        }

        const value: JSValue = try this.getValue(globalThis, thisValue, "toBeArrayOfSize", "");

        const size = arguments[0];
        size.ensureStillAlive();

        if (!size.isAnyInt()) {
            return globalThis.throw("toBeArrayOfSize() requires the first argument to be a number", .{});
        }

        incrementExpectCallCounter();

        const not = this.flags.not;
        var pass = value.jsType().isArray() and @as(i32, @intCast(try value.getLength(globalThis))) == size.toInt32();

        if (not) pass = !pass;
        if (pass) return .js_undefined;

        var formatter = jsc.ConsoleObject.Formatter{ .globalThis = globalThis, .quote_strings = true };
        defer formatter.deinit();
        const received = value.toFmt(&formatter);

        if (not) {
            const signature = comptime getSignature("toBeArrayOfSize", "", true);
            return this.throw(globalThis, signature, "\n\n" ++ "Received: <red>{any}<r>\n", .{received});
        }

        const signature = comptime getSignature("toBeArrayOfSize", "", false);
        return this.throw(globalThis, signature, "\n\n" ++ "Received: <red>{any}<r>\n", .{received});
    }

    pub fn toBeBoolean(this: *Expect, globalThis: *JSGlobalObject, callFrame: *CallFrame) bun.JSError!JSValue {
        defer this.postMatch(globalThis);

        const thisValue = callFrame.this();
        const value: JSValue = try this.getValue(globalThis, thisValue, "toBeBoolean", "");

        incrementExpectCallCounter();

        const not = this.flags.not;
        const pass = value.isBoolean() != not;

        if (pass) return .js_undefined;

        var formatter = jsc.ConsoleObject.Formatter{ .globalThis = globalThis, .quote_strings = true };
        defer formatter.deinit();
        const received = value.toFmt(&formatter);

        if (not) {
            const signature = comptime getSignature("toBeBoolean", "", true);
            return this.throw(globalThis, signature, "\n\n" ++ "Received: <red>{any}<r>\n", .{received});
        }

        const signature = comptime getSignature("toBeBoolean", "", false);
        return this.throw(globalThis, signature, "\n\n" ++ "Received: <red>{any}<r>\n", .{received});
    }

    pub fn toBeTypeOf(this: *Expect, globalThis: *JSGlobalObject, callFrame: *CallFrame) bun.JSError!JSValue {
        defer this.postMatch(globalThis);

        const thisValue = callFrame.this();
        const _arguments = callFrame.arguments_old(1);
        const arguments = _arguments.ptr[0.._arguments.len];

        if (arguments.len < 1) {
            return globalThis.throwInvalidArguments("toBeTypeOf() requires 1 argument", .{});
        }

        const value: JSValue = try this.getValue(globalThis, thisValue, "toBeTypeOf", "");

        const expected = arguments[0];
        expected.ensureStillAlive();

        if (!expected.isString()) {
            return globalThis.throwInvalidArguments("toBeTypeOf() requires a string argument", .{});
        }

        const expected_type = try expected.toBunString(globalThis);
        defer expected_type.deref();
        incrementExpectCallCounter();

        const typeof = expected_type.inMap(JSTypeOfMap) orelse {
            return globalThis.throwInvalidArguments("toBeTypeOf() requires a valid type string argument ('function', 'object', 'bigint', 'boolean', 'number', 'string', 'symbol', 'undefined')", .{});
        };

        const not = this.flags.not;
        var pass = false;
        var whatIsTheType: []const u8 = "";

        // Checking for function/class should be done before everything else, or it will fail.
        if (value.isCallable()) {
            whatIsTheType = "function";
        } else if (value.isObject() or value.jsType().isArray() or value.isNull()) {
            whatIsTheType = "object";
        } else if (value.isBigInt()) {
            whatIsTheType = "bigint";
        } else if (value.isBoolean()) {
            whatIsTheType = "boolean";
        } else if (value.isNumber()) {
            whatIsTheType = "number";
        } else if (value.jsType().isString()) {
            whatIsTheType = "string";
        } else if (value.isSymbol()) {
            whatIsTheType = "symbol";
        } else if (value.isUndefined()) {
            whatIsTheType = "undefined";
        } else {
            return globalThis.throw("Internal consistency error: unknown JSValue type", .{});
        }

        pass = strings.eql(typeof, whatIsTheType);

        if (not) pass = !pass;
        if (pass) return .js_undefined;

        var formatter = jsc.ConsoleObject.Formatter{ .globalThis = globalThis, .quote_strings = true };
        defer formatter.deinit();
        const received = value.toFmt(&formatter);
        const expected_str = expected.toFmt(&formatter);

        if (not) {
            const signature = comptime getSignature("toBeTypeOf", "", true);
            return this.throw(globalThis, signature, "\n\n" ++ "Expected type: not <green>{any}<r>\n" ++ "Received type: <red>\"{s}\"<r>\nReceived value: <red>{any}<r>\n", .{ expected_str, whatIsTheType, received });
        }

        const signature = comptime getSignature("toBeTypeOf", "", false);
        return this.throw(globalThis, signature, "\n\n" ++ "Expected type: <green>{any}<r>\n" ++ "Received type: <red>\"{s}\"<r>\nReceived value: <red>{any}<r>\n", .{ expected_str, whatIsTheType, received });
    }

    pub fn toBeTrue(this: *Expect, globalThis: *JSGlobalObject, callFrame: *CallFrame) bun.JSError!JSValue {
        defer this.postMatch(globalThis);

        const thisValue = callFrame.this();
        const value: JSValue = try this.getValue(globalThis, thisValue, "toBeTrue", "");

        incrementExpectCallCounter();

        const not = this.flags.not;
        const pass = (value.isBoolean() and value.toBoolean()) != not;

        if (pass) return .js_undefined;

        var formatter = jsc.ConsoleObject.Formatter{ .globalThis = globalThis, .quote_strings = true };
        defer formatter.deinit();
        const received = value.toFmt(&formatter);

        if (not) {
            const signature = comptime getSignature("toBeTrue", "", true);
            return this.throw(globalThis, signature, "\n\n" ++ "Received: <red>{any}<r>\n", .{received});
        }

        const signature = comptime getSignature("toBeTrue", "", false);
        return this.throw(globalThis, signature, "\n\n" ++ "Received: <red>{any}<r>\n", .{received});
    }

    pub fn toBeFalse(this: *Expect, globalThis: *JSGlobalObject, callFrame: *CallFrame) bun.JSError!JSValue {
        defer this.postMatch(globalThis);

        const thisValue = callFrame.this();
        const value: JSValue = try this.getValue(globalThis, thisValue, "toBeFalse", "");

        incrementExpectCallCounter();

        const not = this.flags.not;
        const pass = (value.isBoolean() and !value.toBoolean()) != not;

        if (pass) return .js_undefined;

        var formatter = jsc.ConsoleObject.Formatter{ .globalThis = globalThis, .quote_strings = true };
        defer formatter.deinit();
        const received = value.toFmt(&formatter);

        if (not) {
            const signature = comptime getSignature("toBeFalse", "", true);
            return this.throw(globalThis, signature, "\n\n" ++ "Received: <red>{any}<r>\n", .{received});
        }

        const signature = comptime getSignature("toBeFalse", "", false);
        return this.throw(globalThis, signature, "\n\n" ++ "Received: <red>{any}<r>\n", .{received});
    }

    pub fn toBeNumber(this: *Expect, globalThis: *JSGlobalObject, callFrame: *CallFrame) bun.JSError!JSValue {
        defer this.postMatch(globalThis);

        const thisValue = callFrame.this();
        const value: JSValue = try this.getValue(globalThis, thisValue, "toBeNumber", "");

        incrementExpectCallCounter();

        const not = this.flags.not;
        const pass = value.isNumber() != not;

        if (pass) return .js_undefined;

        var formatter = jsc.ConsoleObject.Formatter{ .globalThis = globalThis, .quote_strings = true };
        defer formatter.deinit();
        const received = value.toFmt(&formatter);

        if (not) {
            const signature = comptime getSignature("toBeNumber", "", true);
            return this.throw(globalThis, signature, "\n\n" ++ "Received: <red>{any}<r>\n", .{received});
        }

        const signature = comptime getSignature("toBeNumber", "", false);
        return this.throw(globalThis, signature, "\n\n" ++ "Received: <red>{any}<r>\n", .{received});
    }

    pub fn toBeInteger(this: *Expect, globalThis: *JSGlobalObject, callFrame: *CallFrame) bun.JSError!JSValue {
        defer this.postMatch(globalThis);

        const thisValue = callFrame.this();
        const value: JSValue = try this.getValue(globalThis, thisValue, "toBeInteger", "");

        incrementExpectCallCounter();

        const not = this.flags.not;
        const pass = value.isAnyInt() != not;

        if (pass) return .js_undefined;

        var formatter = jsc.ConsoleObject.Formatter{ .globalThis = globalThis, .quote_strings = true };
        defer formatter.deinit();
        const received = value.toFmt(&formatter);

        if (not) {
            const signature = comptime getSignature("toBeInteger", "", true);
            return this.throw(globalThis, signature, "\n\n" ++ "Received: <red>{any}<r>\n", .{received});
        }

        const signature = comptime getSignature("toBeInteger", "", false);
        return this.throw(globalThis, signature, "\n\n" ++ "Received: <red>{any}<r>\n", .{received});
    }

    pub fn toBeObject(this: *Expect, globalThis: *JSGlobalObject, callFrame: *CallFrame) bun.JSError!JSValue {
        defer this.postMatch(globalThis);

        const thisValue = callFrame.this();
        const value: JSValue = try this.getValue(globalThis, thisValue, "toBeObject", "");

        incrementExpectCallCounter();

        const not = this.flags.not;
        const pass = value.isObject() != not;

        if (pass) return thisValue;

        var formatter = jsc.ConsoleObject.Formatter{ .globalThis = globalThis, .quote_strings = true };
        defer formatter.deinit();
        const received = value.toFmt(&formatter);

        if (not) {
            const signature = comptime getSignature("toBeObject", "", true);
            return this.throw(globalThis, signature, "\n\nExpected value <b>not<r> to be an object" ++ "\n\nReceived: <red>{any}<r>\n", .{received});
        }

        const signature = comptime getSignature("toBeObject", "", false);
        return this.throw(globalThis, signature, "\n\nExpected value to be an object" ++ "\n\nReceived: <red>{any}<r>\n", .{received});
    }

    pub fn toBeFinite(this: *Expect, globalThis: *JSGlobalObject, callFrame: *CallFrame) bun.JSError!JSValue {
        defer this.postMatch(globalThis);

        const thisValue = callFrame.this();
        const value: JSValue = try this.getValue(globalThis, thisValue, "toBeFinite", "");

        incrementExpectCallCounter();

        var pass = value.isNumber();
        if (pass) {
            const num: f64 = value.asNumber();
            pass = std.math.isFinite(num) and !std.math.isNan(num);
        }

        const not = this.flags.not;
        if (not) pass = !pass;

        if (pass) return .js_undefined;

        var formatter = jsc.ConsoleObject.Formatter{ .globalThis = globalThis, .quote_strings = true };
        defer formatter.deinit();
        const received = value.toFmt(&formatter);

        if (not) {
            const signature = comptime getSignature("toBeFinite", "", true);
            return this.throw(globalThis, signature, "\n\n" ++ "Received: <red>{any}<r>\n", .{received});
        }

        const signature = comptime getSignature("toBeFinite", "", false);
        return this.throw(globalThis, signature, "\n\n" ++ "Received: <red>{any}<r>\n", .{received});
    }

    pub fn toBePositive(this: *Expect, globalThis: *JSGlobalObject, callFrame: *CallFrame) bun.JSError!JSValue {
        defer this.postMatch(globalThis);

        const thisValue = callFrame.this();
        const value: JSValue = try this.getValue(globalThis, thisValue, "toBePositive", "");

        incrementExpectCallCounter();

        var pass = value.isNumber();
        if (pass) {
            const num: f64 = value.asNumber();
            pass = @round(num) > 0 and !std.math.isInf(num) and !std.math.isNan(num);
        }

        const not = this.flags.not;
        if (not) pass = !pass;

        if (pass) return .js_undefined;

        var formatter = jsc.ConsoleObject.Formatter{ .globalThis = globalThis, .quote_strings = true };
        defer formatter.deinit();
        const received = value.toFmt(&formatter);

        if (not) {
            const signature = comptime getSignature("toBePositive", "", true);
            return this.throw(globalThis, signature, "\n\n" ++ "Received: <red>{any}<r>\n", .{received});
        }

        const signature = comptime getSignature("toBePositive", "", false);
        return this.throw(globalThis, signature, "\n\n" ++ "Received: <red>{any}<r>\n", .{received});
    }

    pub fn toBeNegative(this: *Expect, globalThis: *JSGlobalObject, callFrame: *CallFrame) bun.JSError!JSValue {
        defer this.postMatch(globalThis);

        const thisValue = callFrame.this();
        const value: JSValue = try this.getValue(globalThis, thisValue, "toBeNegative", "");

        incrementExpectCallCounter();

        var pass = value.isNumber();
        if (pass) {
            const num: f64 = value.asNumber();
            pass = @round(num) < 0 and !std.math.isInf(num) and !std.math.isNan(num);
        }

        const not = this.flags.not;
        if (not) pass = !pass;

        if (pass) return .js_undefined;

        var formatter = jsc.ConsoleObject.Formatter{ .globalThis = globalThis, .quote_strings = true };
        defer formatter.deinit();
        const received = value.toFmt(&formatter);

        if (not) {
            const signature = comptime getSignature("toBeNegative", "", true);
            return this.throw(globalThis, signature, "\n\n" ++ "Received: <red>{any}<r>\n", .{received});
        }

        const signature = comptime getSignature("toBeNegative", "", false);
        return this.throw(globalThis, signature, "\n\n" ++ "Received: <red>{any}<r>\n", .{received});
    }

    pub fn toBeWithin(this: *Expect, globalThis: *JSGlobalObject, callFrame: *CallFrame) bun.JSError!JSValue {
        defer this.postMatch(globalThis);

        const thisValue = callFrame.this();
        const _arguments = callFrame.arguments_old(2);
        const arguments = _arguments.ptr[0.._arguments.len];

        if (arguments.len < 1) {
            return globalThis.throwInvalidArguments("toBeWithin() requires 2 arguments", .{});
        }

        const value: JSValue = try this.getValue(globalThis, thisValue, "toBeWithin", "<green>start<r><d>, <r><green>end<r>");

        const startValue = arguments[0];
        startValue.ensureStillAlive();

        if (!startValue.isNumber()) {
            return globalThis.throw("toBeWithin() requires the first argument to be a number", .{});
        }

        const endValue = arguments[1];
        endValue.ensureStillAlive();

        if (!endValue.isNumber()) {
            return globalThis.throw("toBeWithin() requires the second argument to be a number", .{});
        }

        incrementExpectCallCounter();

        var pass = value.isNumber();
        if (pass) {
            const num = value.asNumber();
            pass = num >= startValue.asNumber() and num < endValue.asNumber();
        }

        const not = this.flags.not;
        if (not) pass = !pass;

        if (pass) return .js_undefined;

        var formatter = jsc.ConsoleObject.Formatter{ .globalThis = globalThis, .quote_strings = true };
        defer formatter.deinit();
        const start_fmt = startValue.toFmt(&formatter);
        const end_fmt = endValue.toFmt(&formatter);
        const received_fmt = value.toFmt(&formatter);

        if (not) {
            const expected_line = "Expected: not between <green>{any}<r> <d>(inclusive)<r> and <green>{any}<r> <d>(exclusive)<r>\n";
            const received_line = "Received: <red>{any}<r>\n";
            const signature = comptime getSignature("toBeWithin", "<green>start<r><d>, <r><green>end<r>", true);
            return this.throw(globalThis, signature, "\n\n" ++ expected_line ++ received_line, .{ start_fmt, end_fmt, received_fmt });
        }

        const expected_line = "Expected: between <green>{any}<r> <d>(inclusive)<r> and <green>{any}<r> <d>(exclusive)<r>\n";
        const received_line = "Received: <red>{any}<r>\n";
        const signature = comptime getSignature("toBeWithin", "<green>start<r><d>, <r><green>end<r>", false);
        return this.throw(globalThis, signature, "\n\n" ++ expected_line ++ received_line, .{ start_fmt, end_fmt, received_fmt });
    }

    pub fn toEqualIgnoringWhitespace(this: *Expect, globalThis: *JSGlobalObject, callFrame: *CallFrame) bun.JSError!JSValue {
        defer this.postMatch(globalThis);

        const thisValue = callFrame.this();
        const _arguments = callFrame.arguments_old(1);
        const arguments: []const JSValue = _arguments.ptr[0.._arguments.len];

        if (arguments.len < 1) {
            return globalThis.throwInvalidArguments("toEqualIgnoringWhitespace() requires 1 argument", .{});
        }

        incrementExpectCallCounter();

        const expected = arguments[0];
        const value: JSValue = try this.getValue(globalThis, thisValue, "toEqualIgnoringWhitespace", "<green>expected<r>");

        if (!expected.isString()) {
            return globalThis.throw("toEqualIgnoringWhitespace() requires argument to be a string", .{});
        }

        const not = this.flags.not;
        var pass = value.isString() and expected.isString();

        if (pass) {
            const value_slice = try value.toSlice(globalThis, default_allocator);
            defer value_slice.deinit();
            const expected_slice = try expected.toSlice(globalThis, default_allocator);
            defer expected_slice.deinit();

            const value_utf8 = value_slice.slice();
            const expected_utf8 = expected_slice.slice();

            var left: usize = 0;
            var right: usize = 0;

            // Skip leading whitespaces
            while (left < value_utf8.len and std.ascii.isWhitespace(value_utf8[left])) left += 1;
            while (right < expected_utf8.len and std.ascii.isWhitespace(expected_utf8[right])) right += 1;

            while (left < value_utf8.len and right < expected_utf8.len) {
                const left_char = value_utf8[left];
                const right_char = expected_utf8[right];

                if (left_char != right_char) {
                    pass = false;
                    break;
                }

                left += 1;
                right += 1;

                // Skip trailing whitespaces
                while (left < value_utf8.len and std.ascii.isWhitespace(value_utf8[left])) left += 1;
                while (right < expected_utf8.len and std.ascii.isWhitespace(expected_utf8[right])) right += 1;
            }

            if (left < value_utf8.len or right < expected_utf8.len) {
                pass = false;
            }
        }

        if (not) pass = !pass;
        if (pass) return .js_undefined;

        // handle failure
        var formatter = jsc.ConsoleObject.Formatter{ .globalThis = globalThis, .quote_strings = true };
        defer formatter.deinit();
        const expected_fmt = expected.toFmt(&formatter);
        const value_fmt = value.toFmt(&formatter);

        if (not) {
            const signature = comptime getSignature("toEqualIgnoringWhitespace", "<green>expected<r>", true);
            return this.throw(globalThis, signature, "\n\n" ++ "Expected: not <green>{any}<r>\n" ++ "Received: <red>{any}<r>\n", .{ expected_fmt, value_fmt });
        }

        const signature = comptime getSignature("toEqualIgnoringWhitespace", "<green>expected<r>", false);
        return this.throw(globalThis, signature, "\n\n" ++ "Expected: <green>{any}<r>\n" ++ "Received: <red>{any}<r>\n", .{ expected_fmt, value_fmt });
    }

    pub fn toBeSymbol(this: *Expect, globalThis: *JSGlobalObject, callFrame: *CallFrame) bun.JSError!JSValue {
        defer this.postMatch(globalThis);

        const thisValue = callFrame.this();
        const value: JSValue = try this.getValue(globalThis, thisValue, "toBeSymbol", "");

        incrementExpectCallCounter();

        const not = this.flags.not;
        const pass = value.isSymbol() != not;

        if (pass) return .js_undefined;

        var formatter = jsc.ConsoleObject.Formatter{ .globalThis = globalThis, .quote_strings = true };
        defer formatter.deinit();
        const received = value.toFmt(&formatter);

        if (not) {
            const signature = comptime getSignature("toBeSymbol", "", true);
            return this.throw(globalThis, signature, "\n\n" ++ "Received: <red>{any}<r>\n", .{received});
        }

        const signature = comptime getSignature("toBeSymbol", "", false);
        return this.throw(globalThis, signature, "\n\n" ++ "Received: <red>{any}<r>\n", .{received});
    }

    pub fn toBeFunction(this: *Expect, globalThis: *JSGlobalObject, callFrame: *CallFrame) bun.JSError!JSValue {
        defer this.postMatch(globalThis);

        const thisValue = callFrame.this();
        const value: JSValue = try this.getValue(globalThis, thisValue, "toBeFunction", "");

        incrementExpectCallCounter();

        const not = this.flags.not;
        const pass = value.isCallable() != not;

        if (pass) return .js_undefined;

        var formatter = jsc.ConsoleObject.Formatter{ .globalThis = globalThis, .quote_strings = true };
        defer formatter.deinit();
        const received = value.toFmt(&formatter);

        if (not) {
            const signature = comptime getSignature("toBeFunction", "", true);
            return this.throw(globalThis, signature, "\n\n" ++ "Received: <red>{any}<r>\n", .{received});
        }

        const signature = comptime getSignature("toBeFunction", "", false);
        return this.throw(globalThis, signature, "\n\n" ++ "Received: <red>{any}<r>\n", .{received});
    }

    pub fn toBeDate(this: *Expect, globalThis: *JSGlobalObject, callFrame: *CallFrame) bun.JSError!JSValue {
        defer this.postMatch(globalThis);

        const thisValue = callFrame.this();
        const value: JSValue = try this.getValue(globalThis, thisValue, "toBeDate", "");

        incrementExpectCallCounter();

        const not = this.flags.not;
        const pass = value.isDate() != not;

        if (pass) return .js_undefined;

        var formatter = jsc.ConsoleObject.Formatter{ .globalThis = globalThis, .quote_strings = true };
        defer formatter.deinit();
        const received = value.toFmt(&formatter);

        if (not) {
            const signature = comptime getSignature("toBeDate", "", true);
            return this.throw(globalThis, signature, "\n\n" ++ "Received: <red>{any}<r>\n", .{received});
        }

        const signature = comptime getSignature("toBeDate", "", false);
        return this.throw(globalThis, signature, "\n\n" ++ "Received: <red>{any}<r>\n", .{received});
    }

    pub fn toBeValidDate(this: *Expect, globalThis: *JSGlobalObject, callFrame: *CallFrame) bun.JSError!JSValue {
        defer this.postMatch(globalThis);

        const thisValue = callFrame.this();
        const value: JSValue = try this.getValue(globalThis, thisValue, "toBeValidDate", "");

        active_test_expectation_counter.actual += 1;

        const not = this.flags.not;
        var pass = (value.isDate() and !std.math.isNan(value.getUnixTimestamp()));
        if (not) pass = !pass;

        if (pass) return thisValue;

        var formatter = jsc.ConsoleObject.Formatter{ .globalThis = globalThis, .quote_strings = true };
        defer formatter.deinit();
        const received = value.toFmt(&formatter);

        if (not) {
            const signature = comptime getSignature("toBeValidDate", "", true);
            return this.throw(globalThis, signature, "\n\n" ++ "Received: <red>{any}<r>\n", .{received});
        }

        const signature = comptime getSignature("toBeValidDate", "", false);
        return this.throw(globalThis, signature, "\n\n" ++ "Received: <red>{any}<r>\n", .{received});
    }

    pub fn toBeString(this: *Expect, globalThis: *JSGlobalObject, callFrame: *CallFrame) bun.JSError!JSValue {
        defer this.postMatch(globalThis);

        const thisValue = callFrame.this();
        const value: JSValue = try this.getValue(globalThis, thisValue, "toBeString", "");

        incrementExpectCallCounter();

        const not = this.flags.not;
        const pass = value.isString() != not;

        if (pass) return .js_undefined;

        var formatter = jsc.ConsoleObject.Formatter{ .globalThis = globalThis, .quote_strings = true };
        defer formatter.deinit();
        const received = value.toFmt(&formatter);

        if (not) {
            const signature = comptime getSignature("toBeString", "", true);
            return this.throw(globalThis, signature, "\n\n" ++ "Received: <red>{any}<r>\n", .{received});
        }

        const signature = comptime getSignature("toBeString", "", false);
        return this.throw(globalThis, signature, "\n\n" ++ "Received: <red>{any}<r>\n", .{received});
    }

    pub fn toInclude(this: *Expect, globalThis: *JSGlobalObject, callFrame: *CallFrame) bun.JSError!JSValue {
        defer this.postMatch(globalThis);

        const thisValue = callFrame.this();
        const arguments_ = callFrame.arguments_old(1);
        const arguments = arguments_.slice();

        if (arguments.len < 1) {
            return globalThis.throwInvalidArguments("toInclude() requires 1 argument", .{});
        }

        const expected = arguments[0];
        expected.ensureStillAlive();

        if (!expected.isString()) {
            return globalThis.throw("toInclude() requires the first argument to be a string", .{});
        }

        const value: JSValue = try this.getValue(globalThis, thisValue, "toInclude", "");

        incrementExpectCallCounter();

        var pass = value.isString();
        if (pass) {
            const value_string = try value.toSliceOrNull(globalThis);
            defer value_string.deinit();
            const expected_string = try expected.toSliceOrNull(globalThis);
            defer expected_string.deinit();
            pass = strings.contains(value_string.slice(), expected_string.slice()) or expected_string.len == 0;
        }

        const not = this.flags.not;
        if (not) pass = !pass;

        if (pass) return .js_undefined;

        var formatter = jsc.ConsoleObject.Formatter{ .globalThis = globalThis, .quote_strings = true };
        defer formatter.deinit();
        const value_fmt = value.toFmt(&formatter);
        const expected_fmt = expected.toFmt(&formatter);

        if (not) {
            const expected_line = "Expected to not include: <green>{any}<r>\n";
            const received_line = "Received: <red>{any}<r>\n";
            const signature = comptime getSignature("toInclude", "<green>expected<r>", true);
            return this.throw(globalThis, signature, "\n\n" ++ expected_line ++ received_line, .{ expected_fmt, value_fmt });
        }

        const expected_line = "Expected to include: <green>{any}<r>\n";
        const received_line = "Received: <red>{any}<r>\n";
        const signature = comptime getSignature("toInclude", "<green>expected<r>", false);
        return this.throw(globalThis, signature, "\n\n" ++ expected_line ++ received_line, .{ expected_fmt, value_fmt });
    }

    pub fn toIncludeRepeated(this: *Expect, globalThis: *JSGlobalObject, callFrame: *CallFrame) bun.JSError!JSValue {
        defer this.postMatch(globalThis);

        const thisValue = callFrame.this();
        const arguments_ = callFrame.arguments_old(2);
        const arguments = arguments_.slice();

        if (arguments.len < 2) {
            return globalThis.throwInvalidArguments("toIncludeRepeated() requires 2 arguments", .{});
        }

        incrementExpectCallCounter();

        const substring = arguments[0];
        substring.ensureStillAlive();

        if (!substring.isString()) {
            return globalThis.throw("toIncludeRepeated() requires the first argument to be a string", .{});
        }

        const count = arguments[1];
        count.ensureStillAlive();

        if (!count.isAnyInt()) {
            return globalThis.throw("toIncludeRepeated() requires the second argument to be a number", .{});
        }

        const countAsNum = count.toU32();

        const expect_string = js.capturedValueGetCached(thisValue) orelse {
            return globalThis.throw("Internal consistency error: the expect(value) was garbage collected but it should not have been!", .{});
        };

        if (!expect_string.isString()) {
            return globalThis.throw("toIncludeRepeated() requires the expect(value) to be a string", .{});
        }

        const not = this.flags.not;
        var pass = false;

        const _expectStringAsStr = try expect_string.toSliceOrNull(globalThis);
        const _subStringAsStr = try substring.toSliceOrNull(globalThis);

        defer {
            _expectStringAsStr.deinit();
            _subStringAsStr.deinit();
        }

        const expectStringAsStr = _expectStringAsStr.slice();
        const subStringAsStr = _subStringAsStr.slice();

        if (subStringAsStr.len == 0) {
            return globalThis.throw("toIncludeRepeated() requires the first argument to be a non-empty string", .{});
        }

        const actual_count = std.mem.count(u8, expectStringAsStr, subStringAsStr);
        pass = actual_count == countAsNum;

        if (not) pass = !pass;
        if (pass) return .js_undefined;

        var formatter = jsc.ConsoleObject.Formatter{ .globalThis = globalThis, .quote_strings = true };
        defer formatter.deinit();
        const expect_string_fmt = expect_string.toFmt(&formatter);
        const substring_fmt = substring.toFmt(&formatter);
        const times_fmt = count.toFmt(&formatter);

        const received_line = "Received: <red>{any}<r>\n";

        if (not) {
            if (countAsNum == 0) {
                const expected_line = "Expected to include: <green>{any}<r> \n";
                const signature = comptime getSignature("toIncludeRepeated", "<green>expected<r>", true);
                return this.throw(globalThis, signature, "\n\n" ++ expected_line ++ received_line, .{ substring_fmt, expect_string_fmt });
            } else if (countAsNum == 1) {
                const expected_line = "Expected not to include: <green>{any}<r> \n";
                const signature = comptime getSignature("toIncludeRepeated", "<green>expected<r>", true);
                return this.throw(globalThis, signature, "\n\n" ++ expected_line ++ received_line, .{ substring_fmt, expect_string_fmt });
            } else {
                const expected_line = "Expected not to include: <green>{any}<r> <green>{any}<r> times \n";
                const signature = comptime getSignature("toIncludeRepeated", "<green>expected<r>", true);
                return this.throw(globalThis, signature, "\n\n" ++ expected_line ++ received_line, .{ substring_fmt, times_fmt, expect_string_fmt });
            }
        }

        if (countAsNum == 0) {
            const expected_line = "Expected to not include: <green>{any}<r>\n";
            const signature = comptime getSignature("toIncludeRepeated", "<green>expected<r>", false);
            return this.throw(globalThis, signature, "\n\n" ++ expected_line ++ received_line, .{ substring_fmt, expect_string_fmt });
        } else if (countAsNum == 1) {
            const expected_line = "Expected to include: <green>{any}<r>\n";
            const signature = comptime getSignature("toIncludeRepeated", "<green>expected<r>", false);
            return this.throw(globalThis, signature, "\n\n" ++ expected_line ++ received_line, .{ substring_fmt, expect_string_fmt });
        } else {
            const expected_line = "Expected to include: <green>{any}<r> <green>{any}<r> times \n";
            const signature = comptime getSignature("toIncludeRepeated", "<green>expected<r>", false);
            return this.throw(globalThis, signature, "\n\n" ++ expected_line ++ received_line, .{ substring_fmt, times_fmt, expect_string_fmt });
        }
    }

    pub fn toSatisfy(this: *Expect, globalThis: *JSGlobalObject, callFrame: *CallFrame) bun.JSError!JSValue {
        defer this.postMatch(globalThis);

        const thisValue = callFrame.this();
        const arguments_ = callFrame.arguments_old(1);
        const arguments = arguments_.slice();

        if (arguments.len < 1) {
            return globalThis.throwInvalidArguments("toSatisfy() requires 1 argument", .{});
        }

        incrementExpectCallCounter();

        const predicate = arguments[0];
        predicate.ensureStillAlive();

        if (!predicate.isCallable()) {
            return globalThis.throw("toSatisfy() argument must be a function", .{});
        }

        const value = js.capturedValueGetCached(thisValue) orelse {
            return globalThis.throw("Internal consistency error: the expect(value) was garbage collected but it should not have been!", .{});
        };
        value.ensureStillAlive();

        const result = predicate.call(globalThis, .js_undefined, &.{value}) catch |e| {
            const err = globalThis.takeException(e);
            const fmt = ZigString.init("toSatisfy() predicate threw an exception");
            return globalThis.throwValue(try globalThis.createAggregateError(&.{err}, &fmt));
        };

        const not = this.flags.not;
        const pass = (result.isBoolean() and result.toBoolean()) != not;

        if (pass) return .js_undefined;

        var formatter = jsc.ConsoleObject.Formatter{ .globalThis = globalThis, .quote_strings = true };
        defer formatter.deinit();

        if (not) {
            const signature = comptime getSignature("toSatisfy", "<green>expected<r>", true);
            return this.throw(globalThis, signature, "\n\nExpected: not <green>{any}<r>\n", .{predicate.toFmt(&formatter)});
        }

        const signature = comptime getSignature("toSatisfy", "<green>expected<r>", false);

        return this.throw(globalThis, signature, "\n\nExpected: <green>{any}<r>\nReceived: <red>{any}<r>\n", .{
            predicate.toFmt(&formatter),
            value.toFmt(&formatter),
        });
    }

    pub fn toStartWith(this: *Expect, globalThis: *JSGlobalObject, callFrame: *CallFrame) bun.JSError!JSValue {
        defer this.postMatch(globalThis);

        const thisValue = callFrame.this();
        const arguments_ = callFrame.arguments_old(1);
        const arguments = arguments_.slice();

        if (arguments.len < 1) {
            return globalThis.throwInvalidArguments("toStartWith() requires 1 argument", .{});
        }

        const expected = arguments[0];
        expected.ensureStillAlive();

        if (!expected.isString()) {
            return globalThis.throw("toStartWith() requires the first argument to be a string", .{});
        }

        const value: JSValue = try this.getValue(globalThis, thisValue, "toStartWith", "<green>expected<r>");

        incrementExpectCallCounter();

        var pass = value.isString();
        if (pass) {
            const value_string = try value.toSliceOrNull(globalThis);
            defer value_string.deinit();
            const expected_string = try expected.toSliceOrNull(globalThis);
            defer expected_string.deinit();
            pass = strings.startsWith(value_string.slice(), expected_string.slice()) or expected_string.len == 0;
        }

        const not = this.flags.not;
        if (not) pass = !pass;

        if (pass) return .js_undefined;

        var formatter = jsc.ConsoleObject.Formatter{ .globalThis = globalThis, .quote_strings = true };
        defer formatter.deinit();
        const value_fmt = value.toFmt(&formatter);
        const expected_fmt = expected.toFmt(&formatter);

        if (not) {
            const expected_line = "Expected to not start with: <green>{any}<r>\n";
            const received_line = "Received: <red>{any}<r>\n";
            const signature = comptime getSignature("toStartWith", "<green>expected<r>", true);
            return this.throw(globalThis, signature, "\n\n" ++ expected_line ++ received_line, .{ expected_fmt, value_fmt });
        }

        const expected_line = "Expected to start with: <green>{any}<r>\n";
        const received_line = "Received: <red>{any}<r>\n";
        const signature = comptime getSignature("toStartWith", "<green>expected<r>", false);
        return this.throw(globalThis, signature, "\n\n" ++ expected_line ++ received_line, .{ expected_fmt, value_fmt });
    }

    pub fn toEndWith(this: *Expect, globalThis: *JSGlobalObject, callFrame: *CallFrame) bun.JSError!JSValue {
        defer this.postMatch(globalThis);

        const thisValue = callFrame.this();
        const arguments_ = callFrame.arguments_old(1);
        const arguments = arguments_.slice();

        if (arguments.len < 1) {
            return globalThis.throwInvalidArguments("toEndWith() requires 1 argument", .{});
        }

        const expected = arguments[0];
        expected.ensureStillAlive();

        if (!expected.isString()) {
            return globalThis.throw("toEndWith() requires the first argument to be a string", .{});
        }

        const value: JSValue = try this.getValue(globalThis, thisValue, "toEndWith", "<green>expected<r>");

        incrementExpectCallCounter();

        var pass = value.isString();
        if (pass) {
            const value_string = try value.toSliceOrNull(globalThis);
            defer value_string.deinit();
            const expected_string = try expected.toSliceOrNull(globalThis);
            defer expected_string.deinit();
            pass = strings.endsWith(value_string.slice(), expected_string.slice()) or expected_string.len == 0;
        }

        const not = this.flags.not;
        if (not) pass = !pass;

        if (pass) return .js_undefined;

        var formatter = jsc.ConsoleObject.Formatter{ .globalThis = globalThis, .quote_strings = true };
        defer formatter.deinit();
        const value_fmt = value.toFmt(&formatter);
        const expected_fmt = expected.toFmt(&formatter);

        if (not) {
            const expected_line = "Expected to not end with: <green>{any}<r>\n";
            const received_line = "Received: <red>{any}<r>\n";
            const signature = comptime getSignature("toEndWith", "<green>expected<r>", true);
            return this.throw(globalThis, signature, "\n\n" ++ expected_line ++ received_line, .{ expected_fmt, value_fmt });
        }

        const expected_line = "Expected to end with: <green>{any}<r>\n";
        const received_line = "Received: <red>{any}<r>\n";
        const signature = comptime getSignature("toEndWith", "<green>expected<r>", false);
        return this.throw(globalThis, signature, "\n\n" ++ expected_line ++ received_line, .{ expected_fmt, value_fmt });
    }

    pub fn toBeInstanceOf(this: *Expect, globalThis: *JSGlobalObject, callFrame: *CallFrame) bun.JSError!JSValue {
        defer this.postMatch(globalThis);

        const thisValue = callFrame.this();
        const _arguments = callFrame.arguments_old(1);
        const arguments: []const JSValue = _arguments.ptr[0.._arguments.len];

        if (arguments.len < 1) {
            return globalThis.throwInvalidArguments("toBeInstanceOf() requires 1 argument", .{});
        }

        incrementExpectCallCounter();
        var formatter = jsc.ConsoleObject.Formatter{ .globalThis = globalThis, .quote_strings = true };
        defer formatter.deinit();

        const expected_value = arguments[0];
        if (!expected_value.isConstructor()) {
            return globalThis.throw("Expected value must be a function: {any}", .{expected_value.toFmt(&formatter)});
        }
        expected_value.ensureStillAlive();

        const value: JSValue = try this.getValue(globalThis, thisValue, "toBeInstanceOf", "<green>expected<r>");

        const not = this.flags.not;
        var pass = value.isInstanceOf(globalThis, expected_value);
        if (not) pass = !pass;
        if (pass) return .js_undefined;

        // handle failure
        const expected_fmt = expected_value.toFmt(&formatter);
        const value_fmt = value.toFmt(&formatter);
        if (not) {
            const expected_line = "Expected constructor: not <green>{any}<r>\n";
            const received_line = "Received value: <red>{any}<r>\n";
            const signature = comptime getSignature("toBeInstanceOf", "<green>expected<r>", true);
            return this.throw(globalThis, signature, "\n\n" ++ expected_line ++ received_line, .{ expected_fmt, value_fmt });
        }

        const expected_line = "Expected constructor: <green>{any}<r>\n";
        const received_line = "Received value: <red>{any}<r>\n";
        const signature = comptime getSignature("toBeInstanceOf", "<green>expected<r>", false);
        return this.throw(globalThis, signature, "\n\n" ++ expected_line ++ received_line, .{ expected_fmt, value_fmt });
    }

    pub fn toMatch(this: *Expect, globalThis: *JSGlobalObject, callFrame: *CallFrame) bun.JSError!JSValue {
        jsc.markBinding(@src());

        defer this.postMatch(globalThis);

        const thisValue = callFrame.this();
        const _arguments = callFrame.arguments_old(1);
        const arguments: []const JSValue = _arguments.ptr[0.._arguments.len];

        if (arguments.len < 1) {
            return globalThis.throwInvalidArguments("toMatch() requires 1 argument", .{});
        }

        incrementExpectCallCounter();

        var formatter = jsc.ConsoleObject.Formatter{ .globalThis = globalThis, .quote_strings = true };
        defer formatter.deinit();

        const expected_value = arguments[0];
        if (!expected_value.isString() and !expected_value.isRegExp()) {
            return globalThis.throw("Expected value must be a string or regular expression: {any}", .{expected_value.toFmt(&formatter)});
        }
        expected_value.ensureStillAlive();

        const value: JSValue = try this.getValue(globalThis, thisValue, "toMatch", "<green>expected<r>");

        if (!value.isString()) {
            return globalThis.throw("Received value must be a string: {any}", .{value.toFmt(&formatter)});
        }

        const not = this.flags.not;
        var pass: bool = brk: {
            if (expected_value.isString()) {
                break :brk value.stringIncludes(globalThis, expected_value);
            } else if (expected_value.isRegExp()) {
                break :brk expected_value.toMatch(globalThis, value);
            }
            unreachable;
        };

        if (not) pass = !pass;
        if (pass) return .js_undefined;

        // handle failure
        const expected_fmt = expected_value.toFmt(&formatter);
        const value_fmt = value.toFmt(&formatter);

        if (not) {
            const expected_line = "Expected substring or pattern: not <green>{any}<r>\n";
            const received_line = "Received: <red>{any}<r>\n";
            const signature = comptime getSignature("toMatch", "<green>expected<r>", true);
            return this.throw(globalThis, signature, "\n\n" ++ expected_line ++ received_line, .{ expected_fmt, value_fmt });
        }

        const expected_line = "Expected substring or pattern: <green>{any}<r>\n";
        const received_line = "Received: <red>{any}<r>\n";
        const signature = comptime getSignature("toMatch", "<green>expected<r>", false);
        return this.throw(globalThis, signature, "\n\n" ++ expected_line ++ received_line, .{ expected_fmt, value_fmt });
    }

    pub fn toHaveBeenCalled(this: *Expect, globalThis: *JSGlobalObject, callframe: *CallFrame) bun.JSError!JSValue {
        jsc.markBinding(@src());
        const thisValue = callframe.this();
        const firstArgument = callframe.argumentsAsArray(1)[0];
        defer this.postMatch(globalThis);

        if (!firstArgument.isUndefined()) {
            return globalThis.throwInvalidArguments("toHaveBeenCalled() must not have an argument", .{});
        }

        const value: JSValue = try this.getValue(globalThis, thisValue, "toHaveBeenCalled", "");

        const calls = try bun.jsc.fromJSHostCall(globalThis, @src(), JSMockFunction__getCalls, .{value});
        incrementExpectCallCounter();
        if (!calls.jsType().isArray()) {
            var formatter = jsc.ConsoleObject.Formatter{ .globalThis = globalThis, .quote_strings = true };
            defer formatter.deinit();
            return globalThis.throw("Expected value must be a mock function: {any}", .{value.toFmt(&formatter)});
        }

        const calls_length = try calls.getLength(globalThis);
        var pass = calls_length > 0;

        const not = this.flags.not;
        if (not) pass = !pass;
        if (pass) return .js_undefined;

        // handle failure
        if (not) {
            const signature = comptime getSignature("toHaveBeenCalled", "", true);
            return this.throw(globalThis, signature, "\n\n" ++ "Expected number of calls: <green>0<r>\n" ++ "Received number of calls: <red>{any}<r>\n", .{calls_length});
        }

        const signature = comptime getSignature("toHaveBeenCalled", "", false);
        return this.throw(globalThis, signature, "\n\n" ++ "Expected number of calls: \\>= <green>1<r>\n" ++ "Received number of calls: <red>{any}<r>\n", .{calls_length});
    }

    pub fn toHaveBeenCalledOnce(this: *Expect, globalThis: *JSGlobalObject, callframe: *CallFrame) bun.JSError!JSValue {
        jsc.markBinding(@src());

        const thisValue = callframe.this();
        defer this.postMatch(globalThis);
        const value: JSValue = try this.getValue(globalThis, thisValue, "toHaveBeenCalledOnce", "<green>expected<r>");

        incrementExpectCallCounter();

        const calls = try bun.jsc.fromJSHostCall(globalThis, @src(), JSMockFunction__getCalls, .{value});
        if (!calls.jsType().isArray()) {
            var formatter = jsc.ConsoleObject.Formatter{ .globalThis = globalThis, .quote_strings = true };
            defer formatter.deinit();
            return globalThis.throw("Expected value must be a mock function: {any}", .{value.toFmt(&formatter)});
        }

        const calls_length = try calls.getLength(globalThis);
        var pass = calls_length == 1;

        const not = this.flags.not;
        if (not) pass = !pass;
        if (pass) return .js_undefined;

        // handle failure
        if (not) {
            const signature = comptime getSignature("toHaveBeenCalledOnce", "<green>expected<r>", true);
            return this.throw(globalThis, signature, "\n\n" ++ "Expected number of calls: not <green>1<r>\n" ++ "Received number of calls: <red>{d}<r>\n", .{calls_length});
        }

        const signature = comptime getSignature("toHaveBeenCalledOnce", "<green>expected<r>", false);
        return this.throw(globalThis, signature, "\n\n" ++ "Expected number of calls: <green>1<r>\n" ++ "Received number of calls: <red>{d}<r>\n", .{calls_length});
    }

    pub fn toHaveBeenCalledTimes(this: *Expect, globalThis: *JSGlobalObject, callframe: *CallFrame) bun.JSError!JSValue {
        jsc.markBinding(@src());

        const thisValue = callframe.this();
        const arguments_ = callframe.arguments_old(1);
        const arguments: []const JSValue = arguments_.slice();
        defer this.postMatch(globalThis);
        const value: JSValue = try this.getValue(globalThis, thisValue, "toHaveBeenCalledTimes", "<green>expected<r>");

        incrementExpectCallCounter();

        const calls = try bun.jsc.fromJSHostCall(globalThis, @src(), JSMockFunction__getCalls, .{value});
        if (!calls.jsType().isArray()) {
            var formatter = jsc.ConsoleObject.Formatter{ .globalThis = globalThis, .quote_strings = true };
            defer formatter.deinit();
            return globalThis.throw("Expected value must be a mock function: {any}", .{value.toFmt(&formatter)});
        }

        if (arguments.len < 1 or !arguments[0].isUInt32AsAnyInt()) {
            return globalThis.throwInvalidArguments("toHaveBeenCalledTimes() requires 1 non-negative integer argument", .{});
        }

        const times = try arguments[0].coerce(i32, globalThis);

        var pass = @as(i32, @intCast(try calls.getLength(globalThis))) == times;

        const not = this.flags.not;
        if (not) pass = !pass;
        if (pass) return .js_undefined;

        // handle failure
        if (not) {
            const signature = comptime getSignature("toHaveBeenCalledTimes", "<green>expected<r>", true);
            return this.throw(globalThis, signature, "\n\n" ++ "Expected number of calls: not <green>{any}<r>\n" ++ "Received number of calls: <red>{any}<r>\n", .{ times, calls.getLength(globalThis) });
        }

        const signature = comptime getSignature("toHaveBeenCalledTimes", "<green>expected<r>", false);
        return this.throw(globalThis, signature, "\n\n" ++ "Expected number of calls: <green>{any}<r>\n" ++ "Received number of calls: <red>{any}<r>\n", .{ times, calls.getLength(globalThis) });
    }

    pub fn toMatchObject(this: *Expect, globalThis: *JSGlobalObject, callFrame: *CallFrame) bun.JSError!JSValue {
        jsc.markBinding(@src());

        defer this.postMatch(globalThis);
        const thisValue = callFrame.this();
        const args = callFrame.arguments_old(1).slice();

        incrementExpectCallCounter();

        const not = this.flags.not;

        const received_object: JSValue = try this.getValue(globalThis, thisValue, "toMatchObject", "<green>expected<r>");

        if (!received_object.isObject()) {
            const matcher_error = "\n\n<b>Matcher error<r>: <red>received<r> value must be a non-null object\n";
            if (not) {
                const signature = comptime getSignature("toMatchObject", "<green>expected<r>", true);
                return this.throw(globalThis, signature, matcher_error, .{});
            }

            const signature = comptime getSignature("toMatchObject", "<green>expected<r>", false);
            return this.throw(globalThis, signature, matcher_error, .{});
        }

        if (args.len < 1 or !args[0].isObject()) {
            const matcher_error = "\n\n<b>Matcher error<r>: <green>expected<r> value must be a non-null object\n";
            if (not) {
                const signature = comptime getSignature("toMatchObject", "", true);
                return this.throw(globalThis, signature, matcher_error, .{});
            }
            const signature = comptime getSignature("toMatchObject", "", false);
            return this.throw(globalThis, signature, matcher_error, .{});
        }

        const property_matchers = args[0];

        var pass = try received_object.jestDeepMatch(property_matchers, globalThis, true);

        if (not) pass = !pass;
        if (pass) return .js_undefined;

        // handle failure
        const diff_formatter = DiffFormatter{
            .received = received_object,
            .expected = property_matchers,
            .globalThis = globalThis,
            .not = not,
        };

        if (not) {
            const signature = comptime getSignature("toMatchObject", "<green>expected<r>", true);
            return this.throw(globalThis, signature, "\n\n{any}\n", .{diff_formatter});
        }

        const signature = comptime getSignature("toMatchObject", "<green>expected<r>", false);
        return this.throw(globalThis, signature, "\n\n{any}\n", .{diff_formatter});
    }

    pub fn toHaveBeenCalledWith(this: *Expect, globalThis: *JSGlobalObject, callframe: *CallFrame) bun.JSError!JSValue {
        jsc.markBinding(@src());

        const thisValue = callframe.this();
        const arguments = callframe.arguments();
        defer this.postMatch(globalThis);
        const value: JSValue = try this.getValue(globalThis, thisValue, "toHaveBeenCalledWith", "<green>...expected<r>");

        incrementExpectCallCounter();

        const calls = try bun.jsc.fromJSHostCall(globalThis, @src(), JSMockFunction__getCalls, .{value});
        if (!calls.jsType().isArray()) {
            var formatter = jsc.ConsoleObject.Formatter{ .globalThis = globalThis, .quote_strings = true };
            defer formatter.deinit();
            return this.throw(globalThis, comptime getSignature("toHaveBeenCalledWith", "<green>...expected<r>", false), "\n\nMatcher error: <red>received<r> value must be a mock function\nReceived: {any}", .{value.toFmt(&formatter)});
        }

        var pass = false;

        const calls_count = @as(u32, @intCast(try calls.getLength(globalThis)));
        if (calls_count > 0) {
            var itr = try calls.arrayIterator(globalThis);
            while (try itr.next()) |callItem| {
                if (callItem == .zero or !callItem.jsType().isArray()) {
                    // This indicates a malformed mock object, which is an internal error.
                    return globalThis.throw("Internal error: expected mock call item to be an array of arguments.", .{});
                }

                if (try callItem.getLength(globalThis) != arguments.len) {
                    continue;
                }

                var callItr = try callItem.arrayIterator(globalThis);
                var match = true;
                while (try callItr.next()) |callArg| {
                    if (!try callArg.jestDeepEquals(arguments[callItr.i - 1], globalThis)) {
                        match = false;
                        break;
                    }
                }

                if (match) {
                    pass = true;
                    break;
                }
            }
        }

        if (pass != this.flags.not) {
            return .js_undefined;
        }

        // handle failure
        var formatter = jsc.ConsoleObject.Formatter{ .globalThis = globalThis, .quote_strings = true };
        defer formatter.deinit();

        const expected_args_js_array = try JSValue.createEmptyArray(globalThis, arguments.len);
        for (arguments, 0..) |arg, i| {
            try expected_args_js_array.putIndex(globalThis, @intCast(i), arg);
        }
        expected_args_js_array.ensureStillAlive();

        if (this.flags.not) {
            const signature = comptime getSignature("toHaveBeenCalledWith", "<green>...expected<r>", true);
            return this.throw(globalThis, signature, "\n\nExpected mock function not to have been called with: <green>{any}<r>\nBut it was.", .{
                expected_args_js_array.toFmt(&formatter),
            });
        }
        const signature = comptime getSignature("toHaveBeenCalledWith", "<green>...expected<r>", false);

        if (calls_count == 0) {
            return this.throw(globalThis, signature, "\n\nExpected: <green>{any}<r>\nBut it was not called.", .{
                expected_args_js_array.toFmt(&formatter),
            });
        }

        // If there's only one call, provide a nice diff.
        if (calls_count == 1) {
            const received_call_args = try calls.getIndex(globalThis, 0);
            const diff_format = DiffFormatter{
                .expected = expected_args_js_array,
                .received = received_call_args,
                .globalThis = globalThis,
                .not = false,
            };
            return this.throw(globalThis, signature, "\n\n{any}\n", .{diff_format});
        }

        // If there are multiple calls, list them all to help debugging.
        const list_formatter = AllCallsWithArgsFormatter{
            .globalThis = globalThis,
            .calls = calls,
            .formatter = &formatter,
        };

        const fmt =
            \\    <green>Expected<r>: {any}
            \\    <red>Received<r>:
            \\{any}
            \\
            \\    Number of calls: {d}
        ;

        switch (Output.enable_ansi_colors) {
            inline else => |colors| {
                return this.throw(globalThis, signature, Output.prettyFmt("\n\n" ++ fmt ++ "\n", colors), .{
                    expected_args_js_array.toFmt(&formatter),
                    list_formatter,
                    calls_count,
                });
            },
        }
    }

    pub fn toHaveBeenLastCalledWith(this: *Expect, globalThis: *JSGlobalObject, callframe: *CallFrame) bun.JSError!JSValue {
        jsc.markBinding(@src());

        const thisValue = callframe.this();
        const arguments = callframe.arguments();
        defer this.postMatch(globalThis);
        const value: JSValue = try this.getValue(globalThis, thisValue, "toHaveBeenLastCalledWith", "<green>...expected<r>");

        incrementExpectCallCounter();

        const calls = try bun.jsc.fromJSHostCall(globalThis, @src(), JSMockFunction__getCalls, .{value});
        if (!calls.jsType().isArray()) {
            var formatter = jsc.ConsoleObject.Formatter{ .globalThis = globalThis, .quote_strings = true };
            defer formatter.deinit();
            return this.throw(globalThis, comptime getSignature("toHaveBeenLastCalledWith", "<green>...expected<r>", false), "\n\nMatcher error: <red>received<r> value must be a mock function\nReceived: {any}", .{value.toFmt(&formatter)});
        }

        const totalCalls: u32 = @truncate(try calls.getLength(globalThis));
        var lastCallValue: JSValue = .zero;

        var pass = totalCalls > 0;

        if (pass) {
            lastCallValue = try calls.getIndex(globalThis, totalCalls - 1);

            if (!lastCallValue.jsType().isArray()) {
                var formatter = jsc.ConsoleObject.Formatter{ .globalThis = globalThis, .quote_strings = true };
                defer formatter.deinit();
                return globalThis.throw("Expected value must be a mock function with calls: {any}", .{value.toFmt(&formatter)});
            }

            if (try lastCallValue.getLength(globalThis) != arguments.len) {
                pass = false;
            } else {
                var itr = try lastCallValue.arrayIterator(globalThis);
                while (try itr.next()) |callArg| {
                    if (!try callArg.jestDeepEquals(arguments[itr.i - 1], globalThis)) {
                        pass = false;
                        break;
                    }
                }
            }
        }

        if (pass != this.flags.not) {
            return .js_undefined;
        }

        // handle failure
        var formatter = jsc.ConsoleObject.Formatter{ .globalThis = globalThis, .quote_strings = true };
        defer formatter.deinit();

        const expected_args_js_array = try JSValue.createEmptyArray(globalThis, arguments.len);
        for (arguments, 0..) |arg, i| {
            try expected_args_js_array.putIndex(globalThis, @intCast(i), arg);
        }
        expected_args_js_array.ensureStillAlive();

        if (this.flags.not) {
            const signature = comptime getSignature("toHaveBeenLastCalledWith", "<green>...expected<r>", true);
            return this.throw(globalThis, signature, "\n\nExpected last call not to be with: <green>{any}<r>\nBut it was.", .{
                expected_args_js_array.toFmt(&formatter),
            });
        }
        const signature = comptime getSignature("toHaveBeenLastCalledWith", "<green>...expected<r>", false);

        if (totalCalls == 0) {
            return this.throw(globalThis, signature, "\n\nExpected: <green>{any}<r>\nBut it was not called.", .{
                expected_args_js_array.toFmt(&formatter),
            });
        }

        const diff_format = DiffFormatter{
            .expected = expected_args_js_array,
            .received = lastCallValue,
            .globalThis = globalThis,
            .not = false,
        };
        return this.throw(globalThis, signature, "\n\n{any}\n", .{diff_format});
    }

    pub fn toHaveBeenNthCalledWith(this: *Expect, globalThis: *JSGlobalObject, callframe: *CallFrame) bun.JSError!JSValue {
        jsc.markBinding(@src());

        const thisValue = callframe.this();
        const arguments = callframe.arguments();
        defer this.postMatch(globalThis);
        const value: JSValue = try this.getValue(globalThis, thisValue, "toHaveBeenNthCalledWith", "<green>n<r>, <green>...expected<r>");

        incrementExpectCallCounter();

        const calls = try bun.jsc.fromJSHostCall(globalThis, @src(), JSMockFunction__getCalls, .{value});
        if (!calls.jsType().isArray()) {
            var formatter = jsc.ConsoleObject.Formatter{ .globalThis = globalThis, .quote_strings = true };
            defer formatter.deinit();
            return this.throw(globalThis, comptime getSignature("toHaveBeenNthCalledWith", "<green>n<r>, <green>...expected<r>", false), "\n\nMatcher error: <red>received<r> value must be a mock function\nReceived: {any}", .{value.toFmt(&formatter)});
        }

        if (arguments.len == 0 or !arguments[0].isAnyInt()) {
            return globalThis.throwInvalidArguments("toHaveBeenNthCalledWith() requires a positive integer as the first argument", .{});
        }
        const nthCallNumI32 = arguments[0].toInt32();

        if (nthCallNumI32 <= 0) {
            return globalThis.throwInvalidArguments("toHaveBeenNthCalledWith() first argument must be a positive integer", .{});
        }
        const nthCallNum: u32 = @intCast(nthCallNumI32);

        const totalCalls = @as(u32, @intCast(try calls.getLength(globalThis)));
        var pass = totalCalls >= nthCallNum;
        var nthCallValue: JSValue = .zero;

        if (pass) {
            nthCallValue = try calls.getIndex(globalThis, nthCallNum - 1);
            const expected_args = arguments[1..];

            if (!nthCallValue.jsType().isArray()) {
                return globalThis.throw("Internal error: expected mock call item to be an array of arguments.", .{});
            }

            if (try nthCallValue.getLength(globalThis) != expected_args.len) {
                pass = false;
            } else {
                var itr = try nthCallValue.arrayIterator(globalThis);
                while (try itr.next()) |callArg| {
                    if (!try callArg.jestDeepEquals(expected_args[itr.i - 1], globalThis)) {
                        pass = false;
                        break;
                    }
                }
            }
        }

        if (pass != this.flags.not) {
            return .js_undefined;
        }

        // handle failure
        var formatter = jsc.ConsoleObject.Formatter{ .globalThis = globalThis, .quote_strings = true };
        defer formatter.deinit();

        const expected_args_slice = arguments[1..];
        const expected_args_js_array = try JSValue.createEmptyArray(globalThis, expected_args_slice.len);
        for (expected_args_slice, 0..) |arg, i| {
            try expected_args_js_array.putIndex(globalThis, @intCast(i), arg);
        }
        expected_args_js_array.ensureStillAlive();

        if (this.flags.not) {
            const signature = comptime getSignature("toHaveBeenNthCalledWith", "<green>n<r>, <green>...expected<r>", true);
            return this.throw(globalThis, signature, "\n\nExpected call #{d} not to be with: <green>{any}<r>\nBut it was.", .{
                nthCallNum,
                expected_args_js_array.toFmt(&formatter),
            });
        }
        const signature = comptime getSignature("toHaveBeenNthCalledWith", "<green>n<r>, <green>...expected<r>", false);

        // Handle case where function was not called enough times
        if (totalCalls < nthCallNum) {
            return this.throw(globalThis, signature, "\n\nThe mock function was called {d} time{s}, but call {d} was requested.", .{
                totalCalls,
                if (totalCalls == 1) "" else "s",
                nthCallNum,
            });
        }

        // The call existed but didn't match. Show a diff.
        const diff_format = DiffFormatter{
            .expected = expected_args_js_array,
            .received = nthCallValue,
            .globalThis = globalThis,
            .not = false,
        };
        return this.throw(globalThis, signature, "\n\nCall #{d}:\n{any}\n", .{ nthCallNum, diff_format });
    }

    const AllCallsWithArgsFormatter = struct {
        globalThis: *JSGlobalObject,
        calls: JSValue,
        formatter: *jsc.ConsoleObject.Formatter,

        pub fn format(self: @This(), comptime _: []const u8, _: std.fmt.FormatOptions, writer: anytype) !void {
            var printed_once = false;

            const calls_count = @as(u32, @intCast(try self.calls.getLength(self.globalThis)));
            if (calls_count == 0) {
                try writer.writeAll("(no calls)");
                return;
            }

            for (0..calls_count) |i| {
                if (printed_once) try writer.writeAll("\n");
                printed_once = true;

                try writer.print("           {d: >4}: ", .{i + 1});
                const call_args = try self.calls.getIndex(self.globalThis, @intCast(i));
                try writer.print("{any}", .{call_args.toFmt(self.formatter)});
            }
        }
    };

    const ReturnStatus = enum {
        throw,
        @"return",
        incomplete,

        pub const Map = bun.ComptimeEnumMap(ReturnStatus);
    };

    fn jestMockIterator(globalThis: *JSGlobalObject, value: bun.jsc.JSValue) bun.JSError!bun.jsc.JSArrayIterator {
        const returns: bun.jsc.JSValue = try bun.cpp.JSMockFunction__getReturns(globalThis, value);
        if (!returns.jsType().isArray()) {
            var formatter = jsc.ConsoleObject.Formatter{ .globalThis = globalThis, .quote_strings = true };
            defer formatter.deinit();
            return globalThis.throw("Expected value must be a mock function: {any}", .{value.toFmt(&formatter)});
        }

        return try returns.arrayIterator(globalThis);
    }
    fn jestMockReturnObject_type(globalThis: *JSGlobalObject, value: bun.jsc.JSValue) bun.JSError!ReturnStatus {
        if (try value.fastGet(globalThis, .type)) |type_string| {
            if (type_string.isString()) {
                if (try ReturnStatus.Map.fromJS(globalThis, type_string)) |val| return val;
            }
        }
        var formatter = jsc.ConsoleObject.Formatter{ .globalThis = globalThis, .quote_strings = true };
        defer formatter.deinit();
        return globalThis.throw("Expected value must be a mock function with returns: {any}", .{value.toFmt(&formatter)});
    }
    fn jestMockReturnObject_value(globalThis: *JSGlobalObject, value: bun.jsc.JSValue) bun.JSError!JSValue {
        return (try value.get(globalThis, "value")) orelse .js_undefined;
    }

    inline fn toHaveReturnedTimesFn(this: *Expect, globalThis: *JSGlobalObject, callframe: *CallFrame, comptime mode: enum { toHaveReturned, toHaveReturnedTimes }) bun.JSError!JSValue {
        jsc.markBinding(@src());

        const thisValue = callframe.this();
        const arguments = callframe.arguments();
        defer this.postMatch(globalThis);

        const value: JSValue = try this.getValue(globalThis, thisValue, @tagName(mode), "<green>expected<r>");

        incrementExpectCallCounter();

        var returns = try jestMockIterator(globalThis, value);

        const expected_success_count: i32 = if (mode == .toHaveReturned) brk: {
            if (arguments.len > 0 and !arguments[0].isUndefined()) {
                return globalThis.throwInvalidArguments(@tagName(mode) ++ "() must not have an argument", .{});
            }
            break :brk 1;
        } else brk: {
            if (arguments.len < 1 or !arguments[0].isUInt32AsAnyInt()) {
                return globalThis.throwInvalidArguments(@tagName(mode) ++ "() requires 1 non-negative integer argument", .{});
            }

            break :brk try arguments[0].coerce(i32, globalThis);
        };

        var pass = false;

        var actual_success_count: i32 = 0;
        var total_call_count: i32 = 0;
        while (try returns.next()) |item| {
            switch (try jestMockReturnObject_type(globalThis, item)) {
                .@"return" => actual_success_count += 1,
                else => {},
            }
            total_call_count += 1;
        }

        pass = switch (mode) {
            .toHaveReturned => actual_success_count >= expected_success_count,
            .toHaveReturnedTimes => actual_success_count == expected_success_count,
        };

        const not = this.flags.not;
        if (not) pass = !pass;
        if (pass) return .js_undefined;

        switch (not) {
            inline else => |is_not| {
                const signature = comptime getSignature(@tagName(mode), "<green>expected<r>", is_not);
                const str: []const u8, const spc: []const u8 = switch (mode) {
                    .toHaveReturned => switch (not) {
                        false => .{ ">= ", "   " },
                        true => .{ "< ", "  " },
                    },
                    .toHaveReturnedTimes => switch (not) {
                        false => .{ "== ", "   " },
                        true => .{ "!= ", "   " },
                    },
                };
                return this.throw(globalThis, signature,
                    \\
                    \\
                    \\Expected number of succesful returns: {s}<green>{d}<r>
                    \\Received number of succesful returns: {s}<red>{d}<r>
                    \\Received number of calls:             {s}<red>{d}<r>
                    \\
                , .{ str, expected_success_count, spc, actual_success_count, spc, total_call_count });
            },
        }
    }

    pub fn toHaveReturned(this: *Expect, globalThis: *JSGlobalObject, callframe: *CallFrame) bun.JSError!JSValue {
        return toHaveReturnedTimesFn(this, globalThis, callframe, .toHaveReturned);
    }

    pub fn toHaveReturnedTimes(this: *Expect, globalThis: *JSGlobalObject, callframe: *CallFrame) bun.JSError!JSValue {
        return toHaveReturnedTimesFn(this, globalThis, callframe, .toHaveReturnedTimes);
    }

    // Formatter for when there are multiple returns or errors
    const AllCallsFormatter = struct {
        globalThis: *JSGlobalObject,
        returns: JSValue,
        formatter: *jsc.ConsoleObject.Formatter,

        pub fn format(self: @This(), comptime _: []const u8, _: std.fmt.FormatOptions, writer: anytype) !void {
            var printed_once = false;

            var num_returns: i32 = 0;
            var num_calls: i32 = 0;

            var iter = try self.returns.arrayIterator(self.globalThis);
            while (try iter.next()) |item| {
                if (printed_once) try writer.writeAll("\n");
                printed_once = true;

                num_calls += 1;
                try writer.print("           {d: >2}: ", .{num_calls});

                const value = try jestMockReturnObject_value(self.globalThis, item);
                switch (try jestMockReturnObject_type(self.globalThis, item)) {
                    .@"return" => {
                        try writer.print("{any}", .{value.toFmt(self.formatter)});
                        num_returns += 1;
                    },
                    .throw => {
                        try writer.print("function call threw an error: {any}", .{value.toFmt(self.formatter)});
                    },
                    .incomplete => {
                        try writer.print("<incomplete call>", .{});
                    },
                }
            }
        }
    };

    const SuccessfulReturnsFormatter = struct {
        globalThis: *JSGlobalObject,
        successful_returns: *const std.ArrayList(JSValue),
        formatter: *jsc.ConsoleObject.Formatter,

        pub fn format(self: @This(), comptime _: []const u8, _: std.fmt.FormatOptions, writer: anytype) !void {
            const len = self.successful_returns.items.len;
            if (len == 0) return;

            var printed_once = false;

            for (self.successful_returns.items, 1..) |val, i| {
                if (printed_once) try writer.writeAll("\n");
                printed_once = true;

                try writer.print("           {d: >4}: ", .{i});
                try writer.print("{any}", .{val.toFmt(self.formatter)});
            }
        }
    };

    pub fn toHaveReturnedWith(this: *Expect, globalThis: *JSGlobalObject, callframe: *CallFrame) bun.JSError!JSValue {
        jsc.markBinding(@src());

        const thisValue = callframe.this();
        defer this.postMatch(globalThis);

        const value: JSValue = try this.getValue(globalThis, thisValue, "toHaveReturnedWith", "<green>expected<r>");

        const expected = callframe.argumentsAsArray(1)[0];
        incrementExpectCallCounter();

        const returns = try bun.cpp.JSMockFunction__getReturns(globalThis, value);
        if (!returns.jsType().isArray()) {
            var formatter = jsc.ConsoleObject.Formatter{ .globalThis = globalThis, .quote_strings = true };
            defer formatter.deinit();
            return globalThis.throw("Expected value must be a mock function: {any}", .{value.toFmt(&formatter)});
        }

        const calls_count = @as(u32, @intCast(try returns.getLength(globalThis)));
        var pass = false;

        var successful_returns = std.ArrayList(JSValue).init(globalThis.bunVM().allocator);
        defer successful_returns.deinit();

        var has_errors = false;

        // Check for a pass and collect info for error messages
        for (0..calls_count) |i| {
            const result = returns.getDirectIndex(globalThis, @truncate(i));

            if (result.isObject()) {
                const result_type = try result.get(globalThis, "type") orelse .js_undefined;
                if (result_type.isString()) {
                    const type_str = try result_type.toBunString(globalThis);
                    defer type_str.deref();

                    if (type_str.eqlComptime("return")) {
                        const result_value = try result.get(globalThis, "value") orelse .js_undefined;
                        try successful_returns.append(result_value);

                        // Check for pass condition only if not already passed
                        if (!pass) {
                            if (try result_value.jestDeepEquals(expected, globalThis)) {
                                pass = true;
                            }
                        }
                    } else if (type_str.eqlComptime("throw")) {
                        has_errors = true;
                    }
                }
            }
        }

        if (pass != this.flags.not) {
            return .js_undefined;
        }

        // Handle failure
        var formatter = jsc.ConsoleObject.Formatter{ .globalThis = globalThis, .quote_strings = true };
        defer formatter.deinit();

        const signature = comptime getSignature("toHaveReturnedWith", "<green>expected<r>", false);

        if (this.flags.not) {
            const not_signature = comptime getSignature("toHaveReturnedWith", "<green>expected<r>", true);
            return this.throw(globalThis, not_signature, "\n\n" ++ "Expected mock function not to have returned: <green>{any}<r>\n", .{expected.toFmt(&formatter)});
        }

        // No match was found.
        const successful_returns_count = successful_returns.items.len;

        // Case: Only one successful return, no errors
        if (calls_count == 1 and successful_returns_count == 1) {
            const received = successful_returns.items[0];
            if (expected.isString() and received.isString()) {
                const diff_format = DiffFormatter{
                    .expected = expected,
                    .received = received,
                    .globalThis = globalThis,
                    .not = false,
                };
                return this.throw(globalThis, signature, "\n\n{any}\n", .{diff_format});
            }

            return this.throw(globalThis, signature, "\n\nExpected: <green>{any}<r>\nReceived: <red>{any}<r>", .{
                expected.toFmt(&formatter),
                received.toFmt(&formatter),
            });
        }

        if (has_errors) {
            // Case: Some calls errored
            const list_formatter = AllCallsFormatter{
                .globalThis = globalThis,
                .returns = returns,
                .formatter = &formatter,
            };
            const fmt =
                \\Some calls errored:
                \\
                \\    Expected: {any}
                \\    Received:
                \\{any}
                \\
                \\    Number of returns: {d}
                \\    Number of calls:   {d}
            ;

            switch (Output.enable_ansi_colors) {
                inline else => |colors| {
                    return this.throw(globalThis, signature, Output.prettyFmt("\n\n" ++ fmt ++ "\n", colors), .{
                        expected.toFmt(&formatter),
                        list_formatter,
                        successful_returns_count,
                        calls_count,
                    });
                },
            }
        } else {
            // Case: No errors, but no match (and multiple returns)
            const list_formatter = SuccessfulReturnsFormatter{
                .globalThis = globalThis,
                .successful_returns = &successful_returns,
                .formatter = &formatter,
            };
            const fmt =
                \\    <green>Expected<r>: {any}
                \\    <red>Received<r>:
                \\{any}
                \\
                \\    Number of returns: {d}
            ;

            switch (Output.enable_ansi_colors) {
                inline else => |colors| {
                    return this.throw(globalThis, signature, Output.prettyFmt("\n\n" ++ fmt ++ "\n", colors), .{
                        expected.toFmt(&formatter),
                        list_formatter,
                        successful_returns_count,
                    });
                },
            }
        }
    }

    pub fn toHaveLastReturnedWith(this: *Expect, globalThis: *JSGlobalObject, callframe: *CallFrame) bun.JSError!JSValue {
        jsc.markBinding(@src());

        const thisValue = callframe.this();
        defer this.postMatch(globalThis);

        const value: JSValue = try this.getValue(globalThis, thisValue, "toHaveBeenLastReturnedWith", "<green>expected<r>");

        const expected = callframe.argumentsAsArray(1)[0];
        incrementExpectCallCounter();

        const returns = try bun.cpp.JSMockFunction__getReturns(globalThis, value);
        if (!returns.jsType().isArray()) {
            var formatter = jsc.ConsoleObject.Formatter{ .globalThis = globalThis, .quote_strings = true };
            defer formatter.deinit();
            return globalThis.throw("Expected value must be a mock function: {any}", .{value.toFmt(&formatter)});
        }

        const calls_count = @as(u32, @intCast(try returns.getLength(globalThis)));
        var pass = false;
        var last_return_value: JSValue = .js_undefined;
        var last_call_threw = false;
        var last_error_value: JSValue = .js_undefined;

        if (calls_count > 0) {
            const last_result = returns.getDirectIndex(globalThis, calls_count - 1);

            if (last_result.isObject()) {
                const result_type = try last_result.get(globalThis, "type") orelse .js_undefined;
                if (result_type.isString()) {
                    const type_str = try result_type.toBunString(globalThis);
                    defer type_str.deref();
=======
>>>>>>> decf84c4

            if (strings.eqlLong(pretty_value.slice(), trim_res.trimmed, true)) {
                Jest.runner.?.snapshots.passed += 1;
                return .js_undefined;
            } else if (update) {
                Jest.runner.?.snapshots.passed += 1;
                needs_write = true;
                start_indent = trim_res.start_indent;
                end_indent = trim_res.end_indent;
            } else {
                Jest.runner.?.snapshots.failed += 1;
                const signature = comptime getSignature(fn_name, "<green>expected<r>", false);
                const fmt = signature ++ "\n\n{any}\n";
                const diff_format = DiffFormatter{
                    .received_string = pretty_value.slice(),
                    .expected_string = trim_res.trimmed,
                    .globalThis = globalThis,
                };

                return globalThis.throwPretty(fmt, .{diff_format});
            }
        } else {
            needs_write = true;
        }

        if (needs_write) {
            if (this.testScope() == null) {
                const signature = comptime getSignature(fn_name, "", true);
                return this.throw(globalThis, signature, "\n\n<b>Matcher error<r>: Snapshot matchers cannot be used outside of a test\n", .{});
            }

            // 1. find the src loc of the snapshot
            const srcloc = callFrame.getCallerSrcLoc(globalThis);
            defer srcloc.str.deref();
            const describe = this.testScope().?.describe;
            const fget = Jest.runner.?.files.get(describe.file_id);

            if (!srcloc.str.eqlUTF8(fget.source.path.text)) {
                const signature = comptime getSignature(fn_name, "", true);
                return this.throw(globalThis, signature,
                    \\
                    \\
                    \\<b>Matcher error<r>: Inline snapshot matchers must be called from the test file:
                    \\  Expected to be called from file: <green>"{}"<r>
                    \\  {s} called from file: <red>"{}"<r>
                    \\
                , .{
                    std.zig.fmtEscapes(fget.source.path.text),
                    fn_name,
                    std.zig.fmtEscapes(srcloc.str.toUTF8(Jest.runner.?.snapshots.allocator).slice()),
                });
            }

            // 2. save to write later
            try Jest.runner.?.snapshots.addInlineSnapshotToWrite(describe.file_id, .{
                .line = srcloc.line,
                .col = srcloc.column,
                .value = pretty_value.toOwnedSlice(),
                .has_matchers = property_matchers != null,
                .is_added = result == null,
                .kind = fn_name,
                .start_indent = if (start_indent) |ind| try Jest.runner.?.snapshots.allocator.dupe(u8, ind) else null,
                .end_indent = if (end_indent) |ind| try Jest.runner.?.snapshots.allocator.dupe(u8, ind) else null,
            });
        }

        return .js_undefined;
    }
    pub fn matchAndFmtSnapshot(this: *Expect, globalThis: *JSGlobalObject, value: JSValue, property_matchers: ?JSValue, pretty_value: *MutableString, comptime fn_name: []const u8) bun.JSError!void {
        if (property_matchers) |_prop_matchers| {
            if (!value.isObject()) {
                const signature = comptime getSignature(fn_name, "<green>properties<r><d>, <r>hint", false);
                return this.throw(globalThis, signature, "\n\n<b>Matcher error: <red>received<r> values must be an object when the matcher has <green>properties<r>\n", .{});
            }

            const prop_matchers = _prop_matchers;

            if (!try value.jestDeepMatch(prop_matchers, globalThis, true)) {
                // TODO: print diff with properties from propertyMatchers
                const signature = comptime getSignature(fn_name, "<green>propertyMatchers<r>", false);
                const fmt = signature ++ "\n\nExpected <green>propertyMatchers<r> to match properties from received object" ++
                    "\n\nReceived: {any}\n";

                var formatter = jsc.ConsoleObject.Formatter{ .globalThis = globalThis };
                defer formatter.deinit();
                return globalThis.throwPretty(fmt, .{value.toFmt(&formatter)});
            }
        }

        value.jestSnapshotPrettyFormat(pretty_value, globalThis) catch {
            var formatter = jsc.ConsoleObject.Formatter{ .globalThis = globalThis };
            defer formatter.deinit();
            return globalThis.throw("Failed to pretty format value: {s}", .{value.toFmt(&formatter)});
        };
    }
    pub fn snapshot(this: *Expect, globalThis: *JSGlobalObject, value: JSValue, property_matchers: ?JSValue, hint: []const u8, comptime fn_name: []const u8) bun.JSError!JSValue {
        var pretty_value: MutableString = try MutableString.init(default_allocator, 0);
        defer pretty_value.deinit();
        try this.matchAndFmtSnapshot(globalThis, value, property_matchers, &pretty_value, fn_name);

        const existing_value = Jest.runner.?.snapshots.getOrPut(this, pretty_value.slice(), hint) catch |err| {
            var formatter = jsc.ConsoleObject.Formatter{ .globalThis = globalThis };
            defer formatter.deinit();
            const test_file_path = Jest.runner.?.files.get(this.testScope().?.describe.file_id).source.path.text;
            return switch (err) {
                error.FailedToOpenSnapshotFile => globalThis.throw("Failed to open snapshot file for test file: {s}", .{test_file_path}),
                error.FailedToMakeSnapshotDirectory => globalThis.throw("Failed to make snapshot directory for test file: {s}", .{test_file_path}),
                error.FailedToWriteSnapshotFile => globalThis.throw("Failed write to snapshot file: {s}", .{test_file_path}),
                error.SyntaxError, error.ParseError => globalThis.throw("Failed to parse snapshot file for: {s}", .{test_file_path}),
                else => globalThis.throw("Failed to snapshot value: {any}", .{value.toFmt(&formatter)}),
            };
        };

        if (existing_value) |saved_value| {
            if (strings.eqlLong(pretty_value.slice(), saved_value, true)) {
                Jest.runner.?.snapshots.passed += 1;
                return .js_undefined;
            }

            Jest.runner.?.snapshots.failed += 1;
            const signature = comptime getSignature(fn_name, "<green>expected<r>", false);
            const fmt = signature ++ "\n\n{any}\n";
            const diff_format = DiffFormatter{
                .received_string = pretty_value.slice(),
                .expected_string = saved_value,
                .globalThis = globalThis,
            };

            return globalThis.throwPretty(fmt, .{diff_format});
        }

        return .js_undefined;
    }

    pub fn getStaticNot(globalThis: *JSGlobalObject, _: JSValue, _: JSValue) bun.JSError!JSValue {
        return ExpectStatic.create(globalThis, .{ .not = true });
    }

    pub fn getStaticResolvesTo(globalThis: *JSGlobalObject, _: JSValue, _: JSValue) bun.JSError!JSValue {
        return ExpectStatic.create(globalThis, .{ .promise = .resolves });
    }

    pub fn getStaticRejectsTo(globalThis: *JSGlobalObject, _: JSValue, _: JSValue) bun.JSError!JSValue {
        return ExpectStatic.create(globalThis, .{ .promise = .rejects });
    }

    pub fn any(globalThis: *JSGlobalObject, callFrame: *CallFrame) bun.JSError!JSValue {
        return ExpectAny.call(globalThis, callFrame);
    }

    pub fn anything(globalThis: *JSGlobalObject, callFrame: *CallFrame) bun.JSError!JSValue {
        return ExpectAnything.call(globalThis, callFrame);
    }

    pub fn closeTo(globalThis: *JSGlobalObject, callFrame: *CallFrame) bun.JSError!JSValue {
        return ExpectCloseTo.call(globalThis, callFrame);
    }

    pub fn objectContaining(globalThis: *JSGlobalObject, callFrame: *CallFrame) bun.JSError!JSValue {
        return ExpectObjectContaining.call(globalThis, callFrame);
    }

    pub fn stringContaining(globalThis: *JSGlobalObject, callFrame: *CallFrame) bun.JSError!JSValue {
        return ExpectStringContaining.call(globalThis, callFrame);
    }

    pub fn stringMatching(globalThis: *JSGlobalObject, callFrame: *CallFrame) bun.JSError!JSValue {
        return ExpectStringMatching.call(globalThis, callFrame);
    }

    pub fn arrayContaining(globalThis: *JSGlobalObject, callFrame: *CallFrame) bun.JSError!JSValue {
        return ExpectArrayContaining.call(globalThis, callFrame);
    }

    /// Implements `expect.extend({ ... })`
    pub fn extend(globalThis: *JSGlobalObject, callFrame: *CallFrame) bun.JSError!JSValue {
        const args = callFrame.arguments_old(1).slice();

        if (args.len == 0 or !args[0].isObject()) {
            return globalThis.throwPretty("<d>expect.<r>extend<d>(<r>matchers<d>)<r>\n\nExpected an object containing matchers\n", .{});
        }

        var expect_proto = Expect__getPrototype(globalThis);
        var expect_constructor = Expect.js.getConstructor(globalThis);
        var expect_static_proto = ExpectStatic__getPrototype(globalThis);

        // SAFETY: already checked that args[0] is an object
        const matchers_to_register = args[0].getObject().?;
        {
            var iter = try jsc.JSPropertyIterator(.{
                .skip_empty_name = false,
                .include_value = true,
                .own_properties_only = false,
            }).init(globalThis, matchers_to_register);
            defer iter.deinit();

            while (try iter.next()) |*matcher_name| {
                const matcher_fn: JSValue = iter.value;

                if (!matcher_fn.jsType().isFunction()) {
                    const type_name = if (matcher_fn.isNull()) bun.String.static("null") else bun.String.init(matcher_fn.jsTypeString(globalThis).getZigString(globalThis));
                    return globalThis.throwInvalidArguments("expect.extend: `{s}` is not a valid matcher. Must be a function, is \"{s}\"", .{ matcher_name, type_name });
                }

                // Mutate the Expect/ExpectStatic prototypes/constructor with new instances of JSCustomExpectMatcherFunction.
                // Even though they point to the same native functions for all matchers,
                // multiple instances are created because each instance will hold the matcher_fn as a property

                const wrapper_fn = Bun__JSWrappingFunction__create(globalThis, matcher_name, jsc.toJSHostFn(Expect.applyCustomMatcher), matcher_fn, true);

                expect_proto.put(globalThis, matcher_name, wrapper_fn);
                expect_constructor.put(globalThis, matcher_name, wrapper_fn);
                expect_static_proto.put(globalThis, matcher_name, wrapper_fn);
            }
        }

        globalThis.bunVM().autoGarbageCollect();

        return .js_undefined;
    }

    const CustomMatcherParamsFormatter = struct {
        colors: bool,
        globalThis: *JSGlobalObject,
        matcher_fn: JSValue,

        pub fn format(this: CustomMatcherParamsFormatter, comptime _: []const u8, _: std.fmt.FormatOptions, writer: anytype) !void {
            // try to detect param names from matcher_fn (user function) source code
            if (jsc.JSFunction.getSourceCode(this.matcher_fn)) |source_str| {
                var source_slice = source_str.toSlice(this.globalThis.allocator());
                defer source_slice.deinit();

                var source: string = source_slice.slice();
                if (std.mem.indexOfScalar(u8, source, '(')) |lparen| {
                    if (std.mem.indexOfScalarPos(u8, source, lparen, ')')) |rparen| {
                        const params_str = source[(lparen + 1)..rparen];
                        var param_index: usize = 0;
                        var iter = std.mem.splitScalar(u8, params_str, ',');
                        while (iter.next()) |param_name| : (param_index += 1) {
                            if (param_index > 0) { // skip the first param from the matcher_fn, which is the received value
                                if (param_index > 1) {
                                    try writer.writeAll(if (this.colors) Output.prettyFmt("<r><d>, <r><green>", true) else ", ");
                                } else if (this.colors) {
                                    try writer.writeAll("<green>");
                                }
                                const param_name_trimmed = std.mem.trim(u8, param_name, " ");
                                if (param_name_trimmed.len > 0) {
                                    try writer.writeAll(param_name_trimmed);
                                } else {
                                    try writer.print("arg{d}", .{param_index - 1});
                                }
                            }
                        }
                        if (param_index > 1 and this.colors) {
                            try writer.writeAll("<r>");
                        }
                        return; // don't do fallback
                    }
                }
            }

            // fallback
            switch (this.colors) {
                inline else => |colors| try writer.print(Output.prettyFmt("<green>...args<r>", colors), .{}),
            }
        }
    };

    fn throwInvalidMatcherError(globalThis: *JSGlobalObject, matcher_name: bun.String, result: JSValue) bun.JSError {
        @branchHint(.cold);

        var formatter = jsc.ConsoleObject.Formatter{ .globalThis = globalThis, .quote_strings = true };
        defer formatter.deinit();

        const fmt =
            "Unexpected return from matcher function `{s}`.\n" ++
            "Matcher functions should return an object in the following format:\n" ++
            "  {{message?: string | function, pass: boolean}}\n" ++
            "'{any}' was returned";
        const err = switch (Output.enable_ansi_colors) {
            inline else => |colors| globalThis.createErrorInstance(Output.prettyFmt(fmt, colors), .{ matcher_name, result.toFmt(&formatter) }),
        };
        err.put(globalThis, ZigString.static("name"), bun.String.static("InvalidMatcherError").toJS(globalThis));
        return globalThis.throwValue(err);
    }

    /// Execute the custom matcher for the given args (the left value + the args passed to the matcher call).
    /// This function is called both for symmetric and asymmetric matching.
    /// If silent=false, throws an exception in JS if the matcher result didn't result in a pass (or if the matcher result is invalid).
    pub fn executeCustomMatcher(globalThis: *JSGlobalObject, matcher_name: bun.String, matcher_fn: JSValue, args: []const JSValue, flags: Expect.Flags, silent: bool) bun.JSError!bool {
        // prepare the this object
        const matcher_context = try globalThis.bunVM().allocator.create(ExpectMatcherContext);
        matcher_context.flags = flags;
        const matcher_context_jsvalue = matcher_context.toJS(globalThis);
        matcher_context_jsvalue.ensureStillAlive();

        // call the custom matcher implementation
        var result = try matcher_fn.call(globalThis, matcher_context_jsvalue, args);
        // support for async matcher results
        if (result.asAnyPromise()) |promise| {
            const vm = globalThis.vm();
            promise.setHandled(vm);

            globalThis.bunVM().waitForPromise(promise);

            result = promise.result(vm);
            result.ensureStillAlive();
            assert(result != .zero);
            switch (promise.status(vm)) {
                .pending => unreachable,
                .fulfilled => {},
                .rejected => {
                    // TODO: rewrite this code to use .then() instead of blocking the event loop
                    jsc.VirtualMachine.get().runErrorHandler(result, null);
                    return globalThis.throw("Matcher `{s}` returned a promise that rejected", .{matcher_name});
                },
            }
        }

        var pass: bool = undefined;
        var message: JSValue = undefined;

        // Parse and validate the custom matcher result, which should conform to: { pass: boolean, message?: () => string }
        const is_valid = valid: {
            if (result.isObject()) {
                if (try result.get(globalThis, "pass")) |pass_value| {
                    pass = pass_value.toBoolean();

                    if (try result.fastGet(globalThis, .message)) |message_value| {
                        if (!message_value.isString() and !message_value.isCallable()) {
                            break :valid false;
                        }
                        message = message_value;
                    } else {
                        message = .js_undefined;
                    }

                    break :valid true;
                }
            }
            break :valid false;
        };
        if (!is_valid) {
            return throwInvalidMatcherError(globalThis, matcher_name, result);
        }

        if (flags.not) pass = !pass;
        if (pass or silent) return pass;

        // handle failure
        var message_text: bun.String = bun.String.dead;
        defer message_text.deref();
        if (message.isUndefined()) {
            message_text = bun.String.static("No message was specified for this matcher.");
        } else if (message.isString()) {
            message_text = try message.toBunString(globalThis);
        } else {
            if (comptime Environment.allow_assert)
                assert(message.isCallable()); // checked above

            const message_result = try message.callWithGlobalThis(globalThis, &.{});
            message_text = try bun.String.fromJS(message_result, globalThis);
        }

        const matcher_params = CustomMatcherParamsFormatter{
            .colors = Output.enable_ansi_colors,
            .globalThis = globalThis,
            .matcher_fn = matcher_fn,
        };
        return throwPrettyMatcherError(globalThis, bun.String.empty, matcher_name, matcher_params, .{}, "{s}", .{message_text});
    }

    /// Function that is run for either `expect.myMatcher()` call or `expect().myMatcher` call,
    /// and we can known which case it is based on if the `callFrame.this()` value is an instance of Expect
    pub fn applyCustomMatcher(globalThis: *JSGlobalObject, callFrame: *CallFrame) bun.JSError!jsc.JSValue {
        defer globalThis.bunVM().autoGarbageCollect();

        // retrieve the user-provided matcher function (matcher_fn)
        const func: JSValue = callFrame.callee();
        var matcher_fn: JSValue = getCustomMatcherFn(func, globalThis) orelse .js_undefined;
        if (!matcher_fn.jsType().isFunction()) {
            return globalThis.throw("Internal consistency error: failed to retrieve the matcher function for a custom matcher!", .{});
        }
        matcher_fn.ensureStillAlive();

        // try to retrieve the Expect instance
        const thisValue: JSValue = callFrame.this();
        const expect: *Expect = Expect.fromJS(thisValue) orelse {
            // if no Expect instance, assume it is a static call (`expect.myMatcher()`), so create an ExpectCustomAsymmetricMatcher instance
            return ExpectCustomAsymmetricMatcher.create(globalThis, callFrame, matcher_fn);
        };

        // if we got an Expect instance, then it's a non-static call (`expect().myMatcher`),
        // so now execute the symmetric matching

        // retrieve the matcher name
        const matcher_name = matcher_fn.getName(globalThis);

        const matcher_params = CustomMatcherParamsFormatter{
            .colors = Output.enable_ansi_colors,
            .globalThis = globalThis,
            .matcher_fn = matcher_fn,
        };

        // retrieve the captured expected value
        var value = js.capturedValueGetCached(thisValue) orelse {
            return globalThis.throw("Internal consistency error: failed to retrieve the captured value", .{});
        };
        value = try processPromise(expect.custom_label, expect.flags, globalThis, value, matcher_name, matcher_params, false);
        value.ensureStillAlive();

        incrementExpectCallCounter();

        // prepare the args array
        const args = callFrame.arguments();
        var allocator = std.heap.stackFallback(8 * @sizeOf(JSValue), globalThis.allocator());
        var matcher_args = try std.ArrayList(JSValue).initCapacity(allocator.get(), args.len + 1);
        matcher_args.appendAssumeCapacity(value);
        for (args) |arg| matcher_args.appendAssumeCapacity(arg);

        _ = try executeCustomMatcher(globalThis, matcher_name, matcher_fn, matcher_args.items, expect.flags, false);

        return thisValue;
    }

    pub const addSnapshotSerializer = notImplementedStaticFn;

    pub fn hasAssertions(globalThis: *JSGlobalObject, callFrame: *CallFrame) bun.JSError!JSValue {
        _ = callFrame;
        defer globalThis.bunVM().autoGarbageCollect();

        is_expecting_assertions = true;

        return .js_undefined;
    }

    pub fn assertions(globalThis: *JSGlobalObject, callFrame: *CallFrame) bun.JSError!JSValue {
        defer globalThis.bunVM().autoGarbageCollect();

        const arguments_ = callFrame.arguments_old(1);
        const arguments = arguments_.slice();

        if (arguments.len < 1) {
            return globalThis.throwInvalidArguments("expect.assertions() takes 1 argument", .{});
        }

        const expected: JSValue = arguments[0];

        if (!expected.isNumber()) {
            var fmt = jsc.ConsoleObject.Formatter{ .globalThis = globalThis, .quote_strings = true };
            return globalThis.throw("Expected value must be a non-negative integer: {any}", .{expected.toFmt(&fmt)});
        }

        const expected_assertions: f64 = try expected.toNumber(globalThis);
        if (@round(expected_assertions) != expected_assertions or std.math.isInf(expected_assertions) or std.math.isNan(expected_assertions) or expected_assertions < 0 or expected_assertions > std.math.maxInt(u32)) {
            var fmt = jsc.ConsoleObject.Formatter{ .globalThis = globalThis, .quote_strings = true };
            return globalThis.throw("Expected value must be a non-negative integer: {any}", .{expected.toFmt(&fmt)});
        }

        const unsigned_expected_assertions: u32 = @intFromFloat(expected_assertions);

        is_expecting_assertions_count = true;
        active_test_expectation_counter.expected = unsigned_expected_assertions;

        return .js_undefined;
    }

    pub fn notImplementedJSCFn(_: *Expect, globalThis: *JSGlobalObject, _: *CallFrame) bun.JSError!JSValue {
        return globalThis.throw("Not implemented", .{});
    }

    pub fn notImplementedStaticFn(globalThis: *JSGlobalObject, _: *CallFrame) bun.JSError!JSValue {
        return globalThis.throw("Not implemented", .{});
    }

    pub fn notImplementedJSCProp(_: *Expect, _: JSValue, globalThis: *JSGlobalObject) bun.JSError!JSValue {
        return globalThis.throw("Not implemented", .{});
    }

    pub fn notImplementedStaticProp(globalThis: *JSGlobalObject, _: JSValue, _: JSValue) bun.JSError!JSValue {
        return globalThis.throw("Not implemented", .{});
    }

    pub fn postMatch(_: *Expect, globalThis: *JSGlobalObject) void {
        var vm = globalThis.bunVM();
        vm.autoGarbageCollect();
    }

    pub fn doUnreachable(globalThis: *JSGlobalObject, callframe: *CallFrame) bun.JSError!JSValue {
        const arg = callframe.arguments_old(1).ptr[0];

        if (arg.isEmptyOrUndefinedOrNull()) {
            const error_value = bun.String.init("reached unreachable code").toErrorInstance(globalThis);
            error_value.put(globalThis, ZigString.static("name"), bun.String.init("UnreachableError").toJS(globalThis));
            return globalThis.throwValue(error_value);
        }

        if (arg.isString()) {
            const error_value = (try arg.toBunString(globalThis)).toErrorInstance(globalThis);
            error_value.put(globalThis, ZigString.static("name"), bun.String.init("UnreachableError").toJS(globalThis));
            return globalThis.throwValue(error_value);
        }

        return globalThis.throwValue(arg);
    }
};

/// Static instance of expect, holding a set of flags.
/// Returned for example when executing `expect.not`
pub const ExpectStatic = struct {
    pub const js = jsc.Codegen.JSExpectStatic;
    pub const toJS = js.toJS;
    pub const fromJS = js.fromJS;
    pub const fromJSDirect = js.fromJSDirect;

    flags: Expect.Flags = .{},

    pub fn finalize(
        this: *ExpectStatic,
    ) callconv(.C) void {
        VirtualMachine.get().allocator.destroy(this);
    }

    pub fn create(globalThis: *JSGlobalObject, flags: Expect.Flags) bun.JSError!JSValue {
        var expect = try globalThis.bunVM().allocator.create(ExpectStatic);
        expect.flags = flags;

        const value = expect.toJS(globalThis);
        value.ensureStillAlive();
        return value;
    }

    pub fn getNot(this: *ExpectStatic, _: JSValue, globalThis: *JSGlobalObject) bun.JSError!JSValue {
        var flags = this.flags;
        flags.not = !this.flags.not;
        return create(globalThis, flags);
    }

    pub fn getResolvesTo(this: *ExpectStatic, _: JSValue, globalThis: *JSGlobalObject) bun.JSError!JSValue {
        var flags = this.flags;
        if (flags.promise != .none) return asyncChainingError(globalThis, flags, "resolvesTo");
        flags.promise = .resolves;
        return create(globalThis, flags);
    }

    pub fn getRejectsTo(this: *ExpectStatic, _: JSValue, globalThis: *JSGlobalObject) bun.JSError!JSValue {
        var flags = this.flags;
        if (flags.promise != .none) return asyncChainingError(globalThis, flags, "rejectsTo");
        flags.promise = .rejects;
        return create(globalThis, flags);
    }

    fn asyncChainingError(globalThis: *JSGlobalObject, flags: Expect.Flags, name: string) bun.JSError {
        @branchHint(.cold);
        const str = switch (flags.promise) {
            .resolves => "resolvesTo",
            .rejects => "rejectsTo",
            else => unreachable,
        };
        return globalThis.throw("expect.{s}: already called expect.{s} on this chain", .{ name, str });
    }

    fn createAsymmetricMatcherWithFlags(T: type, this: *ExpectStatic, globalThis: *JSGlobalObject, callFrame: *CallFrame) bun.JSError!JSValue {
        //const this: *ExpectStatic = ExpectStatic.fromJS(callFrame.this());
        const instance_jsvalue = try T.call(globalThis, callFrame);
        if (instance_jsvalue != .zero and !instance_jsvalue.isAnyError()) {
            var instance = T.fromJS(instance_jsvalue) orelse {
                return globalThis.throwOutOfMemory();
            };
            instance.flags = this.flags;
        }
        return instance_jsvalue;
    }

    pub fn anything(this: *ExpectStatic, globalThis: *JSGlobalObject, callFrame: *CallFrame) bun.JSError!JSValue {
        return createAsymmetricMatcherWithFlags(ExpectAnything, this, globalThis, callFrame);
    }

    pub fn any(this: *ExpectStatic, globalThis: *JSGlobalObject, callFrame: *CallFrame) bun.JSError!JSValue {
        return createAsymmetricMatcherWithFlags(ExpectAny, this, globalThis, callFrame);
    }

    pub fn arrayContaining(this: *ExpectStatic, globalThis: *JSGlobalObject, callFrame: *CallFrame) bun.JSError!JSValue {
        return createAsymmetricMatcherWithFlags(ExpectArrayContaining, this, globalThis, callFrame);
    }

    pub fn closeTo(this: *ExpectStatic, globalThis: *JSGlobalObject, callFrame: *CallFrame) bun.JSError!JSValue {
        return createAsymmetricMatcherWithFlags(ExpectCloseTo, this, globalThis, callFrame);
    }

    pub fn objectContaining(this: *ExpectStatic, globalThis: *JSGlobalObject, callFrame: *CallFrame) bun.JSError!JSValue {
        return createAsymmetricMatcherWithFlags(ExpectObjectContaining, this, globalThis, callFrame);
    }

    pub fn stringContaining(this: *ExpectStatic, globalThis: *JSGlobalObject, callFrame: *CallFrame) bun.JSError!JSValue {
        return createAsymmetricMatcherWithFlags(ExpectStringContaining, this, globalThis, callFrame);
    }

    pub fn stringMatching(this: *ExpectStatic, globalThis: *JSGlobalObject, callFrame: *CallFrame) bun.JSError!JSValue {
        return createAsymmetricMatcherWithFlags(ExpectStringMatching, this, globalThis, callFrame);
    }
};

pub const ExpectAnything = struct {
    pub const js = jsc.Codegen.JSExpectAnything;
    pub const toJS = js.toJS;
    pub const fromJS = js.fromJS;
    pub const fromJSDirect = js.fromJSDirect;

    flags: Expect.Flags = .{},

    pub fn finalize(
        this: *ExpectAnything,
    ) callconv(.C) void {
        VirtualMachine.get().allocator.destroy(this);
    }

    pub fn call(globalThis: *JSGlobalObject, _: *CallFrame) bun.JSError!JSValue {
        const anything = try globalThis.bunVM().allocator.create(ExpectAnything);
        anything.* = .{};

        const anything_js_value = anything.toJS(globalThis);
        anything_js_value.ensureStillAlive();

        var vm = globalThis.bunVM();
        vm.autoGarbageCollect();

        return anything_js_value;
    }
};

pub const ExpectStringMatching = struct {
    pub const js = jsc.Codegen.JSExpectStringMatching;
    pub const toJS = js.toJS;
    pub const fromJS = js.fromJS;
    pub const fromJSDirect = js.fromJSDirect;

    flags: Expect.Flags = .{},

    pub fn finalize(
        this: *ExpectStringMatching,
    ) callconv(.C) void {
        VirtualMachine.get().allocator.destroy(this);
    }

    pub fn call(globalThis: *JSGlobalObject, callFrame: *CallFrame) bun.JSError!JSValue {
        const args = callFrame.arguments();

        if (args.len == 0 or (!args[0].isString() and !args[0].isRegExp())) {
            const fmt = "<d>expect.<r>stringContaining<d>(<r>string<d>)<r>\n\nExpected a string or regular expression\n";
            return globalThis.throwPretty(fmt, .{});
        }

        const test_value = args[0];

        const string_matching = try globalThis.bunVM().allocator.create(ExpectStringMatching);
        string_matching.* = .{};

        const string_matching_js_value = string_matching.toJS(globalThis);
        js.testValueSetCached(string_matching_js_value, globalThis, test_value);

        var vm = globalThis.bunVM();
        vm.autoGarbageCollect();
        return string_matching_js_value;
    }
};

pub const ExpectCloseTo = struct {
    pub const js = jsc.Codegen.JSExpectCloseTo;
    pub const toJS = js.toJS;
    pub const fromJS = js.fromJS;
    pub const fromJSDirect = js.fromJSDirect;

    flags: Expect.Flags = .{},

    pub fn finalize(
        this: *ExpectCloseTo,
    ) callconv(.C) void {
        VirtualMachine.get().allocator.destroy(this);
    }

    pub fn call(globalThis: *JSGlobalObject, callFrame: *CallFrame) bun.JSError!JSValue {
        const args = callFrame.arguments_old(2).slice();

        if (args.len == 0 or !args[0].isNumber()) {
            return globalThis.throwPretty("<d>expect.<r>closeTo<d>(<r>number<d>, precision?)<r>\n\nExpected a number value", .{});
        }
        const number_value = args[0];

        var precision_value: JSValue = if (args.len > 1) args[1] else .js_undefined;
        if (precision_value.isUndefined()) {
            precision_value = JSValue.jsNumberFromInt32(2); // default value from jest
        }
        if (!precision_value.isNumber()) {
            return globalThis.throwPretty("<d>expect.<r>closeTo<d>(number, <r>precision?<d>)<r>\n\nPrecision must be a number or undefined", .{});
        }

        const instance = try globalThis.bunVM().allocator.create(ExpectCloseTo);
        instance.* = .{};

        const instance_jsvalue = instance.toJS(globalThis);
        number_value.ensureStillAlive();
        precision_value.ensureStillAlive();
        ExpectCloseTo.js.numberValueSetCached(instance_jsvalue, globalThis, number_value);
        ExpectCloseTo.js.digitsValueSetCached(instance_jsvalue, globalThis, precision_value);

        var vm = globalThis.bunVM();
        vm.autoGarbageCollect();
        return instance_jsvalue;
    }
};

pub const ExpectObjectContaining = struct {
    pub const js = jsc.Codegen.JSExpectObjectContaining;
    pub const toJS = js.toJS;
    pub const fromJS = js.fromJS;
    pub const fromJSDirect = js.fromJSDirect;

    flags: Expect.Flags = .{},

    pub fn finalize(
        this: *ExpectObjectContaining,
    ) callconv(.C) void {
        VirtualMachine.get().allocator.destroy(this);
    }

    pub fn call(globalThis: *JSGlobalObject, callFrame: *CallFrame) bun.JSError!JSValue {
        const args = callFrame.arguments_old(1).slice();

        if (args.len == 0 or !args[0].isObject()) {
            const fmt = "<d>expect.<r>objectContaining<d>(<r>object<d>)<r>\n\nExpected an object\n";
            return globalThis.throwPretty(fmt, .{});
        }

        const object_value = args[0];

        const instance = try globalThis.bunVM().allocator.create(ExpectObjectContaining);
        instance.* = .{};

        const instance_jsvalue = instance.toJS(globalThis);
        ExpectObjectContaining.js.objectValueSetCached(instance_jsvalue, globalThis, object_value);

        var vm = globalThis.bunVM();
        vm.autoGarbageCollect();
        return instance_jsvalue;
    }
};

pub const ExpectStringContaining = struct {
    pub const js = jsc.Codegen.JSExpectStringContaining;
    pub const toJS = js.toJS;
    pub const fromJS = js.fromJS;
    pub const fromJSDirect = js.fromJSDirect;

    flags: Expect.Flags = .{},

    pub fn finalize(
        this: *ExpectStringContaining,
    ) callconv(.C) void {
        VirtualMachine.get().allocator.destroy(this);
    }

    pub fn call(globalThis: *JSGlobalObject, callFrame: *CallFrame) bun.JSError!JSValue {
        const args = callFrame.arguments_old(1).slice();

        if (args.len == 0 or !args[0].isString()) {
            const fmt = "<d>expect.<r>stringContaining<d>(<r>string<d>)<r>\n\nExpected a string\n";
            return globalThis.throwPretty(fmt, .{});
        }

        const string_value = args[0];

        const string_containing = try globalThis.bunVM().allocator.create(ExpectStringContaining);
        string_containing.* = .{};

        const string_containing_js_value = string_containing.toJS(globalThis);
        ExpectStringContaining.js.stringValueSetCached(string_containing_js_value, globalThis, string_value);

        var vm = globalThis.bunVM();
        vm.autoGarbageCollect();
        return string_containing_js_value;
    }
};

pub const ExpectAny = struct {
    pub const js = jsc.Codegen.JSExpectAny;
    pub const toJS = js.toJS;
    pub const fromJS = js.fromJS;
    pub const fromJSDirect = js.fromJSDirect;

    flags: Expect.Flags = .{},

    pub fn finalize(this: *ExpectAny) callconv(.C) void {
        VirtualMachine.get().allocator.destroy(this);
    }

    pub fn call(globalThis: *JSGlobalObject, callFrame: *CallFrame) bun.JSError!JSValue {
        const _arguments = callFrame.arguments_old(1);
        const arguments: []const JSValue = _arguments.ptr[0.._arguments.len];

        if (arguments.len == 0) {
            return globalThis.throw("any() expects to be passed a constructor function. Please pass one or use anything() to match any object.", .{});
        }

        const constructor = arguments[0];
        constructor.ensureStillAlive();
        if (!constructor.isConstructor()) {
            const fmt = "<d>expect.<r>any<d>(<r>constructor<d>)<r>\n\nExpected a constructor\n";
            return globalThis.throwPretty(fmt, .{});
        }

        const asymmetric_matcher_constructor_type = try Expect.Flags.AsymmetricMatcherConstructorType.fromJS(globalThis, constructor);

        // I don't think this case is possible, but just in case!
        if (globalThis.hasException()) {
            return error.JSError;
        }

        var any = try globalThis.bunVM().allocator.create(ExpectAny);
        any.* = .{
            .flags = .{
                .asymmetric_matcher_constructor_type = asymmetric_matcher_constructor_type,
            },
        };

        const any_js_value = any.toJS(globalThis);
        any_js_value.ensureStillAlive();
        ExpectAny.js.constructorValueSetCached(any_js_value, globalThis, constructor);
        any_js_value.ensureStillAlive();

        var vm = globalThis.bunVM();
        vm.autoGarbageCollect();

        return any_js_value;
    }
};

pub const ExpectArrayContaining = struct {
    pub const js = jsc.Codegen.JSExpectArrayContaining;
    pub const toJS = js.toJS;
    pub const fromJS = js.fromJS;
    pub const fromJSDirect = js.fromJSDirect;

    flags: Expect.Flags = .{},

    pub fn finalize(
        this: *ExpectArrayContaining,
    ) callconv(.C) void {
        VirtualMachine.get().allocator.destroy(this);
    }

    pub fn call(globalThis: *JSGlobalObject, callFrame: *CallFrame) bun.JSError!JSValue {
        const args = callFrame.arguments_old(1).slice();

        if (args.len == 0 or !args[0].jsType().isArray()) {
            const fmt = "<d>expect.<r>arrayContaining<d>(<r>array<d>)<r>\n\nExpected a array\n";
            return globalThis.throwPretty(fmt, .{});
        }

        const array_value = args[0];

        const array_containing = try globalThis.bunVM().allocator.create(ExpectArrayContaining);
        array_containing.* = .{};

        const array_containing_js_value = array_containing.toJS(globalThis);
        ExpectArrayContaining.js.arrayValueSetCached(array_containing_js_value, globalThis, array_value);

        var vm = globalThis.bunVM();
        vm.autoGarbageCollect();
        return array_containing_js_value;
    }
};

/// An instantiated asymmetric custom matcher, returned from calls to `expect.toCustomMatch(...)`
///
/// Reference: `AsymmetricMatcher` in https://github.com/jestjs/jest/blob/main/packages/expect/src/types.ts
/// (but only created for *custom* matchers, as built-ins have their own classes)
pub const ExpectCustomAsymmetricMatcher = struct {
    pub const js = jsc.Codegen.JSExpectCustomAsymmetricMatcher;
    pub const toJS = js.toJS;
    pub const fromJS = js.fromJS;
    pub const fromJSDirect = js.fromJSDirect;

    flags: Expect.Flags = .{},

    pub fn finalize(
        this: *ExpectCustomAsymmetricMatcher,
    ) callconv(.C) void {
        VirtualMachine.get().allocator.destroy(this);
    }

    /// Implements the static call of the custom matcher (`expect.myCustomMatcher(<args>)`),
    /// which creates an asymmetric matcher instance (`ExpectCustomAsymmetricMatcher`).
    /// This will not run the matcher, but just capture the args etc.
    pub fn create(globalThis: *JSGlobalObject, callFrame: *CallFrame, matcher_fn: JSValue) bun.JSError!JSValue {
        var flags: Expect.Flags = undefined;

        // try to retrieve the ExpectStatic instance (to get the flags)
        if (ExpectStatic.fromJS(callFrame.this())) |expect_static| {
            flags = expect_static.flags;
        } else {
            // if it's not an ExpectStatic instance, assume it was called from the Expect constructor, so use the default flags
            flags = .{};
        }

        // create the matcher instance
        const instance = try globalThis.bunVM().allocator.create(ExpectCustomAsymmetricMatcher);
        instance.* = .{};

        const instance_jsvalue = instance.toJS(globalThis);
        instance_jsvalue.ensureStillAlive();

        // store the flags
        instance.flags = flags;

        // store the user-provided matcher function into the instance
        js.matcherFnSetCached(instance_jsvalue, globalThis, matcher_fn);

        // capture the args as a JS array saved in the instance, so the matcher can be executed later on with them
        const args = callFrame.arguments();
        const array = try JSValue.createEmptyArray(globalThis, args.len);
        for (args, 0..) |arg, i| {
            try array.putIndex(globalThis, @truncate(i), arg);
        }
        js.capturedArgsSetCached(instance_jsvalue, globalThis, array);
        array.ensureStillAlive();

        // return the same instance, now fully initialized including the captured args (previously it was incomplete)
        return instance_jsvalue;
    }

    /// Function called by c++ function "matchAsymmetricMatcher" to execute the custom matcher against the provided leftValue
    pub fn execute(this: *ExpectCustomAsymmetricMatcher, thisValue: JSValue, globalThis: *JSGlobalObject, received: JSValue) callconv(.C) bool {
        // retrieve the user-provided matcher implementation function (the function passed to expect.extend({ ... }))
        const matcher_fn: JSValue = js.matcherFnGetCached(thisValue) orelse {
            globalThis.throw("Internal consistency error: the ExpectCustomAsymmetricMatcher(matcherFn) was garbage collected but it should not have been!", .{}) catch {};
            return false;
        };
        matcher_fn.ensureStillAlive();
        if (!matcher_fn.jsType().isFunction()) {
            globalThis.throw("Internal consistency error: the ExpectCustomMatcher(matcherFn) is not a function!", .{}) catch {};
            return false;
        }

        // retrieve the matcher name
        const matcher_name = matcher_fn.getName(globalThis);

        // retrieve the asymmetric matcher args
        // if null, it means the function has not yet been called to capture the args, which is a misuse of the matcher
        const captured_args: JSValue = js.capturedArgsGetCached(thisValue) orelse {
            globalThis.throw("expect.{s} misused, it needs to be instantiated by calling it with 0 or more arguments", .{matcher_name}) catch {};
            return false;
        };
        captured_args.ensureStillAlive();

        // prepare the args array as `[received, ...captured_args]`
        const args_count = captured_args.getLength(globalThis) catch return false;
        var allocator = std.heap.stackFallback(8 * @sizeOf(JSValue), globalThis.allocator());
        var matcher_args = std.ArrayList(JSValue).initCapacity(allocator.get(), args_count + 1) catch {
            globalThis.throwOutOfMemory() catch {};
            return false;
        };
        matcher_args.appendAssumeCapacity(received);
        for (0..args_count) |i| {
            matcher_args.appendAssumeCapacity(captured_args.getIndex(globalThis, @truncate(i)) catch return false);
        }

        return Expect.executeCustomMatcher(globalThis, matcher_name, matcher_fn, matcher_args.items, this.flags, true) catch false;
    }

    pub fn asymmetricMatch(this: *ExpectCustomAsymmetricMatcher, globalThis: *JSGlobalObject, callframe: *CallFrame) bun.JSError!JSValue {
        const arguments = callframe.arguments_old(1).slice();
        const received_value = if (arguments.len < 1) .js_undefined else arguments[0];
        const matched = execute(this, callframe.this(), globalThis, received_value);
        return JSValue.jsBoolean(matched);
    }

    fn maybeClear(comptime dontThrow: bool, globalThis: *JSGlobalObject, err: bun.JSError) bun.JSError!bool {
        if (dontThrow) {
            globalThis.clearException();
            return false;
        }
        return err;
    }

    /// Calls a custom implementation (if provided) to stringify this asymmetric matcher, and returns true if it was provided and it succeed
    pub fn customPrint(_: *ExpectCustomAsymmetricMatcher, thisValue: JSValue, globalThis: *JSGlobalObject, writer: anytype, comptime dontThrow: bool) !bool {
        const matcher_fn: JSValue = js.matcherFnGetCached(thisValue) orelse return false;
        if (matcher_fn.get(globalThis, "toAsymmetricMatcher") catch |e| return maybeClear(dontThrow, globalThis, e)) |fn_value| {
            if (fn_value.jsType().isFunction()) {
                const captured_args: JSValue = js.capturedArgsGetCached(thisValue) orelse return false;
                var stack_fallback = std.heap.stackFallback(256, globalThis.allocator());
                const args_len = captured_args.getLength(globalThis) catch |e| return maybeClear(dontThrow, globalThis, e);
                var args = try std.ArrayList(JSValue).initCapacity(stack_fallback.get(), args_len);
                var iter = captured_args.arrayIterator(globalThis) catch |e| return maybeClear(dontThrow, globalThis, e);
                while (iter.next() catch |e| return maybeClear(dontThrow, globalThis, e)) |arg| {
                    args.appendAssumeCapacity(arg);
                }

                const result = matcher_fn.call(globalThis, thisValue, args.items) catch |e| return maybeClear(dontThrow, globalThis, e);
                try writer.print("{}", .{result.toBunString(globalThis) catch |e| return maybeClear(dontThrow, globalThis, e)});
            }
        }
        return false;
    }

    pub fn toAsymmetricMatcher(this: *ExpectCustomAsymmetricMatcher, globalThis: *JSGlobalObject, callframe: *CallFrame) bun.JSError!JSValue {
        var stack_fallback = std.heap.stackFallback(512, globalThis.allocator());
        var mutable_string = try bun.MutableString.init2048(stack_fallback.get());
        defer mutable_string.deinit();

        const printed = try customPrint(this, callframe.this(), globalThis, mutable_string.writer());
        if (printed) {
            return bun.String.init(mutable_string.slice()).toJS();
        }
        return ExpectMatcherUtils.printValue(globalThis, this, null);
    }
};

/// Reference: `MatcherContext` in https://github.com/jestjs/jest/blob/main/packages/expect/src/types.ts
pub const ExpectMatcherContext = struct {
    pub const js = jsc.Codegen.JSExpectMatcherContext;
    pub const toJS = js.toJS;
    pub const fromJS = js.fromJS;
    pub const fromJSDirect = js.fromJSDirect;

    flags: Expect.Flags = .{},

    pub fn finalize(
        this: *ExpectMatcherContext,
    ) callconv(.C) void {
        VirtualMachine.get().allocator.destroy(this);
    }

    pub fn getUtils(_: *ExpectMatcherContext, globalThis: *JSGlobalObject) JSValue {
        return ExpectMatcherUtils__getSingleton(globalThis);
    }

    pub fn getIsNot(this: *ExpectMatcherContext, _: *JSGlobalObject) JSValue {
        return JSValue.jsBoolean(this.flags.not);
    }

    pub fn getPromise(this: *ExpectMatcherContext, globalThis: *JSGlobalObject) JSValue {
        return switch (this.flags.promise) {
            .rejects => bun.String.static("rejects").toJS(globalThis),
            .resolves => bun.String.static("resolves").toJS(globalThis),
            else => bun.String.empty.toJS(globalThis),
        };
    }

    pub fn getExpand(_: *ExpectMatcherContext, globalThis: *JSGlobalObject) JSValue {
        _ = globalThis;
        // TODO: this should return whether running tests in verbose mode or not (jest flag --expand), but bun currently doesn't have this switch
        return JSValue.false;
    }

    pub fn equals(_: *ExpectMatcherContext, globalThis: *JSGlobalObject, callframe: *CallFrame) bun.JSError!JSValue {
        var arguments = callframe.arguments_old(3);
        if (arguments.len < 2) {
            return globalThis.throw("expect.extends matcher: this.util.equals expects at least 2 arguments", .{});
        }
        const args = arguments.slice();
        return JSValue.jsBoolean(try args[0].jestDeepEquals(args[1], globalThis));
    }
};

/// Reference: `MatcherUtils` in https://github.com/jestjs/jest/blob/main/packages/expect/src/types.ts
pub const ExpectMatcherUtils = struct {
    pub const js = jsc.Codegen.JSExpectMatcherUtils;
    pub const toJS = js.toJS;
    pub const fromJS = js.fromJS;
    pub const fromJSDirect = js.fromJSDirect;

    fn createSingleton(globalThis: *JSGlobalObject) callconv(.C) JSValue {
        var instance = globalThis.bunVM().allocator.create(ExpectMatcherUtils) catch {
            return globalThis.throwOutOfMemoryValue();
        };
        return instance.toJS(globalThis);
    }

    pub fn finalize(
        this: *ExpectMatcherUtils,
    ) callconv(.C) void {
        VirtualMachine.get().allocator.destroy(this);
    }

    fn printValue(globalThis: *JSGlobalObject, value: JSValue, comptime color_or_null: ?[]const u8) !JSValue {
        var stack_fallback = std.heap.stackFallback(512, globalThis.allocator());
        var mutable_string = try bun.MutableString.init2048(stack_fallback.get());
        defer mutable_string.deinit();

        var buffered_writer = bun.MutableString.BufferedWriter{ .context = &mutable_string };
        var writer = buffered_writer.writer();

        if (comptime color_or_null) |color| {
            if (Output.enable_ansi_colors) {
                try writer.writeAll(Output.prettyFmt(color, true));
            }
        }

        var formatter = jsc.ConsoleObject.Formatter{ .globalThis = globalThis, .quote_strings = true };
        defer formatter.deinit();
        try writer.print("{}", .{value.toFmt(&formatter)});

        if (comptime color_or_null) |_| {
            if (Output.enable_ansi_colors) {
                try writer.writeAll(Output.prettyFmt("<r>", true));
            }
        }

        try buffered_writer.flush();

        return bun.String.createUTF8ForJS(globalThis, mutable_string.slice());
    }

    inline fn printValueCatched(globalThis: *JSGlobalObject, value: JSValue, comptime color_or_null: ?[]const u8) JSValue {
        return printValue(globalThis, value, color_or_null) catch {
            return globalThis.throwOutOfMemoryValue();
        };
    }

    pub fn stringify(_: *ExpectMatcherUtils, globalThis: *JSGlobalObject, callframe: *CallFrame) bun.JSError!JSValue {
        const arguments = callframe.arguments_old(1).slice();
        const value = if (arguments.len < 1) .js_undefined else arguments[0];
        return printValueCatched(globalThis, value, null);
    }

    pub fn printExpected(_: *ExpectMatcherUtils, globalThis: *JSGlobalObject, callframe: *CallFrame) bun.JSError!JSValue {
        const arguments = callframe.arguments_old(1).slice();
        const value = if (arguments.len < 1) .js_undefined else arguments[0];
        return printValueCatched(globalThis, value, "<green>");
    }

    pub fn printReceived(_: *ExpectMatcherUtils, globalThis: *JSGlobalObject, callframe: *CallFrame) bun.JSError!JSValue {
        const arguments = callframe.arguments_old(1).slice();
        const value = if (arguments.len < 1) .js_undefined else arguments[0];
        return printValueCatched(globalThis, value, "<red>");
    }

    pub fn matcherHint(_: *ExpectMatcherUtils, globalThis: *JSGlobalObject, callframe: *CallFrame) bun.JSError!JSValue {
        const arguments = callframe.arguments_old(4).slice();

        if (arguments.len == 0 or !arguments[0].isString()) {
            return globalThis.throw("matcherHint: the first argument (matcher name) must be a string", .{});
        }
        const matcher_name = try arguments[0].toBunString(globalThis);
        defer matcher_name.deref();

        const received = if (arguments.len > 1) arguments[1] else bun.String.static("received").toJS(globalThis);
        const expected = if (arguments.len > 2) arguments[2] else bun.String.static("expected").toJS(globalThis);
        const options = if (arguments.len > 3) arguments[3] else .js_undefined;

        var is_not = false;
        var comment: ?*jsc.JSString = null; // TODO support
        var promise: ?*jsc.JSString = null; // TODO support
        var second_argument: ?*jsc.JSString = null; // TODO support
        // TODO support "chalk" colors (they are actually functions like: (value: string) => string;)
        //var second_argument_color: ?string = null;
        //var expected_color: ?string = null;
        //var received_color: ?string = null;

        if (!options.isUndefinedOrNull()) {
            if (!options.isObject()) {
                return globalThis.throw("matcherHint: options must be an object (or undefined)", .{});
            }
            if (try options.get(globalThis, "isNot")) |val| {
                is_not = val.toBoolean();
            }
            if (try options.get(globalThis, "comment")) |val| {
                comment = try val.toJSString(globalThis);
            }
            if (try options.get(globalThis, "promise")) |val| {
                promise = try val.toJSString(globalThis);
            }
            if (try options.get(globalThis, "secondArgument")) |val| {
                second_argument = try val.toJSString(globalThis);
            }
        }

        const diff_formatter = DiffFormatter{
            .received = received,
            .expected = expected,
            .globalThis = globalThis,
            .not = is_not,
        };

        if (is_not) {
            const signature = comptime Expect.getSignature("{s}", "<green>expected<r>", true);
            const fmt = signature ++ "\n\n{any}\n";
            return try JSValue.printStringPretty(globalThis, 2048, fmt, .{ matcher_name, diff_formatter });
        } else {
            const signature = comptime Expect.getSignature("{s}", "<green>expected<r>", false);
            const fmt = signature ++ "\n\n{any}\n";
            return try JSValue.printStringPretty(globalThis, 2048, fmt, .{ matcher_name, diff_formatter });
        }
    }
};

pub const ExpectTypeOf = struct {
    pub const js = jsc.Codegen.JSExpectTypeOf;
    pub const toJS = js.toJS;
    pub const fromJS = js.fromJS;
    pub const fromJSDirect = js.fromJSDirect;

    pub fn finalize(
        this: *ExpectTypeOf,
    ) callconv(.C) void {
        VirtualMachine.get().allocator.destroy(this);
    }

    pub fn create(globalThis: *JSGlobalObject) bun.JSError!JSValue {
        var expect = try globalThis.bunVM().allocator.create(ExpectTypeOf);

        const value = expect.toJS(globalThis);
        value.ensureStillAlive();
        return value;
    }

    pub fn fnOneArgumentReturnsVoid(_: *ExpectTypeOf, _: *JSGlobalObject, _: *CallFrame) bun.JSError!JSValue {
        return .js_undefined;
    }
    pub fn fnOneArgumentReturnsExpectTypeOf(_: *ExpectTypeOf, globalThis: *JSGlobalObject, _: *CallFrame) bun.JSError!JSValue {
        return create(globalThis);
    }
    pub fn getReturnsExpectTypeOf(_: *ExpectTypeOf, globalThis: *JSGlobalObject) bun.JSError!JSValue {
        return create(globalThis);
    }

    pub fn constructor(globalThis: *JSGlobalObject, _: *CallFrame) bun.JSError!*ExpectTypeOf {
        return globalThis.throw("expectTypeOf() cannot be called with new", .{});
    }
    pub fn call(globalThis: *JSGlobalObject, _: *CallFrame) bun.JSError!JSValue {
        return create(globalThis);
    }
};

pub const mock = struct {
    pub fn jestMockIterator(globalThis: *JSGlobalObject, value: bun.jsc.JSValue) bun.JSError!bun.jsc.JSArrayIterator {
        const returns: bun.jsc.JSValue = try bun.cpp.JSMockFunction__getReturns(globalThis, value);
        if (!returns.jsType().isArray()) {
            var formatter = jsc.ConsoleObject.Formatter{ .globalThis = globalThis, .quote_strings = true };
            defer formatter.deinit();
            return globalThis.throw("Expected value must be a mock function: {any}", .{value.toFmt(&formatter)});
        }

        return try returns.arrayIterator(globalThis);
    }
    pub fn jestMockReturnObject_type(globalThis: *JSGlobalObject, value: bun.jsc.JSValue) bun.JSError!ReturnStatus {
        if (try value.fastGet(globalThis, .type)) |type_string| {
            if (type_string.isString()) {
                if (try ReturnStatus.Map.fromJS(globalThis, type_string)) |val| return val;
            }
        }
        var formatter = jsc.ConsoleObject.Formatter{ .globalThis = globalThis, .quote_strings = true };
        defer formatter.deinit();
        return globalThis.throw("Expected value must be a mock function with returns: {any}", .{value.toFmt(&formatter)});
    }
    pub fn jestMockReturnObject_value(globalThis: *JSGlobalObject, value: bun.jsc.JSValue) bun.JSError!JSValue {
        return (try value.get(globalThis, "value")) orelse .js_undefined;
    }

    pub const AllCallsWithArgsFormatter = struct {
        globalThis: *JSGlobalObject,
        calls: JSValue,
        formatter: *jsc.ConsoleObject.Formatter,

        pub fn format(self: @This(), comptime _: []const u8, _: std.fmt.FormatOptions, writer: anytype) !void {
            var printed_once = false;

            const calls_count = @as(u32, @intCast(try self.calls.getLength(self.globalThis)));
            if (calls_count == 0) {
                try writer.writeAll("(no calls)");
                return;
            }

            for (0..calls_count) |i| {
                if (printed_once) try writer.writeAll("\n");
                printed_once = true;

                try writer.print("           {d: >4}: ", .{i + 1});
                const call_args = try self.calls.getIndex(self.globalThis, @intCast(i));
                try writer.print("{any}", .{call_args.toFmt(self.formatter)});
            }
        }
    };

    pub const ReturnStatus = enum {
        throw,
        @"return",
        incomplete,

        pub const Map = bun.ComptimeEnumMap(ReturnStatus);
    };

    // Formatter for when there are multiple returns or errors
    pub const AllCallsFormatter = struct {
        globalThis: *JSGlobalObject,
        returns: JSValue,
        formatter: *jsc.ConsoleObject.Formatter,

        pub fn format(self: @This(), comptime _: []const u8, _: std.fmt.FormatOptions, writer: anytype) !void {
            var printed_once = false;

            var num_returns: i32 = 0;
            var num_calls: i32 = 0;

            var iter = try self.returns.arrayIterator(self.globalThis);
            while (try iter.next()) |item| {
                if (printed_once) try writer.writeAll("\n");
                printed_once = true;

                num_calls += 1;
                try writer.print("           {d: >2}: ", .{num_calls});

                const value = try jestMockReturnObject_value(self.globalThis, item);
                switch (try jestMockReturnObject_type(self.globalThis, item)) {
                    .@"return" => {
                        try writer.print("{any}", .{value.toFmt(self.formatter)});
                        num_returns += 1;
                    },
                    .throw => {
                        try writer.print("function call threw an error: {any}", .{value.toFmt(self.formatter)});
                    },
                    .incomplete => {
                        try writer.print("<incomplete call>", .{});
                    },
                }
            }
        }
    };

    pub const SuccessfulReturnsFormatter = struct {
        globalThis: *JSGlobalObject,
        successful_returns: *const std.ArrayList(JSValue),
        formatter: *jsc.ConsoleObject.Formatter,

        pub fn format(self: @This(), comptime _: []const u8, _: std.fmt.FormatOptions, writer: anytype) !void {
            const len = self.successful_returns.items.len;
            if (len == 0) return;

            var printed_once = false;

            for (self.successful_returns.items, 1..) |val, i| {
                if (printed_once) try writer.writeAll("\n");
                printed_once = true;

                try writer.print("           {d: >4}: ", .{i});
                try writer.print("{any}", .{val.toFmt(self.formatter)});
            }
        }
    };
};

// Extract the matcher_fn from a JSCustomExpectMatcherFunction instance
inline fn getCustomMatcherFn(thisValue: JSValue, globalThis: *JSGlobalObject) ?JSValue {
    const matcher_fn = Bun__JSWrappingFunction__getWrappedFunction(thisValue, globalThis);
    return if (matcher_fn == .zero) null else matcher_fn;
}

/// JSValue.zero is used to indicate it was not a JSMockFunction
/// If there were no calls, it returns an empty JSArray*
extern fn JSMockFunction__getReturns(JSValue) JSValue;

extern fn Bun__JSWrappingFunction__create(globalThis: *JSGlobalObject, symbolName: *const bun.String, functionPointer: *const jsc.JSHostFn, wrappedFn: JSValue, strong: bool) JSValue;
extern fn Bun__JSWrappingFunction__getWrappedFunction(this: JSValue, globalThis: *JSGlobalObject) JSValue;

extern fn ExpectMatcherUtils__getSingleton(globalThis: *JSGlobalObject) JSValue;

extern fn Expect__getPrototype(globalThis: *JSGlobalObject) JSValue;
extern fn ExpectStatic__getPrototype(globalThis: *JSGlobalObject) JSValue;

comptime {
    @export(&ExpectMatcherUtils.createSingleton, .{ .name = "ExpectMatcherUtils_createSigleton" });
    @export(&Expect.readFlagsAndProcessPromise, .{ .name = "Expect_readFlagsAndProcessPromise" });
    @export(&ExpectCustomAsymmetricMatcher.execute, .{ .name = "ExpectCustomAsymmetricMatcher__execute" });
}

pub fn incrementExpectCallCounter() void {
    active_test_expectation_counter.actual += 1;
}

fn testTrimLeadingWhitespaceForSnapshot(src: []const u8, expected: []const u8) !void {
    const cpy = try std.testing.allocator.alloc(u8, src.len);
    defer std.testing.allocator.free(cpy);

    const res = Expect.trimLeadingWhitespaceForInlineSnapshot(src, cpy);
    sanityCheck(src, res);

    try std.testing.expectEqualStrings(expected, res.trimmed);
}
fn sanityCheck(input: []const u8, res: Expect.TrimResult) void {
    // sanity check: output has same number of lines & all input lines endWith output lines
    var input_iter = std.mem.splitScalar(u8, input, '\n');
    var output_iter = std.mem.splitScalar(u8, res.trimmed, '\n');
    while (true) {
        const next_input = input_iter.next();
        const next_output = output_iter.next();
        if (next_input == null) {
            std.debug.assert(next_output == null);
            break;
        }
        std.debug.assert(next_output != null);
        std.debug.assert(std.mem.endsWith(u8, next_input.?, next_output.?));
    }
}
fn testOne(input: []const u8) anyerror!void {
    const cpy = try std.testing.allocator.alloc(u8, input.len);
    defer std.testing.allocator.free(cpy);
    const res = Expect.trimLeadingWhitespaceForInlineSnapshot(input, cpy);
    sanityCheck(input, res);
}

test "Expect.trimLeadingWhitespaceForInlineSnapshot" {
    try testTrimLeadingWhitespaceForSnapshot(
        \\
        \\Hello, world!
        \\
    ,
        \\
        \\Hello, world!
        \\
    );
    try testTrimLeadingWhitespaceForSnapshot(
        \\
        \\  Hello, world!
        \\
    ,
        \\
        \\Hello, world!
        \\
    );
    try testTrimLeadingWhitespaceForSnapshot(
        \\
        \\  Object{
        \\    key: value
        \\  }
        \\
    ,
        \\
        \\Object{
        \\  key: value
        \\}
        \\
    );
    try testTrimLeadingWhitespaceForSnapshot(
        \\
        \\  Object{
        \\  key: value
        \\
        \\  }
        \\
    ,
        \\
        \\Object{
        \\key: value
        \\
        \\}
        \\
    );
    try testTrimLeadingWhitespaceForSnapshot(
        \\
        \\    Object{
        \\  key: value
        \\  }
        \\
    ,
        \\
        \\    Object{
        \\  key: value
        \\  }
        \\
    );
    try testTrimLeadingWhitespaceForSnapshot(
        \\
        \\  "æ™
        \\
        \\  !!!!*5897yhduN"'\`Il"
        \\
    ,
        \\
        \\"æ™
        \\
        \\!!!!*5897yhduN"'\`Il"
        \\
    );
}

test "fuzz Expect.trimLeadingWhitespaceForInlineSnapshot" {
    try std.testing.fuzz(testOne, .{});
}

const string = []const u8;

const ci_info = @import("../../ci_info.zig");
const std = @import("std");
const DiffFormatter = @import("./diff_format.zig").DiffFormatter;

const bun = @import("bun");
const Environment = bun.Environment;
const MutableString = bun.MutableString;
const Output = bun.Output;
const assert = bun.assert;
const default_allocator = bun.default_allocator;
const strings = bun.strings;

const jsc = bun.jsc;
const CallFrame = jsc.CallFrame;
const JSGlobalObject = jsc.JSGlobalObject;
const JSValue = jsc.JSValue;
const VirtualMachine = jsc.VirtualMachine;
const ZigString = jsc.ZigString;

const jest = bun.jsc.Jest;
const DescribeScope = jest.DescribeScope;
const Jest = jest.Jest;
const TestRunner = jest.TestRunner;<|MERGE_RESOLUTION|>--- conflicted
+++ resolved
@@ -699,1959 +699,12 @@
         defer pretty_value.deinit();
         try this.matchAndFmtSnapshot(globalThis, value, property_matchers, &pretty_value, fn_name);
 
-<<<<<<< HEAD
-        const not = this.flags.not;
-        if (!value.isObject()) {
-            return globalThis.throwInvalidArguments("Expected value must be an object\nReceived: {}", .{value.toFmt(&formatter)});
-        }
-
-        var pass = try value.hasOwnPropertyValue(globalThis, expected);
-
-        if (not) pass = !pass;
-        if (pass) return thisValue;
-
-        // handle failure
-
-        const value_fmt = value.toFmt(&formatter);
-        const expected_fmt = expected.toFmt(&formatter);
-        if (not) {
-            const received_fmt = value.toFmt(&formatter);
-            const expected_line = "Expected to not contain: <green>{any}<r>\nReceived: <red>{any}<r>\n";
-            const signature = comptime getSignature("toContainKey", "<green>expected<r>", true);
-            return this.throw(globalThis, signature, "\n\n" ++ expected_line, .{ expected_fmt, received_fmt });
-        }
-
-        const expected_line = "Expected to contain: <green>{any}<r>\n";
-        const received_line = "Received: <red>{any}<r>\n";
-        const signature = comptime getSignature("toContainKey", "<green>expected<r>", false);
-        return this.throw(globalThis, signature, "\n\n" ++ expected_line ++ received_line, .{ expected_fmt, value_fmt });
-    }
-
-    pub fn toContainKeys(
-        this: *Expect,
-        globalThis: *JSGlobalObject,
-        callFrame: *CallFrame,
-    ) bun.JSError!JSValue {
-        defer this.postMatch(globalThis);
-        const thisValue = callFrame.this();
-        const arguments_ = callFrame.arguments_old(1);
-        const arguments = arguments_.slice();
-
-        if (arguments.len < 1) {
-            return globalThis.throwInvalidArguments("toContainKeys() takes 1 argument", .{});
-        }
-
-        incrementExpectCallCounter();
-
-        const expected = arguments[0];
-        expected.ensureStillAlive();
-        const value: JSValue = try this.getValue(globalThis, thisValue, "toContainKeys", "<green>expected<r>");
-
-        if (!expected.jsType().isArray()) {
-            return globalThis.throwInvalidArgumentType("toContainKeys", "expected", "array");
-        }
-
-        const not = this.flags.not;
-        var pass = brk: {
-            const count = try expected.getLength(globalThis);
-
-            // jest-extended checks for truthiness before calling hasOwnProperty
-            // https://github.com/jest-community/jest-extended/blob/711fdcc54d68c2b2c1992c7cfbdf0d0bd6be0f4d/src/matchers/toContainKeys.js#L1-L6
-            if (!value.toBoolean()) break :brk count == 0;
-
-            var i: u32 = 0;
-
-            while (i < count) : (i += 1) {
-                const key = try expected.getIndex(globalThis, i);
-
-                if (!try value.hasOwnPropertyValue(globalThis, key)) {
-                    break :brk false;
-                }
-            }
-
-            break :brk true;
-        };
-
-        if (not) pass = !pass;
-        if (pass) return thisValue;
-
-        // handle failure
-        var formatter = jsc.ConsoleObject.Formatter{ .globalThis = globalThis, .quote_strings = true };
-        defer formatter.deinit();
-        const value_fmt = value.toFmt(&formatter);
-        const expected_fmt = expected.toFmt(&formatter);
-        if (not) {
-            const received_fmt = value.toFmt(&formatter);
-            const expected_line = "Expected to not contain: <green>{any}<r>\nReceived: <red>{any}<r>\n";
-            const signature = comptime getSignature("toContainKeys", "<green>expected<r>", true);
-            return this.throw(globalThis, signature, "\n\n" ++ expected_line, .{ expected_fmt, received_fmt });
-        }
-
-        const expected_line = "Expected to contain: <green>{any}<r>\n";
-        const received_line = "Received: <red>{any}<r>\n";
-        const signature = comptime getSignature("toContainKeys", "<green>expected<r>", false);
-        return this.throw(globalThis, signature, "\n\n" ++ expected_line ++ received_line, .{ expected_fmt, value_fmt });
-    }
-
-    pub fn toContainAllKeys(
-        this: *Expect,
-        globalObject: *JSGlobalObject,
-        callFrame: *CallFrame,
-    ) bun.JSError!JSValue {
-        defer this.postMatch(globalObject);
-        const thisValue = callFrame.this();
-        const arguments_ = callFrame.arguments_old(1);
-        const arguments = arguments_.slice();
-
-        if (arguments.len < 1) {
-            return globalObject.throwInvalidArguments("toContainAllKeys() takes 1 argument", .{});
-        }
-
-        incrementExpectCallCounter();
-
-        const expected = arguments[0];
-        expected.ensureStillAlive();
-        const value: JSValue = try this.getValue(globalObject, thisValue, "toContainAllKeys", "<green>expected<r>");
-
-        if (!expected.jsType().isArray()) {
-            return globalObject.throwInvalidArgumentType("toContainAllKeys", "expected", "array");
-        }
-
-        const not = this.flags.not;
-        var pass = false;
-
-        const count = try expected.getLength(globalObject);
-
-        var keys = try value.keys(globalObject);
-        if (try keys.getLength(globalObject) == count) {
-            var itr = try keys.arrayIterator(globalObject);
-            outer: {
-                while (try itr.next()) |item| {
-                    var i: u32 = 0;
-                    while (i < count) : (i += 1) {
-                        const key = try expected.getIndex(globalObject, i);
-                        if (try item.jestDeepEquals(key, globalObject)) break;
-                    } else break :outer;
-                }
-                pass = true;
-            }
-        }
-
-        if (not) pass = !pass;
-        if (pass) return thisValue;
-
-        // handle failure
-        var formatter = jsc.ConsoleObject.Formatter{ .globalThis = globalObject, .quote_strings = true };
-        defer formatter.deinit();
-        const value_fmt = keys.toFmt(&formatter);
-        const expected_fmt = expected.toFmt(&formatter);
-        if (not) {
-            const received_fmt = keys.toFmt(&formatter);
-            const expected_line = "Expected to not contain all keys: <green>{any}<r>\nReceived: <red>{any}<r>\n";
-            const fmt = "\n\n" ++ expected_line;
-            return this.throw(globalObject, comptime getSignature("toContainAllKeys", "<green>expected<r>", true), fmt, .{ expected_fmt, received_fmt });
-        }
-
-        const expected_line = "Expected to contain all keys: <green>{any}<r>\n";
-        const received_line = "Received: <red>{any}<r>\n";
-        const fmt = "\n\n" ++ expected_line ++ received_line;
-        return this.throw(globalObject, comptime getSignature("toContainAllKeys", "<green>expected<r>", false), fmt, .{ expected_fmt, value_fmt });
-    }
-
-    pub fn toContainAnyKeys(
-        this: *Expect,
-        globalThis: *JSGlobalObject,
-        callFrame: *CallFrame,
-    ) bun.JSError!JSValue {
-        defer this.postMatch(globalThis);
-        const thisValue = callFrame.this();
-        const arguments_ = callFrame.arguments_old(1);
-        const arguments = arguments_.slice();
-
-        if (arguments.len < 1) {
-            return globalThis.throwInvalidArguments("toContainAnyKeys() takes 1 argument", .{});
-        }
-
-        incrementExpectCallCounter();
-
-        const expected = arguments[0];
-        expected.ensureStillAlive();
-        const value: JSValue = try this.getValue(globalThis, thisValue, "toContainAnyKeys", "<green>expected<r>");
-
-        if (!expected.jsType().isArray()) {
-            return globalThis.throwInvalidArgumentType("toContainAnyKeys", "expected", "array");
-        }
-
-        const not = this.flags.not;
-        var pass = false;
-
-        const count = try expected.getLength(globalThis);
-
-        var i: u32 = 0;
-
-        while (i < count) : (i += 1) {
-            const key = try expected.getIndex(globalThis, i);
-
-            if (try value.hasOwnPropertyValue(globalThis, key)) {
-                pass = true;
-                break;
-            }
-        }
-
-        if (not) pass = !pass;
-        if (pass) return thisValue;
-
-        // handle failure
-        var formatter = jsc.ConsoleObject.Formatter{ .globalThis = globalThis, .quote_strings = true };
-        defer formatter.deinit();
-        const value_fmt = value.toFmt(&formatter);
-        const expected_fmt = expected.toFmt(&formatter);
-        if (not) {
-            const received_fmt = value.toFmt(&formatter);
-            const expected_line = "Expected to not contain: <green>{any}<r>\nReceived: <red>{any}<r>\n";
-            const signature = comptime getSignature("toContainAnyKeys", "<green>expected<r>", true);
-            return this.throw(globalThis, signature, "\n\n" ++ expected_line, .{ expected_fmt, received_fmt });
-        }
-
-        const expected_line = "Expected to contain: <green>{any}<r>\n";
-        const received_line = "Received: <red>{any}<r>\n";
-        const signature = comptime getSignature("toContainAnyKeys", "<green>expected<r>", false);
-        return this.throw(globalThis, signature, "\n\n" ++ expected_line ++ received_line, .{ expected_fmt, value_fmt });
-    }
-
-    pub fn toContainValue(
-        this: *Expect,
-        globalObject: *JSGlobalObject,
-        callFrame: *CallFrame,
-    ) bun.JSError!JSValue {
-        defer this.postMatch(globalObject);
-        const thisValue = callFrame.this();
-        const arguments_ = callFrame.arguments_old(1);
-        const arguments = arguments_.slice();
-
-        if (arguments.len < 1) {
-            return globalObject.throwInvalidArguments("toContainValue() takes 1 argument", .{});
-        }
-
-        incrementExpectCallCounter();
-
-        const expected = arguments[0];
-        expected.ensureStillAlive();
-        const value: JSValue = try this.getValue(globalObject, thisValue, "toContainValue", "<green>expected<r>");
-
-        const not = this.flags.not;
-        var pass = false;
-
-        if (!value.isUndefinedOrNull()) {
-            const values = try value.values(globalObject);
-            var itr = try values.arrayIterator(globalObject);
-            while (try itr.next()) |item| {
-                if (try item.jestDeepEquals(expected, globalObject)) {
-                    pass = true;
-                    break;
-                }
-            }
-        }
-
-        if (not) pass = !pass;
-        if (pass) return thisValue;
-
-        // handle failure
-        var formatter = jsc.ConsoleObject.Formatter{ .globalThis = globalObject, .quote_strings = true };
-        defer formatter.deinit();
-        const value_fmt = value.toFmt(&formatter);
-        const expected_fmt = expected.toFmt(&formatter);
-        if (not) {
-            const received_fmt = value.toFmt(&formatter);
-            const expected_line = "Expected to not contain: <green>{any}<r>\nReceived: <red>{any}<r>\n";
-            const fmt = "\n\n" ++ expected_line;
-            return this.throw(globalObject, comptime getSignature("toContainValue", "<green>expected<r>", true), fmt, .{ expected_fmt, received_fmt });
-        }
-
-        const expected_line = "Expected to contain: <green>{any}<r>\n";
-        const received_line = "Received: <red>{any}<r>\n";
-        const fmt = "\n\n" ++ expected_line ++ received_line;
-        return this.throw(globalObject, comptime getSignature("toContainValue", "<green>expected<r>", false), fmt, .{ expected_fmt, value_fmt });
-    }
-
-    pub fn toContainValues(
-        this: *Expect,
-        globalObject: *JSGlobalObject,
-        callFrame: *CallFrame,
-    ) bun.JSError!JSValue {
-        defer this.postMatch(globalObject);
-        const thisValue = callFrame.this();
-        const arguments_ = callFrame.arguments_old(1);
-        const arguments = arguments_.slice();
-
-        if (arguments.len < 1) {
-            return globalObject.throwInvalidArguments("toContainValues() takes 1 argument", .{});
-        }
-
-        incrementExpectCallCounter();
-
-        const expected = arguments[0];
-        if (!expected.jsType().isArray()) {
-            return globalObject.throwInvalidArgumentType("toContainValues", "expected", "array");
-        }
-        expected.ensureStillAlive();
-        const value: JSValue = try this.getValue(globalObject, thisValue, "toContainValues", "<green>expected<r>");
-
-        const not = this.flags.not;
-        var pass = true;
-
-        if (!value.isUndefinedOrNull()) {
-            const values = try value.values(globalObject);
-            var itr = try expected.arrayIterator(globalObject);
-            const count = try values.getLength(globalObject);
-
-            while (try itr.next()) |item| {
-                var i: u32 = 0;
-                while (i < count) : (i += 1) {
-                    const key = try values.getIndex(globalObject, i);
-                    if (try key.jestDeepEquals(item, globalObject)) break;
-                } else {
-                    pass = false;
-                    break;
-                }
-            }
-        }
-
-        if (not) pass = !pass;
-        if (pass) return thisValue;
-
-        // handle failure
-        var formatter = jsc.ConsoleObject.Formatter{ .globalThis = globalObject, .quote_strings = true };
-        defer formatter.deinit();
-        const value_fmt = value.toFmt(&formatter);
-        const expected_fmt = expected.toFmt(&formatter);
-        if (not) {
-            const received_fmt = value.toFmt(&formatter);
-            const expected_line = "Expected to not contain: <green>{any}<r>\nReceived: <red>{any}<r>\n";
-            const fmt = "\n\n" ++ expected_line;
-            return this.throw(globalObject, comptime getSignature("toContainValues", "<green>expected<r>", true), fmt, .{ expected_fmt, received_fmt });
-        }
-
-        const expected_line = "Expected to contain: <green>{any}<r>\n";
-        const received_line = "Received: <red>{any}<r>\n";
-        const fmt = "\n\n" ++ expected_line ++ received_line;
-        return this.throw(globalObject, comptime getSignature("toContainValues", "<green>expected<r>", false), fmt, .{ expected_fmt, value_fmt });
-    }
-
-    pub fn toContainAllValues(
-        this: *Expect,
-        globalObject: *JSGlobalObject,
-        callFrame: *CallFrame,
-    ) bun.JSError!JSValue {
-        defer this.postMatch(globalObject);
-        const thisValue = callFrame.this();
-        const arguments_ = callFrame.arguments_old(1);
-        const arguments = arguments_.slice();
-
-        if (arguments.len < 1) {
-            return globalObject.throwInvalidArguments("toContainAllValues() takes 1 argument", .{});
-        }
-
-        incrementExpectCallCounter();
-
-        const expected = arguments[0];
-        if (!expected.jsType().isArray()) {
-            return globalObject.throwInvalidArgumentType("toContainAllValues", "expected", "array");
-        }
-        expected.ensureStillAlive();
-        const value: JSValue = try this.getValue(globalObject, thisValue, "toContainAllValues", "<green>expected<r>");
-
-        const not = this.flags.not;
-        var pass = false;
-
-        if (!value.isUndefinedOrNull()) {
-            var values = try value.values(globalObject);
-            var itr = try expected.arrayIterator(globalObject);
-            const count = try values.getLength(globalObject);
-            const expectedLength = try expected.getLength(globalObject);
-
-            if (count == expectedLength) {
-                while (try itr.next()) |item| {
-                    var i: u32 = 0;
-                    while (i < count) : (i += 1) {
-                        const key = try values.getIndex(globalObject, i);
-                        if (try key.jestDeepEquals(item, globalObject)) {
-                            pass = true;
-                            break;
-                        }
-                    } else {
-                        pass = false;
-                        break;
-                    }
-                }
-            }
-        }
-
-        if (not) pass = !pass;
-        if (pass) return thisValue;
-
-        // handle failure
-        var formatter = jsc.ConsoleObject.Formatter{ .globalThis = globalObject, .quote_strings = true };
-        defer formatter.deinit();
-        const value_fmt = value.toFmt(&formatter);
-        const expected_fmt = expected.toFmt(&formatter);
-        if (not) {
-            const received_fmt = value.toFmt(&formatter);
-            const expected_line = "Expected to not contain all values: <green>{any}<r>\nReceived: <red>{any}<r>\n";
-            const fmt = "\n\n" ++ expected_line;
-            return this.throw(globalObject, comptime getSignature("toContainAllValues", "<green>expected<r>", true), fmt, .{ expected_fmt, received_fmt });
-        }
-
-        const expected_line = "Expected to contain all values: <green>{any}<r>\n";
-        const received_line = "Received: <red>{any}<r>\n";
-        const fmt = "\n\n" ++ expected_line ++ received_line;
-        return this.throw(globalObject, comptime getSignature("toContainAllValues", "<green>expected<r>", false), fmt, .{ expected_fmt, value_fmt });
-    }
-
-    pub fn toContainAnyValues(
-        this: *Expect,
-        globalObject: *JSGlobalObject,
-        callFrame: *CallFrame,
-    ) bun.JSError!JSValue {
-        defer this.postMatch(globalObject);
-        const thisValue = callFrame.this();
-        const arguments_ = callFrame.arguments_old(1);
-        const arguments = arguments_.slice();
-
-        if (arguments.len < 1) {
-            return globalObject.throwInvalidArguments("toContainAnyValues() takes 1 argument", .{});
-        }
-
-        incrementExpectCallCounter();
-
-        const expected = arguments[0];
-        if (!expected.jsType().isArray()) {
-            return globalObject.throwInvalidArgumentType("toContainAnyValues", "expected", "array");
-        }
-        expected.ensureStillAlive();
-        const value: JSValue = try this.getValue(globalObject, thisValue, "toContainAnyValues", "<green>expected<r>");
-
-        const not = this.flags.not;
-        var pass = false;
-
-        if (!value.isUndefinedOrNull()) {
-            var values = try value.values(globalObject);
-            var itr = try expected.arrayIterator(globalObject);
-            const count = try values.getLength(globalObject);
-
-            outer: while (try itr.next()) |item| {
-                var i: u32 = 0;
-                while (i < count) : (i += 1) {
-                    const key = try values.getIndex(globalObject, i);
-                    if (try key.jestDeepEquals(item, globalObject)) {
-                        pass = true;
-                        break :outer;
-                    }
-                }
-            }
-        }
-
-        if (not) pass = !pass;
-        if (pass) return thisValue;
-
-        // handle failure
-        var formatter = jsc.ConsoleObject.Formatter{ .globalThis = globalObject, .quote_strings = true };
-        defer formatter.deinit();
-        const value_fmt = value.toFmt(&formatter);
-        const expected_fmt = expected.toFmt(&formatter);
-        if (not) {
-            const received_fmt = value.toFmt(&formatter);
-            const expected_line = "Expected to not contain any of the following values: <green>{any}<r>\nReceived: <red>{any}<r>\n";
-            const fmt = "\n\n" ++ expected_line;
-            return this.throw(globalObject, comptime getSignature("toContainAnyValues", "<green>expected<r>", true), fmt, .{ expected_fmt, received_fmt });
-        }
-
-        const expected_line = "Expected to contain any of the following values: <green>{any}<r>\n";
-        const received_line = "Received: <red>{any}<r>\n";
-        const fmt = "\n\n" ++ expected_line ++ received_line;
-        return this.throw(globalObject, comptime getSignature("toContainAnyValues", "<green>expected<r>", false), fmt, .{ expected_fmt, value_fmt });
-    }
-
-    pub fn toContainEqual(
-        this: *Expect,
-        globalThis: *JSGlobalObject,
-        callFrame: *CallFrame,
-    ) bun.JSError!JSValue {
-        defer this.postMatch(globalThis);
-        const thisValue = callFrame.this();
-        const arguments_ = callFrame.arguments_old(1);
-        const arguments = arguments_.slice();
-
-        if (arguments.len < 1) {
-            return globalThis.throwInvalidArguments("toContainEqual() takes 1 argument", .{});
-        }
-
-        active_test_expectation_counter.actual += 1;
-
-        const expected = arguments[0];
-        expected.ensureStillAlive();
-        const value: JSValue = try this.getValue(globalThis, thisValue, "toContainEqual", "<green>expected<r>");
-
-        const not = this.flags.not;
-        var pass = false;
-
-        const ExpectedEntry = struct {
-            globalThis: *JSGlobalObject,
-            expected: JSValue,
-            pass: *bool,
-        };
-
-        const value_type = value.jsType();
-        const expected_type = expected.jsType();
-
-        if (value_type.isArrayLike()) {
-            var itr = try value.arrayIterator(globalThis);
-            while (try itr.next()) |item| {
-                if (try item.jestDeepEquals(expected, globalThis)) {
-                    pass = true;
-                    break;
-                }
-            }
-        } else if (value_type.isStringLike() and expected_type.isStringLike()) {
-            if (expected_type.isStringObjectLike() and value_type.isString()) pass = false else {
-                const value_string = try value.toSliceOrNull(globalThis);
-                defer value_string.deinit();
-                const expected_string = try expected.toSliceOrNull(globalThis);
-                defer expected_string.deinit();
-
-                // jest does not have a `typeof === "string"` check for `toContainEqual`.
-                // it immediately spreads the value into an array.
-
-                var expected_codepoint_cursor = strings.CodepointIterator.Cursor{};
-                var expected_iter = strings.CodepointIterator.init(expected_string.slice());
-                _ = expected_iter.next(&expected_codepoint_cursor);
-
-                pass = if (expected_iter.next(&expected_codepoint_cursor))
-                    false
-                else
-                    strings.indexOf(value_string.slice(), expected_string.slice()) != null;
-            }
-        } else if (try value.isIterable(globalThis)) {
-            var expected_entry = ExpectedEntry{
-                .globalThis = globalThis,
-                .expected = expected,
-                .pass = &pass,
-            };
-            try value.forEach(globalThis, &expected_entry, struct {
-                pub fn deepEqualsIterator(
-                    _: *jsc.VM,
-                    _: *JSGlobalObject,
-                    entry_: ?*anyopaque,
-                    item: JSValue,
-                ) callconv(.C) void {
-                    const entry = bun.cast(*ExpectedEntry, entry_.?);
-                    if (item.jestDeepEquals(entry.expected, entry.globalThis) catch return) {
-                        entry.pass.* = true;
-                        // TODO(perf): break out of the `forEach` when a match is found
-                    }
-                }
-            }.deepEqualsIterator);
-        } else {
-            return globalThis.throw("Received value must be an array type, or both received and expected values must be strings.", .{});
-        }
-
-        if (not) pass = !pass;
-        if (pass) return thisValue;
-
-        // handle failure
-        var formatter = jsc.ConsoleObject.Formatter{ .globalThis = globalThis, .quote_strings = true };
-        defer formatter.deinit();
-        const value_fmt = value.toFmt(&formatter);
-        const expected_fmt = expected.toFmt(&formatter);
-        if (not) {
-            const expected_line = "Expected to not contain: <green>{any}<r>\n";
-            const signature = comptime getSignature("toContainEqual", "<green>expected<r>", true);
-            return this.throw(globalThis, signature, "\n\n" ++ expected_line, .{expected_fmt});
-        }
-
-        const expected_line = "Expected to contain: <green>{any}<r>\n";
-        const received_line = "Received: <red>{any}<r>\n";
-        const signature = comptime getSignature("toContainEqual", "<green>expected<r>", false);
-        return this.throw(globalThis, signature, "\n\n" ++ expected_line ++ received_line, .{ expected_fmt, value_fmt });
-    }
-
-    pub fn toBeTruthy(this: *Expect, globalThis: *JSGlobalObject, callFrame: *CallFrame) bun.JSError!JSValue {
-        defer this.postMatch(globalThis);
-        const thisValue = callFrame.this();
-        const value: JSValue = try this.getValue(globalThis, thisValue, "toBeTruthy", "");
-
-        incrementExpectCallCounter();
-
-        const not = this.flags.not;
-        var pass = false;
-
-        const truthy = value.toBoolean();
-        if (truthy) pass = true;
-
-        if (not) pass = !pass;
-        if (pass) return .js_undefined;
-
-        // handle failure
-        var formatter = jsc.ConsoleObject.Formatter{ .globalThis = globalThis, .quote_strings = true };
-        defer formatter.deinit();
-        const value_fmt = value.toFmt(&formatter);
-        if (not) {
-            const received_line = "Received: <red>{any}<r>\n";
-            const signature = comptime getSignature("toBeTruthy", "", true);
-            return this.throw(globalThis, signature, "\n\n" ++ received_line, .{value_fmt});
-        }
-
-        const received_line = "Received: <red>{any}<r>\n";
-        const signature = comptime getSignature("toBeTruthy", "", false);
-        return this.throw(globalThis, signature, "\n\n" ++ received_line, .{value_fmt});
-    }
-
-    pub fn toBeUndefined(this: *Expect, globalThis: *JSGlobalObject, callFrame: *CallFrame) bun.JSError!JSValue {
-        defer this.postMatch(globalThis);
-        const thisValue = callFrame.this();
-        const value: JSValue = try this.getValue(globalThis, thisValue, "toBeUndefined", "");
-
-        incrementExpectCallCounter();
-
-        const not = this.flags.not;
-        var pass = false;
-        if (value.isUndefined()) pass = true;
-
-        if (not) pass = !pass;
-        if (pass) return .js_undefined;
-
-        // handle failure
-        var formatter = jsc.ConsoleObject.Formatter{ .globalThis = globalThis, .quote_strings = true };
-        defer formatter.deinit();
-        const value_fmt = value.toFmt(&formatter);
-        if (not) {
-            const received_line = "Received: <red>{any}<r>\n";
-            const signature = comptime getSignature("toBeUndefined", "", true);
-            return this.throw(globalThis, signature, "\n\n" ++ received_line, .{value_fmt});
-        }
-
-        const received_line = "Received: <red>{any}<r>\n";
-        const signature = comptime getSignature("toBeUndefined", "", false);
-        return this.throw(globalThis, signature, "\n\n" ++ received_line, .{value_fmt});
-    }
-
-    pub fn toBeNaN(this: *Expect, globalThis: *JSGlobalObject, callFrame: *CallFrame) bun.JSError!JSValue {
-        defer this.postMatch(globalThis);
-
-        const thisValue = callFrame.this();
-        const value: JSValue = try this.getValue(globalThis, thisValue, "toBeNaN", "");
-
-        incrementExpectCallCounter();
-
-        const not = this.flags.not;
-        var pass = false;
-        if (value.isNumber()) {
-            const number = value.asNumber();
-            if (number != number) pass = true;
-        }
-
-        if (not) pass = !pass;
-        if (pass) return .js_undefined;
-
-        // handle failure
-        var formatter = jsc.ConsoleObject.Formatter{ .globalThis = globalThis, .quote_strings = true };
-        defer formatter.deinit();
-        const value_fmt = value.toFmt(&formatter);
-        if (not) {
-            const received_line = "Received: <red>{any}<r>\n";
-            const signature = comptime getSignature("toBeNaN", "", true);
-            return this.throw(globalThis, signature, "\n\n" ++ received_line, .{value_fmt});
-        }
-
-        const received_line = "Received: <red>{any}<r>\n";
-        const signature = comptime getSignature("toBeNaN", "", false);
-        return this.throw(globalThis, signature, "\n\n" ++ received_line, .{value_fmt});
-    }
-
-    pub fn toBeNull(this: *Expect, globalThis: *JSGlobalObject, callFrame: *CallFrame) bun.JSError!JSValue {
-        defer this.postMatch(globalThis);
-
-        const thisValue = callFrame.this();
-        const value: JSValue = try this.getValue(globalThis, thisValue, "toBeNull", "");
-
-        incrementExpectCallCounter();
-
-        const not = this.flags.not;
-        var pass = value.isNull();
-        if (not) pass = !pass;
-        if (pass) return .js_undefined;
-
-        // handle failure
-        var formatter = jsc.ConsoleObject.Formatter{ .globalThis = globalThis, .quote_strings = true };
-        defer formatter.deinit();
-        const value_fmt = value.toFmt(&formatter);
-        if (not) {
-            const received_line = "Received: <red>{any}<r>\n";
-            const signature = comptime getSignature("toBeNull", "", true);
-            return this.throw(globalThis, signature, "\n\n" ++ received_line, .{value_fmt});
-        }
-
-        const received_line = "Received: <red>{any}<r>\n";
-        const signature = comptime getSignature("toBeNull", "", false);
-        return this.throw(globalThis, signature, "\n\n" ++ received_line, .{value_fmt});
-    }
-
-    pub fn toBeDefined(this: *Expect, globalThis: *JSGlobalObject, callFrame: *CallFrame) bun.JSError!JSValue {
-        defer this.postMatch(globalThis);
-
-        const thisValue = callFrame.this();
-        const value: JSValue = try this.getValue(globalThis, thisValue, "toBeDefined", "");
-
-        incrementExpectCallCounter();
-
-        const not = this.flags.not;
-        var pass = !value.isUndefined();
-        if (not) pass = !pass;
-        if (pass) return .js_undefined;
-
-        // handle failure
-        var formatter = jsc.ConsoleObject.Formatter{ .globalThis = globalThis, .quote_strings = true };
-        defer formatter.deinit();
-        const value_fmt = value.toFmt(&formatter);
-        if (not) {
-            const received_line = "Received: <red>{any}<r>\n";
-            const signature = comptime getSignature("toBeDefined", "", true);
-            return this.throw(globalThis, signature, "\n\n" ++ received_line, .{value_fmt});
-        }
-
-        const received_line = "Received: <red>{any}<r>\n";
-        const signature = comptime getSignature("toBeDefined", "", false);
-        return this.throw(globalThis, signature, "\n\n" ++ received_line, .{value_fmt});
-    }
-
-    pub fn toBeFalsy(this: *Expect, globalThis: *JSGlobalObject, callFrame: *CallFrame) bun.JSError!JSValue {
-        defer this.postMatch(globalThis);
-
-        const thisValue = callFrame.this();
-
-        const value: JSValue = try this.getValue(globalThis, thisValue, "toBeFalsy", "");
-
-        incrementExpectCallCounter();
-
-        const not = this.flags.not;
-        var pass = false;
-
-        const truthy = value.toBoolean();
-        if (!truthy) pass = true;
-
-        if (not) pass = !pass;
-        if (pass) return .js_undefined;
-
-        // handle failure
-        var formatter = jsc.ConsoleObject.Formatter{ .globalThis = globalThis, .quote_strings = true };
-        defer formatter.deinit();
-        const value_fmt = value.toFmt(&formatter);
-        if (not) {
-            const received_line = "Received: <red>{any}<r>\n";
-            const signature = comptime getSignature("toBeFalsy", "", true);
-            return this.throw(globalThis, signature, "\n\n" ++ received_line, .{value_fmt});
-        }
-
-        const received_line = "Received: <red>{any}<r>\n";
-        const signature = comptime getSignature("toBeFalsy", "", false);
-        return this.throw(globalThis, signature, "\n\n" ++ received_line, .{value_fmt});
-    }
-
-    pub fn toEqual(this: *Expect, globalThis: *JSGlobalObject, callFrame: *CallFrame) bun.JSError!JSValue {
-        defer this.postMatch(globalThis);
-
-        const thisValue = callFrame.this();
-        const _arguments = callFrame.arguments_old(1);
-        const arguments: []const JSValue = _arguments.ptr[0.._arguments.len];
-
-        if (arguments.len < 1) {
-            return globalThis.throwInvalidArguments("toEqual() requires 1 argument", .{});
-        }
-
-        incrementExpectCallCounter();
-
-        const expected = arguments[0];
-        const value: JSValue = try this.getValue(globalThis, thisValue, "toEqual", "<green>expected<r>");
-
-        const not = this.flags.not;
-        var pass = try value.jestDeepEquals(expected, globalThis);
-
-        if (not) pass = !pass;
-        if (pass) return .js_undefined;
-
-        // handle failure
-        const diff_formatter = DiffFormatter{
-            .received = value,
-            .expected = expected,
-            .globalThis = globalThis,
-            .not = not,
-        };
-
-        if (not) {
-            const signature = comptime getSignature("toEqual", "<green>expected<r>", true);
-            return this.throw(globalThis, signature, "\n\n{any}\n", .{diff_formatter});
-        }
-
-        const signature = comptime getSignature("toEqual", "<green>expected<r>", false);
-        return this.throw(globalThis, signature, "\n\n{any}\n", .{diff_formatter});
-    }
-
-    pub fn toStrictEqual(this: *Expect, globalThis: *JSGlobalObject, callFrame: *CallFrame) bun.JSError!JSValue {
-        defer this.postMatch(globalThis);
-
-        const thisValue = callFrame.this();
-        const _arguments = callFrame.arguments_old(1);
-        const arguments: []const JSValue = _arguments.ptr[0.._arguments.len];
-
-        if (arguments.len < 1) {
-            return globalThis.throwInvalidArguments("toStrictEqual() requires 1 argument", .{});
-        }
-
-        incrementExpectCallCounter();
-
-        const expected = arguments[0];
-        const value: JSValue = try this.getValue(globalThis, thisValue, "toStrictEqual", "<green>expected<r>");
-
-        const not = this.flags.not;
-        var pass = try value.jestStrictDeepEquals(expected, globalThis);
-
-        if (not) pass = !pass;
-        if (pass) return .js_undefined;
-
-        // handle failure
-        const diff_formatter = DiffFormatter{ .received = value, .expected = expected, .globalThis = globalThis, .not = not };
-
-        if (not) {
-            const signature = comptime getSignature("toStrictEqual", "<green>expected<r>", true);
-            return this.throw(globalThis, signature, "\n\n{any}\n", .{diff_formatter});
-        }
-
-        const signature = comptime getSignature("toStrictEqual", "<green>expected<r>", false);
-        return this.throw(globalThis, signature, "\n\n{any}\n", .{diff_formatter});
-    }
-
-    pub fn toHaveProperty(this: *Expect, globalThis: *JSGlobalObject, callFrame: *CallFrame) bun.JSError!JSValue {
-        defer this.postMatch(globalThis);
-
-        const thisValue = callFrame.this();
-        const _arguments = callFrame.arguments_old(2);
-        const arguments: []const JSValue = _arguments.ptr[0.._arguments.len];
-
-        if (arguments.len < 1) {
-            return globalThis.throwInvalidArguments("toHaveProperty() requires at least 1 argument", .{});
-        }
-
-        incrementExpectCallCounter();
-
-        const expected_property_path = arguments[0];
-        expected_property_path.ensureStillAlive();
-        const expected_property: ?JSValue = if (arguments.len > 1) arguments[1] else null;
-        if (expected_property) |ev| ev.ensureStillAlive();
-
-        const value: JSValue = try this.getValue(globalThis, thisValue, "toHaveProperty", "<green>path<r><d>, <r><green>value<r>");
-
-        if (!expected_property_path.isString() and !try expected_property_path.isIterable(globalThis)) {
-            return globalThis.throw("Expected path must be a string or an array", .{});
-        }
-
-        const not = this.flags.not;
-        var path_string = ZigString.Empty;
-        try expected_property_path.toZigString(&path_string, globalThis);
-
-        var pass = !value.isUndefinedOrNull();
-        var received_property: JSValue = .zero;
-
-        if (pass) {
-            received_property = try value.getIfPropertyExistsFromPath(globalThis, expected_property_path);
-            pass = received_property != .zero;
-        }
-
-        if (pass and expected_property != null) {
-            pass = try received_property.jestDeepEquals(expected_property.?, globalThis);
-        }
-
-        if (not) pass = !pass;
-        if (pass) return .js_undefined;
-
-        // handle failure
-        var formatter = jsc.ConsoleObject.Formatter{ .globalThis = globalThis, .quote_strings = true };
-        defer formatter.deinit();
-        if (not) {
-            if (expected_property != null) {
-                const signature = comptime getSignature("toHaveProperty", "<green>path<r><d>, <r><green>value<r>", true);
-                if (received_property != .zero) {
-                    return this.throw(globalThis, signature, "\n\nExpected path: <green>{any}<r>\n\nExpected value: not <green>{any}<r>\n", .{
-                        expected_property_path.toFmt(&formatter),
-                        expected_property.?.toFmt(&formatter),
-                    });
-                }
-            }
-
-            const signature = comptime getSignature("toHaveProperty", "<green>path<r>", true);
-            return this.throw(globalThis, signature, "\n\nExpected path: not <green>{any}<r>\n\nReceived value: <red>{any}<r>\n", .{
-                expected_property_path.toFmt(&formatter),
-                received_property.toFmt(&formatter),
-            });
-        }
-
-        if (expected_property != null) {
-            const signature = comptime getSignature("toHaveProperty", "<green>path<r><d>, <r><green>value<r>", false);
-            if (received_property != .zero) {
-                // deep equal case
-                const diff_format = DiffFormatter{
-                    .received = received_property,
-                    .expected = expected_property.?,
-                    .globalThis = globalThis,
-                };
-
-                return this.throw(globalThis, signature, "\n\n{any}\n", .{diff_format});
-            }
-
-            const fmt = "\n\nExpected path: <green>{any}<r>\n\nExpected value: <green>{any}<r>\n\n" ++
-                "Unable to find property\n";
-            return this.throw(globalThis, signature, fmt, .{
-                expected_property_path.toFmt(&formatter),
-                expected_property.?.toFmt(&formatter),
-            });
-        }
-
-        const signature = comptime getSignature("toHaveProperty", "<green>path<r>", false);
-        return this.throw(globalThis, signature, "\n\nExpected path: <green>{any}<r>\n\nUnable to find property\n", .{expected_property_path.toFmt(&formatter)});
-    }
-
-    pub fn toBeEven(this: *Expect, globalThis: *JSGlobalObject, callFrame: *CallFrame) bun.JSError!JSValue {
-        defer this.postMatch(globalThis);
-
-        const thisValue = callFrame.this();
-
-        const value: JSValue = try this.getValue(globalThis, thisValue, "toBeEven", "");
-
-        incrementExpectCallCounter();
-
-        const not = this.flags.not;
-        var pass = false;
-
-        if (value.isAnyInt()) {
-            const _value = value.toInt64();
-            pass = @mod(_value, 2) == 0;
-            if (_value == -0.0) { // negative zero is even
-                pass = true;
-            }
-        } else if (value.isBigInt() or value.isBigInt32()) {
-            const _value = value.toInt64();
-            pass = switch (_value == -0.0) { // negative zero is even
-                true => true,
-                else => _value & 1 == 0,
-            };
-        } else if (value.isNumber()) {
-            const _value = JSValue.asNumber(value);
-            if (@mod(_value, 1) == 0 and @mod(_value, 2) == 0) { // if the fraction is all zeros and even
-                pass = true;
-            } else {
-                pass = false;
-            }
-        } else {
-            pass = false;
-        }
-
-        if (not) pass = !pass;
-        if (pass) return .js_undefined;
-
-        // handle failure
-        var formatter = jsc.ConsoleObject.Formatter{ .globalThis = globalThis, .quote_strings = true };
-        defer formatter.deinit();
-        const value_fmt = value.toFmt(&formatter);
-        if (not) {
-            const received_line = "Received: <red>{any}<r>\n";
-            const signature = comptime getSignature("toBeEven", "", true);
-            return this.throw(globalThis, signature, "\n\n" ++ received_line, .{value_fmt});
-        }
-
-        const received_line = "Received: <red>{any}<r>\n";
-        const signature = comptime getSignature("toBeEven", "", false);
-        return this.throw(globalThis, signature, "\n\n" ++ received_line, .{value_fmt});
-    }
-
-    pub fn toBeGreaterThan(this: *Expect, globalThis: *JSGlobalObject, callFrame: *CallFrame) bun.JSError!JSValue {
-        defer this.postMatch(globalThis);
-
-        const thisValue = callFrame.this();
-        const _arguments = callFrame.arguments_old(1);
-        const arguments: []const JSValue = _arguments.ptr[0.._arguments.len];
-
-        if (arguments.len < 1) {
-            return globalThis.throwInvalidArguments("toBeGreaterThan() requires 1 argument", .{});
-        }
-
-        incrementExpectCallCounter();
-
-        const other_value = arguments[0];
-        other_value.ensureStillAlive();
-
-        const value: JSValue = try this.getValue(globalThis, thisValue, "toBeGreaterThan", "<green>expected<r>");
-
-        if ((!value.isNumber() and !value.isBigInt()) or (!other_value.isNumber() and !other_value.isBigInt())) {
-            return globalThis.throw("Expected and actual values must be numbers or bigints", .{});
-        }
-
-        const not = this.flags.not;
-        var pass = false;
-
-        if (!value.isBigInt() and !other_value.isBigInt()) {
-            pass = value.asNumber() > other_value.asNumber();
-        } else if (value.isBigInt()) {
-            pass = switch (value.asBigIntCompare(globalThis, other_value)) {
-                .greater_than => true,
-                else => pass,
-            };
-        } else {
-            pass = switch (other_value.asBigIntCompare(globalThis, value)) {
-                .less_than => true,
-                else => pass,
-            };
-        }
-
-        if (not) pass = !pass;
-        if (pass) return .js_undefined;
-
-        // handle failure
-        var formatter = jsc.ConsoleObject.Formatter{ .globalThis = globalThis, .quote_strings = true };
-        defer formatter.deinit();
-        const value_fmt = value.toFmt(&formatter);
-        const expected_fmt = other_value.toFmt(&formatter);
-        if (not) {
-            const expected_line = "Expected: not \\> <green>{any}<r>\n";
-            const received_line = "Received: <red>{any}<r>\n";
-            const signature = comptime getSignature("toBeGreaterThan", "<green>expected<r>", true);
-            return this.throw(globalThis, signature, "\n\n" ++ expected_line ++ received_line, .{ expected_fmt, value_fmt });
-        }
-
-        const expected_line = "Expected: \\> <green>{any}<r>\n";
-        const received_line = "Received: <red>{any}<r>\n";
-        const signature = comptime getSignature("toBeGreaterThan", "<green>expected<r>", false);
-        return this.throw(globalThis, signature, "\n\n" ++ expected_line ++ received_line, .{ expected_fmt, value_fmt });
-    }
-
-    pub fn toBeGreaterThanOrEqual(this: *Expect, globalThis: *JSGlobalObject, callFrame: *CallFrame) bun.JSError!JSValue {
-        defer this.postMatch(globalThis);
-
-        const thisValue = callFrame.this();
-        const _arguments = callFrame.arguments_old(1);
-        const arguments: []const JSValue = _arguments.ptr[0.._arguments.len];
-
-        if (arguments.len < 1) {
-            return globalThis.throwInvalidArguments("toBeGreaterThanOrEqual() requires 1 argument", .{});
-        }
-
-        incrementExpectCallCounter();
-
-        const other_value = arguments[0];
-        other_value.ensureStillAlive();
-
-        const value: JSValue = try this.getValue(globalThis, thisValue, "toBeGreaterThanOrEqual", "<green>expected<r>");
-
-        if ((!value.isNumber() and !value.isBigInt()) or (!other_value.isNumber() and !other_value.isBigInt())) {
-            return globalThis.throw("Expected and actual values must be numbers or bigints", .{});
-        }
-
-        const not = this.flags.not;
-        var pass = false;
-
-        if (!value.isBigInt() and !other_value.isBigInt()) {
-            pass = value.asNumber() >= other_value.asNumber();
-        } else if (value.isBigInt()) {
-            pass = switch (value.asBigIntCompare(globalThis, other_value)) {
-                .greater_than, .equal => true,
-                else => pass,
-            };
-        } else {
-            pass = switch (other_value.asBigIntCompare(globalThis, value)) {
-                .less_than, .equal => true,
-                else => pass,
-            };
-        }
-
-        if (not) pass = !pass;
-        if (pass) return .js_undefined;
-
-        // handle failure
-        var formatter = jsc.ConsoleObject.Formatter{ .globalThis = globalThis, .quote_strings = true };
-        defer formatter.deinit();
-        const value_fmt = value.toFmt(&formatter);
-        const expected_fmt = other_value.toFmt(&formatter);
-        if (not) {
-            const expected_line = "Expected: not \\>= <green>{any}<r>\n";
-            const received_line = "Received: <red>{any}<r>\n";
-            const signature = comptime getSignature("toBeGreaterThanOrEqual", "<green>expected<r>", true);
-            return this.throw(globalThis, signature, "\n\n" ++ expected_line ++ received_line, .{ expected_fmt, value_fmt });
-        }
-
-        const expected_line = "Expected: \\>= <green>{any}<r>\n";
-        const received_line = "Received: <red>{any}<r>\n";
-        const signature = comptime getSignature("toBeGreaterThanOrEqual", "<green>expected<r>", false);
-        return this.throw(globalThis, signature, "\n\n" ++ expected_line ++ received_line, .{ expected_fmt, value_fmt });
-    }
-
-    pub fn toBeLessThan(this: *Expect, globalThis: *JSGlobalObject, callFrame: *CallFrame) bun.JSError!JSValue {
-        defer this.postMatch(globalThis);
-
-        const thisValue = callFrame.this();
-        const _arguments = callFrame.arguments_old(1);
-        const arguments: []const JSValue = _arguments.ptr[0.._arguments.len];
-
-        if (arguments.len < 1) {
-            return globalThis.throwInvalidArguments("toBeLessThan() requires 1 argument", .{});
-        }
-
-        incrementExpectCallCounter();
-
-        const other_value = arguments[0];
-        other_value.ensureStillAlive();
-
-        const value: JSValue = try this.getValue(globalThis, thisValue, "toBeLessThan", "<green>expected<r>");
-
-        if ((!value.isNumber() and !value.isBigInt()) or (!other_value.isNumber() and !other_value.isBigInt())) {
-            return globalThis.throw("Expected and actual values must be numbers or bigints", .{});
-        }
-
-        const not = this.flags.not;
-        var pass = false;
-
-        if (!value.isBigInt() and !other_value.isBigInt()) {
-            pass = value.asNumber() < other_value.asNumber();
-        } else if (value.isBigInt()) {
-            pass = switch (value.asBigIntCompare(globalThis, other_value)) {
-                .less_than => true,
-                else => pass,
-            };
-        } else {
-            pass = switch (other_value.asBigIntCompare(globalThis, value)) {
-                .greater_than => true,
-                else => pass,
-            };
-        }
-
-        if (not) pass = !pass;
-        if (pass) return .js_undefined;
-
-        // handle failure
-        var formatter = jsc.ConsoleObject.Formatter{ .globalThis = globalThis, .quote_strings = true };
-        defer formatter.deinit();
-        const value_fmt = value.toFmt(&formatter);
-        const expected_fmt = other_value.toFmt(&formatter);
-        if (not) {
-            const expected_line = "Expected: not \\< <green>{any}<r>\n";
-            const received_line = "Received: <red>{any}<r>\n";
-            const signature = comptime getSignature("toBeLessThan", "<green>expected<r>", true);
-            return this.throw(globalThis, signature, "\n\n" ++ expected_line ++ received_line, .{ expected_fmt, value_fmt });
-        }
-
-        const expected_line = "Expected: \\< <green>{any}<r>\n";
-        const received_line = "Received: <red>{any}<r>\n";
-        const signature = comptime getSignature("toBeLessThan", "<green>expected<r>", false);
-        return this.throw(globalThis, signature, "\n\n" ++ expected_line ++ received_line, .{ expected_fmt, value_fmt });
-    }
-
-    pub fn toBeLessThanOrEqual(this: *Expect, globalThis: *JSGlobalObject, callFrame: *CallFrame) bun.JSError!JSValue {
-        defer this.postMatch(globalThis);
-
-        const thisValue = callFrame.this();
-        const _arguments = callFrame.arguments_old(1);
-        const arguments: []const JSValue = _arguments.ptr[0.._arguments.len];
-
-        if (arguments.len < 1) {
-            return globalThis.throwInvalidArguments("toBeLessThanOrEqual() requires 1 argument", .{});
-        }
-
-        incrementExpectCallCounter();
-
-        const other_value = arguments[0];
-        other_value.ensureStillAlive();
-
-        const value: JSValue = try this.getValue(globalThis, thisValue, "toBeLessThanOrEqual", "<green>expected<r>");
-
-        if ((!value.isNumber() and !value.isBigInt()) or (!other_value.isNumber() and !other_value.isBigInt())) {
-            return globalThis.throw("Expected and actual values must be numbers or bigints", .{});
-        }
-
-        const not = this.flags.not;
-        var pass = false;
-
-        if (!value.isBigInt() and !other_value.isBigInt()) {
-            pass = value.asNumber() <= other_value.asNumber();
-        } else if (value.isBigInt()) {
-            pass = switch (value.asBigIntCompare(globalThis, other_value)) {
-                .less_than, .equal => true,
-                else => pass,
-            };
-        } else {
-            pass = switch (other_value.asBigIntCompare(globalThis, value)) {
-                .greater_than, .equal => true,
-                else => pass,
-            };
-        }
-
-        if (not) pass = !pass;
-        if (pass) return .js_undefined;
-
-        // handle failure
-        var formatter = jsc.ConsoleObject.Formatter{ .globalThis = globalThis, .quote_strings = true };
-        defer formatter.deinit();
-        const value_fmt = value.toFmt(&formatter);
-        const expected_fmt = other_value.toFmt(&formatter);
-        if (not) {
-            const expected_line = "Expected: not \\<= <green>{any}<r>\n";
-            const received_line = "Received: <red>{any}<r>\n";
-            const signature = comptime getSignature("toBeLessThanOrEqual", "<green>expected<r>", true);
-            return this.throw(globalThis, signature, "\n\n" ++ expected_line ++ received_line, .{ expected_fmt, value_fmt });
-        }
-
-        const expected_line = "Expected: \\<= <green>{any}<r>\n";
-        const received_line = "Received: <red>{any}<r>\n";
-        const signature = comptime getSignature("toBeLessThanOrEqual", "<green>expected<r>", false);
-        return this.throw(globalThis, signature, "\n\n" ++ expected_line ++ received_line, .{ expected_fmt, value_fmt });
-    }
-
-    pub fn toBeCloseTo(this: *Expect, globalThis: *JSGlobalObject, callFrame: *CallFrame) bun.JSError!JSValue {
-        defer this.postMatch(globalThis);
-
-        const thisValue = callFrame.this();
-        const thisArguments = callFrame.arguments_old(2);
-        const arguments = thisArguments.ptr[0..thisArguments.len];
-
-        if (arguments.len < 1) {
-            return globalThis.throwInvalidArguments("toBeCloseTo() requires at least 1 argument. Expected value must be a number", .{});
-        }
-
-        const expected_ = arguments[0];
-        if (!expected_.isNumber()) {
-            return globalThis.throwInvalidArgumentType("toBeCloseTo", "expected", "number");
-        }
-
-        var precision: f64 = 2.0;
-        if (arguments.len > 1) {
-            const precision_ = arguments[1];
-            if (!precision_.isNumber()) {
-                return globalThis.throwInvalidArgumentType("toBeCloseTo", "precision", "number");
-            }
-
-            precision = precision_.asNumber();
-        }
-
-        const received_: JSValue = try this.getValue(globalThis, thisValue, "toBeCloseTo", "<green>expected<r>, precision");
-        if (!received_.isNumber()) {
-            return globalThis.throwInvalidArgumentType("expect", "received", "number");
-        }
-
-        var expected = expected_.asNumber();
-        var received = received_.asNumber();
-
-        if (std.math.isNegativeInf(expected)) {
-            expected = -expected;
-        }
-
-        if (std.math.isNegativeInf(received)) {
-            received = -received;
-        }
-
-        if (std.math.isPositiveInf(expected) and std.math.isPositiveInf(received)) {
-            return .js_undefined;
-        }
-
-        const expected_diff = bun.pow(10, -precision) / 2;
-        const actual_diff = @abs(received - expected);
-        var pass = actual_diff < expected_diff;
-
-        const not = this.flags.not;
-        if (not) pass = !pass;
-
-        if (pass) return .js_undefined;
-
-        var formatter = jsc.ConsoleObject.Formatter{ .globalThis = globalThis, .quote_strings = true };
-        defer formatter.deinit();
-
-        const expected_fmt = expected_.toFmt(&formatter);
-        const received_fmt = received_.toFmt(&formatter);
-
-        const expected_line = "Expected: <green>{any}<r>\n";
-        const received_line = "Received: <red>{any}<r>\n";
-        const expected_precision = "Expected precision: {d}\n";
-        const expected_difference = "Expected difference: \\< <green>{d}<r>\n";
-        const received_difference = "Received difference: <red>{d}<r>\n";
-
-        const suffix_fmt = "\n\n" ++ expected_line ++ received_line ++ "\n" ++ expected_precision ++ expected_difference ++ received_difference;
-
-        if (not) {
-            const signature = comptime getSignature("toBeCloseTo", "<green>expected<r>, precision", true);
-            return this.throw(globalThis, signature, suffix_fmt, .{ expected_fmt, received_fmt, precision, expected_diff, actual_diff });
-        }
-
-        const signature = comptime getSignature("toBeCloseTo", "<green>expected<r>, precision", false);
-        return this.throw(globalThis, signature, suffix_fmt, .{ expected_fmt, received_fmt, precision, expected_diff, actual_diff });
-    }
-
-    pub fn toBeOdd(this: *Expect, globalThis: *JSGlobalObject, callFrame: *CallFrame) bun.JSError!JSValue {
-        defer this.postMatch(globalThis);
-
-        const thisValue = callFrame.this();
-
-        const value: JSValue = try this.getValue(globalThis, thisValue, "toBeOdd", "");
-
-        incrementExpectCallCounter();
-
-        const not = this.flags.not;
-        var pass = false;
-
-        if (value.isBigInt32()) {
-            pass = value.toInt32() & 1 == 1;
-        } else if (value.isBigInt()) {
-            pass = value.toInt64() & 1 == 1;
-        } else if (value.isInt32()) {
-            const _value = value.toInt32();
-            pass = @mod(_value, 2) == 1;
-        } else if (value.isAnyInt()) {
-            const _value = value.toInt64();
-            pass = @mod(_value, 2) == 1;
-        } else if (value.isNumber()) {
-            const _value = JSValue.asNumber(value);
-            if (@mod(_value, 1) == 0 and @mod(_value, 2) == 1) { // if the fraction is all zeros and odd
-                pass = true;
-            } else {
-                pass = false;
-            }
-        } else {
-            pass = false;
-        }
-
-        if (not) pass = !pass;
-        if (pass) return .js_undefined;
-
-        // handle failure
-        var formatter = jsc.ConsoleObject.Formatter{ .globalThis = globalThis, .quote_strings = true };
-        defer formatter.deinit();
-        const value_fmt = value.toFmt(&formatter);
-        if (not) {
-            const received_line = "Received: <red>{any}<r>\n";
-            const signature = comptime getSignature("toBeOdd", "", true);
-            return this.throw(globalThis, signature, "\n\n" ++ received_line, .{value_fmt});
-        }
-
-        const received_line = "Received: <red>{any}<r>\n";
-        const signature = comptime getSignature("toBeOdd", "", false);
-        return this.throw(globalThis, signature, "\n\n" ++ received_line, .{value_fmt});
-    }
-
-    pub fn toThrow(this: *Expect, globalThis: *JSGlobalObject, callFrame: *CallFrame) bun.JSError!JSValue {
-        defer this.postMatch(globalThis);
-
-        const thisValue = callFrame.this();
-        const arguments = callFrame.argumentsAsArray(1);
-
-        incrementExpectCallCounter();
-
-        const expected_value: JSValue = brk: {
-            if (callFrame.argumentsCount() == 0) {
-                break :brk .zero;
-            }
-            const value = arguments[0];
-            if (value.isUndefinedOrNull() or !value.isObject() and !value.isString()) {
-                var fmt = jsc.ConsoleObject.Formatter{ .globalThis = globalThis, .quote_strings = true };
-                return globalThis.throw("Expected value must be string or Error: {any}", .{value.toFmt(&fmt)});
-            }
-            if (value.isObject()) {
-                if (ExpectAny.fromJSDirect(value)) |_| {
-                    if (ExpectAny.js.constructorValueGetCached(value)) |innerConstructorValue| {
-                        break :brk innerConstructorValue;
-                    }
-                }
-            } else if (value.isString()) {
-                // `.toThrow("") behaves the same as `.toThrow()`
-                const s = value.toString(globalThis);
-                if (s.length() == 0) break :brk .zero;
-            }
-            break :brk value;
-        };
-        expected_value.ensureStillAlive();
-
-        const not = this.flags.not;
-
-        const result_, const return_value_from_function = try this.getValueAsToThrow(globalThis, try this.getValue(globalThis, thisValue, "toThrow", "<green>expected<r>"));
-
-        const did_throw = result_ != null;
-
-        if (not) {
-            const signature = comptime getSignature("toThrow", "<green>expected<r>", true);
-
-            if (!did_throw) return .js_undefined;
-
-            const result: JSValue = result_.?;
-            var formatter = jsc.ConsoleObject.Formatter{ .globalThis = globalThis, .quote_strings = true };
-            defer formatter.deinit();
-
-            if (expected_value == .zero or expected_value.isUndefined()) {
-                const signature_no_args = comptime getSignature("toThrow", "", true);
-                if (result.toError()) |err| {
-                    const name: JSValue = try err.getTruthyComptime(globalThis, "name") orelse .js_undefined;
-                    const message: JSValue = try err.getTruthyComptime(globalThis, "message") orelse .js_undefined;
-                    const fmt = signature_no_args ++ "\n\nError name: <red>{any}<r>\nError message: <red>{any}<r>\n";
-                    return globalThis.throwPretty(fmt, .{
-                        name.toFmt(&formatter),
-                        message.toFmt(&formatter),
-                    });
-                }
-
-                // non error thrown
-                const fmt = signature_no_args ++ "\n\nThrown value: <red>{any}<r>\n";
-                return globalThis.throwPretty(fmt, .{result.toFmt(&formatter)});
-            }
-
-            if (expected_value.isString()) {
-                const received_message: JSValue = (if (result.isObject())
-                    try result.fastGet(globalThis, .message)
-                else
-                    JSValue.fromCell(try result.toJSString(globalThis))) orelse .js_undefined;
-                if (globalThis.hasException()) return .zero;
-
-                // TODO: remove this allocation
-                // partial match
-                {
-                    const expected_slice = try expected_value.toSliceOrNull(globalThis);
-                    defer expected_slice.deinit();
-                    const received_slice = try received_message.toSliceOrNull(globalThis);
-                    defer received_slice.deinit();
-                    if (!strings.contains(received_slice.slice(), expected_slice.slice())) return .js_undefined;
-                }
-
-                return this.throw(globalThis, signature, "\n\nExpected substring: not <green>{any}<r>\nReceived message: <red>{any}<r>\n", .{
-                    expected_value.toFmt(&formatter),
-                    received_message.toFmt(&formatter),
-                });
-            }
-
-            if (expected_value.isRegExp()) {
-                const received_message: JSValue = (if (result.isObject())
-                    try result.fastGet(globalThis, .message)
-                else
-                    JSValue.fromCell(try result.toJSString(globalThis))) orelse .js_undefined;
-
-                if (globalThis.hasException()) return .zero;
-                // TODO: REMOVE THIS GETTER! Expose a binding to call .test on the RegExp object directly.
-                if (try expected_value.get(globalThis, "test")) |test_fn| {
-                    const matches = test_fn.call(globalThis, expected_value, &.{received_message}) catch |err| globalThis.takeException(err);
-                    if (!matches.toBoolean()) return .js_undefined;
-                }
-
-                return this.throw(globalThis, signature, "\n\nExpected pattern: not <green>{any}<r>\nReceived message: <red>{any}<r>\n", .{
-                    expected_value.toFmt(&formatter),
-                    received_message.toFmt(&formatter),
-                });
-            }
-
-            if (try expected_value.fastGet(globalThis, .message)) |expected_message| {
-                const received_message: JSValue = (if (result.isObject())
-                    try result.fastGet(globalThis, .message)
-                else
-                    JSValue.fromCell(try result.toJSString(globalThis))) orelse .js_undefined;
-                if (globalThis.hasException()) return .zero;
-
-                // no partial match for this case
-                if (!try expected_message.isSameValue(received_message, globalThis)) return .js_undefined;
-
-                return this.throw(globalThis, signature, "\n\nExpected message: not <green>{any}<r>\n", .{expected_message.toFmt(&formatter)});
-            }
-
-            if (!result.isInstanceOf(globalThis, expected_value)) return .js_undefined;
-
-            var expected_class = ZigString.Empty;
-            try expected_value.getClassName(globalThis, &expected_class);
-            const received_message: JSValue = (try result.fastGet(globalThis, .message)) orelse .js_undefined;
-            return this.throw(globalThis, signature, "\n\nExpected constructor: not <green>{s}<r>\n\nReceived message: <red>{any}<r>\n", .{ expected_class, received_message.toFmt(&formatter) });
-        }
-
-        if (did_throw) {
-            if (expected_value == .zero or expected_value.isUndefined()) return .js_undefined;
-
-            const result: JSValue = if (result_.?.toError()) |r|
-                r
-            else
-                result_.?;
-
-            const _received_message: ?JSValue = if (result.isObject())
-                try result.fastGet(globalThis, .message)
-            else
-                JSValue.fromCell(try result.toJSString(globalThis));
-
-            if (expected_value.isString()) {
-                if (_received_message) |received_message| {
-                    // TODO: remove this allocation
-                    // partial match
-                    const expected_slice = try expected_value.toSliceOrNull(globalThis);
-                    defer expected_slice.deinit();
-                    const received_slice = try received_message.toSlice(globalThis, globalThis.allocator());
-                    defer received_slice.deinit();
-                    if (strings.contains(received_slice.slice(), expected_slice.slice())) return .js_undefined;
-                }
-
-                // error: message from received error does not match expected string
-                var formatter = jsc.ConsoleObject.Formatter{ .globalThis = globalThis, .quote_strings = true };
-                defer formatter.deinit();
-
-                const signature = comptime getSignature("toThrow", "<green>expected<r>", false);
-
-                if (_received_message) |received_message| {
-                    const expected_value_fmt = expected_value.toFmt(&formatter);
-                    const received_message_fmt = received_message.toFmt(&formatter);
-                    return this.throw(globalThis, signature, "\n\n" ++ "Expected substring: <green>{any}<r>\nReceived message: <red>{any}<r>\n", .{ expected_value_fmt, received_message_fmt });
-                }
-
-                const expected_fmt = expected_value.toFmt(&formatter);
-                const received_fmt = result.toFmt(&formatter);
-                return this.throw(globalThis, signature, "\n\n" ++ "Expected substring: <green>{any}<r>\nReceived value: <red>{any}<r>", .{ expected_fmt, received_fmt });
-            }
-
-            if (expected_value.isRegExp()) {
-                if (_received_message) |received_message| {
-                    // TODO: REMOVE THIS GETTER! Expose a binding to call .test on the RegExp object directly.
-                    if (try expected_value.get(globalThis, "test")) |test_fn| {
-                        const matches = test_fn.call(globalThis, expected_value, &.{received_message}) catch |err| globalThis.takeException(err);
-                        if (matches.toBoolean()) return .js_undefined;
-                    }
-                }
-
-                // error: message from received error does not match expected pattern
-                var formatter = jsc.ConsoleObject.Formatter{ .globalThis = globalThis, .quote_strings = true };
-                defer formatter.deinit();
-
-                if (_received_message) |received_message| {
-                    const expected_value_fmt = expected_value.toFmt(&formatter);
-                    const received_message_fmt = received_message.toFmt(&formatter);
-                    const signature = comptime getSignature("toThrow", "<green>expected<r>", false);
-
-                    return this.throw(globalThis, signature, "\n\n" ++ "Expected pattern: <green>{any}<r>\nReceived message: <red>{any}<r>\n", .{ expected_value_fmt, received_message_fmt });
-                }
-
-                const expected_fmt = expected_value.toFmt(&formatter);
-                const received_fmt = result.toFmt(&formatter);
-                const signature = comptime getSignature("toThrow", "<green>expected<r>", false);
-                return this.throw(globalThis, signature, "\n\n" ++ "Expected pattern: <green>{any}<r>\nReceived value: <red>{any}<r>", .{ expected_fmt, received_fmt });
-            }
-
-            if (Expect.isAsymmetricMatcher(expected_value)) {
-                const signature = comptime getSignature("toThrow", "<green>expected<r>", false);
-                const is_equal = try result.jestStrictDeepEquals(expected_value, globalThis);
-
-                if (globalThis.hasException()) {
-                    return .zero;
-                }
-
-                if (is_equal) {
-                    return .js_undefined;
-                }
-
-                var formatter = jsc.ConsoleObject.Formatter{ .globalThis = globalThis, .quote_strings = true };
-                defer formatter.deinit();
-                const received_fmt = result.toFmt(&formatter);
-                const expected_fmt = expected_value.toFmt(&formatter);
-                return this.throw(globalThis, signature, "\n\nExpected value: <green>{any}<r>\nReceived value: <red>{any}<r>\n", .{ expected_fmt, received_fmt });
-            }
-
-            // If it's not an object, we are going to crash here.
-            assert(expected_value.isObject());
-
-            if (try expected_value.fastGet(globalThis, .message)) |expected_message| {
-                const signature = comptime getSignature("toThrow", "<green>expected<r>", false);
-
-                if (_received_message) |received_message| {
-                    if (try received_message.isSameValue(expected_message, globalThis)) return .js_undefined;
-                }
-
-                // error: message from received error does not match expected error message.
-                var formatter = jsc.ConsoleObject.Formatter{ .globalThis = globalThis, .quote_strings = true };
-                defer formatter.deinit();
-
-                if (_received_message) |received_message| {
-                    const expected_fmt = expected_message.toFmt(&formatter);
-                    const received_fmt = received_message.toFmt(&formatter);
-                    return this.throw(globalThis, signature, "\n\nExpected message: <green>{any}<r>\nReceived message: <red>{any}<r>\n", .{ expected_fmt, received_fmt });
-                }
-
-                const expected_fmt = expected_message.toFmt(&formatter);
-                const received_fmt = result.toFmt(&formatter);
-                return this.throw(globalThis, signature, "\n\nExpected message: <green>{any}<r>\nReceived value: <red>{any}<r>\n", .{ expected_fmt, received_fmt });
-            }
-
-            if (result.isInstanceOf(globalThis, expected_value)) return .js_undefined;
-
-            // error: received error not instance of received error constructor
-            var formatter = jsc.ConsoleObject.Formatter{ .globalThis = globalThis, .quote_strings = true };
-            defer formatter.deinit();
-            var expected_class = ZigString.Empty;
-            var received_class = ZigString.Empty;
-            try expected_value.getClassName(globalThis, &expected_class);
-            try result.getClassName(globalThis, &received_class);
-            const signature = comptime getSignature("toThrow", "<green>expected<r>", false);
-            const fmt = signature ++ "\n\nExpected constructor: <green>{s}<r>\nReceived constructor: <red>{s}<r>\n\n";
-
-            if (_received_message) |received_message| {
-                const message_fmt = fmt ++ "Received message: <red>{any}<r>\n";
-                const received_message_fmt = received_message.toFmt(&formatter);
-
-                return globalThis.throwPretty(message_fmt, .{
-                    expected_class,
-                    received_class,
-                    received_message_fmt,
-                });
-            }
-
-            const received_fmt = result.toFmt(&formatter);
-            const value_fmt = fmt ++ "Received value: <red>{any}<r>\n";
-
-            return globalThis.throwPretty(value_fmt, .{
-                expected_class,
-                received_class,
-                received_fmt,
-            });
-        }
-
-        // did not throw
-        const result = return_value_from_function;
-        var formatter = jsc.ConsoleObject.Formatter{ .globalThis = globalThis, .quote_strings = true };
-        defer formatter.deinit();
-        const received_line = "Received function did not throw\nReceived value: <red>{any}<r>\n";
-
-        if (expected_value == .zero or expected_value.isUndefined()) {
-            const signature = comptime getSignature("toThrow", "", false);
-            return this.throw(globalThis, signature, "\n\n" ++ received_line, .{result.toFmt(&formatter)});
-        }
-
-        const signature = comptime getSignature("toThrow", "<green>expected<r>", false);
-
-        if (expected_value.isString()) {
-            const expected_fmt = "\n\nExpected substring: <green>{any}<r>\n\n" ++ received_line;
-            return this.throw(globalThis, signature, expected_fmt, .{ expected_value.toFmt(&formatter), result.toFmt(&formatter) });
-        }
-
-        if (expected_value.isRegExp()) {
-            const expected_fmt = "\n\nExpected pattern: <green>{any}<r>\n\n" ++ received_line;
-            return this.throw(globalThis, signature, expected_fmt, .{ expected_value.toFmt(&formatter), result.toFmt(&formatter) });
-        }
-
-        if (try expected_value.fastGet(globalThis, .message)) |expected_message| {
-            const expected_fmt = "\n\nExpected message: <green>{any}<r>\n\n" ++ received_line;
-            return this.throw(globalThis, signature, expected_fmt, .{ expected_message.toFmt(&formatter), result.toFmt(&formatter) });
-        }
-
-        const expected_fmt = "\n\nExpected constructor: <green>{s}<r>\n\n" ++ received_line;
-        var expected_class = ZigString.Empty;
-        try expected_value.getClassName(globalThis, &expected_class);
-        return this.throw(globalThis, signature, expected_fmt, .{ expected_class, result.toFmt(&formatter) });
-    }
-    fn getValueAsToThrow(this: *Expect, globalThis: *JSGlobalObject, value: JSValue) bun.JSError!struct { ?JSValue, JSValue } {
-        const vm = globalThis.bunVM();
-
-        var return_value_from_function: JSValue = .zero;
-
-        if (!value.jsType().isFunction()) {
-            if (this.flags.promise != .none) {
-                return .{ value, return_value_from_function };
-            }
-
-            return globalThis.throw("Expected value must be a function", .{});
-        }
-
-        var return_value: JSValue = .zero;
-
-        // Drain existing unhandled rejections
-        vm.global.handleRejectedPromises();
-
-        var scope = vm.unhandledRejectionScope();
-        const prev_unhandled_pending_rejection_to_capture = vm.unhandled_pending_rejection_to_capture;
-        vm.unhandled_pending_rejection_to_capture = &return_value;
-        vm.onUnhandledRejection = &VirtualMachine.onQuietUnhandledRejectionHandlerCaptureValue;
-        return_value_from_function = value.call(globalThis, .js_undefined, &.{}) catch |err| globalThis.takeException(err);
-        vm.unhandled_pending_rejection_to_capture = prev_unhandled_pending_rejection_to_capture;
-
-        vm.global.handleRejectedPromises();
-
-        if (return_value == .zero) {
-            return_value = return_value_from_function;
-        }
-
-        if (return_value.asAnyPromise()) |promise| {
-            vm.waitForPromise(promise);
-            scope.apply(vm);
-            switch (promise.unwrap(globalThis.vm(), .mark_handled)) {
-                .fulfilled => {
-                    return .{ null, return_value_from_function };
-                },
-                .rejected => |rejected| {
-                    // since we know for sure it rejected, we should always return the error
-                    return .{ rejected.toError() orelse rejected, return_value_from_function };
-                },
-                .pending => unreachable,
-            }
-        }
-
-        if (return_value != return_value_from_function) {
-            if (return_value_from_function.asAnyPromise()) |existing| {
-                existing.setHandled(globalThis.vm());
-            }
-        }
-
-        scope.apply(vm);
-
-        return .{ return_value.toError() orelse return_value_from_function.toError(), return_value_from_function };
-    }
-    pub fn toThrowErrorMatchingSnapshot(this: *Expect, globalThis: *JSGlobalObject, callFrame: *CallFrame) bun.JSError!JSValue {
-        defer this.postMatch(globalThis);
-        const thisValue = callFrame.this();
-        const _arguments = callFrame.arguments_old(2);
-        const arguments: []const JSValue = _arguments.ptr[0.._arguments.len];
-
-        incrementExpectCallCounter();
-
-        const not = this.flags.not;
-        if (not) {
-            const signature = comptime getSignature("toThrowErrorMatchingSnapshot", "", true);
-            return this.throw(globalThis, signature, "\n\n<b>Matcher error<r>: Snapshot matchers cannot be used with <b>not<r>\n", .{});
-        }
-
-        if (this.testScope() == null) {
-            const signature = comptime getSignature("toThrowErrorMatchingSnapshot", "", true);
-            return this.throw(globalThis, signature, "\n\n<b>Matcher error<r>: Snapshot matchers cannot be used outside of a test\n", .{});
-        }
-
-        var hint_string: ZigString = ZigString.Empty;
-        switch (arguments.len) {
-            0 => {},
-            1 => {
-                if (arguments[0].isString()) {
-                    try arguments[0].toZigString(&hint_string, globalThis);
-                } else {
-                    return this.throw(globalThis, "", "\n\nMatcher error: Expected first argument to be a string\n", .{});
-                }
-            },
-            else => return this.throw(globalThis, "", "\n\nMatcher error: Expected zero or one arguments\n", .{}),
-        }
-
-        var hint = hint_string.toSlice(default_allocator);
-        defer hint.deinit();
-
-        const value: JSValue = (try this.fnToErrStringOrUndefined(globalThis, try this.getValue(globalThis, thisValue, "toThrowErrorMatchingSnapshot", "<green>properties<r><d>, <r>hint"))) orelse {
-            const signature = comptime getSignature("toThrowErrorMatchingSnapshot", "", false);
-            return this.throw(globalThis, signature, "\n\n<b>Matcher error<r>: Received function did not throw\n", .{});
-        };
-
-        return this.snapshot(globalThis, value, null, hint.slice(), "toThrowErrorMatchingSnapshot");
-    }
-    fn fnToErrStringOrUndefined(this: *Expect, globalThis: *JSGlobalObject, value: JSValue) !?JSValue {
-        const err_value, _ = try this.getValueAsToThrow(globalThis, value);
-
-        var err_value_res = err_value orelse return null;
-        if (err_value_res.isAnyError()) {
-            const message: JSValue = try err_value_res.getTruthyComptime(globalThis, "message") orelse .js_undefined;
-            err_value_res = message;
-        } else {
-            err_value_res = .js_undefined;
-        }
-        return err_value_res;
-    }
-    pub fn toThrowErrorMatchingInlineSnapshot(this: *Expect, globalThis: *JSGlobalObject, callFrame: *CallFrame) bun.JSError!JSValue {
-        defer this.postMatch(globalThis);
-        const thisValue = callFrame.this();
-        const _arguments = callFrame.arguments_old(2);
-        const arguments: []const JSValue = _arguments.ptr[0.._arguments.len];
-
-        incrementExpectCallCounter();
-
-        const not = this.flags.not;
-        if (not) {
-            const signature = comptime getSignature("toThrowErrorMatchingInlineSnapshot", "", true);
-            return this.throw(globalThis, signature, "\n\n<b>Matcher error<r>: Snapshot matchers cannot be used with <b>not<r>\n", .{});
-        }
-
-        var has_expected = false;
-        var expected_string: ZigString = ZigString.Empty;
-        switch (arguments.len) {
-            0 => {},
-            1 => {
-                if (arguments[0].isString()) {
-                    has_expected = true;
-                    try arguments[0].toZigString(&expected_string, globalThis);
-                } else {
-                    return this.throw(globalThis, "", "\n\nMatcher error: Expected first argument to be a string\n", .{});
-                }
-            },
-            else => return this.throw(globalThis, "", "\n\nMatcher error: Expected zero or one arguments\n", .{}),
-        }
-
-        var expected = expected_string.toSlice(default_allocator);
-        defer expected.deinit();
-
-        const expected_slice: ?[]const u8 = if (has_expected) expected.slice() else null;
-
-        const value: JSValue = (try this.fnToErrStringOrUndefined(globalThis, try this.getValue(globalThis, thisValue, "toThrowErrorMatchingInlineSnapshot", "<green>properties<r><d>, <r>hint"))) orelse {
-            const signature = comptime getSignature("toThrowErrorMatchingInlineSnapshot", "", false);
-            return this.throw(globalThis, signature, "\n\n<b>Matcher error<r>: Received function did not throw\n", .{});
-        };
-
-        return this.inlineSnapshot(globalThis, callFrame, value, null, expected_slice, "toThrowErrorMatchingInlineSnapshot");
-    }
-    pub fn toMatchInlineSnapshot(this: *Expect, globalThis: *JSGlobalObject, callFrame: *CallFrame) bun.JSError!JSValue {
-        defer this.postMatch(globalThis);
-        const thisValue = callFrame.this();
-        const _arguments = callFrame.arguments_old(2);
-        const arguments: []const JSValue = _arguments.ptr[0.._arguments.len];
-
-        incrementExpectCallCounter();
-
-        const not = this.flags.not;
-        if (not) {
-            const signature = comptime getSignature("toMatchInlineSnapshot", "", true);
-            return this.throw(globalThis, signature, "\n\n<b>Matcher error<r>: Snapshot matchers cannot be used with <b>not<r>\n", .{});
-        }
-
-        var has_expected = false;
-        var expected_string: ZigString = ZigString.Empty;
-        var property_matchers: ?JSValue = null;
-        switch (arguments.len) {
-            0 => {},
-            1 => {
-                if (arguments[0].isString()) {
-                    has_expected = true;
-                    try arguments[0].toZigString(&expected_string, globalThis);
-                } else if (arguments[0].isObject()) {
-                    property_matchers = arguments[0];
-                } else {
-                    return this.throw(globalThis, "", "\n\nMatcher error: Expected first argument to be a string or object\n", .{});
-                }
-            },
-            else => {
-                if (!arguments[0].isObject()) {
-                    const signature = comptime getSignature("toMatchInlineSnapshot", "<green>properties<r><d>, <r>hint", false);
-                    return this.throw(globalThis, signature, "\n\nMatcher error: Expected <green>properties<r> must be an object\n", .{});
-                }
-
-                property_matchers = arguments[0];
-
-                if (arguments[1].isString()) {
-                    has_expected = true;
-                    try arguments[1].toZigString(&expected_string, globalThis);
-                }
-            },
-        }
-
-        var expected = expected_string.toSlice(default_allocator);
-        defer expected.deinit();
-
-        const expected_slice: ?[]const u8 = if (has_expected) expected.slice() else null;
-
-        const value = try this.getValue(globalThis, thisValue, "toMatchInlineSnapshot", "<green>properties<r><d>, <r>hint");
-        return this.inlineSnapshot(globalThis, callFrame, value, property_matchers, expected_slice, "toMatchInlineSnapshot");
-    }
-    const TrimResult = struct { trimmed: []const u8, start_indent: ?[]const u8, end_indent: ?[]const u8 };
-    fn trimLeadingWhitespaceForInlineSnapshot(str_in: []const u8, trimmed_buf: []u8) TrimResult {
-        std.debug.assert(trimmed_buf.len == str_in.len);
-        var src = str_in;
-        var dst = trimmed_buf[0..];
-        const give_up_1: TrimResult = .{ .trimmed = str_in, .start_indent = null, .end_indent = null };
-        // if the line is all whitespace, trim fully
-        // the first line containing a character determines the max trim count
-
-        // read first line (should be all-whitespace)
-        const first_newline = std.mem.indexOf(u8, src, "\n") orelse return give_up_1;
-        for (src[0..first_newline]) |char| if (char != ' ' and char != '\t') return give_up_1;
-        src = src[first_newline + 1 ..];
-
-        // read first real line and get indent
-        const indent_len = for (src, 0..) |char, i| {
-            if (char != ' ' and char != '\t') break i;
-        } else src.len;
-        const indent_str = src[0..indent_len];
-        const give_up_2: TrimResult = .{ .trimmed = str_in, .start_indent = indent_str, .end_indent = indent_str };
-        if (indent_len == 0) return give_up_2; // no indent to trim; save time
-        // we're committed now
-        dst[0] = '\n';
-        dst = dst[1..];
-        src = src[indent_len..];
-        const second_newline = (std.mem.indexOf(u8, src, "\n") orelse return give_up_2) + 1;
-        @memcpy(dst[0..second_newline], src[0..second_newline]);
-        src = src[second_newline..];
-        dst = dst[second_newline..];
-
-        while (src.len > 0) {
-            // try read indent
-            const max_indent_len = @min(src.len, indent_len);
-            const line_indent_len = for (src[0..max_indent_len], 0..) |char, i| {
-                if (char != ' ' and char != '\t') break i;
-            } else max_indent_len;
-            src = src[line_indent_len..];
-
-            if (line_indent_len < max_indent_len) {
-                if (src.len == 0) {
-                    // perfect; done
-                    break;
-                }
-                if (src[0] == '\n') {
-                    // this line has less indentation than the first line, but it's empty so that's okay.
-                    dst[0] = '\n';
-                    src = src[1..];
-                    dst = dst[1..];
-                    continue;
-                }
-                // this line had less indentation than the first line, but wasn't empty. give up.
-                return give_up_2;
-            } else {
-                // this line has the same or more indentation than the first line. copy it.
-                const line_newline = (std.mem.indexOf(u8, src, "\n") orelse {
-                    // this is the last line. if it's not all whitespace, give up
-                    for (src) |char| {
-                        if (char != ' ' and char != '\t') return give_up_2;
-                    }
-                    break;
-                }) + 1;
-                @memcpy(dst[0..line_newline], src[0..line_newline]);
-                src = src[line_newline..];
-                dst = dst[line_newline..];
-            }
-        }
-        const end_indent = if (std.mem.lastIndexOfScalar(u8, str_in, '\n')) |c| c + 1 else return give_up_2; // there has to have been at least a single newline to get here
-        for (str_in[end_indent..]) |c| if (c != ' ' and c != '\t') return give_up_2; // we already checked, but the last line is not all whitespace again
-
-        // done
-        return .{ .trimmed = trimmed_buf[0 .. trimmed_buf.len - dst.len], .start_indent = indent_str, .end_indent = str_in[end_indent..] };
-    }
-    fn inlineSnapshot(
-        this: *Expect,
-        globalThis: *JSGlobalObject,
-        callFrame: *CallFrame,
-        value: JSValue,
-        property_matchers: ?JSValue,
-        result: ?[]const u8,
-        comptime fn_name: []const u8,
-    ) bun.JSError!JSValue {
-        // jest counts inline snapshots towards the snapshot counter for some reason
-        _ = Jest.runner.?.snapshots.addCount(this, "") catch |e| switch (e) {
-            error.OutOfMemory => return error.OutOfMemory,
-            error.NoTest => {},
-        };
-
-        const update = Jest.runner.?.snapshots.update_snapshots;
-        var needs_write = false;
-
-        var pretty_value: MutableString = try MutableString.init(default_allocator, 0);
-        defer pretty_value.deinit();
-        try this.matchAndFmtSnapshot(globalThis, value, property_matchers, &pretty_value, fn_name);
-
-=======
->>>>>>> decf84c4
         var start_indent: ?[]const u8 = null;
         var end_indent: ?[]const u8 = null;
         if (result) |saved_value| {
             const buf = try Jest.runner.?.snapshots.allocator.alloc(u8, saved_value.len);
             defer Jest.runner.?.snapshots.allocator.free(buf);
             const trim_res = trimLeadingWhitespaceForInlineSnapshot(saved_value, buf);
-<<<<<<< HEAD
 
             if (strings.eqlLong(pretty_value.slice(), trim_res.trimmed, true)) {
                 Jest.runner.?.snapshots.passed += 1;
@@ -2728,62 +781,7 @@
 
         return .js_undefined;
     }
-    pub fn toMatchSnapshot(this: *Expect, globalThis: *JSGlobalObject, callFrame: *CallFrame) bun.JSError!JSValue {
-        defer this.postMatch(globalThis);
-        const thisValue = callFrame.this();
-        const _arguments = callFrame.arguments_old(2);
-        const arguments: []const JSValue = _arguments.ptr[0.._arguments.len];
-
-        incrementExpectCallCounter();
-
-        const not = this.flags.not;
-        if (not) {
-            const signature = comptime getSignature("toMatchSnapshot", "", true);
-            return this.throw(globalThis, signature, "\n\n<b>Matcher error<r>: Snapshot matchers cannot be used with <b>not<r>\n", .{});
-        }
-
-        if (this.testScope() == null) {
-            const signature = comptime getSignature("toMatchSnapshot", "", true);
-            return this.throw(globalThis, signature, "\n\n<b>Matcher error<r>: Snapshot matchers cannot be used outside of a test\n", .{});
-        }
-
-        var hint_string: ZigString = ZigString.Empty;
-        var property_matchers: ?JSValue = null;
-        switch (arguments.len) {
-            0 => {},
-            1 => {
-                if (arguments[0].isString()) {
-                    try arguments[0].toZigString(&hint_string, globalThis);
-                } else if (arguments[0].isObject()) {
-                    property_matchers = arguments[0];
-                } else {
-                    return this.throw(globalThis, "", "\n\nMatcher error: Expected first argument to be a string or object\n", .{});
-                }
-            },
-            else => {
-                if (!arguments[0].isObject()) {
-                    const signature = comptime getSignature("toMatchSnapshot", "<green>properties<r><d>, <r>hint", false);
-                    return this.throw(globalThis, signature, "\n\nMatcher error: Expected <green>properties<r> must be an object\n", .{});
-                }
-
-                property_matchers = arguments[0];
-
-                if (arguments[1].isString()) {
-                    try arguments[1].toZigString(&hint_string, globalThis);
-                } else {
-                    return this.throw(globalThis, "", "\n\nMatcher error: Expected second argument to be a string\n", .{});
-                }
-            },
-        }
-
-        var hint = hint_string.toSlice(default_allocator);
-        defer hint.deinit();
-
-        const value: JSValue = try this.getValue(globalThis, thisValue, "toMatchSnapshot", "<green>properties<r><d>, <r>hint");
-
-        return this.snapshot(globalThis, value, property_matchers, hint.slice(), "toMatchSnapshot");
-    }
-    fn matchAndFmtSnapshot(this: *Expect, globalThis: *JSGlobalObject, value: JSValue, property_matchers: ?JSValue, pretty_value: *MutableString, comptime fn_name: []const u8) bun.JSError!void {
+    pub fn matchAndFmtSnapshot(this: *Expect, globalThis: *JSGlobalObject, value: JSValue, property_matchers: ?JSValue, pretty_value: *MutableString, comptime fn_name: []const u8) bun.JSError!void {
         if (property_matchers) |_prop_matchers| {
             if (!value.isObject()) {
                 const signature = comptime getSignature(fn_name, "<green>properties<r><d>, <r>hint", false);
@@ -2810,7 +808,7 @@
             return globalThis.throw("Failed to pretty format value: {s}", .{value.toFmt(&formatter)});
         };
     }
-    fn snapshot(this: *Expect, globalThis: *JSGlobalObject, value: JSValue, property_matchers: ?JSValue, hint: []const u8, comptime fn_name: []const u8) bun.JSError!JSValue {
+    pub fn snapshot(this: *Expect, globalThis: *JSGlobalObject, value: JSValue, property_matchers: ?JSValue, hint: []const u8, comptime fn_name: []const u8) bun.JSError!JSValue {
         var pretty_value: MutableString = try MutableString.init(default_allocator, 0);
         defer pretty_value.deinit();
         try this.matchAndFmtSnapshot(globalThis, value, property_matchers, &pretty_value, fn_name);
@@ -2825,2181 +823,6 @@
                 error.FailedToWriteSnapshotFile => globalThis.throw("Failed write to snapshot file: {s}", .{test_file_path}),
                 error.SyntaxError, error.ParseError => globalThis.throw("Failed to parse snapshot file for: {s}", .{test_file_path}),
                 error.SnapshotCreationNotAllowedInCI => globalThis.throw("Snapshot creation is not allowed in CI environments unless --update-snapshots is used", .{}),
-                else => globalThis.throw("Failed to snapshot value: {any}", .{value.toFmt(&formatter)}),
-            };
-        };
-
-        if (existing_value) |saved_value| {
-            if (strings.eqlLong(pretty_value.slice(), saved_value, true)) {
-                Jest.runner.?.snapshots.passed += 1;
-                return .js_undefined;
-            }
-
-            Jest.runner.?.snapshots.failed += 1;
-            const signature = comptime getSignature(fn_name, "<green>expected<r>", false);
-            const fmt = signature ++ "\n\n{any}\n";
-            const diff_format = DiffFormatter{
-                .received_string = pretty_value.slice(),
-                .expected_string = saved_value,
-                .globalThis = globalThis,
-            };
-
-            return globalThis.throwPretty(fmt, .{diff_format});
-        }
-
-        return .js_undefined;
-    }
-
-    pub fn toBeEmpty(this: *Expect, globalThis: *JSGlobalObject, callFrame: *CallFrame) bun.JSError!JSValue {
-        defer this.postMatch(globalThis);
-
-        const thisValue = callFrame.this();
-        const value: JSValue = try this.getValue(globalThis, thisValue, "toBeEmpty", "");
-
-        incrementExpectCallCounter();
-
-        const not = this.flags.not;
-        var pass = false;
-        var formatter = jsc.ConsoleObject.Formatter{ .globalThis = globalThis, .quote_strings = true };
-        defer formatter.deinit();
-
-        const actual_length = try value.getLengthIfPropertyExistsInternal(globalThis);
-
-        if (actual_length == std.math.inf(f64)) {
-            if (value.jsTypeLoose().isObject()) {
-                if (try value.isIterable(globalThis)) {
-                    var any_properties_in_iterator = false;
-                    try value.forEach(globalThis, &any_properties_in_iterator, struct {
-                        pub fn anythingInIterator(
-                            _: *jsc.VM,
-                            _: *JSGlobalObject,
-                            any_: ?*anyopaque,
-                            _: JSValue,
-                        ) callconv(.C) void {
-                            bun.cast(*bool, any_.?).* = true;
-                        }
-                    }.anythingInIterator);
-                    pass = !any_properties_in_iterator;
-                } else {
-                    const cell = value.toCell() orelse {
-                        return globalThis.throwTypeError("Expected value to be a string, object, or iterable", .{});
-                    };
-                    var props_iter = try jsc.JSPropertyIterator(.{
-                        .skip_empty_name = false,
-                        .own_properties_only = false,
-                        .include_value = true,
-                        // FIXME: can we do this?
-                    }).init(globalThis, cell.toObject(globalThis));
-                    defer props_iter.deinit();
-                    pass = props_iter.len == 0;
-                }
-            } else {
-                const signature = comptime getSignature("toBeEmpty", "", false);
-                const fmt = signature ++ "\n\nExpected value to be a string, object, or iterable" ++
-                    "\n\nReceived: <red>{any}<r>\n";
-                return globalThis.throwPretty(fmt, .{value.toFmt(&formatter)});
-            }
-        } else if (std.math.isNan(actual_length)) {
-            return globalThis.throw("Received value has non-number length property: {}", .{actual_length});
-        } else {
-            pass = actual_length == 0;
-        }
-
-        if (not and pass) {
-            const signature = comptime getSignature("toBeEmpty", "", true);
-            const fmt = signature ++ "\n\nExpected value <b>not<r> to be a string, object, or iterable" ++
-                "\n\nReceived: <red>{any}<r>\n";
-            return globalThis.throwPretty(fmt, .{value.toFmt(&formatter)});
-        }
-
-        if (not) pass = !pass;
-        if (pass) return .js_undefined;
-
-        if (not) {
-            const signature = comptime getSignature("toBeEmpty", "", true);
-            const fmt = signature ++ "\n\nExpected value <b>not<r> to be empty" ++
-                "\n\nReceived: <red>{any}<r>\n";
-            return globalThis.throwPretty(fmt, .{value.toFmt(&formatter)});
-        }
-
-        const signature = comptime getSignature("toBeEmpty", "", false);
-        const fmt = signature ++ "\n\nExpected value to be empty" ++
-            "\n\nReceived: <red>{any}<r>\n";
-        return globalThis.throwPretty(fmt, .{value.toFmt(&formatter)});
-    }
-
-    pub fn toBeEmptyObject(this: *Expect, globalThis: *JSGlobalObject, callFrame: *CallFrame) bun.JSError!JSValue {
-        defer this.postMatch(globalThis);
-
-        const thisValue = callFrame.this();
-        const value: JSValue = try this.getValue(globalThis, thisValue, "toBeEmptyObject", "");
-
-        incrementExpectCallCounter();
-
-        const not = this.flags.not;
-        var pass = try value.isObjectEmpty(globalThis);
-
-        if (not) pass = !pass;
-        if (pass) return thisValue;
-
-        var formatter = jsc.ConsoleObject.Formatter{ .globalThis = globalThis, .quote_strings = true };
-        defer formatter.deinit();
-        const received = value.toFmt(&formatter);
-
-        if (not) {
-            const signature = comptime getSignature("toBeEmptyObject", "", true);
-            return this.throw(globalThis, signature, "\n\n" ++ "Received: <red>{any}<r>\n", .{received});
-        }
-
-        const signature = comptime getSignature("toBeEmptyObject", "", false);
-        return this.throw(globalThis, signature, "\n\n" ++ "Received: <red>{any}<r>\n", .{received});
-    }
-
-    pub fn toBeNil(this: *Expect, globalThis: *JSGlobalObject, callFrame: *CallFrame) bun.JSError!JSValue {
-        defer this.postMatch(globalThis);
-
-        const thisValue = callFrame.this();
-        const value: JSValue = try this.getValue(globalThis, thisValue, "toBeNil", "");
-
-        incrementExpectCallCounter();
-
-        const not = this.flags.not;
-        const pass = value.isUndefinedOrNull() != not;
-
-        if (pass) return .js_undefined;
-
-        var formatter = jsc.ConsoleObject.Formatter{ .globalThis = globalThis, .quote_strings = true };
-        defer formatter.deinit();
-        const received = value.toFmt(&formatter);
-
-        if (not) {
-            const signature = comptime getSignature("toBeNil", "", true);
-            return this.throw(globalThis, signature, "\n\n" ++ "Received: <red>{any}<r>\n", .{received});
-        }
-
-        const signature = comptime getSignature("toBeNil", "", false);
-        return this.throw(globalThis, signature, "\n\n" ++ "Received: <red>{any}<r>\n", .{received});
-    }
-
-    pub fn toBeArray(this: *Expect, globalThis: *JSGlobalObject, callFrame: *CallFrame) bun.JSError!JSValue {
-        defer this.postMatch(globalThis);
-
-        const thisValue = callFrame.this();
-        const value: JSValue = try this.getValue(globalThis, thisValue, "toBeArray", "");
-
-        incrementExpectCallCounter();
-
-        const not = this.flags.not;
-        const pass = value.jsType().isArray() != not;
-
-        if (pass) return .js_undefined;
-
-        var formatter = jsc.ConsoleObject.Formatter{ .globalThis = globalThis, .quote_strings = true };
-        defer formatter.deinit();
-        const received = value.toFmt(&formatter);
-
-        if (not) {
-            const signature = comptime getSignature("toBeArray", "", true);
-            return this.throw(globalThis, signature, "\n\n" ++ "Received: <red>{any}<r>\n", .{received});
-        }
-
-        const signature = comptime getSignature("toBeArray", "", false);
-        return this.throw(globalThis, signature, "\n\n" ++ "Received: <red>{any}<r>\n", .{received});
-    }
-
-    pub fn toBeArrayOfSize(this: *Expect, globalThis: *JSGlobalObject, callFrame: *CallFrame) bun.JSError!JSValue {
-        defer this.postMatch(globalThis);
-
-        const thisValue = callFrame.this();
-        const _arguments = callFrame.arguments_old(1);
-        const arguments = _arguments.ptr[0.._arguments.len];
-
-        if (arguments.len < 1) {
-            return globalThis.throwInvalidArguments("toBeArrayOfSize() requires 1 argument", .{});
-        }
-
-        const value: JSValue = try this.getValue(globalThis, thisValue, "toBeArrayOfSize", "");
-
-        const size = arguments[0];
-        size.ensureStillAlive();
-
-        if (!size.isAnyInt()) {
-            return globalThis.throw("toBeArrayOfSize() requires the first argument to be a number", .{});
-        }
-
-        incrementExpectCallCounter();
-
-        const not = this.flags.not;
-        var pass = value.jsType().isArray() and @as(i32, @intCast(try value.getLength(globalThis))) == size.toInt32();
-
-        if (not) pass = !pass;
-        if (pass) return .js_undefined;
-
-        var formatter = jsc.ConsoleObject.Formatter{ .globalThis = globalThis, .quote_strings = true };
-        defer formatter.deinit();
-        const received = value.toFmt(&formatter);
-
-        if (not) {
-            const signature = comptime getSignature("toBeArrayOfSize", "", true);
-            return this.throw(globalThis, signature, "\n\n" ++ "Received: <red>{any}<r>\n", .{received});
-        }
-
-        const signature = comptime getSignature("toBeArrayOfSize", "", false);
-        return this.throw(globalThis, signature, "\n\n" ++ "Received: <red>{any}<r>\n", .{received});
-    }
-
-    pub fn toBeBoolean(this: *Expect, globalThis: *JSGlobalObject, callFrame: *CallFrame) bun.JSError!JSValue {
-        defer this.postMatch(globalThis);
-
-        const thisValue = callFrame.this();
-        const value: JSValue = try this.getValue(globalThis, thisValue, "toBeBoolean", "");
-
-        incrementExpectCallCounter();
-
-        const not = this.flags.not;
-        const pass = value.isBoolean() != not;
-
-        if (pass) return .js_undefined;
-
-        var formatter = jsc.ConsoleObject.Formatter{ .globalThis = globalThis, .quote_strings = true };
-        defer formatter.deinit();
-        const received = value.toFmt(&formatter);
-
-        if (not) {
-            const signature = comptime getSignature("toBeBoolean", "", true);
-            return this.throw(globalThis, signature, "\n\n" ++ "Received: <red>{any}<r>\n", .{received});
-        }
-
-        const signature = comptime getSignature("toBeBoolean", "", false);
-        return this.throw(globalThis, signature, "\n\n" ++ "Received: <red>{any}<r>\n", .{received});
-    }
-
-    pub fn toBeTypeOf(this: *Expect, globalThis: *JSGlobalObject, callFrame: *CallFrame) bun.JSError!JSValue {
-        defer this.postMatch(globalThis);
-
-        const thisValue = callFrame.this();
-        const _arguments = callFrame.arguments_old(1);
-        const arguments = _arguments.ptr[0.._arguments.len];
-
-        if (arguments.len < 1) {
-            return globalThis.throwInvalidArguments("toBeTypeOf() requires 1 argument", .{});
-        }
-
-        const value: JSValue = try this.getValue(globalThis, thisValue, "toBeTypeOf", "");
-
-        const expected = arguments[0];
-        expected.ensureStillAlive();
-
-        if (!expected.isString()) {
-            return globalThis.throwInvalidArguments("toBeTypeOf() requires a string argument", .{});
-        }
-
-        const expected_type = try expected.toBunString(globalThis);
-        defer expected_type.deref();
-        incrementExpectCallCounter();
-
-        const typeof = expected_type.inMap(JSTypeOfMap) orelse {
-            return globalThis.throwInvalidArguments("toBeTypeOf() requires a valid type string argument ('function', 'object', 'bigint', 'boolean', 'number', 'string', 'symbol', 'undefined')", .{});
-        };
-
-        const not = this.flags.not;
-        var pass = false;
-        var whatIsTheType: []const u8 = "";
-
-        // Checking for function/class should be done before everything else, or it will fail.
-        if (value.isCallable()) {
-            whatIsTheType = "function";
-        } else if (value.isObject() or value.jsType().isArray() or value.isNull()) {
-            whatIsTheType = "object";
-        } else if (value.isBigInt()) {
-            whatIsTheType = "bigint";
-        } else if (value.isBoolean()) {
-            whatIsTheType = "boolean";
-        } else if (value.isNumber()) {
-            whatIsTheType = "number";
-        } else if (value.jsType().isString()) {
-            whatIsTheType = "string";
-        } else if (value.isSymbol()) {
-            whatIsTheType = "symbol";
-        } else if (value.isUndefined()) {
-            whatIsTheType = "undefined";
-        } else {
-            return globalThis.throw("Internal consistency error: unknown JSValue type", .{});
-        }
-
-        pass = strings.eql(typeof, whatIsTheType);
-
-        if (not) pass = !pass;
-        if (pass) return .js_undefined;
-
-        var formatter = jsc.ConsoleObject.Formatter{ .globalThis = globalThis, .quote_strings = true };
-        defer formatter.deinit();
-        const received = value.toFmt(&formatter);
-        const expected_str = expected.toFmt(&formatter);
-
-        if (not) {
-            const signature = comptime getSignature("toBeTypeOf", "", true);
-            return this.throw(globalThis, signature, "\n\n" ++ "Expected type: not <green>{any}<r>\n" ++ "Received type: <red>\"{s}\"<r>\nReceived value: <red>{any}<r>\n", .{ expected_str, whatIsTheType, received });
-        }
-
-        const signature = comptime getSignature("toBeTypeOf", "", false);
-        return this.throw(globalThis, signature, "\n\n" ++ "Expected type: <green>{any}<r>\n" ++ "Received type: <red>\"{s}\"<r>\nReceived value: <red>{any}<r>\n", .{ expected_str, whatIsTheType, received });
-    }
-
-    pub fn toBeTrue(this: *Expect, globalThis: *JSGlobalObject, callFrame: *CallFrame) bun.JSError!JSValue {
-        defer this.postMatch(globalThis);
-
-        const thisValue = callFrame.this();
-        const value: JSValue = try this.getValue(globalThis, thisValue, "toBeTrue", "");
-
-        incrementExpectCallCounter();
-
-        const not = this.flags.not;
-        const pass = (value.isBoolean() and value.toBoolean()) != not;
-
-        if (pass) return .js_undefined;
-
-        var formatter = jsc.ConsoleObject.Formatter{ .globalThis = globalThis, .quote_strings = true };
-        defer formatter.deinit();
-        const received = value.toFmt(&formatter);
-
-        if (not) {
-            const signature = comptime getSignature("toBeTrue", "", true);
-            return this.throw(globalThis, signature, "\n\n" ++ "Received: <red>{any}<r>\n", .{received});
-        }
-
-        const signature = comptime getSignature("toBeTrue", "", false);
-        return this.throw(globalThis, signature, "\n\n" ++ "Received: <red>{any}<r>\n", .{received});
-    }
-
-    pub fn toBeFalse(this: *Expect, globalThis: *JSGlobalObject, callFrame: *CallFrame) bun.JSError!JSValue {
-        defer this.postMatch(globalThis);
-
-        const thisValue = callFrame.this();
-        const value: JSValue = try this.getValue(globalThis, thisValue, "toBeFalse", "");
-
-        incrementExpectCallCounter();
-
-        const not = this.flags.not;
-        const pass = (value.isBoolean() and !value.toBoolean()) != not;
-
-        if (pass) return .js_undefined;
-
-        var formatter = jsc.ConsoleObject.Formatter{ .globalThis = globalThis, .quote_strings = true };
-        defer formatter.deinit();
-        const received = value.toFmt(&formatter);
-
-        if (not) {
-            const signature = comptime getSignature("toBeFalse", "", true);
-            return this.throw(globalThis, signature, "\n\n" ++ "Received: <red>{any}<r>\n", .{received});
-        }
-
-        const signature = comptime getSignature("toBeFalse", "", false);
-        return this.throw(globalThis, signature, "\n\n" ++ "Received: <red>{any}<r>\n", .{received});
-    }
-
-    pub fn toBeNumber(this: *Expect, globalThis: *JSGlobalObject, callFrame: *CallFrame) bun.JSError!JSValue {
-        defer this.postMatch(globalThis);
-
-        const thisValue = callFrame.this();
-        const value: JSValue = try this.getValue(globalThis, thisValue, "toBeNumber", "");
-
-        incrementExpectCallCounter();
-
-        const not = this.flags.not;
-        const pass = value.isNumber() != not;
-
-        if (pass) return .js_undefined;
-
-        var formatter = jsc.ConsoleObject.Formatter{ .globalThis = globalThis, .quote_strings = true };
-        defer formatter.deinit();
-        const received = value.toFmt(&formatter);
-
-        if (not) {
-            const signature = comptime getSignature("toBeNumber", "", true);
-            return this.throw(globalThis, signature, "\n\n" ++ "Received: <red>{any}<r>\n", .{received});
-        }
-
-        const signature = comptime getSignature("toBeNumber", "", false);
-        return this.throw(globalThis, signature, "\n\n" ++ "Received: <red>{any}<r>\n", .{received});
-    }
-
-    pub fn toBeInteger(this: *Expect, globalThis: *JSGlobalObject, callFrame: *CallFrame) bun.JSError!JSValue {
-        defer this.postMatch(globalThis);
-
-        const thisValue = callFrame.this();
-        const value: JSValue = try this.getValue(globalThis, thisValue, "toBeInteger", "");
-
-        incrementExpectCallCounter();
-
-        const not = this.flags.not;
-        const pass = value.isAnyInt() != not;
-
-        if (pass) return .js_undefined;
-
-        var formatter = jsc.ConsoleObject.Formatter{ .globalThis = globalThis, .quote_strings = true };
-        defer formatter.deinit();
-        const received = value.toFmt(&formatter);
-
-        if (not) {
-            const signature = comptime getSignature("toBeInteger", "", true);
-            return this.throw(globalThis, signature, "\n\n" ++ "Received: <red>{any}<r>\n", .{received});
-        }
-
-        const signature = comptime getSignature("toBeInteger", "", false);
-        return this.throw(globalThis, signature, "\n\n" ++ "Received: <red>{any}<r>\n", .{received});
-    }
-
-    pub fn toBeObject(this: *Expect, globalThis: *JSGlobalObject, callFrame: *CallFrame) bun.JSError!JSValue {
-        defer this.postMatch(globalThis);
-
-        const thisValue = callFrame.this();
-        const value: JSValue = try this.getValue(globalThis, thisValue, "toBeObject", "");
-
-        incrementExpectCallCounter();
-
-        const not = this.flags.not;
-        const pass = value.isObject() != not;
-
-        if (pass) return thisValue;
-
-        var formatter = jsc.ConsoleObject.Formatter{ .globalThis = globalThis, .quote_strings = true };
-        defer formatter.deinit();
-        const received = value.toFmt(&formatter);
-
-        if (not) {
-            const signature = comptime getSignature("toBeObject", "", true);
-            return this.throw(globalThis, signature, "\n\nExpected value <b>not<r> to be an object" ++ "\n\nReceived: <red>{any}<r>\n", .{received});
-        }
-
-        const signature = comptime getSignature("toBeObject", "", false);
-        return this.throw(globalThis, signature, "\n\nExpected value to be an object" ++ "\n\nReceived: <red>{any}<r>\n", .{received});
-    }
-
-    pub fn toBeFinite(this: *Expect, globalThis: *JSGlobalObject, callFrame: *CallFrame) bun.JSError!JSValue {
-        defer this.postMatch(globalThis);
-
-        const thisValue = callFrame.this();
-        const value: JSValue = try this.getValue(globalThis, thisValue, "toBeFinite", "");
-
-        incrementExpectCallCounter();
-
-        var pass = value.isNumber();
-        if (pass) {
-            const num: f64 = value.asNumber();
-            pass = std.math.isFinite(num) and !std.math.isNan(num);
-        }
-
-        const not = this.flags.not;
-        if (not) pass = !pass;
-
-        if (pass) return .js_undefined;
-
-        var formatter = jsc.ConsoleObject.Formatter{ .globalThis = globalThis, .quote_strings = true };
-        defer formatter.deinit();
-        const received = value.toFmt(&formatter);
-
-        if (not) {
-            const signature = comptime getSignature("toBeFinite", "", true);
-            return this.throw(globalThis, signature, "\n\n" ++ "Received: <red>{any}<r>\n", .{received});
-        }
-
-        const signature = comptime getSignature("toBeFinite", "", false);
-        return this.throw(globalThis, signature, "\n\n" ++ "Received: <red>{any}<r>\n", .{received});
-    }
-
-    pub fn toBePositive(this: *Expect, globalThis: *JSGlobalObject, callFrame: *CallFrame) bun.JSError!JSValue {
-        defer this.postMatch(globalThis);
-
-        const thisValue = callFrame.this();
-        const value: JSValue = try this.getValue(globalThis, thisValue, "toBePositive", "");
-
-        incrementExpectCallCounter();
-
-        var pass = value.isNumber();
-        if (pass) {
-            const num: f64 = value.asNumber();
-            pass = @round(num) > 0 and !std.math.isInf(num) and !std.math.isNan(num);
-        }
-
-        const not = this.flags.not;
-        if (not) pass = !pass;
-
-        if (pass) return .js_undefined;
-
-        var formatter = jsc.ConsoleObject.Formatter{ .globalThis = globalThis, .quote_strings = true };
-        defer formatter.deinit();
-        const received = value.toFmt(&formatter);
-
-        if (not) {
-            const signature = comptime getSignature("toBePositive", "", true);
-            return this.throw(globalThis, signature, "\n\n" ++ "Received: <red>{any}<r>\n", .{received});
-        }
-
-        const signature = comptime getSignature("toBePositive", "", false);
-        return this.throw(globalThis, signature, "\n\n" ++ "Received: <red>{any}<r>\n", .{received});
-    }
-
-    pub fn toBeNegative(this: *Expect, globalThis: *JSGlobalObject, callFrame: *CallFrame) bun.JSError!JSValue {
-        defer this.postMatch(globalThis);
-
-        const thisValue = callFrame.this();
-        const value: JSValue = try this.getValue(globalThis, thisValue, "toBeNegative", "");
-
-        incrementExpectCallCounter();
-
-        var pass = value.isNumber();
-        if (pass) {
-            const num: f64 = value.asNumber();
-            pass = @round(num) < 0 and !std.math.isInf(num) and !std.math.isNan(num);
-        }
-
-        const not = this.flags.not;
-        if (not) pass = !pass;
-
-        if (pass) return .js_undefined;
-
-        var formatter = jsc.ConsoleObject.Formatter{ .globalThis = globalThis, .quote_strings = true };
-        defer formatter.deinit();
-        const received = value.toFmt(&formatter);
-
-        if (not) {
-            const signature = comptime getSignature("toBeNegative", "", true);
-            return this.throw(globalThis, signature, "\n\n" ++ "Received: <red>{any}<r>\n", .{received});
-        }
-
-        const signature = comptime getSignature("toBeNegative", "", false);
-        return this.throw(globalThis, signature, "\n\n" ++ "Received: <red>{any}<r>\n", .{received});
-    }
-
-    pub fn toBeWithin(this: *Expect, globalThis: *JSGlobalObject, callFrame: *CallFrame) bun.JSError!JSValue {
-        defer this.postMatch(globalThis);
-
-        const thisValue = callFrame.this();
-        const _arguments = callFrame.arguments_old(2);
-        const arguments = _arguments.ptr[0.._arguments.len];
-
-        if (arguments.len < 1) {
-            return globalThis.throwInvalidArguments("toBeWithin() requires 2 arguments", .{});
-        }
-
-        const value: JSValue = try this.getValue(globalThis, thisValue, "toBeWithin", "<green>start<r><d>, <r><green>end<r>");
-
-        const startValue = arguments[0];
-        startValue.ensureStillAlive();
-
-        if (!startValue.isNumber()) {
-            return globalThis.throw("toBeWithin() requires the first argument to be a number", .{});
-        }
-
-        const endValue = arguments[1];
-        endValue.ensureStillAlive();
-
-        if (!endValue.isNumber()) {
-            return globalThis.throw("toBeWithin() requires the second argument to be a number", .{});
-        }
-
-        incrementExpectCallCounter();
-
-        var pass = value.isNumber();
-        if (pass) {
-            const num = value.asNumber();
-            pass = num >= startValue.asNumber() and num < endValue.asNumber();
-        }
-
-        const not = this.flags.not;
-        if (not) pass = !pass;
-
-        if (pass) return .js_undefined;
-
-        var formatter = jsc.ConsoleObject.Formatter{ .globalThis = globalThis, .quote_strings = true };
-        defer formatter.deinit();
-        const start_fmt = startValue.toFmt(&formatter);
-        const end_fmt = endValue.toFmt(&formatter);
-        const received_fmt = value.toFmt(&formatter);
-
-        if (not) {
-            const expected_line = "Expected: not between <green>{any}<r> <d>(inclusive)<r> and <green>{any}<r> <d>(exclusive)<r>\n";
-            const received_line = "Received: <red>{any}<r>\n";
-            const signature = comptime getSignature("toBeWithin", "<green>start<r><d>, <r><green>end<r>", true);
-            return this.throw(globalThis, signature, "\n\n" ++ expected_line ++ received_line, .{ start_fmt, end_fmt, received_fmt });
-        }
-
-        const expected_line = "Expected: between <green>{any}<r> <d>(inclusive)<r> and <green>{any}<r> <d>(exclusive)<r>\n";
-        const received_line = "Received: <red>{any}<r>\n";
-        const signature = comptime getSignature("toBeWithin", "<green>start<r><d>, <r><green>end<r>", false);
-        return this.throw(globalThis, signature, "\n\n" ++ expected_line ++ received_line, .{ start_fmt, end_fmt, received_fmt });
-    }
-
-    pub fn toEqualIgnoringWhitespace(this: *Expect, globalThis: *JSGlobalObject, callFrame: *CallFrame) bun.JSError!JSValue {
-        defer this.postMatch(globalThis);
-
-        const thisValue = callFrame.this();
-        const _arguments = callFrame.arguments_old(1);
-        const arguments: []const JSValue = _arguments.ptr[0.._arguments.len];
-
-        if (arguments.len < 1) {
-            return globalThis.throwInvalidArguments("toEqualIgnoringWhitespace() requires 1 argument", .{});
-        }
-
-        incrementExpectCallCounter();
-
-        const expected = arguments[0];
-        const value: JSValue = try this.getValue(globalThis, thisValue, "toEqualIgnoringWhitespace", "<green>expected<r>");
-
-        if (!expected.isString()) {
-            return globalThis.throw("toEqualIgnoringWhitespace() requires argument to be a string", .{});
-        }
-
-        const not = this.flags.not;
-        var pass = value.isString() and expected.isString();
-
-        if (pass) {
-            const value_slice = try value.toSlice(globalThis, default_allocator);
-            defer value_slice.deinit();
-            const expected_slice = try expected.toSlice(globalThis, default_allocator);
-            defer expected_slice.deinit();
-
-            const value_utf8 = value_slice.slice();
-            const expected_utf8 = expected_slice.slice();
-
-            var left: usize = 0;
-            var right: usize = 0;
-
-            // Skip leading whitespaces
-            while (left < value_utf8.len and std.ascii.isWhitespace(value_utf8[left])) left += 1;
-            while (right < expected_utf8.len and std.ascii.isWhitespace(expected_utf8[right])) right += 1;
-
-            while (left < value_utf8.len and right < expected_utf8.len) {
-                const left_char = value_utf8[left];
-                const right_char = expected_utf8[right];
-
-                if (left_char != right_char) {
-                    pass = false;
-                    break;
-                }
-
-                left += 1;
-                right += 1;
-
-                // Skip trailing whitespaces
-                while (left < value_utf8.len and std.ascii.isWhitespace(value_utf8[left])) left += 1;
-                while (right < expected_utf8.len and std.ascii.isWhitespace(expected_utf8[right])) right += 1;
-            }
-
-            if (left < value_utf8.len or right < expected_utf8.len) {
-                pass = false;
-            }
-        }
-
-        if (not) pass = !pass;
-        if (pass) return .js_undefined;
-
-        // handle failure
-        var formatter = jsc.ConsoleObject.Formatter{ .globalThis = globalThis, .quote_strings = true };
-        defer formatter.deinit();
-        const expected_fmt = expected.toFmt(&formatter);
-        const value_fmt = value.toFmt(&formatter);
-
-        if (not) {
-            const signature = comptime getSignature("toEqualIgnoringWhitespace", "<green>expected<r>", true);
-            return this.throw(globalThis, signature, "\n\n" ++ "Expected: not <green>{any}<r>\n" ++ "Received: <red>{any}<r>\n", .{ expected_fmt, value_fmt });
-        }
-
-        const signature = comptime getSignature("toEqualIgnoringWhitespace", "<green>expected<r>", false);
-        return this.throw(globalThis, signature, "\n\n" ++ "Expected: <green>{any}<r>\n" ++ "Received: <red>{any}<r>\n", .{ expected_fmt, value_fmt });
-    }
-
-    pub fn toBeSymbol(this: *Expect, globalThis: *JSGlobalObject, callFrame: *CallFrame) bun.JSError!JSValue {
-        defer this.postMatch(globalThis);
-
-        const thisValue = callFrame.this();
-        const value: JSValue = try this.getValue(globalThis, thisValue, "toBeSymbol", "");
-
-        incrementExpectCallCounter();
-
-        const not = this.flags.not;
-        const pass = value.isSymbol() != not;
-
-        if (pass) return .js_undefined;
-
-        var formatter = jsc.ConsoleObject.Formatter{ .globalThis = globalThis, .quote_strings = true };
-        defer formatter.deinit();
-        const received = value.toFmt(&formatter);
-
-        if (not) {
-            const signature = comptime getSignature("toBeSymbol", "", true);
-            return this.throw(globalThis, signature, "\n\n" ++ "Received: <red>{any}<r>\n", .{received});
-        }
-
-        const signature = comptime getSignature("toBeSymbol", "", false);
-        return this.throw(globalThis, signature, "\n\n" ++ "Received: <red>{any}<r>\n", .{received});
-    }
-
-    pub fn toBeFunction(this: *Expect, globalThis: *JSGlobalObject, callFrame: *CallFrame) bun.JSError!JSValue {
-        defer this.postMatch(globalThis);
-
-        const thisValue = callFrame.this();
-        const value: JSValue = try this.getValue(globalThis, thisValue, "toBeFunction", "");
-
-        incrementExpectCallCounter();
-
-        const not = this.flags.not;
-        const pass = value.isCallable() != not;
-
-        if (pass) return .js_undefined;
-
-        var formatter = jsc.ConsoleObject.Formatter{ .globalThis = globalThis, .quote_strings = true };
-        defer formatter.deinit();
-        const received = value.toFmt(&formatter);
-
-        if (not) {
-            const signature = comptime getSignature("toBeFunction", "", true);
-            return this.throw(globalThis, signature, "\n\n" ++ "Received: <red>{any}<r>\n", .{received});
-        }
-
-        const signature = comptime getSignature("toBeFunction", "", false);
-        return this.throw(globalThis, signature, "\n\n" ++ "Received: <red>{any}<r>\n", .{received});
-    }
-
-    pub fn toBeDate(this: *Expect, globalThis: *JSGlobalObject, callFrame: *CallFrame) bun.JSError!JSValue {
-        defer this.postMatch(globalThis);
-
-        const thisValue = callFrame.this();
-        const value: JSValue = try this.getValue(globalThis, thisValue, "toBeDate", "");
-
-        incrementExpectCallCounter();
-
-        const not = this.flags.not;
-        const pass = value.isDate() != not;
-
-        if (pass) return .js_undefined;
-
-        var formatter = jsc.ConsoleObject.Formatter{ .globalThis = globalThis, .quote_strings = true };
-        defer formatter.deinit();
-        const received = value.toFmt(&formatter);
-
-        if (not) {
-            const signature = comptime getSignature("toBeDate", "", true);
-            return this.throw(globalThis, signature, "\n\n" ++ "Received: <red>{any}<r>\n", .{received});
-        }
-
-        const signature = comptime getSignature("toBeDate", "", false);
-        return this.throw(globalThis, signature, "\n\n" ++ "Received: <red>{any}<r>\n", .{received});
-    }
-
-    pub fn toBeValidDate(this: *Expect, globalThis: *JSGlobalObject, callFrame: *CallFrame) bun.JSError!JSValue {
-        defer this.postMatch(globalThis);
-
-        const thisValue = callFrame.this();
-        const value: JSValue = try this.getValue(globalThis, thisValue, "toBeValidDate", "");
-
-        active_test_expectation_counter.actual += 1;
-
-        const not = this.flags.not;
-        var pass = (value.isDate() and !std.math.isNan(value.getUnixTimestamp()));
-        if (not) pass = !pass;
-
-        if (pass) return thisValue;
-
-        var formatter = jsc.ConsoleObject.Formatter{ .globalThis = globalThis, .quote_strings = true };
-        defer formatter.deinit();
-        const received = value.toFmt(&formatter);
-
-        if (not) {
-            const signature = comptime getSignature("toBeValidDate", "", true);
-            return this.throw(globalThis, signature, "\n\n" ++ "Received: <red>{any}<r>\n", .{received});
-        }
-
-        const signature = comptime getSignature("toBeValidDate", "", false);
-        return this.throw(globalThis, signature, "\n\n" ++ "Received: <red>{any}<r>\n", .{received});
-    }
-
-    pub fn toBeString(this: *Expect, globalThis: *JSGlobalObject, callFrame: *CallFrame) bun.JSError!JSValue {
-        defer this.postMatch(globalThis);
-
-        const thisValue = callFrame.this();
-        const value: JSValue = try this.getValue(globalThis, thisValue, "toBeString", "");
-
-        incrementExpectCallCounter();
-
-        const not = this.flags.not;
-        const pass = value.isString() != not;
-
-        if (pass) return .js_undefined;
-
-        var formatter = jsc.ConsoleObject.Formatter{ .globalThis = globalThis, .quote_strings = true };
-        defer formatter.deinit();
-        const received = value.toFmt(&formatter);
-
-        if (not) {
-            const signature = comptime getSignature("toBeString", "", true);
-            return this.throw(globalThis, signature, "\n\n" ++ "Received: <red>{any}<r>\n", .{received});
-        }
-
-        const signature = comptime getSignature("toBeString", "", false);
-        return this.throw(globalThis, signature, "\n\n" ++ "Received: <red>{any}<r>\n", .{received});
-    }
-
-    pub fn toInclude(this: *Expect, globalThis: *JSGlobalObject, callFrame: *CallFrame) bun.JSError!JSValue {
-        defer this.postMatch(globalThis);
-
-        const thisValue = callFrame.this();
-        const arguments_ = callFrame.arguments_old(1);
-        const arguments = arguments_.slice();
-
-        if (arguments.len < 1) {
-            return globalThis.throwInvalidArguments("toInclude() requires 1 argument", .{});
-        }
-
-        const expected = arguments[0];
-        expected.ensureStillAlive();
-
-        if (!expected.isString()) {
-            return globalThis.throw("toInclude() requires the first argument to be a string", .{});
-        }
-
-        const value: JSValue = try this.getValue(globalThis, thisValue, "toInclude", "");
-
-        incrementExpectCallCounter();
-
-        var pass = value.isString();
-        if (pass) {
-            const value_string = try value.toSliceOrNull(globalThis);
-            defer value_string.deinit();
-            const expected_string = try expected.toSliceOrNull(globalThis);
-            defer expected_string.deinit();
-            pass = strings.contains(value_string.slice(), expected_string.slice()) or expected_string.len == 0;
-        }
-
-        const not = this.flags.not;
-        if (not) pass = !pass;
-
-        if (pass) return .js_undefined;
-
-        var formatter = jsc.ConsoleObject.Formatter{ .globalThis = globalThis, .quote_strings = true };
-        defer formatter.deinit();
-        const value_fmt = value.toFmt(&formatter);
-        const expected_fmt = expected.toFmt(&formatter);
-
-        if (not) {
-            const expected_line = "Expected to not include: <green>{any}<r>\n";
-            const received_line = "Received: <red>{any}<r>\n";
-            const signature = comptime getSignature("toInclude", "<green>expected<r>", true);
-            return this.throw(globalThis, signature, "\n\n" ++ expected_line ++ received_line, .{ expected_fmt, value_fmt });
-        }
-
-        const expected_line = "Expected to include: <green>{any}<r>\n";
-        const received_line = "Received: <red>{any}<r>\n";
-        const signature = comptime getSignature("toInclude", "<green>expected<r>", false);
-        return this.throw(globalThis, signature, "\n\n" ++ expected_line ++ received_line, .{ expected_fmt, value_fmt });
-    }
-
-    pub fn toIncludeRepeated(this: *Expect, globalThis: *JSGlobalObject, callFrame: *CallFrame) bun.JSError!JSValue {
-        defer this.postMatch(globalThis);
-
-        const thisValue = callFrame.this();
-        const arguments_ = callFrame.arguments_old(2);
-        const arguments = arguments_.slice();
-
-        if (arguments.len < 2) {
-            return globalThis.throwInvalidArguments("toIncludeRepeated() requires 2 arguments", .{});
-        }
-
-        incrementExpectCallCounter();
-
-        const substring = arguments[0];
-        substring.ensureStillAlive();
-
-        if (!substring.isString()) {
-            return globalThis.throw("toIncludeRepeated() requires the first argument to be a string", .{});
-        }
-
-        const count = arguments[1];
-        count.ensureStillAlive();
-
-        if (!count.isAnyInt()) {
-            return globalThis.throw("toIncludeRepeated() requires the second argument to be a number", .{});
-        }
-
-        const countAsNum = count.toU32();
-
-        const expect_string = js.capturedValueGetCached(thisValue) orelse {
-            return globalThis.throw("Internal consistency error: the expect(value) was garbage collected but it should not have been!", .{});
-        };
-
-        if (!expect_string.isString()) {
-            return globalThis.throw("toIncludeRepeated() requires the expect(value) to be a string", .{});
-        }
-
-        const not = this.flags.not;
-        var pass = false;
-
-        const _expectStringAsStr = try expect_string.toSliceOrNull(globalThis);
-        const _subStringAsStr = try substring.toSliceOrNull(globalThis);
-
-        defer {
-            _expectStringAsStr.deinit();
-            _subStringAsStr.deinit();
-        }
-
-        const expectStringAsStr = _expectStringAsStr.slice();
-        const subStringAsStr = _subStringAsStr.slice();
-
-        if (subStringAsStr.len == 0) {
-            return globalThis.throw("toIncludeRepeated() requires the first argument to be a non-empty string", .{});
-        }
-
-        const actual_count = std.mem.count(u8, expectStringAsStr, subStringAsStr);
-        pass = actual_count == countAsNum;
-
-        if (not) pass = !pass;
-        if (pass) return .js_undefined;
-
-        var formatter = jsc.ConsoleObject.Formatter{ .globalThis = globalThis, .quote_strings = true };
-        defer formatter.deinit();
-        const expect_string_fmt = expect_string.toFmt(&formatter);
-        const substring_fmt = substring.toFmt(&formatter);
-        const times_fmt = count.toFmt(&formatter);
-
-        const received_line = "Received: <red>{any}<r>\n";
-
-        if (not) {
-            if (countAsNum == 0) {
-                const expected_line = "Expected to include: <green>{any}<r> \n";
-                const signature = comptime getSignature("toIncludeRepeated", "<green>expected<r>", true);
-                return this.throw(globalThis, signature, "\n\n" ++ expected_line ++ received_line, .{ substring_fmt, expect_string_fmt });
-            } else if (countAsNum == 1) {
-                const expected_line = "Expected not to include: <green>{any}<r> \n";
-                const signature = comptime getSignature("toIncludeRepeated", "<green>expected<r>", true);
-                return this.throw(globalThis, signature, "\n\n" ++ expected_line ++ received_line, .{ substring_fmt, expect_string_fmt });
-            } else {
-                const expected_line = "Expected not to include: <green>{any}<r> <green>{any}<r> times \n";
-                const signature = comptime getSignature("toIncludeRepeated", "<green>expected<r>", true);
-                return this.throw(globalThis, signature, "\n\n" ++ expected_line ++ received_line, .{ substring_fmt, times_fmt, expect_string_fmt });
-            }
-        }
-
-        if (countAsNum == 0) {
-            const expected_line = "Expected to not include: <green>{any}<r>\n";
-            const signature = comptime getSignature("toIncludeRepeated", "<green>expected<r>", false);
-            return this.throw(globalThis, signature, "\n\n" ++ expected_line ++ received_line, .{ substring_fmt, expect_string_fmt });
-        } else if (countAsNum == 1) {
-            const expected_line = "Expected to include: <green>{any}<r>\n";
-            const signature = comptime getSignature("toIncludeRepeated", "<green>expected<r>", false);
-            return this.throw(globalThis, signature, "\n\n" ++ expected_line ++ received_line, .{ substring_fmt, expect_string_fmt });
-        } else {
-            const expected_line = "Expected to include: <green>{any}<r> <green>{any}<r> times \n";
-            const signature = comptime getSignature("toIncludeRepeated", "<green>expected<r>", false);
-            return this.throw(globalThis, signature, "\n\n" ++ expected_line ++ received_line, .{ substring_fmt, times_fmt, expect_string_fmt });
-        }
-    }
-
-    pub fn toSatisfy(this: *Expect, globalThis: *JSGlobalObject, callFrame: *CallFrame) bun.JSError!JSValue {
-        defer this.postMatch(globalThis);
-
-        const thisValue = callFrame.this();
-        const arguments_ = callFrame.arguments_old(1);
-        const arguments = arguments_.slice();
-
-        if (arguments.len < 1) {
-            return globalThis.throwInvalidArguments("toSatisfy() requires 1 argument", .{});
-        }
-
-        incrementExpectCallCounter();
-
-        const predicate = arguments[0];
-        predicate.ensureStillAlive();
-
-        if (!predicate.isCallable()) {
-            return globalThis.throw("toSatisfy() argument must be a function", .{});
-        }
-
-        const value = js.capturedValueGetCached(thisValue) orelse {
-            return globalThis.throw("Internal consistency error: the expect(value) was garbage collected but it should not have been!", .{});
-        };
-        value.ensureStillAlive();
-
-        const result = predicate.call(globalThis, .js_undefined, &.{value}) catch |e| {
-            const err = globalThis.takeException(e);
-            const fmt = ZigString.init("toSatisfy() predicate threw an exception");
-            return globalThis.throwValue(try globalThis.createAggregateError(&.{err}, &fmt));
-        };
-
-        const not = this.flags.not;
-        const pass = (result.isBoolean() and result.toBoolean()) != not;
-
-        if (pass) return .js_undefined;
-
-        var formatter = jsc.ConsoleObject.Formatter{ .globalThis = globalThis, .quote_strings = true };
-        defer formatter.deinit();
-
-        if (not) {
-            const signature = comptime getSignature("toSatisfy", "<green>expected<r>", true);
-            return this.throw(globalThis, signature, "\n\nExpected: not <green>{any}<r>\n", .{predicate.toFmt(&formatter)});
-        }
-
-        const signature = comptime getSignature("toSatisfy", "<green>expected<r>", false);
-
-        return this.throw(globalThis, signature, "\n\nExpected: <green>{any}<r>\nReceived: <red>{any}<r>\n", .{
-            predicate.toFmt(&formatter),
-            value.toFmt(&formatter),
-        });
-    }
-
-    pub fn toStartWith(this: *Expect, globalThis: *JSGlobalObject, callFrame: *CallFrame) bun.JSError!JSValue {
-        defer this.postMatch(globalThis);
-
-        const thisValue = callFrame.this();
-        const arguments_ = callFrame.arguments_old(1);
-        const arguments = arguments_.slice();
-
-        if (arguments.len < 1) {
-            return globalThis.throwInvalidArguments("toStartWith() requires 1 argument", .{});
-        }
-
-        const expected = arguments[0];
-        expected.ensureStillAlive();
-
-        if (!expected.isString()) {
-            return globalThis.throw("toStartWith() requires the first argument to be a string", .{});
-        }
-
-        const value: JSValue = try this.getValue(globalThis, thisValue, "toStartWith", "<green>expected<r>");
-
-        incrementExpectCallCounter();
-
-        var pass = value.isString();
-        if (pass) {
-            const value_string = try value.toSliceOrNull(globalThis);
-            defer value_string.deinit();
-            const expected_string = try expected.toSliceOrNull(globalThis);
-            defer expected_string.deinit();
-            pass = strings.startsWith(value_string.slice(), expected_string.slice()) or expected_string.len == 0;
-        }
-
-        const not = this.flags.not;
-        if (not) pass = !pass;
-
-        if (pass) return .js_undefined;
-
-        var formatter = jsc.ConsoleObject.Formatter{ .globalThis = globalThis, .quote_strings = true };
-        defer formatter.deinit();
-        const value_fmt = value.toFmt(&formatter);
-        const expected_fmt = expected.toFmt(&formatter);
-
-        if (not) {
-            const expected_line = "Expected to not start with: <green>{any}<r>\n";
-            const received_line = "Received: <red>{any}<r>\n";
-            const signature = comptime getSignature("toStartWith", "<green>expected<r>", true);
-            return this.throw(globalThis, signature, "\n\n" ++ expected_line ++ received_line, .{ expected_fmt, value_fmt });
-        }
-
-        const expected_line = "Expected to start with: <green>{any}<r>\n";
-        const received_line = "Received: <red>{any}<r>\n";
-        const signature = comptime getSignature("toStartWith", "<green>expected<r>", false);
-        return this.throw(globalThis, signature, "\n\n" ++ expected_line ++ received_line, .{ expected_fmt, value_fmt });
-    }
-
-    pub fn toEndWith(this: *Expect, globalThis: *JSGlobalObject, callFrame: *CallFrame) bun.JSError!JSValue {
-        defer this.postMatch(globalThis);
-
-        const thisValue = callFrame.this();
-        const arguments_ = callFrame.arguments_old(1);
-        const arguments = arguments_.slice();
-
-        if (arguments.len < 1) {
-            return globalThis.throwInvalidArguments("toEndWith() requires 1 argument", .{});
-        }
-
-        const expected = arguments[0];
-        expected.ensureStillAlive();
-
-        if (!expected.isString()) {
-            return globalThis.throw("toEndWith() requires the first argument to be a string", .{});
-        }
-
-        const value: JSValue = try this.getValue(globalThis, thisValue, "toEndWith", "<green>expected<r>");
-
-        incrementExpectCallCounter();
-
-        var pass = value.isString();
-        if (pass) {
-            const value_string = try value.toSliceOrNull(globalThis);
-            defer value_string.deinit();
-            const expected_string = try expected.toSliceOrNull(globalThis);
-            defer expected_string.deinit();
-            pass = strings.endsWith(value_string.slice(), expected_string.slice()) or expected_string.len == 0;
-        }
-
-        const not = this.flags.not;
-        if (not) pass = !pass;
-
-        if (pass) return .js_undefined;
-
-        var formatter = jsc.ConsoleObject.Formatter{ .globalThis = globalThis, .quote_strings = true };
-        defer formatter.deinit();
-        const value_fmt = value.toFmt(&formatter);
-        const expected_fmt = expected.toFmt(&formatter);
-
-        if (not) {
-            const expected_line = "Expected to not end with: <green>{any}<r>\n";
-            const received_line = "Received: <red>{any}<r>\n";
-            const signature = comptime getSignature("toEndWith", "<green>expected<r>", true);
-            return this.throw(globalThis, signature, "\n\n" ++ expected_line ++ received_line, .{ expected_fmt, value_fmt });
-        }
-
-        const expected_line = "Expected to end with: <green>{any}<r>\n";
-        const received_line = "Received: <red>{any}<r>\n";
-        const signature = comptime getSignature("toEndWith", "<green>expected<r>", false);
-        return this.throw(globalThis, signature, "\n\n" ++ expected_line ++ received_line, .{ expected_fmt, value_fmt });
-    }
-
-    pub fn toBeInstanceOf(this: *Expect, globalThis: *JSGlobalObject, callFrame: *CallFrame) bun.JSError!JSValue {
-        defer this.postMatch(globalThis);
-
-        const thisValue = callFrame.this();
-        const _arguments = callFrame.arguments_old(1);
-        const arguments: []const JSValue = _arguments.ptr[0.._arguments.len];
-
-        if (arguments.len < 1) {
-            return globalThis.throwInvalidArguments("toBeInstanceOf() requires 1 argument", .{});
-        }
-
-        incrementExpectCallCounter();
-        var formatter = jsc.ConsoleObject.Formatter{ .globalThis = globalThis, .quote_strings = true };
-        defer formatter.deinit();
-
-        const expected_value = arguments[0];
-        if (!expected_value.isConstructor()) {
-            return globalThis.throw("Expected value must be a function: {any}", .{expected_value.toFmt(&formatter)});
-        }
-        expected_value.ensureStillAlive();
-
-        const value: JSValue = try this.getValue(globalThis, thisValue, "toBeInstanceOf", "<green>expected<r>");
-
-        const not = this.flags.not;
-        var pass = value.isInstanceOf(globalThis, expected_value);
-        if (not) pass = !pass;
-        if (pass) return .js_undefined;
-
-        // handle failure
-        const expected_fmt = expected_value.toFmt(&formatter);
-        const value_fmt = value.toFmt(&formatter);
-        if (not) {
-            const expected_line = "Expected constructor: not <green>{any}<r>\n";
-            const received_line = "Received value: <red>{any}<r>\n";
-            const signature = comptime getSignature("toBeInstanceOf", "<green>expected<r>", true);
-            return this.throw(globalThis, signature, "\n\n" ++ expected_line ++ received_line, .{ expected_fmt, value_fmt });
-        }
-
-        const expected_line = "Expected constructor: <green>{any}<r>\n";
-        const received_line = "Received value: <red>{any}<r>\n";
-        const signature = comptime getSignature("toBeInstanceOf", "<green>expected<r>", false);
-        return this.throw(globalThis, signature, "\n\n" ++ expected_line ++ received_line, .{ expected_fmt, value_fmt });
-    }
-
-    pub fn toMatch(this: *Expect, globalThis: *JSGlobalObject, callFrame: *CallFrame) bun.JSError!JSValue {
-        jsc.markBinding(@src());
-
-        defer this.postMatch(globalThis);
-
-        const thisValue = callFrame.this();
-        const _arguments = callFrame.arguments_old(1);
-        const arguments: []const JSValue = _arguments.ptr[0.._arguments.len];
-
-        if (arguments.len < 1) {
-            return globalThis.throwInvalidArguments("toMatch() requires 1 argument", .{});
-        }
-
-        incrementExpectCallCounter();
-
-        var formatter = jsc.ConsoleObject.Formatter{ .globalThis = globalThis, .quote_strings = true };
-        defer formatter.deinit();
-
-        const expected_value = arguments[0];
-        if (!expected_value.isString() and !expected_value.isRegExp()) {
-            return globalThis.throw("Expected value must be a string or regular expression: {any}", .{expected_value.toFmt(&formatter)});
-        }
-        expected_value.ensureStillAlive();
-
-        const value: JSValue = try this.getValue(globalThis, thisValue, "toMatch", "<green>expected<r>");
-
-        if (!value.isString()) {
-            return globalThis.throw("Received value must be a string: {any}", .{value.toFmt(&formatter)});
-        }
-
-        const not = this.flags.not;
-        var pass: bool = brk: {
-            if (expected_value.isString()) {
-                break :brk value.stringIncludes(globalThis, expected_value);
-            } else if (expected_value.isRegExp()) {
-                break :brk expected_value.toMatch(globalThis, value);
-            }
-            unreachable;
-        };
-
-        if (not) pass = !pass;
-        if (pass) return .js_undefined;
-
-        // handle failure
-        const expected_fmt = expected_value.toFmt(&formatter);
-        const value_fmt = value.toFmt(&formatter);
-
-        if (not) {
-            const expected_line = "Expected substring or pattern: not <green>{any}<r>\n";
-            const received_line = "Received: <red>{any}<r>\n";
-            const signature = comptime getSignature("toMatch", "<green>expected<r>", true);
-            return this.throw(globalThis, signature, "\n\n" ++ expected_line ++ received_line, .{ expected_fmt, value_fmt });
-        }
-
-        const expected_line = "Expected substring or pattern: <green>{any}<r>\n";
-        const received_line = "Received: <red>{any}<r>\n";
-        const signature = comptime getSignature("toMatch", "<green>expected<r>", false);
-        return this.throw(globalThis, signature, "\n\n" ++ expected_line ++ received_line, .{ expected_fmt, value_fmt });
-    }
-
-    pub fn toHaveBeenCalled(this: *Expect, globalThis: *JSGlobalObject, callframe: *CallFrame) bun.JSError!JSValue {
-        jsc.markBinding(@src());
-        const thisValue = callframe.this();
-        const firstArgument = callframe.argumentsAsArray(1)[0];
-        defer this.postMatch(globalThis);
-
-        if (!firstArgument.isUndefined()) {
-            return globalThis.throwInvalidArguments("toHaveBeenCalled() must not have an argument", .{});
-        }
-
-        const value: JSValue = try this.getValue(globalThis, thisValue, "toHaveBeenCalled", "");
-
-        const calls = try bun.jsc.fromJSHostCall(globalThis, @src(), JSMockFunction__getCalls, .{value});
-        incrementExpectCallCounter();
-        if (!calls.jsType().isArray()) {
-            var formatter = jsc.ConsoleObject.Formatter{ .globalThis = globalThis, .quote_strings = true };
-            defer formatter.deinit();
-            return globalThis.throw("Expected value must be a mock function: {any}", .{value.toFmt(&formatter)});
-        }
-
-        const calls_length = try calls.getLength(globalThis);
-        var pass = calls_length > 0;
-
-        const not = this.flags.not;
-        if (not) pass = !pass;
-        if (pass) return .js_undefined;
-
-        // handle failure
-        if (not) {
-            const signature = comptime getSignature("toHaveBeenCalled", "", true);
-            return this.throw(globalThis, signature, "\n\n" ++ "Expected number of calls: <green>0<r>\n" ++ "Received number of calls: <red>{any}<r>\n", .{calls_length});
-        }
-
-        const signature = comptime getSignature("toHaveBeenCalled", "", false);
-        return this.throw(globalThis, signature, "\n\n" ++ "Expected number of calls: \\>= <green>1<r>\n" ++ "Received number of calls: <red>{any}<r>\n", .{calls_length});
-    }
-
-    pub fn toHaveBeenCalledOnce(this: *Expect, globalThis: *JSGlobalObject, callframe: *CallFrame) bun.JSError!JSValue {
-        jsc.markBinding(@src());
-
-        const thisValue = callframe.this();
-        defer this.postMatch(globalThis);
-        const value: JSValue = try this.getValue(globalThis, thisValue, "toHaveBeenCalledOnce", "<green>expected<r>");
-
-        incrementExpectCallCounter();
-
-        const calls = try bun.jsc.fromJSHostCall(globalThis, @src(), JSMockFunction__getCalls, .{value});
-        if (!calls.jsType().isArray()) {
-            var formatter = jsc.ConsoleObject.Formatter{ .globalThis = globalThis, .quote_strings = true };
-            defer formatter.deinit();
-            return globalThis.throw("Expected value must be a mock function: {any}", .{value.toFmt(&formatter)});
-        }
-
-        const calls_length = try calls.getLength(globalThis);
-        var pass = calls_length == 1;
-
-        const not = this.flags.not;
-        if (not) pass = !pass;
-        if (pass) return .js_undefined;
-
-        // handle failure
-        if (not) {
-            const signature = comptime getSignature("toHaveBeenCalledOnce", "<green>expected<r>", true);
-            return this.throw(globalThis, signature, "\n\n" ++ "Expected number of calls: not <green>1<r>\n" ++ "Received number of calls: <red>{d}<r>\n", .{calls_length});
-        }
-
-        const signature = comptime getSignature("toHaveBeenCalledOnce", "<green>expected<r>", false);
-        return this.throw(globalThis, signature, "\n\n" ++ "Expected number of calls: <green>1<r>\n" ++ "Received number of calls: <red>{d}<r>\n", .{calls_length});
-    }
-
-    pub fn toHaveBeenCalledTimes(this: *Expect, globalThis: *JSGlobalObject, callframe: *CallFrame) bun.JSError!JSValue {
-        jsc.markBinding(@src());
-
-        const thisValue = callframe.this();
-        const arguments_ = callframe.arguments_old(1);
-        const arguments: []const JSValue = arguments_.slice();
-        defer this.postMatch(globalThis);
-        const value: JSValue = try this.getValue(globalThis, thisValue, "toHaveBeenCalledTimes", "<green>expected<r>");
-
-        incrementExpectCallCounter();
-
-        const calls = try bun.jsc.fromJSHostCall(globalThis, @src(), JSMockFunction__getCalls, .{value});
-        if (!calls.jsType().isArray()) {
-            var formatter = jsc.ConsoleObject.Formatter{ .globalThis = globalThis, .quote_strings = true };
-            defer formatter.deinit();
-            return globalThis.throw("Expected value must be a mock function: {any}", .{value.toFmt(&formatter)});
-        }
-
-        if (arguments.len < 1 or !arguments[0].isUInt32AsAnyInt()) {
-            return globalThis.throwInvalidArguments("toHaveBeenCalledTimes() requires 1 non-negative integer argument", .{});
-        }
-
-        const times = try arguments[0].coerce(i32, globalThis);
-
-        var pass = @as(i32, @intCast(try calls.getLength(globalThis))) == times;
-
-        const not = this.flags.not;
-        if (not) pass = !pass;
-        if (pass) return .js_undefined;
-
-        // handle failure
-        if (not) {
-            const signature = comptime getSignature("toHaveBeenCalledTimes", "<green>expected<r>", true);
-            return this.throw(globalThis, signature, "\n\n" ++ "Expected number of calls: not <green>{any}<r>\n" ++ "Received number of calls: <red>{any}<r>\n", .{ times, calls.getLength(globalThis) });
-        }
-
-        const signature = comptime getSignature("toHaveBeenCalledTimes", "<green>expected<r>", false);
-        return this.throw(globalThis, signature, "\n\n" ++ "Expected number of calls: <green>{any}<r>\n" ++ "Received number of calls: <red>{any}<r>\n", .{ times, calls.getLength(globalThis) });
-    }
-
-    pub fn toMatchObject(this: *Expect, globalThis: *JSGlobalObject, callFrame: *CallFrame) bun.JSError!JSValue {
-        jsc.markBinding(@src());
-
-        defer this.postMatch(globalThis);
-        const thisValue = callFrame.this();
-        const args = callFrame.arguments_old(1).slice();
-
-        incrementExpectCallCounter();
-
-        const not = this.flags.not;
-
-        const received_object: JSValue = try this.getValue(globalThis, thisValue, "toMatchObject", "<green>expected<r>");
-
-        if (!received_object.isObject()) {
-            const matcher_error = "\n\n<b>Matcher error<r>: <red>received<r> value must be a non-null object\n";
-            if (not) {
-                const signature = comptime getSignature("toMatchObject", "<green>expected<r>", true);
-                return this.throw(globalThis, signature, matcher_error, .{});
-            }
-
-            const signature = comptime getSignature("toMatchObject", "<green>expected<r>", false);
-            return this.throw(globalThis, signature, matcher_error, .{});
-        }
-
-        if (args.len < 1 or !args[0].isObject()) {
-            const matcher_error = "\n\n<b>Matcher error<r>: <green>expected<r> value must be a non-null object\n";
-            if (not) {
-                const signature = comptime getSignature("toMatchObject", "", true);
-                return this.throw(globalThis, signature, matcher_error, .{});
-            }
-            const signature = comptime getSignature("toMatchObject", "", false);
-            return this.throw(globalThis, signature, matcher_error, .{});
-        }
-
-        const property_matchers = args[0];
-
-        var pass = try received_object.jestDeepMatch(property_matchers, globalThis, true);
-
-        if (not) pass = !pass;
-        if (pass) return .js_undefined;
-
-        // handle failure
-        const diff_formatter = DiffFormatter{
-            .received = received_object,
-            .expected = property_matchers,
-            .globalThis = globalThis,
-            .not = not,
-        };
-
-        if (not) {
-            const signature = comptime getSignature("toMatchObject", "<green>expected<r>", true);
-            return this.throw(globalThis, signature, "\n\n{any}\n", .{diff_formatter});
-        }
-
-        const signature = comptime getSignature("toMatchObject", "<green>expected<r>", false);
-        return this.throw(globalThis, signature, "\n\n{any}\n", .{diff_formatter});
-    }
-
-    pub fn toHaveBeenCalledWith(this: *Expect, globalThis: *JSGlobalObject, callframe: *CallFrame) bun.JSError!JSValue {
-        jsc.markBinding(@src());
-
-        const thisValue = callframe.this();
-        const arguments = callframe.arguments();
-        defer this.postMatch(globalThis);
-        const value: JSValue = try this.getValue(globalThis, thisValue, "toHaveBeenCalledWith", "<green>...expected<r>");
-
-        incrementExpectCallCounter();
-
-        const calls = try bun.jsc.fromJSHostCall(globalThis, @src(), JSMockFunction__getCalls, .{value});
-        if (!calls.jsType().isArray()) {
-            var formatter = jsc.ConsoleObject.Formatter{ .globalThis = globalThis, .quote_strings = true };
-            defer formatter.deinit();
-            return this.throw(globalThis, comptime getSignature("toHaveBeenCalledWith", "<green>...expected<r>", false), "\n\nMatcher error: <red>received<r> value must be a mock function\nReceived: {any}", .{value.toFmt(&formatter)});
-        }
-
-        var pass = false;
-
-        const calls_count = @as(u32, @intCast(try calls.getLength(globalThis)));
-        if (calls_count > 0) {
-            var itr = try calls.arrayIterator(globalThis);
-            while (try itr.next()) |callItem| {
-                if (callItem == .zero or !callItem.jsType().isArray()) {
-                    // This indicates a malformed mock object, which is an internal error.
-                    return globalThis.throw("Internal error: expected mock call item to be an array of arguments.", .{});
-                }
-
-                if (try callItem.getLength(globalThis) != arguments.len) {
-                    continue;
-                }
-
-                var callItr = try callItem.arrayIterator(globalThis);
-                var match = true;
-                while (try callItr.next()) |callArg| {
-                    if (!try callArg.jestDeepEquals(arguments[callItr.i - 1], globalThis)) {
-                        match = false;
-                        break;
-                    }
-                }
-
-                if (match) {
-                    pass = true;
-                    break;
-                }
-            }
-        }
-
-        if (pass != this.flags.not) {
-            return .js_undefined;
-        }
-
-        // handle failure
-        var formatter = jsc.ConsoleObject.Formatter{ .globalThis = globalThis, .quote_strings = true };
-        defer formatter.deinit();
-
-        const expected_args_js_array = try JSValue.createEmptyArray(globalThis, arguments.len);
-        for (arguments, 0..) |arg, i| {
-            try expected_args_js_array.putIndex(globalThis, @intCast(i), arg);
-        }
-        expected_args_js_array.ensureStillAlive();
-
-        if (this.flags.not) {
-            const signature = comptime getSignature("toHaveBeenCalledWith", "<green>...expected<r>", true);
-            return this.throw(globalThis, signature, "\n\nExpected mock function not to have been called with: <green>{any}<r>\nBut it was.", .{
-                expected_args_js_array.toFmt(&formatter),
-            });
-        }
-        const signature = comptime getSignature("toHaveBeenCalledWith", "<green>...expected<r>", false);
-
-        if (calls_count == 0) {
-            return this.throw(globalThis, signature, "\n\nExpected: <green>{any}<r>\nBut it was not called.", .{
-                expected_args_js_array.toFmt(&formatter),
-            });
-        }
-
-        // If there's only one call, provide a nice diff.
-        if (calls_count == 1) {
-            const received_call_args = try calls.getIndex(globalThis, 0);
-            const diff_format = DiffFormatter{
-                .expected = expected_args_js_array,
-                .received = received_call_args,
-                .globalThis = globalThis,
-                .not = false,
-            };
-            return this.throw(globalThis, signature, "\n\n{any}\n", .{diff_format});
-        }
-
-        // If there are multiple calls, list them all to help debugging.
-        const list_formatter = AllCallsWithArgsFormatter{
-            .globalThis = globalThis,
-            .calls = calls,
-            .formatter = &formatter,
-        };
-
-        const fmt =
-            \\    <green>Expected<r>: {any}
-            \\    <red>Received<r>:
-            \\{any}
-            \\
-            \\    Number of calls: {d}
-        ;
-
-        switch (Output.enable_ansi_colors) {
-            inline else => |colors| {
-                return this.throw(globalThis, signature, Output.prettyFmt("\n\n" ++ fmt ++ "\n", colors), .{
-                    expected_args_js_array.toFmt(&formatter),
-                    list_formatter,
-                    calls_count,
-                });
-            },
-        }
-    }
-
-    pub fn toHaveBeenLastCalledWith(this: *Expect, globalThis: *JSGlobalObject, callframe: *CallFrame) bun.JSError!JSValue {
-        jsc.markBinding(@src());
-
-        const thisValue = callframe.this();
-        const arguments = callframe.arguments();
-        defer this.postMatch(globalThis);
-        const value: JSValue = try this.getValue(globalThis, thisValue, "toHaveBeenLastCalledWith", "<green>...expected<r>");
-
-        incrementExpectCallCounter();
-
-        const calls = try bun.jsc.fromJSHostCall(globalThis, @src(), JSMockFunction__getCalls, .{value});
-        if (!calls.jsType().isArray()) {
-            var formatter = jsc.ConsoleObject.Formatter{ .globalThis = globalThis, .quote_strings = true };
-            defer formatter.deinit();
-            return this.throw(globalThis, comptime getSignature("toHaveBeenLastCalledWith", "<green>...expected<r>", false), "\n\nMatcher error: <red>received<r> value must be a mock function\nReceived: {any}", .{value.toFmt(&formatter)});
-        }
-
-        const totalCalls: u32 = @truncate(try calls.getLength(globalThis));
-        var lastCallValue: JSValue = .zero;
-
-        var pass = totalCalls > 0;
-
-        if (pass) {
-            lastCallValue = try calls.getIndex(globalThis, totalCalls - 1);
-
-            if (!lastCallValue.jsType().isArray()) {
-                var formatter = jsc.ConsoleObject.Formatter{ .globalThis = globalThis, .quote_strings = true };
-                defer formatter.deinit();
-                return globalThis.throw("Expected value must be a mock function with calls: {any}", .{value.toFmt(&formatter)});
-            }
-
-            if (try lastCallValue.getLength(globalThis) != arguments.len) {
-                pass = false;
-            } else {
-                var itr = try lastCallValue.arrayIterator(globalThis);
-                while (try itr.next()) |callArg| {
-                    if (!try callArg.jestDeepEquals(arguments[itr.i - 1], globalThis)) {
-                        pass = false;
-                        break;
-                    }
-                }
-            }
-        }
-
-        if (pass != this.flags.not) {
-            return .js_undefined;
-        }
-
-        // handle failure
-        var formatter = jsc.ConsoleObject.Formatter{ .globalThis = globalThis, .quote_strings = true };
-        defer formatter.deinit();
-
-        const expected_args_js_array = try JSValue.createEmptyArray(globalThis, arguments.len);
-        for (arguments, 0..) |arg, i| {
-            try expected_args_js_array.putIndex(globalThis, @intCast(i), arg);
-        }
-        expected_args_js_array.ensureStillAlive();
-
-        if (this.flags.not) {
-            const signature = comptime getSignature("toHaveBeenLastCalledWith", "<green>...expected<r>", true);
-            return this.throw(globalThis, signature, "\n\nExpected last call not to be with: <green>{any}<r>\nBut it was.", .{
-                expected_args_js_array.toFmt(&formatter),
-            });
-        }
-        const signature = comptime getSignature("toHaveBeenLastCalledWith", "<green>...expected<r>", false);
-
-        if (totalCalls == 0) {
-            return this.throw(globalThis, signature, "\n\nExpected: <green>{any}<r>\nBut it was not called.", .{
-                expected_args_js_array.toFmt(&formatter),
-            });
-        }
-
-        const diff_format = DiffFormatter{
-            .expected = expected_args_js_array,
-            .received = lastCallValue,
-            .globalThis = globalThis,
-            .not = false,
-        };
-        return this.throw(globalThis, signature, "\n\n{any}\n", .{diff_format});
-    }
-
-    pub fn toHaveBeenNthCalledWith(this: *Expect, globalThis: *JSGlobalObject, callframe: *CallFrame) bun.JSError!JSValue {
-        jsc.markBinding(@src());
-
-        const thisValue = callframe.this();
-        const arguments = callframe.arguments();
-        defer this.postMatch(globalThis);
-        const value: JSValue = try this.getValue(globalThis, thisValue, "toHaveBeenNthCalledWith", "<green>n<r>, <green>...expected<r>");
-
-        incrementExpectCallCounter();
-
-        const calls = try bun.jsc.fromJSHostCall(globalThis, @src(), JSMockFunction__getCalls, .{value});
-        if (!calls.jsType().isArray()) {
-            var formatter = jsc.ConsoleObject.Formatter{ .globalThis = globalThis, .quote_strings = true };
-            defer formatter.deinit();
-            return this.throw(globalThis, comptime getSignature("toHaveBeenNthCalledWith", "<green>n<r>, <green>...expected<r>", false), "\n\nMatcher error: <red>received<r> value must be a mock function\nReceived: {any}", .{value.toFmt(&formatter)});
-        }
-
-        if (arguments.len == 0 or !arguments[0].isAnyInt()) {
-            return globalThis.throwInvalidArguments("toHaveBeenNthCalledWith() requires a positive integer as the first argument", .{});
-        }
-        const nthCallNumI32 = arguments[0].toInt32();
-
-        if (nthCallNumI32 <= 0) {
-            return globalThis.throwInvalidArguments("toHaveBeenNthCalledWith() first argument must be a positive integer", .{});
-        }
-        const nthCallNum: u32 = @intCast(nthCallNumI32);
-
-        const totalCalls = @as(u32, @intCast(try calls.getLength(globalThis)));
-        var pass = totalCalls >= nthCallNum;
-        var nthCallValue: JSValue = .zero;
-
-        if (pass) {
-            nthCallValue = try calls.getIndex(globalThis, nthCallNum - 1);
-            const expected_args = arguments[1..];
-
-            if (!nthCallValue.jsType().isArray()) {
-                return globalThis.throw("Internal error: expected mock call item to be an array of arguments.", .{});
-            }
-
-            if (try nthCallValue.getLength(globalThis) != expected_args.len) {
-                pass = false;
-            } else {
-                var itr = try nthCallValue.arrayIterator(globalThis);
-                while (try itr.next()) |callArg| {
-                    if (!try callArg.jestDeepEquals(expected_args[itr.i - 1], globalThis)) {
-                        pass = false;
-                        break;
-                    }
-                }
-            }
-        }
-
-        if (pass != this.flags.not) {
-            return .js_undefined;
-        }
-
-        // handle failure
-        var formatter = jsc.ConsoleObject.Formatter{ .globalThis = globalThis, .quote_strings = true };
-        defer formatter.deinit();
-
-        const expected_args_slice = arguments[1..];
-        const expected_args_js_array = try JSValue.createEmptyArray(globalThis, expected_args_slice.len);
-        for (expected_args_slice, 0..) |arg, i| {
-            try expected_args_js_array.putIndex(globalThis, @intCast(i), arg);
-        }
-        expected_args_js_array.ensureStillAlive();
-
-        if (this.flags.not) {
-            const signature = comptime getSignature("toHaveBeenNthCalledWith", "<green>n<r>, <green>...expected<r>", true);
-            return this.throw(globalThis, signature, "\n\nExpected call #{d} not to be with: <green>{any}<r>\nBut it was.", .{
-                nthCallNum,
-                expected_args_js_array.toFmt(&formatter),
-            });
-        }
-        const signature = comptime getSignature("toHaveBeenNthCalledWith", "<green>n<r>, <green>...expected<r>", false);
-
-        // Handle case where function was not called enough times
-        if (totalCalls < nthCallNum) {
-            return this.throw(globalThis, signature, "\n\nThe mock function was called {d} time{s}, but call {d} was requested.", .{
-                totalCalls,
-                if (totalCalls == 1) "" else "s",
-                nthCallNum,
-            });
-        }
-
-        // The call existed but didn't match. Show a diff.
-        const diff_format = DiffFormatter{
-            .expected = expected_args_js_array,
-            .received = nthCallValue,
-            .globalThis = globalThis,
-            .not = false,
-        };
-        return this.throw(globalThis, signature, "\n\nCall #{d}:\n{any}\n", .{ nthCallNum, diff_format });
-    }
-
-    const AllCallsWithArgsFormatter = struct {
-        globalThis: *JSGlobalObject,
-        calls: JSValue,
-        formatter: *jsc.ConsoleObject.Formatter,
-
-        pub fn format(self: @This(), comptime _: []const u8, _: std.fmt.FormatOptions, writer: anytype) !void {
-            var printed_once = false;
-
-            const calls_count = @as(u32, @intCast(try self.calls.getLength(self.globalThis)));
-            if (calls_count == 0) {
-                try writer.writeAll("(no calls)");
-                return;
-            }
-
-            for (0..calls_count) |i| {
-                if (printed_once) try writer.writeAll("\n");
-                printed_once = true;
-
-                try writer.print("           {d: >4}: ", .{i + 1});
-                const call_args = try self.calls.getIndex(self.globalThis, @intCast(i));
-                try writer.print("{any}", .{call_args.toFmt(self.formatter)});
-            }
-        }
-    };
-
-    const ReturnStatus = enum {
-        throw,
-        @"return",
-        incomplete,
-
-        pub const Map = bun.ComptimeEnumMap(ReturnStatus);
-    };
-
-    fn jestMockIterator(globalThis: *JSGlobalObject, value: bun.jsc.JSValue) bun.JSError!bun.jsc.JSArrayIterator {
-        const returns: bun.jsc.JSValue = try bun.cpp.JSMockFunction__getReturns(globalThis, value);
-        if (!returns.jsType().isArray()) {
-            var formatter = jsc.ConsoleObject.Formatter{ .globalThis = globalThis, .quote_strings = true };
-            defer formatter.deinit();
-            return globalThis.throw("Expected value must be a mock function: {any}", .{value.toFmt(&formatter)});
-        }
-
-        return try returns.arrayIterator(globalThis);
-    }
-    fn jestMockReturnObject_type(globalThis: *JSGlobalObject, value: bun.jsc.JSValue) bun.JSError!ReturnStatus {
-        if (try value.fastGet(globalThis, .type)) |type_string| {
-            if (type_string.isString()) {
-                if (try ReturnStatus.Map.fromJS(globalThis, type_string)) |val| return val;
-            }
-        }
-        var formatter = jsc.ConsoleObject.Formatter{ .globalThis = globalThis, .quote_strings = true };
-        defer formatter.deinit();
-        return globalThis.throw("Expected value must be a mock function with returns: {any}", .{value.toFmt(&formatter)});
-    }
-    fn jestMockReturnObject_value(globalThis: *JSGlobalObject, value: bun.jsc.JSValue) bun.JSError!JSValue {
-        return (try value.get(globalThis, "value")) orelse .js_undefined;
-    }
-
-    inline fn toHaveReturnedTimesFn(this: *Expect, globalThis: *JSGlobalObject, callframe: *CallFrame, comptime mode: enum { toHaveReturned, toHaveReturnedTimes }) bun.JSError!JSValue {
-        jsc.markBinding(@src());
-
-        const thisValue = callframe.this();
-        const arguments = callframe.arguments();
-        defer this.postMatch(globalThis);
-
-        const value: JSValue = try this.getValue(globalThis, thisValue, @tagName(mode), "<green>expected<r>");
-
-        incrementExpectCallCounter();
-
-        var returns = try jestMockIterator(globalThis, value);
-
-        const expected_success_count: i32 = if (mode == .toHaveReturned) brk: {
-            if (arguments.len > 0 and !arguments[0].isUndefined()) {
-                return globalThis.throwInvalidArguments(@tagName(mode) ++ "() must not have an argument", .{});
-            }
-            break :brk 1;
-        } else brk: {
-            if (arguments.len < 1 or !arguments[0].isUInt32AsAnyInt()) {
-                return globalThis.throwInvalidArguments(@tagName(mode) ++ "() requires 1 non-negative integer argument", .{});
-            }
-
-            break :brk try arguments[0].coerce(i32, globalThis);
-        };
-
-        var pass = false;
-
-        var actual_success_count: i32 = 0;
-        var total_call_count: i32 = 0;
-        while (try returns.next()) |item| {
-            switch (try jestMockReturnObject_type(globalThis, item)) {
-                .@"return" => actual_success_count += 1,
-                else => {},
-            }
-            total_call_count += 1;
-        }
-
-        pass = switch (mode) {
-            .toHaveReturned => actual_success_count >= expected_success_count,
-            .toHaveReturnedTimes => actual_success_count == expected_success_count,
-        };
-
-        const not = this.flags.not;
-        if (not) pass = !pass;
-        if (pass) return .js_undefined;
-
-        switch (not) {
-            inline else => |is_not| {
-                const signature = comptime getSignature(@tagName(mode), "<green>expected<r>", is_not);
-                const str: []const u8, const spc: []const u8 = switch (mode) {
-                    .toHaveReturned => switch (not) {
-                        false => .{ ">= ", "   " },
-                        true => .{ "< ", "  " },
-                    },
-                    .toHaveReturnedTimes => switch (not) {
-                        false => .{ "== ", "   " },
-                        true => .{ "!= ", "   " },
-                    },
-                };
-                return this.throw(globalThis, signature,
-                    \\
-                    \\
-                    \\Expected number of succesful returns: {s}<green>{d}<r>
-                    \\Received number of succesful returns: {s}<red>{d}<r>
-                    \\Received number of calls:             {s}<red>{d}<r>
-                    \\
-                , .{ str, expected_success_count, spc, actual_success_count, spc, total_call_count });
-            },
-        }
-    }
-
-    pub fn toHaveReturned(this: *Expect, globalThis: *JSGlobalObject, callframe: *CallFrame) bun.JSError!JSValue {
-        return toHaveReturnedTimesFn(this, globalThis, callframe, .toHaveReturned);
-    }
-
-    pub fn toHaveReturnedTimes(this: *Expect, globalThis: *JSGlobalObject, callframe: *CallFrame) bun.JSError!JSValue {
-        return toHaveReturnedTimesFn(this, globalThis, callframe, .toHaveReturnedTimes);
-    }
-
-    // Formatter for when there are multiple returns or errors
-    const AllCallsFormatter = struct {
-        globalThis: *JSGlobalObject,
-        returns: JSValue,
-        formatter: *jsc.ConsoleObject.Formatter,
-
-        pub fn format(self: @This(), comptime _: []const u8, _: std.fmt.FormatOptions, writer: anytype) !void {
-            var printed_once = false;
-
-            var num_returns: i32 = 0;
-            var num_calls: i32 = 0;
-
-            var iter = try self.returns.arrayIterator(self.globalThis);
-            while (try iter.next()) |item| {
-                if (printed_once) try writer.writeAll("\n");
-                printed_once = true;
-
-                num_calls += 1;
-                try writer.print("           {d: >2}: ", .{num_calls});
-
-                const value = try jestMockReturnObject_value(self.globalThis, item);
-                switch (try jestMockReturnObject_type(self.globalThis, item)) {
-                    .@"return" => {
-                        try writer.print("{any}", .{value.toFmt(self.formatter)});
-                        num_returns += 1;
-                    },
-                    .throw => {
-                        try writer.print("function call threw an error: {any}", .{value.toFmt(self.formatter)});
-                    },
-                    .incomplete => {
-                        try writer.print("<incomplete call>", .{});
-                    },
-                }
-            }
-        }
-    };
-
-    const SuccessfulReturnsFormatter = struct {
-        globalThis: *JSGlobalObject,
-        successful_returns: *const std.ArrayList(JSValue),
-        formatter: *jsc.ConsoleObject.Formatter,
-
-        pub fn format(self: @This(), comptime _: []const u8, _: std.fmt.FormatOptions, writer: anytype) !void {
-            const len = self.successful_returns.items.len;
-            if (len == 0) return;
-
-            var printed_once = false;
-
-            for (self.successful_returns.items, 1..) |val, i| {
-                if (printed_once) try writer.writeAll("\n");
-                printed_once = true;
-
-                try writer.print("           {d: >4}: ", .{i});
-                try writer.print("{any}", .{val.toFmt(self.formatter)});
-            }
-        }
-    };
-
-    pub fn toHaveReturnedWith(this: *Expect, globalThis: *JSGlobalObject, callframe: *CallFrame) bun.JSError!JSValue {
-        jsc.markBinding(@src());
-
-        const thisValue = callframe.this();
-        defer this.postMatch(globalThis);
-
-        const value: JSValue = try this.getValue(globalThis, thisValue, "toHaveReturnedWith", "<green>expected<r>");
-
-        const expected = callframe.argumentsAsArray(1)[0];
-        incrementExpectCallCounter();
-
-        const returns = try bun.cpp.JSMockFunction__getReturns(globalThis, value);
-        if (!returns.jsType().isArray()) {
-            var formatter = jsc.ConsoleObject.Formatter{ .globalThis = globalThis, .quote_strings = true };
-            defer formatter.deinit();
-            return globalThis.throw("Expected value must be a mock function: {any}", .{value.toFmt(&formatter)});
-        }
-
-        const calls_count = @as(u32, @intCast(try returns.getLength(globalThis)));
-        var pass = false;
-
-        var successful_returns = std.ArrayList(JSValue).init(globalThis.bunVM().allocator);
-        defer successful_returns.deinit();
-
-        var has_errors = false;
-
-        // Check for a pass and collect info for error messages
-        for (0..calls_count) |i| {
-            const result = returns.getDirectIndex(globalThis, @truncate(i));
-
-            if (result.isObject()) {
-                const result_type = try result.get(globalThis, "type") orelse .js_undefined;
-                if (result_type.isString()) {
-                    const type_str = try result_type.toBunString(globalThis);
-                    defer type_str.deref();
-
-                    if (type_str.eqlComptime("return")) {
-                        const result_value = try result.get(globalThis, "value") orelse .js_undefined;
-                        try successful_returns.append(result_value);
-
-                        // Check for pass condition only if not already passed
-                        if (!pass) {
-                            if (try result_value.jestDeepEquals(expected, globalThis)) {
-                                pass = true;
-                            }
-                        }
-                    } else if (type_str.eqlComptime("throw")) {
-                        has_errors = true;
-                    }
-                }
-            }
-        }
-
-        if (pass != this.flags.not) {
-            return .js_undefined;
-        }
-
-        // Handle failure
-        var formatter = jsc.ConsoleObject.Formatter{ .globalThis = globalThis, .quote_strings = true };
-        defer formatter.deinit();
-
-        const signature = comptime getSignature("toHaveReturnedWith", "<green>expected<r>", false);
-
-        if (this.flags.not) {
-            const not_signature = comptime getSignature("toHaveReturnedWith", "<green>expected<r>", true);
-            return this.throw(globalThis, not_signature, "\n\n" ++ "Expected mock function not to have returned: <green>{any}<r>\n", .{expected.toFmt(&formatter)});
-        }
-
-        // No match was found.
-        const successful_returns_count = successful_returns.items.len;
-
-        // Case: Only one successful return, no errors
-        if (calls_count == 1 and successful_returns_count == 1) {
-            const received = successful_returns.items[0];
-            if (expected.isString() and received.isString()) {
-                const diff_format = DiffFormatter{
-                    .expected = expected,
-                    .received = received,
-                    .globalThis = globalThis,
-                    .not = false,
-                };
-                return this.throw(globalThis, signature, "\n\n{any}\n", .{diff_format});
-            }
-
-            return this.throw(globalThis, signature, "\n\nExpected: <green>{any}<r>\nReceived: <red>{any}<r>", .{
-                expected.toFmt(&formatter),
-                received.toFmt(&formatter),
-            });
-        }
-
-        if (has_errors) {
-            // Case: Some calls errored
-            const list_formatter = AllCallsFormatter{
-                .globalThis = globalThis,
-                .returns = returns,
-                .formatter = &formatter,
-            };
-            const fmt =
-                \\Some calls errored:
-                \\
-                \\    Expected: {any}
-                \\    Received:
-                \\{any}
-                \\
-                \\    Number of returns: {d}
-                \\    Number of calls:   {d}
-            ;
-
-            switch (Output.enable_ansi_colors) {
-                inline else => |colors| {
-                    return this.throw(globalThis, signature, Output.prettyFmt("\n\n" ++ fmt ++ "\n", colors), .{
-                        expected.toFmt(&formatter),
-                        list_formatter,
-                        successful_returns_count,
-                        calls_count,
-                    });
-                },
-            }
-        } else {
-            // Case: No errors, but no match (and multiple returns)
-            const list_formatter = SuccessfulReturnsFormatter{
-                .globalThis = globalThis,
-                .successful_returns = &successful_returns,
-                .formatter = &formatter,
-            };
-            const fmt =
-                \\    <green>Expected<r>: {any}
-                \\    <red>Received<r>:
-                \\{any}
-                \\
-                \\    Number of returns: {d}
-            ;
-
-            switch (Output.enable_ansi_colors) {
-                inline else => |colors| {
-                    return this.throw(globalThis, signature, Output.prettyFmt("\n\n" ++ fmt ++ "\n", colors), .{
-                        expected.toFmt(&formatter),
-                        list_formatter,
-                        successful_returns_count,
-                    });
-                },
-            }
-        }
-    }
-
-    pub fn toHaveLastReturnedWith(this: *Expect, globalThis: *JSGlobalObject, callframe: *CallFrame) bun.JSError!JSValue {
-        jsc.markBinding(@src());
-
-        const thisValue = callframe.this();
-        defer this.postMatch(globalThis);
-
-        const value: JSValue = try this.getValue(globalThis, thisValue, "toHaveBeenLastReturnedWith", "<green>expected<r>");
-
-        const expected = callframe.argumentsAsArray(1)[0];
-        incrementExpectCallCounter();
-
-        const returns = try bun.cpp.JSMockFunction__getReturns(globalThis, value);
-        if (!returns.jsType().isArray()) {
-            var formatter = jsc.ConsoleObject.Formatter{ .globalThis = globalThis, .quote_strings = true };
-            defer formatter.deinit();
-            return globalThis.throw("Expected value must be a mock function: {any}", .{value.toFmt(&formatter)});
-        }
-
-        const calls_count = @as(u32, @intCast(try returns.getLength(globalThis)));
-        var pass = false;
-        var last_return_value: JSValue = .js_undefined;
-        var last_call_threw = false;
-        var last_error_value: JSValue = .js_undefined;
-
-        if (calls_count > 0) {
-            const last_result = returns.getDirectIndex(globalThis, calls_count - 1);
-
-            if (last_result.isObject()) {
-                const result_type = try last_result.get(globalThis, "type") orelse .js_undefined;
-                if (result_type.isString()) {
-                    const type_str = try result_type.toBunString(globalThis);
-                    defer type_str.deref();
-=======
->>>>>>> decf84c4
-
-            if (strings.eqlLong(pretty_value.slice(), trim_res.trimmed, true)) {
-                Jest.runner.?.snapshots.passed += 1;
-                return .js_undefined;
-            } else if (update) {
-                Jest.runner.?.snapshots.passed += 1;
-                needs_write = true;
-                start_indent = trim_res.start_indent;
-                end_indent = trim_res.end_indent;
-            } else {
-                Jest.runner.?.snapshots.failed += 1;
-                const signature = comptime getSignature(fn_name, "<green>expected<r>", false);
-                const fmt = signature ++ "\n\n{any}\n";
-                const diff_format = DiffFormatter{
-                    .received_string = pretty_value.slice(),
-                    .expected_string = trim_res.trimmed,
-                    .globalThis = globalThis,
-                };
-
-                return globalThis.throwPretty(fmt, .{diff_format});
-            }
-        } else {
-            needs_write = true;
-        }
-
-        if (needs_write) {
-            if (this.testScope() == null) {
-                const signature = comptime getSignature(fn_name, "", true);
-                return this.throw(globalThis, signature, "\n\n<b>Matcher error<r>: Snapshot matchers cannot be used outside of a test\n", .{});
-            }
-
-            // 1. find the src loc of the snapshot
-            const srcloc = callFrame.getCallerSrcLoc(globalThis);
-            defer srcloc.str.deref();
-            const describe = this.testScope().?.describe;
-            const fget = Jest.runner.?.files.get(describe.file_id);
-
-            if (!srcloc.str.eqlUTF8(fget.source.path.text)) {
-                const signature = comptime getSignature(fn_name, "", true);
-                return this.throw(globalThis, signature,
-                    \\
-                    \\
-                    \\<b>Matcher error<r>: Inline snapshot matchers must be called from the test file:
-                    \\  Expected to be called from file: <green>"{}"<r>
-                    \\  {s} called from file: <red>"{}"<r>
-                    \\
-                , .{
-                    std.zig.fmtEscapes(fget.source.path.text),
-                    fn_name,
-                    std.zig.fmtEscapes(srcloc.str.toUTF8(Jest.runner.?.snapshots.allocator).slice()),
-                });
-            }
-
-            // 2. save to write later
-            try Jest.runner.?.snapshots.addInlineSnapshotToWrite(describe.file_id, .{
-                .line = srcloc.line,
-                .col = srcloc.column,
-                .value = pretty_value.toOwnedSlice(),
-                .has_matchers = property_matchers != null,
-                .is_added = result == null,
-                .kind = fn_name,
-                .start_indent = if (start_indent) |ind| try Jest.runner.?.snapshots.allocator.dupe(u8, ind) else null,
-                .end_indent = if (end_indent) |ind| try Jest.runner.?.snapshots.allocator.dupe(u8, ind) else null,
-            });
-        }
-
-        return .js_undefined;
-    }
-    pub fn matchAndFmtSnapshot(this: *Expect, globalThis: *JSGlobalObject, value: JSValue, property_matchers: ?JSValue, pretty_value: *MutableString, comptime fn_name: []const u8) bun.JSError!void {
-        if (property_matchers) |_prop_matchers| {
-            if (!value.isObject()) {
-                const signature = comptime getSignature(fn_name, "<green>properties<r><d>, <r>hint", false);
-                return this.throw(globalThis, signature, "\n\n<b>Matcher error: <red>received<r> values must be an object when the matcher has <green>properties<r>\n", .{});
-            }
-
-            const prop_matchers = _prop_matchers;
-
-            if (!try value.jestDeepMatch(prop_matchers, globalThis, true)) {
-                // TODO: print diff with properties from propertyMatchers
-                const signature = comptime getSignature(fn_name, "<green>propertyMatchers<r>", false);
-                const fmt = signature ++ "\n\nExpected <green>propertyMatchers<r> to match properties from received object" ++
-                    "\n\nReceived: {any}\n";
-
-                var formatter = jsc.ConsoleObject.Formatter{ .globalThis = globalThis };
-                defer formatter.deinit();
-                return globalThis.throwPretty(fmt, .{value.toFmt(&formatter)});
-            }
-        }
-
-        value.jestSnapshotPrettyFormat(pretty_value, globalThis) catch {
-            var formatter = jsc.ConsoleObject.Formatter{ .globalThis = globalThis };
-            defer formatter.deinit();
-            return globalThis.throw("Failed to pretty format value: {s}", .{value.toFmt(&formatter)});
-        };
-    }
-    pub fn snapshot(this: *Expect, globalThis: *JSGlobalObject, value: JSValue, property_matchers: ?JSValue, hint: []const u8, comptime fn_name: []const u8) bun.JSError!JSValue {
-        var pretty_value: MutableString = try MutableString.init(default_allocator, 0);
-        defer pretty_value.deinit();
-        try this.matchAndFmtSnapshot(globalThis, value, property_matchers, &pretty_value, fn_name);
-
-        const existing_value = Jest.runner.?.snapshots.getOrPut(this, pretty_value.slice(), hint) catch |err| {
-            var formatter = jsc.ConsoleObject.Formatter{ .globalThis = globalThis };
-            defer formatter.deinit();
-            const test_file_path = Jest.runner.?.files.get(this.testScope().?.describe.file_id).source.path.text;
-            return switch (err) {
-                error.FailedToOpenSnapshotFile => globalThis.throw("Failed to open snapshot file for test file: {s}", .{test_file_path}),
-                error.FailedToMakeSnapshotDirectory => globalThis.throw("Failed to make snapshot directory for test file: {s}", .{test_file_path}),
-                error.FailedToWriteSnapshotFile => globalThis.throw("Failed write to snapshot file: {s}", .{test_file_path}),
-                error.SyntaxError, error.ParseError => globalThis.throw("Failed to parse snapshot file for: {s}", .{test_file_path}),
                 else => globalThis.throw("Failed to snapshot value: {any}", .{value.toFmt(&formatter)}),
             };
         };
