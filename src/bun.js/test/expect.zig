--- conflicted
+++ resolved
@@ -2290,11 +2290,7 @@
                 if (globalThis.hasException()) return .zero;
 
                 // no partial match for this case
-<<<<<<< HEAD
-                if (!try expected_message.isSameValue(received_message, globalThis)) return .jsUndefined();
-=======
-                if (!expected_message.isSameValue(received_message, globalThis)) return .js_undefined;
->>>>>>> 9499f215
+                if (!try expected_message.isSameValue(received_message, globalThis)) return .js_undefined;
 
                 return this.throw(globalThis, signature, "\n\nExpected message: not <green>{any}<r>\n", .{expected_message.toFmt(&formatter)});
             }
@@ -2401,11 +2397,7 @@
                 const signature = comptime getSignature("toThrow", "<green>expected<r>", false);
 
                 if (_received_message) |received_message| {
-<<<<<<< HEAD
-                    if (try received_message.isSameValue(expected_message, globalThis)) return .jsUndefined();
-=======
-                    if (received_message.isSameValue(expected_message, globalThis)) return .js_undefined;
->>>>>>> 9499f215
+                    if (try received_message.isSameValue(expected_message, globalThis)) return .js_undefined;
                 }
 
                 // error: message from received error does not match expected error message.
