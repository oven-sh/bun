pub const Counter = struct {
    expected: u32 = 0,
    actual: u32 = 0,
};

const JSTypeOfMap = bun.ComptimeStringMap([]const u8, .{
    .{ "function", "function" },
    .{ "object", "object" },
    .{ "bigint", "bigint" },
    .{ "boolean", "boolean" },
    .{ "number", "number" },
    .{ "string", "string" },
    .{ "symbol", "symbol" },
    .{ "undefined", "undefined" },
});

pub var active_test_expectation_counter: Counter = .{};
pub var is_expecting_assertions: bool = false;
pub var is_expecting_assertions_count: bool = false;

/// Helper to retrieve matcher flags from a jsvalue of a class like ExpectAny, ExpectStringMatching, etc.
pub fn getMatcherFlags(comptime T: type, value: JSValue) Expect.Flags {
    if (T.flagsGetCached(value)) |flagsValue| {
        if (!flagsValue.isEmpty()) {
            return Expect.Flags.fromBitset(flagsValue.toInt32());
        }
    }
    return .{};
}

/// https://jestjs.io/docs/expect
// To support async tests, we need to track the test ID
pub const Expect = struct {
    pub const js = jsc.Codegen.JSExpect;
    pub const toJS = js.toJS;
    pub const fromJS = js.fromJS;
    pub const fromJSDirect = js.fromJSDirect;

    flags: Flags = .{},
    parent: ParentScope = .{ .global = {} },
    custom_label: bun.String = bun.String.empty,

    pub const TestScope = struct {
        test_id: TestRunner.Test.ID,
        describe: *DescribeScope,
    };

    pub const ParentScope = union(enum) {
        global: void,
        TestScope: TestScope,
    };

    pub fn testScope(this: *const Expect) ?*const TestScope {
        if (this.parent == .TestScope) {
            return &this.parent.TestScope;
        }

        return null;
    }

    pub const Flags = packed struct(u8) {
        // note: keep this struct in sync with C++ implementation (at bindings.cpp)

        promise: enum(u2) {
            none = 0,
            resolves = 1,
            rejects = 2,
        } = .none,

        not: bool = false,

        // This was originally padding.
        // We don't use all the bits in the u5, so if you need to reuse this elsewhere, you could.
        asymmetric_matcher_constructor_type: AsymmetricMatcherConstructorType = .none,

        pub const AsymmetricMatcherConstructorType = enum(u5) {
            none = 0,
            Symbol = 1,
            String = 2,
            Object = 3,
            Array = 4,
            BigInt = 5,
            Boolean = 6,
            Number = 7,
            Promise = 8,
            InstanceOf = 9,

            extern fn AsymmetricMatcherConstructorType__fromJS(globalObject: *JSGlobalObject, value: JSValue) i8;
            pub fn fromJS(globalObject: *JSGlobalObject, value: JSValue) bun.JSError!AsymmetricMatcherConstructorType {
                const result = AsymmetricMatcherConstructorType__fromJS(globalObject, value);
                if (result == -1) return error.JSError;
                return @enumFromInt(result);
            }
        };

        pub const FlagsCppType = u8;
        comptime {
            if (@bitSizeOf(Flags) != @bitSizeOf(FlagsCppType)) @compileError("Flags size is invalid, should match FlagsCppType");
        }

        pub inline fn encode(this: Flags) FlagsCppType {
            return @bitCast(this);
        }

        pub inline fn decode(bitset: FlagsCppType) Flags {
            return @bitCast(bitset);
        }
    };

    pub fn getSignature(comptime matcher_name: string, comptime args: string, comptime not: bool) [:0]const u8 {
        const received = "<d>expect(<r><red>received<r><d>).<r>";
        comptime if (not) {
            return received ++ "not<d>.<r>" ++ matcher_name ++ "<d>(<r>" ++ args ++ "<d>)<r>";
        };
        return received ++ matcher_name ++ "<d>(<r>" ++ args ++ "<d>)<r>";
    }

    pub fn throwPrettyMatcherError(globalThis: *JSGlobalObject, custom_label: bun.String, matcher_name: anytype, matcher_params: anytype, flags: Flags, comptime message_fmt: string, message_args: anytype) bun.JSError {
        switch (Output.enable_ansi_colors) {
            inline else => |colors| {
                const chain = switch (flags.promise) {
                    .resolves => if (flags.not) Output.prettyFmt("resolves<d>.<r>not<d>.<r>", colors) else Output.prettyFmt("resolves<d>.<r>", colors),
                    .rejects => if (flags.not) Output.prettyFmt("rejects<d>.<r>not<d>.<r>", colors) else Output.prettyFmt("rejects<d>.<r>", colors),
                    .none => if (flags.not) Output.prettyFmt("not<d>.<r>", colors) else "",
                };
                switch (!custom_label.isEmpty()) {
                    inline else => |use_default_label| {
                        if (use_default_label) {
                            const fmt = comptime Output.prettyFmt("<d>expect(<r><red>received<r><d>).<r>{s}{s}<d>(<r>{s}<d>)<r>\n\n" ++ message_fmt, colors);
                            return globalThis.throwPretty(fmt, .{ chain, matcher_name, matcher_params } ++ message_args);
                        } else {
                            const fmt = comptime Output.prettyFmt("{}\n\n" ++ message_fmt, colors);
                            return globalThis.throwPretty(fmt, .{custom_label} ++ message_args);
                        }
                    },
                }
            },
        }
    }

    pub fn getNot(this: *Expect, thisValue: JSValue, _: *JSGlobalObject) JSValue {
        this.flags.not = !this.flags.not;
        return thisValue;
    }

    pub fn getResolves(this: *Expect, thisValue: JSValue, globalThis: *JSGlobalObject) bun.JSError!JSValue {
        this.flags.promise = switch (this.flags.promise) {
            .resolves, .none => .resolves,
            .rejects => {
                return globalThis.throw("Cannot chain .resolves() after .rejects()", .{});
            },
        };

        return thisValue;
    }

    pub fn getRejects(this: *Expect, thisValue: JSValue, globalThis: *JSGlobalObject) bun.JSError!JSValue {
        this.flags.promise = switch (this.flags.promise) {
            .none, .rejects => .rejects,
            .resolves => {
                return globalThis.throw("Cannot chain .rejects() after .resolves()", .{});
            },
        };

        return thisValue;
    }

    pub fn getValue(this: *Expect, globalThis: *JSGlobalObject, thisValue: JSValue, matcher_name: string, comptime matcher_params_fmt: string) bun.JSError!JSValue {
        const value = js.capturedValueGetCached(thisValue) orelse {
            return globalThis.throw("Internal error: the expect(value) was garbage collected but it should not have been!", .{});
        };
        value.ensureStillAlive();

        const matcher_params = switch (Output.enable_ansi_colors) {
            inline else => |colors| comptime Output.prettyFmt(matcher_params_fmt, colors),
        };
        return processPromise(this.custom_label, this.flags, globalThis, value, matcher_name, matcher_params, false);
    }

    /// Processes the async flags (resolves/rejects), waiting for the async value if needed.
    /// If no flags, returns the original value
    /// If either flag is set, waits for the result, and returns either it as a JSValue, or null if the expectation failed (in which case if silent is false, also throws a js exception)
    pub fn processPromise(custom_label: bun.String, flags: Expect.Flags, globalThis: *JSGlobalObject, value: JSValue, matcher_name: anytype, matcher_params: anytype, comptime silent: bool) bun.JSError!JSValue {
        switch (flags.promise) {
            inline .resolves, .rejects => |resolution| {
                if (value.asAnyPromise()) |promise| {
                    const vm = globalThis.vm();
                    promise.setHandled(vm);

                    globalThis.bunVM().waitForPromise(promise);

                    const newValue = promise.result(vm);
                    switch (promise.status(vm)) {
                        .fulfilled => switch (resolution) {
                            .resolves => {},
                            .rejects => {
                                if (!silent) {
                                    var formatter = jsc.ConsoleObject.Formatter{ .globalThis = globalThis, .quote_strings = true };
                                    defer formatter.deinit();
                                    const message = "Expected promise that rejects<r>\nReceived promise that resolved: <red>{any}<r>\n";
                                    return throwPrettyMatcherError(globalThis, custom_label, matcher_name, matcher_params, flags, message, .{value.toFmt(&formatter)});
                                }
                                return error.JSError;
                            },
                            .none => unreachable,
                        },
                        .rejected => switch (resolution) {
                            .rejects => {},
                            .resolves => {
                                if (!silent) {
                                    var formatter = jsc.ConsoleObject.Formatter{ .globalThis = globalThis, .quote_strings = true };
                                    defer formatter.deinit();
                                    const message = "Expected promise that resolves<r>\nReceived promise that rejected: <red>{any}<r>\n";
                                    return throwPrettyMatcherError(globalThis, custom_label, matcher_name, matcher_params, flags, message, .{value.toFmt(&formatter)});
                                }
                                return error.JSError;
                            },
                            .none => unreachable,
                        },
                        .pending => unreachable,
                    }

                    newValue.ensureStillAlive();
                    return newValue;
                } else {
                    if (!silent) {
                        var formatter = jsc.ConsoleObject.Formatter{ .globalThis = globalThis, .quote_strings = true };
                        defer formatter.deinit();
                        const message = "Expected promise<r>\nReceived: <red>{any}<r>\n";
                        return throwPrettyMatcherError(globalThis, custom_label, matcher_name, matcher_params, flags, message, .{value.toFmt(&formatter)});
                    }
                    return error.JSError;
                }
            },
            else => {},
        }

        return value;
    }

    pub fn isAsymmetricMatcher(value: JSValue) bool {
        if (ExpectCustomAsymmetricMatcher.fromJS(value) != null) return true;
        if (ExpectAny.fromJS(value) != null) return true;
        if (ExpectAnything.fromJS(value) != null) return true;
        if (ExpectStringMatching.fromJS(value) != null) return true;
        if (ExpectCloseTo.fromJS(value) != null) return true;
        if (ExpectObjectContaining.fromJS(value) != null) return true;
        if (ExpectStringContaining.fromJS(value) != null) return true;
        if (ExpectArrayContaining.fromJS(value) != null) return true;
        return false;
    }

    /// Called by C++ when matching with asymmetric matchers
    fn readFlagsAndProcessPromise(instanceValue: JSValue, globalThis: *JSGlobalObject, outFlags: *Expect.Flags.FlagsCppType, value: *JSValue, any_constructor_type: *u8) callconv(.C) bool {
        const flags: Expect.Flags = flags: {
            if (ExpectCustomAsymmetricMatcher.fromJS(instanceValue)) |instance| {
                break :flags instance.flags;
            } else if (ExpectAny.fromJS(instanceValue)) |instance| {
                any_constructor_type.* = @intFromEnum(instance.flags.asymmetric_matcher_constructor_type);
                break :flags instance.flags;
            } else if (ExpectAnything.fromJS(instanceValue)) |instance| {
                break :flags instance.flags;
            } else if (ExpectStringMatching.fromJS(instanceValue)) |instance| {
                break :flags instance.flags;
            } else if (ExpectCloseTo.fromJS(instanceValue)) |instance| {
                break :flags instance.flags;
            } else if (ExpectObjectContaining.fromJS(instanceValue)) |instance| {
                break :flags instance.flags;
            } else if (ExpectStringContaining.fromJS(instanceValue)) |instance| {
                break :flags instance.flags;
            } else if (ExpectArrayContaining.fromJS(instanceValue)) |instance| {
                break :flags instance.flags;
            } else {
                break :flags Expect.Flags{};
            }
        };

        outFlags.* = flags.encode();

        // (note that matcher_name/matcher_args are not used because silent=true)
        value.* = processPromise(bun.String.empty, flags, globalThis, value.*, "", "", true) catch return false;
        return true;
    }

    pub fn getSnapshotName(this: *Expect, allocator: std.mem.Allocator, hint: string) ![]const u8 {
        const parent = this.testScope() orelse return error.NoTest;

        const test_name = parent.describe.tests.items[parent.test_id].label;

        var length: usize = 0;
        var curr_scope: ?*DescribeScope = parent.describe;
        while (curr_scope) |scope| {
            if (scope.label.len > 0) {
                length += scope.label.len + 1;
            }
            curr_scope = scope.parent;
        }
        length += test_name.len;
        if (hint.len > 0) {
            length += hint.len + 2;
        }

        var buf = try allocator.alloc(u8, length);

        var index = buf.len;
        if (hint.len > 0) {
            index -= hint.len;
            bun.copy(u8, buf[index..], hint);
            index -= test_name.len + 2;
            bun.copy(u8, buf[index..], test_name);
            bun.copy(u8, buf[index + test_name.len ..], ": ");
        } else {
            index -= test_name.len;
            bun.copy(u8, buf[index..], test_name);
        }
        // copy describe scopes in reverse order
        curr_scope = parent.describe;
        while (curr_scope) |scope| {
            if (scope.label.len > 0) {
                index -= scope.label.len + 1;
                bun.copy(u8, buf[index..], scope.label);
                buf[index + scope.label.len] = ' ';
            }
            curr_scope = scope.parent;
        }

        return buf;
    }

    pub fn finalize(
        this: *Expect,
    ) callconv(.C) void {
        this.custom_label.deref();
        VirtualMachine.get().allocator.destroy(this);
    }

    pub fn call(globalThis: *JSGlobalObject, callframe: *CallFrame) bun.JSError!JSValue {
        const arguments = callframe.arguments_old(2).slice();
        const value = if (arguments.len < 1) .js_undefined else arguments[0];

        var custom_label = bun.String.empty;
        if (arguments.len > 1) {
            if (arguments[1].isString() or try arguments[1].implementsToString(globalThis)) {
                const label = try arguments[1].toBunString(globalThis);
                if (globalThis.hasException()) return .zero;
                custom_label = label;
            }
        }

        var expect = globalThis.bunVM().allocator.create(Expect) catch {
            custom_label.deref();
            return globalThis.throwOutOfMemory();
        };

        expect.* = .{
            .custom_label = custom_label,
            .parent = if (Jest.runner) |runner|
                if (runner.pending_test) |pending|
                    Expect.ParentScope{ .TestScope = Expect.TestScope{
                        .describe = pending.describe,
                        .test_id = pending.test_id,
                    } }
                else
                    Expect.ParentScope{ .global = {} }
            else
                Expect.ParentScope{ .global = {} },
        };
        const expect_js_value = expect.toJS(globalThis);
        expect_js_value.ensureStillAlive();
        js.capturedValueSetCached(expect_js_value, globalThis, value);
        expect_js_value.ensureStillAlive();

        expect.postMatch(globalThis);
        return expect_js_value;
    }

    pub fn throw(this: *Expect, globalThis: *JSGlobalObject, comptime signature: [:0]const u8, comptime fmt: [:0]const u8, args: anytype) bun.JSError {
        if (this.custom_label.isEmpty()) {
            return globalThis.throwPretty(signature ++ fmt, args);
        } else {
            return globalThis.throwPretty("{}" ++ fmt, .{this.custom_label} ++ args);
        }
    }

    pub fn constructor(globalThis: *JSGlobalObject, _: *CallFrame) bun.JSError!*Expect {
        return globalThis.throw("expect() cannot be called with new", .{});
    }

    // pass here has a leading underscore to avoid name collision with the pass variable in other functions
    pub fn _pass(
        this: *Expect,
        globalThis: *JSGlobalObject,
        callFrame: *CallFrame,
    ) bun.JSError!JSValue {
        defer this.postMatch(globalThis);

        const arguments_ = callFrame.arguments_old(1);
        const arguments = arguments_.slice();

        var _msg: ZigString = ZigString.Empty;

        if (arguments.len > 0) {
            const value = arguments[0];
            value.ensureStillAlive();

            if (!value.isString()) {
                return globalThis.throwInvalidArgumentType("pass", "message", "string");
            }

            try value.toZigString(&_msg, globalThis);
        } else {
            _msg = ZigString.fromBytes("passes by .pass() assertion");
        }

        incrementExpectCallCounter();

        const not = this.flags.not;
        var pass = true;

        if (not) pass = !pass;
        if (pass) return .js_undefined;

        var msg = _msg.toSlice(default_allocator);
        defer msg.deinit();

        if (not) {
            const signature = comptime getSignature("pass", "", true);
            return this.throw(globalThis, signature, "\n\n{s}\n", .{msg.slice()});
        }

        // should never reach here
        return .zero;
    }

    pub fn fail(
        this: *Expect,
        globalThis: *JSGlobalObject,
        callFrame: *CallFrame,
    ) bun.JSError!JSValue {
        defer this.postMatch(globalThis);

        const arguments_ = callFrame.arguments_old(1);
        const arguments = arguments_.slice();

        var _msg: ZigString = ZigString.Empty;

        if (arguments.len > 0) {
            const value = arguments[0];
            value.ensureStillAlive();

            if (!value.isString()) {
                return globalThis.throwInvalidArgumentType("fail", "message", "string");
            }

            try value.toZigString(&_msg, globalThis);
        } else {
            _msg = ZigString.fromBytes("fails by .fail() assertion");
        }

        incrementExpectCallCounter();

        const not = this.flags.not;
        var pass = false;

        if (not) pass = !pass;
        if (pass) return .js_undefined;

        var msg = _msg.toSlice(default_allocator);
        defer msg.deinit();

        const signature = comptime getSignature("fail", "", true);
        return this.throw(globalThis, signature, "\n\n{s}\n", .{msg.slice()});
    }

    /// Object.is()
    pub fn toBe(
        this: *Expect,
        globalThis: *JSGlobalObject,
        callframe: *CallFrame,
    ) bun.JSError!JSValue {
        defer this.postMatch(globalThis);
        const thisValue = callframe.this();
        const arguments_ = callframe.arguments_old(2);
        const arguments = arguments_.slice();

        if (arguments.len < 1) {
            return globalThis.throwInvalidArguments("toBe() takes 1 argument", .{});
        }

        incrementExpectCallCounter();
        const right = arguments[0];
        right.ensureStillAlive();
        const left = try this.getValue(globalThis, thisValue, "toBe", "<green>expected<r>");

        const not = this.flags.not;
        var pass = try right.isSameValue(left, globalThis);

        if (not) pass = !pass;
        if (pass) return .js_undefined;

        // handle failure
        var formatter = jsc.ConsoleObject.Formatter{ .globalThis = globalThis, .quote_strings = true };
        defer formatter.deinit();

        switch (this.custom_label.isEmpty()) {
            inline else => |has_custom_label| {
                if (not) {
                    const signature = comptime getSignature("toBe", "<green>expected<r>", true);
                    return this.throw(globalThis, signature, "\n\nExpected: not <green>{any}<r>\n", .{right.toFmt(&formatter)});
                }

                const signature = comptime getSignature("toBe", "<green>expected<r>", false);
                if (try left.deepEquals(right, globalThis) or try left.strictDeepEquals(right, globalThis)) {
                    const fmt =
                        (if (!has_custom_label) "\n\n<d>If this test should pass, replace \"toBe\" with \"toEqual\" or \"toStrictEqual\"<r>" else "") ++
                        "\n\nExpected: <green>{any}<r>\n" ++
                        "Received: serializes to the same string\n";
                    return this.throw(globalThis, signature, fmt, .{right.toFmt(&formatter)});
                }

                if (right.isString() and left.isString()) {
                    const diff_format = DiffFormatter{
                        .expected = right,
                        .received = left,
                        .globalThis = globalThis,
                        .not = not,
                    };
                    return this.throw(globalThis, signature, "\n\n{any}\n", .{diff_format});
                }

                return this.throw(globalThis, signature, "\n\nExpected: <green>{any}<r>\nReceived: <red>{any}<r>\n", .{
                    right.toFmt(&formatter),
                    left.toFmt(&formatter),
                });
            },
        }
    }

    pub fn toHaveLength(
        this: *Expect,
        globalThis: *JSGlobalObject,
        callframe: *CallFrame,
    ) bun.JSError!JSValue {
        defer this.postMatch(globalThis);
        const thisValue = callframe.this();
        const arguments_ = callframe.arguments_old(1);
        const arguments = arguments_.slice();

        if (arguments.len < 1) {
            return globalThis.throwInvalidArguments("toHaveLength() takes 1 argument", .{});
        }

        incrementExpectCallCounter();

        const expected: JSValue = arguments[0];
        const value: JSValue = try this.getValue(globalThis, thisValue, "toHaveLength", "<green>expected<r>");

        if (!value.isObject() and !value.isString()) {
            var fmt = jsc.ConsoleObject.Formatter{ .globalThis = globalThis, .quote_strings = true };
            return globalThis.throw("Received value does not have a length property: {any}", .{value.toFmt(&fmt)});
        }

        if (!expected.isNumber()) {
            var fmt = jsc.ConsoleObject.Formatter{ .globalThis = globalThis, .quote_strings = true };
            return globalThis.throw("Expected value must be a non-negative integer: {any}", .{expected.toFmt(&fmt)});
        }

        const expected_length: f64 = expected.asNumber();
        if (@round(expected_length) != expected_length or std.math.isInf(expected_length) or std.math.isNan(expected_length) or expected_length < 0) {
            var fmt = jsc.ConsoleObject.Formatter{ .globalThis = globalThis, .quote_strings = true };
            return globalThis.throw("Expected value must be a non-negative integer: {any}", .{expected.toFmt(&fmt)});
        }

        const not = this.flags.not;
        var pass = false;

        const actual_length = try value.getLengthIfPropertyExistsInternal(globalThis);

        if (actual_length == std.math.inf(f64)) {
            var fmt = jsc.ConsoleObject.Formatter{ .globalThis = globalThis, .quote_strings = true };
            return globalThis.throw("Received value does not have a length property: {any}", .{value.toFmt(&fmt)});
        } else if (std.math.isNan(actual_length)) {
            return globalThis.throw("Received value has non-number length property: {}", .{actual_length});
        }

        if (actual_length == expected_length) {
            pass = true;
        }

        if (not) pass = !pass;
        if (pass) return .js_undefined;

        // handle failure
        if (not) {
            const expected_line = "Expected length: not <green>{d}<r>\n";
            const signature = comptime getSignature("toHaveLength", "<green>expected<r>", true);
            return this.throw(globalThis, signature, "\n\n" ++ expected_line, .{expected_length});
        }

        const expected_line = "Expected length: <green>{d}<r>\n";
        const received_line = "Received length: <red>{d}<r>\n";
        const signature = comptime getSignature("toHaveLength", "<green>expected<r>", false);
        return this.throw(globalThis, signature, "\n\n" ++ expected_line ++ received_line, .{ expected_length, actual_length });
    }

    pub fn toBeOneOf(
        this: *Expect,
        globalThis: *JSGlobalObject,
        callFrame: *CallFrame,
    ) bun.JSError!JSValue {
        defer this.postMatch(globalThis);
        const thisValue = callFrame.this();
        const arguments_ = callFrame.arguments_old(1);
        const arguments = arguments_.slice();

        if (arguments.len < 1) {
            return globalThis.throwInvalidArguments("toBeOneOf() takes 1 argument", .{});
        }

        incrementExpectCallCounter();

        const expected = try this.getValue(globalThis, thisValue, "toBeOneOf", "<green>expected<r>");
        const list_value: JSValue = arguments[0];

        const not = this.flags.not;
        var pass = false;

        const ExpectedEntry = struct {
            globalThis: *JSGlobalObject,
            expected: JSValue,
            pass: *bool,
        };

        if (list_value.jsTypeLoose().isArrayLike()) {
            var itr = try list_value.arrayIterator(globalThis);
            while (try itr.next()) |item| {
                // Confusingly, jest-extended uses `deepEqual`, instead of `toBe`
                if (try item.jestDeepEquals(expected, globalThis)) {
                    pass = true;
                    break;
                }
            }
        } else if (try list_value.isIterable(globalThis)) {
            var expected_entry = ExpectedEntry{
                .globalThis = globalThis,
                .expected = expected,
                .pass = &pass,
            };
            try list_value.forEach(globalThis, &expected_entry, struct {
                pub fn sameValueIterator(
                    _: *jsc.VM,
                    _: *JSGlobalObject,
                    entry_: ?*anyopaque,
                    item: JSValue,
                ) callconv(.C) void {
                    const entry = bun.cast(*ExpectedEntry, entry_.?);
                    // Confusingly, jest-extended uses `deepEqual`, instead of `toBe`
                    if (item.jestDeepEquals(entry.expected, entry.globalThis) catch return) {
                        entry.pass.* = true;
                        // TODO(perf): break out of the `forEach` when a match is found
                    }
                }
            }.sameValueIterator);
        } else {
            return globalThis.throw("Received value must be an array type, or both received and expected values must be strings.", .{});
        }

        if (not) pass = !pass;
        if (pass) return .js_undefined;

        // handle failure
        var formatter = jsc.ConsoleObject.Formatter{ .globalThis = globalThis, .quote_strings = true };
        defer formatter.deinit();
        const value_fmt = list_value.toFmt(&formatter);
        const expected_fmt = expected.toFmt(&formatter);
        if (not) {
            const received_fmt = list_value.toFmt(&formatter);
            const expected_line = "Expected to not be one of: <green>{any}<r>\nReceived: <red>{any}<r>\n";
            const signature = comptime getSignature("toBeOneOf", "<green>expected<r>", true);
            return this.throw(globalThis, signature, "\n\n" ++ expected_line, .{ received_fmt, expected_fmt });
        }

        const expected_line = "Expected to be one of: <green>{any}<r>\n";
        const received_line = "Received: <red>{any}<r>\n";
        const signature = comptime getSignature("toBeOneOf", "<green>expected<r>", false);
        return this.throw(globalThis, signature, "\n\n" ++ expected_line ++ received_line, .{ value_fmt, expected_fmt });
    }

    pub fn toContain(
        this: *Expect,
        globalThis: *JSGlobalObject,
        callFrame: *CallFrame,
    ) bun.JSError!JSValue {
        defer this.postMatch(globalThis);
        const thisValue = callFrame.this();
        const arguments_ = callFrame.arguments_old(1);
        const arguments = arguments_.slice();

        if (arguments.len < 1) {
            return globalThis.throwInvalidArguments("toContain() takes 1 argument", .{});
        }

        incrementExpectCallCounter();

        const expected = arguments[0];
        expected.ensureStillAlive();
        const value: JSValue = try this.getValue(globalThis, thisValue, "toContain", "<green>expected<r>");

        const not = this.flags.not;
        var pass = false;

        const ExpectedEntry = struct {
            globalThis: *JSGlobalObject,
            expected: JSValue,
            pass: *bool,
        };

        if (value.jsTypeLoose().isArrayLike()) {
            var itr = try value.arrayIterator(globalThis);
            while (try itr.next()) |item| {
                if (try item.isSameValue(expected, globalThis)) {
                    pass = true;
                    break;
                }
            }
        } else if (value.isStringLiteral() and expected.isStringLiteral()) {
            const value_string = try value.toSlice(globalThis, default_allocator);
            defer value_string.deinit();
            const expected_string = try expected.toSlice(globalThis, default_allocator);
            defer expected_string.deinit();

            if (expected_string.len == 0) { // edge case empty string is always contained
                pass = true;
            } else if (strings.contains(value_string.slice(), expected_string.slice())) {
                pass = true;
            } else if (value_string.len == 0 and expected_string.len == 0) { // edge case two empty strings are true
                pass = true;
            }
        } else if (try value.isIterable(globalThis)) {
            var expected_entry = ExpectedEntry{
                .globalThis = globalThis,
                .expected = expected,
                .pass = &pass,
            };
            try value.forEach(globalThis, &expected_entry, struct {
                pub fn sameValueIterator(
                    _: *jsc.VM,
                    _: *JSGlobalObject,
                    entry_: ?*anyopaque,
                    item: JSValue,
                ) callconv(.C) void {
                    const entry = bun.cast(*ExpectedEntry, entry_.?);
                    if (item.isSameValue(entry.expected, entry.globalThis) catch return) {
                        entry.pass.* = true;
                        // TODO(perf): break out of the `forEach` when a match is found
                    }
                }
            }.sameValueIterator);
        } else {
            return globalThis.throw("Received value must be an array type, or both received and expected values must be strings.", .{});
        }

        if (not) pass = !pass;
        if (pass) return .js_undefined;

        // handle failure
        var formatter = jsc.ConsoleObject.Formatter{ .globalThis = globalThis, .quote_strings = true };
        defer formatter.deinit();
        const value_fmt = value.toFmt(&formatter);
        const expected_fmt = expected.toFmt(&formatter);
        if (not) {
            const received_fmt = value.toFmt(&formatter);
            const expected_line = "Expected to not contain: <green>{any}<r>\nReceived: <red>{any}<r>\n";
            const signature = comptime getSignature("toContain", "<green>expected<r>", true);
            return this.throw(globalThis, signature, "\n\n" ++ expected_line, .{ expected_fmt, received_fmt });
        }

        const expected_line = "Expected to contain: <green>{any}<r>\n";
        const received_line = "Received: <red>{any}<r>\n";
        const signature = comptime getSignature("toContain", "<green>expected<r>", false);
        return this.throw(globalThis, signature, "\n\n" ++ expected_line ++ received_line, .{ expected_fmt, value_fmt });
    }

    pub fn toContainKey(
        this: *Expect,
        globalThis: *JSGlobalObject,
        callFrame: *CallFrame,
    ) bun.JSError!JSValue {
        defer this.postMatch(globalThis);
        const thisValue = callFrame.this();
        const arguments_ = callFrame.arguments_old(1);
        const arguments = arguments_.slice();

        if (arguments.len < 1) {
            return globalThis.throwInvalidArguments("toContainKey() takes 1 argument", .{});
        }

        incrementExpectCallCounter();

        const expected = arguments[0];
        expected.ensureStillAlive();
        const value: JSValue = try this.getValue(globalThis, thisValue, "toContainKey", "<green>expected<r>");
        var formatter = jsc.ConsoleObject.Formatter{ .globalThis = globalThis, .quote_strings = true };
        defer formatter.deinit();

        const not = this.flags.not;
        if (!value.isObject()) {
            return globalThis.throwInvalidArguments("Expected value must be an object\nReceived: {}", .{value.toFmt(&formatter)});
        }

        var pass = try value.hasOwnPropertyValue(globalThis, expected);

        if (not) pass = !pass;
        if (pass) return thisValue;

        // handle failure

        const value_fmt = value.toFmt(&formatter);
        const expected_fmt = expected.toFmt(&formatter);
        if (not) {
            const received_fmt = value.toFmt(&formatter);
            const expected_line = "Expected to not contain: <green>{any}<r>\nReceived: <red>{any}<r>\n";
            const signature = comptime getSignature("toContainKey", "<green>expected<r>", true);
            return this.throw(globalThis, signature, "\n\n" ++ expected_line, .{ expected_fmt, received_fmt });
        }

        const expected_line = "Expected to contain: <green>{any}<r>\n";
        const received_line = "Received: <red>{any}<r>\n";
        const signature = comptime getSignature("toContainKey", "<green>expected<r>", false);
        return this.throw(globalThis, signature, "\n\n" ++ expected_line ++ received_line, .{ expected_fmt, value_fmt });
    }

    pub fn toContainKeys(
        this: *Expect,
        globalThis: *JSGlobalObject,
        callFrame: *CallFrame,
    ) bun.JSError!JSValue {
        defer this.postMatch(globalThis);
        const thisValue = callFrame.this();
        const arguments_ = callFrame.arguments_old(1);
        const arguments = arguments_.slice();

        if (arguments.len < 1) {
            return globalThis.throwInvalidArguments("toContainKeys() takes 1 argument", .{});
        }

        incrementExpectCallCounter();

        const expected = arguments[0];
        expected.ensureStillAlive();
        const value: JSValue = try this.getValue(globalThis, thisValue, "toContainKeys", "<green>expected<r>");

        if (!expected.jsType().isArray()) {
            return globalThis.throwInvalidArgumentType("toContainKeys", "expected", "array");
        }

        const not = this.flags.not;
        var pass = brk: {
            const count = try expected.getLength(globalThis);

            // jest-extended checks for truthiness before calling hasOwnProperty
            // https://github.com/jest-community/jest-extended/blob/711fdcc54d68c2b2c1992c7cfbdf0d0bd6be0f4d/src/matchers/toContainKeys.js#L1-L6
            if (!value.toBoolean()) break :brk count == 0;

            var i: u32 = 0;

            while (i < count) : (i += 1) {
                const key = try expected.getIndex(globalThis, i);

                if (!try value.hasOwnPropertyValue(globalThis, key)) {
                    break :brk false;
                }
            }

            break :brk true;
        };

        if (not) pass = !pass;
        if (pass) return thisValue;

        // handle failure
        var formatter = jsc.ConsoleObject.Formatter{ .globalThis = globalThis, .quote_strings = true };
        defer formatter.deinit();
        const value_fmt = value.toFmt(&formatter);
        const expected_fmt = expected.toFmt(&formatter);
        if (not) {
            const received_fmt = value.toFmt(&formatter);
            const expected_line = "Expected to not contain: <green>{any}<r>\nReceived: <red>{any}<r>\n";
            const signature = comptime getSignature("toContainKeys", "<green>expected<r>", true);
            return this.throw(globalThis, signature, "\n\n" ++ expected_line, .{ expected_fmt, received_fmt });
        }

        const expected_line = "Expected to contain: <green>{any}<r>\n";
        const received_line = "Received: <red>{any}<r>\n";
        const signature = comptime getSignature("toContainKeys", "<green>expected<r>", false);
        return this.throw(globalThis, signature, "\n\n" ++ expected_line ++ received_line, .{ expected_fmt, value_fmt });
    }

    pub fn toContainAllKeys(
        this: *Expect,
        globalObject: *JSGlobalObject,
        callFrame: *CallFrame,
    ) bun.JSError!JSValue {
        defer this.postMatch(globalObject);
        const thisValue = callFrame.this();
        const arguments_ = callFrame.arguments_old(1);
        const arguments = arguments_.slice();

        if (arguments.len < 1) {
            return globalObject.throwInvalidArguments("toContainAllKeys() takes 1 argument", .{});
        }

        incrementExpectCallCounter();

        const expected = arguments[0];
        expected.ensureStillAlive();
        const value: JSValue = try this.getValue(globalObject, thisValue, "toContainAllKeys", "<green>expected<r>");

        if (!expected.jsType().isArray()) {
            return globalObject.throwInvalidArgumentType("toContainAllKeys", "expected", "array");
        }

        const not = this.flags.not;
        var pass = false;

        const count = try expected.getLength(globalObject);

        var keys = try value.keys(globalObject);
        if (try keys.getLength(globalObject) == count) {
            var itr = try keys.arrayIterator(globalObject);
            outer: {
                while (try itr.next()) |item| {
                    var i: u32 = 0;
                    while (i < count) : (i += 1) {
                        const key = try expected.getIndex(globalObject, i);
                        if (try item.jestDeepEquals(key, globalObject)) break;
                    } else break :outer;
                }
                pass = true;
            }
        }

        if (not) pass = !pass;
        if (pass) return thisValue;

        // handle failure
        var formatter = jsc.ConsoleObject.Formatter{ .globalThis = globalObject, .quote_strings = true };
        defer formatter.deinit();
        const value_fmt = keys.toFmt(&formatter);
        const expected_fmt = expected.toFmt(&formatter);
        if (not) {
            const received_fmt = keys.toFmt(&formatter);
            const expected_line = "Expected to not contain all keys: <green>{any}<r>\nReceived: <red>{any}<r>\n";
            const fmt = "\n\n" ++ expected_line;
            return this.throw(globalObject, comptime getSignature("toContainAllKeys", "<green>expected<r>", true), fmt, .{ expected_fmt, received_fmt });
        }

        const expected_line = "Expected to contain all keys: <green>{any}<r>\n";
        const received_line = "Received: <red>{any}<r>\n";
        const fmt = "\n\n" ++ expected_line ++ received_line;
        return this.throw(globalObject, comptime getSignature("toContainAllKeys", "<green>expected<r>", false), fmt, .{ expected_fmt, value_fmt });
    }

    pub fn toContainAnyKeys(
        this: *Expect,
        globalThis: *JSGlobalObject,
        callFrame: *CallFrame,
    ) bun.JSError!JSValue {
        defer this.postMatch(globalThis);
        const thisValue = callFrame.this();
        const arguments_ = callFrame.arguments_old(1);
        const arguments = arguments_.slice();

        if (arguments.len < 1) {
            return globalThis.throwInvalidArguments("toContainAnyKeys() takes 1 argument", .{});
        }

        incrementExpectCallCounter();

        const expected = arguments[0];
        expected.ensureStillAlive();
        const value: JSValue = try this.getValue(globalThis, thisValue, "toContainAnyKeys", "<green>expected<r>");

        if (!expected.jsType().isArray()) {
            return globalThis.throwInvalidArgumentType("toContainAnyKeys", "expected", "array");
        }

        const not = this.flags.not;
        var pass = false;

        const count = try expected.getLength(globalThis);

        var i: u32 = 0;

        while (i < count) : (i += 1) {
            const key = try expected.getIndex(globalThis, i);

            if (try value.hasOwnPropertyValue(globalThis, key)) {
                pass = true;
                break;
            }
        }

        if (not) pass = !pass;
        if (pass) return thisValue;

        // handle failure
        var formatter = jsc.ConsoleObject.Formatter{ .globalThis = globalThis, .quote_strings = true };
        defer formatter.deinit();
        const value_fmt = value.toFmt(&formatter);
        const expected_fmt = expected.toFmt(&formatter);
        if (not) {
            const received_fmt = value.toFmt(&formatter);
            const expected_line = "Expected to not contain: <green>{any}<r>\nReceived: <red>{any}<r>\n";
            const signature = comptime getSignature("toContainAnyKeys", "<green>expected<r>", true);
            return this.throw(globalThis, signature, "\n\n" ++ expected_line, .{ expected_fmt, received_fmt });
        }

        const expected_line = "Expected to contain: <green>{any}<r>\n";
        const received_line = "Received: <red>{any}<r>\n";
        const signature = comptime getSignature("toContainAnyKeys", "<green>expected<r>", false);
        return this.throw(globalThis, signature, "\n\n" ++ expected_line ++ received_line, .{ expected_fmt, value_fmt });
    }

    pub fn toContainValue(
        this: *Expect,
        globalObject: *JSGlobalObject,
        callFrame: *CallFrame,
    ) bun.JSError!JSValue {
        defer this.postMatch(globalObject);
        const thisValue = callFrame.this();
        const arguments_ = callFrame.arguments_old(1);
        const arguments = arguments_.slice();

        if (arguments.len < 1) {
            return globalObject.throwInvalidArguments("toContainValue() takes 1 argument", .{});
        }

        incrementExpectCallCounter();

        const expected = arguments[0];
        expected.ensureStillAlive();
        const value: JSValue = try this.getValue(globalObject, thisValue, "toContainValue", "<green>expected<r>");

        const not = this.flags.not;
        var pass = false;

        if (!value.isUndefinedOrNull()) {
            const values = try value.values(globalObject);
            var itr = try values.arrayIterator(globalObject);
            while (try itr.next()) |item| {
                if (try item.jestDeepEquals(expected, globalObject)) {
                    pass = true;
                    break;
                }
            }
        }

        if (not) pass = !pass;
        if (pass) return thisValue;

        // handle failure
        var formatter = jsc.ConsoleObject.Formatter{ .globalThis = globalObject, .quote_strings = true };
        defer formatter.deinit();
        const value_fmt = value.toFmt(&formatter);
        const expected_fmt = expected.toFmt(&formatter);
        if (not) {
            const received_fmt = value.toFmt(&formatter);
            const expected_line = "Expected to not contain: <green>{any}<r>\nReceived: <red>{any}<r>\n";
            const fmt = "\n\n" ++ expected_line;
            return this.throw(globalObject, comptime getSignature("toContainValue", "<green>expected<r>", true), fmt, .{ expected_fmt, received_fmt });
        }

        const expected_line = "Expected to contain: <green>{any}<r>\n";
        const received_line = "Received: <red>{any}<r>\n";
        const fmt = "\n\n" ++ expected_line ++ received_line;
        return this.throw(globalObject, comptime getSignature("toContainValue", "<green>expected<r>", false), fmt, .{ expected_fmt, value_fmt });
    }

    pub fn toContainValues(
        this: *Expect,
        globalObject: *JSGlobalObject,
        callFrame: *CallFrame,
    ) bun.JSError!JSValue {
        defer this.postMatch(globalObject);
        const thisValue = callFrame.this();
        const arguments_ = callFrame.arguments_old(1);
        const arguments = arguments_.slice();

        if (arguments.len < 1) {
            return globalObject.throwInvalidArguments("toContainValues() takes 1 argument", .{});
        }

        incrementExpectCallCounter();

        const expected = arguments[0];
        if (!expected.jsType().isArray()) {
            return globalObject.throwInvalidArgumentType("toContainValues", "expected", "array");
        }
        expected.ensureStillAlive();
        const value: JSValue = try this.getValue(globalObject, thisValue, "toContainValues", "<green>expected<r>");

        const not = this.flags.not;
        var pass = true;

        if (!value.isUndefinedOrNull()) {
            const values = try value.values(globalObject);
            var itr = try expected.arrayIterator(globalObject);
            const count = try values.getLength(globalObject);

            while (try itr.next()) |item| {
                var i: u32 = 0;
                while (i < count) : (i += 1) {
                    const key = try values.getIndex(globalObject, i);
                    if (try key.jestDeepEquals(item, globalObject)) break;
                } else {
                    pass = false;
                    break;
                }
            }
        }

        if (not) pass = !pass;
        if (pass) return thisValue;

        // handle failure
        var formatter = jsc.ConsoleObject.Formatter{ .globalThis = globalObject, .quote_strings = true };
        defer formatter.deinit();
        const value_fmt = value.toFmt(&formatter);
        const expected_fmt = expected.toFmt(&formatter);
        if (not) {
            const received_fmt = value.toFmt(&formatter);
            const expected_line = "Expected to not contain: <green>{any}<r>\nReceived: <red>{any}<r>\n";
            const fmt = "\n\n" ++ expected_line;
            return this.throw(globalObject, comptime getSignature("toContainValues", "<green>expected<r>", true), fmt, .{ expected_fmt, received_fmt });
        }

        const expected_line = "Expected to contain: <green>{any}<r>\n";
        const received_line = "Received: <red>{any}<r>\n";
        const fmt = "\n\n" ++ expected_line ++ received_line;
        return this.throw(globalObject, comptime getSignature("toContainValues", "<green>expected<r>", false), fmt, .{ expected_fmt, value_fmt });
    }

    pub fn toContainAllValues(
        this: *Expect,
        globalObject: *JSGlobalObject,
        callFrame: *CallFrame,
    ) bun.JSError!JSValue {
        defer this.postMatch(globalObject);
        const thisValue = callFrame.this();
        const arguments_ = callFrame.arguments_old(1);
        const arguments = arguments_.slice();

        if (arguments.len < 1) {
            return globalObject.throwInvalidArguments("toContainAllValues() takes 1 argument", .{});
        }

        incrementExpectCallCounter();

        const expected = arguments[0];
        if (!expected.jsType().isArray()) {
            return globalObject.throwInvalidArgumentType("toContainAllValues", "expected", "array");
        }
        expected.ensureStillAlive();
        const value: JSValue = try this.getValue(globalObject, thisValue, "toContainAllValues", "<green>expected<r>");

        const not = this.flags.not;
        var pass = false;

        if (!value.isUndefinedOrNull()) {
            var values = try value.values(globalObject);
            var itr = try expected.arrayIterator(globalObject);
            const count = try values.getLength(globalObject);
            const expectedLength = try expected.getLength(globalObject);

            if (count == expectedLength) {
                while (try itr.next()) |item| {
                    var i: u32 = 0;
                    while (i < count) : (i += 1) {
                        const key = try values.getIndex(globalObject, i);
                        if (try key.jestDeepEquals(item, globalObject)) {
                            pass = true;
                            break;
                        }
                    } else {
                        pass = false;
                        break;
                    }
                }
            }
        }

        if (not) pass = !pass;
        if (pass) return thisValue;

        // handle failure
        var formatter = jsc.ConsoleObject.Formatter{ .globalThis = globalObject, .quote_strings = true };
        defer formatter.deinit();
        const value_fmt = value.toFmt(&formatter);
        const expected_fmt = expected.toFmt(&formatter);
        if (not) {
            const received_fmt = value.toFmt(&formatter);
            const expected_line = "Expected to not contain all values: <green>{any}<r>\nReceived: <red>{any}<r>\n";
            const fmt = "\n\n" ++ expected_line;
            return this.throw(globalObject, comptime getSignature("toContainAllValues", "<green>expected<r>", true), fmt, .{ expected_fmt, received_fmt });
        }

        const expected_line = "Expected to contain all values: <green>{any}<r>\n";
        const received_line = "Received: <red>{any}<r>\n";
        const fmt = "\n\n" ++ expected_line ++ received_line;
        return this.throw(globalObject, comptime getSignature("toContainAllValues", "<green>expected<r>", false), fmt, .{ expected_fmt, value_fmt });
    }

    pub fn toContainAnyValues(
        this: *Expect,
        globalObject: *JSGlobalObject,
        callFrame: *CallFrame,
    ) bun.JSError!JSValue {
        defer this.postMatch(globalObject);
        const thisValue = callFrame.this();
        const arguments_ = callFrame.arguments_old(1);
        const arguments = arguments_.slice();

        if (arguments.len < 1) {
            return globalObject.throwInvalidArguments("toContainAnyValues() takes 1 argument", .{});
        }

        incrementExpectCallCounter();

        const expected = arguments[0];
        if (!expected.jsType().isArray()) {
            return globalObject.throwInvalidArgumentType("toContainAnyValues", "expected", "array");
        }
        expected.ensureStillAlive();
        const value: JSValue = try this.getValue(globalObject, thisValue, "toContainAnyValues", "<green>expected<r>");

        const not = this.flags.not;
        var pass = false;

        if (!value.isUndefinedOrNull()) {
            var values = try value.values(globalObject);
            var itr = try expected.arrayIterator(globalObject);
            const count = try values.getLength(globalObject);

            outer: while (try itr.next()) |item| {
                var i: u32 = 0;
                while (i < count) : (i += 1) {
                    const key = try values.getIndex(globalObject, i);
                    if (try key.jestDeepEquals(item, globalObject)) {
                        pass = true;
                        break :outer;
                    }
                }
            }
        }

        if (not) pass = !pass;
        if (pass) return thisValue;

        // handle failure
        var formatter = jsc.ConsoleObject.Formatter{ .globalThis = globalObject, .quote_strings = true };
        defer formatter.deinit();
        const value_fmt = value.toFmt(&formatter);
        const expected_fmt = expected.toFmt(&formatter);
        if (not) {
            const received_fmt = value.toFmt(&formatter);
            const expected_line = "Expected to not contain any of the following values: <green>{any}<r>\nReceived: <red>{any}<r>\n";
            const fmt = "\n\n" ++ expected_line;
            return this.throw(globalObject, comptime getSignature("toContainAnyValues", "<green>expected<r>", true), fmt, .{ expected_fmt, received_fmt });
        }

        const expected_line = "Expected to contain any of the following values: <green>{any}<r>\n";
        const received_line = "Received: <red>{any}<r>\n";
        const fmt = "\n\n" ++ expected_line ++ received_line;
        return this.throw(globalObject, comptime getSignature("toContainAnyValues", "<green>expected<r>", false), fmt, .{ expected_fmt, value_fmt });
    }

    pub fn toContainEqual(
        this: *Expect,
        globalThis: *JSGlobalObject,
        callFrame: *CallFrame,
    ) bun.JSError!JSValue {
        defer this.postMatch(globalThis);
        const thisValue = callFrame.this();
        const arguments_ = callFrame.arguments_old(1);
        const arguments = arguments_.slice();

        if (arguments.len < 1) {
            return globalThis.throwInvalidArguments("toContainEqual() takes 1 argument", .{});
        }

        active_test_expectation_counter.actual += 1;

        const expected = arguments[0];
        expected.ensureStillAlive();
        const value: JSValue = try this.getValue(globalThis, thisValue, "toContainEqual", "<green>expected<r>");

        const not = this.flags.not;
        var pass = false;

        const ExpectedEntry = struct {
            globalThis: *JSGlobalObject,
            expected: JSValue,
            pass: *bool,
        };

        const value_type = value.jsType();
        const expected_type = expected.jsType();

        if (value_type.isArrayLike()) {
            var itr = try value.arrayIterator(globalThis);
            while (try itr.next()) |item| {
                if (try item.jestDeepEquals(expected, globalThis)) {
                    pass = true;
                    break;
                }
            }
        } else if (value_type.isStringLike() and expected_type.isStringLike()) {
            if (expected_type.isStringObjectLike() and value_type.isString()) pass = false else {
                const value_string = try value.toSliceOrNull(globalThis);
                defer value_string.deinit();
                const expected_string = try expected.toSliceOrNull(globalThis);
                defer expected_string.deinit();

                // jest does not have a `typeof === "string"` check for `toContainEqual`.
                // it immediately spreads the value into an array.

                var expected_codepoint_cursor = strings.CodepointIterator.Cursor{};
                var expected_iter = strings.CodepointIterator.init(expected_string.slice());
                _ = expected_iter.next(&expected_codepoint_cursor);

                pass = if (expected_iter.next(&expected_codepoint_cursor))
                    false
                else
                    strings.indexOf(value_string.slice(), expected_string.slice()) != null;
            }
        } else if (try value.isIterable(globalThis)) {
            var expected_entry = ExpectedEntry{
                .globalThis = globalThis,
                .expected = expected,
                .pass = &pass,
            };
            try value.forEach(globalThis, &expected_entry, struct {
                pub fn deepEqualsIterator(
                    _: *jsc.VM,
                    _: *JSGlobalObject,
                    entry_: ?*anyopaque,
                    item: JSValue,
                ) callconv(.C) void {
                    const entry = bun.cast(*ExpectedEntry, entry_.?);
                    if (item.jestDeepEquals(entry.expected, entry.globalThis) catch return) {
                        entry.pass.* = true;
                        // TODO(perf): break out of the `forEach` when a match is found
                    }
                }
            }.deepEqualsIterator);
        } else {
            return globalThis.throw("Received value must be an array type, or both received and expected values must be strings.", .{});
        }

        if (not) pass = !pass;
        if (pass) return thisValue;

        // handle failure
        var formatter = jsc.ConsoleObject.Formatter{ .globalThis = globalThis, .quote_strings = true };
        defer formatter.deinit();
        const value_fmt = value.toFmt(&formatter);
        const expected_fmt = expected.toFmt(&formatter);
        if (not) {
            const expected_line = "Expected to not contain: <green>{any}<r>\n";
            const signature = comptime getSignature("toContainEqual", "<green>expected<r>", true);
            return this.throw(globalThis, signature, "\n\n" ++ expected_line, .{expected_fmt});
        }

        const expected_line = "Expected to contain: <green>{any}<r>\n";
        const received_line = "Received: <red>{any}<r>\n";
        const signature = comptime getSignature("toContainEqual", "<green>expected<r>", false);
        return this.throw(globalThis, signature, "\n\n" ++ expected_line ++ received_line, .{ expected_fmt, value_fmt });
    }

    pub fn toBeTruthy(this: *Expect, globalThis: *JSGlobalObject, callFrame: *CallFrame) bun.JSError!JSValue {
        defer this.postMatch(globalThis);
        const thisValue = callFrame.this();
        const value: JSValue = try this.getValue(globalThis, thisValue, "toBeTruthy", "");

        incrementExpectCallCounter();

        const not = this.flags.not;
        var pass = false;

        const truthy = value.toBoolean();
        if (truthy) pass = true;

        if (not) pass = !pass;
        if (pass) return .js_undefined;

        // handle failure
        var formatter = jsc.ConsoleObject.Formatter{ .globalThis = globalThis, .quote_strings = true };
        defer formatter.deinit();
        const value_fmt = value.toFmt(&formatter);
        if (not) {
            const received_line = "Received: <red>{any}<r>\n";
            const signature = comptime getSignature("toBeTruthy", "", true);
            return this.throw(globalThis, signature, "\n\n" ++ received_line, .{value_fmt});
        }

        const received_line = "Received: <red>{any}<r>\n";
        const signature = comptime getSignature("toBeTruthy", "", false);
        return this.throw(globalThis, signature, "\n\n" ++ received_line, .{value_fmt});
    }

    pub fn toBeUndefined(this: *Expect, globalThis: *JSGlobalObject, callFrame: *CallFrame) bun.JSError!JSValue {
        defer this.postMatch(globalThis);
        const thisValue = callFrame.this();
        const value: JSValue = try this.getValue(globalThis, thisValue, "toBeUndefined", "");

        incrementExpectCallCounter();

        const not = this.flags.not;
        var pass = false;
        if (value.isUndefined()) pass = true;

        if (not) pass = !pass;
        if (pass) return .js_undefined;

        // handle failure
        var formatter = jsc.ConsoleObject.Formatter{ .globalThis = globalThis, .quote_strings = true };
        defer formatter.deinit();
        const value_fmt = value.toFmt(&formatter);
        if (not) {
            const received_line = "Received: <red>{any}<r>\n";
            const signature = comptime getSignature("toBeUndefined", "", true);
            return this.throw(globalThis, signature, "\n\n" ++ received_line, .{value_fmt});
        }

        const received_line = "Received: <red>{any}<r>\n";
        const signature = comptime getSignature("toBeUndefined", "", false);
        return this.throw(globalThis, signature, "\n\n" ++ received_line, .{value_fmt});
    }

    pub fn toBeNaN(this: *Expect, globalThis: *JSGlobalObject, callFrame: *CallFrame) bun.JSError!JSValue {
        defer this.postMatch(globalThis);

        const thisValue = callFrame.this();
        const value: JSValue = try this.getValue(globalThis, thisValue, "toBeNaN", "");

        incrementExpectCallCounter();

        const not = this.flags.not;
        var pass = false;
        if (value.isNumber()) {
            const number = value.asNumber();
            if (number != number) pass = true;
        }

        if (not) pass = !pass;
        if (pass) return .js_undefined;

        // handle failure
        var formatter = jsc.ConsoleObject.Formatter{ .globalThis = globalThis, .quote_strings = true };
        defer formatter.deinit();
        const value_fmt = value.toFmt(&formatter);
        if (not) {
            const received_line = "Received: <red>{any}<r>\n";
            const signature = comptime getSignature("toBeNaN", "", true);
            return this.throw(globalThis, signature, "\n\n" ++ received_line, .{value_fmt});
        }

        const received_line = "Received: <red>{any}<r>\n";
        const signature = comptime getSignature("toBeNaN", "", false);
        return this.throw(globalThis, signature, "\n\n" ++ received_line, .{value_fmt});
    }

    pub fn toBeNull(this: *Expect, globalThis: *JSGlobalObject, callFrame: *CallFrame) bun.JSError!JSValue {
        defer this.postMatch(globalThis);

        const thisValue = callFrame.this();
        const value: JSValue = try this.getValue(globalThis, thisValue, "toBeNull", "");

        incrementExpectCallCounter();

        const not = this.flags.not;
        var pass = value.isNull();
        if (not) pass = !pass;
        if (pass) return .js_undefined;

        // handle failure
        var formatter = jsc.ConsoleObject.Formatter{ .globalThis = globalThis, .quote_strings = true };
        defer formatter.deinit();
        const value_fmt = value.toFmt(&formatter);
        if (not) {
            const received_line = "Received: <red>{any}<r>\n";
            const signature = comptime getSignature("toBeNull", "", true);
            return this.throw(globalThis, signature, "\n\n" ++ received_line, .{value_fmt});
        }

        const received_line = "Received: <red>{any}<r>\n";
        const signature = comptime getSignature("toBeNull", "", false);
        return this.throw(globalThis, signature, "\n\n" ++ received_line, .{value_fmt});
    }

    pub fn toBeDefined(this: *Expect, globalThis: *JSGlobalObject, callFrame: *CallFrame) bun.JSError!JSValue {
        defer this.postMatch(globalThis);

        const thisValue = callFrame.this();
        const value: JSValue = try this.getValue(globalThis, thisValue, "toBeDefined", "");

        incrementExpectCallCounter();

        const not = this.flags.not;
        var pass = !value.isUndefined();
        if (not) pass = !pass;
        if (pass) return .js_undefined;

        // handle failure
        var formatter = jsc.ConsoleObject.Formatter{ .globalThis = globalThis, .quote_strings = true };
        defer formatter.deinit();
        const value_fmt = value.toFmt(&formatter);
        if (not) {
            const received_line = "Received: <red>{any}<r>\n";
            const signature = comptime getSignature("toBeDefined", "", true);
            return this.throw(globalThis, signature, "\n\n" ++ received_line, .{value_fmt});
        }

        const received_line = "Received: <red>{any}<r>\n";
        const signature = comptime getSignature("toBeDefined", "", false);
        return this.throw(globalThis, signature, "\n\n" ++ received_line, .{value_fmt});
    }

    pub fn toBeFalsy(this: *Expect, globalThis: *JSGlobalObject, callFrame: *CallFrame) bun.JSError!JSValue {
        defer this.postMatch(globalThis);

        const thisValue = callFrame.this();

        const value: JSValue = try this.getValue(globalThis, thisValue, "toBeFalsy", "");

        incrementExpectCallCounter();

        const not = this.flags.not;
        var pass = false;

        const truthy = value.toBoolean();
        if (!truthy) pass = true;

        if (not) pass = !pass;
        if (pass) return .js_undefined;

        // handle failure
        var formatter = jsc.ConsoleObject.Formatter{ .globalThis = globalThis, .quote_strings = true };
        defer formatter.deinit();
        const value_fmt = value.toFmt(&formatter);
        if (not) {
            const received_line = "Received: <red>{any}<r>\n";
            const signature = comptime getSignature("toBeFalsy", "", true);
            return this.throw(globalThis, signature, "\n\n" ++ received_line, .{value_fmt});
        }

        const received_line = "Received: <red>{any}<r>\n";
        const signature = comptime getSignature("toBeFalsy", "", false);
        return this.throw(globalThis, signature, "\n\n" ++ received_line, .{value_fmt});
    }

    pub fn toEqual(this: *Expect, globalThis: *JSGlobalObject, callFrame: *CallFrame) bun.JSError!JSValue {
        defer this.postMatch(globalThis);

        const thisValue = callFrame.this();
        const _arguments = callFrame.arguments_old(1);
        const arguments: []const JSValue = _arguments.ptr[0.._arguments.len];

        if (arguments.len < 1) {
            return globalThis.throwInvalidArguments("toEqual() requires 1 argument", .{});
        }

        incrementExpectCallCounter();

        const expected = arguments[0];
        const value: JSValue = try this.getValue(globalThis, thisValue, "toEqual", "<green>expected<r>");

        const not = this.flags.not;
        var pass = try value.jestDeepEquals(expected, globalThis);

        if (not) pass = !pass;
        if (pass) return .js_undefined;

        // handle failure
        const diff_formatter = DiffFormatter{
            .received = value,
            .expected = expected,
            .globalThis = globalThis,
            .not = not,
        };

        if (not) {
            const signature = comptime getSignature("toEqual", "<green>expected<r>", true);
            return this.throw(globalThis, signature, "\n\n{any}\n", .{diff_formatter});
        }

        const signature = comptime getSignature("toEqual", "<green>expected<r>", false);
        return this.throw(globalThis, signature, "\n\n{any}\n", .{diff_formatter});
    }

    pub fn toStrictEqual(this: *Expect, globalThis: *JSGlobalObject, callFrame: *CallFrame) bun.JSError!JSValue {
        defer this.postMatch(globalThis);

        const thisValue = callFrame.this();
        const _arguments = callFrame.arguments_old(1);
        const arguments: []const JSValue = _arguments.ptr[0.._arguments.len];

        if (arguments.len < 1) {
            return globalThis.throwInvalidArguments("toStrictEqual() requires 1 argument", .{});
        }

        incrementExpectCallCounter();

        const expected = arguments[0];
        const value: JSValue = try this.getValue(globalThis, thisValue, "toStrictEqual", "<green>expected<r>");

        const not = this.flags.not;
        var pass = try value.jestStrictDeepEquals(expected, globalThis);

        if (not) pass = !pass;
        if (pass) return .js_undefined;

        // handle failure
        const diff_formatter = DiffFormatter{ .received = value, .expected = expected, .globalThis = globalThis, .not = not };

        if (not) {
            const signature = comptime getSignature("toStrictEqual", "<green>expected<r>", true);
            return this.throw(globalThis, signature, "\n\n{any}\n", .{diff_formatter});
        }

        const signature = comptime getSignature("toStrictEqual", "<green>expected<r>", false);
        return this.throw(globalThis, signature, "\n\n{any}\n", .{diff_formatter});
    }

    pub fn toHaveProperty(this: *Expect, globalThis: *JSGlobalObject, callFrame: *CallFrame) bun.JSError!JSValue {
        defer this.postMatch(globalThis);

        const thisValue = callFrame.this();
        const _arguments = callFrame.arguments_old(2);
        const arguments: []const JSValue = _arguments.ptr[0.._arguments.len];

        if (arguments.len < 1) {
            return globalThis.throwInvalidArguments("toHaveProperty() requires at least 1 argument", .{});
        }

        incrementExpectCallCounter();

        const expected_property_path = arguments[0];
        expected_property_path.ensureStillAlive();
        const expected_property: ?JSValue = if (arguments.len > 1) arguments[1] else null;
        if (expected_property) |ev| ev.ensureStillAlive();

        const value: JSValue = try this.getValue(globalThis, thisValue, "toHaveProperty", "<green>path<r><d>, <r><green>value<r>");

        if (!expected_property_path.isString() and !try expected_property_path.isIterable(globalThis)) {
            return globalThis.throw("Expected path must be a string or an array", .{});
        }

        const not = this.flags.not;
        var path_string = ZigString.Empty;
        try expected_property_path.toZigString(&path_string, globalThis);

        var pass = !value.isUndefinedOrNull();
        var received_property: JSValue = .zero;

        if (pass) {
            received_property = try value.getIfPropertyExistsFromPath(globalThis, expected_property_path);
            pass = received_property != .zero;
        }

        if (pass and expected_property != null) {
            pass = try received_property.jestDeepEquals(expected_property.?, globalThis);
        }

        if (not) pass = !pass;
        if (pass) return .js_undefined;

        // handle failure
        var formatter = jsc.ConsoleObject.Formatter{ .globalThis = globalThis, .quote_strings = true };
        defer formatter.deinit();
        if (not) {
            if (expected_property != null) {
                const signature = comptime getSignature("toHaveProperty", "<green>path<r><d>, <r><green>value<r>", true);
                if (received_property != .zero) {
                    return this.throw(globalThis, signature, "\n\nExpected path: <green>{any}<r>\n\nExpected value: not <green>{any}<r>\n", .{
                        expected_property_path.toFmt(&formatter),
                        expected_property.?.toFmt(&formatter),
                    });
                }
            }

            const signature = comptime getSignature("toHaveProperty", "<green>path<r>", true);
            return this.throw(globalThis, signature, "\n\nExpected path: not <green>{any}<r>\n\nReceived value: <red>{any}<r>\n", .{
                expected_property_path.toFmt(&formatter),
                received_property.toFmt(&formatter),
            });
        }

        if (expected_property != null) {
            const signature = comptime getSignature("toHaveProperty", "<green>path<r><d>, <r><green>value<r>", false);
            if (received_property != .zero) {
                // deep equal case
                const diff_format = DiffFormatter{
                    .received = received_property,
                    .expected = expected_property.?,
                    .globalThis = globalThis,
                };

                return this.throw(globalThis, signature, "\n\n{any}\n", .{diff_format});
            }

            const fmt = "\n\nExpected path: <green>{any}<r>\n\nExpected value: <green>{any}<r>\n\n" ++
                "Unable to find property\n";
            return this.throw(globalThis, signature, fmt, .{
                expected_property_path.toFmt(&formatter),
                expected_property.?.toFmt(&formatter),
            });
        }

        const signature = comptime getSignature("toHaveProperty", "<green>path<r>", false);
        return this.throw(globalThis, signature, "\n\nExpected path: <green>{any}<r>\n\nUnable to find property\n", .{expected_property_path.toFmt(&formatter)});
    }

    pub fn toBeEven(this: *Expect, globalThis: *JSGlobalObject, callFrame: *CallFrame) bun.JSError!JSValue {
        defer this.postMatch(globalThis);

        const thisValue = callFrame.this();

        const value: JSValue = try this.getValue(globalThis, thisValue, "toBeEven", "");

        incrementExpectCallCounter();

        const not = this.flags.not;
        var pass = false;

        if (value.isAnyInt()) {
            const _value = value.toInt64();
            pass = @mod(_value, 2) == 0;
            if (_value == -0.0) { // negative zero is even
                pass = true;
            }
        } else if (value.isBigInt() or value.isBigInt32()) {
            const _value = value.toInt64();
            pass = switch (_value == -0.0) { // negative zero is even
                true => true,
                else => _value & 1 == 0,
            };
        } else if (value.isNumber()) {
            const _value = JSValue.asNumber(value);
            if (@mod(_value, 1) == 0 and @mod(_value, 2) == 0) { // if the fraction is all zeros and even
                pass = true;
            } else {
                pass = false;
            }
        } else {
            pass = false;
        }

        if (not) pass = !pass;
        if (pass) return .js_undefined;

        // handle failure
        var formatter = jsc.ConsoleObject.Formatter{ .globalThis = globalThis, .quote_strings = true };
        defer formatter.deinit();
        const value_fmt = value.toFmt(&formatter);
        if (not) {
            const received_line = "Received: <red>{any}<r>\n";
            const signature = comptime getSignature("toBeEven", "", true);
            return this.throw(globalThis, signature, "\n\n" ++ received_line, .{value_fmt});
        }

        const received_line = "Received: <red>{any}<r>\n";
        const signature = comptime getSignature("toBeEven", "", false);
        return this.throw(globalThis, signature, "\n\n" ++ received_line, .{value_fmt});
    }

    pub fn toBeGreaterThan(this: *Expect, globalThis: *JSGlobalObject, callFrame: *CallFrame) bun.JSError!JSValue {
        defer this.postMatch(globalThis);

        const thisValue = callFrame.this();
        const _arguments = callFrame.arguments_old(1);
        const arguments: []const JSValue = _arguments.ptr[0.._arguments.len];

        if (arguments.len < 1) {
            return globalThis.throwInvalidArguments("toBeGreaterThan() requires 1 argument", .{});
        }

        incrementExpectCallCounter();

        const other_value = arguments[0];
        other_value.ensureStillAlive();

        const value: JSValue = try this.getValue(globalThis, thisValue, "toBeGreaterThan", "<green>expected<r>");

        if ((!value.isNumber() and !value.isBigInt()) or (!other_value.isNumber() and !other_value.isBigInt())) {
            return globalThis.throw("Expected and actual values must be numbers or bigints", .{});
        }

        const not = this.flags.not;
        var pass = false;

        if (!value.isBigInt() and !other_value.isBigInt()) {
            pass = value.asNumber() > other_value.asNumber();
        } else if (value.isBigInt()) {
            pass = switch (value.asBigIntCompare(globalThis, other_value)) {
                .greater_than => true,
                else => pass,
            };
        } else {
            pass = switch (other_value.asBigIntCompare(globalThis, value)) {
                .less_than => true,
                else => pass,
            };
        }

        if (not) pass = !pass;
        if (pass) return .js_undefined;

        // handle failure
        var formatter = jsc.ConsoleObject.Formatter{ .globalThis = globalThis, .quote_strings = true };
        defer formatter.deinit();
        const value_fmt = value.toFmt(&formatter);
        const expected_fmt = other_value.toFmt(&formatter);
        if (not) {
            const expected_line = "Expected: not \\> <green>{any}<r>\n";
            const received_line = "Received: <red>{any}<r>\n";
            const signature = comptime getSignature("toBeGreaterThan", "<green>expected<r>", true);
            return this.throw(globalThis, signature, "\n\n" ++ expected_line ++ received_line, .{ expected_fmt, value_fmt });
        }

        const expected_line = "Expected: \\> <green>{any}<r>\n";
        const received_line = "Received: <red>{any}<r>\n";
        const signature = comptime getSignature("toBeGreaterThan", "<green>expected<r>", false);
        return this.throw(globalThis, signature, "\n\n" ++ expected_line ++ received_line, .{ expected_fmt, value_fmt });
    }

    pub fn toBeGreaterThanOrEqual(this: *Expect, globalThis: *JSGlobalObject, callFrame: *CallFrame) bun.JSError!JSValue {
        defer this.postMatch(globalThis);

        const thisValue = callFrame.this();
        const _arguments = callFrame.arguments_old(1);
        const arguments: []const JSValue = _arguments.ptr[0.._arguments.len];

        if (arguments.len < 1) {
            return globalThis.throwInvalidArguments("toBeGreaterThanOrEqual() requires 1 argument", .{});
        }

        incrementExpectCallCounter();

        const other_value = arguments[0];
        other_value.ensureStillAlive();

        const value: JSValue = try this.getValue(globalThis, thisValue, "toBeGreaterThanOrEqual", "<green>expected<r>");

        if ((!value.isNumber() and !value.isBigInt()) or (!other_value.isNumber() and !other_value.isBigInt())) {
            return globalThis.throw("Expected and actual values must be numbers or bigints", .{});
        }

        const not = this.flags.not;
        var pass = false;

        if (!value.isBigInt() and !other_value.isBigInt()) {
            pass = value.asNumber() >= other_value.asNumber();
        } else if (value.isBigInt()) {
            pass = switch (value.asBigIntCompare(globalThis, other_value)) {
                .greater_than, .equal => true,
                else => pass,
            };
        } else {
            pass = switch (other_value.asBigIntCompare(globalThis, value)) {
                .less_than, .equal => true,
                else => pass,
            };
        }

        if (not) pass = !pass;
        if (pass) return .js_undefined;

        // handle failure
        var formatter = jsc.ConsoleObject.Formatter{ .globalThis = globalThis, .quote_strings = true };
        defer formatter.deinit();
        const value_fmt = value.toFmt(&formatter);
        const expected_fmt = other_value.toFmt(&formatter);
        if (not) {
            const expected_line = "Expected: not \\>= <green>{any}<r>\n";
            const received_line = "Received: <red>{any}<r>\n";
            const signature = comptime getSignature("toBeGreaterThanOrEqual", "<green>expected<r>", true);
            return this.throw(globalThis, signature, "\n\n" ++ expected_line ++ received_line, .{ expected_fmt, value_fmt });
        }

        const expected_line = "Expected: \\>= <green>{any}<r>\n";
        const received_line = "Received: <red>{any}<r>\n";
        const signature = comptime getSignature("toBeGreaterThanOrEqual", "<green>expected<r>", false);
        return this.throw(globalThis, signature, "\n\n" ++ expected_line ++ received_line, .{ expected_fmt, value_fmt });
    }

    pub fn toBeLessThan(this: *Expect, globalThis: *JSGlobalObject, callFrame: *CallFrame) bun.JSError!JSValue {
        defer this.postMatch(globalThis);

        const thisValue = callFrame.this();
        const _arguments = callFrame.arguments_old(1);
        const arguments: []const JSValue = _arguments.ptr[0.._arguments.len];

        if (arguments.len < 1) {
            return globalThis.throwInvalidArguments("toBeLessThan() requires 1 argument", .{});
        }

        incrementExpectCallCounter();

        const other_value = arguments[0];
        other_value.ensureStillAlive();

        const value: JSValue = try this.getValue(globalThis, thisValue, "toBeLessThan", "<green>expected<r>");

        if ((!value.isNumber() and !value.isBigInt()) or (!other_value.isNumber() and !other_value.isBigInt())) {
            return globalThis.throw("Expected and actual values must be numbers or bigints", .{});
        }

        const not = this.flags.not;
        var pass = false;

        if (!value.isBigInt() and !other_value.isBigInt()) {
            pass = value.asNumber() < other_value.asNumber();
        } else if (value.isBigInt()) {
            pass = switch (value.asBigIntCompare(globalThis, other_value)) {
                .less_than => true,
                else => pass,
            };
        } else {
            pass = switch (other_value.asBigIntCompare(globalThis, value)) {
                .greater_than => true,
                else => pass,
            };
        }

        if (not) pass = !pass;
        if (pass) return .js_undefined;

        // handle failure
        var formatter = jsc.ConsoleObject.Formatter{ .globalThis = globalThis, .quote_strings = true };
        defer formatter.deinit();
        const value_fmt = value.toFmt(&formatter);
        const expected_fmt = other_value.toFmt(&formatter);
        if (not) {
            const expected_line = "Expected: not \\< <green>{any}<r>\n";
            const received_line = "Received: <red>{any}<r>\n";
            const signature = comptime getSignature("toBeLessThan", "<green>expected<r>", true);
            return this.throw(globalThis, signature, "\n\n" ++ expected_line ++ received_line, .{ expected_fmt, value_fmt });
        }

        const expected_line = "Expected: \\< <green>{any}<r>\n";
        const received_line = "Received: <red>{any}<r>\n";
        const signature = comptime getSignature("toBeLessThan", "<green>expected<r>", false);
        return this.throw(globalThis, signature, "\n\n" ++ expected_line ++ received_line, .{ expected_fmt, value_fmt });
    }

    pub fn toBeLessThanOrEqual(this: *Expect, globalThis: *JSGlobalObject, callFrame: *CallFrame) bun.JSError!JSValue {
        defer this.postMatch(globalThis);

        const thisValue = callFrame.this();
        const _arguments = callFrame.arguments_old(1);
        const arguments: []const JSValue = _arguments.ptr[0.._arguments.len];

        if (arguments.len < 1) {
            return globalThis.throwInvalidArguments("toBeLessThanOrEqual() requires 1 argument", .{});
        }

        incrementExpectCallCounter();

        const other_value = arguments[0];
        other_value.ensureStillAlive();

        const value: JSValue = try this.getValue(globalThis, thisValue, "toBeLessThanOrEqual", "<green>expected<r>");

        if ((!value.isNumber() and !value.isBigInt()) or (!other_value.isNumber() and !other_value.isBigInt())) {
            return globalThis.throw("Expected and actual values must be numbers or bigints", .{});
        }

        const not = this.flags.not;
        var pass = false;

        if (!value.isBigInt() and !other_value.isBigInt()) {
            pass = value.asNumber() <= other_value.asNumber();
        } else if (value.isBigInt()) {
            pass = switch (value.asBigIntCompare(globalThis, other_value)) {
                .less_than, .equal => true,
                else => pass,
            };
        } else {
            pass = switch (other_value.asBigIntCompare(globalThis, value)) {
                .greater_than, .equal => true,
                else => pass,
            };
        }

        if (not) pass = !pass;
        if (pass) return .js_undefined;

        // handle failure
        var formatter = jsc.ConsoleObject.Formatter{ .globalThis = globalThis, .quote_strings = true };
        defer formatter.deinit();
        const value_fmt = value.toFmt(&formatter);
        const expected_fmt = other_value.toFmt(&formatter);
        if (not) {
            const expected_line = "Expected: not \\<= <green>{any}<r>\n";
            const received_line = "Received: <red>{any}<r>\n";
            const signature = comptime getSignature("toBeLessThanOrEqual", "<green>expected<r>", true);
            return this.throw(globalThis, signature, "\n\n" ++ expected_line ++ received_line, .{ expected_fmt, value_fmt });
        }

        const expected_line = "Expected: \\<= <green>{any}<r>\n";
        const received_line = "Received: <red>{any}<r>\n";
        const signature = comptime getSignature("toBeLessThanOrEqual", "<green>expected<r>", false);
        return this.throw(globalThis, signature, "\n\n" ++ expected_line ++ received_line, .{ expected_fmt, value_fmt });
    }

    pub fn toBeCloseTo(this: *Expect, globalThis: *JSGlobalObject, callFrame: *CallFrame) bun.JSError!JSValue {
        defer this.postMatch(globalThis);

        const thisValue = callFrame.this();
        const thisArguments = callFrame.arguments_old(2);
        const arguments = thisArguments.ptr[0..thisArguments.len];

        if (arguments.len < 1) {
            return globalThis.throwInvalidArguments("toBeCloseTo() requires at least 1 argument. Expected value must be a number", .{});
        }

        const expected_ = arguments[0];
        if (!expected_.isNumber()) {
            return globalThis.throwInvalidArgumentType("toBeCloseTo", "expected", "number");
        }

        var precision: f64 = 2.0;
        if (arguments.len > 1) {
            const precision_ = arguments[1];
            if (!precision_.isNumber()) {
                return globalThis.throwInvalidArgumentType("toBeCloseTo", "precision", "number");
            }

            precision = precision_.asNumber();
        }

        const received_: JSValue = try this.getValue(globalThis, thisValue, "toBeCloseTo", "<green>expected<r>, precision");
        if (!received_.isNumber()) {
            return globalThis.throwInvalidArgumentType("expect", "received", "number");
        }

        var expected = expected_.asNumber();
        var received = received_.asNumber();

        if (std.math.isNegativeInf(expected)) {
            expected = -expected;
        }

        if (std.math.isNegativeInf(received)) {
            received = -received;
        }

        if (std.math.isPositiveInf(expected) and std.math.isPositiveInf(received)) {
            return .js_undefined;
        }

        const expected_diff = bun.pow(10, -precision) / 2;
        const actual_diff = @abs(received - expected);
        var pass = actual_diff < expected_diff;

        const not = this.flags.not;
        if (not) pass = !pass;

        if (pass) return .js_undefined;

        var formatter = jsc.ConsoleObject.Formatter{ .globalThis = globalThis, .quote_strings = true };
        defer formatter.deinit();

        const expected_fmt = expected_.toFmt(&formatter);
        const received_fmt = received_.toFmt(&formatter);

        const expected_line = "Expected: <green>{any}<r>\n";
        const received_line = "Received: <red>{any}<r>\n";
        const expected_precision = "Expected precision: {d}\n";
        const expected_difference = "Expected difference: \\< <green>{d}<r>\n";
        const received_difference = "Received difference: <red>{d}<r>\n";

        const suffix_fmt = "\n\n" ++ expected_line ++ received_line ++ "\n" ++ expected_precision ++ expected_difference ++ received_difference;

        if (not) {
            const signature = comptime getSignature("toBeCloseTo", "<green>expected<r>, precision", true);
            return this.throw(globalThis, signature, suffix_fmt, .{ expected_fmt, received_fmt, precision, expected_diff, actual_diff });
        }

        const signature = comptime getSignature("toBeCloseTo", "<green>expected<r>, precision", false);
        return this.throw(globalThis, signature, suffix_fmt, .{ expected_fmt, received_fmt, precision, expected_diff, actual_diff });
    }

    pub fn toBeOdd(this: *Expect, globalThis: *JSGlobalObject, callFrame: *CallFrame) bun.JSError!JSValue {
        defer this.postMatch(globalThis);

        const thisValue = callFrame.this();

        const value: JSValue = try this.getValue(globalThis, thisValue, "toBeOdd", "");

        incrementExpectCallCounter();

        const not = this.flags.not;
        var pass = false;

        if (value.isBigInt32()) {
            pass = value.toInt32() & 1 == 1;
        } else if (value.isBigInt()) {
            pass = value.toInt64() & 1 == 1;
        } else if (value.isInt32()) {
            const _value = value.toInt32();
            pass = @mod(_value, 2) == 1;
        } else if (value.isAnyInt()) {
            const _value = value.toInt64();
            pass = @mod(_value, 2) == 1;
        } else if (value.isNumber()) {
            const _value = JSValue.asNumber(value);
            if (@mod(_value, 1) == 0 and @mod(_value, 2) == 1) { // if the fraction is all zeros and odd
                pass = true;
            } else {
                pass = false;
            }
        } else {
            pass = false;
        }

        if (not) pass = !pass;
        if (pass) return .js_undefined;

        // handle failure
        var formatter = jsc.ConsoleObject.Formatter{ .globalThis = globalThis, .quote_strings = true };
        defer formatter.deinit();
        const value_fmt = value.toFmt(&formatter);
        if (not) {
            const received_line = "Received: <red>{any}<r>\n";
            const signature = comptime getSignature("toBeOdd", "", true);
            return this.throw(globalThis, signature, "\n\n" ++ received_line, .{value_fmt});
        }

        const received_line = "Received: <red>{any}<r>\n";
        const signature = comptime getSignature("toBeOdd", "", false);
        return this.throw(globalThis, signature, "\n\n" ++ received_line, .{value_fmt});
    }

    pub fn toThrow(this: *Expect, globalThis: *JSGlobalObject, callFrame: *CallFrame) bun.JSError!JSValue {
        defer this.postMatch(globalThis);

        const thisValue = callFrame.this();
        const arguments = callFrame.argumentsAsArray(1);

        incrementExpectCallCounter();

        const expected_value: JSValue = brk: {
            if (callFrame.argumentsCount() == 0) {
                break :brk .zero;
            }
            const value = arguments[0];
            if (value.isUndefinedOrNull() or !value.isObject() and !value.isString()) {
                var fmt = jsc.ConsoleObject.Formatter{ .globalThis = globalThis, .quote_strings = true };
                return globalThis.throw("Expected value must be string or Error: {any}", .{value.toFmt(&fmt)});
            }
            if (value.isObject()) {
                if (ExpectAny.fromJSDirect(value)) |_| {
                    if (ExpectAny.js.constructorValueGetCached(value)) |innerConstructorValue| {
                        break :brk innerConstructorValue;
                    }
                }
            } else if (value.isString()) {
                // `.toThrow("") behaves the same as `.toThrow()`
                const s = value.toString(globalThis);
                if (s.length() == 0) break :brk .zero;
            }
            break :brk value;
        };
        expected_value.ensureStillAlive();

        const not = this.flags.not;

<<<<<<< HEAD
        var return_value_from_function: JSValue = .zero;
        const result_: ?JSValue = brk: {
            if (!value.jsType().isFunction()) {
                if (this.flags.promise != .none) {
                    if (value.isAnyError()) {
                        break :brk value;
                    } else {
                        break :brk null;
                    }
                }

                globalThis.throw("Expected value must be a function", .{});
                return .zero;
            }

            var vm = globalThis.bunVM();
            var return_value: JSValue = .zero;

            // Drain existing unhandled rejections
            vm.global.handleRejectedPromises();

            var scope = vm.unhandledRejectionScope();
            const prev_unhandled_pending_rejection_to_capture = vm.unhandled_pending_rejection_to_capture;
            vm.unhandled_pending_rejection_to_capture = &return_value;
            vm.onUnhandledRejection = &VirtualMachine.onQuietUnhandledRejectionHandlerCaptureValue;
            return_value_from_function = value.call(globalThis, .undefined, &.{}) catch |err| globalThis.takeException(err);
            vm.unhandled_pending_rejection_to_capture = prev_unhandled_pending_rejection_to_capture;

            vm.global.handleRejectedPromises();

            if (return_value == .zero) {
                return_value = return_value_from_function;
            }

            if (return_value.asAnyPromise()) |promise| {
                vm.waitForPromise(promise);
                scope.apply(vm);
                switch (promise.unwrap(globalThis.vm(), .mark_handled)) {
                    .fulfilled => {
                        break :brk null;
                    },
                    .rejected => |rejected| {
                        // since we know for sure it rejected, we should always return the error
                        break :brk rejected.toError() orelse rejected;
                    },
                    .pending => unreachable,
                }
            }

            if (return_value != return_value_from_function) {
                if (return_value_from_function.asAnyPromise()) |existing| {
                    existing.setHandled(globalThis.vm());
                }
            }

            scope.apply(vm);

            break :brk return_value.toError() orelse return_value_from_function.toError();
        };
=======
        const result_, const return_value_from_function = try this.getValueAsToThrow(globalThis, try this.getValue(globalThis, thisValue, "toThrow", "<green>expected<r>"));
>>>>>>> 03afe6ef

        const did_throw = result_ != null;

        if (not) {
            const signature = comptime getSignature("toThrow", "<green>expected<r>", true);

            if (!did_throw) return .js_undefined;

            const result: JSValue = result_.?;
            var formatter = jsc.ConsoleObject.Formatter{ .globalThis = globalThis, .quote_strings = true };
            defer formatter.deinit();

            if (expected_value == .zero or expected_value.isUndefined()) {
                const signature_no_args = comptime getSignature("toThrow", "", true);
                if (result.toError()) |err| {
                    const name: JSValue = try err.getTruthyComptime(globalThis, "name") orelse .js_undefined;
                    const message: JSValue = try err.getTruthyComptime(globalThis, "message") orelse .js_undefined;
                    const fmt = signature_no_args ++ "\n\nError name: <red>{any}<r>\nError message: <red>{any}<r>\n";
                    return globalThis.throwPretty(fmt, .{
                        name.toFmt(&formatter),
                        message.toFmt(&formatter),
                    });
                }

                // non error thrown
                const fmt = signature_no_args ++ "\n\nThrown value: <red>{any}<r>\n";
                return globalThis.throwPretty(fmt, .{result.toFmt(&formatter)});
            }

            if (expected_value.isString()) {
                const received_message: JSValue = (if (result.isObject())
                    try result.fastGet(globalThis, .message)
                else
                    JSValue.fromCell(try result.toJSString(globalThis))) orelse .js_undefined;
                if (globalThis.hasException()) return .zero;

                // TODO: remove this allocation
                // partial match
                {
                    const expected_slice = try expected_value.toSliceOrNull(globalThis);
                    defer expected_slice.deinit();
                    const received_slice = try received_message.toSliceOrNull(globalThis);
                    defer received_slice.deinit();
                    if (!strings.contains(received_slice.slice(), expected_slice.slice())) return .js_undefined;
                }

                return this.throw(globalThis, signature, "\n\nExpected substring: not <green>{any}<r>\nReceived message: <red>{any}<r>\n", .{
                    expected_value.toFmt(&formatter),
                    received_message.toFmt(&formatter),
                });
            }

            if (expected_value.isRegExp()) {
                const received_message: JSValue = (if (result.isObject())
                    try result.fastGet(globalThis, .message)
                else
                    JSValue.fromCell(try result.toJSString(globalThis))) orelse .js_undefined;

                if (globalThis.hasException()) return .zero;
                // TODO: REMOVE THIS GETTER! Expose a binding to call .test on the RegExp object directly.
                if (try expected_value.get(globalThis, "test")) |test_fn| {
                    const matches = test_fn.call(globalThis, expected_value, &.{received_message}) catch |err| globalThis.takeException(err);
                    if (!matches.toBoolean()) return .js_undefined;
                }

                return this.throw(globalThis, signature, "\n\nExpected pattern: not <green>{any}<r>\nReceived message: <red>{any}<r>\n", .{
                    expected_value.toFmt(&formatter),
                    received_message.toFmt(&formatter),
                });
            }

            if (try expected_value.fastGet(globalThis, .message)) |expected_message| {
                const received_message: JSValue = (if (result.isObject())
                    try result.fastGet(globalThis, .message)
                else
                    JSValue.fromCell(try result.toJSString(globalThis))) orelse .js_undefined;
                if (globalThis.hasException()) return .zero;

                // no partial match for this case
                if (!try expected_message.isSameValue(received_message, globalThis)) return .js_undefined;

                return this.throw(globalThis, signature, "\n\nExpected message: not <green>{any}<r>\n", .{expected_message.toFmt(&formatter)});
            }

            if (!result.isInstanceOf(globalThis, expected_value)) return .js_undefined;

            var expected_class = ZigString.Empty;
            try expected_value.getClassName(globalThis, &expected_class);
            const received_message: JSValue = (try result.fastGet(globalThis, .message)) orelse .js_undefined;
            return this.throw(globalThis, signature, "\n\nExpected constructor: not <green>{s}<r>\n\nReceived message: <red>{any}<r>\n", .{ expected_class, received_message.toFmt(&formatter) });
        }

        if (did_throw) {
            if (expected_value == .zero or expected_value.isUndefined()) return .js_undefined;

            const result: JSValue = if (result_.?.toError()) |r|
                r
            else
                result_.?;

            const _received_message: ?JSValue = if (result.isObject())
                try result.fastGet(globalThis, .message)
            else
                JSValue.fromCell(try result.toJSString(globalThis));

            if (expected_value.isString()) {
                if (_received_message) |received_message| {
                    // TODO: remove this allocation
                    // partial match
                    const expected_slice = try expected_value.toSliceOrNull(globalThis);
                    defer expected_slice.deinit();
                    const received_slice = try received_message.toSlice(globalThis, globalThis.allocator());
                    defer received_slice.deinit();
                    if (strings.contains(received_slice.slice(), expected_slice.slice())) return .js_undefined;
                }

                // error: message from received error does not match expected string
                var formatter = jsc.ConsoleObject.Formatter{ .globalThis = globalThis, .quote_strings = true };
                defer formatter.deinit();

                const signature = comptime getSignature("toThrow", "<green>expected<r>", false);

                if (_received_message) |received_message| {
                    const expected_value_fmt = expected_value.toFmt(&formatter);
                    const received_message_fmt = received_message.toFmt(&formatter);
                    return this.throw(globalThis, signature, "\n\n" ++ "Expected substring: <green>{any}<r>\nReceived message: <red>{any}<r>\n", .{ expected_value_fmt, received_message_fmt });
                }

                const expected_fmt = expected_value.toFmt(&formatter);
                const received_fmt = result.toFmt(&formatter);
                return this.throw(globalThis, signature, "\n\n" ++ "Expected substring: <green>{any}<r>\nReceived value: <red>{any}<r>", .{ expected_fmt, received_fmt });
            }

            if (expected_value.isRegExp()) {
                if (_received_message) |received_message| {
                    // TODO: REMOVE THIS GETTER! Expose a binding to call .test on the RegExp object directly.
                    if (try expected_value.get(globalThis, "test")) |test_fn| {
                        const matches = test_fn.call(globalThis, expected_value, &.{received_message}) catch |err| globalThis.takeException(err);
                        if (matches.toBoolean()) return .js_undefined;
                    }
                }

                // error: message from received error does not match expected pattern
                var formatter = jsc.ConsoleObject.Formatter{ .globalThis = globalThis, .quote_strings = true };
                defer formatter.deinit();

                if (_received_message) |received_message| {
                    const expected_value_fmt = expected_value.toFmt(&formatter);
                    const received_message_fmt = received_message.toFmt(&formatter);
                    const signature = comptime getSignature("toThrow", "<green>expected<r>", false);

                    return this.throw(globalThis, signature, "\n\n" ++ "Expected pattern: <green>{any}<r>\nReceived message: <red>{any}<r>\n", .{ expected_value_fmt, received_message_fmt });
                }

                const expected_fmt = expected_value.toFmt(&formatter);
                const received_fmt = result.toFmt(&formatter);
                const signature = comptime getSignature("toThrow", "<green>expected<r>", false);
                return this.throw(globalThis, signature, "\n\n" ++ "Expected pattern: <green>{any}<r>\nReceived value: <red>{any}<r>", .{ expected_fmt, received_fmt });
            }

            if (Expect.isAsymmetricMatcher(expected_value)) {
                const signature = comptime getSignature("toThrow", "<green>expected<r>", false);
                const is_equal = try result.jestStrictDeepEquals(expected_value, globalThis);

                if (globalThis.hasException()) {
                    return .zero;
                }

                if (is_equal) {
                    return .js_undefined;
                }

                var formatter = jsc.ConsoleObject.Formatter{ .globalThis = globalThis, .quote_strings = true };
                defer formatter.deinit();
                const received_fmt = result.toFmt(&formatter);
                const expected_fmt = expected_value.toFmt(&formatter);
                return this.throw(globalThis, signature, "\n\nExpected value: <green>{any}<r>\nReceived value: <red>{any}<r>\n", .{ expected_fmt, received_fmt });
            }

            // If it's not an object, we are going to crash here.
            assert(expected_value.isObject());

            if (try expected_value.fastGet(globalThis, .message)) |expected_message| {
                const signature = comptime getSignature("toThrow", "<green>expected<r>", false);

                if (_received_message) |received_message| {
                    if (try received_message.isSameValue(expected_message, globalThis)) return .js_undefined;
                }

                // error: message from received error does not match expected error message.
                var formatter = jsc.ConsoleObject.Formatter{ .globalThis = globalThis, .quote_strings = true };
                defer formatter.deinit();

                if (_received_message) |received_message| {
                    const expected_fmt = expected_message.toFmt(&formatter);
                    const received_fmt = received_message.toFmt(&formatter);
                    return this.throw(globalThis, signature, "\n\nExpected message: <green>{any}<r>\nReceived message: <red>{any}<r>\n", .{ expected_fmt, received_fmt });
                }

                const expected_fmt = expected_message.toFmt(&formatter);
                const received_fmt = result.toFmt(&formatter);
                return this.throw(globalThis, signature, "\n\nExpected message: <green>{any}<r>\nReceived value: <red>{any}<r>\n", .{ expected_fmt, received_fmt });
            }

            if (result.isInstanceOf(globalThis, expected_value)) return .js_undefined;

            // error: received error not instance of received error constructor
            var formatter = jsc.ConsoleObject.Formatter{ .globalThis = globalThis, .quote_strings = true };
            defer formatter.deinit();
            var expected_class = ZigString.Empty;
            var received_class = ZigString.Empty;
            try expected_value.getClassName(globalThis, &expected_class);
            try result.getClassName(globalThis, &received_class);
            const signature = comptime getSignature("toThrow", "<green>expected<r>", false);
            const fmt = signature ++ "\n\nExpected constructor: <green>{s}<r>\nReceived constructor: <red>{s}<r>\n\n";

            if (_received_message) |received_message| {
                const message_fmt = fmt ++ "Received message: <red>{any}<r>\n";
                const received_message_fmt = received_message.toFmt(&formatter);

                return globalThis.throwPretty(message_fmt, .{
                    expected_class,
                    received_class,
                    received_message_fmt,
                });
            }

            const received_fmt = result.toFmt(&formatter);
            const value_fmt = fmt ++ "Received value: <red>{any}<r>\n";

            return globalThis.throwPretty(value_fmt, .{
                expected_class,
                received_class,
                received_fmt,
            });
        }

        // did not throw
        const result = return_value_from_function;
        var formatter = jsc.ConsoleObject.Formatter{ .globalThis = globalThis, .quote_strings = true };
        defer formatter.deinit();
        const received_line = "Received function did not throw\nReceived value: <red>{any}<r>\n";

        if (expected_value == .zero or expected_value.isUndefined()) {
            const signature = comptime getSignature("toThrow", "", false);
            return this.throw(globalThis, signature, "\n\n" ++ received_line, .{result.toFmt(&formatter)});
        }

        const signature = comptime getSignature("toThrow", "<green>expected<r>", false);

        if (expected_value.isString()) {
            const expected_fmt = "\n\nExpected substring: <green>{any}<r>\n\n" ++ received_line;
            return this.throw(globalThis, signature, expected_fmt, .{ expected_value.toFmt(&formatter), result.toFmt(&formatter) });
        }

        if (expected_value.isRegExp()) {
            const expected_fmt = "\n\nExpected pattern: <green>{any}<r>\n\n" ++ received_line;
            return this.throw(globalThis, signature, expected_fmt, .{ expected_value.toFmt(&formatter), result.toFmt(&formatter) });
        }

        if (try expected_value.fastGet(globalThis, .message)) |expected_message| {
            const expected_fmt = "\n\nExpected message: <green>{any}<r>\n\n" ++ received_line;
            return this.throw(globalThis, signature, expected_fmt, .{ expected_message.toFmt(&formatter), result.toFmt(&formatter) });
        }

        const expected_fmt = "\n\nExpected constructor: <green>{s}<r>\n\n" ++ received_line;
        var expected_class = ZigString.Empty;
        try expected_value.getClassName(globalThis, &expected_class);
        return this.throw(globalThis, signature, expected_fmt, .{ expected_class, result.toFmt(&formatter) });
    }
    fn getValueAsToThrow(this: *Expect, globalThis: *JSGlobalObject, value: JSValue) bun.JSError!struct { ?JSValue, JSValue } {
        const vm = globalThis.bunVM();

        var return_value_from_function: JSValue = .zero;

        if (!value.jsType().isFunction()) {
            if (this.flags.promise != .none) {
                return .{ value, return_value_from_function };
            }

            return globalThis.throw("Expected value must be a function", .{});
        }

        var return_value: JSValue = .zero;

        // Drain existing unhandled rejections
        vm.global.handleRejectedPromises();

        var scope = vm.unhandledRejectionScope();
        const prev_unhandled_pending_rejection_to_capture = vm.unhandled_pending_rejection_to_capture;
        vm.unhandled_pending_rejection_to_capture = &return_value;
        vm.onUnhandledRejection = &VirtualMachine.onQuietUnhandledRejectionHandlerCaptureValue;
        return_value_from_function = value.call(globalThis, .js_undefined, &.{}) catch |err| globalThis.takeException(err);
        vm.unhandled_pending_rejection_to_capture = prev_unhandled_pending_rejection_to_capture;

        vm.global.handleRejectedPromises();

        if (return_value == .zero) {
            return_value = return_value_from_function;
        }

        if (return_value.asAnyPromise()) |promise| {
            vm.waitForPromise(promise);
            scope.apply(vm);
            switch (promise.unwrap(globalThis.vm(), .mark_handled)) {
                .fulfilled => {
                    return .{ null, return_value_from_function };
                },
                .rejected => |rejected| {
                    // since we know for sure it rejected, we should always return the error
                    return .{ rejected.toError() orelse rejected, return_value_from_function };
                },
                .pending => unreachable,
            }
        }

        if (return_value != return_value_from_function) {
            if (return_value_from_function.asAnyPromise()) |existing| {
                existing.setHandled(globalThis.vm());
            }
        }

        scope.apply(vm);

        return .{ return_value.toError() orelse return_value_from_function.toError(), return_value_from_function };
    }
    pub fn toThrowErrorMatchingSnapshot(this: *Expect, globalThis: *JSGlobalObject, callFrame: *CallFrame) bun.JSError!JSValue {
        defer this.postMatch(globalThis);
        const thisValue = callFrame.this();
        const _arguments = callFrame.arguments_old(2);
        const arguments: []const JSValue = _arguments.ptr[0.._arguments.len];

        incrementExpectCallCounter();

        const not = this.flags.not;
        if (not) {
            const signature = comptime getSignature("toThrowErrorMatchingSnapshot", "", true);
            return this.throw(globalThis, signature, "\n\n<b>Matcher error<r>: Snapshot matchers cannot be used with <b>not<r>\n", .{});
        }

        if (this.testScope() == null) {
            const signature = comptime getSignature("toThrowErrorMatchingSnapshot", "", true);
            return this.throw(globalThis, signature, "\n\n<b>Matcher error<r>: Snapshot matchers cannot be used outside of a test\n", .{});
        }

        var hint_string: ZigString = ZigString.Empty;
        switch (arguments.len) {
            0 => {},
            1 => {
                if (arguments[0].isString()) {
                    try arguments[0].toZigString(&hint_string, globalThis);
                } else {
                    return this.throw(globalThis, "", "\n\nMatcher error: Expected first argument to be a string\n", .{});
                }
            },
            else => return this.throw(globalThis, "", "\n\nMatcher error: Expected zero or one arguments\n", .{}),
        }

        var hint = hint_string.toSlice(default_allocator);
        defer hint.deinit();

        const value: JSValue = (try this.fnToErrStringOrUndefined(globalThis, try this.getValue(globalThis, thisValue, "toThrowErrorMatchingSnapshot", "<green>properties<r><d>, <r>hint"))) orelse {
            const signature = comptime getSignature("toThrowErrorMatchingSnapshot", "", false);
            return this.throw(globalThis, signature, "\n\n<b>Matcher error<r>: Received function did not throw\n", .{});
        };

        return this.snapshot(globalThis, value, null, hint.slice(), "toThrowErrorMatchingSnapshot");
    }
    fn fnToErrStringOrUndefined(this: *Expect, globalThis: *JSGlobalObject, value: JSValue) !?JSValue {
        const err_value, _ = try this.getValueAsToThrow(globalThis, value);

        var err_value_res = err_value orelse return null;
        if (err_value_res.isAnyError()) {
            const message: JSValue = try err_value_res.getTruthyComptime(globalThis, "message") orelse .js_undefined;
            err_value_res = message;
        } else {
            err_value_res = .js_undefined;
        }
        return err_value_res;
    }
    pub fn toThrowErrorMatchingInlineSnapshot(this: *Expect, globalThis: *JSGlobalObject, callFrame: *CallFrame) bun.JSError!JSValue {
        defer this.postMatch(globalThis);
        const thisValue = callFrame.this();
        const _arguments = callFrame.arguments_old(2);
        const arguments: []const JSValue = _arguments.ptr[0.._arguments.len];

        incrementExpectCallCounter();

        const not = this.flags.not;
        if (not) {
            const signature = comptime getSignature("toThrowErrorMatchingInlineSnapshot", "", true);
            return this.throw(globalThis, signature, "\n\n<b>Matcher error<r>: Snapshot matchers cannot be used with <b>not<r>\n", .{});
        }

        var has_expected = false;
        var expected_string: ZigString = ZigString.Empty;
        switch (arguments.len) {
            0 => {},
            1 => {
                if (arguments[0].isString()) {
                    has_expected = true;
                    try arguments[0].toZigString(&expected_string, globalThis);
                } else {
                    return this.throw(globalThis, "", "\n\nMatcher error: Expected first argument to be a string\n", .{});
                }
            },
            else => return this.throw(globalThis, "", "\n\nMatcher error: Expected zero or one arguments\n", .{}),
        }

        var expected = expected_string.toSlice(default_allocator);
        defer expected.deinit();

        const expected_slice: ?[]const u8 = if (has_expected) expected.slice() else null;

        const value: JSValue = (try this.fnToErrStringOrUndefined(globalThis, try this.getValue(globalThis, thisValue, "toThrowErrorMatchingInlineSnapshot", "<green>properties<r><d>, <r>hint"))) orelse {
            const signature = comptime getSignature("toThrowErrorMatchingInlineSnapshot", "", false);
            return this.throw(globalThis, signature, "\n\n<b>Matcher error<r>: Received function did not throw\n", .{});
        };

        return this.inlineSnapshot(globalThis, callFrame, value, null, expected_slice, "toThrowErrorMatchingInlineSnapshot");
    }
    pub fn toMatchInlineSnapshot(this: *Expect, globalThis: *JSGlobalObject, callFrame: *CallFrame) bun.JSError!JSValue {
        defer this.postMatch(globalThis);
        const thisValue = callFrame.this();
        const _arguments = callFrame.arguments_old(2);
        const arguments: []const JSValue = _arguments.ptr[0.._arguments.len];

        incrementExpectCallCounter();

        const not = this.flags.not;
        if (not) {
            const signature = comptime getSignature("toMatchInlineSnapshot", "", true);
            return this.throw(globalThis, signature, "\n\n<b>Matcher error<r>: Snapshot matchers cannot be used with <b>not<r>\n", .{});
        }

        var has_expected = false;
        var expected_string: ZigString = ZigString.Empty;
        var property_matchers: ?JSValue = null;
        switch (arguments.len) {
            0 => {},
            1 => {
                if (arguments[0].isString()) {
                    has_expected = true;
                    try arguments[0].toZigString(&expected_string, globalThis);
                } else if (arguments[0].isObject()) {
                    property_matchers = arguments[0];
                } else {
                    return this.throw(globalThis, "", "\n\nMatcher error: Expected first argument to be a string or object\n", .{});
                }
            },
            else => {
                if (!arguments[0].isObject()) {
                    const signature = comptime getSignature("toMatchInlineSnapshot", "<green>properties<r><d>, <r>hint", false);
                    return this.throw(globalThis, signature, "\n\nMatcher error: Expected <green>properties<r> must be an object\n", .{});
                }

                property_matchers = arguments[0];

                if (arguments[1].isString()) {
                    has_expected = true;
                    try arguments[1].toZigString(&expected_string, globalThis);
                }
            },
        }

        var expected = expected_string.toSlice(default_allocator);
        defer expected.deinit();

        const expected_slice: ?[]const u8 = if (has_expected) expected.slice() else null;

        const value = try this.getValue(globalThis, thisValue, "toMatchInlineSnapshot", "<green>properties<r><d>, <r>hint");
        return this.inlineSnapshot(globalThis, callFrame, value, property_matchers, expected_slice, "toMatchInlineSnapshot");
    }
    const TrimResult = struct { trimmed: []const u8, start_indent: ?[]const u8, end_indent: ?[]const u8 };
    fn trimLeadingWhitespaceForInlineSnapshot(str_in: []const u8, trimmed_buf: []u8) TrimResult {
        std.debug.assert(trimmed_buf.len == str_in.len);
        var src = str_in;
        var dst = trimmed_buf[0..];
        const give_up_1: TrimResult = .{ .trimmed = str_in, .start_indent = null, .end_indent = null };
        // if the line is all whitespace, trim fully
        // the first line containing a character determines the max trim count

        // read first line (should be all-whitespace)
        const first_newline = std.mem.indexOf(u8, src, "\n") orelse return give_up_1;
        for (src[0..first_newline]) |char| if (char != ' ' and char != '\t') return give_up_1;
        src = src[first_newline + 1 ..];

        // read first real line and get indent
        const indent_len = for (src, 0..) |char, i| {
            if (char != ' ' and char != '\t') break i;
        } else src.len;
        const indent_str = src[0..indent_len];
        const give_up_2: TrimResult = .{ .trimmed = str_in, .start_indent = indent_str, .end_indent = indent_str };
        if (indent_len == 0) return give_up_2; // no indent to trim; save time
        // we're committed now
        dst[0] = '\n';
        dst = dst[1..];
        src = src[indent_len..];
        const second_newline = (std.mem.indexOf(u8, src, "\n") orelse return give_up_2) + 1;
        @memcpy(dst[0..second_newline], src[0..second_newline]);
        src = src[second_newline..];
        dst = dst[second_newline..];

        while (src.len > 0) {
            // try read indent
            const max_indent_len = @min(src.len, indent_len);
            const line_indent_len = for (src[0..max_indent_len], 0..) |char, i| {
                if (char != ' ' and char != '\t') break i;
            } else max_indent_len;
            src = src[line_indent_len..];

            if (line_indent_len < max_indent_len) {
                if (src.len == 0) {
                    // perfect; done
                    break;
                }
                if (src[0] == '\n') {
                    // this line has less indentation than the first line, but it's empty so that's okay.
                    dst[0] = '\n';
                    src = src[1..];
                    dst = dst[1..];
                    continue;
                }
                // this line had less indentation than the first line, but wasn't empty. give up.
                return give_up_2;
            } else {
                // this line has the same or more indentation than the first line. copy it.
                const line_newline = (std.mem.indexOf(u8, src, "\n") orelse {
                    // this is the last line. if it's not all whitespace, give up
                    for (src) |char| {
                        if (char != ' ' and char != '\t') return give_up_2;
                    }
                    break;
                }) + 1;
                @memcpy(dst[0..line_newline], src[0..line_newline]);
                src = src[line_newline..];
                dst = dst[line_newline..];
            }
        }
        const end_indent = if (std.mem.lastIndexOfScalar(u8, str_in, '\n')) |c| c + 1 else return give_up_2; // there has to have been at least a single newline to get here
        for (str_in[end_indent..]) |c| if (c != ' ' and c != '\t') return give_up_2; // we already checked, but the last line is not all whitespace again

        // done
        return .{ .trimmed = trimmed_buf[0 .. trimmed_buf.len - dst.len], .start_indent = indent_str, .end_indent = str_in[end_indent..] };
    }
    fn inlineSnapshot(
        this: *Expect,
        globalThis: *JSGlobalObject,
        callFrame: *CallFrame,
        value: JSValue,
        property_matchers: ?JSValue,
        result: ?[]const u8,
        comptime fn_name: []const u8,
    ) bun.JSError!JSValue {
        // jest counts inline snapshots towards the snapshot counter for some reason
        _ = Jest.runner.?.snapshots.addCount(this, "") catch |e| switch (e) {
            error.OutOfMemory => return error.OutOfMemory,
            error.NoTest => {},
        };

        const update = Jest.runner.?.snapshots.update_snapshots;
        var needs_write = false;

        var pretty_value: MutableString = try MutableString.init(default_allocator, 0);
        defer pretty_value.deinit();
        try this.matchAndFmtSnapshot(globalThis, value, property_matchers, &pretty_value, fn_name);

        var start_indent: ?[]const u8 = null;
        var end_indent: ?[]const u8 = null;
        if (result) |saved_value| {
            const buf = try Jest.runner.?.snapshots.allocator.alloc(u8, saved_value.len);
            defer Jest.runner.?.snapshots.allocator.free(buf);
            const trim_res = trimLeadingWhitespaceForInlineSnapshot(saved_value, buf);

            if (strings.eqlLong(pretty_value.slice(), trim_res.trimmed, true)) {
                Jest.runner.?.snapshots.passed += 1;
                return .js_undefined;
            } else if (update) {
                Jest.runner.?.snapshots.passed += 1;
                needs_write = true;
                start_indent = trim_res.start_indent;
                end_indent = trim_res.end_indent;
            } else {
                Jest.runner.?.snapshots.failed += 1;
                const signature = comptime getSignature(fn_name, "<green>expected<r>", false);
                const fmt = signature ++ "\n\n{any}\n";
                const diff_format = DiffFormatter{
                    .received_string = pretty_value.slice(),
                    .expected_string = trim_res.trimmed,
                    .globalThis = globalThis,
                };

                return globalThis.throwPretty(fmt, .{diff_format});
            }
        } else {
            needs_write = true;
        }

        if (needs_write) {
            if (this.testScope() == null) {
                const signature = comptime getSignature(fn_name, "", true);
                return this.throw(globalThis, signature, "\n\n<b>Matcher error<r>: Snapshot matchers cannot be used outside of a test\n", .{});
            }

            // 1. find the src loc of the snapshot
            const srcloc = callFrame.getCallerSrcLoc(globalThis);
            defer srcloc.str.deref();
            const describe = this.testScope().?.describe;
            const fget = Jest.runner.?.files.get(describe.file_id);

            if (!srcloc.str.eqlUTF8(fget.source.path.text)) {
                const signature = comptime getSignature(fn_name, "", true);
                return this.throw(globalThis, signature,
                    \\
                    \\
                    \\<b>Matcher error<r>: Inline snapshot matchers must be called from the test file:
                    \\  Expected to be called from file: <green>"{}"<r>
                    \\  {s} called from file: <red>"{}"<r>
                    \\
                , .{
                    std.zig.fmtEscapes(fget.source.path.text),
                    fn_name,
                    std.zig.fmtEscapes(srcloc.str.toUTF8(Jest.runner.?.snapshots.allocator).slice()),
                });
            }

            // 2. save to write later
            try Jest.runner.?.snapshots.addInlineSnapshotToWrite(describe.file_id, .{
                .line = srcloc.line,
                .col = srcloc.column,
                .value = pretty_value.toOwnedSlice(),
                .has_matchers = property_matchers != null,
                .is_added = result == null,
                .kind = fn_name,
                .start_indent = if (start_indent) |ind| try Jest.runner.?.snapshots.allocator.dupe(u8, ind) else null,
                .end_indent = if (end_indent) |ind| try Jest.runner.?.snapshots.allocator.dupe(u8, ind) else null,
            });
        }

        return .js_undefined;
    }
    pub fn toMatchSnapshot(this: *Expect, globalThis: *JSGlobalObject, callFrame: *CallFrame) bun.JSError!JSValue {
        defer this.postMatch(globalThis);
        const thisValue = callFrame.this();
        const _arguments = callFrame.arguments_old(2);
        const arguments: []const JSValue = _arguments.ptr[0.._arguments.len];

        incrementExpectCallCounter();

        const not = this.flags.not;
        if (not) {
            const signature = comptime getSignature("toMatchSnapshot", "", true);
            return this.throw(globalThis, signature, "\n\n<b>Matcher error<r>: Snapshot matchers cannot be used with <b>not<r>\n", .{});
        }

        if (this.testScope() == null) {
            const signature = comptime getSignature("toMatchSnapshot", "", true);
            return this.throw(globalThis, signature, "\n\n<b>Matcher error<r>: Snapshot matchers cannot be used outside of a test\n", .{});
        }

        var hint_string: ZigString = ZigString.Empty;
        var property_matchers: ?JSValue = null;
        switch (arguments.len) {
            0 => {},
            1 => {
                if (arguments[0].isString()) {
                    try arguments[0].toZigString(&hint_string, globalThis);
                } else if (arguments[0].isObject()) {
                    property_matchers = arguments[0];
                } else {
                    return this.throw(globalThis, "", "\n\nMatcher error: Expected first argument to be a string or object\n", .{});
                }
            },
            else => {
                if (!arguments[0].isObject()) {
                    const signature = comptime getSignature("toMatchSnapshot", "<green>properties<r><d>, <r>hint", false);
                    return this.throw(globalThis, signature, "\n\nMatcher error: Expected <green>properties<r> must be an object\n", .{});
                }

                property_matchers = arguments[0];

                if (arguments[1].isString()) {
                    try arguments[1].toZigString(&hint_string, globalThis);
                } else {
                    return this.throw(globalThis, "", "\n\nMatcher error: Expected second argument to be a string\n", .{});
                }
            },
        }

        var hint = hint_string.toSlice(default_allocator);
        defer hint.deinit();

        const value: JSValue = try this.getValue(globalThis, thisValue, "toMatchSnapshot", "<green>properties<r><d>, <r>hint");

        return this.snapshot(globalThis, value, property_matchers, hint.slice(), "toMatchSnapshot");
    }
    fn matchAndFmtSnapshot(this: *Expect, globalThis: *JSGlobalObject, value: JSValue, property_matchers: ?JSValue, pretty_value: *MutableString, comptime fn_name: []const u8) bun.JSError!void {
        if (property_matchers) |_prop_matchers| {
            if (!value.isObject()) {
                const signature = comptime getSignature(fn_name, "<green>properties<r><d>, <r>hint", false);
                return this.throw(globalThis, signature, "\n\n<b>Matcher error: <red>received<r> values must be an object when the matcher has <green>properties<r>\n", .{});
            }

            const prop_matchers = _prop_matchers;

            if (!try value.jestDeepMatch(prop_matchers, globalThis, true)) {
                // TODO: print diff with properties from propertyMatchers
                const signature = comptime getSignature(fn_name, "<green>propertyMatchers<r>", false);
                const fmt = signature ++ "\n\nExpected <green>propertyMatchers<r> to match properties from received object" ++
                    "\n\nReceived: {any}\n";

                var formatter = jsc.ConsoleObject.Formatter{ .globalThis = globalThis };
                defer formatter.deinit();
                return globalThis.throwPretty(fmt, .{value.toFmt(&formatter)});
            }
        }

        value.jestSnapshotPrettyFormat(pretty_value, globalThis) catch {
            var formatter = jsc.ConsoleObject.Formatter{ .globalThis = globalThis };
            defer formatter.deinit();
            return globalThis.throw("Failed to pretty format value: {s}", .{value.toFmt(&formatter)});
        };
    }
    fn snapshot(this: *Expect, globalThis: *JSGlobalObject, value: JSValue, property_matchers: ?JSValue, hint: []const u8, comptime fn_name: []const u8) bun.JSError!JSValue {
        var pretty_value: MutableString = try MutableString.init(default_allocator, 0);
        defer pretty_value.deinit();
        try this.matchAndFmtSnapshot(globalThis, value, property_matchers, &pretty_value, fn_name);

        const existing_value = Jest.runner.?.snapshots.getOrPut(this, pretty_value.slice(), hint) catch |err| {
            var formatter = jsc.ConsoleObject.Formatter{ .globalThis = globalThis };
            defer formatter.deinit();
            const test_file_path = Jest.runner.?.files.get(this.testScope().?.describe.file_id).source.path.text;
            return switch (err) {
                error.FailedToOpenSnapshotFile => globalThis.throw("Failed to open snapshot file for test file: {s}", .{test_file_path}),
                error.FailedToMakeSnapshotDirectory => globalThis.throw("Failed to make snapshot directory for test file: {s}", .{test_file_path}),
                error.FailedToWriteSnapshotFile => globalThis.throw("Failed write to snapshot file: {s}", .{test_file_path}),
                error.SyntaxError, error.ParseError => globalThis.throw("Failed to parse snapshot file for: {s}", .{test_file_path}),
                else => globalThis.throw("Failed to snapshot value: {any}", .{value.toFmt(&formatter)}),
            };
        };

        if (existing_value) |saved_value| {
            if (strings.eqlLong(pretty_value.slice(), saved_value, true)) {
                Jest.runner.?.snapshots.passed += 1;
                return .js_undefined;
            }

            Jest.runner.?.snapshots.failed += 1;
            const signature = comptime getSignature(fn_name, "<green>expected<r>", false);
            const fmt = signature ++ "\n\n{any}\n";
            const diff_format = DiffFormatter{
                .received_string = pretty_value.slice(),
                .expected_string = saved_value,
                .globalThis = globalThis,
            };

            return globalThis.throwPretty(fmt, .{diff_format});
        }

        return .js_undefined;
    }

    pub fn toBeEmpty(this: *Expect, globalThis: *JSGlobalObject, callFrame: *CallFrame) bun.JSError!JSValue {
        defer this.postMatch(globalThis);

        const thisValue = callFrame.this();
        const value: JSValue = try this.getValue(globalThis, thisValue, "toBeEmpty", "");

        incrementExpectCallCounter();

        const not = this.flags.not;
        var pass = false;
        var formatter = jsc.ConsoleObject.Formatter{ .globalThis = globalThis, .quote_strings = true };
        defer formatter.deinit();

        const actual_length = try value.getLengthIfPropertyExistsInternal(globalThis);

        if (actual_length == std.math.inf(f64)) {
            if (value.jsTypeLoose().isObject()) {
                if (try value.isIterable(globalThis)) {
                    var any_properties_in_iterator = false;
                    try value.forEach(globalThis, &any_properties_in_iterator, struct {
                        pub fn anythingInIterator(
                            _: *jsc.VM,
                            _: *JSGlobalObject,
                            any_: ?*anyopaque,
                            _: JSValue,
                        ) callconv(.C) void {
                            bun.cast(*bool, any_.?).* = true;
                        }
                    }.anythingInIterator);
                    pass = !any_properties_in_iterator;
                } else {
                    const cell = value.toCell() orelse {
                        return globalThis.throwTypeError("Expected value to be a string, object, or iterable", .{});
                    };
                    var props_iter = try jsc.JSPropertyIterator(.{
                        .skip_empty_name = false,
                        .own_properties_only = false,
                        .include_value = true,
                        // FIXME: can we do this?
                    }).init(globalThis, cell.toObject(globalThis));
                    defer props_iter.deinit();
                    pass = props_iter.len == 0;
                }
            } else {
                const signature = comptime getSignature("toBeEmpty", "", false);
                const fmt = signature ++ "\n\nExpected value to be a string, object, or iterable" ++
                    "\n\nReceived: <red>{any}<r>\n";
                return globalThis.throwPretty(fmt, .{value.toFmt(&formatter)});
            }
        } else if (std.math.isNan(actual_length)) {
            return globalThis.throw("Received value has non-number length property: {}", .{actual_length});
        } else {
            pass = actual_length == 0;
        }

        if (not and pass) {
            const signature = comptime getSignature("toBeEmpty", "", true);
            const fmt = signature ++ "\n\nExpected value <b>not<r> to be a string, object, or iterable" ++
                "\n\nReceived: <red>{any}<r>\n";
            return globalThis.throwPretty(fmt, .{value.toFmt(&formatter)});
        }

        if (not) pass = !pass;
        if (pass) return .js_undefined;

        if (not) {
            const signature = comptime getSignature("toBeEmpty", "", true);
            const fmt = signature ++ "\n\nExpected value <b>not<r> to be empty" ++
                "\n\nReceived: <red>{any}<r>\n";
            return globalThis.throwPretty(fmt, .{value.toFmt(&formatter)});
        }

        const signature = comptime getSignature("toBeEmpty", "", false);
        const fmt = signature ++ "\n\nExpected value to be empty" ++
            "\n\nReceived: <red>{any}<r>\n";
        return globalThis.throwPretty(fmt, .{value.toFmt(&formatter)});
    }

    pub fn toBeEmptyObject(this: *Expect, globalThis: *JSGlobalObject, callFrame: *CallFrame) bun.JSError!JSValue {
        defer this.postMatch(globalThis);

        const thisValue = callFrame.this();
        const value: JSValue = try this.getValue(globalThis, thisValue, "toBeEmptyObject", "");

        incrementExpectCallCounter();

        const not = this.flags.not;
        var pass = try value.isObjectEmpty(globalThis);

        if (not) pass = !pass;
        if (pass) return thisValue;

        var formatter = jsc.ConsoleObject.Formatter{ .globalThis = globalThis, .quote_strings = true };
        defer formatter.deinit();
        const received = value.toFmt(&formatter);

        if (not) {
            const signature = comptime getSignature("toBeEmptyObject", "", true);
            return this.throw(globalThis, signature, "\n\n" ++ "Received: <red>{any}<r>\n", .{received});
        }

        const signature = comptime getSignature("toBeEmptyObject", "", false);
        return this.throw(globalThis, signature, "\n\n" ++ "Received: <red>{any}<r>\n", .{received});
    }

    pub fn toBeNil(this: *Expect, globalThis: *JSGlobalObject, callFrame: *CallFrame) bun.JSError!JSValue {
        defer this.postMatch(globalThis);

        const thisValue = callFrame.this();
        const value: JSValue = try this.getValue(globalThis, thisValue, "toBeNil", "");

        incrementExpectCallCounter();

        const not = this.flags.not;
        const pass = value.isUndefinedOrNull() != not;

        if (pass) return .js_undefined;

        var formatter = jsc.ConsoleObject.Formatter{ .globalThis = globalThis, .quote_strings = true };
        defer formatter.deinit();
        const received = value.toFmt(&formatter);

        if (not) {
            const signature = comptime getSignature("toBeNil", "", true);
            return this.throw(globalThis, signature, "\n\n" ++ "Received: <red>{any}<r>\n", .{received});
        }

        const signature = comptime getSignature("toBeNil", "", false);
        return this.throw(globalThis, signature, "\n\n" ++ "Received: <red>{any}<r>\n", .{received});
    }

    pub fn toBeArray(this: *Expect, globalThis: *JSGlobalObject, callFrame: *CallFrame) bun.JSError!JSValue {
        defer this.postMatch(globalThis);

        const thisValue = callFrame.this();
        const value: JSValue = try this.getValue(globalThis, thisValue, "toBeArray", "");

        incrementExpectCallCounter();

        const not = this.flags.not;
        const pass = value.jsType().isArray() != not;

        if (pass) return .js_undefined;

        var formatter = jsc.ConsoleObject.Formatter{ .globalThis = globalThis, .quote_strings = true };
        defer formatter.deinit();
        const received = value.toFmt(&formatter);

        if (not) {
            const signature = comptime getSignature("toBeArray", "", true);
            return this.throw(globalThis, signature, "\n\n" ++ "Received: <red>{any}<r>\n", .{received});
        }

        const signature = comptime getSignature("toBeArray", "", false);
        return this.throw(globalThis, signature, "\n\n" ++ "Received: <red>{any}<r>\n", .{received});
    }

    pub fn toBeArrayOfSize(this: *Expect, globalThis: *JSGlobalObject, callFrame: *CallFrame) bun.JSError!JSValue {
        defer this.postMatch(globalThis);

        const thisValue = callFrame.this();
        const _arguments = callFrame.arguments_old(1);
        const arguments = _arguments.ptr[0.._arguments.len];

        if (arguments.len < 1) {
            return globalThis.throwInvalidArguments("toBeArrayOfSize() requires 1 argument", .{});
        }

        const value: JSValue = try this.getValue(globalThis, thisValue, "toBeArrayOfSize", "");

        const size = arguments[0];
        size.ensureStillAlive();

        if (!size.isAnyInt()) {
            return globalThis.throw("toBeArrayOfSize() requires the first argument to be a number", .{});
        }

        incrementExpectCallCounter();

        const not = this.flags.not;
        var pass = value.jsType().isArray() and @as(i32, @intCast(try value.getLength(globalThis))) == size.toInt32();

        if (not) pass = !pass;
        if (pass) return .js_undefined;

        var formatter = jsc.ConsoleObject.Formatter{ .globalThis = globalThis, .quote_strings = true };
        defer formatter.deinit();
        const received = value.toFmt(&formatter);

        if (not) {
            const signature = comptime getSignature("toBeArrayOfSize", "", true);
            return this.throw(globalThis, signature, "\n\n" ++ "Received: <red>{any}<r>\n", .{received});
        }

        const signature = comptime getSignature("toBeArrayOfSize", "", false);
        return this.throw(globalThis, signature, "\n\n" ++ "Received: <red>{any}<r>\n", .{received});
    }

    pub fn toBeBoolean(this: *Expect, globalThis: *JSGlobalObject, callFrame: *CallFrame) bun.JSError!JSValue {
        defer this.postMatch(globalThis);

        const thisValue = callFrame.this();
        const value: JSValue = try this.getValue(globalThis, thisValue, "toBeBoolean", "");

        incrementExpectCallCounter();

        const not = this.flags.not;
        const pass = value.isBoolean() != not;

        if (pass) return .js_undefined;

        var formatter = jsc.ConsoleObject.Formatter{ .globalThis = globalThis, .quote_strings = true };
        defer formatter.deinit();
        const received = value.toFmt(&formatter);

        if (not) {
            const signature = comptime getSignature("toBeBoolean", "", true);
            return this.throw(globalThis, signature, "\n\n" ++ "Received: <red>{any}<r>\n", .{received});
        }

        const signature = comptime getSignature("toBeBoolean", "", false);
        return this.throw(globalThis, signature, "\n\n" ++ "Received: <red>{any}<r>\n", .{received});
    }

    pub fn toBeTypeOf(this: *Expect, globalThis: *JSGlobalObject, callFrame: *CallFrame) bun.JSError!JSValue {
        defer this.postMatch(globalThis);

        const thisValue = callFrame.this();
        const _arguments = callFrame.arguments_old(1);
        const arguments = _arguments.ptr[0.._arguments.len];

        if (arguments.len < 1) {
            return globalThis.throwInvalidArguments("toBeTypeOf() requires 1 argument", .{});
        }

        const value: JSValue = try this.getValue(globalThis, thisValue, "toBeTypeOf", "");

        const expected = arguments[0];
        expected.ensureStillAlive();

        if (!expected.isString()) {
            return globalThis.throwInvalidArguments("toBeTypeOf() requires a string argument", .{});
        }

        const expected_type = try expected.toBunString(globalThis);
        defer expected_type.deref();
        incrementExpectCallCounter();

        const typeof = expected_type.inMap(JSTypeOfMap) orelse {
            return globalThis.throwInvalidArguments("toBeTypeOf() requires a valid type string argument ('function', 'object', 'bigint', 'boolean', 'number', 'string', 'symbol', 'undefined')", .{});
        };

        const not = this.flags.not;
        var pass = false;
        var whatIsTheType: []const u8 = "";

        // Checking for function/class should be done before everything else, or it will fail.
        if (value.isCallable()) {
            whatIsTheType = "function";
        } else if (value.isObject() or value.jsType().isArray() or value.isNull()) {
            whatIsTheType = "object";
        } else if (value.isBigInt()) {
            whatIsTheType = "bigint";
        } else if (value.isBoolean()) {
            whatIsTheType = "boolean";
        } else if (value.isNumber()) {
            whatIsTheType = "number";
        } else if (value.jsType().isString()) {
            whatIsTheType = "string";
        } else if (value.isSymbol()) {
            whatIsTheType = "symbol";
        } else if (value.isUndefined()) {
            whatIsTheType = "undefined";
        } else {
            return globalThis.throw("Internal consistency error: unknown JSValue type", .{});
        }

        pass = strings.eql(typeof, whatIsTheType);

        if (not) pass = !pass;
        if (pass) return .js_undefined;

        var formatter = jsc.ConsoleObject.Formatter{ .globalThis = globalThis, .quote_strings = true };
        defer formatter.deinit();
        const received = value.toFmt(&formatter);
        const expected_str = expected.toFmt(&formatter);

        if (not) {
            const signature = comptime getSignature("toBeTypeOf", "", true);
            return this.throw(globalThis, signature, "\n\n" ++ "Expected type: not <green>{any}<r>\n" ++ "Received type: <red>\"{s}\"<r>\nReceived value: <red>{any}<r>\n", .{ expected_str, whatIsTheType, received });
        }

        const signature = comptime getSignature("toBeTypeOf", "", false);
        return this.throw(globalThis, signature, "\n\n" ++ "Expected type: <green>{any}<r>\n" ++ "Received type: <red>\"{s}\"<r>\nReceived value: <red>{any}<r>\n", .{ expected_str, whatIsTheType, received });
    }

    pub fn toBeTrue(this: *Expect, globalThis: *JSGlobalObject, callFrame: *CallFrame) bun.JSError!JSValue {
        defer this.postMatch(globalThis);

        const thisValue = callFrame.this();
        const value: JSValue = try this.getValue(globalThis, thisValue, "toBeTrue", "");

        incrementExpectCallCounter();

        const not = this.flags.not;
        const pass = (value.isBoolean() and value.toBoolean()) != not;

        if (pass) return .js_undefined;

        var formatter = jsc.ConsoleObject.Formatter{ .globalThis = globalThis, .quote_strings = true };
        defer formatter.deinit();
        const received = value.toFmt(&formatter);

        if (not) {
            const signature = comptime getSignature("toBeTrue", "", true);
            return this.throw(globalThis, signature, "\n\n" ++ "Received: <red>{any}<r>\n", .{received});
        }

        const signature = comptime getSignature("toBeTrue", "", false);
        return this.throw(globalThis, signature, "\n\n" ++ "Received: <red>{any}<r>\n", .{received});
    }

    pub fn toBeFalse(this: *Expect, globalThis: *JSGlobalObject, callFrame: *CallFrame) bun.JSError!JSValue {
        defer this.postMatch(globalThis);

        const thisValue = callFrame.this();
        const value: JSValue = try this.getValue(globalThis, thisValue, "toBeFalse", "");

        incrementExpectCallCounter();

        const not = this.flags.not;
        const pass = (value.isBoolean() and !value.toBoolean()) != not;

        if (pass) return .js_undefined;

        var formatter = jsc.ConsoleObject.Formatter{ .globalThis = globalThis, .quote_strings = true };
        defer formatter.deinit();
        const received = value.toFmt(&formatter);

        if (not) {
            const signature = comptime getSignature("toBeFalse", "", true);
            return this.throw(globalThis, signature, "\n\n" ++ "Received: <red>{any}<r>\n", .{received});
        }

        const signature = comptime getSignature("toBeFalse", "", false);
        return this.throw(globalThis, signature, "\n\n" ++ "Received: <red>{any}<r>\n", .{received});
    }

    pub fn toBeNumber(this: *Expect, globalThis: *JSGlobalObject, callFrame: *CallFrame) bun.JSError!JSValue {
        defer this.postMatch(globalThis);

        const thisValue = callFrame.this();
        const value: JSValue = try this.getValue(globalThis, thisValue, "toBeNumber", "");

        incrementExpectCallCounter();

        const not = this.flags.not;
        const pass = value.isNumber() != not;

        if (pass) return .js_undefined;

        var formatter = jsc.ConsoleObject.Formatter{ .globalThis = globalThis, .quote_strings = true };
        defer formatter.deinit();
        const received = value.toFmt(&formatter);

        if (not) {
            const signature = comptime getSignature("toBeNumber", "", true);
            return this.throw(globalThis, signature, "\n\n" ++ "Received: <red>{any}<r>\n", .{received});
        }

        const signature = comptime getSignature("toBeNumber", "", false);
        return this.throw(globalThis, signature, "\n\n" ++ "Received: <red>{any}<r>\n", .{received});
    }

    pub fn toBeInteger(this: *Expect, globalThis: *JSGlobalObject, callFrame: *CallFrame) bun.JSError!JSValue {
        defer this.postMatch(globalThis);

        const thisValue = callFrame.this();
        const value: JSValue = try this.getValue(globalThis, thisValue, "toBeInteger", "");

        incrementExpectCallCounter();

        const not = this.flags.not;
        const pass = value.isAnyInt() != not;

        if (pass) return .js_undefined;

        var formatter = jsc.ConsoleObject.Formatter{ .globalThis = globalThis, .quote_strings = true };
        defer formatter.deinit();
        const received = value.toFmt(&formatter);

        if (not) {
            const signature = comptime getSignature("toBeInteger", "", true);
            return this.throw(globalThis, signature, "\n\n" ++ "Received: <red>{any}<r>\n", .{received});
        }

        const signature = comptime getSignature("toBeInteger", "", false);
        return this.throw(globalThis, signature, "\n\n" ++ "Received: <red>{any}<r>\n", .{received});
    }

    pub fn toBeObject(this: *Expect, globalThis: *JSGlobalObject, callFrame: *CallFrame) bun.JSError!JSValue {
        defer this.postMatch(globalThis);

        const thisValue = callFrame.this();
        const value: JSValue = try this.getValue(globalThis, thisValue, "toBeObject", "");

        incrementExpectCallCounter();

        const not = this.flags.not;
        const pass = value.isObject() != not;

        if (pass) return thisValue;

        var formatter = jsc.ConsoleObject.Formatter{ .globalThis = globalThis, .quote_strings = true };
        defer formatter.deinit();
        const received = value.toFmt(&formatter);

        if (not) {
            const signature = comptime getSignature("toBeObject", "", true);
            return this.throw(globalThis, signature, "\n\nExpected value <b>not<r> to be an object" ++ "\n\nReceived: <red>{any}<r>\n", .{received});
        }

        const signature = comptime getSignature("toBeObject", "", false);
        return this.throw(globalThis, signature, "\n\nExpected value to be an object" ++ "\n\nReceived: <red>{any}<r>\n", .{received});
    }

    pub fn toBeFinite(this: *Expect, globalThis: *JSGlobalObject, callFrame: *CallFrame) bun.JSError!JSValue {
        defer this.postMatch(globalThis);

        const thisValue = callFrame.this();
        const value: JSValue = try this.getValue(globalThis, thisValue, "toBeFinite", "");

        incrementExpectCallCounter();

        var pass = value.isNumber();
        if (pass) {
            const num: f64 = value.asNumber();
            pass = std.math.isFinite(num) and !std.math.isNan(num);
        }

        const not = this.flags.not;
        if (not) pass = !pass;

        if (pass) return .js_undefined;

        var formatter = jsc.ConsoleObject.Formatter{ .globalThis = globalThis, .quote_strings = true };
        defer formatter.deinit();
        const received = value.toFmt(&formatter);

        if (not) {
            const signature = comptime getSignature("toBeFinite", "", true);
            return this.throw(globalThis, signature, "\n\n" ++ "Received: <red>{any}<r>\n", .{received});
        }

        const signature = comptime getSignature("toBeFinite", "", false);
        return this.throw(globalThis, signature, "\n\n" ++ "Received: <red>{any}<r>\n", .{received});
    }

    pub fn toBePositive(this: *Expect, globalThis: *JSGlobalObject, callFrame: *CallFrame) bun.JSError!JSValue {
        defer this.postMatch(globalThis);

        const thisValue = callFrame.this();
        const value: JSValue = try this.getValue(globalThis, thisValue, "toBePositive", "");

        incrementExpectCallCounter();

        var pass = value.isNumber();
        if (pass) {
            const num: f64 = value.asNumber();
            pass = @round(num) > 0 and !std.math.isInf(num) and !std.math.isNan(num);
        }

        const not = this.flags.not;
        if (not) pass = !pass;

        if (pass) return .js_undefined;

        var formatter = jsc.ConsoleObject.Formatter{ .globalThis = globalThis, .quote_strings = true };
        defer formatter.deinit();
        const received = value.toFmt(&formatter);

        if (not) {
            const signature = comptime getSignature("toBePositive", "", true);
            return this.throw(globalThis, signature, "\n\n" ++ "Received: <red>{any}<r>\n", .{received});
        }

        const signature = comptime getSignature("toBePositive", "", false);
        return this.throw(globalThis, signature, "\n\n" ++ "Received: <red>{any}<r>\n", .{received});
    }

    pub fn toBeNegative(this: *Expect, globalThis: *JSGlobalObject, callFrame: *CallFrame) bun.JSError!JSValue {
        defer this.postMatch(globalThis);

        const thisValue = callFrame.this();
        const value: JSValue = try this.getValue(globalThis, thisValue, "toBeNegative", "");

        incrementExpectCallCounter();

        var pass = value.isNumber();
        if (pass) {
            const num: f64 = value.asNumber();
            pass = @round(num) < 0 and !std.math.isInf(num) and !std.math.isNan(num);
        }

        const not = this.flags.not;
        if (not) pass = !pass;

        if (pass) return .js_undefined;

        var formatter = jsc.ConsoleObject.Formatter{ .globalThis = globalThis, .quote_strings = true };
        defer formatter.deinit();
        const received = value.toFmt(&formatter);

        if (not) {
            const signature = comptime getSignature("toBeNegative", "", true);
            return this.throw(globalThis, signature, "\n\n" ++ "Received: <red>{any}<r>\n", .{received});
        }

        const signature = comptime getSignature("toBeNegative", "", false);
        return this.throw(globalThis, signature, "\n\n" ++ "Received: <red>{any}<r>\n", .{received});
    }

    pub fn toBeWithin(this: *Expect, globalThis: *JSGlobalObject, callFrame: *CallFrame) bun.JSError!JSValue {
        defer this.postMatch(globalThis);

        const thisValue = callFrame.this();
        const _arguments = callFrame.arguments_old(2);
        const arguments = _arguments.ptr[0.._arguments.len];

        if (arguments.len < 1) {
            return globalThis.throwInvalidArguments("toBeWithin() requires 2 arguments", .{});
        }

        const value: JSValue = try this.getValue(globalThis, thisValue, "toBeWithin", "<green>start<r><d>, <r><green>end<r>");

        const startValue = arguments[0];
        startValue.ensureStillAlive();

        if (!startValue.isNumber()) {
            return globalThis.throw("toBeWithin() requires the first argument to be a number", .{});
        }

        const endValue = arguments[1];
        endValue.ensureStillAlive();

        if (!endValue.isNumber()) {
            return globalThis.throw("toBeWithin() requires the second argument to be a number", .{});
        }

        incrementExpectCallCounter();

        var pass = value.isNumber();
        if (pass) {
            const num = value.asNumber();
            pass = num >= startValue.asNumber() and num < endValue.asNumber();
        }

        const not = this.flags.not;
        if (not) pass = !pass;

        if (pass) return .js_undefined;

        var formatter = jsc.ConsoleObject.Formatter{ .globalThis = globalThis, .quote_strings = true };
        defer formatter.deinit();
        const start_fmt = startValue.toFmt(&formatter);
        const end_fmt = endValue.toFmt(&formatter);
        const received_fmt = value.toFmt(&formatter);

        if (not) {
            const expected_line = "Expected: not between <green>{any}<r> <d>(inclusive)<r> and <green>{any}<r> <d>(exclusive)<r>\n";
            const received_line = "Received: <red>{any}<r>\n";
            const signature = comptime getSignature("toBeWithin", "<green>start<r><d>, <r><green>end<r>", true);
            return this.throw(globalThis, signature, "\n\n" ++ expected_line ++ received_line, .{ start_fmt, end_fmt, received_fmt });
        }

        const expected_line = "Expected: between <green>{any}<r> <d>(inclusive)<r> and <green>{any}<r> <d>(exclusive)<r>\n";
        const received_line = "Received: <red>{any}<r>\n";
        const signature = comptime getSignature("toBeWithin", "<green>start<r><d>, <r><green>end<r>", false);
        return this.throw(globalThis, signature, "\n\n" ++ expected_line ++ received_line, .{ start_fmt, end_fmt, received_fmt });
    }

    pub fn toEqualIgnoringWhitespace(this: *Expect, globalThis: *JSGlobalObject, callFrame: *CallFrame) bun.JSError!JSValue {
        defer this.postMatch(globalThis);

        const thisValue = callFrame.this();
        const _arguments = callFrame.arguments_old(1);
        const arguments: []const JSValue = _arguments.ptr[0.._arguments.len];

        if (arguments.len < 1) {
            return globalThis.throwInvalidArguments("toEqualIgnoringWhitespace() requires 1 argument", .{});
        }

        incrementExpectCallCounter();

        const expected = arguments[0];
        const value: JSValue = try this.getValue(globalThis, thisValue, "toEqualIgnoringWhitespace", "<green>expected<r>");

        if (!expected.isString()) {
            return globalThis.throw("toEqualIgnoringWhitespace() requires argument to be a string", .{});
        }

        const not = this.flags.not;
        var pass = value.isString() and expected.isString();

        if (pass) {
            const value_slice = try value.toSlice(globalThis, default_allocator);
            defer value_slice.deinit();
            const expected_slice = try expected.toSlice(globalThis, default_allocator);
            defer expected_slice.deinit();

            const value_utf8 = value_slice.slice();
            const expected_utf8 = expected_slice.slice();

            var left: usize = 0;
            var right: usize = 0;

            // Skip leading whitespaces
            while (left < value_utf8.len and std.ascii.isWhitespace(value_utf8[left])) left += 1;
            while (right < expected_utf8.len and std.ascii.isWhitespace(expected_utf8[right])) right += 1;

            while (left < value_utf8.len and right < expected_utf8.len) {
                const left_char = value_utf8[left];
                const right_char = expected_utf8[right];

                if (left_char != right_char) {
                    pass = false;
                    break;
                }

                left += 1;
                right += 1;

                // Skip trailing whitespaces
                while (left < value_utf8.len and std.ascii.isWhitespace(value_utf8[left])) left += 1;
                while (right < expected_utf8.len and std.ascii.isWhitespace(expected_utf8[right])) right += 1;
            }

            if (left < value_utf8.len or right < expected_utf8.len) {
                pass = false;
            }
        }

        if (not) pass = !pass;
        if (pass) return .js_undefined;

        // handle failure
        var formatter = jsc.ConsoleObject.Formatter{ .globalThis = globalThis, .quote_strings = true };
        defer formatter.deinit();
        const expected_fmt = expected.toFmt(&formatter);
        const value_fmt = value.toFmt(&formatter);

        if (not) {
            const signature = comptime getSignature("toEqualIgnoringWhitespace", "<green>expected<r>", true);
            return this.throw(globalThis, signature, "\n\n" ++ "Expected: not <green>{any}<r>\n" ++ "Received: <red>{any}<r>\n", .{ expected_fmt, value_fmt });
        }

        const signature = comptime getSignature("toEqualIgnoringWhitespace", "<green>expected<r>", false);
        return this.throw(globalThis, signature, "\n\n" ++ "Expected: <green>{any}<r>\n" ++ "Received: <red>{any}<r>\n", .{ expected_fmt, value_fmt });
    }

    pub fn toBeSymbol(this: *Expect, globalThis: *JSGlobalObject, callFrame: *CallFrame) bun.JSError!JSValue {
        defer this.postMatch(globalThis);

        const thisValue = callFrame.this();
        const value: JSValue = try this.getValue(globalThis, thisValue, "toBeSymbol", "");

        incrementExpectCallCounter();

        const not = this.flags.not;
        const pass = value.isSymbol() != not;

        if (pass) return .js_undefined;

        var formatter = jsc.ConsoleObject.Formatter{ .globalThis = globalThis, .quote_strings = true };
        defer formatter.deinit();
        const received = value.toFmt(&formatter);

        if (not) {
            const signature = comptime getSignature("toBeSymbol", "", true);
            return this.throw(globalThis, signature, "\n\n" ++ "Received: <red>{any}<r>\n", .{received});
        }

        const signature = comptime getSignature("toBeSymbol", "", false);
        return this.throw(globalThis, signature, "\n\n" ++ "Received: <red>{any}<r>\n", .{received});
    }

    pub fn toBeFunction(this: *Expect, globalThis: *JSGlobalObject, callFrame: *CallFrame) bun.JSError!JSValue {
        defer this.postMatch(globalThis);

        const thisValue = callFrame.this();
        const value: JSValue = try this.getValue(globalThis, thisValue, "toBeFunction", "");

        incrementExpectCallCounter();

        const not = this.flags.not;
        const pass = value.isCallable() != not;

        if (pass) return .js_undefined;

        var formatter = jsc.ConsoleObject.Formatter{ .globalThis = globalThis, .quote_strings = true };
        defer formatter.deinit();
        const received = value.toFmt(&formatter);

        if (not) {
            const signature = comptime getSignature("toBeFunction", "", true);
            return this.throw(globalThis, signature, "\n\n" ++ "Received: <red>{any}<r>\n", .{received});
        }

        const signature = comptime getSignature("toBeFunction", "", false);
        return this.throw(globalThis, signature, "\n\n" ++ "Received: <red>{any}<r>\n", .{received});
    }

    pub fn toBeDate(this: *Expect, globalThis: *JSGlobalObject, callFrame: *CallFrame) bun.JSError!JSValue {
        defer this.postMatch(globalThis);

        const thisValue = callFrame.this();
        const value: JSValue = try this.getValue(globalThis, thisValue, "toBeDate", "");

        incrementExpectCallCounter();

        const not = this.flags.not;
        const pass = value.isDate() != not;

        if (pass) return .js_undefined;

        var formatter = jsc.ConsoleObject.Formatter{ .globalThis = globalThis, .quote_strings = true };
        defer formatter.deinit();
        const received = value.toFmt(&formatter);

        if (not) {
            const signature = comptime getSignature("toBeDate", "", true);
            return this.throw(globalThis, signature, "\n\n" ++ "Received: <red>{any}<r>\n", .{received});
        }

        const signature = comptime getSignature("toBeDate", "", false);
        return this.throw(globalThis, signature, "\n\n" ++ "Received: <red>{any}<r>\n", .{received});
    }

    pub fn toBeValidDate(this: *Expect, globalThis: *JSGlobalObject, callFrame: *CallFrame) bun.JSError!JSValue {
        defer this.postMatch(globalThis);

        const thisValue = callFrame.this();
        const value: JSValue = try this.getValue(globalThis, thisValue, "toBeValidDate", "");

        active_test_expectation_counter.actual += 1;

        const not = this.flags.not;
        var pass = (value.isDate() and !std.math.isNan(value.getUnixTimestamp()));
        if (not) pass = !pass;

        if (pass) return thisValue;

        var formatter = jsc.ConsoleObject.Formatter{ .globalThis = globalThis, .quote_strings = true };
        defer formatter.deinit();
        const received = value.toFmt(&formatter);

        if (not) {
            const signature = comptime getSignature("toBeValidDate", "", true);
            return this.throw(globalThis, signature, "\n\n" ++ "Received: <red>{any}<r>\n", .{received});
        }

        const signature = comptime getSignature("toBeValidDate", "", false);
        return this.throw(globalThis, signature, "\n\n" ++ "Received: <red>{any}<r>\n", .{received});
    }

    pub fn toBeString(this: *Expect, globalThis: *JSGlobalObject, callFrame: *CallFrame) bun.JSError!JSValue {
        defer this.postMatch(globalThis);

        const thisValue = callFrame.this();
        const value: JSValue = try this.getValue(globalThis, thisValue, "toBeString", "");

        incrementExpectCallCounter();

        const not = this.flags.not;
        const pass = value.isString() != not;

        if (pass) return .js_undefined;

        var formatter = jsc.ConsoleObject.Formatter{ .globalThis = globalThis, .quote_strings = true };
        defer formatter.deinit();
        const received = value.toFmt(&formatter);

        if (not) {
            const signature = comptime getSignature("toBeString", "", true);
            return this.throw(globalThis, signature, "\n\n" ++ "Received: <red>{any}<r>\n", .{received});
        }

        const signature = comptime getSignature("toBeString", "", false);
        return this.throw(globalThis, signature, "\n\n" ++ "Received: <red>{any}<r>\n", .{received});
    }

    pub fn toInclude(this: *Expect, globalThis: *JSGlobalObject, callFrame: *CallFrame) bun.JSError!JSValue {
        defer this.postMatch(globalThis);

        const thisValue = callFrame.this();
        const arguments_ = callFrame.arguments_old(1);
        const arguments = arguments_.slice();

        if (arguments.len < 1) {
            return globalThis.throwInvalidArguments("toInclude() requires 1 argument", .{});
        }

        const expected = arguments[0];
        expected.ensureStillAlive();

        if (!expected.isString()) {
            return globalThis.throw("toInclude() requires the first argument to be a string", .{});
        }

        const value: JSValue = try this.getValue(globalThis, thisValue, "toInclude", "");

        incrementExpectCallCounter();

        var pass = value.isString();
        if (pass) {
            const value_string = try value.toSliceOrNull(globalThis);
            defer value_string.deinit();
            const expected_string = try expected.toSliceOrNull(globalThis);
            defer expected_string.deinit();
            pass = strings.contains(value_string.slice(), expected_string.slice()) or expected_string.len == 0;
        }

        const not = this.flags.not;
        if (not) pass = !pass;

        if (pass) return .js_undefined;

        var formatter = jsc.ConsoleObject.Formatter{ .globalThis = globalThis, .quote_strings = true };
        defer formatter.deinit();
        const value_fmt = value.toFmt(&formatter);
        const expected_fmt = expected.toFmt(&formatter);

        if (not) {
            const expected_line = "Expected to not include: <green>{any}<r>\n";
            const received_line = "Received: <red>{any}<r>\n";
            const signature = comptime getSignature("toInclude", "<green>expected<r>", true);
            return this.throw(globalThis, signature, "\n\n" ++ expected_line ++ received_line, .{ expected_fmt, value_fmt });
        }

        const expected_line = "Expected to include: <green>{any}<r>\n";
        const received_line = "Received: <red>{any}<r>\n";
        const signature = comptime getSignature("toInclude", "<green>expected<r>", false);
        return this.throw(globalThis, signature, "\n\n" ++ expected_line ++ received_line, .{ expected_fmt, value_fmt });
    }

    pub fn toIncludeRepeated(this: *Expect, globalThis: *JSGlobalObject, callFrame: *CallFrame) bun.JSError!JSValue {
        defer this.postMatch(globalThis);

        const thisValue = callFrame.this();
        const arguments_ = callFrame.arguments_old(2);
        const arguments = arguments_.slice();

        if (arguments.len < 2) {
            return globalThis.throwInvalidArguments("toIncludeRepeated() requires 2 arguments", .{});
        }

        incrementExpectCallCounter();

        const substring = arguments[0];
        substring.ensureStillAlive();

        if (!substring.isString()) {
            return globalThis.throw("toIncludeRepeated() requires the first argument to be a string", .{});
        }

        const count = arguments[1];
        count.ensureStillAlive();

        if (!count.isAnyInt()) {
            return globalThis.throw("toIncludeRepeated() requires the second argument to be a number", .{});
        }

        const countAsNum = count.toU32();

        const expect_string = js.capturedValueGetCached(thisValue) orelse {
            return globalThis.throw("Internal consistency error: the expect(value) was garbage collected but it should not have been!", .{});
        };

        if (!expect_string.isString()) {
            return globalThis.throw("toIncludeRepeated() requires the expect(value) to be a string", .{});
        }

        const not = this.flags.not;
        var pass = false;

        const _expectStringAsStr = try expect_string.toSliceOrNull(globalThis);
        const _subStringAsStr = try substring.toSliceOrNull(globalThis);

        defer {
            _expectStringAsStr.deinit();
            _subStringAsStr.deinit();
        }

        const expectStringAsStr = _expectStringAsStr.slice();
        const subStringAsStr = _subStringAsStr.slice();

        if (subStringAsStr.len == 0) {
            return globalThis.throw("toIncludeRepeated() requires the first argument to be a non-empty string", .{});
        }

        const actual_count = std.mem.count(u8, expectStringAsStr, subStringAsStr);
        pass = actual_count == countAsNum;

        if (not) pass = !pass;
        if (pass) return .js_undefined;

        var formatter = jsc.ConsoleObject.Formatter{ .globalThis = globalThis, .quote_strings = true };
        defer formatter.deinit();
        const expect_string_fmt = expect_string.toFmt(&formatter);
        const substring_fmt = substring.toFmt(&formatter);
        const times_fmt = count.toFmt(&formatter);

        const received_line = "Received: <red>{any}<r>\n";

        if (not) {
            if (countAsNum == 0) {
                const expected_line = "Expected to include: <green>{any}<r> \n";
                const signature = comptime getSignature("toIncludeRepeated", "<green>expected<r>", true);
                return this.throw(globalThis, signature, "\n\n" ++ expected_line ++ received_line, .{ substring_fmt, expect_string_fmt });
            } else if (countAsNum == 1) {
                const expected_line = "Expected not to include: <green>{any}<r> \n";
                const signature = comptime getSignature("toIncludeRepeated", "<green>expected<r>", true);
                return this.throw(globalThis, signature, "\n\n" ++ expected_line ++ received_line, .{ substring_fmt, expect_string_fmt });
            } else {
                const expected_line = "Expected not to include: <green>{any}<r> <green>{any}<r> times \n";
                const signature = comptime getSignature("toIncludeRepeated", "<green>expected<r>", true);
                return this.throw(globalThis, signature, "\n\n" ++ expected_line ++ received_line, .{ substring_fmt, times_fmt, expect_string_fmt });
            }
        }

        if (countAsNum == 0) {
            const expected_line = "Expected to not include: <green>{any}<r>\n";
            const signature = comptime getSignature("toIncludeRepeated", "<green>expected<r>", false);
            return this.throw(globalThis, signature, "\n\n" ++ expected_line ++ received_line, .{ substring_fmt, expect_string_fmt });
        } else if (countAsNum == 1) {
            const expected_line = "Expected to include: <green>{any}<r>\n";
            const signature = comptime getSignature("toIncludeRepeated", "<green>expected<r>", false);
            return this.throw(globalThis, signature, "\n\n" ++ expected_line ++ received_line, .{ substring_fmt, expect_string_fmt });
        } else {
            const expected_line = "Expected to include: <green>{any}<r> <green>{any}<r> times \n";
            const signature = comptime getSignature("toIncludeRepeated", "<green>expected<r>", false);
            return this.throw(globalThis, signature, "\n\n" ++ expected_line ++ received_line, .{ substring_fmt, times_fmt, expect_string_fmt });
        }
    }

    pub fn toSatisfy(this: *Expect, globalThis: *JSGlobalObject, callFrame: *CallFrame) bun.JSError!JSValue {
        defer this.postMatch(globalThis);

        const thisValue = callFrame.this();
        const arguments_ = callFrame.arguments_old(1);
        const arguments = arguments_.slice();

        if (arguments.len < 1) {
            return globalThis.throwInvalidArguments("toSatisfy() requires 1 argument", .{});
        }

        incrementExpectCallCounter();

        const predicate = arguments[0];
        predicate.ensureStillAlive();

        if (!predicate.isCallable()) {
            return globalThis.throw("toSatisfy() argument must be a function", .{});
        }

        const value = js.capturedValueGetCached(thisValue) orelse {
            return globalThis.throw("Internal consistency error: the expect(value) was garbage collected but it should not have been!", .{});
        };
        value.ensureStillAlive();

        const result = predicate.call(globalThis, .js_undefined, &.{value}) catch |e| {
            const err = globalThis.takeException(e);
            const fmt = ZigString.init("toSatisfy() predicate threw an exception");
            return globalThis.throwValue(try globalThis.createAggregateError(&.{err}, &fmt));
        };

        const not = this.flags.not;
        const pass = (result.isBoolean() and result.toBoolean()) != not;

        if (pass) return .js_undefined;

        var formatter = jsc.ConsoleObject.Formatter{ .globalThis = globalThis, .quote_strings = true };
        defer formatter.deinit();

        if (not) {
            const signature = comptime getSignature("toSatisfy", "<green>expected<r>", true);
            return this.throw(globalThis, signature, "\n\nExpected: not <green>{any}<r>\n", .{predicate.toFmt(&formatter)});
        }

        const signature = comptime getSignature("toSatisfy", "<green>expected<r>", false);

        return this.throw(globalThis, signature, "\n\nExpected: <green>{any}<r>\nReceived: <red>{any}<r>\n", .{
            predicate.toFmt(&formatter),
            value.toFmt(&formatter),
        });
    }

    pub fn toStartWith(this: *Expect, globalThis: *JSGlobalObject, callFrame: *CallFrame) bun.JSError!JSValue {
        defer this.postMatch(globalThis);

        const thisValue = callFrame.this();
        const arguments_ = callFrame.arguments_old(1);
        const arguments = arguments_.slice();

        if (arguments.len < 1) {
            return globalThis.throwInvalidArguments("toStartWith() requires 1 argument", .{});
        }

        const expected = arguments[0];
        expected.ensureStillAlive();

        if (!expected.isString()) {
            return globalThis.throw("toStartWith() requires the first argument to be a string", .{});
        }

        const value: JSValue = try this.getValue(globalThis, thisValue, "toStartWith", "<green>expected<r>");

        incrementExpectCallCounter();

        var pass = value.isString();
        if (pass) {
            const value_string = try value.toSliceOrNull(globalThis);
            defer value_string.deinit();
            const expected_string = try expected.toSliceOrNull(globalThis);
            defer expected_string.deinit();
            pass = strings.startsWith(value_string.slice(), expected_string.slice()) or expected_string.len == 0;
        }

        const not = this.flags.not;
        if (not) pass = !pass;

        if (pass) return .js_undefined;

        var formatter = jsc.ConsoleObject.Formatter{ .globalThis = globalThis, .quote_strings = true };
        defer formatter.deinit();
        const value_fmt = value.toFmt(&formatter);
        const expected_fmt = expected.toFmt(&formatter);

        if (not) {
            const expected_line = "Expected to not start with: <green>{any}<r>\n";
            const received_line = "Received: <red>{any}<r>\n";
            const signature = comptime getSignature("toStartWith", "<green>expected<r>", true);
            return this.throw(globalThis, signature, "\n\n" ++ expected_line ++ received_line, .{ expected_fmt, value_fmt });
        }

        const expected_line = "Expected to start with: <green>{any}<r>\n";
        const received_line = "Received: <red>{any}<r>\n";
        const signature = comptime getSignature("toStartWith", "<green>expected<r>", false);
        return this.throw(globalThis, signature, "\n\n" ++ expected_line ++ received_line, .{ expected_fmt, value_fmt });
    }

    pub fn toEndWith(this: *Expect, globalThis: *JSGlobalObject, callFrame: *CallFrame) bun.JSError!JSValue {
        defer this.postMatch(globalThis);

        const thisValue = callFrame.this();
        const arguments_ = callFrame.arguments_old(1);
        const arguments = arguments_.slice();

        if (arguments.len < 1) {
            return globalThis.throwInvalidArguments("toEndWith() requires 1 argument", .{});
        }

        const expected = arguments[0];
        expected.ensureStillAlive();

        if (!expected.isString()) {
            return globalThis.throw("toEndWith() requires the first argument to be a string", .{});
        }

        const value: JSValue = try this.getValue(globalThis, thisValue, "toEndWith", "<green>expected<r>");

        incrementExpectCallCounter();

        var pass = value.isString();
        if (pass) {
            const value_string = try value.toSliceOrNull(globalThis);
            defer value_string.deinit();
            const expected_string = try expected.toSliceOrNull(globalThis);
            defer expected_string.deinit();
            pass = strings.endsWith(value_string.slice(), expected_string.slice()) or expected_string.len == 0;
        }

        const not = this.flags.not;
        if (not) pass = !pass;

        if (pass) return .js_undefined;

        var formatter = jsc.ConsoleObject.Formatter{ .globalThis = globalThis, .quote_strings = true };
        defer formatter.deinit();
        const value_fmt = value.toFmt(&formatter);
        const expected_fmt = expected.toFmt(&formatter);

        if (not) {
            const expected_line = "Expected to not end with: <green>{any}<r>\n";
            const received_line = "Received: <red>{any}<r>\n";
            const signature = comptime getSignature("toEndWith", "<green>expected<r>", true);
            return this.throw(globalThis, signature, "\n\n" ++ expected_line ++ received_line, .{ expected_fmt, value_fmt });
        }

        const expected_line = "Expected to end with: <green>{any}<r>\n";
        const received_line = "Received: <red>{any}<r>\n";
        const signature = comptime getSignature("toEndWith", "<green>expected<r>", false);
        return this.throw(globalThis, signature, "\n\n" ++ expected_line ++ received_line, .{ expected_fmt, value_fmt });
    }

    pub fn toBeInstanceOf(this: *Expect, globalThis: *JSGlobalObject, callFrame: *CallFrame) bun.JSError!JSValue {
        defer this.postMatch(globalThis);

        const thisValue = callFrame.this();
        const _arguments = callFrame.arguments_old(1);
        const arguments: []const JSValue = _arguments.ptr[0.._arguments.len];

        if (arguments.len < 1) {
            return globalThis.throwInvalidArguments("toBeInstanceOf() requires 1 argument", .{});
        }

        incrementExpectCallCounter();
        var formatter = jsc.ConsoleObject.Formatter{ .globalThis = globalThis, .quote_strings = true };
        defer formatter.deinit();

        const expected_value = arguments[0];
        if (!expected_value.isConstructor()) {
            return globalThis.throw("Expected value must be a function: {any}", .{expected_value.toFmt(&formatter)});
        }
        expected_value.ensureStillAlive();

        const value: JSValue = try this.getValue(globalThis, thisValue, "toBeInstanceOf", "<green>expected<r>");

        const not = this.flags.not;
        var pass = value.isInstanceOf(globalThis, expected_value);
        if (not) pass = !pass;
        if (pass) return .js_undefined;

        // handle failure
        const expected_fmt = expected_value.toFmt(&formatter);
        const value_fmt = value.toFmt(&formatter);
        if (not) {
            const expected_line = "Expected constructor: not <green>{any}<r>\n";
            const received_line = "Received value: <red>{any}<r>\n";
            const signature = comptime getSignature("toBeInstanceOf", "<green>expected<r>", true);
            return this.throw(globalThis, signature, "\n\n" ++ expected_line ++ received_line, .{ expected_fmt, value_fmt });
        }

        const expected_line = "Expected constructor: <green>{any}<r>\n";
        const received_line = "Received value: <red>{any}<r>\n";
        const signature = comptime getSignature("toBeInstanceOf", "<green>expected<r>", false);
        return this.throw(globalThis, signature, "\n\n" ++ expected_line ++ received_line, .{ expected_fmt, value_fmt });
    }

    pub fn toMatch(this: *Expect, globalThis: *JSGlobalObject, callFrame: *CallFrame) bun.JSError!JSValue {
        jsc.markBinding(@src());

        defer this.postMatch(globalThis);

        const thisValue = callFrame.this();
        const _arguments = callFrame.arguments_old(1);
        const arguments: []const JSValue = _arguments.ptr[0.._arguments.len];

        if (arguments.len < 1) {
            return globalThis.throwInvalidArguments("toMatch() requires 1 argument", .{});
        }

        incrementExpectCallCounter();

        var formatter = jsc.ConsoleObject.Formatter{ .globalThis = globalThis, .quote_strings = true };
        defer formatter.deinit();

        const expected_value = arguments[0];
        if (!expected_value.isString() and !expected_value.isRegExp()) {
            return globalThis.throw("Expected value must be a string or regular expression: {any}", .{expected_value.toFmt(&formatter)});
        }
        expected_value.ensureStillAlive();

        const value: JSValue = try this.getValue(globalThis, thisValue, "toMatch", "<green>expected<r>");

        if (!value.isString()) {
            return globalThis.throw("Received value must be a string: {any}", .{value.toFmt(&formatter)});
        }

        const not = this.flags.not;
        var pass: bool = brk: {
            if (expected_value.isString()) {
                break :brk value.stringIncludes(globalThis, expected_value);
            } else if (expected_value.isRegExp()) {
                break :brk expected_value.toMatch(globalThis, value);
            }
            unreachable;
        };

        if (not) pass = !pass;
        if (pass) return .js_undefined;

        // handle failure
        const expected_fmt = expected_value.toFmt(&formatter);
        const value_fmt = value.toFmt(&formatter);

        if (not) {
            const expected_line = "Expected substring or pattern: not <green>{any}<r>\n";
            const received_line = "Received: <red>{any}<r>\n";
            const signature = comptime getSignature("toMatch", "<green>expected<r>", true);
            return this.throw(globalThis, signature, "\n\n" ++ expected_line ++ received_line, .{ expected_fmt, value_fmt });
        }

        const expected_line = "Expected substring or pattern: <green>{any}<r>\n";
        const received_line = "Received: <red>{any}<r>\n";
        const signature = comptime getSignature("toMatch", "<green>expected<r>", false);
        return this.throw(globalThis, signature, "\n\n" ++ expected_line ++ received_line, .{ expected_fmt, value_fmt });
    }

    pub fn toHaveBeenCalled(this: *Expect, globalThis: *JSGlobalObject, callframe: *CallFrame) bun.JSError!JSValue {
        jsc.markBinding(@src());
        const thisValue = callframe.this();
        defer this.postMatch(globalThis);

        const value: JSValue = try this.getValue(globalThis, thisValue, "toHaveBeenCalled", "");

        const calls = try bun.jsc.fromJSHostCall(globalThis, @src(), JSMockFunction__getCalls, .{value});
        incrementExpectCallCounter();
        if (!calls.jsType().isArray()) {
            return globalThis.throw("Expected value must be a mock function: {}", .{value});
        }

        const calls_length = try calls.getLength(globalThis);
        var pass = calls_length > 0;

        const not = this.flags.not;
        if (not) pass = !pass;
        if (pass) return .js_undefined;

        // handle failure
        if (not) {
            const signature = comptime getSignature("toHaveBeenCalled", "", true);
            return this.throw(globalThis, signature, "\n\n" ++ "Expected number of calls: <green>0<r>\n" ++ "Received number of calls: <red>{any}<r>\n", .{calls_length});
        }

        const signature = comptime getSignature("toHaveBeenCalled", "", false);
        return this.throw(globalThis, signature, "\n\n" ++ "Expected number of calls: \\>= <green>1<r>\n" ++ "Received number of calls: <red>{any}<r>\n", .{calls_length});
    }

    pub fn toHaveBeenCalledOnce(this: *Expect, globalThis: *JSGlobalObject, callframe: *CallFrame) bun.JSError!JSValue {
        jsc.markBinding(@src());

        const thisValue = callframe.this();
        defer this.postMatch(globalThis);
        const value: JSValue = try this.getValue(globalThis, thisValue, "toHaveBeenCalledOnce", "<green>expected<r>");

        incrementExpectCallCounter();

        const calls = try bun.jsc.fromJSHostCall(globalThis, @src(), JSMockFunction__getCalls, .{value});
        if (!calls.jsType().isArray()) {
            return globalThis.throw("Expected value must be a mock function: {}", .{value});
        }

        const calls_length = try calls.getLength(globalThis);
        var pass = calls_length == 1;

        const not = this.flags.not;
        if (not) pass = !pass;
        if (pass) return .js_undefined;

        // handle failure
        if (not) {
            const signature = comptime getSignature("toHaveBeenCalledOnce", "<green>expected<r>", true);
            return this.throw(globalThis, signature, "\n\n" ++ "Expected number of calls: not <green>1<r>\n" ++ "Received number of calls: <red>{d}<r>\n", .{calls_length});
        }

        const signature = comptime getSignature("toHaveBeenCalledOnce", "<green>expected<r>", false);
        return this.throw(globalThis, signature, "\n\n" ++ "Expected number of calls: <green>1<r>\n" ++ "Received number of calls: <red>{d}<r>\n", .{calls_length});
    }

    pub fn toHaveBeenCalledTimes(this: *Expect, globalThis: *JSGlobalObject, callframe: *CallFrame) bun.JSError!JSValue {
        jsc.markBinding(@src());

        const thisValue = callframe.this();
        const arguments_ = callframe.arguments_old(1);
        const arguments: []const JSValue = arguments_.slice();
        defer this.postMatch(globalThis);
        const value: JSValue = try this.getValue(globalThis, thisValue, "toHaveBeenCalledTimes", "<green>expected<r>");

        incrementExpectCallCounter();

        const calls = try bun.jsc.fromJSHostCall(globalThis, @src(), JSMockFunction__getCalls, .{value});
        if (!calls.jsType().isArray()) {
            return globalThis.throw("Expected value must be a mock function: {}", .{value});
        }

        if (arguments.len < 1 or !arguments[0].isUInt32AsAnyInt()) {
            return globalThis.throwInvalidArguments("toHaveBeenCalledTimes() requires 1 non-negative integer argument", .{});
        }

        const times = try arguments[0].coerce(i32, globalThis);

        var pass = @as(i32, @intCast(try calls.getLength(globalThis))) == times;

        const not = this.flags.not;
        if (not) pass = !pass;
        if (pass) return .js_undefined;

        // handle failure
        if (not) {
            const signature = comptime getSignature("toHaveBeenCalledTimes", "<green>expected<r>", true);
            return this.throw(globalThis, signature, "\n\n" ++ "Expected number of calls: not <green>{any}<r>\n" ++ "Received number of calls: <red>{any}<r>\n", .{ times, calls.getLength(globalThis) });
        }

        const signature = comptime getSignature("toHaveBeenCalledTimes", "<green>expected<r>", false);
        return this.throw(globalThis, signature, "\n\n" ++ "Expected number of calls: <green>{any}<r>\n" ++ "Received number of calls: <red>{any}<r>\n", .{ times, calls.getLength(globalThis) });
    }

    pub fn toMatchObject(this: *Expect, globalThis: *JSGlobalObject, callFrame: *CallFrame) bun.JSError!JSValue {
        jsc.markBinding(@src());

        defer this.postMatch(globalThis);
        const thisValue = callFrame.this();
        const args = callFrame.arguments_old(1).slice();

        incrementExpectCallCounter();

        const not = this.flags.not;

        const received_object: JSValue = try this.getValue(globalThis, thisValue, "toMatchObject", "<green>expected<r>");

        if (!received_object.isObject()) {
            const matcher_error = "\n\n<b>Matcher error<r>: <red>received<r> value must be a non-null object\n";
            if (not) {
                const signature = comptime getSignature("toMatchObject", "<green>expected<r>", true);
                return this.throw(globalThis, signature, matcher_error, .{});
            }

            const signature = comptime getSignature("toMatchObject", "<green>expected<r>", false);
            return this.throw(globalThis, signature, matcher_error, .{});
        }

        if (args.len < 1 or !args[0].isObject()) {
            const matcher_error = "\n\n<b>Matcher error<r>: <green>expected<r> value must be a non-null object\n";
            if (not) {
                const signature = comptime getSignature("toMatchObject", "", true);
                return this.throw(globalThis, signature, matcher_error, .{});
            }
            const signature = comptime getSignature("toMatchObject", "", false);
            return this.throw(globalThis, signature, matcher_error, .{});
        }

        const property_matchers = args[0];

        var pass = try received_object.jestDeepMatch(property_matchers, globalThis, true);

        if (not) pass = !pass;
        if (pass) return .js_undefined;

        // handle failure
        const diff_formatter = DiffFormatter{
            .received = received_object,
            .expected = property_matchers,
            .globalThis = globalThis,
            .not = not,
        };

        if (not) {
            const signature = comptime getSignature("toMatchObject", "<green>expected<r>", true);
            return this.throw(globalThis, signature, "\n\n{any}\n", .{diff_formatter});
        }

        const signature = comptime getSignature("toMatchObject", "<green>expected<r>", false);
        return this.throw(globalThis, signature, "\n\n{any}\n", .{diff_formatter});
    }

    pub fn toHaveBeenCalledWith(this: *Expect, globalThis: *JSGlobalObject, callframe: *CallFrame) bun.JSError!JSValue {
        jsc.markBinding(@src());

        const thisValue = callframe.this();
        const arguments = callframe.arguments();
        defer this.postMatch(globalThis);
        const value: JSValue = try this.getValue(globalThis, thisValue, "toHaveBeenCalledWith", "<green>expected<r>");

        incrementExpectCallCounter();

        const calls = try bun.jsc.fromJSHostCall(globalThis, @src(), JSMockFunction__getCalls, .{value});
        if (!calls.jsType().isArray()) {
            return globalThis.throw("Expected value must be a mock function: {}", .{value});
        }

        var pass = false;

        if (try calls.getLength(globalThis) > 0) {
            var itr = try calls.arrayIterator(globalThis);
            while (try itr.next()) |callItem| {
                if (callItem == .zero or !callItem.jsType().isArray()) {
                    return globalThis.throw("Expected value must be a mock function with calls: {}", .{value});
                }

                if (try callItem.getLength(globalThis) != arguments.len) {
                    continue;
                }

                var callItr = try callItem.arrayIterator(globalThis);
                var match = true;
                while (try callItr.next()) |callArg| {
                    if (!try callArg.jestDeepEquals(arguments[callItr.i - 1], globalThis)) {
                        match = false;
                        break;
                    }
                }

                if (match) {
                    pass = true;
                    break;
                }
            }
        }

        const not = this.flags.not;
        if (not) pass = !pass;
        if (pass) return .js_undefined;

        // handle failure
        if (not) {
            const signature = comptime getSignature("toHaveBeenCalledWith", "<green>expected<r>", true);
            return this.throw(globalThis, signature, "\n\n" ++ "Number of calls: <red>{any}<r>\n", .{calls.getLength(globalThis)});
        }

        const signature = comptime getSignature("toHaveBeenCalledWith", "<green>expected<r>", false);
        return this.throw(globalThis, signature, "\n\n" ++ "Number of calls: <red>{any}<r>\n", .{calls.getLength(globalThis)});
    }

    pub fn toHaveBeenLastCalledWith(this: *Expect, globalThis: *JSGlobalObject, callframe: *CallFrame) bun.JSError!JSValue {
        jsc.markBinding(@src());

        const thisValue = callframe.this();
        const arguments = callframe.arguments();
        defer this.postMatch(globalThis);
        const value: JSValue = try this.getValue(globalThis, thisValue, "toHaveBeenLastCalledWith", "<green>expected<r>");

        incrementExpectCallCounter();

        const calls = try bun.jsc.fromJSHostCall(globalThis, @src(), JSMockFunction__getCalls, .{value});
        if (!calls.jsType().isArray()) {
            return globalThis.throw("Expected value must be a mock function: {}", .{value});
        }

        const totalCalls: u32 = @truncate(try calls.getLength(globalThis));
        var lastCallValue: JSValue = .zero;

        var pass = totalCalls > 0;

        if (pass) {
            lastCallValue = try calls.getIndex(globalThis, totalCalls - 1);

            if (!lastCallValue.jsType().isArray()) {
                return globalThis.throw("Expected value must be a mock function with calls: {}", .{value});
            }

            if (try lastCallValue.getLength(globalThis) != arguments.len) {
                pass = false;
            } else {
                var itr = try lastCallValue.arrayIterator(globalThis);
                while (try itr.next()) |callArg| {
                    if (!try callArg.jestDeepEquals(arguments[itr.i - 1], globalThis)) {
                        pass = false;
                        break;
                    }
                }
            }
        }

        const not = this.flags.not;
        if (not) pass = !pass;
        if (pass) return .js_undefined;

        // handle failure
        var formatter = jsc.ConsoleObject.Formatter{ .globalThis = globalThis, .quote_strings = true };
        defer formatter.deinit();
        const received_fmt = lastCallValue.toFmt(&formatter);

        if (not) {
            const signature = comptime getSignature("toHaveBeenLastCalledWith", "<green>expected<r>", true);
            return this.throw(globalThis, signature, "\n\n" ++ "Received: <red>{any}<r>" ++ "\n\n" ++ "Number of calls: <red>{any}<r>\n", .{ received_fmt, totalCalls });
        }

        const signature = comptime getSignature("toHaveBeenLastCalledWith", "<green>expected<r>", false);
        return this.throw(globalThis, signature, "\n\n" ++ "Received: <red>{any}<r>" ++ "\n\n" ++ "Number of calls: <red>{any}<r>\n", .{ received_fmt, totalCalls });
    }

    pub fn toHaveBeenNthCalledWith(this: *Expect, globalThis: *JSGlobalObject, callframe: *CallFrame) bun.JSError!JSValue {
        jsc.markBinding(@src());

        const thisValue = callframe.this();
        const arguments = callframe.arguments();
        defer this.postMatch(globalThis);
        const value: JSValue = try this.getValue(globalThis, thisValue, "toHaveBeenNthCalledWith", "<green>expected<r>");

        incrementExpectCallCounter();

        const calls = try bun.jsc.fromJSHostCall(globalThis, @src(), JSMockFunction__getCalls, .{value});
        if (!calls.jsType().isArray()) {
            return globalThis.throw("Expected value must be a mock function: {}", .{value});
        }

        const nthCallNum = if (arguments.len > 0 and arguments[0].isUInt32AsAnyInt()) try arguments[0].coerce(i32, globalThis) else 0;
        if (nthCallNum < 1) {
            return globalThis.throwInvalidArguments("toHaveBeenNthCalledWith() requires a positive integer argument", .{});
        }

        const totalCalls = try calls.getLength(globalThis);
        var nthCallValue: JSValue = .zero;

        var pass = totalCalls >= nthCallNum;

        if (pass) {
            nthCallValue = try calls.getIndex(globalThis, @as(u32, @intCast(nthCallNum)) - 1);

            if (!nthCallValue.jsType().isArray()) {
                return globalThis.throw("Expected value must be a mock function with calls: {}", .{value});
            }

            if (try nthCallValue.getLength(globalThis) != (arguments.len - 1)) {
                pass = false;
            } else {
                var itr = try nthCallValue.arrayIterator(globalThis);
                while (try itr.next()) |callArg| {
                    if (!try callArg.jestDeepEquals(arguments[itr.i], globalThis)) {
                        pass = false;
                        break;
                    }
                }
            }
        }

        const not = this.flags.not;
        if (not) pass = !pass;
        if (pass) return .js_undefined;

        // handle failure
        var formatter = jsc.ConsoleObject.Formatter{ .globalThis = globalThis, .quote_strings = true };
        defer formatter.deinit();
        const received_fmt = nthCallValue.toFmt(&formatter);

        if (not) {
            const signature = comptime getSignature("toHaveBeenNthCalledWith", "<green>expected<r>", true);
            return this.throw(globalThis, signature, "\n\n" ++ "n: {any}\n" ++ "Received: <red>{any}<r>" ++ "\n\n" ++ "Number of calls: <red>{any}<r>\n", .{ nthCallNum, received_fmt, totalCalls });
        }

        const signature = comptime getSignature("toHaveBeenNthCalledWith", "<green>expected<r>", false);
        return this.throw(globalThis, signature, "\n\n" ++ "n: {any}\n" ++ "Received: <red>{any}<r>" ++ "\n\n" ++ "Number of calls: <red>{any}<r>\n", .{ nthCallNum, received_fmt, totalCalls });
    }

    const ReturnStatus = enum {
        throw,
        @"return",
        incomplete,

        pub const Map = bun.ComptimeEnumMap(ReturnStatus);
    };

    inline fn toHaveReturnedTimesFn(this: *Expect, globalThis: *JSGlobalObject, callframe: *CallFrame, comptime known_index: ?i32) bun.JSError!JSValue {
        jsc.markBinding(@src());

        const thisValue = callframe.this();
        const arguments = callframe.arguments_old(1).slice();
        defer this.postMatch(globalThis);

        const name = comptime if (known_index != null and known_index.? == 0) "toHaveReturned" else "toHaveReturnedTimes";

        const value: JSValue = try this.getValue(globalThis, thisValue, name, if (known_index != null and known_index.? == 0) "" else "<green>expected<r>");

        incrementExpectCallCounter();

        const returns = try bun.jsc.fromJSHostCall(globalThis, @src(), JSMockFunction__getReturns, .{value});
        if (!returns.jsType().isArray()) return globalThis.throw("Expected value must be a mock function: {}", .{value});

        const return_count: i32 = if (known_index) |index| index else brk: {
            if (arguments.len < 1 or !arguments[0].isUInt32AsAnyInt()) {
                return globalThis.throwInvalidArguments(name ++ "() requires 1 non-negative integer argument", .{});
            }

            break :brk try arguments[0].coerce(i32, globalThis);
        };

        var pass = false;
        const index: u32 = @as(u32, @intCast(return_count)) -| 1;

        const times_value = returns.getDirectIndex(
            globalThis,
            index,
        );

        const total_count = try returns.getLength(globalThis);

        const return_status: ReturnStatus = brk: {
            // Returns is an array of:
            //
            //  { type: "throw" | "incomplete" | "return", value: any}
            //
            if (total_count >= return_count and times_value.isCell()) {
                if (try times_value.get(globalThis, "type")) |type_string| {
                    if (type_string.isString()) {
                        break :brk try ReturnStatus.Map.fromJS(globalThis, type_string) orelse {
                            return globalThis.throw("Expected value must be a mock function with returns: {}", .{value});
                        };
                    }
                }
            }

            break :brk ReturnStatus.incomplete;
        };
        if (globalThis.hasException())
            return .zero;

        pass = return_status == ReturnStatus.@"return";

        const not = this.flags.not;
        if (not) pass = !pass;
        if (pass) return .js_undefined;

        if (!pass and return_status == ReturnStatus.throw) {
            const signature = comptime getSignature(name, "<green>expected<r>", false);
            const fmt = signature ++ "\n\n" ++ "Function threw an exception\n{any}\n";
            var formatter = jsc.ConsoleObject.Formatter{ .globalThis = globalThis, .quote_strings = true };
            defer formatter.deinit();
            return globalThis.throwPretty(fmt, .{(try times_value.get(globalThis, "value")).?.toFmt(&formatter)});
        }

        switch (not) {
            inline else => |is_not| {
                const signature = comptime getSignature(name, "<green>expected<r>", is_not);
                return this.throw(globalThis, signature, "\n\n" ++ "Expected number of successful calls: <green>{d}<r>\n" ++ "Received number of calls: <red>{d}<r>\n", .{ return_count, total_count });
            },
        }
    }

    pub fn toHaveReturned(this: *Expect, globalThis: *JSGlobalObject, callframe: *CallFrame) bun.JSError!JSValue {
        return toHaveReturnedTimesFn(this, globalThis, callframe, 1);
    }

    pub fn toHaveReturnedTimes(this: *Expect, globalThis: *JSGlobalObject, callframe: *CallFrame) bun.JSError!JSValue {
        return toHaveReturnedTimesFn(this, globalThis, callframe, null);
    }

    pub const toHaveReturnedWith = notImplementedJSCFn;
    pub const toHaveLastReturnedWith = notImplementedJSCFn;
    pub const toHaveNthReturnedWith = notImplementedJSCFn;

    pub fn getStaticNot(globalThis: *JSGlobalObject, _: JSValue, _: JSValue) bun.JSError!JSValue {
        return ExpectStatic.create(globalThis, .{ .not = true });
    }

    pub fn getStaticResolvesTo(globalThis: *JSGlobalObject, _: JSValue, _: JSValue) bun.JSError!JSValue {
        return ExpectStatic.create(globalThis, .{ .promise = .resolves });
    }

    pub fn getStaticRejectsTo(globalThis: *JSGlobalObject, _: JSValue, _: JSValue) bun.JSError!JSValue {
        return ExpectStatic.create(globalThis, .{ .promise = .rejects });
    }

    pub fn any(globalThis: *JSGlobalObject, callFrame: *CallFrame) bun.JSError!JSValue {
        return ExpectAny.call(globalThis, callFrame);
    }

    pub fn anything(globalThis: *JSGlobalObject, callFrame: *CallFrame) bun.JSError!JSValue {
        return ExpectAnything.call(globalThis, callFrame);
    }

    pub fn closeTo(globalThis: *JSGlobalObject, callFrame: *CallFrame) bun.JSError!JSValue {
        return ExpectCloseTo.call(globalThis, callFrame);
    }

    pub fn objectContaining(globalThis: *JSGlobalObject, callFrame: *CallFrame) bun.JSError!JSValue {
        return ExpectObjectContaining.call(globalThis, callFrame);
    }

    pub fn stringContaining(globalThis: *JSGlobalObject, callFrame: *CallFrame) bun.JSError!JSValue {
        return ExpectStringContaining.call(globalThis, callFrame);
    }

    pub fn stringMatching(globalThis: *JSGlobalObject, callFrame: *CallFrame) bun.JSError!JSValue {
        return ExpectStringMatching.call(globalThis, callFrame);
    }

    pub fn arrayContaining(globalThis: *JSGlobalObject, callFrame: *CallFrame) bun.JSError!JSValue {
        return ExpectArrayContaining.call(globalThis, callFrame);
    }

    /// Implements `expect.extend({ ... })`
    pub fn extend(globalThis: *JSGlobalObject, callFrame: *CallFrame) bun.JSError!JSValue {
        const args = callFrame.arguments_old(1).slice();

        if (args.len == 0 or !args[0].isObject()) {
            return globalThis.throwPretty("<d>expect.<r>extend<d>(<r>matchers<d>)<r>\n\nExpected an object containing matchers\n", .{});
        }

        var expect_proto = Expect__getPrototype(globalThis);
        var expect_constructor = Expect.js.getConstructor(globalThis);
        var expect_static_proto = ExpectStatic__getPrototype(globalThis);

        // SAFETY: already checked that args[0] is an object
        const matchers_to_register = args[0].getObject().?;
        {
            var iter = try jsc.JSPropertyIterator(.{
                .skip_empty_name = false,
                .include_value = true,
                .own_properties_only = false,
            }).init(globalThis, matchers_to_register);
            defer iter.deinit();

            while (try iter.next()) |*matcher_name| {
                const matcher_fn: JSValue = iter.value;

                if (!matcher_fn.jsType().isFunction()) {
                    const type_name = if (matcher_fn.isNull()) bun.String.static("null") else bun.String.init(matcher_fn.jsTypeString(globalThis).getZigString(globalThis));
                    return globalThis.throwInvalidArguments("expect.extend: `{s}` is not a valid matcher. Must be a function, is \"{s}\"", .{ matcher_name, type_name });
                }

                // Mutate the Expect/ExpectStatic prototypes/constructor with new instances of JSCustomExpectMatcherFunction.
                // Even though they point to the same native functions for all matchers,
                // multiple instances are created because each instance will hold the matcher_fn as a property

                const wrapper_fn = Bun__JSWrappingFunction__create(globalThis, matcher_name, jsc.toJSHostFn(Expect.applyCustomMatcher), matcher_fn, true);

                expect_proto.put(globalThis, matcher_name, wrapper_fn);
                expect_constructor.put(globalThis, matcher_name, wrapper_fn);
                expect_static_proto.put(globalThis, matcher_name, wrapper_fn);
            }
        }

        globalThis.bunVM().autoGarbageCollect();

        return .js_undefined;
    }

    const CustomMatcherParamsFormatter = struct {
        colors: bool,
        globalThis: *JSGlobalObject,
        matcher_fn: JSValue,

        pub fn format(this: CustomMatcherParamsFormatter, comptime _: []const u8, _: std.fmt.FormatOptions, writer: anytype) !void {
            // try to detect param names from matcher_fn (user function) source code
            if (jsc.JSFunction.getSourceCode(this.matcher_fn)) |source_str| {
                var source_slice = source_str.toSlice(this.globalThis.allocator());
                defer source_slice.deinit();

                var source: string = source_slice.slice();
                if (std.mem.indexOfScalar(u8, source, '(')) |lparen| {
                    if (std.mem.indexOfScalarPos(u8, source, lparen, ')')) |rparen| {
                        const params_str = source[(lparen + 1)..rparen];
                        var param_index: usize = 0;
                        var iter = std.mem.splitScalar(u8, params_str, ',');
                        while (iter.next()) |param_name| : (param_index += 1) {
                            if (param_index > 0) { // skip the first param from the matcher_fn, which is the received value
                                if (param_index > 1) {
                                    try writer.writeAll(if (this.colors) Output.prettyFmt("<r><d>, <r><green>", true) else ", ");
                                } else if (this.colors) {
                                    try writer.writeAll("<green>");
                                }
                                const param_name_trimmed = std.mem.trim(u8, param_name, " ");
                                if (param_name_trimmed.len > 0) {
                                    try writer.writeAll(param_name_trimmed);
                                } else {
                                    try writer.print("arg{d}", .{param_index - 1});
                                }
                            }
                        }
                        if (param_index > 1 and this.colors) {
                            try writer.writeAll("<r>");
                        }
                        return; // don't do fallback
                    }
                }
            }

            // fallback
            switch (this.colors) {
                inline else => |colors| try writer.print(Output.prettyFmt("<green>...args<r>", colors), .{}),
            }
        }
    };

    fn throwInvalidMatcherError(globalThis: *JSGlobalObject, matcher_name: bun.String, result: JSValue) bun.JSError {
        @branchHint(.cold);

        var formatter = jsc.ConsoleObject.Formatter{ .globalThis = globalThis, .quote_strings = true };
        defer formatter.deinit();

        const fmt =
            "Unexpected return from matcher function `{s}`.\n" ++
            "Matcher functions should return an object in the following format:\n" ++
            "  {{message?: string | function, pass: boolean}}\n" ++
            "'{any}' was returned";
        const err = switch (Output.enable_ansi_colors) {
            inline else => |colors| globalThis.createErrorInstance(Output.prettyFmt(fmt, colors), .{ matcher_name, result.toFmt(&formatter) }),
        };
        err.put(globalThis, ZigString.static("name"), bun.String.static("InvalidMatcherError").toJS(globalThis));
        return globalThis.throwValue(err);
    }

    /// Execute the custom matcher for the given args (the left value + the args passed to the matcher call).
    /// This function is called both for symmetric and asymmetric matching.
    /// If silent=false, throws an exception in JS if the matcher result didn't result in a pass (or if the matcher result is invalid).
    pub fn executeCustomMatcher(globalThis: *JSGlobalObject, matcher_name: bun.String, matcher_fn: JSValue, args: []const JSValue, flags: Expect.Flags, silent: bool) bun.JSError!bool {
        // prepare the this object
        const matcher_context = try globalThis.bunVM().allocator.create(ExpectMatcherContext);
        matcher_context.flags = flags;
        const matcher_context_jsvalue = matcher_context.toJS(globalThis);
        matcher_context_jsvalue.ensureStillAlive();

        // call the custom matcher implementation
        var result = try matcher_fn.call(globalThis, matcher_context_jsvalue, args);
        // support for async matcher results
        if (result.asAnyPromise()) |promise| {
            const vm = globalThis.vm();
            promise.setHandled(vm);

            globalThis.bunVM().waitForPromise(promise);

            result = promise.result(vm);
            result.ensureStillAlive();
            assert(result != .zero);
            switch (promise.status(vm)) {
                .pending => unreachable,
                .fulfilled => {},
                .rejected => {
                    // TODO: rewrite this code to use .then() instead of blocking the event loop
                    jsc.VirtualMachine.get().runErrorHandler(result, null);
                    return globalThis.throw("Matcher `{s}` returned a promise that rejected", .{matcher_name});
                },
            }
        }

        var pass: bool = undefined;
        var message: JSValue = undefined;

        // Parse and validate the custom matcher result, which should conform to: { pass: boolean, message?: () => string }
        const is_valid = valid: {
            if (result.isObject()) {
                if (try result.get(globalThis, "pass")) |pass_value| {
                    pass = pass_value.toBoolean();

                    if (try result.fastGet(globalThis, .message)) |message_value| {
                        if (!message_value.isString() and !message_value.isCallable()) {
                            break :valid false;
                        }
                        message = message_value;
                    } else {
                        message = .js_undefined;
                    }

                    break :valid true;
                }
            }
            break :valid false;
        };
        if (!is_valid) {
            return throwInvalidMatcherError(globalThis, matcher_name, result);
        }

        if (flags.not) pass = !pass;
        if (pass or silent) return pass;

        // handle failure
        var message_text: bun.String = bun.String.dead;
        defer message_text.deref();
        if (message.isUndefined()) {
            message_text = bun.String.static("No message was specified for this matcher.");
        } else if (message.isString()) {
            message_text = try message.toBunString(globalThis);
        } else {
            if (comptime Environment.allow_assert)
                assert(message.isCallable()); // checked above

            const message_result = try message.callWithGlobalThis(globalThis, &.{});
            message_text = try bun.String.fromJS(message_result, globalThis);
        }

        const matcher_params = CustomMatcherParamsFormatter{
            .colors = Output.enable_ansi_colors,
            .globalThis = globalThis,
            .matcher_fn = matcher_fn,
        };
        return throwPrettyMatcherError(globalThis, bun.String.empty, matcher_name, matcher_params, .{}, "{s}", .{message_text});
    }

    /// Function that is run for either `expect.myMatcher()` call or `expect().myMatcher` call,
    /// and we can known which case it is based on if the `callFrame.this()` value is an instance of Expect
    pub fn applyCustomMatcher(globalThis: *JSGlobalObject, callFrame: *CallFrame) bun.JSError!jsc.JSValue {
        defer globalThis.bunVM().autoGarbageCollect();

        // retrieve the user-provided matcher function (matcher_fn)
        const func: JSValue = callFrame.callee();
        var matcher_fn: JSValue = getCustomMatcherFn(func, globalThis) orelse .js_undefined;
        if (!matcher_fn.jsType().isFunction()) {
            return globalThis.throw("Internal consistency error: failed to retrieve the matcher function for a custom matcher!", .{});
        }
        matcher_fn.ensureStillAlive();

        // try to retrieve the Expect instance
        const thisValue: JSValue = callFrame.this();
        const expect: *Expect = Expect.fromJS(thisValue) orelse {
            // if no Expect instance, assume it is a static call (`expect.myMatcher()`), so create an ExpectCustomAsymmetricMatcher instance
            return ExpectCustomAsymmetricMatcher.create(globalThis, callFrame, matcher_fn);
        };

        // if we got an Expect instance, then it's a non-static call (`expect().myMatcher`),
        // so now execute the symmetric matching

        // retrieve the matcher name
        const matcher_name = matcher_fn.getName(globalThis);

        const matcher_params = CustomMatcherParamsFormatter{
            .colors = Output.enable_ansi_colors,
            .globalThis = globalThis,
            .matcher_fn = matcher_fn,
        };

        // retrieve the captured expected value
        var value = js.capturedValueGetCached(thisValue) orelse {
            return globalThis.throw("Internal consistency error: failed to retrieve the captured value", .{});
        };
        value = try processPromise(expect.custom_label, expect.flags, globalThis, value, matcher_name, matcher_params, false);
        value.ensureStillAlive();

        incrementExpectCallCounter();

        // prepare the args array
        const args = callFrame.arguments();
        var allocator = std.heap.stackFallback(8 * @sizeOf(JSValue), globalThis.allocator());
        var matcher_args = try std.ArrayList(JSValue).initCapacity(allocator.get(), args.len + 1);
        matcher_args.appendAssumeCapacity(value);
        for (args) |arg| matcher_args.appendAssumeCapacity(arg);

        _ = try executeCustomMatcher(globalThis, matcher_name, matcher_fn, matcher_args.items, expect.flags, false);

        return thisValue;
    }

    pub const addSnapshotSerializer = notImplementedStaticFn;

    pub fn hasAssertions(globalThis: *JSGlobalObject, callFrame: *CallFrame) bun.JSError!JSValue {
        _ = callFrame;
        defer globalThis.bunVM().autoGarbageCollect();

        is_expecting_assertions = true;

        return .js_undefined;
    }

    pub fn assertions(globalThis: *JSGlobalObject, callFrame: *CallFrame) bun.JSError!JSValue {
        defer globalThis.bunVM().autoGarbageCollect();

        const arguments_ = callFrame.arguments_old(1);
        const arguments = arguments_.slice();

        if (arguments.len < 1) {
            return globalThis.throwInvalidArguments("expect.assertions() takes 1 argument", .{});
        }

        const expected: JSValue = arguments[0];

        if (!expected.isNumber()) {
            var fmt = jsc.ConsoleObject.Formatter{ .globalThis = globalThis, .quote_strings = true };
            return globalThis.throw("Expected value must be a non-negative integer: {any}", .{expected.toFmt(&fmt)});
        }

        const expected_assertions: f64 = try expected.toNumber(globalThis);
        if (@round(expected_assertions) != expected_assertions or std.math.isInf(expected_assertions) or std.math.isNan(expected_assertions) or expected_assertions < 0 or expected_assertions > std.math.maxInt(u32)) {
            var fmt = jsc.ConsoleObject.Formatter{ .globalThis = globalThis, .quote_strings = true };
            return globalThis.throw("Expected value must be a non-negative integer: {any}", .{expected.toFmt(&fmt)});
        }

        const unsigned_expected_assertions: u32 = @intFromFloat(expected_assertions);

        is_expecting_assertions_count = true;
        active_test_expectation_counter.expected = unsigned_expected_assertions;

        return .js_undefined;
    }

    pub fn notImplementedJSCFn(_: *Expect, globalThis: *JSGlobalObject, _: *CallFrame) bun.JSError!JSValue {
        return globalThis.throw("Not implemented", .{});
    }

    pub fn notImplementedStaticFn(globalThis: *JSGlobalObject, _: *CallFrame) bun.JSError!JSValue {
        return globalThis.throw("Not implemented", .{});
    }

    pub fn notImplementedJSCProp(_: *Expect, _: JSValue, globalThis: *JSGlobalObject) bun.JSError!JSValue {
        return globalThis.throw("Not implemented", .{});
    }

    pub fn notImplementedStaticProp(globalThis: *JSGlobalObject, _: JSValue, _: JSValue) bun.JSError!JSValue {
        return globalThis.throw("Not implemented", .{});
    }

    pub fn postMatch(_: *Expect, globalThis: *JSGlobalObject) void {
        var vm = globalThis.bunVM();
        vm.autoGarbageCollect();
    }

    pub fn doUnreachable(globalThis: *JSGlobalObject, callframe: *CallFrame) bun.JSError!JSValue {
        const arg = callframe.arguments_old(1).ptr[0];

        if (arg.isEmptyOrUndefinedOrNull()) {
            const error_value = bun.String.init("reached unreachable code").toErrorInstance(globalThis);
            error_value.put(globalThis, ZigString.static("name"), bun.String.init("UnreachableError").toJS(globalThis));
            return globalThis.throwValue(error_value);
        }

        if (arg.isString()) {
            const error_value = (try arg.toBunString(globalThis)).toErrorInstance(globalThis);
            error_value.put(globalThis, ZigString.static("name"), bun.String.init("UnreachableError").toJS(globalThis));
            return globalThis.throwValue(error_value);
        }

        return globalThis.throwValue(arg);
    }
};

/// Static instance of expect, holding a set of flags.
/// Returned for example when executing `expect.not`
pub const ExpectStatic = struct {
    pub const js = jsc.Codegen.JSExpectStatic;
    pub const toJS = js.toJS;
    pub const fromJS = js.fromJS;
    pub const fromJSDirect = js.fromJSDirect;

    flags: Expect.Flags = .{},

    pub fn finalize(
        this: *ExpectStatic,
    ) callconv(.C) void {
        VirtualMachine.get().allocator.destroy(this);
    }

    pub fn create(globalThis: *JSGlobalObject, flags: Expect.Flags) bun.JSError!JSValue {
        var expect = try globalThis.bunVM().allocator.create(ExpectStatic);
        expect.flags = flags;

        const value = expect.toJS(globalThis);
        value.ensureStillAlive();
        return value;
    }

    pub fn getNot(this: *ExpectStatic, _: JSValue, globalThis: *JSGlobalObject) bun.JSError!JSValue {
        var flags = this.flags;
        flags.not = !this.flags.not;
        return create(globalThis, flags);
    }

    pub fn getResolvesTo(this: *ExpectStatic, _: JSValue, globalThis: *JSGlobalObject) bun.JSError!JSValue {
        var flags = this.flags;
        if (flags.promise != .none) return asyncChainingError(globalThis, flags, "resolvesTo");
        flags.promise = .resolves;
        return create(globalThis, flags);
    }

    pub fn getRejectsTo(this: *ExpectStatic, _: JSValue, globalThis: *JSGlobalObject) bun.JSError!JSValue {
        var flags = this.flags;
        if (flags.promise != .none) return asyncChainingError(globalThis, flags, "rejectsTo");
        flags.promise = .rejects;
        return create(globalThis, flags);
    }

    fn asyncChainingError(globalThis: *JSGlobalObject, flags: Expect.Flags, name: string) bun.JSError {
        @branchHint(.cold);
        const str = switch (flags.promise) {
            .resolves => "resolvesTo",
            .rejects => "rejectsTo",
            else => unreachable,
        };
        return globalThis.throw("expect.{s}: already called expect.{s} on this chain", .{ name, str });
    }

    fn createAsymmetricMatcherWithFlags(T: type, this: *ExpectStatic, globalThis: *JSGlobalObject, callFrame: *CallFrame) bun.JSError!JSValue {
        //const this: *ExpectStatic = ExpectStatic.fromJS(callFrame.this());
        const instance_jsvalue = try T.call(globalThis, callFrame);
        if (instance_jsvalue != .zero and !instance_jsvalue.isAnyError()) {
            var instance = T.fromJS(instance_jsvalue) orelse {
                return globalThis.throwOutOfMemory();
            };
            instance.flags = this.flags;
        }
        return instance_jsvalue;
    }

    pub fn anything(this: *ExpectStatic, globalThis: *JSGlobalObject, callFrame: *CallFrame) bun.JSError!JSValue {
        return createAsymmetricMatcherWithFlags(ExpectAnything, this, globalThis, callFrame);
    }

    pub fn any(this: *ExpectStatic, globalThis: *JSGlobalObject, callFrame: *CallFrame) bun.JSError!JSValue {
        return createAsymmetricMatcherWithFlags(ExpectAny, this, globalThis, callFrame);
    }

    pub fn arrayContaining(this: *ExpectStatic, globalThis: *JSGlobalObject, callFrame: *CallFrame) bun.JSError!JSValue {
        return createAsymmetricMatcherWithFlags(ExpectArrayContaining, this, globalThis, callFrame);
    }

    pub fn closeTo(this: *ExpectStatic, globalThis: *JSGlobalObject, callFrame: *CallFrame) bun.JSError!JSValue {
        return createAsymmetricMatcherWithFlags(ExpectCloseTo, this, globalThis, callFrame);
    }

    pub fn objectContaining(this: *ExpectStatic, globalThis: *JSGlobalObject, callFrame: *CallFrame) bun.JSError!JSValue {
        return createAsymmetricMatcherWithFlags(ExpectObjectContaining, this, globalThis, callFrame);
    }

    pub fn stringContaining(this: *ExpectStatic, globalThis: *JSGlobalObject, callFrame: *CallFrame) bun.JSError!JSValue {
        return createAsymmetricMatcherWithFlags(ExpectStringContaining, this, globalThis, callFrame);
    }

    pub fn stringMatching(this: *ExpectStatic, globalThis: *JSGlobalObject, callFrame: *CallFrame) bun.JSError!JSValue {
        return createAsymmetricMatcherWithFlags(ExpectStringMatching, this, globalThis, callFrame);
    }
};

pub const ExpectAnything = struct {
    pub const js = jsc.Codegen.JSExpectAnything;
    pub const toJS = js.toJS;
    pub const fromJS = js.fromJS;
    pub const fromJSDirect = js.fromJSDirect;

    flags: Expect.Flags = .{},

    pub fn finalize(
        this: *ExpectAnything,
    ) callconv(.C) void {
        VirtualMachine.get().allocator.destroy(this);
    }

    pub fn call(globalThis: *JSGlobalObject, _: *CallFrame) bun.JSError!JSValue {
        const anything = try globalThis.bunVM().allocator.create(ExpectAnything);
        anything.* = .{};

        const anything_js_value = anything.toJS(globalThis);
        anything_js_value.ensureStillAlive();

        var vm = globalThis.bunVM();
        vm.autoGarbageCollect();

        return anything_js_value;
    }
};

pub const ExpectStringMatching = struct {
    pub const js = jsc.Codegen.JSExpectStringMatching;
    pub const toJS = js.toJS;
    pub const fromJS = js.fromJS;
    pub const fromJSDirect = js.fromJSDirect;

    flags: Expect.Flags = .{},

    pub fn finalize(
        this: *ExpectStringMatching,
    ) callconv(.C) void {
        VirtualMachine.get().allocator.destroy(this);
    }

    pub fn call(globalThis: *JSGlobalObject, callFrame: *CallFrame) bun.JSError!JSValue {
        const args = callFrame.arguments();

        if (args.len == 0 or (!args[0].isString() and !args[0].isRegExp())) {
            const fmt = "<d>expect.<r>stringContaining<d>(<r>string<d>)<r>\n\nExpected a string or regular expression\n";
            return globalThis.throwPretty(fmt, .{});
        }

        const test_value = args[0];

        const string_matching = try globalThis.bunVM().allocator.create(ExpectStringMatching);
        string_matching.* = .{};

        const string_matching_js_value = string_matching.toJS(globalThis);
        js.testValueSetCached(string_matching_js_value, globalThis, test_value);

        var vm = globalThis.bunVM();
        vm.autoGarbageCollect();
        return string_matching_js_value;
    }
};

pub const ExpectCloseTo = struct {
    pub const js = jsc.Codegen.JSExpectCloseTo;
    pub const toJS = js.toJS;
    pub const fromJS = js.fromJS;
    pub const fromJSDirect = js.fromJSDirect;

    flags: Expect.Flags = .{},

    pub fn finalize(
        this: *ExpectCloseTo,
    ) callconv(.C) void {
        VirtualMachine.get().allocator.destroy(this);
    }

    pub fn call(globalThis: *JSGlobalObject, callFrame: *CallFrame) bun.JSError!JSValue {
        const args = callFrame.arguments_old(2).slice();

        if (args.len == 0 or !args[0].isNumber()) {
            return globalThis.throwPretty("<d>expect.<r>closeTo<d>(<r>number<d>, precision?)<r>\n\nExpected a number value", .{});
        }
        const number_value = args[0];

        var precision_value: JSValue = if (args.len > 1) args[1] else .js_undefined;
        if (precision_value.isUndefined()) {
            precision_value = JSValue.jsNumberFromInt32(2); // default value from jest
        }
        if (!precision_value.isNumber()) {
            return globalThis.throwPretty("<d>expect.<r>closeTo<d>(number, <r>precision?<d>)<r>\n\nPrecision must be a number or undefined", .{});
        }

        const instance = try globalThis.bunVM().allocator.create(ExpectCloseTo);
        instance.* = .{};

        const instance_jsvalue = instance.toJS(globalThis);
        number_value.ensureStillAlive();
        precision_value.ensureStillAlive();
        ExpectCloseTo.js.numberValueSetCached(instance_jsvalue, globalThis, number_value);
        ExpectCloseTo.js.digitsValueSetCached(instance_jsvalue, globalThis, precision_value);

        var vm = globalThis.bunVM();
        vm.autoGarbageCollect();
        return instance_jsvalue;
    }
};

pub const ExpectObjectContaining = struct {
    pub const js = jsc.Codegen.JSExpectObjectContaining;
    pub const toJS = js.toJS;
    pub const fromJS = js.fromJS;
    pub const fromJSDirect = js.fromJSDirect;

    flags: Expect.Flags = .{},

    pub fn finalize(
        this: *ExpectObjectContaining,
    ) callconv(.C) void {
        VirtualMachine.get().allocator.destroy(this);
    }

    pub fn call(globalThis: *JSGlobalObject, callFrame: *CallFrame) bun.JSError!JSValue {
        const args = callFrame.arguments_old(1).slice();

        if (args.len == 0 or !args[0].isObject()) {
            const fmt = "<d>expect.<r>objectContaining<d>(<r>object<d>)<r>\n\nExpected an object\n";
            return globalThis.throwPretty(fmt, .{});
        }

        const object_value = args[0];

        const instance = try globalThis.bunVM().allocator.create(ExpectObjectContaining);
        instance.* = .{};

        const instance_jsvalue = instance.toJS(globalThis);
        ExpectObjectContaining.js.objectValueSetCached(instance_jsvalue, globalThis, object_value);

        var vm = globalThis.bunVM();
        vm.autoGarbageCollect();
        return instance_jsvalue;
    }
};

pub const ExpectStringContaining = struct {
    pub const js = jsc.Codegen.JSExpectStringContaining;
    pub const toJS = js.toJS;
    pub const fromJS = js.fromJS;
    pub const fromJSDirect = js.fromJSDirect;

    flags: Expect.Flags = .{},

    pub fn finalize(
        this: *ExpectStringContaining,
    ) callconv(.C) void {
        VirtualMachine.get().allocator.destroy(this);
    }

    pub fn call(globalThis: *JSGlobalObject, callFrame: *CallFrame) bun.JSError!JSValue {
        const args = callFrame.arguments_old(1).slice();

        if (args.len == 0 or !args[0].isString()) {
            const fmt = "<d>expect.<r>stringContaining<d>(<r>string<d>)<r>\n\nExpected a string\n";
            return globalThis.throwPretty(fmt, .{});
        }

        const string_value = args[0];

        const string_containing = try globalThis.bunVM().allocator.create(ExpectStringContaining);
        string_containing.* = .{};

        const string_containing_js_value = string_containing.toJS(globalThis);
        ExpectStringContaining.js.stringValueSetCached(string_containing_js_value, globalThis, string_value);

        var vm = globalThis.bunVM();
        vm.autoGarbageCollect();
        return string_containing_js_value;
    }
};

pub const ExpectAny = struct {
    pub const js = jsc.Codegen.JSExpectAny;
    pub const toJS = js.toJS;
    pub const fromJS = js.fromJS;
    pub const fromJSDirect = js.fromJSDirect;

    flags: Expect.Flags = .{},

    pub fn finalize(this: *ExpectAny) callconv(.C) void {
        VirtualMachine.get().allocator.destroy(this);
    }

    pub fn call(globalThis: *JSGlobalObject, callFrame: *CallFrame) bun.JSError!JSValue {
        const _arguments = callFrame.arguments_old(1);
        const arguments: []const JSValue = _arguments.ptr[0.._arguments.len];

        if (arguments.len == 0) {
            return globalThis.throw("any() expects to be passed a constructor function. Please pass one or use anything() to match any object.", .{});
        }

        const constructor = arguments[0];
        constructor.ensureStillAlive();
        if (!constructor.isConstructor()) {
            const fmt = "<d>expect.<r>any<d>(<r>constructor<d>)<r>\n\nExpected a constructor\n";
            return globalThis.throwPretty(fmt, .{});
        }

        const asymmetric_matcher_constructor_type = try Expect.Flags.AsymmetricMatcherConstructorType.fromJS(globalThis, constructor);

        // I don't think this case is possible, but just in case!
        if (globalThis.hasException()) {
            return error.JSError;
        }

        var any = try globalThis.bunVM().allocator.create(ExpectAny);
        any.* = .{
            .flags = .{
                .asymmetric_matcher_constructor_type = asymmetric_matcher_constructor_type,
            },
        };

        const any_js_value = any.toJS(globalThis);
        any_js_value.ensureStillAlive();
        ExpectAny.js.constructorValueSetCached(any_js_value, globalThis, constructor);
        any_js_value.ensureStillAlive();

        var vm = globalThis.bunVM();
        vm.autoGarbageCollect();

        return any_js_value;
    }
};

pub const ExpectArrayContaining = struct {
    pub const js = jsc.Codegen.JSExpectArrayContaining;
    pub const toJS = js.toJS;
    pub const fromJS = js.fromJS;
    pub const fromJSDirect = js.fromJSDirect;

    flags: Expect.Flags = .{},

    pub fn finalize(
        this: *ExpectArrayContaining,
    ) callconv(.C) void {
        VirtualMachine.get().allocator.destroy(this);
    }

    pub fn call(globalThis: *JSGlobalObject, callFrame: *CallFrame) bun.JSError!JSValue {
        const args = callFrame.arguments_old(1).slice();

        if (args.len == 0 or !args[0].jsType().isArray()) {
            const fmt = "<d>expect.<r>arrayContaining<d>(<r>array<d>)<r>\n\nExpected a array\n";
            return globalThis.throwPretty(fmt, .{});
        }

        const array_value = args[0];

        const array_containing = try globalThis.bunVM().allocator.create(ExpectArrayContaining);
        array_containing.* = .{};

        const array_containing_js_value = array_containing.toJS(globalThis);
        ExpectArrayContaining.js.arrayValueSetCached(array_containing_js_value, globalThis, array_value);

        var vm = globalThis.bunVM();
        vm.autoGarbageCollect();
        return array_containing_js_value;
    }
};

/// An instantiated asymmetric custom matcher, returned from calls to `expect.toCustomMatch(...)`
///
/// Reference: `AsymmetricMatcher` in https://github.com/jestjs/jest/blob/main/packages/expect/src/types.ts
/// (but only created for *custom* matchers, as built-ins have their own classes)
pub const ExpectCustomAsymmetricMatcher = struct {
    pub const js = jsc.Codegen.JSExpectCustomAsymmetricMatcher;
    pub const toJS = js.toJS;
    pub const fromJS = js.fromJS;
    pub const fromJSDirect = js.fromJSDirect;

    flags: Expect.Flags = .{},

    pub fn finalize(
        this: *ExpectCustomAsymmetricMatcher,
    ) callconv(.C) void {
        VirtualMachine.get().allocator.destroy(this);
    }

    /// Implements the static call of the custom matcher (`expect.myCustomMatcher(<args>)`),
    /// which creates an asymmetric matcher instance (`ExpectCustomAsymmetricMatcher`).
    /// This will not run the matcher, but just capture the args etc.
    pub fn create(globalThis: *JSGlobalObject, callFrame: *CallFrame, matcher_fn: JSValue) bun.JSError!JSValue {
        var flags: Expect.Flags = undefined;

        // try to retrieve the ExpectStatic instance (to get the flags)
        if (ExpectStatic.fromJS(callFrame.this())) |expect_static| {
            flags = expect_static.flags;
        } else {
            // if it's not an ExpectStatic instance, assume it was called from the Expect constructor, so use the default flags
            flags = .{};
        }

        // create the matcher instance
        const instance = try globalThis.bunVM().allocator.create(ExpectCustomAsymmetricMatcher);
        instance.* = .{};

        const instance_jsvalue = instance.toJS(globalThis);
        instance_jsvalue.ensureStillAlive();

        // store the flags
        instance.flags = flags;

        // store the user-provided matcher function into the instance
        js.matcherFnSetCached(instance_jsvalue, globalThis, matcher_fn);

        // capture the args as a JS array saved in the instance, so the matcher can be executed later on with them
        const args = callFrame.arguments();
        const array = try JSValue.createEmptyArray(globalThis, args.len);
        for (args, 0..) |arg, i| {
            try array.putIndex(globalThis, @truncate(i), arg);
        }
        js.capturedArgsSetCached(instance_jsvalue, globalThis, array);
        array.ensureStillAlive();

        // return the same instance, now fully initialized including the captured args (previously it was incomplete)
        return instance_jsvalue;
    }

    /// Function called by c++ function "matchAsymmetricMatcher" to execute the custom matcher against the provided leftValue
    pub fn execute(this: *ExpectCustomAsymmetricMatcher, thisValue: JSValue, globalThis: *JSGlobalObject, received: JSValue) callconv(.C) bool {
        // retrieve the user-provided matcher implementation function (the function passed to expect.extend({ ... }))
        const matcher_fn: JSValue = js.matcherFnGetCached(thisValue) orelse {
            globalThis.throw("Internal consistency error: the ExpectCustomAsymmetricMatcher(matcherFn) was garbage collected but it should not have been!", .{}) catch {};
            return false;
        };
        matcher_fn.ensureStillAlive();
        if (!matcher_fn.jsType().isFunction()) {
            globalThis.throw("Internal consistency error: the ExpectCustomMatcher(matcherFn) is not a function!", .{}) catch {};
            return false;
        }

        // retrieve the matcher name
        const matcher_name = matcher_fn.getName(globalThis);

        // retrieve the asymmetric matcher args
        // if null, it means the function has not yet been called to capture the args, which is a misuse of the matcher
        const captured_args: JSValue = js.capturedArgsGetCached(thisValue) orelse {
            globalThis.throw("expect.{s} misused, it needs to be instantiated by calling it with 0 or more arguments", .{matcher_name}) catch {};
            return false;
        };
        captured_args.ensureStillAlive();

        // prepare the args array as `[received, ...captured_args]`
        const args_count = captured_args.getLength(globalThis) catch return false;
        var allocator = std.heap.stackFallback(8 * @sizeOf(JSValue), globalThis.allocator());
        var matcher_args = std.ArrayList(JSValue).initCapacity(allocator.get(), args_count + 1) catch {
            globalThis.throwOutOfMemory() catch {};
            return false;
        };
        matcher_args.appendAssumeCapacity(received);
        for (0..args_count) |i| {
            matcher_args.appendAssumeCapacity(captured_args.getIndex(globalThis, @truncate(i)) catch return false);
        }

        return Expect.executeCustomMatcher(globalThis, matcher_name, matcher_fn, matcher_args.items, this.flags, true) catch false;
    }

    pub fn asymmetricMatch(this: *ExpectCustomAsymmetricMatcher, globalThis: *JSGlobalObject, callframe: *CallFrame) bun.JSError!JSValue {
        const arguments = callframe.arguments_old(1).slice();
        const received_value = if (arguments.len < 1) .js_undefined else arguments[0];
        const matched = execute(this, callframe.this(), globalThis, received_value);
        return JSValue.jsBoolean(matched);
    }

    fn maybeClear(comptime dontThrow: bool, globalThis: *JSGlobalObject, err: bun.JSError) bun.JSError!bool {
        if (dontThrow) {
            globalThis.clearException();
            return false;
        }
        return err;
    }

    /// Calls a custom implementation (if provided) to stringify this asymmetric matcher, and returns true if it was provided and it succeed
    pub fn customPrint(_: *ExpectCustomAsymmetricMatcher, thisValue: JSValue, globalThis: *JSGlobalObject, writer: anytype, comptime dontThrow: bool) !bool {
        const matcher_fn: JSValue = js.matcherFnGetCached(thisValue) orelse return false;
        if (matcher_fn.get(globalThis, "toAsymmetricMatcher") catch |e| return maybeClear(dontThrow, globalThis, e)) |fn_value| {
            if (fn_value.jsType().isFunction()) {
                const captured_args: JSValue = js.capturedArgsGetCached(thisValue) orelse return false;
                var stack_fallback = std.heap.stackFallback(256, globalThis.allocator());
                const args_len = captured_args.getLength(globalThis) catch |e| return maybeClear(dontThrow, globalThis, e);
                var args = try std.ArrayList(JSValue).initCapacity(stack_fallback.get(), args_len);
                var iter = captured_args.arrayIterator(globalThis) catch |e| return maybeClear(dontThrow, globalThis, e);
                while (iter.next() catch |e| return maybeClear(dontThrow, globalThis, e)) |arg| {
                    args.appendAssumeCapacity(arg);
                }

                const result = matcher_fn.call(globalThis, thisValue, args.items) catch |e| return maybeClear(dontThrow, globalThis, e);
                try writer.print("{}", .{result.toBunString(globalThis) catch |e| return maybeClear(dontThrow, globalThis, e)});
            }
        }
        return false;
    }

    pub fn toAsymmetricMatcher(this: *ExpectCustomAsymmetricMatcher, globalThis: *JSGlobalObject, callframe: *CallFrame) bun.JSError!JSValue {
        var stack_fallback = std.heap.stackFallback(512, globalThis.allocator());
        var mutable_string = try bun.MutableString.init2048(stack_fallback.get());
        defer mutable_string.deinit();

        const printed = try customPrint(this, callframe.this(), globalThis, mutable_string.writer());
        if (printed) {
            return bun.String.init(mutable_string.slice()).toJS();
        }
        return ExpectMatcherUtils.printValue(globalThis, this, null);
    }
};

/// Reference: `MatcherContext` in https://github.com/jestjs/jest/blob/main/packages/expect/src/types.ts
pub const ExpectMatcherContext = struct {
    pub const js = jsc.Codegen.JSExpectMatcherContext;
    pub const toJS = js.toJS;
    pub const fromJS = js.fromJS;
    pub const fromJSDirect = js.fromJSDirect;

    flags: Expect.Flags = .{},

    pub fn finalize(
        this: *ExpectMatcherContext,
    ) callconv(.C) void {
        VirtualMachine.get().allocator.destroy(this);
    }

    pub fn getUtils(_: *ExpectMatcherContext, globalThis: *JSGlobalObject) JSValue {
        return ExpectMatcherUtils__getSingleton(globalThis);
    }

    pub fn getIsNot(this: *ExpectMatcherContext, _: *JSGlobalObject) JSValue {
        return JSValue.jsBoolean(this.flags.not);
    }

    pub fn getPromise(this: *ExpectMatcherContext, globalThis: *JSGlobalObject) JSValue {
        return switch (this.flags.promise) {
            .rejects => bun.String.static("rejects").toJS(globalThis),
            .resolves => bun.String.static("resolves").toJS(globalThis),
            else => bun.String.empty.toJS(globalThis),
        };
    }

    pub fn getExpand(_: *ExpectMatcherContext, globalThis: *JSGlobalObject) JSValue {
        _ = globalThis;
        // TODO: this should return whether running tests in verbose mode or not (jest flag --expand), but bun currently doesn't have this switch
        return JSValue.false;
    }

    pub fn equals(_: *ExpectMatcherContext, globalThis: *JSGlobalObject, callframe: *CallFrame) bun.JSError!JSValue {
        var arguments = callframe.arguments_old(3);
        if (arguments.len < 2) {
            return globalThis.throw("expect.extends matcher: this.util.equals expects at least 2 arguments", .{});
        }
        const args = arguments.slice();
        return JSValue.jsBoolean(try args[0].jestDeepEquals(args[1], globalThis));
    }
};

/// Reference: `MatcherUtils` in https://github.com/jestjs/jest/blob/main/packages/expect/src/types.ts
pub const ExpectMatcherUtils = struct {
    pub const js = jsc.Codegen.JSExpectMatcherUtils;
    pub const toJS = js.toJS;
    pub const fromJS = js.fromJS;
    pub const fromJSDirect = js.fromJSDirect;

    fn createSingleton(globalThis: *JSGlobalObject) callconv(.C) JSValue {
        var instance = globalThis.bunVM().allocator.create(ExpectMatcherUtils) catch {
            return globalThis.throwOutOfMemoryValue();
        };
        return instance.toJS(globalThis);
    }

    pub fn finalize(
        this: *ExpectMatcherUtils,
    ) callconv(.C) void {
        VirtualMachine.get().allocator.destroy(this);
    }

    fn printValue(globalThis: *JSGlobalObject, value: JSValue, comptime color_or_null: ?[]const u8) !JSValue {
        var stack_fallback = std.heap.stackFallback(512, globalThis.allocator());
        var mutable_string = try bun.MutableString.init2048(stack_fallback.get());
        defer mutable_string.deinit();

        var buffered_writer = bun.MutableString.BufferedWriter{ .context = &mutable_string };
        var writer = buffered_writer.writer();

        if (comptime color_or_null) |color| {
            if (Output.enable_ansi_colors) {
                try writer.writeAll(Output.prettyFmt(color, true));
            }
        }

        var formatter = jsc.ConsoleObject.Formatter{ .globalThis = globalThis, .quote_strings = true };
        defer formatter.deinit();
        try writer.print("{}", .{value.toFmt(&formatter)});

        if (comptime color_or_null) |_| {
            if (Output.enable_ansi_colors) {
                try writer.writeAll(Output.prettyFmt("<r>", true));
            }
        }

        try buffered_writer.flush();

        return bun.String.createUTF8ForJS(globalThis, mutable_string.slice());
    }

    inline fn printValueCatched(globalThis: *JSGlobalObject, value: JSValue, comptime color_or_null: ?[]const u8) JSValue {
        return printValue(globalThis, value, color_or_null) catch {
            return globalThis.throwOutOfMemoryValue();
        };
    }

    pub fn stringify(_: *ExpectMatcherUtils, globalThis: *JSGlobalObject, callframe: *CallFrame) bun.JSError!JSValue {
        const arguments = callframe.arguments_old(1).slice();
        const value = if (arguments.len < 1) .js_undefined else arguments[0];
        return printValueCatched(globalThis, value, null);
    }

    pub fn printExpected(_: *ExpectMatcherUtils, globalThis: *JSGlobalObject, callframe: *CallFrame) bun.JSError!JSValue {
        const arguments = callframe.arguments_old(1).slice();
        const value = if (arguments.len < 1) .js_undefined else arguments[0];
        return printValueCatched(globalThis, value, "<green>");
    }

    pub fn printReceived(_: *ExpectMatcherUtils, globalThis: *JSGlobalObject, callframe: *CallFrame) bun.JSError!JSValue {
        const arguments = callframe.arguments_old(1).slice();
        const value = if (arguments.len < 1) .js_undefined else arguments[0];
        return printValueCatched(globalThis, value, "<red>");
    }

    pub fn matcherHint(_: *ExpectMatcherUtils, globalThis: *JSGlobalObject, callframe: *CallFrame) bun.JSError!JSValue {
        const arguments = callframe.arguments_old(4).slice();

        if (arguments.len == 0 or !arguments[0].isString()) {
            return globalThis.throw("matcherHint: the first argument (matcher name) must be a string", .{});
        }
        const matcher_name = try arguments[0].toBunString(globalThis);
        defer matcher_name.deref();

        const received = if (arguments.len > 1) arguments[1] else bun.String.static("received").toJS(globalThis);
        const expected = if (arguments.len > 2) arguments[2] else bun.String.static("expected").toJS(globalThis);
        const options = if (arguments.len > 3) arguments[3] else .js_undefined;

        var is_not = false;
        var comment: ?*jsc.JSString = null; // TODO support
        var promise: ?*jsc.JSString = null; // TODO support
        var second_argument: ?*jsc.JSString = null; // TODO support
        // TODO support "chalk" colors (they are actually functions like: (value: string) => string;)
        //var second_argument_color: ?string = null;
        //var expected_color: ?string = null;
        //var received_color: ?string = null;

        if (!options.isUndefinedOrNull()) {
            if (!options.isObject()) {
                return globalThis.throw("matcherHint: options must be an object (or undefined)", .{});
            }
            if (try options.get(globalThis, "isNot")) |val| {
                is_not = val.toBoolean();
            }
            if (try options.get(globalThis, "comment")) |val| {
                comment = try val.toJSString(globalThis);
            }
            if (try options.get(globalThis, "promise")) |val| {
                promise = try val.toJSString(globalThis);
            }
            if (try options.get(globalThis, "secondArgument")) |val| {
                second_argument = try val.toJSString(globalThis);
            }
        }

        const diff_formatter = DiffFormatter{
            .received = received,
            .expected = expected,
            .globalThis = globalThis,
            .not = is_not,
        };

        if (is_not) {
            const signature = comptime Expect.getSignature("{s}", "<green>expected<r>", true);
            const fmt = signature ++ "\n\n{any}\n";
            return try JSValue.printStringPretty(globalThis, 2048, fmt, .{ matcher_name, diff_formatter });
        } else {
            const signature = comptime Expect.getSignature("{s}", "<green>expected<r>", false);
            const fmt = signature ++ "\n\n{any}\n";
            return try JSValue.printStringPretty(globalThis, 2048, fmt, .{ matcher_name, diff_formatter });
        }
    }
};

// Extract the matcher_fn from a JSCustomExpectMatcherFunction instance
inline fn getCustomMatcherFn(thisValue: JSValue, globalThis: *JSGlobalObject) ?JSValue {
    const matcher_fn = Bun__JSWrappingFunction__getWrappedFunction(thisValue, globalThis);
    return if (matcher_fn == .zero) null else matcher_fn;
}

/// JSValue.zero is used to indicate it was not a JSMockFunction
/// If there were no calls, it returns an empty JSArray*
extern fn JSMockFunction__getCalls(JSValue) JSValue;

/// JSValue.zero is used to indicate it was not a JSMockFunction
/// If there were no calls, it returns an empty JSArray*
extern fn JSMockFunction__getReturns(JSValue) JSValue;

extern fn Bun__JSWrappingFunction__create(globalThis: *JSGlobalObject, symbolName: *const bun.String, functionPointer: *const jsc.JSHostFn, wrappedFn: JSValue, strong: bool) JSValue;
extern fn Bun__JSWrappingFunction__getWrappedFunction(this: JSValue, globalThis: *JSGlobalObject) JSValue;

extern fn ExpectMatcherUtils__getSingleton(globalThis: *JSGlobalObject) JSValue;

extern fn Expect__getPrototype(globalThis: *JSGlobalObject) JSValue;
extern fn ExpectStatic__getPrototype(globalThis: *JSGlobalObject) JSValue;

comptime {
    @export(&ExpectMatcherUtils.createSingleton, .{ .name = "ExpectMatcherUtils_createSigleton" });
    @export(&Expect.readFlagsAndProcessPromise, .{ .name = "Expect_readFlagsAndProcessPromise" });
    @export(&ExpectCustomAsymmetricMatcher.execute, .{ .name = "ExpectCustomAsymmetricMatcher__execute" });
}

fn incrementExpectCallCounter() void {
    active_test_expectation_counter.actual += 1;
}

fn testTrimLeadingWhitespaceForSnapshot(src: []const u8, expected: []const u8) !void {
    const cpy = try std.testing.allocator.alloc(u8, src.len);
    defer std.testing.allocator.free(cpy);

    const res = Expect.trimLeadingWhitespaceForInlineSnapshot(src, cpy);
    sanityCheck(src, res);

    try std.testing.expectEqualStrings(expected, res.trimmed);
}
fn sanityCheck(input: []const u8, res: Expect.TrimResult) void {
    // sanity check: output has same number of lines & all input lines endWith output lines
    var input_iter = std.mem.splitScalar(u8, input, '\n');
    var output_iter = std.mem.splitScalar(u8, res.trimmed, '\n');
    while (true) {
        const next_input = input_iter.next();
        const next_output = output_iter.next();
        if (next_input == null) {
            std.debug.assert(next_output == null);
            break;
        }
        std.debug.assert(next_output != null);
        std.debug.assert(std.mem.endsWith(u8, next_input.?, next_output.?));
    }
}
fn testOne(input: []const u8) anyerror!void {
    const cpy = try std.testing.allocator.alloc(u8, input.len);
    defer std.testing.allocator.free(cpy);
    const res = Expect.trimLeadingWhitespaceForInlineSnapshot(input, cpy);
    sanityCheck(input, res);
}

test "Expect.trimLeadingWhitespaceForInlineSnapshot" {
    try testTrimLeadingWhitespaceForSnapshot(
        \\
        \\Hello, world!
        \\
    ,
        \\
        \\Hello, world!
        \\
    );
    try testTrimLeadingWhitespaceForSnapshot(
        \\
        \\  Hello, world!
        \\
    ,
        \\
        \\Hello, world!
        \\
    );
    try testTrimLeadingWhitespaceForSnapshot(
        \\
        \\  Object{
        \\    key: value
        \\  }
        \\
    ,
        \\
        \\Object{
        \\  key: value
        \\}
        \\
    );
    try testTrimLeadingWhitespaceForSnapshot(
        \\
        \\  Object{
        \\  key: value
        \\
        \\  }
        \\
    ,
        \\
        \\Object{
        \\key: value
        \\
        \\}
        \\
    );
    try testTrimLeadingWhitespaceForSnapshot(
        \\
        \\    Object{
        \\  key: value
        \\  }
        \\
    ,
        \\
        \\    Object{
        \\  key: value
        \\  }
        \\
    );
    try testTrimLeadingWhitespaceForSnapshot(
        \\
        \\  "æ™
        \\
        \\  !!!!*5897yhduN"'\`Il"
        \\
    ,
        \\
        \\"æ™
        \\
        \\!!!!*5897yhduN"'\`Il"
        \\
    );
}

test "fuzz Expect.trimLeadingWhitespaceForInlineSnapshot" {
    try std.testing.fuzz(testOne, .{});
}

const string = []const u8;

const std = @import("std");
const DiffFormatter = @import("./diff_format.zig").DiffFormatter;

const bun = @import("bun");
const Environment = bun.Environment;
const MutableString = bun.MutableString;
const Output = bun.Output;
const assert = bun.assert;
const default_allocator = bun.default_allocator;
const strings = bun.strings;

const jsc = bun.jsc;
const CallFrame = jsc.CallFrame;
const JSGlobalObject = jsc.JSGlobalObject;
const JSValue = jsc.JSValue;
const VirtualMachine = jsc.VirtualMachine;
const ZigString = jsc.ZigString;

const jest = bun.jsc.Jest;
const DescribeScope = jest.DescribeScope;
const Jest = jest.Jest;
const TestRunner = jest.TestRunner;<|MERGE_RESOLUTION|>--- conflicted
+++ resolved
@@ -2178,69 +2178,7 @@
 
         const not = this.flags.not;
 
-<<<<<<< HEAD
-        var return_value_from_function: JSValue = .zero;
-        const result_: ?JSValue = brk: {
-            if (!value.jsType().isFunction()) {
-                if (this.flags.promise != .none) {
-                    if (value.isAnyError()) {
-                        break :brk value;
-                    } else {
-                        break :brk null;
-                    }
-                }
-
-                globalThis.throw("Expected value must be a function", .{});
-                return .zero;
-            }
-
-            var vm = globalThis.bunVM();
-            var return_value: JSValue = .zero;
-
-            // Drain existing unhandled rejections
-            vm.global.handleRejectedPromises();
-
-            var scope = vm.unhandledRejectionScope();
-            const prev_unhandled_pending_rejection_to_capture = vm.unhandled_pending_rejection_to_capture;
-            vm.unhandled_pending_rejection_to_capture = &return_value;
-            vm.onUnhandledRejection = &VirtualMachine.onQuietUnhandledRejectionHandlerCaptureValue;
-            return_value_from_function = value.call(globalThis, .undefined, &.{}) catch |err| globalThis.takeException(err);
-            vm.unhandled_pending_rejection_to_capture = prev_unhandled_pending_rejection_to_capture;
-
-            vm.global.handleRejectedPromises();
-
-            if (return_value == .zero) {
-                return_value = return_value_from_function;
-            }
-
-            if (return_value.asAnyPromise()) |promise| {
-                vm.waitForPromise(promise);
-                scope.apply(vm);
-                switch (promise.unwrap(globalThis.vm(), .mark_handled)) {
-                    .fulfilled => {
-                        break :brk null;
-                    },
-                    .rejected => |rejected| {
-                        // since we know for sure it rejected, we should always return the error
-                        break :brk rejected.toError() orelse rejected;
-                    },
-                    .pending => unreachable,
-                }
-            }
-
-            if (return_value != return_value_from_function) {
-                if (return_value_from_function.asAnyPromise()) |existing| {
-                    existing.setHandled(globalThis.vm());
-                }
-            }
-
-            scope.apply(vm);
-
-            break :brk return_value.toError() orelse return_value_from_function.toError();
-        };
-=======
         const result_, const return_value_from_function = try this.getValueAsToThrow(globalThis, try this.getValue(globalThis, thisValue, "toThrow", "<green>expected<r>"));
->>>>>>> 03afe6ef
 
         const did_throw = result_ != null;
 
@@ -2518,7 +2456,11 @@
 
         if (!value.jsType().isFunction()) {
             if (this.flags.promise != .none) {
-                return .{ value, return_value_from_function };
+                if (value.isAnyError()) {
+                    return .{ value, return_value_from_function };
+                } else {
+                    return .{ null, return_value_from_function };
+                }
             }
 
             return globalThis.throw("Expected value must be a function", .{});
