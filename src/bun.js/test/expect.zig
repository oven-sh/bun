--- conflicted
+++ resolved
@@ -827,13 +827,7 @@
         defer pretty_value.deinit();
         try this.matchAndFmtSnapshot(globalThis, value, property_matchers, &pretty_value.writer, fn_name);
 
-<<<<<<< HEAD
-        const existing_value = Jest.runner.?.snapshots.getOrPut(this, pretty_value.written(), hint) catch |err| {
-            var formatter = jsc.ConsoleObject.Formatter{ .globalThis = globalThis };
-            defer formatter.deinit();
-=======
         const existing_value = Jest.runner.?.snapshots.getOrPut(this, pretty_value.slice(), hint) catch |err| {
->>>>>>> ddd4018b
             var buntest_strong = this.bunTest() orelse return globalThis.throw("Snapshot matchers cannot be used outside of a test", .{});
             defer buntest_strong.deinit();
             const buntest = buntest_strong.get();
@@ -844,12 +838,6 @@
                 error.FailedToMakeSnapshotDirectory => globalThis.throw("Failed to make snapshot directory for test file: {s}", .{test_file_path}),
                 error.FailedToWriteSnapshotFile => globalThis.throw("Failed write to snapshot file: {s}", .{test_file_path}),
                 error.SyntaxError, error.ParseError => globalThis.throw("Failed to parse snapshot file for: {s}", .{test_file_path}),
-<<<<<<< HEAD
-                error.SnapshotCreationNotAllowedInCI => globalThis.throw("Snapshot creation is not allowed in CI environments unless --update-snapshots is used\nIf this is not a CI environment, set the environment variable CI=false to force allow.\n\nReceived: {f}", .{value.toFmt(&formatter)}),
-                error.SnapshotInConcurrentGroup => globalThis.throw("Snapshot matchers are not supported in concurrent tests", .{}),
-                error.TestNotActive => globalThis.throw("Snapshot matchers are not supported after the test has finished executing", .{}),
-                else => globalThis.throw("Failed to snapshot value: {f}", .{value.toFmt(&formatter)}),
-=======
                 error.SnapshotCreationNotAllowedInCI => blk: {
                     const snapshot_name = runner.snapshots.last_error_snapshot_name;
                     defer if (snapshot_name) |name| {
@@ -869,7 +857,6 @@
                     defer formatter.deinit();
                     break :blk globalThis.throw("Failed to snapshot value: {any}", .{value.toFmt(&formatter)});
                 },
->>>>>>> ddd4018b
             };
         };
 
