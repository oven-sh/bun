pub const Counter = struct {
    expected: u32 = 0,
    actual: u32 = 0,
};

/// Helper to retrieve matcher flags from a jsvalue of a class like ExpectAny, ExpectStringMatching, etc.
pub fn getMatcherFlags(comptime T: type, value: JSValue) Expect.Flags {
    if (T.flagsGetCached(value)) |flagsValue| {
        if (!flagsValue.isEmpty()) {
            return Expect.Flags.fromBitset(flagsValue.toInt32());
        }
    }
    return .{};
}

/// https://jestjs.io/docs/expect
// To support async tests, we need to track the test ID
pub const Expect = struct {
    pub const js = jsc.Codegen.JSExpect;
    pub const toJS = js.toJS;
    pub const fromJS = js.fromJS;
    pub const fromJSDirect = js.fromJSDirect;

    flags: Flags = .{},
    parent: ?*bun.jsc.Jest.bun_test.BunTest.RefData,
    custom_label: bun.String = bun.String.empty,

    pub const TestScope = struct {
        test_id: TestRunner.Test.ID,
        describe: *DescribeScope,
    };

    pub fn incrementExpectCallCounter(this: *Expect) void {
        const parent = this.parent orelse return; // not in bun:test
        const buntest = parent.bunTest() orelse return; // the test file this expect() call was for is no longer
        if (parent.phase.sequence(buntest)) |sequence| {
            // found active sequence
            sequence.expect_call_count +|= 1;
        } else {
            // in concurrent group or otherwise failed to get the sequence; increment the expect call count in the reporter directly
            if (buntest.reporter) |reporter| {
                reporter.summary().expectations +|= 1;
            }
        }
    }

    pub fn bunTest(this: *Expect) ?*bun.jsc.Jest.bun_test.BunTest {
        const parent = this.parent orelse return null;
        return parent.bunTest();
    }

    pub const Flags = packed struct(u8) {
        // note: keep this struct in sync with C++ implementation (at bindings.cpp)

        promise: enum(u2) {
            none = 0,
            resolves = 1,
            rejects = 2,
        } = .none,

        not: bool = false,

        // This was originally padding.
        // We don't use all the bits in the u5, so if you need to reuse this elsewhere, you could.
        asymmetric_matcher_constructor_type: AsymmetricMatcherConstructorType = .none,

        pub const AsymmetricMatcherConstructorType = enum(u5) {
            none = 0,
            Symbol = 1,
            String = 2,
            Object = 3,
            Array = 4,
            BigInt = 5,
            Boolean = 6,
            Number = 7,
            Promise = 8,
            InstanceOf = 9,

            extern fn AsymmetricMatcherConstructorType__fromJS(globalObject: *JSGlobalObject, value: JSValue) i8;
            pub fn fromJS(globalObject: *JSGlobalObject, value: JSValue) bun.JSError!AsymmetricMatcherConstructorType {
                const result = AsymmetricMatcherConstructorType__fromJS(globalObject, value);
                if (result == -1) return error.JSError;
                return @enumFromInt(result);
            }
        };

        pub const FlagsCppType = u8;
        comptime {
            if (@bitSizeOf(Flags) != @bitSizeOf(FlagsCppType)) @compileError("Flags size is invalid, should match FlagsCppType");
        }

        pub inline fn encode(this: Flags) FlagsCppType {
            return @bitCast(this);
        }

        pub inline fn decode(bitset: FlagsCppType) Flags {
            return @bitCast(bitset);
        }
    };

    pub fn getSignature(comptime matcher_name: string, comptime args: string, comptime not: bool) [:0]const u8 {
        const received = "<d>expect(<r><red>received<r><d>).<r>";
        comptime if (not) {
            return received ++ "not<d>.<r>" ++ matcher_name ++ "<d>(<r>" ++ args ++ "<d>)<r>";
        };
        return received ++ matcher_name ++ "<d>(<r>" ++ args ++ "<d>)<r>";
    }

    pub fn throwPrettyMatcherError(globalThis: *JSGlobalObject, custom_label: bun.String, matcher_name: anytype, matcher_params: anytype, flags: Flags, comptime message_fmt: string, message_args: anytype) bun.JSError {
        switch (Output.enable_ansi_colors) {
            inline else => |colors| {
                const chain = switch (flags.promise) {
                    .resolves => if (flags.not) Output.prettyFmt("resolves<d>.<r>not<d>.<r>", colors) else Output.prettyFmt("resolves<d>.<r>", colors),
                    .rejects => if (flags.not) Output.prettyFmt("rejects<d>.<r>not<d>.<r>", colors) else Output.prettyFmt("rejects<d>.<r>", colors),
                    .none => if (flags.not) Output.prettyFmt("not<d>.<r>", colors) else "",
                };
                switch (!custom_label.isEmpty()) {
                    inline else => |use_default_label| {
                        if (use_default_label) {
                            const fmt = comptime Output.prettyFmt("<d>expect(<r><red>received<r><d>).<r>{s}{s}<d>(<r>{s}<d>)<r>\n\n" ++ message_fmt, colors);
                            return globalThis.throwPretty(fmt, .{ chain, matcher_name, matcher_params } ++ message_args);
                        } else {
                            const fmt = comptime Output.prettyFmt("{}\n\n" ++ message_fmt, colors);
                            return globalThis.throwPretty(fmt, .{custom_label} ++ message_args);
                        }
                    },
                }
            },
        }
    }

    pub fn getNot(this: *Expect, thisValue: JSValue, _: *JSGlobalObject) JSValue {
        this.flags.not = !this.flags.not;
        return thisValue;
    }

    pub fn getResolves(this: *Expect, thisValue: JSValue, globalThis: *JSGlobalObject) bun.JSError!JSValue {
        this.flags.promise = switch (this.flags.promise) {
            .resolves, .none => .resolves,
            .rejects => {
                return globalThis.throw("Cannot chain .resolves() after .rejects()", .{});
            },
        };

        return thisValue;
    }

    pub fn getRejects(this: *Expect, thisValue: JSValue, globalThis: *JSGlobalObject) bun.JSError!JSValue {
        this.flags.promise = switch (this.flags.promise) {
            .none, .rejects => .rejects,
            .resolves => {
                return globalThis.throw("Cannot chain .rejects() after .resolves()", .{});
            },
        };

        return thisValue;
    }

    pub fn getValue(this: *Expect, globalThis: *JSGlobalObject, thisValue: JSValue, matcher_name: string, comptime matcher_params_fmt: string) bun.JSError!JSValue {
        const value = js.capturedValueGetCached(thisValue) orelse {
            return globalThis.throw("Internal error: the expect(value) was garbage collected but it should not have been!", .{});
        };
        value.ensureStillAlive();

        const matcher_params = switch (Output.enable_ansi_colors) {
            inline else => |colors| comptime Output.prettyFmt(matcher_params_fmt, colors),
        };
        return processPromise(this.custom_label, this.flags, globalThis, value, matcher_name, matcher_params, false);
    }

    /// Processes the async flags (resolves/rejects), waiting for the async value if needed.
    /// If no flags, returns the original value
    /// If either flag is set, waits for the result, and returns either it as a JSValue, or null if the expectation failed (in which case if silent is false, also throws a js exception)
    pub fn processPromise(custom_label: bun.String, flags: Expect.Flags, globalThis: *JSGlobalObject, value: JSValue, matcher_name: anytype, matcher_params: anytype, comptime silent: bool) bun.JSError!JSValue {
        switch (flags.promise) {
            inline .resolves, .rejects => |resolution| {
                if (value.asAnyPromise()) |promise| {
                    const vm = globalThis.vm();
                    promise.setHandled(vm);

                    globalThis.bunVM().waitForPromise(promise);

                    const newValue = promise.result(vm);
                    switch (promise.status(vm)) {
                        .fulfilled => switch (resolution) {
                            .resolves => {},
                            .rejects => {
                                if (!silent) {
                                    var formatter = jsc.ConsoleObject.Formatter{ .globalThis = globalThis, .quote_strings = true };
                                    defer formatter.deinit();
                                    const message = "Expected promise that rejects<r>\nReceived promise that resolved: <red>{any}<r>\n";
                                    return throwPrettyMatcherError(globalThis, custom_label, matcher_name, matcher_params, flags, message, .{value.toFmt(&formatter)});
                                }
                                return error.JSError;
                            },
                            .none => unreachable,
                        },
                        .rejected => switch (resolution) {
                            .rejects => {},
                            .resolves => {
                                if (!silent) {
                                    var formatter = jsc.ConsoleObject.Formatter{ .globalThis = globalThis, .quote_strings = true };
                                    defer formatter.deinit();
                                    const message = "Expected promise that resolves<r>\nReceived promise that rejected: <red>{any}<r>\n";
                                    return throwPrettyMatcherError(globalThis, custom_label, matcher_name, matcher_params, flags, message, .{value.toFmt(&formatter)});
                                }
                                return error.JSError;
                            },
                            .none => unreachable,
                        },
                        .pending => unreachable,
                    }

                    newValue.ensureStillAlive();
                    return newValue;
                } else {
                    if (!silent) {
                        var formatter = jsc.ConsoleObject.Formatter{ .globalThis = globalThis, .quote_strings = true };
                        defer formatter.deinit();
                        const message = "Expected promise<r>\nReceived: <red>{any}<r>\n";
                        return throwPrettyMatcherError(globalThis, custom_label, matcher_name, matcher_params, flags, message, .{value.toFmt(&formatter)});
                    }
                    return error.JSError;
                }
            },
            else => {},
        }

        return value;
    }

    pub fn isAsymmetricMatcher(value: JSValue) bool {
        if (ExpectCustomAsymmetricMatcher.fromJS(value) != null) return true;
        if (ExpectAny.fromJS(value) != null) return true;
        if (ExpectAnything.fromJS(value) != null) return true;
        if (ExpectStringMatching.fromJS(value) != null) return true;
        if (ExpectCloseTo.fromJS(value) != null) return true;
        if (ExpectObjectContaining.fromJS(value) != null) return true;
        if (ExpectStringContaining.fromJS(value) != null) return true;
        if (ExpectArrayContaining.fromJS(value) != null) return true;
        return false;
    }

    /// Called by C++ when matching with asymmetric matchers
    fn readFlagsAndProcessPromise(instanceValue: JSValue, globalThis: *JSGlobalObject, outFlags: *Expect.Flags.FlagsCppType, value: *JSValue, any_constructor_type: *u8) callconv(.C) bool {
        const flags: Expect.Flags = flags: {
            if (ExpectCustomAsymmetricMatcher.fromJS(instanceValue)) |instance| {
                break :flags instance.flags;
            } else if (ExpectAny.fromJS(instanceValue)) |instance| {
                any_constructor_type.* = @intFromEnum(instance.flags.asymmetric_matcher_constructor_type);
                break :flags instance.flags;
            } else if (ExpectAnything.fromJS(instanceValue)) |instance| {
                break :flags instance.flags;
            } else if (ExpectStringMatching.fromJS(instanceValue)) |instance| {
                break :flags instance.flags;
            } else if (ExpectCloseTo.fromJS(instanceValue)) |instance| {
                break :flags instance.flags;
            } else if (ExpectObjectContaining.fromJS(instanceValue)) |instance| {
                break :flags instance.flags;
            } else if (ExpectStringContaining.fromJS(instanceValue)) |instance| {
                break :flags instance.flags;
            } else if (ExpectArrayContaining.fromJS(instanceValue)) |instance| {
                break :flags instance.flags;
            } else {
                break :flags Expect.Flags{};
            }
        };

        outFlags.* = flags.encode();

        // (note that matcher_name/matcher_args are not used because silent=true)
        value.* = processPromise(bun.String.empty, flags, globalThis, value.*, "", "", true) catch return false;
        return true;
    }

    pub fn getSnapshotName(this: *Expect, allocator: std.mem.Allocator, hint: string) ![]const u8 {
        const parent = this.parent orelse return error.NoTest;
        const buntest = parent.bunTest() orelse return error.TestNotActive;
        const execution_entry = parent.phase.entry(buntest) orelse return error.SnapshotInConcurrentGroup;

        const test_name = execution_entry.base.name orelse "(unnamed)";

        var length: usize = 0;
        var curr_scope = execution_entry.base.parent;
        while (curr_scope) |scope| {
            if (scope.base.name != null and scope.base.name.?.len > 0) {
                length += scope.base.name.?.len + 1;
            }
            curr_scope = scope.base.parent;
        }
        length += test_name.len;
        if (hint.len > 0) {
            length += hint.len + 2;
        }

        var buf = try allocator.alloc(u8, length);

        var index = buf.len;
        if (hint.len > 0) {
            index -= hint.len;
            bun.copy(u8, buf[index..], hint);
            index -= test_name.len + 2;
            bun.copy(u8, buf[index..], test_name);
            bun.copy(u8, buf[index + test_name.len ..], ": ");
        } else {
            index -= test_name.len;
            bun.copy(u8, buf[index..], test_name);
        }
        // copy describe scopes in reverse order
        curr_scope = execution_entry.base.parent;
        while (curr_scope) |scope| {
            if (scope.base.name != null and scope.base.name.?.len > 0) {
                index -= scope.base.name.?.len + 1;
                bun.copy(u8, buf[index..], scope.base.name.?);
                buf[index + scope.base.name.?.len] = ' ';
            }
            curr_scope = scope.base.parent;
        }

        return buf;
    }

    pub fn finalize(
        this: *Expect,
    ) callconv(.C) void {
        this.custom_label.deref();
        if (this.parent) |parent| parent.deref();
        VirtualMachine.get().allocator.destroy(this);
    }

    pub fn call(globalThis: *JSGlobalObject, callframe: *CallFrame) bun.JSError!JSValue {
        const arguments = callframe.arguments_old(2).slice();
        const value = if (arguments.len < 1) .js_undefined else arguments[0];

        var custom_label = bun.String.empty;
        if (arguments.len > 1) {
            if (arguments[1].isString() or try arguments[1].implementsToString(globalThis)) {
                const label = try arguments[1].toBunString(globalThis);
                if (globalThis.hasException()) return .zero;
                custom_label = label;
            }
        }

        var expect = globalThis.bunVM().allocator.create(Expect) catch {
            custom_label.deref();
            return globalThis.throwOutOfMemory();
        };

        const active_execution_entry_ref = if (bun.jsc.Jest.bun_test.cloneActiveStrong()) |buntest_strong_| blk: {
            var buntest_strong = buntest_strong_;
            defer buntest_strong.deinit();
            break :blk bun.jsc.Jest.bun_test.BunTest.ref(buntest_strong, buntest_strong.get().getCurrentStateData());
        } else null;
        errdefer if (active_execution_entry_ref) |entry_ref| entry_ref.deinit();

        expect.* = .{
            .custom_label = custom_label,
            .parent = active_execution_entry_ref,
        };
        const expect_js_value = expect.toJS(globalThis);
        expect_js_value.ensureStillAlive();
        js.capturedValueSetCached(expect_js_value, globalThis, value);
        expect_js_value.ensureStillAlive();

        expect.postMatch(globalThis);
        return expect_js_value;
    }

    pub fn throw(this: *Expect, globalThis: *JSGlobalObject, comptime signature: [:0]const u8, comptime fmt: [:0]const u8, args: anytype) bun.JSError {
        if (this.custom_label.isEmpty()) {
            return globalThis.throwPretty(signature ++ fmt, args);
        } else {
            return globalThis.throwPretty("{}" ++ fmt, .{this.custom_label} ++ args);
        }
    }

    pub fn constructor(globalThis: *JSGlobalObject, _: *CallFrame) bun.JSError!*Expect {
        return globalThis.throw("expect() cannot be called with new", .{});
    }

    // pass here has a leading underscore to avoid name collision with the pass variable in other functions
    pub fn _pass(
        this: *Expect,
        globalThis: *JSGlobalObject,
        callFrame: *CallFrame,
    ) bun.JSError!JSValue {
        defer this.postMatch(globalThis);

        const arguments_ = callFrame.arguments_old(1);
        const arguments = arguments_.slice();

        var _msg: ZigString = ZigString.Empty;

        if (arguments.len > 0) {
            const value = arguments[0];
            value.ensureStillAlive();

            if (!value.isString()) {
                return globalThis.throwInvalidArgumentType("pass", "message", "string");
            }

            try value.toZigString(&_msg, globalThis);
        } else {
            _msg = ZigString.fromBytes("passes by .pass() assertion");
        }

        this.incrementExpectCallCounter();

        const not = this.flags.not;
        var pass = true;

        if (not) pass = !pass;
        if (pass) return .js_undefined;

        var msg = _msg.toSlice(default_allocator);
        defer msg.deinit();

        if (not) {
            const signature = comptime getSignature("pass", "", true);
            return this.throw(globalThis, signature, "\n\n{s}\n", .{msg.slice()});
        }

        // should never reach here
        return .zero;
    }

    pub fn fail(
        this: *Expect,
        globalThis: *JSGlobalObject,
        callFrame: *CallFrame,
    ) bun.JSError!JSValue {
        defer this.postMatch(globalThis);

        const arguments_ = callFrame.arguments_old(1);
        const arguments = arguments_.slice();

        var _msg: ZigString = ZigString.Empty;

        if (arguments.len > 0) {
            const value = arguments[0];
            value.ensureStillAlive();

            if (!value.isString()) {
                return globalThis.throwInvalidArgumentType("fail", "message", "string");
            }

            try value.toZigString(&_msg, globalThis);
        } else {
            _msg = ZigString.fromBytes("fails by .fail() assertion");
        }

        this.incrementExpectCallCounter();

        const not = this.flags.not;
        var pass = false;

        if (not) pass = !pass;
        if (pass) return .js_undefined;

        var msg = _msg.toSlice(default_allocator);
        defer msg.deinit();

        const signature = comptime getSignature("fail", "", true);
        return this.throw(globalThis, signature, "\n\n{s}\n", .{msg.slice()});
    }

    pub const toBe = @import("./expect/toBe.zig").toBe;
    pub const toBeArray = @import("./expect/toBeArray.zig").toBeArray;
    pub const toBeArrayOfSize = @import("./expect/toBeArrayOfSize.zig").toBeArrayOfSize;
    pub const toBeBoolean = @import("./expect/toBeBoolean.zig").toBeBoolean;
    pub const toBeCloseTo = @import("./expect/toBeCloseTo.zig").toBeCloseTo;
    pub const toBeDate = @import("./expect/toBeDate.zig").toBeDate;
    pub const toBeDefined = @import("./expect/toBeDefined.zig").toBeDefined;
    pub const toBeEmpty = @import("./expect/toBeEmpty.zig").toBeEmpty;
    pub const toBeEmptyObject = @import("./expect/toBeEmptyObject.zig").toBeEmptyObject;
    pub const toBeEven = @import("./expect/toBeEven.zig").toBeEven;
    pub const toBeFalse = @import("./expect/toBeFalse.zig").toBeFalse;
    pub const toBeFalsy = @import("./expect/toBeFalsy.zig").toBeFalsy;
    pub const toBeFinite = @import("./expect/toBeFinite.zig").toBeFinite;
    pub const toBeFunction = @import("./expect/toBeFunction.zig").toBeFunction;
    pub const toBeGreaterThan = @import("./expect/toBeGreaterThan.zig").toBeGreaterThan;
    pub const toBeGreaterThanOrEqual = @import("./expect/toBeGreaterThanOrEqual.zig").toBeGreaterThanOrEqual;
    pub const toBeInstanceOf = @import("./expect/toBeInstanceOf.zig").toBeInstanceOf;
    pub const toBeInteger = @import("./expect/toBeInteger.zig").toBeInteger;
    pub const toBeLessThan = @import("./expect/toBeLessThan.zig").toBeLessThan;
    pub const toBeLessThanOrEqual = @import("./expect/toBeLessThanOrEqual.zig").toBeLessThanOrEqual;
    pub const toBeNaN = @import("./expect/toBeNaN.zig").toBeNaN;
    pub const toBeNegative = @import("./expect/toBeNegative.zig").toBeNegative;
    pub const toBeNil = @import("./expect/toBeNil.zig").toBeNil;
    pub const toBeNull = @import("./expect/toBeNull.zig").toBeNull;
    pub const toBeNumber = @import("./expect/toBeNumber.zig").toBeNumber;
    pub const toBeObject = @import("./expect/toBeObject.zig").toBeObject;
    pub const toBeOdd = @import("./expect/toBeOdd.zig").toBeOdd;
    pub const toBeOneOf = @import("./expect/toBeOneOf.zig").toBeOneOf;
    pub const toBePositive = @import("./expect/toBePositive.zig").toBePositive;
    pub const toBeString = @import("./expect/toBeString.zig").toBeString;
    pub const toBeSymbol = @import("./expect/toBeSymbol.zig").toBeSymbol;
    pub const toBeTrue = @import("./expect/toBeTrue.zig").toBeTrue;
    pub const toBeTruthy = @import("./expect/toBeTruthy.zig").toBeTruthy;
    pub const toBeTypeOf = @import("./expect/toBeTypeOf.zig").toBeTypeOf;
    pub const toBeUndefined = @import("./expect/toBeUndefined.zig").toBeUndefined;
    pub const toBeValidDate = @import("./expect/toBeValidDate.zig").toBeValidDate;
    pub const toBeWithin = @import("./expect/toBeWithin.zig").toBeWithin;
    pub const toContain = @import("./expect/toContain.zig").toContain;
    pub const toContainAllKeys = @import("./expect/toContainAllKeys.zig").toContainAllKeys;
    pub const toContainAllValues = @import("./expect/toContainAllValues.zig").toContainAllValues;
    pub const toContainAnyKeys = @import("./expect/toContainAnyKeys.zig").toContainAnyKeys;
    pub const toContainAnyValues = @import("./expect/toContainAnyValues.zig").toContainAnyValues;
    pub const toContainEqual = @import("./expect/toContainEqual.zig").toContainEqual;
    pub const toContainKey = @import("./expect/toContainKey.zig").toContainKey;
    pub const toContainKeys = @import("./expect/toContainKeys.zig").toContainKeys;
    pub const toContainValue = @import("./expect/toContainValue.zig").toContainValue;
    pub const toContainValues = @import("./expect/toContainValues.zig").toContainValues;
    pub const toEndWith = @import("./expect/toEndWith.zig").toEndWith;
    pub const toEqual = @import("./expect/toEqual.zig").toEqual;
    pub const toEqualIgnoringWhitespace = @import("./expect/toEqualIgnoringWhitespace.zig").toEqualIgnoringWhitespace;
    pub const toHaveBeenCalled = @import("./expect/toHaveBeenCalled.zig").toHaveBeenCalled;
    pub const toHaveBeenCalledOnce = @import("./expect/toHaveBeenCalledOnce.zig").toHaveBeenCalledOnce;
    pub const toHaveBeenCalledTimes = @import("./expect/toHaveBeenCalledTimes.zig").toHaveBeenCalledTimes;
    pub const toHaveBeenCalledWith = @import("./expect/toHaveBeenCalledWith.zig").toHaveBeenCalledWith;
    pub const toHaveBeenLastCalledWith = @import("./expect/toHaveBeenLastCalledWith.zig").toHaveBeenLastCalledWith;
    pub const toHaveBeenNthCalledWith = @import("./expect/toHaveBeenNthCalledWith.zig").toHaveBeenNthCalledWith;
    pub const toHaveLastReturnedWith = @import("./expect/toHaveLastReturnedWith.zig").toHaveLastReturnedWith;
    pub const toHaveLength = @import("./expect/toHaveLength.zig").toHaveLength;
    pub const toHaveNthReturnedWith = @import("./expect/toHaveNthReturnedWith.zig").toHaveNthReturnedWith;
    pub const toHaveProperty = @import("./expect/toHaveProperty.zig").toHaveProperty;
    pub const toHaveReturned = @import("./expect/toHaveReturned.zig").toHaveReturned;
    pub const toHaveReturnedTimes = @import("./expect/toHaveReturnedTimes.zig").toHaveReturnedTimes;
    pub const toHaveReturnedWith = @import("./expect/toHaveReturnedWith.zig").toHaveReturnedWith;
    pub const toInclude = @import("./expect/toInclude.zig").toInclude;
    pub const toIncludeRepeated = @import("./expect/toIncludeRepeated.zig").toIncludeRepeated;
    pub const toMatch = @import("./expect/toMatch.zig").toMatch;
    pub const toMatchInlineSnapshot = @import("./expect/toMatchInlineSnapshot.zig").toMatchInlineSnapshot;
    pub const toMatchObject = @import("./expect/toMatchObject.zig").toMatchObject;
    pub const toMatchSnapshot = @import("./expect/toMatchSnapshot.zig").toMatchSnapshot;
    pub const toSatisfy = @import("./expect/toSatisfy.zig").toSatisfy;
    pub const toStartWith = @import("./expect/toStartWith.zig").toStartWith;
    pub const toStrictEqual = @import("./expect/toStrictEqual.zig").toStrictEqual;
    pub const toThrow = @import("./expect/toThrow.zig").toThrow;
    pub const toThrowErrorMatchingInlineSnapshot = @import("./expect/toThrowErrorMatchingInlineSnapshot.zig").toThrowErrorMatchingInlineSnapshot;
    pub const toThrowErrorMatchingSnapshot = @import("./expect/toThrowErrorMatchingSnapshot.zig").toThrowErrorMatchingSnapshot;

    pub fn getValueAsToThrow(this: *Expect, globalThis: *JSGlobalObject, value: JSValue) bun.JSError!struct { ?JSValue, JSValue } {
        const vm = globalThis.bunVM();

        var return_value_from_function: JSValue = .zero;

        if (!value.jsType().isFunction()) {
            if (this.flags.promise != .none) {
                return .{ value, return_value_from_function };
            }

            return globalThis.throw("Expected value must be a function", .{});
        }

        var return_value: JSValue = .zero;

        // Drain existing unhandled rejections
        vm.global.handleRejectedPromises();

        var scope = vm.unhandledRejectionScope();
        const prev_unhandled_pending_rejection_to_capture = vm.unhandled_pending_rejection_to_capture;
        vm.unhandled_pending_rejection_to_capture = &return_value;
        vm.onUnhandledRejection = &VirtualMachine.onQuietUnhandledRejectionHandlerCaptureValue;
        return_value_from_function = value.call(globalThis, .js_undefined, &.{}) catch |err| globalThis.takeException(err);
        vm.unhandled_pending_rejection_to_capture = prev_unhandled_pending_rejection_to_capture;

        vm.global.handleRejectedPromises();

        if (return_value == .zero) {
            return_value = return_value_from_function;
        }

        if (return_value.asAnyPromise()) |promise| {
            vm.waitForPromise(promise);
            scope.apply(vm);
            switch (promise.unwrap(globalThis.vm(), .mark_handled)) {
                .fulfilled => {
                    return .{ null, return_value_from_function };
                },
                .rejected => |rejected| {
                    // since we know for sure it rejected, we should always return the error
                    return .{ rejected.toError() orelse rejected, return_value_from_function };
                },
                .pending => unreachable,
            }
        }

        if (return_value != return_value_from_function) {
            if (return_value_from_function.asAnyPromise()) |existing| {
                existing.setHandled(globalThis.vm());
            }
        }

        scope.apply(vm);

        return .{ return_value.toError() orelse return_value_from_function.toError(), return_value_from_function };
    }
    pub fn fnToErrStringOrUndefined(this: *Expect, globalThis: *JSGlobalObject, value: JSValue) !?JSValue {
        const err_value, _ = try this.getValueAsToThrow(globalThis, value);

        var err_value_res = err_value orelse return null;
        if (err_value_res.isAnyError()) {
            const message: JSValue = try err_value_res.getTruthyComptime(globalThis, "message") orelse .js_undefined;
            err_value_res = message;
        } else {
            err_value_res = .js_undefined;
        }
        return err_value_res;
    }
    const TrimResult = struct { trimmed: []const u8, start_indent: ?[]const u8, end_indent: ?[]const u8 };
    pub fn trimLeadingWhitespaceForInlineSnapshot(str_in: []const u8, trimmed_buf: []u8) TrimResult {
        std.debug.assert(trimmed_buf.len == str_in.len);
        var src = str_in;
        var dst = trimmed_buf[0..];
        const give_up_1: TrimResult = .{ .trimmed = str_in, .start_indent = null, .end_indent = null };
        // if the line is all whitespace, trim fully
        // the first line containing a character determines the max trim count

        // read first line (should be all-whitespace)
        const first_newline = std.mem.indexOf(u8, src, "\n") orelse return give_up_1;
        for (src[0..first_newline]) |char| if (char != ' ' and char != '\t') return give_up_1;
        src = src[first_newline + 1 ..];

        // read first real line and get indent
        const indent_len = for (src, 0..) |char, i| {
            if (char != ' ' and char != '\t') break i;
        } else src.len;
        const indent_str = src[0..indent_len];
        const give_up_2: TrimResult = .{ .trimmed = str_in, .start_indent = indent_str, .end_indent = indent_str };
        if (indent_len == 0) return give_up_2; // no indent to trim; save time
        // we're committed now
        dst[0] = '\n';
        dst = dst[1..];
        src = src[indent_len..];
        const second_newline = (std.mem.indexOf(u8, src, "\n") orelse return give_up_2) + 1;
        @memcpy(dst[0..second_newline], src[0..second_newline]);
        src = src[second_newline..];
        dst = dst[second_newline..];

        while (src.len > 0) {
            // try read indent
            const max_indent_len = @min(src.len, indent_len);
            const line_indent_len = for (src[0..max_indent_len], 0..) |char, i| {
                if (char != ' ' and char != '\t') break i;
            } else max_indent_len;
            src = src[line_indent_len..];

            if (line_indent_len < max_indent_len) {
                if (src.len == 0) {
                    // perfect; done
                    break;
                }
                if (src[0] == '\n') {
                    // this line has less indentation than the first line, but it's empty so that's okay.
                    dst[0] = '\n';
                    src = src[1..];
                    dst = dst[1..];
                    continue;
                }
                // this line had less indentation than the first line, but wasn't empty. give up.
                return give_up_2;
            } else {
                // this line has the same or more indentation than the first line. copy it.
                const line_newline = (std.mem.indexOf(u8, src, "\n") orelse {
                    // this is the last line. if it's not all whitespace, give up
                    for (src) |char| {
                        if (char != ' ' and char != '\t') return give_up_2;
                    }
                    break;
                }) + 1;
                @memcpy(dst[0..line_newline], src[0..line_newline]);
                src = src[line_newline..];
                dst = dst[line_newline..];
            }
        }
        const end_indent = if (std.mem.lastIndexOfScalar(u8, str_in, '\n')) |c| c + 1 else return give_up_2; // there has to have been at least a single newline to get here
        for (str_in[end_indent..]) |c| if (c != ' ' and c != '\t') return give_up_2; // we already checked, but the last line is not all whitespace again

        // done
        return .{ .trimmed = trimmed_buf[0 .. trimmed_buf.len - dst.len], .start_indent = indent_str, .end_indent = str_in[end_indent..] };
    }
    pub fn inlineSnapshot(
        this: *Expect,
        globalThis: *JSGlobalObject,
        callFrame: *CallFrame,
        value: JSValue,
        property_matchers: ?JSValue,
        result: ?[]const u8,
        comptime fn_name: []const u8,
    ) bun.JSError!JSValue {
        // jest counts inline snapshots towards the snapshot counter for some reason
        _ = Jest.runner.?.snapshots.addCount(this, "") catch |e| switch (e) {
            error.OutOfMemory => return error.OutOfMemory,
            error.NoTest => {},
            error.SnapshotInConcurrentGroup => {},
            error.TestNotActive => {},
        };

        const update = Jest.runner.?.snapshots.update_snapshots;
        var needs_write = false;

        var pretty_value: MutableString = try MutableString.init(default_allocator, 0);
        defer pretty_value.deinit();
        try this.matchAndFmtSnapshot(globalThis, value, property_matchers, &pretty_value, fn_name);

        var start_indent: ?[]const u8 = null;
        var end_indent: ?[]const u8 = null;
        if (result) |saved_value| {
            const buf = try Jest.runner.?.snapshots.allocator.alloc(u8, saved_value.len);
            defer Jest.runner.?.snapshots.allocator.free(buf);
            const trim_res = trimLeadingWhitespaceForInlineSnapshot(saved_value, buf);

            if (strings.eqlLong(pretty_value.slice(), trim_res.trimmed, true)) {
                Jest.runner.?.snapshots.passed += 1;
                return .js_undefined;
            } else if (update) {
                Jest.runner.?.snapshots.passed += 1;
                needs_write = true;
                start_indent = trim_res.start_indent;
                end_indent = trim_res.end_indent;
            } else {
                Jest.runner.?.snapshots.failed += 1;
                const signature = comptime getSignature(fn_name, "<green>expected<r>", false);
                const fmt = signature ++ "\n\n{any}\n";
                const diff_format = DiffFormatter{
                    .received_string = pretty_value.slice(),
                    .expected_string = trim_res.trimmed,
                    .globalThis = globalThis,
                };

                return globalThis.throwPretty(fmt, .{diff_format});
            }
        } else {
            needs_write = true;
        }

        if (needs_write) {
<<<<<<< HEAD
            if (bun.detectCI()) |_| {
                if (!Jest.runner.?.test_options.update_snapshots) {
                    const signature = comptime getSignature(fn_name, "", true);
                    return this.throw(globalThis, signature, "\n\n<b>Matcher error<r>: Inline snapshot updates are not allowed in CI environments unless --update-snapshots is used\nIf this is not a CI environment, set the environment variable CI=false to force allow.", .{});
                }
            }

            if (this.testScope() == null) {
=======
            const buntest = this.bunTest() orelse {
>>>>>>> 0b549321
                const signature = comptime getSignature(fn_name, "", true);
                return this.throw(globalThis, signature, "\n\n<b>Matcher error<r>: Snapshot matchers cannot be used outside of a test\n", .{});
            };

            // 1. find the src loc of the snapshot
            const srcloc = callFrame.getCallerSrcLoc(globalThis);
            defer srcloc.str.deref();
            const file_id = buntest.file_id;
            const fget = Jest.runner.?.files.get(file_id);

            if (!srcloc.str.eqlUTF8(fget.source.path.text)) {
                const signature = comptime getSignature(fn_name, "", true);
                return this.throw(globalThis, signature,
                    \\
                    \\
                    \\<b>Matcher error<r>: Inline snapshot matchers must be called from the test file:
                    \\  Expected to be called from file: <green>"{}"<r>
                    \\  {s} called from file: <red>"{}"<r>
                    \\
                , .{
                    std.zig.fmtEscapes(fget.source.path.text),
                    fn_name,
                    std.zig.fmtEscapes(srcloc.str.toUTF8(Jest.runner.?.snapshots.allocator).slice()),
                });
            }

            // 2. save to write later
            try Jest.runner.?.snapshots.addInlineSnapshotToWrite(file_id, .{
                .line = srcloc.line,
                .col = srcloc.column,
                .value = pretty_value.toOwnedSlice(),
                .has_matchers = property_matchers != null,
                .is_added = result == null,
                .kind = fn_name,
                .start_indent = if (start_indent) |ind| try Jest.runner.?.snapshots.allocator.dupe(u8, ind) else null,
                .end_indent = if (end_indent) |ind| try Jest.runner.?.snapshots.allocator.dupe(u8, ind) else null,
            });
        }

        return .js_undefined;
    }
    pub fn matchAndFmtSnapshot(this: *Expect, globalThis: *JSGlobalObject, value: JSValue, property_matchers: ?JSValue, pretty_value: *MutableString, comptime fn_name: []const u8) bun.JSError!void {
        if (property_matchers) |_prop_matchers| {
            if (!value.isObject()) {
                const signature = comptime getSignature(fn_name, "<green>properties<r><d>, <r>hint", false);
                return this.throw(globalThis, signature, "\n\n<b>Matcher error: <red>received<r> values must be an object when the matcher has <green>properties<r>\n", .{});
            }

            const prop_matchers = _prop_matchers;

            if (!try value.jestDeepMatch(prop_matchers, globalThis, true)) {
                // TODO: print diff with properties from propertyMatchers
                const signature = comptime getSignature(fn_name, "<green>propertyMatchers<r>", false);
                const fmt = signature ++ "\n\nExpected <green>propertyMatchers<r> to match properties from received object" ++
                    "\n\nReceived: {any}\n";

                var formatter = jsc.ConsoleObject.Formatter{ .globalThis = globalThis };
                defer formatter.deinit();
                return globalThis.throwPretty(fmt, .{value.toFmt(&formatter)});
            }
        }

        value.jestSnapshotPrettyFormat(pretty_value, globalThis) catch {
            var formatter = jsc.ConsoleObject.Formatter{ .globalThis = globalThis };
            defer formatter.deinit();
            return globalThis.throw("Failed to pretty format value: {s}", .{value.toFmt(&formatter)});
        };
    }
    pub fn snapshot(this: *Expect, globalThis: *JSGlobalObject, value: JSValue, property_matchers: ?JSValue, hint: []const u8, comptime fn_name: []const u8) bun.JSError!JSValue {
        var pretty_value: MutableString = try MutableString.init(default_allocator, 0);
        defer pretty_value.deinit();
        try this.matchAndFmtSnapshot(globalThis, value, property_matchers, &pretty_value, fn_name);

        const existing_value = Jest.runner.?.snapshots.getOrPut(this, pretty_value.slice(), hint) catch |err| {
            var formatter = jsc.ConsoleObject.Formatter{ .globalThis = globalThis };
            defer formatter.deinit();
            const buntest = this.bunTest() orelse return globalThis.throw("Snapshot matchers cannot be used outside of a test", .{});
            const test_file_path = Jest.runner.?.files.get(buntest.file_id).source.path.text;
            return switch (err) {
                error.FailedToOpenSnapshotFile => globalThis.throw("Failed to open snapshot file for test file: {s}", .{test_file_path}),
                error.FailedToMakeSnapshotDirectory => globalThis.throw("Failed to make snapshot directory for test file: {s}", .{test_file_path}),
                error.FailedToWriteSnapshotFile => globalThis.throw("Failed write to snapshot file: {s}", .{test_file_path}),
                error.SyntaxError, error.ParseError => globalThis.throw("Failed to parse snapshot file for: {s}", .{test_file_path}),
<<<<<<< HEAD
                error.SnapshotCreationNotAllowedInCI => globalThis.throw("Snapshot creation is not allowed in CI environments unless --update-snapshots is used\nIf this is not a CI environment, set the environment variable CI=false to force allow.", .{}),
=======
                error.SnapshotInConcurrentGroup => globalThis.throw("Snapshot matchers are not supported in concurrent tests", .{}),
                error.TestNotActive => globalThis.throw("Snapshot matchers are not supported after the test has finished executing", .{}),
>>>>>>> 0b549321
                else => globalThis.throw("Failed to snapshot value: {any}", .{value.toFmt(&formatter)}),
            };
        };

        if (existing_value) |saved_value| {
            if (strings.eqlLong(pretty_value.slice(), saved_value, true)) {
                Jest.runner.?.snapshots.passed += 1;
                return .js_undefined;
            }

            Jest.runner.?.snapshots.failed += 1;
            const signature = comptime getSignature(fn_name, "<green>expected<r>", false);
            const fmt = signature ++ "\n\n{any}\n";
            const diff_format = DiffFormatter{
                .received_string = pretty_value.slice(),
                .expected_string = saved_value,
                .globalThis = globalThis,
            };

            return globalThis.throwPretty(fmt, .{diff_format});
        }

        return .js_undefined;
    }

    pub fn getStaticNot(globalThis: *JSGlobalObject, _: JSValue, _: JSValue) bun.JSError!JSValue {
        return ExpectStatic.create(globalThis, .{ .not = true });
    }

    pub fn getStaticResolvesTo(globalThis: *JSGlobalObject, _: JSValue, _: JSValue) bun.JSError!JSValue {
        return ExpectStatic.create(globalThis, .{ .promise = .resolves });
    }

    pub fn getStaticRejectsTo(globalThis: *JSGlobalObject, _: JSValue, _: JSValue) bun.JSError!JSValue {
        return ExpectStatic.create(globalThis, .{ .promise = .rejects });
    }

    pub fn any(globalThis: *JSGlobalObject, callFrame: *CallFrame) bun.JSError!JSValue {
        return ExpectAny.call(globalThis, callFrame);
    }

    pub fn anything(globalThis: *JSGlobalObject, callFrame: *CallFrame) bun.JSError!JSValue {
        return ExpectAnything.call(globalThis, callFrame);
    }

    pub fn closeTo(globalThis: *JSGlobalObject, callFrame: *CallFrame) bun.JSError!JSValue {
        return ExpectCloseTo.call(globalThis, callFrame);
    }

    pub fn objectContaining(globalThis: *JSGlobalObject, callFrame: *CallFrame) bun.JSError!JSValue {
        return ExpectObjectContaining.call(globalThis, callFrame);
    }

    pub fn stringContaining(globalThis: *JSGlobalObject, callFrame: *CallFrame) bun.JSError!JSValue {
        return ExpectStringContaining.call(globalThis, callFrame);
    }

    pub fn stringMatching(globalThis: *JSGlobalObject, callFrame: *CallFrame) bun.JSError!JSValue {
        return ExpectStringMatching.call(globalThis, callFrame);
    }

    pub fn arrayContaining(globalThis: *JSGlobalObject, callFrame: *CallFrame) bun.JSError!JSValue {
        return ExpectArrayContaining.call(globalThis, callFrame);
    }

    /// Implements `expect.extend({ ... })`
    pub fn extend(globalThis: *JSGlobalObject, callFrame: *CallFrame) bun.JSError!JSValue {
        const args = callFrame.arguments_old(1).slice();

        if (args.len == 0 or !args[0].isObject()) {
            return globalThis.throwPretty("<d>expect.<r>extend<d>(<r>matchers<d>)<r>\n\nExpected an object containing matchers\n", .{});
        }

        var expect_proto = Expect__getPrototype(globalThis);
        var expect_constructor = Expect.js.getConstructor(globalThis);
        var expect_static_proto = ExpectStatic__getPrototype(globalThis);

        // SAFETY: already checked that args[0] is an object
        const matchers_to_register = args[0].getObject().?;
        {
            var iter = try jsc.JSPropertyIterator(.{
                .skip_empty_name = false,
                .include_value = true,
                .own_properties_only = false,
            }).init(globalThis, matchers_to_register);
            defer iter.deinit();

            while (try iter.next()) |*matcher_name| {
                const matcher_fn: JSValue = iter.value;

                if (!matcher_fn.jsType().isFunction()) {
                    const type_name = if (matcher_fn.isNull()) bun.String.static("null") else bun.String.init(matcher_fn.jsTypeString(globalThis).getZigString(globalThis));
                    return globalThis.throwInvalidArguments("expect.extend: `{s}` is not a valid matcher. Must be a function, is \"{s}\"", .{ matcher_name, type_name });
                }

                // Mutate the Expect/ExpectStatic prototypes/constructor with new instances of JSCustomExpectMatcherFunction.
                // Even though they point to the same native functions for all matchers,
                // multiple instances are created because each instance will hold the matcher_fn as a property

                const wrapper_fn = Bun__JSWrappingFunction__create(globalThis, matcher_name, jsc.toJSHostFn(Expect.applyCustomMatcher), matcher_fn, true);

                expect_proto.put(globalThis, matcher_name, wrapper_fn);
                expect_constructor.put(globalThis, matcher_name, wrapper_fn);
                expect_static_proto.put(globalThis, matcher_name, wrapper_fn);
            }
        }

        globalThis.bunVM().autoGarbageCollect();

        return .js_undefined;
    }

    const CustomMatcherParamsFormatter = struct {
        colors: bool,
        globalThis: *JSGlobalObject,
        matcher_fn: JSValue,

        pub fn format(this: CustomMatcherParamsFormatter, comptime _: []const u8, _: std.fmt.FormatOptions, writer: anytype) !void {
            // try to detect param names from matcher_fn (user function) source code
            if (jsc.JSFunction.getSourceCode(this.matcher_fn)) |source_str| {
                var source_slice = source_str.toSlice(this.globalThis.allocator());
                defer source_slice.deinit();

                var source: string = source_slice.slice();
                if (std.mem.indexOfScalar(u8, source, '(')) |lparen| {
                    if (std.mem.indexOfScalarPos(u8, source, lparen, ')')) |rparen| {
                        const params_str = source[(lparen + 1)..rparen];
                        var param_index: usize = 0;
                        var iter = std.mem.splitScalar(u8, params_str, ',');
                        while (iter.next()) |param_name| : (param_index += 1) {
                            if (param_index > 0) { // skip the first param from the matcher_fn, which is the received value
                                if (param_index > 1) {
                                    try writer.writeAll(if (this.colors) Output.prettyFmt("<r><d>, <r><green>", true) else ", ");
                                } else if (this.colors) {
                                    try writer.writeAll("<green>");
                                }
                                const param_name_trimmed = std.mem.trim(u8, param_name, " ");
                                if (param_name_trimmed.len > 0) {
                                    try writer.writeAll(param_name_trimmed);
                                } else {
                                    try writer.print("arg{d}", .{param_index - 1});
                                }
                            }
                        }
                        if (param_index > 1 and this.colors) {
                            try writer.writeAll("<r>");
                        }
                        return; // don't do fallback
                    }
                }
            }

            // fallback
            switch (this.colors) {
                inline else => |colors| try writer.print(Output.prettyFmt("<green>...args<r>", colors), .{}),
            }
        }
    };

    fn throwInvalidMatcherError(globalThis: *JSGlobalObject, matcher_name: bun.String, result: JSValue) bun.JSError {
        @branchHint(.cold);

        var formatter = jsc.ConsoleObject.Formatter{ .globalThis = globalThis, .quote_strings = true };
        defer formatter.deinit();

        const fmt =
            "Unexpected return from matcher function `{s}`.\n" ++
            "Matcher functions should return an object in the following format:\n" ++
            "  {{message?: string | function, pass: boolean}}\n" ++
            "'{any}' was returned";
        const err = switch (Output.enable_ansi_colors) {
            inline else => |colors| globalThis.createErrorInstance(Output.prettyFmt(fmt, colors), .{ matcher_name, result.toFmt(&formatter) }),
        };
        err.put(globalThis, ZigString.static("name"), bun.String.static("InvalidMatcherError").toJS(globalThis));
        return globalThis.throwValue(err);
    }

    /// Execute the custom matcher for the given args (the left value + the args passed to the matcher call).
    /// This function is called both for symmetric and asymmetric matching.
    /// If silent=false, throws an exception in JS if the matcher result didn't result in a pass (or if the matcher result is invalid).
    pub fn executeCustomMatcher(globalThis: *JSGlobalObject, matcher_name: bun.String, matcher_fn: JSValue, args: []const JSValue, flags: Expect.Flags, silent: bool) bun.JSError!bool {
        // prepare the this object
        const matcher_context = try globalThis.bunVM().allocator.create(ExpectMatcherContext);
        matcher_context.flags = flags;
        const matcher_context_jsvalue = matcher_context.toJS(globalThis);
        matcher_context_jsvalue.ensureStillAlive();

        // call the custom matcher implementation
        var result = try matcher_fn.call(globalThis, matcher_context_jsvalue, args);
        // support for async matcher results
        if (result.asAnyPromise()) |promise| {
            const vm = globalThis.vm();
            promise.setHandled(vm);

            globalThis.bunVM().waitForPromise(promise);

            result = promise.result(vm);
            result.ensureStillAlive();
            assert(result != .zero);
            switch (promise.status(vm)) {
                .pending => unreachable,
                .fulfilled => {},
                .rejected => {
                    // TODO: rewrite this code to use .then() instead of blocking the event loop
                    jsc.VirtualMachine.get().runErrorHandler(result, null);
                    return globalThis.throw("Matcher `{s}` returned a promise that rejected", .{matcher_name});
                },
            }
        }

        var pass: bool = undefined;
        var message: JSValue = undefined;

        // Parse and validate the custom matcher result, which should conform to: { pass: boolean, message?: () => string }
        const is_valid = valid: {
            if (result.isObject()) {
                if (try result.get(globalThis, "pass")) |pass_value| {
                    pass = pass_value.toBoolean();

                    if (try result.fastGet(globalThis, .message)) |message_value| {
                        if (!message_value.isString() and !message_value.isCallable()) {
                            break :valid false;
                        }
                        message = message_value;
                    } else {
                        message = .js_undefined;
                    }

                    break :valid true;
                }
            }
            break :valid false;
        };
        if (!is_valid) {
            return throwInvalidMatcherError(globalThis, matcher_name, result);
        }

        if (flags.not) pass = !pass;
        if (pass or silent) return pass;

        // handle failure
        var message_text: bun.String = bun.String.dead;
        defer message_text.deref();
        if (message.isUndefined()) {
            message_text = bun.String.static("No message was specified for this matcher.");
        } else if (message.isString()) {
            message_text = try message.toBunString(globalThis);
        } else {
            if (comptime Environment.allow_assert)
                assert(message.isCallable()); // checked above

            const message_result = try message.callWithGlobalThis(globalThis, &.{});
            message_text = try bun.String.fromJS(message_result, globalThis);
        }

        const matcher_params = CustomMatcherParamsFormatter{
            .colors = Output.enable_ansi_colors,
            .globalThis = globalThis,
            .matcher_fn = matcher_fn,
        };
        return throwPrettyMatcherError(globalThis, bun.String.empty, matcher_name, matcher_params, .{}, "{s}", .{message_text});
    }

    /// Function that is run for either `expect.myMatcher()` call or `expect().myMatcher` call,
    /// and we can known which case it is based on if the `callFrame.this()` value is an instance of Expect
    pub fn applyCustomMatcher(globalThis: *JSGlobalObject, callFrame: *CallFrame) bun.JSError!jsc.JSValue {
        defer globalThis.bunVM().autoGarbageCollect();

        // retrieve the user-provided matcher function (matcher_fn)
        const func: JSValue = callFrame.callee();
        var matcher_fn: JSValue = getCustomMatcherFn(func, globalThis) orelse .js_undefined;
        if (!matcher_fn.jsType().isFunction()) {
            return globalThis.throw("Internal consistency error: failed to retrieve the matcher function for a custom matcher!", .{});
        }
        matcher_fn.ensureStillAlive();

        // try to retrieve the Expect instance
        const thisValue: JSValue = callFrame.this();
        const expect: *Expect = Expect.fromJS(thisValue) orelse {
            // if no Expect instance, assume it is a static call (`expect.myMatcher()`), so create an ExpectCustomAsymmetricMatcher instance
            return ExpectCustomAsymmetricMatcher.create(globalThis, callFrame, matcher_fn);
        };

        // if we got an Expect instance, then it's a non-static call (`expect().myMatcher`),
        // so now execute the symmetric matching

        // retrieve the matcher name
        const matcher_name = matcher_fn.getName(globalThis);

        const matcher_params = CustomMatcherParamsFormatter{
            .colors = Output.enable_ansi_colors,
            .globalThis = globalThis,
            .matcher_fn = matcher_fn,
        };

        // retrieve the captured expected value
        var value = js.capturedValueGetCached(thisValue) orelse {
            return globalThis.throw("Internal consistency error: failed to retrieve the captured value", .{});
        };
        value = try processPromise(expect.custom_label, expect.flags, globalThis, value, matcher_name, matcher_params, false);
        value.ensureStillAlive();

        expect.incrementExpectCallCounter();

        // prepare the args array
        const args = callFrame.arguments();
        var allocator = std.heap.stackFallback(8 * @sizeOf(JSValue), globalThis.allocator());
        var matcher_args = try std.ArrayList(JSValue).initCapacity(allocator.get(), args.len + 1);
        matcher_args.appendAssumeCapacity(value);
        for (args) |arg| matcher_args.appendAssumeCapacity(arg);

        _ = try executeCustomMatcher(globalThis, matcher_name, matcher_fn, matcher_args.items, expect.flags, false);

        return thisValue;
    }

    pub const addSnapshotSerializer = notImplementedStaticFn;

    pub fn hasAssertions(globalThis: *JSGlobalObject, callFrame: *CallFrame) bun.JSError!JSValue {
        _ = callFrame;
        defer globalThis.bunVM().autoGarbageCollect();

        var buntest_strong = bun.jsc.Jest.bun_test.cloneActiveStrong() orelse return globalThis.throw("expect.assertions() must be called within a test", .{});
        defer buntest_strong.deinit();
        const buntest = buntest_strong.get();
        const state_data = buntest.getCurrentStateData();
        const execution = state_data.sequence(buntest) orelse return globalThis.throw("expect.assertions() is not supported in the describe phase, in concurrent tests, between tests, or after test execution has completed", .{});
        if (execution.expect_assertions != .exact) {
            execution.expect_assertions = .at_least_one;
        }

        return .js_undefined;
    }

    pub fn assertions(globalThis: *JSGlobalObject, callFrame: *CallFrame) bun.JSError!JSValue {
        defer globalThis.bunVM().autoGarbageCollect();

        const arguments_ = callFrame.arguments_old(1);
        const arguments = arguments_.slice();

        if (arguments.len < 1) {
            return globalThis.throwInvalidArguments("expect.assertions() takes 1 argument", .{});
        }

        const expected: JSValue = arguments[0];

        if (!expected.isNumber()) {
            var fmt = jsc.ConsoleObject.Formatter{ .globalThis = globalThis, .quote_strings = true };
            return globalThis.throw("Expected value must be a non-negative integer: {any}", .{expected.toFmt(&fmt)});
        }

        const expected_assertions: f64 = try expected.toNumber(globalThis);
        if (@round(expected_assertions) != expected_assertions or std.math.isInf(expected_assertions) or std.math.isNan(expected_assertions) or expected_assertions < 0 or expected_assertions > std.math.maxInt(u32)) {
            var fmt = jsc.ConsoleObject.Formatter{ .globalThis = globalThis, .quote_strings = true };
            return globalThis.throw("Expected value must be a non-negative integer: {any}", .{expected.toFmt(&fmt)});
        }

        const unsigned_expected_assertions: u32 = @intFromFloat(expected_assertions);

        var buntest_strong = bun.jsc.Jest.bun_test.cloneActiveStrong() orelse return globalThis.throw("expect.assertions() must be called within a test", .{});
        defer buntest_strong.deinit();
        const buntest = buntest_strong.get();
        const state_data = buntest.getCurrentStateData();
        const execution = state_data.sequence(buntest) orelse return globalThis.throw("expect.assertions() is not supported in the describe phase, in concurrent tests, between tests, or after test execution has completed", .{});
        execution.expect_assertions = .{ .exact = unsigned_expected_assertions };

        return .js_undefined;
    }

    pub fn notImplementedJSCFn(_: *Expect, globalThis: *JSGlobalObject, _: *CallFrame) bun.JSError!JSValue {
        return globalThis.throw("Not implemented", .{});
    }

    pub fn notImplementedStaticFn(globalThis: *JSGlobalObject, _: *CallFrame) bun.JSError!JSValue {
        return globalThis.throw("Not implemented", .{});
    }

    pub fn notImplementedJSCProp(_: *Expect, _: JSValue, globalThis: *JSGlobalObject) bun.JSError!JSValue {
        return globalThis.throw("Not implemented", .{});
    }

    pub fn notImplementedStaticProp(globalThis: *JSGlobalObject, _: JSValue, _: JSValue) bun.JSError!JSValue {
        return globalThis.throw("Not implemented", .{});
    }

    pub fn postMatch(_: *Expect, globalThis: *JSGlobalObject) void {
        var vm = globalThis.bunVM();
        vm.autoGarbageCollect();
    }

    pub fn doUnreachable(globalThis: *JSGlobalObject, callframe: *CallFrame) bun.JSError!JSValue {
        const arg = callframe.arguments_old(1).ptr[0];

        if (arg.isEmptyOrUndefinedOrNull()) {
            const error_value = bun.String.init("reached unreachable code").toErrorInstance(globalThis);
            error_value.put(globalThis, ZigString.static("name"), bun.String.init("UnreachableError").toJS(globalThis));
            return globalThis.throwValue(error_value);
        }

        if (arg.isString()) {
            const error_value = (try arg.toBunString(globalThis)).toErrorInstance(globalThis);
            error_value.put(globalThis, ZigString.static("name"), bun.String.init("UnreachableError").toJS(globalThis));
            return globalThis.throwValue(error_value);
        }

        return globalThis.throwValue(arg);
    }
};

/// Static instance of expect, holding a set of flags.
/// Returned for example when executing `expect.not`
pub const ExpectStatic = struct {
    pub const js = jsc.Codegen.JSExpectStatic;
    pub const toJS = js.toJS;
    pub const fromJS = js.fromJS;
    pub const fromJSDirect = js.fromJSDirect;

    flags: Expect.Flags = .{},

    pub fn finalize(
        this: *ExpectStatic,
    ) callconv(.C) void {
        VirtualMachine.get().allocator.destroy(this);
    }

    pub fn create(globalThis: *JSGlobalObject, flags: Expect.Flags) bun.JSError!JSValue {
        var expect = try globalThis.bunVM().allocator.create(ExpectStatic);
        expect.flags = flags;

        const value = expect.toJS(globalThis);
        value.ensureStillAlive();
        return value;
    }

    pub fn getNot(this: *ExpectStatic, _: JSValue, globalThis: *JSGlobalObject) bun.JSError!JSValue {
        var flags = this.flags;
        flags.not = !this.flags.not;
        return create(globalThis, flags);
    }

    pub fn getResolvesTo(this: *ExpectStatic, _: JSValue, globalThis: *JSGlobalObject) bun.JSError!JSValue {
        var flags = this.flags;
        if (flags.promise != .none) return asyncChainingError(globalThis, flags, "resolvesTo");
        flags.promise = .resolves;
        return create(globalThis, flags);
    }

    pub fn getRejectsTo(this: *ExpectStatic, _: JSValue, globalThis: *JSGlobalObject) bun.JSError!JSValue {
        var flags = this.flags;
        if (flags.promise != .none) return asyncChainingError(globalThis, flags, "rejectsTo");
        flags.promise = .rejects;
        return create(globalThis, flags);
    }

    fn asyncChainingError(globalThis: *JSGlobalObject, flags: Expect.Flags, name: string) bun.JSError {
        @branchHint(.cold);
        const str = switch (flags.promise) {
            .resolves => "resolvesTo",
            .rejects => "rejectsTo",
            else => unreachable,
        };
        return globalThis.throw("expect.{s}: already called expect.{s} on this chain", .{ name, str });
    }

    fn createAsymmetricMatcherWithFlags(T: type, this: *ExpectStatic, globalThis: *JSGlobalObject, callFrame: *CallFrame) bun.JSError!JSValue {
        //const this: *ExpectStatic = ExpectStatic.fromJS(callFrame.this());
        const instance_jsvalue = try T.call(globalThis, callFrame);
        if (instance_jsvalue != .zero and !instance_jsvalue.isAnyError()) {
            var instance = T.fromJS(instance_jsvalue) orelse {
                return globalThis.throwOutOfMemory();
            };
            instance.flags = this.flags;
        }
        return instance_jsvalue;
    }

    pub fn anything(this: *ExpectStatic, globalThis: *JSGlobalObject, callFrame: *CallFrame) bun.JSError!JSValue {
        return createAsymmetricMatcherWithFlags(ExpectAnything, this, globalThis, callFrame);
    }

    pub fn any(this: *ExpectStatic, globalThis: *JSGlobalObject, callFrame: *CallFrame) bun.JSError!JSValue {
        return createAsymmetricMatcherWithFlags(ExpectAny, this, globalThis, callFrame);
    }

    pub fn arrayContaining(this: *ExpectStatic, globalThis: *JSGlobalObject, callFrame: *CallFrame) bun.JSError!JSValue {
        return createAsymmetricMatcherWithFlags(ExpectArrayContaining, this, globalThis, callFrame);
    }

    pub fn closeTo(this: *ExpectStatic, globalThis: *JSGlobalObject, callFrame: *CallFrame) bun.JSError!JSValue {
        return createAsymmetricMatcherWithFlags(ExpectCloseTo, this, globalThis, callFrame);
    }

    pub fn objectContaining(this: *ExpectStatic, globalThis: *JSGlobalObject, callFrame: *CallFrame) bun.JSError!JSValue {
        return createAsymmetricMatcherWithFlags(ExpectObjectContaining, this, globalThis, callFrame);
    }

    pub fn stringContaining(this: *ExpectStatic, globalThis: *JSGlobalObject, callFrame: *CallFrame) bun.JSError!JSValue {
        return createAsymmetricMatcherWithFlags(ExpectStringContaining, this, globalThis, callFrame);
    }

    pub fn stringMatching(this: *ExpectStatic, globalThis: *JSGlobalObject, callFrame: *CallFrame) bun.JSError!JSValue {
        return createAsymmetricMatcherWithFlags(ExpectStringMatching, this, globalThis, callFrame);
    }
};

pub const ExpectAnything = struct {
    pub const js = jsc.Codegen.JSExpectAnything;
    pub const toJS = js.toJS;
    pub const fromJS = js.fromJS;
    pub const fromJSDirect = js.fromJSDirect;

    flags: Expect.Flags = .{},

    pub fn finalize(
        this: *ExpectAnything,
    ) callconv(.C) void {
        VirtualMachine.get().allocator.destroy(this);
    }

    pub fn call(globalThis: *JSGlobalObject, _: *CallFrame) bun.JSError!JSValue {
        const anything = try globalThis.bunVM().allocator.create(ExpectAnything);
        anything.* = .{};

        const anything_js_value = anything.toJS(globalThis);
        anything_js_value.ensureStillAlive();

        var vm = globalThis.bunVM();
        vm.autoGarbageCollect();

        return anything_js_value;
    }
};

pub const ExpectStringMatching = struct {
    pub const js = jsc.Codegen.JSExpectStringMatching;
    pub const toJS = js.toJS;
    pub const fromJS = js.fromJS;
    pub const fromJSDirect = js.fromJSDirect;

    flags: Expect.Flags = .{},

    pub fn finalize(
        this: *ExpectStringMatching,
    ) callconv(.C) void {
        VirtualMachine.get().allocator.destroy(this);
    }

    pub fn call(globalThis: *JSGlobalObject, callFrame: *CallFrame) bun.JSError!JSValue {
        const args = callFrame.arguments();

        if (args.len == 0 or (!args[0].isString() and !args[0].isRegExp())) {
            const fmt = "<d>expect.<r>stringContaining<d>(<r>string<d>)<r>\n\nExpected a string or regular expression\n";
            return globalThis.throwPretty(fmt, .{});
        }

        const test_value = args[0];

        const string_matching = try globalThis.bunVM().allocator.create(ExpectStringMatching);
        string_matching.* = .{};

        const string_matching_js_value = string_matching.toJS(globalThis);
        js.testValueSetCached(string_matching_js_value, globalThis, test_value);

        var vm = globalThis.bunVM();
        vm.autoGarbageCollect();
        return string_matching_js_value;
    }
};

pub const ExpectCloseTo = struct {
    pub const js = jsc.Codegen.JSExpectCloseTo;
    pub const toJS = js.toJS;
    pub const fromJS = js.fromJS;
    pub const fromJSDirect = js.fromJSDirect;

    flags: Expect.Flags = .{},

    pub fn finalize(
        this: *ExpectCloseTo,
    ) callconv(.C) void {
        VirtualMachine.get().allocator.destroy(this);
    }

    pub fn call(globalThis: *JSGlobalObject, callFrame: *CallFrame) bun.JSError!JSValue {
        const args = callFrame.arguments_old(2).slice();

        if (args.len == 0 or !args[0].isNumber()) {
            return globalThis.throwPretty("<d>expect.<r>closeTo<d>(<r>number<d>, precision?)<r>\n\nExpected a number value", .{});
        }
        const number_value = args[0];

        var precision_value: JSValue = if (args.len > 1) args[1] else .js_undefined;
        if (precision_value.isUndefined()) {
            precision_value = JSValue.jsNumberFromInt32(2); // default value from jest
        }
        if (!precision_value.isNumber()) {
            return globalThis.throwPretty("<d>expect.<r>closeTo<d>(number, <r>precision?<d>)<r>\n\nPrecision must be a number or undefined", .{});
        }

        const instance = try globalThis.bunVM().allocator.create(ExpectCloseTo);
        instance.* = .{};

        const instance_jsvalue = instance.toJS(globalThis);
        number_value.ensureStillAlive();
        precision_value.ensureStillAlive();
        ExpectCloseTo.js.numberValueSetCached(instance_jsvalue, globalThis, number_value);
        ExpectCloseTo.js.digitsValueSetCached(instance_jsvalue, globalThis, precision_value);

        var vm = globalThis.bunVM();
        vm.autoGarbageCollect();
        return instance_jsvalue;
    }
};

pub const ExpectObjectContaining = struct {
    pub const js = jsc.Codegen.JSExpectObjectContaining;
    pub const toJS = js.toJS;
    pub const fromJS = js.fromJS;
    pub const fromJSDirect = js.fromJSDirect;

    flags: Expect.Flags = .{},

    pub fn finalize(
        this: *ExpectObjectContaining,
    ) callconv(.C) void {
        VirtualMachine.get().allocator.destroy(this);
    }

    pub fn call(globalThis: *JSGlobalObject, callFrame: *CallFrame) bun.JSError!JSValue {
        const args = callFrame.arguments_old(1).slice();

        if (args.len == 0 or !args[0].isObject()) {
            const fmt = "<d>expect.<r>objectContaining<d>(<r>object<d>)<r>\n\nExpected an object\n";
            return globalThis.throwPretty(fmt, .{});
        }

        const object_value = args[0];

        const instance = try globalThis.bunVM().allocator.create(ExpectObjectContaining);
        instance.* = .{};

        const instance_jsvalue = instance.toJS(globalThis);
        ExpectObjectContaining.js.objectValueSetCached(instance_jsvalue, globalThis, object_value);

        var vm = globalThis.bunVM();
        vm.autoGarbageCollect();
        return instance_jsvalue;
    }
};

pub const ExpectStringContaining = struct {
    pub const js = jsc.Codegen.JSExpectStringContaining;
    pub const toJS = js.toJS;
    pub const fromJS = js.fromJS;
    pub const fromJSDirect = js.fromJSDirect;

    flags: Expect.Flags = .{},

    pub fn finalize(
        this: *ExpectStringContaining,
    ) callconv(.C) void {
        VirtualMachine.get().allocator.destroy(this);
    }

    pub fn call(globalThis: *JSGlobalObject, callFrame: *CallFrame) bun.JSError!JSValue {
        const args = callFrame.arguments_old(1).slice();

        if (args.len == 0 or !args[0].isString()) {
            const fmt = "<d>expect.<r>stringContaining<d>(<r>string<d>)<r>\n\nExpected a string\n";
            return globalThis.throwPretty(fmt, .{});
        }

        const string_value = args[0];

        const string_containing = try globalThis.bunVM().allocator.create(ExpectStringContaining);
        string_containing.* = .{};

        const string_containing_js_value = string_containing.toJS(globalThis);
        ExpectStringContaining.js.stringValueSetCached(string_containing_js_value, globalThis, string_value);

        var vm = globalThis.bunVM();
        vm.autoGarbageCollect();
        return string_containing_js_value;
    }
};

pub const ExpectAny = struct {
    pub const js = jsc.Codegen.JSExpectAny;
    pub const toJS = js.toJS;
    pub const fromJS = js.fromJS;
    pub const fromJSDirect = js.fromJSDirect;

    flags: Expect.Flags = .{},

    pub fn finalize(this: *ExpectAny) callconv(.C) void {
        VirtualMachine.get().allocator.destroy(this);
    }

    pub fn call(globalThis: *JSGlobalObject, callFrame: *CallFrame) bun.JSError!JSValue {
        const _arguments = callFrame.arguments_old(1);
        const arguments: []const JSValue = _arguments.ptr[0.._arguments.len];

        if (arguments.len == 0) {
            return globalThis.throw("any() expects to be passed a constructor function. Please pass one or use anything() to match any object.", .{});
        }

        const constructor = arguments[0];
        constructor.ensureStillAlive();
        if (!constructor.isConstructor()) {
            const fmt = "<d>expect.<r>any<d>(<r>constructor<d>)<r>\n\nExpected a constructor\n";
            return globalThis.throwPretty(fmt, .{});
        }

        const asymmetric_matcher_constructor_type = try Expect.Flags.AsymmetricMatcherConstructorType.fromJS(globalThis, constructor);

        // I don't think this case is possible, but just in case!
        if (globalThis.hasException()) {
            return error.JSError;
        }

        var any = try globalThis.bunVM().allocator.create(ExpectAny);
        any.* = .{
            .flags = .{
                .asymmetric_matcher_constructor_type = asymmetric_matcher_constructor_type,
            },
        };

        const any_js_value = any.toJS(globalThis);
        any_js_value.ensureStillAlive();
        ExpectAny.js.constructorValueSetCached(any_js_value, globalThis, constructor);
        any_js_value.ensureStillAlive();

        var vm = globalThis.bunVM();
        vm.autoGarbageCollect();

        return any_js_value;
    }
};

pub const ExpectArrayContaining = struct {
    pub const js = jsc.Codegen.JSExpectArrayContaining;
    pub const toJS = js.toJS;
    pub const fromJS = js.fromJS;
    pub const fromJSDirect = js.fromJSDirect;

    flags: Expect.Flags = .{},

    pub fn finalize(
        this: *ExpectArrayContaining,
    ) callconv(.C) void {
        VirtualMachine.get().allocator.destroy(this);
    }

    pub fn call(globalThis: *JSGlobalObject, callFrame: *CallFrame) bun.JSError!JSValue {
        const args = callFrame.arguments_old(1).slice();

        if (args.len == 0 or !args[0].jsType().isArray()) {
            const fmt = "<d>expect.<r>arrayContaining<d>(<r>array<d>)<r>\n\nExpected a array\n";
            return globalThis.throwPretty(fmt, .{});
        }

        const array_value = args[0];

        const array_containing = try globalThis.bunVM().allocator.create(ExpectArrayContaining);
        array_containing.* = .{};

        const array_containing_js_value = array_containing.toJS(globalThis);
        ExpectArrayContaining.js.arrayValueSetCached(array_containing_js_value, globalThis, array_value);

        var vm = globalThis.bunVM();
        vm.autoGarbageCollect();
        return array_containing_js_value;
    }
};

/// An instantiated asymmetric custom matcher, returned from calls to `expect.toCustomMatch(...)`
///
/// Reference: `AsymmetricMatcher` in https://github.com/jestjs/jest/blob/main/packages/expect/src/types.ts
/// (but only created for *custom* matchers, as built-ins have their own classes)
pub const ExpectCustomAsymmetricMatcher = struct {
    pub const js = jsc.Codegen.JSExpectCustomAsymmetricMatcher;
    pub const toJS = js.toJS;
    pub const fromJS = js.fromJS;
    pub const fromJSDirect = js.fromJSDirect;

    flags: Expect.Flags = .{},

    pub fn finalize(
        this: *ExpectCustomAsymmetricMatcher,
    ) callconv(.C) void {
        VirtualMachine.get().allocator.destroy(this);
    }

    /// Implements the static call of the custom matcher (`expect.myCustomMatcher(<args>)`),
    /// which creates an asymmetric matcher instance (`ExpectCustomAsymmetricMatcher`).
    /// This will not run the matcher, but just capture the args etc.
    pub fn create(globalThis: *JSGlobalObject, callFrame: *CallFrame, matcher_fn: JSValue) bun.JSError!JSValue {
        var flags: Expect.Flags = undefined;

        // try to retrieve the ExpectStatic instance (to get the flags)
        if (ExpectStatic.fromJS(callFrame.this())) |expect_static| {
            flags = expect_static.flags;
        } else {
            // if it's not an ExpectStatic instance, assume it was called from the Expect constructor, so use the default flags
            flags = .{};
        }

        // create the matcher instance
        const instance = try globalThis.bunVM().allocator.create(ExpectCustomAsymmetricMatcher);
        instance.* = .{};

        const instance_jsvalue = instance.toJS(globalThis);
        instance_jsvalue.ensureStillAlive();

        // store the flags
        instance.flags = flags;

        // store the user-provided matcher function into the instance
        js.matcherFnSetCached(instance_jsvalue, globalThis, matcher_fn);

        // capture the args as a JS array saved in the instance, so the matcher can be executed later on with them
        const args = callFrame.arguments();
        const array = try JSValue.createEmptyArray(globalThis, args.len);
        for (args, 0..) |arg, i| {
            try array.putIndex(globalThis, @truncate(i), arg);
        }
        js.capturedArgsSetCached(instance_jsvalue, globalThis, array);
        array.ensureStillAlive();

        // return the same instance, now fully initialized including the captured args (previously it was incomplete)
        return instance_jsvalue;
    }

    /// Function called by c++ function "matchAsymmetricMatcher" to execute the custom matcher against the provided leftValue
    pub fn execute(this: *ExpectCustomAsymmetricMatcher, thisValue: JSValue, globalThis: *JSGlobalObject, received: JSValue) callconv(.C) bool {
        // retrieve the user-provided matcher implementation function (the function passed to expect.extend({ ... }))
        const matcher_fn: JSValue = js.matcherFnGetCached(thisValue) orelse {
            globalThis.throw("Internal consistency error: the ExpectCustomAsymmetricMatcher(matcherFn) was garbage collected but it should not have been!", .{}) catch {};
            return false;
        };
        matcher_fn.ensureStillAlive();
        if (!matcher_fn.jsType().isFunction()) {
            globalThis.throw("Internal consistency error: the ExpectCustomMatcher(matcherFn) is not a function!", .{}) catch {};
            return false;
        }

        // retrieve the matcher name
        const matcher_name = matcher_fn.getName(globalThis);

        // retrieve the asymmetric matcher args
        // if null, it means the function has not yet been called to capture the args, which is a misuse of the matcher
        const captured_args: JSValue = js.capturedArgsGetCached(thisValue) orelse {
            globalThis.throw("expect.{s} misused, it needs to be instantiated by calling it with 0 or more arguments", .{matcher_name}) catch {};
            return false;
        };
        captured_args.ensureStillAlive();

        // prepare the args array as `[received, ...captured_args]`
        const args_count = captured_args.getLength(globalThis) catch return false;
        var allocator = std.heap.stackFallback(8 * @sizeOf(JSValue), globalThis.allocator());
        var matcher_args = std.ArrayList(JSValue).initCapacity(allocator.get(), args_count + 1) catch {
            globalThis.throwOutOfMemory() catch {};
            return false;
        };
        matcher_args.appendAssumeCapacity(received);
        for (0..args_count) |i| {
            matcher_args.appendAssumeCapacity(captured_args.getIndex(globalThis, @truncate(i)) catch return false);
        }

        return Expect.executeCustomMatcher(globalThis, matcher_name, matcher_fn, matcher_args.items, this.flags, true) catch false;
    }

    pub fn asymmetricMatch(this: *ExpectCustomAsymmetricMatcher, globalThis: *JSGlobalObject, callframe: *CallFrame) bun.JSError!JSValue {
        const arguments = callframe.arguments_old(1).slice();
        const received_value = if (arguments.len < 1) .js_undefined else arguments[0];
        const matched = execute(this, callframe.this(), globalThis, received_value);
        return JSValue.jsBoolean(matched);
    }

    fn maybeClear(comptime dontThrow: bool, globalThis: *JSGlobalObject, err: bun.JSError) bun.JSError!bool {
        if (dontThrow) {
            globalThis.clearException();
            return false;
        }
        return err;
    }

    /// Calls a custom implementation (if provided) to stringify this asymmetric matcher, and returns true if it was provided and it succeed
    pub fn customPrint(_: *ExpectCustomAsymmetricMatcher, thisValue: JSValue, globalThis: *JSGlobalObject, writer: anytype, comptime dontThrow: bool) !bool {
        const matcher_fn: JSValue = js.matcherFnGetCached(thisValue) orelse return false;
        if (matcher_fn.get(globalThis, "toAsymmetricMatcher") catch |e| return maybeClear(dontThrow, globalThis, e)) |fn_value| {
            if (fn_value.jsType().isFunction()) {
                const captured_args: JSValue = js.capturedArgsGetCached(thisValue) orelse return false;
                var stack_fallback = std.heap.stackFallback(256, globalThis.allocator());
                const args_len = captured_args.getLength(globalThis) catch |e| return maybeClear(dontThrow, globalThis, e);
                var args = try std.ArrayList(JSValue).initCapacity(stack_fallback.get(), args_len);
                var iter = captured_args.arrayIterator(globalThis) catch |e| return maybeClear(dontThrow, globalThis, e);
                while (iter.next() catch |e| return maybeClear(dontThrow, globalThis, e)) |arg| {
                    args.appendAssumeCapacity(arg);
                }

                const result = matcher_fn.call(globalThis, thisValue, args.items) catch |e| return maybeClear(dontThrow, globalThis, e);
                try writer.print("{}", .{result.toBunString(globalThis) catch |e| return maybeClear(dontThrow, globalThis, e)});
            }
        }
        return false;
    }

    pub fn toAsymmetricMatcher(this: *ExpectCustomAsymmetricMatcher, globalThis: *JSGlobalObject, callframe: *CallFrame) bun.JSError!JSValue {
        var stack_fallback = std.heap.stackFallback(512, globalThis.allocator());
        var mutable_string = try bun.MutableString.init2048(stack_fallback.get());
        defer mutable_string.deinit();

        const printed = try customPrint(this, callframe.this(), globalThis, mutable_string.writer());
        if (printed) {
            return bun.String.init(mutable_string.slice()).toJS();
        }
        return ExpectMatcherUtils.printValue(globalThis, this, null);
    }
};

/// Reference: `MatcherContext` in https://github.com/jestjs/jest/blob/main/packages/expect/src/types.ts
pub const ExpectMatcherContext = struct {
    pub const js = jsc.Codegen.JSExpectMatcherContext;
    pub const toJS = js.toJS;
    pub const fromJS = js.fromJS;
    pub const fromJSDirect = js.fromJSDirect;

    flags: Expect.Flags = .{},

    pub fn finalize(
        this: *ExpectMatcherContext,
    ) callconv(.C) void {
        VirtualMachine.get().allocator.destroy(this);
    }

    pub fn getUtils(_: *ExpectMatcherContext, globalThis: *JSGlobalObject) JSValue {
        return ExpectMatcherUtils__getSingleton(globalThis);
    }

    pub fn getIsNot(this: *ExpectMatcherContext, _: *JSGlobalObject) JSValue {
        return JSValue.jsBoolean(this.flags.not);
    }

    pub fn getPromise(this: *ExpectMatcherContext, globalThis: *JSGlobalObject) JSValue {
        return switch (this.flags.promise) {
            .rejects => bun.String.static("rejects").toJS(globalThis),
            .resolves => bun.String.static("resolves").toJS(globalThis),
            else => bun.String.empty.toJS(globalThis),
        };
    }

    pub fn getExpand(_: *ExpectMatcherContext, globalThis: *JSGlobalObject) JSValue {
        _ = globalThis;
        // TODO: this should return whether running tests in verbose mode or not (jest flag --expand), but bun currently doesn't have this switch
        return .false;
    }

    pub fn equals(_: *ExpectMatcherContext, globalThis: *JSGlobalObject, callframe: *CallFrame) bun.JSError!JSValue {
        var arguments = callframe.arguments_old(3);
        if (arguments.len < 2) {
            return globalThis.throw("expect.extends matcher: this.util.equals expects at least 2 arguments", .{});
        }
        const args = arguments.slice();
        return JSValue.jsBoolean(try args[0].jestDeepEquals(args[1], globalThis));
    }
};

/// Reference: `MatcherUtils` in https://github.com/jestjs/jest/blob/main/packages/expect/src/types.ts
pub const ExpectMatcherUtils = struct {
    pub const js = jsc.Codegen.JSExpectMatcherUtils;
    pub const toJS = js.toJS;
    pub const fromJS = js.fromJS;
    pub const fromJSDirect = js.fromJSDirect;

    fn createSingleton(globalThis: *JSGlobalObject) callconv(.C) JSValue {
        var instance = globalThis.bunVM().allocator.create(ExpectMatcherUtils) catch {
            return globalThis.throwOutOfMemoryValue();
        };
        return instance.toJS(globalThis);
    }

    pub fn finalize(
        this: *ExpectMatcherUtils,
    ) callconv(.C) void {
        VirtualMachine.get().allocator.destroy(this);
    }

    fn printValue(globalThis: *JSGlobalObject, value: JSValue, comptime color_or_null: ?[]const u8) !JSValue {
        var stack_fallback = std.heap.stackFallback(512, globalThis.allocator());
        var mutable_string = try bun.MutableString.init2048(stack_fallback.get());
        defer mutable_string.deinit();

        var buffered_writer = bun.MutableString.BufferedWriter{ .context = &mutable_string };
        var writer = buffered_writer.writer();

        if (comptime color_or_null) |color| {
            if (Output.enable_ansi_colors) {
                try writer.writeAll(Output.prettyFmt(color, true));
            }
        }

        var formatter = jsc.ConsoleObject.Formatter{ .globalThis = globalThis, .quote_strings = true };
        defer formatter.deinit();
        try writer.print("{}", .{value.toFmt(&formatter)});

        if (comptime color_or_null) |_| {
            if (Output.enable_ansi_colors) {
                try writer.writeAll(Output.prettyFmt("<r>", true));
            }
        }

        try buffered_writer.flush();

        return bun.String.createUTF8ForJS(globalThis, mutable_string.slice());
    }

    inline fn printValueCatched(globalThis: *JSGlobalObject, value: JSValue, comptime color_or_null: ?[]const u8) JSValue {
        return printValue(globalThis, value, color_or_null) catch {
            return globalThis.throwOutOfMemoryValue();
        };
    }

    pub fn stringify(_: *ExpectMatcherUtils, globalThis: *JSGlobalObject, callframe: *CallFrame) bun.JSError!JSValue {
        const arguments = callframe.arguments_old(1).slice();
        const value = if (arguments.len < 1) .js_undefined else arguments[0];
        return printValueCatched(globalThis, value, null);
    }

    pub fn printExpected(_: *ExpectMatcherUtils, globalThis: *JSGlobalObject, callframe: *CallFrame) bun.JSError!JSValue {
        const arguments = callframe.arguments_old(1).slice();
        const value = if (arguments.len < 1) .js_undefined else arguments[0];
        return printValueCatched(globalThis, value, "<green>");
    }

    pub fn printReceived(_: *ExpectMatcherUtils, globalThis: *JSGlobalObject, callframe: *CallFrame) bun.JSError!JSValue {
        const arguments = callframe.arguments_old(1).slice();
        const value = if (arguments.len < 1) .js_undefined else arguments[0];
        return printValueCatched(globalThis, value, "<red>");
    }

    pub fn matcherHint(_: *ExpectMatcherUtils, globalThis: *JSGlobalObject, callframe: *CallFrame) bun.JSError!JSValue {
        const arguments = callframe.arguments_old(4).slice();

        if (arguments.len == 0 or !arguments[0].isString()) {
            return globalThis.throw("matcherHint: the first argument (matcher name) must be a string", .{});
        }
        const matcher_name = try arguments[0].toBunString(globalThis);
        defer matcher_name.deref();

        const received = if (arguments.len > 1) arguments[1] else bun.String.static("received").toJS(globalThis);
        const expected = if (arguments.len > 2) arguments[2] else bun.String.static("expected").toJS(globalThis);
        const options = if (arguments.len > 3) arguments[3] else .js_undefined;

        var is_not = false;
        var comment: ?*jsc.JSString = null; // TODO support
        var promise: ?*jsc.JSString = null; // TODO support
        var second_argument: ?*jsc.JSString = null; // TODO support
        // TODO support "chalk" colors (they are actually functions like: (value: string) => string;)
        //var second_argument_color: ?string = null;
        //var expected_color: ?string = null;
        //var received_color: ?string = null;

        if (!options.isUndefinedOrNull()) {
            if (!options.isObject()) {
                return globalThis.throw("matcherHint: options must be an object (or undefined)", .{});
            }
            if (try options.get(globalThis, "isNot")) |val| {
                is_not = val.toBoolean();
            }
            if (try options.get(globalThis, "comment")) |val| {
                comment = try val.toJSString(globalThis);
            }
            if (try options.get(globalThis, "promise")) |val| {
                promise = try val.toJSString(globalThis);
            }
            if (try options.get(globalThis, "secondArgument")) |val| {
                second_argument = try val.toJSString(globalThis);
            }
        }

        const diff_formatter = DiffFormatter{
            .received = received,
            .expected = expected,
            .globalThis = globalThis,
            .not = is_not,
        };

        if (is_not) {
            const signature = comptime Expect.getSignature("{s}", "<green>expected<r>", true);
            const fmt = signature ++ "\n\n{any}\n";
            return try JSValue.printStringPretty(globalThis, 2048, fmt, .{ matcher_name, diff_formatter });
        } else {
            const signature = comptime Expect.getSignature("{s}", "<green>expected<r>", false);
            const fmt = signature ++ "\n\n{any}\n";
            return try JSValue.printStringPretty(globalThis, 2048, fmt, .{ matcher_name, diff_formatter });
        }
    }
};

pub const ExpectTypeOf = struct {
    pub const js = jsc.Codegen.JSExpectTypeOf;
    pub const toJS = js.toJS;
    pub const fromJS = js.fromJS;
    pub const fromJSDirect = js.fromJSDirect;

    pub fn finalize(
        this: *ExpectTypeOf,
    ) callconv(.C) void {
        VirtualMachine.get().allocator.destroy(this);
    }

    pub fn create(globalThis: *JSGlobalObject) bun.JSError!JSValue {
        var expect = try globalThis.bunVM().allocator.create(ExpectTypeOf);

        const value = expect.toJS(globalThis);
        value.ensureStillAlive();
        return value;
    }

    pub fn fnOneArgumentReturnsVoid(_: *ExpectTypeOf, _: *JSGlobalObject, _: *CallFrame) bun.JSError!JSValue {
        return .js_undefined;
    }
    pub fn fnOneArgumentReturnsExpectTypeOf(_: *ExpectTypeOf, globalThis: *JSGlobalObject, _: *CallFrame) bun.JSError!JSValue {
        return create(globalThis);
    }
    pub fn getReturnsExpectTypeOf(_: *ExpectTypeOf, globalThis: *JSGlobalObject) bun.JSError!JSValue {
        return create(globalThis);
    }

    pub fn constructor(globalThis: *JSGlobalObject, _: *CallFrame) bun.JSError!*ExpectTypeOf {
        return globalThis.throw("expectTypeOf() cannot be called with new", .{});
    }
    pub fn call(globalThis: *JSGlobalObject, _: *CallFrame) bun.JSError!JSValue {
        return create(globalThis);
    }
};

pub const mock = struct {
    pub fn jestMockIterator(globalThis: *JSGlobalObject, value: bun.jsc.JSValue) bun.JSError!bun.jsc.JSArrayIterator {
        const returns: bun.jsc.JSValue = try bun.cpp.JSMockFunction__getReturns(globalThis, value);
        if (!returns.jsType().isArray()) {
            var formatter = jsc.ConsoleObject.Formatter{ .globalThis = globalThis, .quote_strings = true };
            defer formatter.deinit();
            return globalThis.throw("Expected value must be a mock function: {any}", .{value.toFmt(&formatter)});
        }

        return try returns.arrayIterator(globalThis);
    }
    pub fn jestMockReturnObject_type(globalThis: *JSGlobalObject, value: bun.jsc.JSValue) bun.JSError!ReturnStatus {
        if (try value.fastGet(globalThis, .type)) |type_string| {
            if (type_string.isString()) {
                if (try ReturnStatus.Map.fromJS(globalThis, type_string)) |val| return val;
            }
        }
        var formatter = jsc.ConsoleObject.Formatter{ .globalThis = globalThis, .quote_strings = true };
        defer formatter.deinit();
        return globalThis.throw("Expected value must be a mock function with returns: {any}", .{value.toFmt(&formatter)});
    }
    pub fn jestMockReturnObject_value(globalThis: *JSGlobalObject, value: bun.jsc.JSValue) bun.JSError!JSValue {
        return (try value.get(globalThis, "value")) orelse .js_undefined;
    }

    pub const AllCallsWithArgsFormatter = struct {
        globalThis: *JSGlobalObject,
        calls: JSValue,
        formatter: *jsc.ConsoleObject.Formatter,

        pub fn format(self: @This(), comptime _: []const u8, _: std.fmt.FormatOptions, writer: anytype) !void {
            var printed_once = false;

            const calls_count = @as(u32, @intCast(try self.calls.getLength(self.globalThis)));
            if (calls_count == 0) {
                try writer.writeAll("(no calls)");
                return;
            }

            for (0..calls_count) |i| {
                if (printed_once) try writer.writeAll("\n");
                printed_once = true;

                try writer.print("           {d: >4}: ", .{i + 1});
                const call_args = try self.calls.getIndex(self.globalThis, @intCast(i));
                try writer.print("{any}", .{call_args.toFmt(self.formatter)});
            }
        }
    };

    pub const ReturnStatus = enum {
        throw,
        @"return",
        incomplete,

        pub const Map = bun.ComptimeEnumMap(ReturnStatus);
    };

    // Formatter for when there are multiple returns or errors
    pub const AllCallsFormatter = struct {
        globalThis: *JSGlobalObject,
        returns: JSValue,
        formatter: *jsc.ConsoleObject.Formatter,

        pub fn format(self: @This(), comptime _: []const u8, _: std.fmt.FormatOptions, writer: anytype) !void {
            var printed_once = false;

            var num_returns: i32 = 0;
            var num_calls: i32 = 0;

            var iter = try self.returns.arrayIterator(self.globalThis);
            while (try iter.next()) |item| {
                if (printed_once) try writer.writeAll("\n");
                printed_once = true;

                num_calls += 1;
                try writer.print("           {d: >2}: ", .{num_calls});

                const value = try jestMockReturnObject_value(self.globalThis, item);
                switch (try jestMockReturnObject_type(self.globalThis, item)) {
                    .@"return" => {
                        try writer.print("{any}", .{value.toFmt(self.formatter)});
                        num_returns += 1;
                    },
                    .throw => {
                        try writer.print("function call threw an error: {any}", .{value.toFmt(self.formatter)});
                    },
                    .incomplete => {
                        try writer.print("<incomplete call>", .{});
                    },
                }
            }
        }
    };

    pub const SuccessfulReturnsFormatter = struct {
        globalThis: *JSGlobalObject,
        successful_returns: *const std.ArrayList(JSValue),
        formatter: *jsc.ConsoleObject.Formatter,

        pub fn format(self: @This(), comptime _: []const u8, _: std.fmt.FormatOptions, writer: anytype) !void {
            const len = self.successful_returns.items.len;
            if (len == 0) return;

            var printed_once = false;

            for (self.successful_returns.items, 1..) |val, i| {
                if (printed_once) try writer.writeAll("\n");
                printed_once = true;

                try writer.print("           {d: >4}: ", .{i});
                try writer.print("{any}", .{val.toFmt(self.formatter)});
            }
        }
    };
};

// Extract the matcher_fn from a JSCustomExpectMatcherFunction instance
inline fn getCustomMatcherFn(thisValue: JSValue, globalThis: *JSGlobalObject) ?JSValue {
    const matcher_fn = Bun__JSWrappingFunction__getWrappedFunction(thisValue, globalThis);
    return if (matcher_fn == .zero) null else matcher_fn;
}

/// JSValue.zero is used to indicate it was not a JSMockFunction
/// If there were no calls, it returns an empty JSArray*
extern fn JSMockFunction__getReturns(JSValue) JSValue;

extern fn Bun__JSWrappingFunction__create(globalThis: *JSGlobalObject, symbolName: *const bun.String, functionPointer: *const jsc.JSHostFn, wrappedFn: JSValue, strong: bool) JSValue;
extern fn Bun__JSWrappingFunction__getWrappedFunction(this: JSValue, globalThis: *JSGlobalObject) JSValue;

extern fn ExpectMatcherUtils__getSingleton(globalThis: *JSGlobalObject) JSValue;

extern fn Expect__getPrototype(globalThis: *JSGlobalObject) JSValue;
extern fn ExpectStatic__getPrototype(globalThis: *JSGlobalObject) JSValue;

comptime {
    @export(&ExpectMatcherUtils.createSingleton, .{ .name = "ExpectMatcherUtils_createSigleton" });
    @export(&Expect.readFlagsAndProcessPromise, .{ .name = "Expect_readFlagsAndProcessPromise" });
    @export(&ExpectCustomAsymmetricMatcher.execute, .{ .name = "ExpectCustomAsymmetricMatcher__execute" });
}

fn testTrimLeadingWhitespaceForSnapshot(src: []const u8, expected: []const u8) !void {
    const cpy = try std.testing.allocator.alloc(u8, src.len);
    defer std.testing.allocator.free(cpy);

    const res = Expect.trimLeadingWhitespaceForInlineSnapshot(src, cpy);
    sanityCheck(src, res);

    try std.testing.expectEqualStrings(expected, res.trimmed);
}
fn sanityCheck(input: []const u8, res: Expect.TrimResult) void {
    // sanity check: output has same number of lines & all input lines endWith output lines
    var input_iter = std.mem.splitScalar(u8, input, '\n');
    var output_iter = std.mem.splitScalar(u8, res.trimmed, '\n');
    while (true) {
        const next_input = input_iter.next();
        const next_output = output_iter.next();
        if (next_input == null) {
            std.debug.assert(next_output == null);
            break;
        }
        std.debug.assert(next_output != null);
        std.debug.assert(std.mem.endsWith(u8, next_input.?, next_output.?));
    }
}
fn testOne(input: []const u8) anyerror!void {
    const cpy = try std.testing.allocator.alloc(u8, input.len);
    defer std.testing.allocator.free(cpy);
    const res = Expect.trimLeadingWhitespaceForInlineSnapshot(input, cpy);
    sanityCheck(input, res);
}

test "Expect.trimLeadingWhitespaceForInlineSnapshot" {
    try testTrimLeadingWhitespaceForSnapshot(
        \\
        \\Hello, world!
        \\
    ,
        \\
        \\Hello, world!
        \\
    );
    try testTrimLeadingWhitespaceForSnapshot(
        \\
        \\  Hello, world!
        \\
    ,
        \\
        \\Hello, world!
        \\
    );
    try testTrimLeadingWhitespaceForSnapshot(
        \\
        \\  Object{
        \\    key: value
        \\  }
        \\
    ,
        \\
        \\Object{
        \\  key: value
        \\}
        \\
    );
    try testTrimLeadingWhitespaceForSnapshot(
        \\
        \\  Object{
        \\  key: value
        \\
        \\  }
        \\
    ,
        \\
        \\Object{
        \\key: value
        \\
        \\}
        \\
    );
    try testTrimLeadingWhitespaceForSnapshot(
        \\
        \\    Object{
        \\  key: value
        \\  }
        \\
    ,
        \\
        \\    Object{
        \\  key: value
        \\  }
        \\
    );
    try testTrimLeadingWhitespaceForSnapshot(
        \\
        \\  "æ™
        \\
        \\  !!!!*5897yhduN"'\`Il"
        \\
    ,
        \\
        \\"æ™
        \\
        \\!!!!*5897yhduN"'\`Il"
        \\
    );
}

test "fuzz Expect.trimLeadingWhitespaceForInlineSnapshot" {
    try std.testing.fuzz(testOne, .{});
}

const string = []const u8;

const std = @import("std");
const DiffFormatter = @import("./diff_format.zig").DiffFormatter;

const bun = @import("bun");
const Environment = bun.Environment;
const MutableString = bun.MutableString;
const Output = bun.Output;
const assert = bun.assert;
const default_allocator = bun.default_allocator;
const strings = bun.strings;

const jsc = bun.jsc;
const CallFrame = jsc.CallFrame;
const JSGlobalObject = jsc.JSGlobalObject;
const JSValue = jsc.JSValue;
const VirtualMachine = jsc.VirtualMachine;
const ZigString = jsc.ZigString;

const jest = bun.jsc.Jest;
const DescribeScope = jest.DescribeScope;
const Jest = jest.Jest;
const TestRunner = jest.TestRunner;<|MERGE_RESOLUTION|>--- conflicted
+++ resolved
@@ -736,18 +736,13 @@
         }
 
         if (needs_write) {
-<<<<<<< HEAD
             if (bun.detectCI()) |_| {
                 if (!Jest.runner.?.test_options.update_snapshots) {
                     const signature = comptime getSignature(fn_name, "", true);
                     return this.throw(globalThis, signature, "\n\n<b>Matcher error<r>: Inline snapshot updates are not allowed in CI environments unless --update-snapshots is used\nIf this is not a CI environment, set the environment variable CI=false to force allow.", .{});
                 }
             }
-
-            if (this.testScope() == null) {
-=======
             const buntest = this.bunTest() orelse {
->>>>>>> 0b549321
                 const signature = comptime getSignature(fn_name, "", true);
                 return this.throw(globalThis, signature, "\n\n<b>Matcher error<r>: Snapshot matchers cannot be used outside of a test\n", .{});
             };
@@ -831,12 +826,9 @@
                 error.FailedToMakeSnapshotDirectory => globalThis.throw("Failed to make snapshot directory for test file: {s}", .{test_file_path}),
                 error.FailedToWriteSnapshotFile => globalThis.throw("Failed write to snapshot file: {s}", .{test_file_path}),
                 error.SyntaxError, error.ParseError => globalThis.throw("Failed to parse snapshot file for: {s}", .{test_file_path}),
-<<<<<<< HEAD
                 error.SnapshotCreationNotAllowedInCI => globalThis.throw("Snapshot creation is not allowed in CI environments unless --update-snapshots is used\nIf this is not a CI environment, set the environment variable CI=false to force allow.", .{}),
-=======
                 error.SnapshotInConcurrentGroup => globalThis.throw("Snapshot matchers are not supported in concurrent tests", .{}),
                 error.TestNotActive => globalThis.throw("Snapshot matchers are not supported after the test has finished executing", .{}),
->>>>>>> 0b549321
                 else => globalThis.throw("Failed to snapshot value: {any}", .{value.toFmt(&formatter)}),
             };
         };
