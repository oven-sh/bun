--- conflicted
+++ resolved
@@ -2248,13 +2248,7 @@
 
             if (expected_value.isString()) {
                 const received_message: JSValue = (if (result.isObject())
-<<<<<<< HEAD
                     try result.fastGet(globalThis, .message)
-                else if (result.toStringOrNull(globalThis)) |js_str|
-                    JSValue.fromCell(js_str)
-=======
-                    result.fastGet(globalThis, .message)
->>>>>>> 6090833d
                 else
                     JSValue.fromCell(try result.toJSString(globalThis))) orelse .jsUndefined();
                 if (globalThis.hasException()) return .zero;
@@ -2277,13 +2271,7 @@
 
             if (expected_value.isRegExp()) {
                 const received_message: JSValue = (if (result.isObject())
-<<<<<<< HEAD
                     try result.fastGet(globalThis, .message)
-                else if (result.toStringOrNull(globalThis)) |js_str|
-                    JSValue.fromCell(js_str)
-=======
-                    result.fastGet(globalThis, .message)
->>>>>>> 6090833d
                 else
                     JSValue.fromCell(try result.toJSString(globalThis))) orelse .jsUndefined();
 
@@ -2302,13 +2290,7 @@
 
             if (try expected_value.fastGet(globalThis, .message)) |expected_message| {
                 const received_message: JSValue = (if (result.isObject())
-<<<<<<< HEAD
                     try result.fastGet(globalThis, .message)
-                else if (result.toStringOrNull(globalThis)) |js_str|
-                    JSValue.fromCell(js_str)
-=======
-                    result.fastGet(globalThis, .message)
->>>>>>> 6090833d
                 else
                     JSValue.fromCell(try result.toJSString(globalThis))) orelse .jsUndefined();
                 if (globalThis.hasException()) return .zero;
@@ -2336,13 +2318,8 @@
                 result_.?;
 
             const _received_message: ?JSValue = if (result.isObject())
-<<<<<<< HEAD
+
                 try result.fastGet(globalThis, .message)
-            else if (result.toStringOrNull(globalThis)) |js_str|
-                JSValue.fromCell(js_str)
-=======
-                result.fastGet(globalThis, .message)
->>>>>>> 6090833d
             else
                 JSValue.fromCell(try result.toJSString(globalThis));
 
