--- conflicted
+++ resolved
@@ -1201,11 +1201,7 @@
         exception: js.ExceptionRef,
         is_only: bool,
     ) js.JSObjectRef {
-<<<<<<< HEAD
-        var args = arguments[0..@min(arguments.len, 2)];
-=======
-        var args = bun.cast([]const JSC.JSValue, arguments[0..@minimum(arguments.len, 2)]);
->>>>>>> 35424f2e
+        var args = bun.cast([]const JSC.JSValue, arguments[0..@min(arguments.len, 2)]);
         var label: string = "";
         if (args.len == 0) {
             return this;
