const CurrentFile = struct {
    title: string = "",
    prefix: string = "",
    repeat_info: struct {
        count: u32 = 0,
        index: u32 = 0,
    } = .{},
    has_printed_filename: bool = false,

    pub fn set(
        this: *CurrentFile,
        title: string,
        prefix: string,
        repeat_count: u32,
        repeat_index: u32,
        reporter: *CommandLineReporter,
    ) void {
        if (reporter.reporters.dots or reporter.reporters.only_failures) {
            this.freeAndClear();
            this.title = bun.handleOom(bun.default_allocator.dupe(u8, title));
            this.prefix = bun.handleOom(bun.default_allocator.dupe(u8, prefix));
            this.repeat_info.count = repeat_count;
            this.repeat_info.index = repeat_index;
            this.has_printed_filename = false;
            return;
        }

        this.has_printed_filename = true;
        print(title, prefix, repeat_count, repeat_index);
    }

    fn freeAndClear(this: *CurrentFile) void {
        bun.default_allocator.free(this.title);
        bun.default_allocator.free(this.prefix);
    }

    fn print(title: string, prefix: string, repeat_count: u32, repeat_index: u32) void {
        const enable_buffering = Output.enableBufferingScope();
        defer enable_buffering.deinit();

        Output.prettyError("<r>\n", .{});

        if (repeat_count > 0) {
            if (repeat_count > 1) {
                Output.prettyErrorln("{s}{s}: <d>(run #{d})<r>\n", .{ prefix, title, repeat_index + 1 });
            } else {
                Output.prettyErrorln("{s}{s}:\n", .{ prefix, title });
            }
        } else {
            Output.prettyErrorln("{s}{s}:\n", .{ prefix, title });
        }

        Output.flush();
    }

    pub fn printIfNeeded(this: *CurrentFile) void {
        if (this.has_printed_filename) return;
        this.has_printed_filename = true;

        print(this.title, this.prefix, this.repeat_info.count, this.repeat_info.index);
    }
};

pub const TestRunner = struct {
    current_file: CurrentFile = CurrentFile{},
    files: File.List = .{},
    index: File.Map = File.Map{},
    only: bool = false,
    run_todo: bool = false,
    concurrent: bool = false,
    randomize: ?std.Random = null,
    concurrent_test_glob: ?[]const []const u8 = null,
    last_file: u64 = 0,
    bail: u32 = 0,
    max_concurrency: u32,

    allocator: std.mem.Allocator,

    drainer: jsc.AnyTask = undefined,

    has_pending_tests: bool = false,

    snapshots: Snapshots,

    default_timeout_ms: u32,

    // from `setDefaultTimeout() or jest.setTimeout()`. maxInt(u32) means override not set.
    default_timeout_override: u32 = std.math.maxInt(u32),

    test_options: *const bun.cli.Command.TestOptions = undefined,

    // Used for --test-name-pattern to reduce allocations
    filter_regex: ?*RegularExpression,

    unhandled_errors_between_tests: u32 = 0,
    summary: Summary = Summary{},

    bun_test_root: bun_test.BunTestRoot,

    pub fn getActiveTimeout(this: *const TestRunner) bun.timespec {
        const active_file = this.bun_test_root.active_file.get() orelse return .epoch;
        if (active_file.timer.state != .ACTIVE or active_file.timer.next.eql(&.epoch)) {
            return .epoch;
        }
        return active_file.timer.next;
    }

    pub fn removeActiveTimeout(this: *TestRunner, vm: *jsc.VirtualMachine) void {
        const active_file = this.bun_test_root.active_file.get() orelse return;
        if (active_file.timer.state != .ACTIVE or active_file.timer.next.eql(&.epoch)) {
            return;
        }
        vm.timer.remove(&active_file.timer);
    }

    pub const Summary = struct {
        pass: u32 = 0,
        expectations: u32 = 0,
        skip: u32 = 0,
        todo: u32 = 0,
        fail: u32 = 0,
        files: u32 = 0,
        skipped_because_label: u32 = 0,

        pub fn didLabelFilterOutAllTests(this: *const Summary) bool {
            return this.skipped_because_label > 0 and (this.pass + this.skip + this.todo + this.fail + this.expectations) == 0;
        }
    };

    pub fn hasTestFilter(this: *const TestRunner) bool {
        return this.filter_regex != null;
    }

    pub fn shouldFileRunConcurrently(this: *const TestRunner, file_id: File.ID) bool {
        // Check if global concurrent flag is set
        if (this.concurrent) return true;

        // If no glob patterns are set, don't run concurrently
        const glob_patterns = this.concurrent_test_glob orelse return false;

        // Get the file path from the file_id
        if (file_id >= this.files.len) return false;
        const file_path = this.files.items(.source)[file_id].path.text;

        // Check if the file path matches any of the glob patterns
        for (glob_patterns) |pattern| {
            const result = bun.glob.match(pattern, file_path);
            if (result == .match) return true;
        }
        return false;
    }

    pub fn getOrPutFile(this: *TestRunner, file_path: string) struct { file_id: File.ID } {
        const entry = this.index.getOrPut(this.allocator, @as(u32, @truncate(bun.hash(file_path)))) catch unreachable; // TODO: this is wrong. you can't put a hash as the key in a hashmap.
        if (entry.found_existing) {
            return .{ .file_id = entry.value_ptr.* };
        }
        const file_id = @as(File.ID, @truncate(this.files.len));
        this.files.append(this.allocator, .{ .source = logger.Source.initEmptyFile(file_path) }) catch unreachable;
        entry.value_ptr.* = file_id;
        return .{ .file_id = file_id };
    }

    pub const File = struct {
        source: logger.Source = logger.Source.initEmptyFile(""),
        log: logger.Log = logger.Log.initComptime(default_allocator),

        pub const List = std.MultiArrayList(File);
        pub const ID = u32;
        pub const Map = std.ArrayHashMapUnmanaged(u32, u32, ArrayIdentityContext, false);
    };
};

pub const Jest = struct {
    pub var runner: ?*TestRunner = null;

    pub fn Bun__Jest__createTestModuleObject(globalObject: *JSGlobalObject) callconv(.c) JSValue {
        return createTestModule(globalObject) catch return .zero;
    }

    pub fn createTestModule(globalObject: *JSGlobalObject) bun.JSError!JSValue {
        const module = JSValue.createEmptyObject(globalObject, 23);

        const test_scope_functions = try bun_test.ScopeFunctions.createBound(globalObject, .@"test", .zero, .{}, bun_test.ScopeFunctions.strings.@"test");
        module.put(globalObject, ZigString.static("test"), test_scope_functions);
        module.put(globalObject, ZigString.static("it"), test_scope_functions);

        const xtest_scope_functions = try bun_test.ScopeFunctions.createBound(globalObject, .@"test", .zero, .{ .self_mode = .skip }, bun_test.ScopeFunctions.strings.xtest);
        module.put(globalObject, ZigString.static("xtest"), xtest_scope_functions);
        module.put(globalObject, ZigString.static("xit"), xtest_scope_functions);

        const describe_scope_functions = try bun_test.ScopeFunctions.createBound(globalObject, .describe, .zero, .{}, bun_test.ScopeFunctions.strings.describe);
        module.put(globalObject, ZigString.static("describe"), describe_scope_functions);

        const xdescribe_scope_functions = bun_test.ScopeFunctions.createBound(globalObject, .describe, .zero, .{ .self_mode = .skip }, bun_test.ScopeFunctions.strings.xdescribe) catch return .zero;
        module.put(globalObject, ZigString.static("xdescribe"), xdescribe_scope_functions);

        module.put(globalObject, ZigString.static("beforeEach"), jsc.host_fn.NewFunction(globalObject, ZigString.static("beforeEach"), 1, bun_test.js_fns.genericHook(.beforeEach).hookFn, false));
        module.put(globalObject, ZigString.static("beforeAll"), jsc.host_fn.NewFunction(globalObject, ZigString.static("beforeAll"), 1, bun_test.js_fns.genericHook(.beforeAll).hookFn, false));
        module.put(globalObject, ZigString.static("afterAll"), jsc.host_fn.NewFunction(globalObject, ZigString.static("afterAll"), 1, bun_test.js_fns.genericHook(.afterAll).hookFn, false));
        module.put(globalObject, ZigString.static("afterEach"), jsc.host_fn.NewFunction(globalObject, ZigString.static("afterEach"), 1, bun_test.js_fns.genericHook(.afterEach).hookFn, false));
        module.put(globalObject, ZigString.static("onTestFinished"), jsc.host_fn.NewFunction(globalObject, ZigString.static("onTestFinished"), 1, bun_test.js_fns.genericHook(.onTestFinished).hookFn, false));
        module.put(globalObject, ZigString.static("setDefaultTimeout"), jsc.host_fn.NewFunction(globalObject, ZigString.static("setDefaultTimeout"), 1, jsSetDefaultTimeout, false));
        module.put(globalObject, ZigString.static("expect"), Expect.js.getConstructor(globalObject));
        module.put(globalObject, ZigString.static("expectTypeOf"), ExpectTypeOf.js.getConstructor(globalObject));

        // will add more 9 properties in the module here so we need to allocate 23 properties
        createMockObjects(globalObject, module);

        return module;
    }

    fn createMockObjects(globalObject: *JSGlobalObject, module: JSValue) void {
        const setSystemTime = jsc.host_fn.NewFunction(globalObject, ZigString.static("setSystemTime"), 0, JSMock__jsSetSystemTime, false);
        module.put(globalObject, ZigString.static("setSystemTime"), setSystemTime);

        const mockFn = jsc.host_fn.NewFunction(globalObject, ZigString.static("fn"), 1, JSMock__jsMockFn, false);
        const spyOn = jsc.host_fn.NewFunction(globalObject, ZigString.static("spyOn"), 2, JSMock__jsSpyOn, false);
        const restoreAllMocks = jsc.host_fn.NewFunction(globalObject, ZigString.static("restoreAllMocks"), 2, JSMock__jsRestoreAllMocks, false);
        const clearAllMocks = jsc.host_fn.NewFunction(globalObject, ZigString.static("clearAllMocks"), 2, JSMock__jsClearAllMocks, false);
        const mockModuleFn = jsc.host_fn.NewFunction(globalObject, ZigString.static("module"), 2, JSMock__jsModuleMock, false);
        module.put(globalObject, ZigString.static("mock"), mockFn);
        mockFn.put(globalObject, ZigString.static("module"), mockModuleFn);
        mockFn.put(globalObject, ZigString.static("restore"), restoreAllMocks);
        mockFn.put(globalObject, ZigString.static("clearAllMocks"), clearAllMocks);

<<<<<<< HEAD
        const jest = JSValue.createEmptyObject(globalObject, 9 + bun_test.FakeTimers.timerFnsCount);
=======
        const jest = JSValue.createEmptyObject(globalObject, 11);
>>>>>>> 9a9473d4
        jest.put(globalObject, ZigString.static("fn"), mockFn);
        jest.put(globalObject, ZigString.static("mock"), mockModuleFn);
        jest.put(globalObject, ZigString.static("spyOn"), spyOn);
        jest.put(globalObject, ZigString.static("restoreAllMocks"), restoreAllMocks);
        jest.put(globalObject, ZigString.static("clearAllMocks"), clearAllMocks);
        jest.put(globalObject, ZigString.static("resetAllMocks"), clearAllMocks);
        jest.put(globalObject, ZigString.static("setSystemTime"), setSystemTime);
        jest.put(globalObject, ZigString.static("now"), jsc.host_fn.NewFunction(globalObject, ZigString.static("now"), 0, JSMock__jsNow, false));
        jest.put(globalObject, ZigString.static("setTimeout"), jsc.host_fn.NewFunction(globalObject, ZigString.static("setTimeout"), 1, jsSetDefaultTimeout, false));

        module.put(globalObject, ZigString.static("jest"), jest);
        module.put(globalObject, ZigString.static("spyOn"), spyOn);
        module.put(globalObject, ZigString.static("expect"), Expect.js.getConstructor(globalObject));

        const vi = JSValue.createEmptyObject(globalObject, 6 + bun_test.FakeTimers.timerFnsCount);
        vi.put(globalObject, ZigString.static("fn"), mockFn);
        vi.put(globalObject, ZigString.static("mock"), mockModuleFn);
        vi.put(globalObject, ZigString.static("spyOn"), spyOn);
        vi.put(globalObject, ZigString.static("restoreAllMocks"), restoreAllMocks);
        vi.put(globalObject, ZigString.static("resetAllMocks"), clearAllMocks);
        vi.put(globalObject, ZigString.static("clearAllMocks"), clearAllMocks);
        module.put(globalObject, ZigString.static("vi"), vi);

        bun_test.FakeTimers.putTimersFns(globalObject, jest, vi);
    }

    extern fn Bun__Jest__testModuleObject(*JSGlobalObject) JSValue;
    extern fn JSMock__jsMockFn(*JSGlobalObject, *CallFrame) callconv(jsc.conv) JSValue;
    extern fn JSMock__jsModuleMock(*JSGlobalObject, *CallFrame) callconv(jsc.conv) JSValue;
    extern fn JSMock__jsNow(*JSGlobalObject, *CallFrame) callconv(jsc.conv) JSValue;
    extern fn JSMock__jsSetSystemTime(*JSGlobalObject, *CallFrame) callconv(jsc.conv) JSValue;
    extern fn JSMock__jsRestoreAllMocks(*JSGlobalObject, *CallFrame) callconv(jsc.conv) JSValue;
    extern fn JSMock__jsClearAllMocks(*JSGlobalObject, *CallFrame) callconv(jsc.conv) JSValue;
    extern fn JSMock__jsSpyOn(*JSGlobalObject, *CallFrame) callconv(jsc.conv) JSValue;

    pub fn call(
        globalObject: *JSGlobalObject,
        callframe: *CallFrame,
    ) bun.JSError!JSValue {
        const vm = globalObject.bunVM();

        if (vm.is_in_preload or runner == null) {
            // in preload, no arguments needed
        } else {
            const arguments = callframe.arguments_old(2).slice();

            if (arguments.len < 1 or !arguments[0].isString()) {
                return globalObject.throw("Bun.jest() expects a string filename", .{});
            }
            var str = try arguments[0].toSlice(globalObject, bun.default_allocator);
            defer str.deinit();
            const slice = str.slice();

            if (!std.fs.path.isAbsolute(slice)) {
                return globalObject.throw("Bun.jest() expects an absolute file path, got '{s}'", .{slice});
            }
        }

        return Bun__Jest__testModuleObject(globalObject);
    }

    fn jsSetDefaultTimeout(globalObject: *JSGlobalObject, callframe: *CallFrame) bun.JSError!JSValue {
        const arguments = callframe.arguments_old(1).slice();
        if (arguments.len < 1 or !arguments[0].isNumber()) {
            return globalObject.throw("setTimeout() expects a number (milliseconds)", .{});
        }

        const timeout_ms: u32 = @intCast(@max(try arguments[0].coerce(i32, globalObject), 0));

        if (Jest.runner) |test_runner| {
            test_runner.default_timeout_override = timeout_ms;
        }

        return .js_undefined;
    }

    comptime {
        @export(&Bun__Jest__createTestModuleObject, .{ .name = "Bun__Jest__createTestModuleObject" });
    }
};

pub const on_unhandled_rejection = struct {
    pub fn onUnhandledRejection(jsc_vm: *VirtualMachine, globalObject: *JSGlobalObject, rejection: JSValue) void {
        if (bun.jsc.Jest.bun_test.cloneActiveStrong()) |buntest_strong_| {
            var buntest_strong = buntest_strong_;
            defer buntest_strong.deinit();

            const buntest = buntest_strong.get();
            var current_state_data = buntest.getCurrentStateData(); // mark unhandled errors as belonging to the currently active test. note that this can be misleading.
            if (current_state_data.entry(buntest)) |entry| {
                if (current_state_data.sequence(buntest)) |sequence| {
                    if (entry != sequence.test_entry) {
                        current_state_data = .start; // mark errors in hooks as 'unhandled error between tests'
                    }
                }
            }
            buntest.onUncaughtException(globalObject, rejection, true, current_state_data);
            buntest.addResult(current_state_data);
            bun_test.BunTest.run(buntest_strong, globalObject) catch |e| {
                globalObject.reportUncaughtExceptionFromError(e);
            };
            return;
        }

        jsc_vm.runErrorHandler(rejection, jsc_vm.onUnhandledRejectionExceptionList);
    }
};

fn consumeArg(
    globalThis: *JSGlobalObject,
    should_write: bool,
    str_idx: *usize,
    args_idx: *usize,
    array_list: *std.array_list.Managed(u8),
    arg: *const JSValue,
    fallback: []const u8,
) !void {
    if (should_write) {
        const owned_slice = try arg.toSliceOrNull(globalThis);
        defer owned_slice.deinit();
        bun.handleOom(array_list.appendSlice(owned_slice.slice()));
    } else {
        bun.handleOom(array_list.appendSlice(fallback));
    }
    str_idx.* += 1;
    args_idx.* += 1;
}

// Generate test label by positionally injecting parameters with printf formatting
pub fn formatLabel(globalThis: *JSGlobalObject, label: string, function_args: []const jsc.JSValue, test_idx: usize, allocator: std.mem.Allocator) !string {
    var idx: usize = 0;
    var args_idx: usize = 0;
    var list = bun.handleOom(std.array_list.Managed(u8).initCapacity(allocator, label.len));
    defer list.deinit();

    while (idx < label.len) {
        const char = label[idx];

        if (char == '$' and idx + 1 < label.len and function_args.len > 0 and function_args[0].isObject()) {
            const var_start = idx + 1;
            var var_end = var_start;

            if (bun.js_lexer.isIdentifierStart(label[var_end])) {
                var_end += 1;

                while (var_end < label.len) {
                    const c = label[var_end];
                    if (c == '.') {
                        if (var_end + 1 < label.len and bun.js_lexer.isIdentifierContinue(label[var_end + 1])) {
                            var_end += 1;
                        } else {
                            break;
                        }
                    } else if (bun.js_lexer.isIdentifierContinue(c)) {
                        var_end += 1;
                    } else {
                        break;
                    }
                }

                const var_path = label[var_start..var_end];
                const value = try function_args[0].getIfPropertyExistsFromPath(globalThis, bun.String.init(var_path).toJS(globalThis));
                if (!value.isEmptyOrUndefinedOrNull()) {
                    // For primitive strings, use toString() to avoid adding quotes
                    // This matches Jest's behavior (https://github.com/jestjs/jest/issues/7689)
                    if (value.isString()) {
                        const owned_slice = try value.toSliceOrNull(globalThis);
                        defer owned_slice.deinit();
                        bun.handleOom(list.appendSlice(owned_slice.slice()));
                    } else {
                        var formatter = jsc.ConsoleObject.Formatter{ .globalThis = globalThis, .quote_strings = true };
                        defer formatter.deinit();
                        bun.handleOom(list.writer().print("{f}", .{value.toFmt(&formatter)}));
                    }
                    idx = var_end;
                    continue;
                }
            } else {
                while (var_end < label.len and (bun.js_lexer.isIdentifierContinue(label[var_end]) and label[var_end] != '$')) {
                    var_end += 1;
                }
            }

            bun.handleOom(list.append('$'));
            bun.handleOom(list.appendSlice(label[var_start..var_end]));
            idx = var_end;
        } else if (char == '%' and (idx + 1 < label.len) and !(args_idx >= function_args.len)) {
            const current_arg = function_args[args_idx];

            switch (label[idx + 1]) {
                's' => {
                    try consumeArg(globalThis, current_arg != .zero and current_arg.jsType().isString(), &idx, &args_idx, &list, &current_arg, "%s");
                },
                'i' => {
                    try consumeArg(globalThis, current_arg.isAnyInt(), &idx, &args_idx, &list, &current_arg, "%i");
                },
                'd' => {
                    try consumeArg(globalThis, current_arg.isNumber(), &idx, &args_idx, &list, &current_arg, "%d");
                },
                'f' => {
                    try consumeArg(globalThis, current_arg.isNumber(), &idx, &args_idx, &list, &current_arg, "%f");
                },
                'j', 'o' => {
                    var str = bun.String.empty;
                    defer str.deref();
                    try current_arg.jsonStringify(globalThis, 0, &str);
                    const owned_slice = bun.handleOom(str.toOwnedSlice(allocator));
                    defer allocator.free(owned_slice);
                    bun.handleOom(list.appendSlice(owned_slice));
                    idx += 1;
                    args_idx += 1;
                },
                'p' => {
                    var formatter = jsc.ConsoleObject.Formatter{ .globalThis = globalThis, .quote_strings = true };
                    defer formatter.deinit();
                    const value_fmt = current_arg.toFmt(&formatter);
                    bun.handleOom(list.writer().print("{f}", .{value_fmt}));
                    idx += 1;
                    args_idx += 1;
                },
                '#' => {
                    const test_index_str = bun.handleOom(std.fmt.allocPrint(allocator, "{d}", .{test_idx}));
                    defer allocator.free(test_index_str);
                    bun.handleOom(list.appendSlice(test_index_str));
                    idx += 1;
                },
                '%' => {
                    bun.handleOom(list.append('%'));
                    idx += 1;
                },
                else => {
                    // ignore unrecognized fmt
                },
            }
        } else bun.handleOom(list.append(char));
        idx += 1;
    }

    return list.toOwnedSlice();
}

pub fn captureTestLineNumber(callframe: *jsc.CallFrame, globalThis: *JSGlobalObject) u32 {
    if (Jest.runner) |runner| {
        if (runner.test_options.reporters.junit) {
            return bun.cpp.Bun__CallFrame__getLineNumber(callframe, globalThis);
        }
    }
    return 0;
}

pub fn errorInCI(globalObject: *jsc.JSGlobalObject, message: []const u8) bun.JSError!void {
    if (bun.ci.isCI()) {
        return globalObject.throwPretty("{s}\nTo override, set the environment variable CI=false.", .{message});
    }
}

const string = []const u8;

pub const bun_test = @import("./bun_test.zig");

const std = @import("std");
const CommandLineReporter = @import("../../cli/test_command.zig").CommandLineReporter;
const Snapshots = @import("./snapshot.zig").Snapshots;

const expect = @import("./expect.zig");
const Expect = expect.Expect;
const ExpectTypeOf = expect.ExpectTypeOf;

const bun = @import("bun");
const ArrayIdentityContext = bun.ArrayIdentityContext;
const Output = bun.Output;
const default_allocator = bun.default_allocator;
const logger = bun.logger;

const jsc = bun.jsc;
const CallFrame = jsc.CallFrame;
const JSGlobalObject = jsc.JSGlobalObject;
const JSValue = jsc.JSValue;
const RegularExpression = jsc.RegularExpression;
const VirtualMachine = jsc.VirtualMachine;
const ZigString = jsc.ZigString;<|MERGE_RESOLUTION|>--- conflicted
+++ resolved
@@ -224,11 +224,7 @@
         mockFn.put(globalObject, ZigString.static("restore"), restoreAllMocks);
         mockFn.put(globalObject, ZigString.static("clearAllMocks"), clearAllMocks);
 
-<<<<<<< HEAD
         const jest = JSValue.createEmptyObject(globalObject, 9 + bun_test.FakeTimers.timerFnsCount);
-=======
-        const jest = JSValue.createEmptyObject(globalObject, 11);
->>>>>>> 9a9473d4
         jest.put(globalObject, ZigString.static("fn"), mockFn);
         jest.put(globalObject, ZigString.static("mock"), mockModuleFn);
         jest.put(globalObject, ZigString.static("spyOn"), spyOn);
