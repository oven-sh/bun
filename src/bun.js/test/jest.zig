const std = @import("std");
const bun = @import("root").bun;
const js_parser = bun.js_parser;
const js_ast = bun.JSAst;
const Api = @import("../../api/schema.zig").Api;
const MimeType = bun.http.MimeType;
const ZigURL = @import("../../url.zig").URL;
const HTTPClient = bun.http;
const Environment = bun.Environment;

const Snapshots = @import("./snapshot.zig").Snapshots;
const expect = @import("./expect.zig");
const Counter = expect.Counter;
const Expect = expect.Expect;

const DiffFormatter = @import("./diff_format.zig").DiffFormatter;

const JSC = bun.JSC;
const js = JSC.C;

const logger = bun.logger;
const Method = @import("../../http/method.zig").Method;

const ObjectPool = @import("../../pool.zig").ObjectPool;

const Output = bun.Output;
const MutableString = bun.MutableString;
const strings = bun.strings;
const string = bun.string;
const default_allocator = bun.default_allocator;
const FeatureFlags = bun.FeatureFlags;
const ArrayBuffer = @import("../base.zig").ArrayBuffer;
const Properties = @import("../base.zig").Properties;
const getAllocator = @import("../base.zig").getAllocator;
const RegularExpression = bun.RegularExpression;

const ZigString = JSC.ZigString;
const JSInternalPromise = JSC.JSInternalPromise;
const JSPromise = JSC.JSPromise;
const JSValue = JSC.JSValue;
const JSType = JSValue.JSType;
const JSGlobalObject = JSC.JSGlobalObject;
const JSObject = JSC.JSObject;
const CallFrame = JSC.CallFrame;

const VirtualMachine = JSC.VirtualMachine;
const Fs = bun.fs;

const ArrayIdentityContext = bun.ArrayIdentityContext;

pub const Tag = enum(u3) {
    pass,
    fail,
    only,
    skip,
    todo,
};
const debug = Output.scoped(.jest, false);
var max_test_id_for_debugger: u32 = 0;
pub const TestRunner = struct {
    tests: TestRunner.Test.List = .{},
    log: *logger.Log,
    files: File.List = .{},
    index: File.Map = File.Map{},
    only: bool = false,
    run_todo: bool = false,
    last_file: u64 = 0,
    bail: u32 = 0,

    allocator: std.mem.Allocator,
    callback: *Callback = undefined,

    drainer: JSC.AnyTask = undefined,
    queue: std.fifo.LinearFifo(*TestRunnerTask, .{ .Dynamic = {} }) = std.fifo.LinearFifo(*TestRunnerTask, .{ .Dynamic = {} }).init(default_allocator),

    has_pending_tests: bool = false,
    pending_test: ?*TestRunnerTask = null,

    snapshots: Snapshots,

    default_timeout_ms: u32,

    // from `setDefaultTimeout() or jest.setTimeout()`
    default_timeout_override: u32 = std.math.maxInt(u32),

    event_loop_timer: JSC.API.Bun.Timer.EventLoopTimer = .{
        .next = .{},
        .tag = .TestRunner,
    },
    active_test_for_timeout: ?TestRunner.Test.ID = null,
    test_options: *const bun.CLI.Command.TestOptions = undefined,

    global_callbacks: struct {
        beforeAll: std.ArrayListUnmanaged(JSValue) = .{},
        beforeEach: std.ArrayListUnmanaged(JSValue) = .{},
        afterEach: std.ArrayListUnmanaged(JSValue) = .{},
        afterAll: std.ArrayListUnmanaged(JSValue) = .{},
    } = .{},

    // Used for --test-name-pattern to reduce allocations
    filter_regex: ?*RegularExpression,
    filter_buffer: MutableString,

    unhandled_errors_between_tests: u32 = 0,

    pub const Drainer = JSC.AnyTask.New(TestRunner, drain);

    pub fn onTestTimeout(this: *TestRunner, now: *const bun.timespec, vm: *VirtualMachine) void {
        _ = vm; // autofix
        this.event_loop_timer.state = .FIRED;

        if (this.pending_test) |pending_test| {
            if (!pending_test.reported and (this.active_test_for_timeout orelse return) == pending_test.test_id) {
                pending_test.timeout(now);
            }
        }
    }

    pub fn setTimeout(
        this: *TestRunner,
        milliseconds: u32,
        test_id: TestRunner.Test.ID,
    ) void {
        this.active_test_for_timeout = test_id;

        if (milliseconds > 0) {
            this.scheduleTimeout(milliseconds);
        }
    }

    pub fn scheduleTimeout(this: *TestRunner, milliseconds: u32) void {
        const then = bun.timespec.msFromNow(@intCast(milliseconds));
        const vm = JSC.VirtualMachine.get();

        this.event_loop_timer.tag = .TestRunner;
        if (this.event_loop_timer.state == .ACTIVE) {
            vm.timer.remove(&this.event_loop_timer);
        }

        this.event_loop_timer.next = then;
        vm.timer.insert(&this.event_loop_timer);
    }

    pub fn enqueue(this: *TestRunner, task: *TestRunnerTask) void {
        this.queue.writeItem(task) catch unreachable;
    }

    pub fn runNextTest(this: *TestRunner) void {
        this.has_pending_tests = false;
        this.pending_test = null;

        const vm = JSC.VirtualMachine.get();
        vm.auto_killer.clear();
        vm.auto_killer.disable();

        // disable idling
        vm.wakeup();
    }

    pub fn drain(this: *TestRunner) void {
        if (this.pending_test != null) return;

        if (this.queue.readItem()) |task| {
            this.pending_test = task;
            this.has_pending_tests = true;
            if (!task.run()) {
                this.has_pending_tests = false;
                this.pending_test = null;
            }
        }
    }

    pub fn setOnly(this: *TestRunner) void {
        if (this.only) {
            return;
        }
        this.only = true;

        const list = this.queue.readableSlice(0);
        for (list) |task| {
            task.deinit();
        }
        this.queue.count = 0;
        this.queue.head = 0;

        this.tests.shrinkRetainingCapacity(0);
        this.callback.onUpdateCount(this.callback, 0, 0);
    }

    pub const Callback = struct {
        pub const OnUpdateCount = *const fn (this: *Callback, delta: u32, total: u32) void;
        pub const OnTestStart = *const fn (this: *Callback, test_id: Test.ID) void;
        pub const OnTestUpdate = *const fn (this: *Callback, test_id: Test.ID, file: string, label: string, expectations: u32, elapsed_ns: u64, parent: ?*DescribeScope) void;
        onUpdateCount: OnUpdateCount,
        onTestStart: OnTestStart,
        onTestPass: OnTestUpdate,
        onTestFail: OnTestUpdate,
        onTestSkip: OnTestUpdate,
        onTestTodo: OnTestUpdate,
    };

    pub fn reportPass(this: *TestRunner, test_id: Test.ID, file: string, label: string, expectations: u32, elapsed_ns: u64, parent: ?*DescribeScope) void {
        this.tests.items(.status)[test_id] = .pass;
        this.callback.onTestPass(this.callback, test_id, file, label, expectations, elapsed_ns, parent);
    }

    pub fn reportFailure(this: *TestRunner, test_id: Test.ID, file: string, label: string, expectations: u32, elapsed_ns: u64, parent: ?*DescribeScope) void {
        this.tests.items(.status)[test_id] = .fail;
        this.callback.onTestFail(this.callback, test_id, file, label, expectations, elapsed_ns, parent);
    }

    pub fn reportSkip(this: *TestRunner, test_id: Test.ID, file: string, label: string, parent: ?*DescribeScope) void {
        this.tests.items(.status)[test_id] = .skip;
        this.callback.onTestSkip(this.callback, test_id, file, label, 0, 0, parent);
    }

    pub fn reportTodo(this: *TestRunner, test_id: Test.ID, file: string, label: string, parent: ?*DescribeScope) void {
        this.tests.items(.status)[test_id] = .todo;
        this.callback.onTestTodo(this.callback, test_id, file, label, 0, 0, parent);
    }

    pub fn addTestCount(this: *TestRunner, count: u32) u32 {
        this.tests.ensureUnusedCapacity(this.allocator, count) catch unreachable;
        const start = @as(Test.ID, @truncate(this.tests.len));
        this.tests.len += count;
        const statuses = this.tests.items(.status)[start..][0..count];
        @memset(statuses, Test.Status.pending);
        this.callback.onUpdateCount(this.callback, count, count + start);
        return start;
    }

    pub fn getOrPutFile(this: *TestRunner, file_path: string) *DescribeScope {
        const entry = this.index.getOrPut(this.allocator, @as(u32, @truncate(bun.hash(file_path)))) catch unreachable;
        if (entry.found_existing) {
            return this.files.items(.module_scope)[entry.value_ptr.*];
        }
        const scope = this.allocator.create(DescribeScope) catch unreachable;
        const file_id = @as(File.ID, @truncate(this.files.len));
        scope.* = DescribeScope{
            .file_id = file_id,
            .test_id_start = @as(Test.ID, @truncate(this.tests.len)),
        };
        this.files.append(this.allocator, .{ .module_scope = scope, .source = logger.Source.initEmptyFile(file_path) }) catch unreachable;
        entry.value_ptr.* = file_id;
        return scope;
    }

    pub const File = struct {
        source: logger.Source = logger.Source.initEmptyFile(""),
        log: logger.Log = logger.Log.initComptime(default_allocator),
        module_scope: *DescribeScope = undefined,

        pub const List = std.MultiArrayList(File);
        pub const ID = u32;
        pub const Map = std.ArrayHashMapUnmanaged(u32, u32, ArrayIdentityContext, false);
    };

    pub const Test = struct {
        status: Status = Status.pending,

        pub const ID = u32;
        pub const List = std.MultiArrayList(Test);

        pub const Status = enum(u3) {
            pending,
            pass,
            fail,
            skip,
            todo,
            fail_because_todo_passed,
            fail_because_expected_has_assertions,
            fail_because_expected_assertion_count,
        };
    };
};

pub const Jest = struct {
    pub var runner: ?*TestRunner = null;

    fn globalHook(comptime name: string) JSC.JSHostZigFunction {
        return struct {
            pub fn appendGlobalFunctionCallback(globalThis: *JSGlobalObject, callframe: *CallFrame) bun.JSError!JSValue {
                const the_runner = runner orelse {
                    return globalThis.throw("Cannot use " ++ name ++ "() outside of the test runner. Run \"bun test\" to run tests.", .{});
                };

                const arguments = callframe.arguments_old(2);
                if (arguments.len < 1) {
                    return globalThis.throwNotEnoughArguments("callback", 1, arguments.len);
                }

                const function = arguments.ptr[0];
                if (function.isEmptyOrUndefinedOrNull() or !function.isCallable(globalThis.vm())) {
                    return globalThis.throwInvalidArgumentType(name, "callback", "function");
                }

                if (function.getLength(globalThis) > 0) {
                    return globalThis.throw("done() callback is not implemented in global hooks yet. Please make your function take no arguments", .{});
                }

                function.protect();
                @field(the_runner.global_callbacks, name).append(bun.default_allocator, function) catch unreachable;
                return .undefined;
            }
        }.appendGlobalFunctionCallback;
    }

    pub fn Bun__Jest__createTestModuleObject(globalObject: *JSGlobalObject) callconv(.C) JSValue {
        return createTestModule(globalObject, false);
    }

    pub fn Bun__Jest__createTestPreloadObject(globalObject: *JSGlobalObject) callconv(.C) JSValue {
        return createTestModule(globalObject, true);
    }

    pub fn createTestModule(globalObject: *JSGlobalObject, comptime outside_of_test: bool) JSValue {
        const ThisTestScope, const ThisDescribeScope = if (outside_of_test)
            .{ WrappedTestScope, WrappedDescribeScope }
        else
            .{ TestScope, DescribeScope };

        const module = JSValue.createEmptyObject(globalObject, 14);

        const test_fn = JSC.NewFunction(globalObject, ZigString.static("test"), 2, ThisTestScope.call, false);
        module.put(
            globalObject,
            ZigString.static("test"),
            test_fn,
        );
        test_fn.put(
            globalObject,
            ZigString.static("only"),
            JSC.NewFunction(globalObject, ZigString.static("only"), 2, ThisTestScope.only, false),
        );
        test_fn.put(
            globalObject,
            ZigString.static("skip"),
            JSC.NewFunction(globalObject, ZigString.static("skip"), 2, ThisTestScope.skip, false),
        );
        test_fn.put(
            globalObject,
            ZigString.static("todo"),
            JSC.NewFunction(globalObject, ZigString.static("todo"), 2, ThisTestScope.todo, false),
        );
        test_fn.put(
            globalObject,
            ZigString.static("if"),
            JSC.NewFunction(globalObject, ZigString.static("if"), 2, ThisTestScope.callIf, false),
        );
        test_fn.put(
            globalObject,
            ZigString.static("skipIf"),
            JSC.NewFunction(globalObject, ZigString.static("skipIf"), 2, ThisTestScope.skipIf, false),
        );
        test_fn.put(
            globalObject,
            ZigString.static("todoIf"),
            JSC.NewFunction(globalObject, ZigString.static("todoIf"), 2, ThisTestScope.todoIf, false),
        );
        test_fn.put(
            globalObject,
            ZigString.static("each"),
            JSC.NewFunction(globalObject, ZigString.static("each"), 2, ThisTestScope.each, false),
        );

        module.put(
            globalObject,
            ZigString.static("it"),
            test_fn,
        );
        const describe = JSC.NewFunction(globalObject, ZigString.static("describe"), 2, ThisDescribeScope.call, false);
        describe.put(
            globalObject,
            ZigString.static("only"),
            JSC.NewFunction(globalObject, ZigString.static("only"), 2, ThisDescribeScope.only, false),
        );
        describe.put(
            globalObject,
            ZigString.static("skip"),
            JSC.NewFunction(globalObject, ZigString.static("skip"), 2, ThisDescribeScope.skip, false),
        );
        describe.put(
            globalObject,
            ZigString.static("todo"),
            JSC.NewFunction(globalObject, ZigString.static("todo"), 2, ThisDescribeScope.todo, false),
        );
        describe.put(
            globalObject,
            ZigString.static("if"),
            JSC.NewFunction(globalObject, ZigString.static("if"), 2, ThisDescribeScope.callIf, false),
        );
        describe.put(
            globalObject,
            ZigString.static("skipIf"),
            JSC.NewFunction(globalObject, ZigString.static("skipIf"), 2, ThisDescribeScope.skipIf, false),
        );
        describe.put(
            globalObject,
            ZigString.static("todoIf"),
            JSC.NewFunction(globalObject, ZigString.static("todoIf"), 2, ThisDescribeScope.todoIf, false),
        );
        describe.put(
            globalObject,
            ZigString.static("each"),
            JSC.NewFunction(globalObject, ZigString.static("each"), 2, ThisDescribeScope.each, false),
        );

        module.put(
            globalObject,
            ZigString.static("describe"),
            describe,
        );

        inline for (.{ "beforeAll", "beforeEach", "afterAll", "afterEach" }) |name| {
            const function = if (outside_of_test)
                JSC.NewFunction(globalObject, null, 1, globalHook(name), false)
            else
                JSC.NewFunction(
                    globalObject,
                    ZigString.static(name),
                    1,
                    @field(DescribeScope, name),
                    false,
                );
            module.put(globalObject, ZigString.static(name), function);
            function.ensureStillAlive();
        }

        module.put(
            globalObject,
            ZigString.static("setDefaultTimeout"),
            JSC.NewFunction(globalObject, ZigString.static("setDefaultTimeout"), 1, jsSetDefaultTimeout, false),
        );

        module.put(
            globalObject,
            ZigString.static("expect"),
            Expect.getConstructor(globalObject),
        );

        createMockObjects(globalObject, module);

        return module;
    }

    fn createMockObjects(globalObject: *JSGlobalObject, module: JSValue) void {
        const setSystemTime = JSC.NewFunction(globalObject, ZigString.static("setSystemTime"), 0, JSMock__jsSetSystemTime, false);
        module.put(
            globalObject,
            ZigString.static("setSystemTime"),
            setSystemTime,
        );
        const useFakeTimers = JSC.NewFunction(globalObject, ZigString.static("useFakeTimers"), 0, JSMock__jsUseFakeTimers, false);
        const useRealTimers = JSC.NewFunction(globalObject, ZigString.static("useRealTimers"), 0, JSMock__jsUseRealTimers, false);

        const mockFn = JSC.NewFunction(globalObject, ZigString.static("fn"), 1, JSMock__jsMockFn, false);
        const spyOn = JSC.NewFunction(globalObject, ZigString.static("spyOn"), 2, JSMock__jsSpyOn, false);
        const restoreAllMocks = JSC.NewFunction(globalObject, ZigString.static("restoreAllMocks"), 2, JSMock__jsRestoreAllMocks, false);
        const clearAllMocks = JSC.NewFunction(globalObject, ZigString.static("clearAllMocks"), 2, JSMock__jsClearAllMocks, false);
        const mockModuleFn = JSC.NewFunction(globalObject, ZigString.static("module"), 2, JSMock__jsModuleMock, false);
        module.put(globalObject, ZigString.static("mock"), mockFn);
        mockFn.put(globalObject, ZigString.static("module"), mockModuleFn);
        mockFn.put(globalObject, ZigString.static("restore"), restoreAllMocks);

        const jest = JSValue.createEmptyObject(globalObject, 8);
        jest.put(globalObject, ZigString.static("fn"), mockFn);
        jest.put(globalObject, ZigString.static("spyOn"), spyOn);
        jest.put(globalObject, ZigString.static("restoreAllMocks"), restoreAllMocks);
        jest.put(globalObject, ZigString.static("clearAllMocks"), clearAllMocks);
        jest.put(
            globalObject,
            ZigString.static("setSystemTime"),
            setSystemTime,
        );
        jest.put(
            globalObject,
            ZigString.static("useFakeTimers"),
            useFakeTimers,
        );
        jest.put(
            globalObject,
            ZigString.static("useRealTimers"),
            useRealTimers,
        );
        jest.put(globalObject, ZigString.static("now"), JSC.NewFunction(globalObject, ZigString.static("now"), 0, JSMock__jsNow, false));
        jest.put(globalObject, ZigString.static("setTimeout"), JSC.NewFunction(globalObject, ZigString.static("setTimeout"), 1, jsSetDefaultTimeout, false));

        module.put(globalObject, ZigString.static("jest"), jest);
        module.put(globalObject, ZigString.static("spyOn"), spyOn);
        module.put(
            globalObject,
            ZigString.static("expect"),
            Expect.getConstructor(globalObject),
        );

        const vi = JSValue.createEmptyObject(globalObject, 3);
        vi.put(globalObject, ZigString.static("fn"), mockFn);
        vi.put(globalObject, ZigString.static("spyOn"), spyOn);
        vi.put(globalObject, ZigString.static("module"), mockModuleFn);
        vi.put(globalObject, ZigString.static("restoreAllMocks"), restoreAllMocks);
        vi.put(globalObject, ZigString.static("clearAllMocks"), clearAllMocks);
        module.put(globalObject, ZigString.static("vi"), vi);
    }

    extern fn Bun__Jest__testPreloadObject(*JSGlobalObject) JSValue;
    extern fn Bun__Jest__testModuleObject(*JSGlobalObject) JSValue;
    extern fn JSMock__jsMockFn(*JSGlobalObject, *CallFrame) callconv(JSC.conv) JSValue;
    extern fn JSMock__jsModuleMock(*JSGlobalObject, *CallFrame) callconv(JSC.conv) JSValue;
    extern fn JSMock__jsNow(*JSGlobalObject, *CallFrame) callconv(JSC.conv) JSValue;
    extern fn JSMock__jsSetSystemTime(*JSGlobalObject, *CallFrame) callconv(JSC.conv) JSValue;
    extern fn JSMock__jsRestoreAllMocks(*JSGlobalObject, *CallFrame) callconv(JSC.conv) JSValue;
    extern fn JSMock__jsClearAllMocks(*JSGlobalObject, *CallFrame) callconv(JSC.conv) JSValue;
    extern fn JSMock__jsSpyOn(*JSGlobalObject, *CallFrame) callconv(JSC.conv) JSValue;
    extern fn JSMock__jsUseFakeTimers(*JSGlobalObject, *CallFrame) callconv(JSC.conv) JSValue;
    extern fn JSMock__jsUseRealTimers(*JSGlobalObject, *CallFrame) callconv(JSC.conv) JSValue;

    pub fn call(
        globalObject: *JSGlobalObject,
        callframe: *CallFrame,
    ) bun.JSError!JSValue {
        const vm = globalObject.bunVM();
        if (vm.is_in_preload or runner == null) {
            return Bun__Jest__testPreloadObject(globalObject);
        }

        const arguments = callframe.arguments_old(2).slice();

        if (arguments.len < 1 or !arguments[0].isString()) {
            return globalObject.throw("Bun.jest() expects a string filename", .{});
        }
        var str = try arguments[0].toSlice(globalObject, bun.default_allocator);
        defer str.deinit();
        const slice = str.slice();

        if (!std.fs.path.isAbsolute(slice)) {
            return globalObject.throw("Bun.jest() expects an absolute file path, got '{s}'", .{slice});
        }

        const filepath = Fs.FileSystem.instance.filename_store.append([]const u8, slice) catch unreachable;
        var scope = runner.?.getOrPutFile(filepath);
        scope.push();

        return Bun__Jest__testModuleObject(globalObject);
    }

    fn jsSetDefaultTimeout(globalObject: *JSGlobalObject, callframe: *CallFrame) bun.JSError!JSValue {
        const arguments = callframe.arguments_old(1).slice();
        if (arguments.len < 1 or !arguments[0].isNumber()) {
            return globalObject.throw("setTimeout() expects a number (milliseconds)", .{});
        }

        const timeout_ms: u32 = @intCast(@max(arguments[0].coerce(i32, globalObject), 0));

        if (Jest.runner) |test_runner| {
            test_runner.default_timeout_override = timeout_ms;
        }

        return .undefined;
    }

    comptime {
<<<<<<< HEAD
        if (!JSC.is_bindgen) {
            @export(&Bun__Jest__createTestModuleObject, .{ .name = "Bun__Jest__createTestModuleObject" });
            @export(&Bun__Jest__createTestPreloadObject, .{ .name = "Bun__Jest__createTestPreloadObject" });
        }
=======
        @export(Bun__Jest__createTestModuleObject, .{ .name = "Bun__Jest__createTestModuleObject" });
        @export(Bun__Jest__createTestPreloadObject, .{ .name = "Bun__Jest__createTestPreloadObject" });
>>>>>>> 676e8d16
    }
};

pub const TestScope = struct {
    label: string = "",
    parent: *DescribeScope,

    func: JSValue,
    func_arg: []JSValue,
    func_has_callback: bool = false,

    test_id_for_debugger: TestRunner.Test.ID = 0,
    promise: ?*JSInternalPromise = null,
    ran: bool = false,
    task: ?*TestRunnerTask = null,
    tag: Tag = .pass,
    snapshot_count: usize = 0,

    // null if the test does not set a timeout
    timeout_millis: u32 = std.math.maxInt(u32),

    retry_count: u32 = 0, // retry, on fail
    repeat_count: u32 = 0, // retry, on pass or fail

    pub const Counter = struct {
        expected: u32 = 0,
        actual: u32 = 0,
    };

    pub fn deinit(this: *TestScope, globalThis: *JSGlobalObject) void {
        if (this.label.len > 0) {
            const label = this.label;
            this.label = "";
            getAllocator(globalThis).free(label);
        }
    }

    pub fn call(globalThis: *JSGlobalObject, callframe: *CallFrame) bun.JSError!JSValue {
        return createScope(globalThis, callframe, "test()", true, .pass);
    }

    pub fn only(globalThis: *JSGlobalObject, callframe: *CallFrame) bun.JSError!JSValue {
        return createScope(globalThis, callframe, "test.only()", true, .only);
    }

    pub fn skip(globalThis: *JSGlobalObject, callframe: *CallFrame) bun.JSError!JSValue {
        return createScope(globalThis, callframe, "test.skip()", true, .skip);
    }

    pub fn todo(globalThis: *JSGlobalObject, callframe: *CallFrame) bun.JSError!JSValue {
        return createScope(globalThis, callframe, "test.todo()", true, .todo);
    }

    pub fn each(globalThis: *JSGlobalObject, callframe: *CallFrame) bun.JSError!JSValue {
        return createEach(globalThis, callframe, "test.each()", "each", true);
    }

    pub fn callIf(globalThis: *JSGlobalObject, callframe: *CallFrame) bun.JSError!JSValue {
        return createIfScope(globalThis, callframe, "test.if()", "if", TestScope, .pass);
    }

    pub fn skipIf(globalThis: *JSGlobalObject, callframe: *CallFrame) bun.JSError!JSValue {
        return createIfScope(globalThis, callframe, "test.skipIf()", "skipIf", TestScope, .skip);
    }

    pub fn todoIf(globalThis: *JSGlobalObject, callframe: *CallFrame) bun.JSError!JSValue {
        return createIfScope(globalThis, callframe, "test.todoIf()", "todoIf", TestScope, .todo);
    }

    pub fn onReject(globalThis: *JSGlobalObject, callframe: *CallFrame) bun.JSError!JSValue {
        debug("onReject", .{});
        const arguments = callframe.arguments_old(2);
        const err = arguments.ptr[0];
        _ = globalThis.bunVM().uncaughtException(globalThis, err, true);
        var task: *TestRunnerTask = arguments.ptr[1].asPromisePtr(TestRunnerTask);
        task.handleResult(.{ .fail = expect.active_test_expectation_counter.actual }, .promise);
        globalThis.bunVM().autoGarbageCollect();
        return JSValue.jsUndefined();
    }
    const jsOnReject = JSC.toJSHostFunction(onReject);

    pub fn onResolve(globalThis: *JSGlobalObject, callframe: *CallFrame) bun.JSError!JSValue {
        debug("onResolve", .{});
        const arguments = callframe.arguments_old(2);
        var task: *TestRunnerTask = arguments.ptr[1].asPromisePtr(TestRunnerTask);
        task.handleResult(.{ .pass = expect.active_test_expectation_counter.actual }, .promise);
        globalThis.bunVM().autoGarbageCollect();
        return JSValue.jsUndefined();
    }
    const jsOnResolve = JSC.toJSHostFunction(onResolve);

    pub fn onDone(
        globalThis: *JSGlobalObject,
        callframe: *CallFrame,
    ) bun.JSError!JSValue {
        const function = callframe.callee();
        const args = callframe.arguments_old(1);
        defer globalThis.bunVM().autoGarbageCollect();

        if (JSC.getFunctionData(function)) |data| {
            var task = bun.cast(*TestRunnerTask, data);

            JSC.setFunctionData(function, null);
            if (args.len > 0) {
                const err = args.ptr[0];
                if (err.isEmptyOrUndefinedOrNull()) {
                    debug("done()", .{});
                    task.handleResult(.{ .pass = expect.active_test_expectation_counter.actual }, .callback);
                } else {
                    debug("done(err)", .{});
                    _ = globalThis.bunVM().uncaughtException(globalThis, err, true);
                    task.handleResult(.{ .fail = expect.active_test_expectation_counter.actual }, .callback);
                }
            } else {
                debug("done()", .{});
                task.handleResult(.{ .pass = expect.active_test_expectation_counter.actual }, .callback);
            }
        }

        return JSValue.jsUndefined();
    }

    pub fn run(
        this: *TestScope,
        task: *TestRunnerTask,
    ) Result {
        var vm = VirtualMachine.get();
        const func = this.func;
        defer {
            for (this.func_arg) |arg| {
                arg.unprotect();
            }
            func.unprotect();
            this.func = .zero;
            this.func_has_callback = false;
            vm.autoGarbageCollect();
        }
        JSC.markBinding(@src());
        debug("test({})", .{bun.fmt.QuotedFormatter{ .text = this.label }});

        var initial_value = JSValue.zero;
        task.started_at = bun.timespec.now();

        if (this.timeout_millis == std.math.maxInt(u32)) {
            if (Jest.runner.?.default_timeout_override != std.math.maxInt(u32)) {
                this.timeout_millis = Jest.runner.?.default_timeout_override;
            } else {
                this.timeout_millis = Jest.runner.?.default_timeout_ms;
            }
        }

        Jest.runner.?.setTimeout(
            this.timeout_millis,
            task.test_id,
        );

        if (task.test_id_for_debugger > 0) {
            if (vm.debugger) |*debugger| {
                if (debugger.test_reporter_agent.isEnabled()) {
                    debugger.test_reporter_agent.reportTestStart(@intCast(task.test_id_for_debugger));
                }
            }
        }

        if (this.func_has_callback) {
            const callback_func = JSC.NewFunctionWithData(
                vm.global,
                ZigString.static("done"),
                0,
                TestScope.onDone,
                false,
                task,
            );
            task.done_callback_state = .pending;
            this.func_arg[this.func_arg.len - 1] = callback_func;
        }

        initial_value = callJSFunctionForTestRunner(vm, vm.global, this.func, this.func_arg);

        if (initial_value.isAnyError()) {
            _ = vm.uncaughtException(vm.global, initial_value, true);

            if (this.tag == .todo) {
                return .{ .todo = {} };
            }

            return .{ .fail = expect.active_test_expectation_counter.actual };
        }

        if (initial_value.asAnyPromise()) |promise| {
            if (this.promise != null) {
                return .{ .pending = {} };
            }
            this.task = task;

            // TODO: not easy to coerce JSInternalPromise as JSValue,
            // so simply wait for completion for now.
            switch (promise) {
                .internal => vm.waitForPromise(promise),
                else => {},
            }
            switch (promise.status(vm.global.vm())) {
                .rejected => {
                    if (!promise.isHandled(vm.global.vm())) {
                        _ = vm.unhandledRejection(vm.global, promise.result(vm.global.vm()), promise.asValue(vm.global));
                    }

                    if (this.tag == .todo) {
                        return .{ .todo = {} };
                    }

                    return .{ .fail = expect.active_test_expectation_counter.actual };
                },
                .pending => {
                    task.promise_state = .pending;
                    switch (promise) {
                        .normal => |p| {
                            _ = p.asValue(vm.global).then(vm.global, task, onResolve, onReject);
                            return .{ .pending = {} };
                        },
                        else => unreachable,
                    }
                },
                else => {
                    _ = promise.result(vm.global.vm());
                },
            }
        }

        if (this.func_has_callback) {
            return .{ .pending = {} };
        }

        if (expect.active_test_expectation_counter.expected > 0 and expect.active_test_expectation_counter.expected < expect.active_test_expectation_counter.actual) {
            Output.prettyErrorln("Test fail: {d} / {d} expectations\n (make this better!)", .{
                expect.active_test_expectation_counter.actual,
                expect.active_test_expectation_counter.expected,
            });
            return .{ .fail = expect.active_test_expectation_counter.actual };
        }

        return .{ .pass = expect.active_test_expectation_counter.actual };
    }

    pub const name = "TestScope";
    pub const shim = JSC.Shimmer("Bun", name, @This());
    comptime {
        @export(&jsOnResolve, .{
            .name = shim.symbolName("onResolve"),
        });
        @export(&jsOnReject, .{
            .name = shim.symbolName("onReject"),
        });
    }
};

pub const DescribeScope = struct {
    label: string = "",
    parent: ?*DescribeScope = null,
    beforeAlls: std.ArrayListUnmanaged(JSValue) = .{},
    beforeEachs: std.ArrayListUnmanaged(JSValue) = .{},
    afterEachs: std.ArrayListUnmanaged(JSValue) = .{},
    afterAlls: std.ArrayListUnmanaged(JSValue) = .{},
    test_id_start: TestRunner.Test.ID = 0,
    test_id_len: TestRunner.Test.ID = 0,
    tests: std.ArrayListUnmanaged(TestScope) = .{},
    pending_tests: std.DynamicBitSetUnmanaged = .{},
    file_id: TestRunner.File.ID,
    current_test_id: TestRunner.Test.ID = 0,
    value: JSValue = .zero,
    done: bool = false,
    skip_count: u32 = 0,
    tag: Tag = .pass,

    fn isWithinOnlyScope(this: *const DescribeScope) bool {
        if (this.tag == .only) return true;
        if (this.parent != null) return this.parent.?.isWithinOnlyScope();
        return false;
    }

    fn isWithinSkipScope(this: *const DescribeScope) bool {
        if (this.tag == .skip) return true;
        if (this.parent != null) return this.parent.?.isWithinSkipScope();
        return false;
    }

    fn isWithinTodoScope(this: *const DescribeScope) bool {
        if (this.tag == .todo) return true;
        if (this.parent != null) return this.parent.?.isWithinTodoScope();
        return false;
    }

    pub fn shouldEvaluateScope(this: *const DescribeScope) bool {
        if (this.tag == .skip or
            this.tag == .todo) return false;
        if (Jest.runner.?.only and this.tag == .only) return true;
        if (this.parent != null) return this.parent.?.shouldEvaluateScope();
        return true;
    }

    pub fn push(new: *DescribeScope) void {
        if (new.parent) |scope| {
            if (comptime Environment.allow_assert) {
                assert(DescribeScope.active != new);
                assert(scope == DescribeScope.active);
            }
        } else if (DescribeScope.active) |scope| {
            // calling Bun.jest() within (already active) module
            if (scope.parent != null) return;
        }
        DescribeScope.active = new;
    }

    pub fn pop(this: *DescribeScope) void {
        if (comptime Environment.allow_assert) assert(DescribeScope.active == this);
        DescribeScope.active = this.parent;
    }

    pub const LifecycleHook = enum {
        beforeAll,
        beforeEach,
        afterEach,
        afterAll,
    };

    pub threadlocal var active: ?*DescribeScope = null;

    const CallbackFn = JSC.JSHostZigFunction;

    fn createCallback(comptime hook: LifecycleHook) CallbackFn {
        return struct {
            pub fn run(globalThis: *JSGlobalObject, callframe: *CallFrame) bun.JSError!JSC.JSValue {
                const arguments = callframe.arguments_old(2);
                if (arguments.len < 1) {
                    return globalThis.throwNotEnoughArguments("callback", 1, arguments.len);
                }

                const cb = arguments.ptr[0];
                if (!cb.isObject() or !cb.isCallable(globalThis.vm())) {
                    return globalThis.throwInvalidArgumentType(@tagName(hook), "callback", "function");
                }

                cb.protect();
                @field(DescribeScope.active.?, @tagName(hook) ++ "s").append(getAllocator(globalThis), cb) catch unreachable;
                return JSValue.jsBoolean(true);
            }
        }.run;
    }

    pub fn onDone(
        ctx: js.JSContextRef,
        callframe: *CallFrame,
    ) bun.JSError!JSValue {
        const function = callframe.callee();
        const args = callframe.arguments_old(1);
        defer ctx.bunVM().autoGarbageCollect();

        if (JSC.getFunctionData(function)) |data| {
            var scope = bun.cast(*DescribeScope, data);
            JSC.setFunctionData(function, null);
            if (args.len > 0) {
                const err = args.ptr[0];
                if (!err.isEmptyOrUndefinedOrNull()) {
                    _ = ctx.bunVM().uncaughtException(ctx.bunVM().global, err, true);
                }
            }
            scope.done = true;
        }

        return JSValue.jsUndefined();
    }

    pub const afterAll = createCallback(.afterAll);
    pub const afterEach = createCallback(.afterEach);
    pub const beforeAll = createCallback(.beforeAll);
    pub const beforeEach = createCallback(.beforeEach);

    pub fn execCallback(this: *DescribeScope, globalObject: *JSGlobalObject, comptime hook: LifecycleHook) ?JSValue {
        var hooks = &@field(this, @tagName(hook) ++ "s");
        defer {
            if (comptime hook == .beforeAll or hook == .afterAll) {
                hooks.clearAndFree(getAllocator(globalObject));
            }
        }

        for (hooks.items) |cb| {
            if (comptime Environment.allow_assert) {
                assert(cb.isObject());
                assert(cb.isCallable(globalObject.vm()));
            }
            defer {
                if (comptime hook == .beforeAll or hook == .afterAll) {
                    cb.unprotect();
                }
            }

            const vm = VirtualMachine.get();
            var result: JSValue = switch (cb.getLength(globalObject)) {
                0 => callJSFunctionForTestRunner(vm, globalObject, cb, &.{}),
                else => brk: {
                    this.done = false;
                    const done_func = JSC.NewFunctionWithData(
                        globalObject,
                        ZigString.static("done"),
                        0,
                        DescribeScope.onDone,
                        false,
                        this,
                    );
                    const result = callJSFunctionForTestRunner(vm, globalObject, cb, &.{done_func});
                    if (result.toError()) |err| {
                        return err;
                    }
                    vm.waitFor(&this.done);
                    break :brk result;
                },
            };
            if (result.asAnyPromise()) |promise| {
                if (promise.status(globalObject.vm()) == .pending) {
                    result.protect();
                    vm.waitForPromise(promise);
                    result.unprotect();
                }

                result = promise.result(globalObject.vm());
            }

            if (result.isAnyError()) return result;
        }

        return null;
    }

    pub fn runGlobalCallbacks(globalThis: *JSGlobalObject, comptime hook: LifecycleHook) ?JSValue {
        // global callbacks
        var hooks = &@field(Jest.runner.?.global_callbacks, @tagName(hook));
        defer {
            if (comptime hook == .beforeAll or hook == .afterAll) {
                hooks.clearAndFree(getAllocator(globalThis));
            }
        }

        for (hooks.items) |cb| {
            if (comptime Environment.allow_assert) {
                assert(cb.isObject());
                assert(cb.isCallable(globalThis.vm()));
            }
            defer {
                if (comptime hook == .beforeAll or hook == .afterAll) {
                    cb.unprotect();
                }
            }

            const vm = VirtualMachine.get();
            // note: we do not support "done" callback in global hooks in the first release.
            var result: JSValue = callJSFunctionForTestRunner(vm, globalThis, cb, &.{});

            if (result.asAnyPromise()) |promise| {
                if (promise.status(globalThis.vm()) == .pending) {
                    result.protect();
                    vm.waitForPromise(promise);
                    result.unprotect();
                }

                result = promise.result(globalThis.vm());
            }

            if (result.isAnyError()) return result;
        }

        return null;
    }

    fn runBeforeCallbacks(this: *DescribeScope, globalObject: *JSGlobalObject, comptime hook: LifecycleHook) ?JSValue {
        if (this.parent) |scope| {
            if (scope.runBeforeCallbacks(globalObject, hook)) |err| {
                return err;
            }
        }
        return this.execCallback(globalObject, hook);
    }

    pub fn runCallback(this: *DescribeScope, globalObject: *JSGlobalObject, comptime hook: LifecycleHook) ?JSValue {
        if (comptime hook == .afterAll or hook == .afterEach) {
            var parent: ?*DescribeScope = this;
            while (parent) |scope| {
                if (scope.execCallback(globalObject, hook)) |err| {
                    return err;
                }
                parent = scope.parent;
            }
        }

        if (runGlobalCallbacks(globalObject, hook)) |err| {
            return err;
        }

        if (comptime hook == .beforeAll or hook == .beforeEach) {
            if (this.runBeforeCallbacks(globalObject, hook)) |err| {
                return err;
            }
        }

        return null;
    }

    pub fn call(globalThis: *JSGlobalObject, callframe: *CallFrame) bun.JSError!JSValue {
        return createScope(globalThis, callframe, "describe()", false, .pass);
    }

    pub fn only(globalThis: *JSGlobalObject, callframe: *CallFrame) bun.JSError!JSValue {
        return createScope(globalThis, callframe, "describe.only()", false, .only);
    }

    pub fn skip(globalThis: *JSGlobalObject, callframe: *CallFrame) bun.JSError!JSValue {
        return createScope(globalThis, callframe, "describe.skip()", false, .skip);
    }

    pub fn todo(globalThis: *JSGlobalObject, callframe: *CallFrame) bun.JSError!JSValue {
        return createScope(globalThis, callframe, "describe.todo()", false, .todo);
    }

    pub fn each(globalThis: *JSGlobalObject, callframe: *CallFrame) bun.JSError!JSValue {
        return createEach(globalThis, callframe, "describe.each()", "each", false);
    }

    pub fn callIf(globalThis: *JSGlobalObject, callframe: *CallFrame) bun.JSError!JSValue {
        return createIfScope(globalThis, callframe, "describe.if()", "if", DescribeScope, .pass);
    }

    pub fn skipIf(globalThis: *JSGlobalObject, callframe: *CallFrame) bun.JSError!JSValue {
        return createIfScope(globalThis, callframe, "describe.skipIf()", "skipIf", DescribeScope, .skip);
    }

    pub fn todoIf(globalThis: *JSGlobalObject, callframe: *CallFrame) bun.JSError!JSValue {
        return createIfScope(globalThis, callframe, "describe.todoIf()", "todoIf", DescribeScope, .todo);
    }

    pub fn run(this: *DescribeScope, globalObject: *JSGlobalObject, callback: JSValue, args: []const JSValue) JSValue {
        callback.protect();
        defer callback.unprotect();
        this.push();
        defer this.pop();
        debug("describe({})", .{bun.fmt.QuotedFormatter{ .text = this.label }});

        if (callback == .zero) {
            this.runTests(globalObject);
            return .undefined;
        }

        {
            JSC.markBinding(@src());
            var result = callJSFunctionForTestRunner(VirtualMachine.get(), globalObject, callback, args);

            if (result.asAnyPromise()) |prom| {
                globalObject.bunVM().waitForPromise(prom);
                switch (prom.status(globalObject.vm())) {
                    .fulfilled => {},
                    else => {
                        _ = globalObject.bunVM().unhandledRejection(globalObject, prom.result(globalObject.vm()), prom.asValue(globalObject));
                        return .undefined;
                    },
                }
            } else if (result.toError()) |err| {
                _ = globalObject.bunVM().uncaughtException(globalObject, err, true);
                return .undefined;
            }
        }

        this.runTests(globalObject);
        return .undefined;
    }

    pub fn runTests(this: *DescribeScope, globalObject: *JSGlobalObject) void {
        // Step 1. Initialize the test block
        globalObject.clearTerminationException();

        const file = this.file_id;
        const allocator = getAllocator(globalObject);
        const tests: []TestScope = this.tests.items;
        const end = @as(TestRunner.Test.ID, @truncate(tests.len));
        this.pending_tests = std.DynamicBitSetUnmanaged.initFull(allocator, end) catch unreachable;

        // Step 2. Update the runner with the count of how many tests we have for this block
        if (end > 0) this.test_id_start = Jest.runner.?.addTestCount(end);

        const source: logger.Source = Jest.runner.?.files.items(.source)[file];

        var i: TestRunner.Test.ID = 0;

        if (this.shouldEvaluateScope()) {
            if (this.runCallback(globalObject, .beforeAll)) |err| {
                _ = globalObject.bunVM().uncaughtException(globalObject, err, true);
                while (i < end) {
                    Jest.runner.?.reportFailure(i + this.test_id_start, source.path.text, tests[i].label, 0, 0, this);
                    i += 1;
                }
                this.deinit(globalObject);
                return;
            }
            if (end == 0) {
                var runner = allocator.create(TestRunnerTask) catch unreachable;
                runner.* = .{
                    .test_id = std.math.maxInt(TestRunner.Test.ID),
                    .describe = this,
                    .globalThis = globalObject,
                    .source_file_path = source.path.text,
                    .test_id_for_debugger = 0,
                };
                runner.ref.ref(globalObject.bunVM());

                Jest.runner.?.enqueue(runner);
                return;
            }
        }

        const maybe_report_debugger = max_test_id_for_debugger > 0;

        while (i < end) : (i += 1) {
            var runner = allocator.create(TestRunnerTask) catch unreachable;
            runner.* = .{
                .test_id = i,
                .describe = this,
                .globalThis = globalObject,
                .source_file_path = source.path.text,
                .test_id_for_debugger = if (maybe_report_debugger) tests[i].test_id_for_debugger else 0,
            };
            runner.ref.ref(globalObject.bunVM());

            Jest.runner.?.enqueue(runner);
        }
    }

    pub fn onTestComplete(this: *DescribeScope, globalThis: *JSGlobalObject, test_id: TestRunner.Test.ID, skipped: bool) void {
        // invalidate it
        this.current_test_id = std.math.maxInt(TestRunner.Test.ID);
        if (test_id != std.math.maxInt(TestRunner.Test.ID)) this.pending_tests.unset(test_id);
        globalThis.bunVM().onUnhandledRejectionCtx = null;

        if (!skipped) {
            if (this.runCallback(globalThis, .afterEach)) |err| {
                _ = globalThis.bunVM().uncaughtException(globalThis, err, true);
            }
        }

        if (this.pending_tests.findFirstSet() != null) {
            return;
        }

        if (this.shouldEvaluateScope()) {
            // Run the afterAll callbacks, in reverse order
            // unless there were no tests for this scope
            if (this.execCallback(globalThis, .afterAll)) |err| {
                _ = globalThis.bunVM().uncaughtException(globalThis, err, true);
            }
        }
        this.deinit(globalThis);
    }

    pub fn deinit(this: *DescribeScope, globalThis: *JSGlobalObject) void {
        const allocator = getAllocator(globalThis);

        if (this.label.len > 0) {
            const label = this.label;
            this.label = "";
            allocator.free(label);
        }

        this.pending_tests.deinit(allocator);
        for (this.tests.items) |*t| {
            t.deinit(globalThis);
        }
        this.tests.clearAndFree(allocator);
    }

    const ScopeStack = ObjectPool(std.ArrayListUnmanaged(*DescribeScope), null, true, 16);
};

pub fn wrapTestFunction(comptime name: []const u8, comptime func: JSC.JSHostZigFunction) DescribeScope.CallbackFn {
    return struct {
        pub fn wrapped(globalThis: *JSGlobalObject, callframe: *CallFrame) bun.JSError!JSValue {
            if (Jest.runner == null) {
                return globalThis.throw("Cannot use " ++ name ++ "() outside of the test runner. Run \"bun test\" to run tests.", .{});
            }
            if (globalThis.bunVM().is_in_preload) {
                return globalThis.throw("Cannot use " ++ name ++ "() outside of a test file.", .{});
            }
            return @call(bun.callmod_inline, func, .{ globalThis, callframe });
        }
    }.wrapped;
}

/// This wrapped scope as well as the wrapped describe scope is used when you load `bun:test`
/// outside of
pub const WrappedTestScope = struct {
    pub const call = wrapTestFunction("test", TestScope.call);
    pub const only = wrapTestFunction("test", TestScope.only);
    pub const skip = wrapTestFunction("test", TestScope.skip);
    pub const todo = wrapTestFunction("test", TestScope.todo);
    pub const callIf = wrapTestFunction("test", TestScope.callIf);
    pub const skipIf = wrapTestFunction("test", TestScope.skipIf);
    pub const todoIf = wrapTestFunction("test", TestScope.todoIf);
    pub const each = wrapTestFunction("test", TestScope.each);
};

pub const WrappedDescribeScope = struct {
    pub const call = wrapTestFunction("describe", DescribeScope.call);
    pub const only = wrapTestFunction("describe", DescribeScope.only);
    pub const skip = wrapTestFunction("describe", DescribeScope.skip);
    pub const todo = wrapTestFunction("describe", DescribeScope.todo);
    pub const callIf = wrapTestFunction("describe", DescribeScope.callIf);
    pub const skipIf = wrapTestFunction("describe", DescribeScope.skipIf);
    pub const todoIf = wrapTestFunction("describe", DescribeScope.todoIf);
    pub const each = wrapTestFunction("describe", DescribeScope.each);
};

pub const TestRunnerTask = struct {
    test_id: TestRunner.Test.ID,
    test_id_for_debugger: TestRunner.Test.ID,
    describe: *DescribeScope,
    globalThis: *JSGlobalObject,
    source_file_path: string = "",
    needs_before_each: bool = true,
    ref: JSC.Ref = JSC.Ref.init(),

    done_callback_state: AsyncState = .none,
    promise_state: AsyncState = .none,
    sync_state: AsyncState = .none,
    reported: bool = false,
    started_at: bun.timespec = .{},

    pub const AsyncState = enum {
        none,
        pending,
        fulfilled,
    };

    pub fn onUnhandledRejection(jsc_vm: *VirtualMachine, globalObject: *JSGlobalObject, rejection: JSValue) void {
        var deduped = false;
        const is_unhandled = jsc_vm.onUnhandledRejectionCtx == null;

        if (rejection.asAnyPromise()) |promise| {
            promise.setHandled(globalObject.vm());
        }

        if (jsc_vm.last_reported_error_for_dedupe == rejection and rejection != .zero) {
            jsc_vm.last_reported_error_for_dedupe = .zero;
            deduped = true;
        } else {
            if (is_unhandled and Jest.runner != null) {
                Output.prettyErrorln(
                    \\<r>
                    \\<b><d>#<r> <red><b>Unhandled error<r><d> between tests<r>
                    \\<d>-------------------------------<r>
                    \\
                , .{});

                Output.flush();
            }
            jsc_vm.runErrorHandlerWithDedupe(rejection, jsc_vm.onUnhandledRejectionExceptionList);
            if (is_unhandled and Jest.runner != null) {
                Output.prettyError("<r><d>-------------------------------<r>\n\n", .{});
                Output.flush();
            }
        }

        if (jsc_vm.onUnhandledRejectionCtx) |ctx| {
            var this = bun.cast(*TestRunnerTask, ctx);
            jsc_vm.onUnhandledRejectionCtx = null;
            this.handleResult(.{ .fail = expect.active_test_expectation_counter.actual }, .unhandledRejection);
        } else if (Jest.runner) |runner| {
            if (!deduped)
                runner.unhandled_errors_between_tests += 1;
        }
    }

    pub fn checkAssertionsCounter(result: *Result) void {
        if (expect.is_expecting_assertions and expect.active_test_expectation_counter.actual == 0) {
            expect.is_expecting_assertions = false;
            expect.is_expecting_assertions_count = false;
            result.* = .{ .fail_because_expected_has_assertions = {} };
        }

        if (expect.is_expecting_assertions_count and expect.active_test_expectation_counter.actual != expect.active_test_expectation_counter.expected) {
            expect.is_expecting_assertions = false;
            expect.is_expecting_assertions_count = false;
            result.* = .{ .fail_because_expected_assertion_count = expect.active_test_expectation_counter };
        }
    }

    pub fn run(this: *TestRunnerTask) bool {
        var describe = this.describe;
        var globalThis = this.globalThis;
        var jsc_vm = globalThis.bunVM();

        // reset the global state for each test
        // prior to the run
        expect.active_test_expectation_counter = .{};
        expect.is_expecting_assertions = false;
        expect.is_expecting_assertions_count = false;
        jsc_vm.last_reported_error_for_dedupe = .zero;

        const test_id = this.test_id;
        if (test_id == std.math.maxInt(TestRunner.Test.ID)) {
            describe.onTestComplete(globalThis, test_id, true);
            Jest.runner.?.runNextTest();
            this.deinit();
            return false;
        }

        var test_: TestScope = this.describe.tests.items[test_id];
        describe.current_test_id = test_id;
        const test_id_for_debugger = test_.test_id_for_debugger;
        this.test_id_for_debugger = test_id_for_debugger;

        if (test_.func == .zero or !describe.shouldEvaluateScope() or (test_.tag != .only and Jest.runner.?.only)) {
            const tag = if (!describe.shouldEvaluateScope()) describe.tag else test_.tag;
            switch (tag) {
                .todo => {
                    this.processTestResult(globalThis, .{ .todo = {} }, test_, test_id, test_id_for_debugger, describe);
                },
                .skip => {
                    this.processTestResult(globalThis, .{ .skip = {} }, test_, test_id, test_id_for_debugger, describe);
                },
                else => {},
            }
            this.deinit();
            return false;
        }

        jsc_vm.onUnhandledRejectionCtx = this;
        jsc_vm.onUnhandledRejection = onUnhandledRejection;

        if (this.needs_before_each) {
            this.needs_before_each = false;
            const label = test_.label;

            if (this.describe.runCallback(globalThis, .beforeEach)) |err| {
                _ = jsc_vm.uncaughtException(globalThis, err, true);
                Jest.runner.?.reportFailure(test_id, this.source_file_path, label, 0, 0, this.describe);
                return false;
            }
        }

        this.sync_state = .pending;
        jsc_vm.auto_killer.enable();
        var result = TestScope.run(&test_, this);

        if (this.describe.tests.items.len > test_id) {
            this.describe.tests.items[test_id].timeout_millis = test_.timeout_millis;
        }

        // rejected promises should fail the test
        if (!result.isFailure())
            globalThis.handleRejectedPromises();

        if (result == .pending and this.sync_state == .pending and (this.done_callback_state == .pending or this.promise_state == .pending)) {
            this.sync_state = .fulfilled;

            if (this.reported and this.promise_state != .pending) {
                // An unhandled error was reported.
                // Let's allow any pending work to run, and then move on to the next test.
                this.continueRunningTestsAfterMicrotasksRun();
            }
            return true;
        }

        this.handleResultPtr(&result, .sync);

        if (result.isFailure()) {
            globalThis.handleRejectedPromises();
        }

        return false;
    }

    pub fn timeout(this: *TestRunnerTask, now: *const bun.timespec) void {
        if (comptime Environment.allow_assert) assert(!this.reported);
        const elapsed = now.duration(&this.started_at).ms();
        this.ref.unref(this.globalThis.bunVM());
        this.globalThis.throwTerminationException();
        this.handleResult(.{ .fail = expect.active_test_expectation_counter.actual }, .{ .timeout = @intCast(@max(elapsed, 0)) });
    }

    const ResultType = union(enum) {
        promise: void,
        callback: void,
        sync: void,
        timeout: u64,
        unhandledRejection: void,
    };

    pub fn handleResult(this: *TestRunnerTask, result: Result, from: ResultType) void {
        var result_copy = result;
        this.handleResultPtr(&result_copy, from);
    }

    fn continueRunningTestsAfterMicrotasksRun(this: *TestRunnerTask) void {
        if (this.ref.has)
            // Drain microtasks one more time.
            // But don't hang forever.
            // We report the test failure before that task is run.
            this.globalThis.bunVM().enqueueTask(JSC.ManagedTask.New(@This(), deinit).init(this));
    }

    pub fn handleResultPtr(this: *TestRunnerTask, result: *Result, from: ResultType) void {
        switch (from) {
            .promise => {
                if (comptime Environment.allow_assert) assert(this.promise_state == .pending);
                this.promise_state = .fulfilled;

                if (this.done_callback_state == .pending and result.* == .pass) {
                    return;
                }
            },
            .callback => {
                if (comptime Environment.allow_assert) assert(this.done_callback_state == .pending);
                this.done_callback_state = .fulfilled;

                if (this.promise_state == .pending and result.* == .pass) {
                    return;
                }
            },
            .sync => {
                if (comptime Environment.allow_assert) assert(this.sync_state == .pending);
                this.sync_state = .fulfilled;
            },
            .timeout, .unhandledRejection => {},
        }

        defer {
            if (this.reported and this.promise_state != .pending and this.sync_state != .pending and this.done_callback_state != .pending)
                this.deinit();
        }

        if (this.reported) {
            // This covers the following scenario:
            //
            // test("foo", async done => {
            //     await Bun.sleep(42);
            //     throw new Error("foo");
            // });
            //
            // The test will hang forever if we don't drain microtasks here.
            //
            // It is okay for this to be called multiple times, as it unrefs() the event loop once, and doesn't free memory.
            if (result.* != .pass and this.promise_state != .pending and this.done_callback_state == .pending and this.sync_state == .fulfilled) {
                this.continueRunningTestsAfterMicrotasksRun();
            }
            return;
        }

        // This covers the following scenario:
        //
        //
        //   test("foo", done => {
        //       setTimeout(() => {
        //           if (Math.random() > 0.5) {
        //               done();
        //           } else {
        //               throw new Error("boom");
        //           }
        //       }, 100);
        //    })
        //
        // It is okay for this to be called multiple times, as it unrefs() the event loop once, and doesn't free memory.
        if (this.promise_state != .pending and this.sync_state != .pending and this.done_callback_state == .pending) {
            // Drain microtasks one more time.
            // But don't hang forever.
            // We report the test failure before that task is run.
            this.continueRunningTestsAfterMicrotasksRun();
        }

        this.reported = true;

        const test_id = this.test_id;
        var test_ = this.describe.tests.items[test_id];
        if (from == .timeout) {
            test_.timeout_millis = @truncate(from.timeout);
        }

        var describe = this.describe;
        describe.tests.items[test_id] = test_;

        if (from == .timeout) {
            const vm = this.globalThis.bunVM();
            const cancel_result = vm.auto_killer.kill();

            const err = brk: {
                if (cancel_result.processes > 0) {
                    switch (Output.enable_ansi_colors_stdout) {
                        inline else => |enable_ansi_colors| {
                            break :brk this.globalThis.createErrorInstance(comptime Output.prettyFmt("Test {} timed out after {d}ms <r><d>({})<r>", enable_ansi_colors), .{ bun.fmt.quote(test_.label), test_.timeout_millis, cancel_result });
                        },
                    }
                } else {
                    break :brk this.globalThis.createErrorInstance("Test {} timed out after {d}ms", .{ bun.fmt.quote(test_.label), test_.timeout_millis });
                }
            };

            _ = vm.uncaughtException(this.globalThis, err, true);
        }

        checkAssertionsCounter(result);
        processTestResult(this, this.globalThis, result.*, test_, test_id, this.test_id_for_debugger, describe);
    }

    fn processTestResult(this: *TestRunnerTask, globalThis: *JSGlobalObject, result: Result, test_: TestScope, test_id: u32, test_id_for_debugger: u32, describe: *DescribeScope) void {
        const elapsed = this.started_at.sinceNow();
        switch (result.forceTODO(test_.tag == .todo)) {
            .pass => |count| Jest.runner.?.reportPass(
                test_id,
                this.source_file_path,
                test_.label,
                count,
                elapsed,
                describe,
            ),
            .fail => |count| Jest.runner.?.reportFailure(
                test_id,
                this.source_file_path,
                test_.label,
                count,
                elapsed,
                describe,
            ),
            .fail_because_expected_has_assertions => {
                Output.err(error.AssertionError, "received <red>0 assertions<r>, but expected <green>at least one assertion<r> to be called\n", .{});
                Output.flush();
                Jest.runner.?.reportFailure(
                    test_id,
                    this.source_file_path,
                    test_.label,
                    0,
                    elapsed,
                    describe,
                );
            },
            .fail_because_expected_assertion_count => |counter| {
                Output.err(error.AssertionError, "expected <green>{d} assertions<r>, but test ended with <red>{d} assertions<r>\n", .{
                    counter.expected,
                    counter.actual,
                });
                Output.flush();
                Jest.runner.?.reportFailure(
                    test_id,
                    this.source_file_path,
                    test_.label,
                    counter.actual,
                    elapsed,
                    describe,
                );
            },
            .skip => Jest.runner.?.reportSkip(test_id, this.source_file_path, test_.label, describe),
            .todo => Jest.runner.?.reportTodo(test_id, this.source_file_path, test_.label, describe),
            .fail_because_todo_passed => |count| {
                Output.prettyErrorln("  <d>^<r> <red>this test is marked as todo but passes.<r> <d>Remove `.todo` or check that test is correct.<r>", .{});
                Jest.runner.?.reportFailure(
                    test_id,
                    this.source_file_path,
                    test_.label,
                    count,
                    elapsed,
                    describe,
                );
            },
            .pending => @panic("Unexpected pending test"),
        }

        if (test_id_for_debugger > 0) {
            if (globalThis.bunVM().debugger) |*debugger| {
                if (debugger.test_reporter_agent.isEnabled()) {
                    debugger.test_reporter_agent.reportTestEnd(@intCast(test_id_for_debugger), switch (result) {
                        .pass => .pass,
                        .skip => .skip,
                        .todo => .todo,
                        else => .fail,
                    }, @floatFromInt(elapsed));
                }
            }
        }

        describe.onTestComplete(globalThis, test_id, result == .skip or (!Jest.runner.?.test_options.run_todo and result == .todo));

        Jest.runner.?.runNextTest();
    }

    fn deinit(this: *TestRunnerTask) void {
        const vm = JSC.VirtualMachine.get();
        if (vm.onUnhandledRejectionCtx) |ctx| {
            if (ctx == @as(*anyopaque, @ptrCast(this))) {
                vm.onUnhandledRejectionCtx = null;
            }
        }

        this.ref.unref(vm);

        // there is a double free here involving async before/after callbacks
        //
        // Fortunately:
        //
        // - TestRunnerTask doesn't use much memory.
        // - we don't have watch mode yet.
        //
        // TODO: fix this bug
        // default_allocator.destroy(this);
    }
};

pub const Result = union(TestRunner.Test.Status) {
    pending: void,
    pass: u32, // assertion count
    fail: u32,
    skip: void,
    todo: void,
    fail_because_todo_passed: u32,
    fail_because_expected_has_assertions: void,
    fail_because_expected_assertion_count: Counter,

    pub fn isFailure(this: *const Result) bool {
        return this.* == .fail or this.* == .fail_because_expected_has_assertions or this.* == .fail_because_expected_assertion_count;
    }

    pub fn forceTODO(this: Result, is_todo: bool) Result {
        if (is_todo and this == .pass)
            return .{ .fail_because_todo_passed = this.pass };

        if (is_todo and this == .fail) {
            return .{ .todo = {} };
        }
        return this;
    }
};

fn appendParentLabel(
    buffer: *bun.MutableString,
    parent: *DescribeScope,
) !void {
    if (parent.parent) |par| {
        try appendParentLabel(buffer, par);
    }
    try buffer.append(parent.label);
    try buffer.append(" ");
}

inline fn createScope(
    globalThis: *JSGlobalObject,
    callframe: *CallFrame,
    comptime signature: string,
    comptime is_test: bool,
    comptime tag: Tag,
) bun.JSError!JSValue {
    const this = callframe.this();
    const arguments = callframe.arguments_old(3);
    const args = arguments.slice();

    if (args.len == 0) {
        return globalThis.throwPretty("{s} expects a description or function", .{signature});
    }

    var description = args[0];
    var function = if (args.len > 1) args[1] else .zero;
    var options = if (args.len > 2) args[2] else .zero;

    if (description.isEmptyOrUndefinedOrNull() or !description.isString()) {
        function = description;
        description = .zero;
    }

    if (function.isEmptyOrUndefinedOrNull() or !function.isCell() or !function.isCallable(globalThis.vm())) {
        if (tag != .todo and tag != .skip) {
            return globalThis.throwPretty("{s} expects a function", .{signature});
        }
    }

    var timeout_ms: u32 = std.math.maxInt(u32);
    if (options.isNumber()) {
        timeout_ms = @as(u32, @intCast(@max(args[2].coerce(i32, globalThis), 0)));
    } else if (options.isObject()) {
        if (try options.get(globalThis, "timeout")) |timeout| {
            if (!timeout.isNumber()) {
                return globalThis.throwPretty("{s} expects timeout to be a number", .{signature});
            }
            timeout_ms = @as(u32, @intCast(@max(timeout.coerce(i32, globalThis), 0)));
        }
        if (try options.get(globalThis, "retry")) |retries| {
            if (!retries.isNumber()) {
                return globalThis.throwPretty("{s} expects retry to be a number", .{signature});
            }
            // TODO: retry_count = @intCast(u32, @max(retries.coerce(i32, globalThis), 0));
        }
        if (try options.get(globalThis, "repeats")) |repeats| {
            if (!repeats.isNumber()) {
                return globalThis.throwPretty("{s} expects repeats to be a number", .{signature});
            }
            // TODO: repeat_count = @intCast(u32, @max(repeats.coerce(i32, globalThis), 0));
        }
    } else if (!options.isEmptyOrUndefinedOrNull()) {
        return globalThis.throwPretty("{s} expects options to be a number or object", .{signature});
    }

    const parent = DescribeScope.active.?;
    const allocator = getAllocator(globalThis);
    const label = brk: {
        if (description == .zero) {
            break :brk "";
        } else {
            var slice = try description.toSlice(globalThis, allocator);
            defer slice.deinit();
            break :brk try allocator.dupe(u8, slice.slice());
        }
    };
    var tag_to_use = tag;

    if (tag_to_use == .only or parent.tag == .only) {
        Jest.runner.?.setOnly();
        tag_to_use = .only;
    } else if (is_test and Jest.runner.?.only and parent.tag != .only) {
        return .undefined;
    }

    var is_skip = tag == .skip or
        (tag == .todo and (function == .zero or !Jest.runner.?.run_todo)) or
        (tag != .only and Jest.runner.?.only and parent.tag != .only);

    if (is_test) {
        if (!is_skip) {
            if (Jest.runner.?.filter_regex) |regex| {
                var buffer: bun.MutableString = Jest.runner.?.filter_buffer;
                buffer.reset();
                appendParentLabel(&buffer, parent) catch @panic("Bun ran out of memory while filtering tests");
                buffer.append(label) catch unreachable;
                const str = bun.String.fromBytes(buffer.slice());
                is_skip = !regex.matches(str);
                if (is_skip) {
                    tag_to_use = .skip;
                }
            }
        }

        if (is_skip) {
            parent.skip_count += 1;
            function.unprotect();
        } else {
            function.protect();
        }

        const func_params_length = function.getLength(globalThis);
        var arg_size: usize = 0;
        var has_callback = false;
        if (func_params_length > 0) {
            has_callback = true;
            arg_size = 1;
        }
        const function_args = allocator.alloc(JSValue, arg_size) catch unreachable;

        parent.tests.append(allocator, TestScope{
            .label = label,
            .parent = parent,
            .tag = tag_to_use,
            .func = if (is_skip) .zero else function,
            .func_arg = function_args,
            .func_has_callback = has_callback,
            .timeout_millis = timeout_ms,
            .test_id_for_debugger = brk: {
                if (!is_skip) {
                    const vm = globalThis.bunVM();
                    if (vm.debugger) |*debugger| {
                        if (debugger.test_reporter_agent.isEnabled()) {
                            max_test_id_for_debugger += 1;
                            var name = bun.String.init(label);
                            debugger.test_reporter_agent.reportTestFound(callframe, @intCast(max_test_id_for_debugger), &name);
                            break :brk max_test_id_for_debugger;
                        }
                    }
                }

                break :brk 0;
            },
        }) catch unreachable;
    } else {
        var scope = allocator.create(DescribeScope) catch unreachable;
        scope.* = .{
            .label = label,
            .parent = parent,
            .file_id = parent.file_id,
            .tag = tag_to_use,
        };

        return scope.run(globalThis, function, &.{});
    }

    return this;
}

inline fn createIfScope(
    globalThis: *JSGlobalObject,
    callframe: *CallFrame,
    comptime property: [:0]const u8,
    comptime signature: string,
    comptime Scope: type,
    comptime tag: Tag,
) bun.JSError!JSValue {
    const arguments = callframe.arguments_old(1);
    const args = arguments.slice();

    if (args.len == 0) {
        return globalThis.throwPretty("{s} expects a condition", .{signature});
    }

    const name = ZigString.static(property);
    const value = args[0].toBoolean();

    const truthy_falsey = comptime switch (tag) {
        .pass => .{ Scope.skip, Scope.call },
        .fail => @compileError("unreachable"),
        .only => @compileError("unreachable"),
        .skip => .{ Scope.call, Scope.skip },
        .todo => .{ Scope.call, Scope.todo },
    };

    switch (@intFromBool(value)) {
        inline else => |index| return JSC.NewFunction(globalThis, name, 2, truthy_falsey[index], false),
    }
}

fn consumeArg(
    globalThis: *JSGlobalObject,
    should_write: bool,
    str_idx: *usize,
    args_idx: *usize,
    array_list: *std.ArrayListUnmanaged(u8),
    arg: *const JSValue,
    fallback: []const u8,
) !void {
    const allocator = getAllocator(globalThis);
    if (should_write) {
        const owned_slice = try arg.toSliceOrNull(globalThis);
        defer owned_slice.deinit();
        array_list.appendSlice(allocator, owned_slice.slice()) catch bun.outOfMemory();
    } else {
        array_list.appendSlice(allocator, fallback) catch bun.outOfMemory();
    }
    str_idx.* += 1;
    args_idx.* += 1;
}

// Generate test label by positionally injecting parameters with printf formatting
fn formatLabel(globalThis: *JSGlobalObject, label: string, function_args: []JSValue, test_idx: usize) !string {
    const allocator = getAllocator(globalThis);
    var idx: usize = 0;
    var args_idx: usize = 0;
    var list = std.ArrayListUnmanaged(u8).initCapacity(allocator, label.len) catch bun.outOfMemory();

    while (idx < label.len) {
        const char = label[idx];
        if (char == '%' and (idx + 1 < label.len) and !(args_idx >= function_args.len)) {
            const current_arg = function_args[args_idx];

            switch (label[idx + 1]) {
                's' => {
                    try consumeArg(globalThis, current_arg != .zero and current_arg.jsType().isString(), &idx, &args_idx, &list, &current_arg, "%s");
                },
                'i' => {
                    try consumeArg(globalThis, current_arg.isAnyInt(), &idx, &args_idx, &list, &current_arg, "%i");
                },
                'd' => {
                    try consumeArg(globalThis, current_arg.isNumber(), &idx, &args_idx, &list, &current_arg, "%d");
                },
                'f' => {
                    try consumeArg(globalThis, current_arg.isNumber(), &idx, &args_idx, &list, &current_arg, "%f");
                },
                'j', 'o' => {
                    var str = bun.String.empty;
                    defer str.deref();
                    current_arg.jsonStringify(globalThis, 0, &str);
                    const owned_slice = str.toOwnedSlice(allocator) catch bun.outOfMemory();
                    defer allocator.free(owned_slice);
                    list.appendSlice(allocator, owned_slice) catch bun.outOfMemory();
                    idx += 1;
                    args_idx += 1;
                },
                'p' => {
                    var formatter = JSC.ConsoleObject.Formatter{
                        .globalThis = globalThis,
                        .quote_strings = true,
                    };
                    const value_fmt = current_arg.toFmt(&formatter);
                    const test_index_str = std.fmt.allocPrint(allocator, "{}", .{value_fmt}) catch bun.outOfMemory();
                    defer allocator.free(test_index_str);
                    list.appendSlice(allocator, test_index_str) catch bun.outOfMemory();
                    idx += 1;
                    args_idx += 1;
                },
                '#' => {
                    const test_index_str = std.fmt.allocPrint(allocator, "{d}", .{test_idx}) catch bun.outOfMemory();
                    defer allocator.free(test_index_str);
                    list.appendSlice(allocator, test_index_str) catch bun.outOfMemory();
                    idx += 1;
                },
                '%' => {
                    list.append(allocator, '%') catch bun.outOfMemory();
                    idx += 1;
                },
                else => {
                    // ignore unrecognized fmt
                },
            }
        } else list.append(allocator, char) catch bun.outOfMemory();
        idx += 1;
    }

    return list.toOwnedSlice(allocator);
}

pub const EachData = struct { strong: JSC.Strong, is_test: bool };

fn eachBind(globalThis: *JSGlobalObject, callframe: *CallFrame) bun.JSError!JSValue {
    const signature = "eachBind";
    const callee = callframe.callee();
    const arguments = callframe.arguments_old(3);
    const args = arguments.slice();

    if (args.len < 2) {
        return globalThis.throwPretty("{s} a description and callback function", .{signature});
    }

    var description = args[0];
    var function = args[1];
    var options = if (args.len > 2) args[2] else .zero;

    if (function.isEmptyOrUndefinedOrNull() or !function.isCell() or !function.isCallable(globalThis.vm())) {
        return globalThis.throwPretty("{s} expects a function", .{signature});
    }

    var timeout_ms: u32 = std.math.maxInt(u32);
    if (options.isNumber()) {
        timeout_ms = @as(u32, @intCast(@max(args[2].coerce(i32, globalThis), 0)));
    } else if (options.isObject()) {
        if (try options.get(globalThis, "timeout")) |timeout| {
            if (!timeout.isNumber()) {
                return globalThis.throwPretty("{s} expects timeout to be a number", .{signature});
            }
            timeout_ms = @as(u32, @intCast(@max(timeout.coerce(i32, globalThis), 0)));
        }
        if (try options.get(globalThis, "retry")) |retries| {
            if (!retries.isNumber()) {
                return globalThis.throwPretty("{s} expects retry to be a number", .{signature});
            }
            // TODO: retry_count = @intCast(u32, @max(retries.coerce(i32, globalThis), 0));
        }
        if (try options.get(globalThis, "repeats")) |repeats| {
            if (!repeats.isNumber()) {
                return globalThis.throwPretty("{s} expects repeats to be a number", .{signature});
            }
            // TODO: repeat_count = @intCast(u32, @max(repeats.coerce(i32, globalThis), 0));
        }
    } else if (!options.isEmptyOrUndefinedOrNull()) {
        return globalThis.throwPretty("{s} expects options to be a number or object", .{signature});
    }

    const parent = DescribeScope.active.?;

    if (JSC.getFunctionData(callee)) |data| {
        const allocator = getAllocator(globalThis);
        const each_data = bun.cast(*EachData, data);
        JSC.setFunctionData(callee, null);
        const array = each_data.*.strong.get() orelse return .undefined;
        defer {
            each_data.*.strong.deinit();
            allocator.destroy(each_data);
        }

        if (array.isUndefinedOrNull() or !array.jsType().isArray()) {
            return .undefined;
        }

        var iter = array.arrayIterator(globalThis);

        var test_idx: usize = 0;
        while (iter.next()) |item| {
            const func_params_length = function.getLength(globalThis);
            const item_is_array = !item.isEmptyOrUndefinedOrNull() and item.jsType().isArray();
            var arg_size: usize = 1;

            if (item_is_array) {
                arg_size = item.getLength(globalThis);
            }

            // add room for callback function
            const has_callback_function: bool = (func_params_length > arg_size) and each_data.is_test;
            if (has_callback_function) {
                arg_size += 1;
            }

            var function_args = allocator.alloc(JSValue, arg_size) catch @panic("can't create function_args");
            var idx: u32 = 0;

            if (item_is_array) {
                // Spread array as args
                var item_iter = item.arrayIterator(globalThis);
                while (item_iter.next()) |array_item| {
                    if (array_item == .zero) {
                        allocator.free(function_args);
                        break;
                    }
                    array_item.protect();
                    function_args[idx] = array_item;
                    idx += 1;
                }
            } else {
                item.protect();
                function_args[0] = item;
            }
            var _label: ?JSC.ZigString.Slice = null;
            defer if (_label) |slice| slice.deinit();
            const label = brk: {
                if (description.isEmptyOrUndefinedOrNull()) {
                    break :brk "";
                } else {
                    _label = try description.toSlice(globalThis, allocator);
                    break :brk _label.?.slice();
                }
            };
            // this returns a owned slice
            const formattedLabel = try formatLabel(globalThis, label, function_args, test_idx);

            const tag = parent.tag;

            if (tag == .only) {
                Jest.runner.?.setOnly();
            }

            var is_skip = tag == .skip or
                (tag == .todo and (function == .zero or !Jest.runner.?.run_todo)) or
                (tag != .only and Jest.runner.?.only and parent.tag != .only);

            if (Jest.runner.?.filter_regex) |regex| {
                var buffer: bun.MutableString = Jest.runner.?.filter_buffer;
                buffer.reset();
                appendParentLabel(&buffer, parent) catch @panic("Bun ran out of memory while filtering tests");
                buffer.append(formattedLabel) catch unreachable;
                const str = bun.String.fromBytes(buffer.slice());
                is_skip = !regex.matches(str);
            }

            if (is_skip) {
                parent.skip_count += 1;
                function.unprotect();
                // lets free the formatted label
                allocator.free(formattedLabel);
            } else if (each_data.is_test) {
                if (Jest.runner.?.only and tag != .only) {
                    return .undefined;
                } else {
                    function.protect();
                    parent.tests.append(allocator, TestScope{
                        .label = formattedLabel,
                        .parent = parent,
                        .tag = tag,
                        .func = function,
                        .func_arg = function_args,
                        .func_has_callback = has_callback_function,
                        .timeout_millis = timeout_ms,
                    }) catch unreachable;
                }
            } else {
                var scope = allocator.create(DescribeScope) catch unreachable;
                scope.* = .{
                    .label = formattedLabel,
                    .parent = parent,
                    .file_id = parent.file_id,
                    .tag = tag,
                };

                const ret = scope.run(globalThis, function, function_args);
                _ = ret;
                allocator.free(function_args);
            }
            test_idx += 1;
        }
    }

    return .undefined;
}

inline fn createEach(
    globalThis: *JSGlobalObject,
    callframe: *CallFrame,
    comptime property: [:0]const u8,
    comptime signature: string,
    comptime is_test: bool,
) bun.JSError!JSValue {
    const arguments = callframe.arguments_old(1);
    const args = arguments.slice();

    if (args.len == 0) {
        return globalThis.throwPretty("{s} expects an array", .{signature});
    }

    var array = args[0];
    if (array == .zero or !array.jsType().isArray()) {
        return globalThis.throwPretty("{s} expects an array", .{signature});
    }

    const allocator = getAllocator(globalThis);
    const name = ZigString.static(property);
    const strong = JSC.Strong.create(array, globalThis);
    const each_data = allocator.create(EachData) catch unreachable;
    each_data.* = EachData{
        .strong = strong,
        .is_test = is_test,
    };

    return JSC.NewFunctionWithData(globalThis, name, 3, eachBind, true, each_data);
}

fn callJSFunctionForTestRunner(vm: *JSC.VirtualMachine, globalObject: *JSGlobalObject, function: JSValue, args: []const JSValue) JSValue {
    vm.eventLoop().enter();
    defer vm.eventLoop().exit();

    globalObject.clearTerminationException();
    return function.call(globalObject, .undefined, args) catch |err| globalObject.takeException(err);
}

const assert = bun.assert;<|MERGE_RESOLUTION|>--- conflicted
+++ resolved
@@ -559,15 +559,8 @@
     }
 
     comptime {
-<<<<<<< HEAD
-        if (!JSC.is_bindgen) {
-            @export(&Bun__Jest__createTestModuleObject, .{ .name = "Bun__Jest__createTestModuleObject" });
-            @export(&Bun__Jest__createTestPreloadObject, .{ .name = "Bun__Jest__createTestPreloadObject" });
-        }
-=======
-        @export(Bun__Jest__createTestModuleObject, .{ .name = "Bun__Jest__createTestModuleObject" });
-        @export(Bun__Jest__createTestPreloadObject, .{ .name = "Bun__Jest__createTestPreloadObject" });
->>>>>>> 676e8d16
+        @export(&Bun__Jest__createTestModuleObject, .{ .name = "Bun__Jest__createTestModuleObject" });
+        @export(&Bun__Jest__createTestPreloadObject, .{ .name = "Bun__Jest__createTestPreloadObject" });
     }
 };
 
