--- conflicted
+++ resolved
@@ -91,7 +91,7 @@
         this.pending_test = null;
 
         // disable idling
-        JSC.VirtualMachine.vm.uws_event_loop.?.wakeup();
+        JSC.VirtualMachine.get().uws_event_loop.?.wakeup();
     }
 
     pub fn drain(this: *TestRunner) void {
@@ -251,7 +251,7 @@
     pub fn finalize(
         this: *Expect,
     ) callconv(.C) void {
-        VirtualMachine.vm.allocator.destroy(this);
+        VirtualMachine.get().allocator.destroy(this);
     }
 
     pub fn call(globalObject: *JSC.JSGlobalObject, callframe: *JSC.CallFrame) callconv(.C) JSC.JSValue {
@@ -1290,7 +1290,7 @@
         task: *TestRunnerTask,
     ) Result {
         if (comptime is_bindgen) return undefined;
-        var vm = VirtualMachine.vm;
+        var vm = VirtualMachine.get();
         var callback = this.callback;
         defer {
             js.JSValueUnprotect(vm.global, callback);
@@ -1430,18 +1430,13 @@
     pub threadlocal var active: *DescribeScope = undefined;
     pub threadlocal var module: *DescribeScope = undefined;
 
-<<<<<<< HEAD
     const CallbackFn = *const fn (
-        this: *DescribeScope,
-=======
-    const CallbackFn = fn (
-        _: void,
->>>>>>> afd66c62
-        ctx: js.JSContextRef,
-        _: js.JSObjectRef,
-        _: js.JSObjectRef,
-        arguments: []const js.JSValueRef,
-        exception: js.ExceptionRef,
+        void,
+        js.JSContextRef,
+        js.JSObjectRef,
+        js.JSObjectRef,
+        []const js.JSValueRef,
+        js.ExceptionRef,
     ) js.JSObjectRef;
 
     fn createCallback(comptime hook: LifecycleHook) CallbackFn {
@@ -1577,7 +1572,7 @@
             var result = js.JSObjectCallAsFunctionReturnValue(ctx, callback, thisObject, 0, null);
 
             if (result.asPromise() != null or result.asInternalPromise() != null) {
-                var vm = JSC.VirtualMachine.vm;
+                var vm = JSC.VirtualMachine.get();
 
                 var promise = JSInternalPromise.resolvedPromise(ctx.ptr(), result);
                 vm.waitForPromise(promise);
@@ -1869,7 +1864,7 @@
     }
 
     fn deinit(this: *TestRunnerTask) void {
-        var vm = JSC.VirtualMachine.vm;
+        var vm = JSC.VirtualMachine.get();
         if (vm.onUnhandledRejectionCtx) |ctx| {
             if (ctx == @ptrCast(*anyopaque, this)) {
                 vm.onUnhandledRejectionCtx = null;
