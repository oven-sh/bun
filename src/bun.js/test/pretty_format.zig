--- conflicted
+++ resolved
@@ -360,7 +360,7 @@
 
             pub fn get(value: JSValue, globalThis: *JSGlobalObject) bun.JSError!Result {
                 switch (value) {
-                    .zero, JSValue.jsUndefined() => return Result{
+                    .zero, .js_undefined => return Result{
                         .tag = .Undefined,
                     },
                     .null => return Result{
@@ -1478,13 +1478,8 @@
                                     comptime Output.prettyFmt("<r><blue>data<d>:<r> ", enable_ansi_colors),
                                     .{},
                                 );
-<<<<<<< HEAD
-                                const data: JSValue = (try value.fastGet(this.globalThis, .data)) orelse .jsUndefined();
+                                const data: JSValue = (try value.fastGet(this.globalThis, .data)) orelse .js_undefined;
                                 const tag = try Tag.get(data, this.globalThis);
-=======
-                                const data: JSValue = (try value.fastGet(this.globalThis, .data)) orelse .js_undefined;
-                                const tag = Tag.get(data, this.globalThis);
->>>>>>> 9499f215
 
                                 if (tag.cell.isStringLike()) {
                                     try this.format(tag, Writer, writer_, data, this.globalThis, enable_ansi_colors);
