--- conflicted
+++ resolved
@@ -15,12 +15,8 @@
     counts: *bun.StringHashMap(usize),
     _current_file: ?File = null,
     snapshot_dir_path: ?string = null,
-<<<<<<< HEAD
-    inline_snapshots_to_write: *std.AutoArrayHashMap(TestRunner.File.ID, std.array_list.Managed(InlineSnapshotToWrite)),
-=======
     inline_snapshots_to_write: *std.AutoArrayHashMap(TestRunner.File.ID, std.ArrayList(InlineSnapshotToWrite)),
     last_error_snapshot_name: ?[]const u8 = null,
->>>>>>> ddd4018b
 
     pub const InlineSnapshotToWrite = struct {
         line: c_ulong,
