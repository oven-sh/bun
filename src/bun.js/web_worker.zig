//! Shared implementation of Web and Node `Worker`
const bun = @import("bun");
const jsc = bun.jsc;
const Output = bun.Output;
const log = Output.scoped(.Worker, true);
const std = @import("std");
const JSValue = jsc.JSValue;
const Async = bun.Async;
const WTFStringImpl = @import("../string.zig").WTFStringImpl;
const WebWorker = @This();

/// null when haven't started yet
vm: ?*jsc.VirtualMachine = null,
status: std.atomic.Value(Status) = .init(.start),
/// To prevent UAF, the `spin` function (aka the worker's event loop) will call deinit once this is set and properly exit the loop.
requested_terminate: std.atomic.Value(bool) = .init(false),
execution_context_id: u32 = 0,
parent_context_id: u32 = 0,
parent: *jsc.VirtualMachine,

/// To be resolved on the Worker thread at startup, in spin().
unresolved_specifier: []const u8,
preloads: [][]const u8 = &.{},
store_fd: bool = false,
arena: ?bun.MimallocArena = null,
name: [:0]const u8 = "Worker",
cpp_worker: *anyopaque,
mini: bool,
// Most of our code doesn't care whether `eval` was passed, because worker_threads.ts
// automatically passes a Blob URL instead of a file path if `eval` is true. But, if `eval` is
// true, then we need to make sure that `process.argv` contains "[worker eval]" instead of the
// Blob URL.
eval_mode: bool,

/// `user_keep_alive` is the state of the user's .ref()/.unref() calls
/// if false, then the parent poll will always be unref, otherwise the worker's event loop will keep the poll alive.
user_keep_alive: bool = false,
worker_event_loop_running: bool = true,
parent_poll_ref: Async.KeepAlive = .{},

// kept alive by C++ Worker object
argv: []const WTFStringImpl,
execArgv: ?[]const WTFStringImpl,

/// Used to distinguish between terminate() called by exit(), and terminate() called for other reasons
exit_called: bool = false,

pub const Status = enum(u8) {
    start,
    starting,
    running,
    terminated,
};

extern fn WebWorker__dispatchExit(?*jsc.JSGlobalObject, *anyopaque, i32) void;
extern fn WebWorker__dispatchOnline(cpp_worker: *anyopaque, *jsc.JSGlobalObject) void;
extern fn WebWorker__fireEarlyMessages(cpp_worker: *anyopaque, *jsc.JSGlobalObject) void;
extern fn WebWorker__dispatchError(*jsc.JSGlobalObject, *anyopaque, bun.String, JSValue) void;

export fn WebWorker__getParentWorker(vm: *jsc.VirtualMachine) ?*anyopaque {
    const worker = vm.worker orelse return null;
    return worker.cpp_worker;
}

pub fn hasRequestedTerminate(this: *const WebWorker) bool {
    return this.requested_terminate.load(.monotonic);
}

pub fn setRequestedTerminate(this: *WebWorker) bool {
    return this.requested_terminate.swap(true, .release);
}

export fn WebWorker__updatePtr(worker: *WebWorker, ptr: *anyopaque) bool {
    worker.cpp_worker = ptr;

    var thread = std.Thread.spawn(
        .{ .stack_size = bun.default_thread_stack_size },
        startWithErrorHandling,
        .{worker},
    ) catch {
        worker.deinit();
        return false;
    };
    thread.detach();
    return true;
}

fn resolveEntryPointSpecifier(
    parent: *jsc.VirtualMachine,
    str: []const u8,
    error_message: *bun.String,
    logger: *bun.logger.Log,
) ?[]const u8 {
    if (parent.standalone_module_graph) |graph| {
        if (graph.find(str) != null) {
            return str;
        }

        // Since `bun build --compile` renames files to `.js` by
        // default, we need to do the reverse of our file extension
        // mapping.
        //
        //   new Worker("./foo") -> new Worker("./foo.js")
        //   new Worker("./foo.ts") -> new Worker("./foo.js")
        //   new Worker("./foo.jsx") -> new Worker("./foo.js")
        //   new Worker("./foo.mjs") -> new Worker("./foo.js")
        //   new Worker("./foo.mts") -> new Worker("./foo.js")
        //   new Worker("./foo.cjs") -> new Worker("./foo.js")
        //   new Worker("./foo.cts") -> new Worker("./foo.js")
        //   new Worker("./foo.tsx") -> new Worker("./foo.js")
        //
        if (bun.strings.hasPrefixComptime(str, "./") or bun.strings.hasPrefixComptime(str, "../")) try_from_extension: {
            var pathbuf: bun.PathBuffer = undefined;
            var base = str;

            base = bun.path.joinAbsStringBuf(bun.StandaloneModuleGraph.base_public_path_with_default_suffix, &pathbuf, &.{str}, .loose);
            const extname = std.fs.path.extension(base);

            // ./foo -> ./foo.js
            if (extname.len == 0) {
                pathbuf[base.len..][0..3].* = ".js".*;
                if (graph.find(pathbuf[0 .. base.len + 3])) |js_file| {
                    return js_file.name;
                }

                break :try_from_extension;
            }

            // ./foo.ts -> ./foo.js
            if (bun.strings.eqlComptime(extname, ".ts")) {
                pathbuf[base.len - 3 .. base.len][0..3].* = ".js".*;
                if (graph.find(pathbuf[0..base.len])) |js_file| {
                    return js_file.name;
                }

                break :try_from_extension;
            }

            if (extname.len == 4) {
                inline for (.{ ".tsx", ".jsx", ".mjs", ".mts", ".cts", ".cjs" }) |ext| {
                    if (bun.strings.eqlComptime(extname, ext)) {
                        pathbuf[base.len - ext.len ..][0..".js".len].* = ".js".*;
                        const as_js = pathbuf[0 .. base.len - ext.len + ".js".len];
                        if (graph.find(as_js)) |js_file| {
                            return js_file.name;
                        }
                        break :try_from_extension;
                    }
                }
            }
        }
    }

    if (bun.webcore.ObjectURLRegistry.isBlobURL(str)) {
        if (bun.webcore.ObjectURLRegistry.singleton().has(str["blob:".len..])) {
            return str;
        } else {
            error_message.* = bun.String.static("Blob URL is missing");
            return null;
        }
    }

    var resolved_entry_point: bun.resolver.Result = parent.transpiler.resolveEntryPoint(str) catch {
        const out = (logger.toJS(parent.global, bun.default_allocator, "Error resolving Worker entry point") catch bun.outOfMemory()).toBunString(parent.global) catch {
            error_message.* = bun.String.static("unexpected exception");
            return null;
        };
        error_message.* = out;
        return null;
    };

    const entry_path: *bun.fs.Path = resolved_entry_point.path() orelse {
        error_message.* = bun.String.static("Worker entry point is missing");
        return null;
    };
    return entry_path.text;
}

pub fn create(
    cpp_worker: *void,
    parent: *jsc.VirtualMachine,
    name_str: bun.String,
    specifier_str: bun.String,
    error_message: *bun.String,
    parent_context_id: u32,
    this_context_id: u32,
    mini: bool,
    default_unref: bool,
    eval_mode: bool,
    argv_ptr: ?[*]WTFStringImpl,
    argv_len: usize,
    inherit_execArgv: bool,
    execArgv_ptr: ?[*]WTFStringImpl,
    execArgv_len: usize,
    preload_modules_ptr: ?[*]bun.String,
    preload_modules_len: usize,
) callconv(.c) ?*WebWorker {
    jsc.markBinding(@src());
    log("[{d}] WebWorker.create", .{this_context_id});
    var spec_slice = specifier_str.toUTF8(bun.default_allocator);
    defer spec_slice.deinit();
    const prev_log = parent.transpiler.log;
    var temp_log = bun.logger.Log.init(bun.default_allocator);
    parent.transpiler.setLog(&temp_log);
    defer parent.transpiler.setLog(prev_log);
    defer temp_log.deinit();

    const preload_modules = if (preload_modules_ptr) |ptr| ptr[0..preload_modules_len] else &.{};

    var preloads = std.ArrayList([]const u8).initCapacity(bun.default_allocator, preload_modules_len) catch bun.outOfMemory();
    for (preload_modules) |module| {
        const utf8_slice = module.toUTF8(bun.default_allocator);
        defer utf8_slice.deinit();
        if (resolveEntryPointSpecifier(parent, utf8_slice.slice(), error_message, &temp_log)) |preload| {
            preloads.append(bun.default_allocator.dupe(u8, preload) catch bun.outOfMemory()) catch bun.outOfMemory();
        }

        if (!error_message.isEmpty()) {
            for (preloads.items) |preload| {
                bun.default_allocator.free(preload);
            }
            preloads.deinit();
            return null;
        }
    }

    var worker = bun.default_allocator.create(WebWorker) catch bun.outOfMemory();
    worker.* = WebWorker{
        .cpp_worker = cpp_worker,
        .parent = parent,
        .parent_context_id = parent_context_id,
        .execution_context_id = this_context_id,
        .mini = mini,
        .eval_mode = eval_mode,
        .unresolved_specifier = (spec_slice.toOwned(bun.default_allocator) catch bun.outOfMemory()).slice(),
        .store_fd = parent.transpiler.resolver.store_fd,
        .name = brk: {
            if (!name_str.isEmpty()) {
                break :brk std.fmt.allocPrintZ(bun.default_allocator, "{}", .{name_str}) catch bun.outOfMemory();
            }
            break :brk "";
        },
        .user_keep_alive = !default_unref,
        .worker_event_loop_running = true,
        .argv = if (argv_ptr) |ptr| ptr[0..argv_len] else &.{},
        .execArgv = if (inherit_execArgv) null else (if (execArgv_ptr) |ptr| ptr[0..execArgv_len] else &.{}),
        .preloads = preloads.items,
    };

    worker.parent_poll_ref.ref(parent);

    return worker;
}

pub fn startWithErrorHandling(
    this: *WebWorker,
) void {
    bun.Analytics.Features.workers_spawned += 1;
    start(this) catch |err| {
        Output.panic("An unhandled error occurred while starting a worker: {s}\n", .{@errorName(err)});
    };
}

pub fn start(
    this: *WebWorker,
) anyerror!void {
    if (this.name.len > 0) {
        Output.Source.configureNamedThread(this.name);
    } else {
        Output.Source.configureNamedThread("Worker");
    }

    if (this.hasRequestedTerminate()) {
        this.exitAndDeinit();
        return;
    }

    assert(this.status.load(.acquire) == .start);
    assert(this.vm == null);

    var transform_options = this.parent.transpiler.options.transform_options;

    if (this.execArgv) |exec_argv| parse_new_args: {
        var new_args: std.ArrayList([]const u8) = try .initCapacity(bun.default_allocator, exec_argv.len);
        defer {
            for (new_args.items) |arg| {
                bun.default_allocator.free(arg);
            }
            new_args.deinit();
        }

        for (exec_argv) |arg| {
            try new_args.append(arg.toOwnedSliceZ(bun.default_allocator));
        }

        var diag: bun.clap.Diagnostic = .{};
        var iter: bun.clap.args.SliceIterator = .init(new_args.items);

        var args = bun.clap.parseEx(bun.clap.Help, bun.CLI.Command.Tag.RunCommand.params(), &iter, .{
            .diagnostic = &diag,
            .allocator = bun.default_allocator,

            // just one for executable
            .stop_after_positional_at = 1,
        }) catch {
            // ignore param parsing errors
            break :parse_new_args;
        };
        defer args.deinit();

        // override the existing even if it was set
        transform_options.allow_addons = !args.flag("--no-addons");

        // TODO: currently this only checks for --no-addons. I think
        // this should go through most flags and update the options.
    }

    this.arena = try bun.MimallocArena.init();
    var vm = try jsc.VirtualMachine.initWorker(this, .{
        .allocator = this.arena.?.allocator(),
        .args = transform_options,
        .store_fd = this.store_fd,
        .graph = this.parent.standalone_module_graph,
    });
    vm.allocator = this.arena.?.allocator();
    vm.arena = &this.arena.?;

    var b = &vm.transpiler;

    b.configureDefines() catch {
        this.flushLogs();
        this.exitAndDeinit();
        return;
    };

    // TODO: we may have to clone other parts of vm state. this will be more
    // important when implementing vm.deinit()
    const map = try vm.allocator.create(bun.DotEnv.Map);
    map.* = try vm.transpiler.env.map.cloneWithAllocator(vm.allocator);

    const loader = try vm.allocator.create(bun.DotEnv.Loader);
    loader.* = bun.DotEnv.Loader.init(map, vm.allocator);

    vm.transpiler.env = loader;

    vm.loadExtraEnvAndSourceCodePrinter();
    vm.is_main_thread = false;
    jsc.VirtualMachine.is_main_thread_vm = false;
    vm.onUnhandledRejection = onUnhandledRejection;
    const callback = jsc.OpaqueWrap(WebWorker, WebWorker.spin);

    this.vm = vm;

    vm.global.vm().holdAPILock(this, callback);
}

/// Deinit will clean up vm and everything.
/// Early deinit may be called from caller thread, but full vm deinit will only be called within worker's thread.
fn deinit(this: *WebWorker) void {
    log("[{d}] deinit", .{this.execution_context_id});
    this.parent_poll_ref.unrefConcurrently(this.parent);
    bun.default_allocator.free(this.unresolved_specifier);
    for (this.preloads) |preload| {
        bun.default_allocator.free(preload);
    }
    bun.default_allocator.free(this.preloads);
    bun.default_allocator.destroy(this);
}

fn flushLogs(this: *WebWorker) void {
    jsc.markBinding(@src());
    var vm = this.vm orelse return;
    if (vm.log.msgs.items.len == 0) return;
    const err = vm.log.toJS(vm.global, bun.default_allocator, "Error in worker") catch bun.outOfMemory();
    const str = err.toBunString(vm.global) catch @panic("unexpected exception");
    defer str.deref();
<<<<<<< HEAD
    bun.jsc.fromJSHostCallGeneric(vm.global, @src(), WebWorker__dispatchError, .{ vm.global, this.cpp_worker, str, err }) catch return;
=======
    bun.jsc.fromJSHostCallGeneric(vm.global, @src(), WebWorker__dispatchError, .{ vm.global, this.cpp_worker, str, err }) catch |e| {
        _ = vm.global.reportUncaughtException(vm.global.takeException(e).asException(vm.global.vm()).?);
    };
>>>>>>> 6c5b8635
}

fn onUnhandledRejection(vm: *jsc.VirtualMachine, globalObject: *jsc.JSGlobalObject, error_instance_or_exception: jsc.JSValue) void {
    // Prevent recursion
    vm.onUnhandledRejection = &jsc.VirtualMachine.onQuietUnhandledRejectionHandlerCaptureValue;

    var error_instance = error_instance_or_exception.toError() orelse error_instance_or_exception;

    var array = bun.MutableString.init(bun.default_allocator, 0) catch unreachable;
    defer array.deinit();

    var buffered_writer_ = bun.MutableString.BufferedWriter{ .context = &array };
    var buffered_writer = &buffered_writer_;
    var worker = vm.worker orelse @panic("Assertion failure: no worker");

    const writer = buffered_writer.writer();
    const Writer = @TypeOf(writer);
    // we buffer this because it'll almost always be < 4096
    // when it's under 4096, we want to avoid the dynamic allocation
    jsc.ConsoleObject.format2(
        .Debug,
        globalObject,
        &[_]jsc.JSValue{error_instance},
        1,
        Writer,
        Writer,
        writer,
        .{
            .enable_colors = false,
            .add_newline = false,
            .flush = false,
            .max_depth = 32,
        },
    ) catch |err| {
        switch (err) {
            error.JSError => {},
            error.OutOfMemory => globalObject.throwOutOfMemory() catch {},
        }
        error_instance = globalObject.tryTakeException().?;
    };
    buffered_writer.flush() catch {
        bun.outOfMemory();
    };
    jsc.markBinding(@src());
    WebWorker__dispatchError(globalObject, worker.cpp_worker, bun.String.createUTF8(array.slice()), error_instance);
    if (vm.worker) |worker_| {
        _ = worker.setRequestedTerminate();
        worker.parent_poll_ref.unrefConcurrently(worker.parent);
        worker_.exitAndDeinit();
    }
}

fn setStatus(this: *WebWorker, status: Status) void {
    log("[{d}] status: {s}", .{ this.execution_context_id, @tagName(status) });

    this.status.store(status, .release);
}

fn spin(this: *WebWorker) void {
    log("[{d}] spin start", .{this.execution_context_id});

    var vm = this.vm.?;
    assert(this.status.load(.acquire) == .start);
    this.setStatus(.starting);
    vm.preload = this.preloads;
    // resolve entrypoint
    var resolve_error = bun.String.empty;
    defer resolve_error.deref();
    const path = resolveEntryPointSpecifier(vm, this.unresolved_specifier, &resolve_error, vm.log) orelse {
        vm.exit_handler.exit_code = 1;
        if (vm.log.errors == 0 and !resolve_error.isEmpty()) {
            const err = resolve_error.toUTF8(bun.default_allocator);
            defer err.deinit();
            vm.log.addError(null, .Empty, err.slice()) catch bun.outOfMemory();
        }
        this.flushLogs();
        this.exitAndDeinit();
        return;
    };
    defer bun.default_allocator.free(path);

    // If the worker is terminated before we even try to run any code, the exit code should be 0
    if (this.hasRequestedTerminate()) {
        this.flushLogs();
        this.exitAndDeinit();
        return;
    }

    var promise = vm.loadEntryPointForWebWorker(path) catch {
        // If we called process.exit(), don't override the exit code
        if (!this.exit_called) vm.exit_handler.exit_code = 1;
        this.flushLogs();
        this.exitAndDeinit();
        return;
    };

    if (promise.status(vm.global.vm()) == .rejected) {
        const handled = vm.uncaughtException(vm.global, promise.result(vm.global.vm()), true);

        if (!handled) {
            vm.exit_handler.exit_code = 1;
            this.exitAndDeinit();
            return;
        }
    } else {
        _ = promise.result(vm.global.vm());
    }

    this.flushLogs();
    log("[{d}] event loop start", .{this.execution_context_id});
    // TODO(@190n) call dispatchOnline earlier (basically as soon as spin() starts, before
    // we start running JS)
    WebWorker__dispatchOnline(this.cpp_worker, vm.global);
    WebWorker__fireEarlyMessages(this.cpp_worker, vm.global);
    this.setStatus(.running);

    // don't run the GC if we don't actually need to
    if (vm.isEventLoopAlive() or
        vm.eventLoop().tickConcurrentWithCount() > 0)
    {
        vm.global.vm().releaseWeakRefs();
        _ = vm.arena.gc();
        _ = vm.global.vm().runGC(false);
    }

    // always doing a first tick so we call CppTask without delay after dispatchOnline
    vm.tick();

    while (vm.isEventLoopAlive()) {
        vm.tick();
        if (this.hasRequestedTerminate()) break;
        vm.eventLoop().autoTickActive();
        if (this.hasRequestedTerminate()) break;
    }

    log("[{d}] before exit {s}", .{ this.execution_context_id, if (this.hasRequestedTerminate()) "(terminated)" else "(event loop dead)" });

    // Only call "beforeExit" if we weren't from a .terminate
    if (!this.hasRequestedTerminate()) {
        // TODO: is this able to allow the event loop to continue?
        vm.onBeforeExit();
    }

    this.flushLogs();
    this.exitAndDeinit();
    log("[{d}] spin done", .{this.execution_context_id});
}

/// This is worker.ref()/.unref() from JS (Caller thread)
pub fn setRef(this: *WebWorker, value: bool) callconv(.c) void {
    if (this.hasRequestedTerminate()) {
        return;
    }

    this.setRefInternal(value);
}

pub fn setRefInternal(this: *WebWorker, value: bool) void {
    if (value) {
        this.parent_poll_ref.ref(this.parent);
    } else {
        this.parent_poll_ref.unref(this.parent);
    }
}

/// Implement process.exit(). May only be called from the Worker thread.
pub fn exit(this: *WebWorker) void {
    this.exit_called = true;
    this.notifyNeedTermination();
}

/// Request a terminate from any thread.
pub fn notifyNeedTermination(this: *WebWorker) callconv(.c) void {
    if (this.status.load(.acquire) == .terminated) {
        return;
    }
    if (this.setRequestedTerminate()) {
        return;
    }
    log("[{d}] notifyNeedTermination", .{this.execution_context_id});

    if (this.vm) |vm| {
        vm.eventLoop().wakeup();
        // TODO(@190n) notifyNeedTermination
    }

    // TODO(@190n) delete
    this.setRefInternal(false);
}

/// This handles cleanup, emitting the "close" event, and deinit.
/// Only call after the VM is initialized AND on the same thread as the worker.
/// Otherwise, call `notifyNeedTermination` to cause the event loop to safely terminate.
pub fn exitAndDeinit(this: *WebWorker) noreturn {
    jsc.markBinding(@src());
    this.setStatus(.terminated);
    bun.Analytics.Features.workers_terminated += 1;

    log("[{d}] exitAndDeinit", .{this.execution_context_id});
    const cpp_worker = this.cpp_worker;
    var exit_code: i32 = 0;
    var globalObject: ?*jsc.JSGlobalObject = null;
    var vm_to_deinit: ?*jsc.VirtualMachine = null;
    var loop: ?*bun.uws.Loop = null;
    if (this.vm) |vm| {
        loop = vm.uwsLoop();
        this.vm = null;
        vm.is_shutting_down = true;
        vm.onExit();
        exit_code = vm.exit_handler.exit_code;
        globalObject = vm.global;
        vm_to_deinit = vm;
    }
    var arena = this.arena;

    WebWorker__dispatchExit(globalObject, cpp_worker, exit_code);
    if (loop) |loop_| {
        loop_.internal_loop_data.jsc_vm = null;
    }

    bun.uws.onThreadExit();
    this.deinit();

    if (vm_to_deinit) |vm| {
        vm.deinit(); // NOTE: deinit here isn't implemented, so freeing workers will leak the vm.
    }
    bun.deleteAllPoolsForThreadExit();
    if (arena) |*arena_| {
        arena_.deinit();
    }

    bun.exitThread();
}

comptime {
    @export(&create, .{ .name = "WebWorker__create" });
    @export(&notifyNeedTermination, .{ .name = "WebWorker__notifyNeedTermination" });
    @export(&setRef, .{ .name = "WebWorker__setRef" });
    _ = WebWorker__updatePtr;
}

const assert = bun.assert;<|MERGE_RESOLUTION|>--- conflicted
+++ resolved
@@ -374,13 +374,9 @@
     const err = vm.log.toJS(vm.global, bun.default_allocator, "Error in worker") catch bun.outOfMemory();
     const str = err.toBunString(vm.global) catch @panic("unexpected exception");
     defer str.deref();
-<<<<<<< HEAD
-    bun.jsc.fromJSHostCallGeneric(vm.global, @src(), WebWorker__dispatchError, .{ vm.global, this.cpp_worker, str, err }) catch return;
-=======
     bun.jsc.fromJSHostCallGeneric(vm.global, @src(), WebWorker__dispatchError, .{ vm.global, this.cpp_worker, str, err }) catch |e| {
         _ = vm.global.reportUncaughtException(vm.global.takeException(e).asException(vm.global.vm()).?);
     };
->>>>>>> 6c5b8635
 }
 
 fn onUnhandledRejection(vm: *jsc.VirtualMachine, globalObject: *jsc.JSGlobalObject, error_instance_or_exception: jsc.JSValue) void {
