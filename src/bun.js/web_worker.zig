const bun = @import("root").bun;
const JSC = bun.JSC;
const Output = bun.Output;
const log = Output.scoped(.Worker, true);
const std = @import("std");
const JSValue = JSC.JSValue;
const Async = bun.Async;
const WTFStringImpl = @import("../string.zig").WTFStringImpl;

/// Shared implementation of Web and Node `Worker`
pub const WebWorker = struct {
    /// null when haven't started yet
    vm: ?*JSC.VirtualMachine = null,
    status: std.atomic.Value(Status) = std.atomic.Value(Status).init(.start),
    /// To prevent UAF, the `spin` function (aka the worker's event loop) will call deinit once this is set and properly exit the loop.
    requested_terminate: bool = false,
    execution_context_id: u32 = 0,
    parent_context_id: u32 = 0,
    parent: *JSC.VirtualMachine,

    /// Already resolved.
    specifier: []const u8 = "",
    store_fd: bool = false,
    arena: bun.MimallocArena = undefined,
    name: [:0]const u8 = "Worker",
    cpp_worker: *anyopaque,
    mini: bool = false,

    /// `user_keep_alive` is the state of the user's .ref()/.unref() calls
    /// if false, then the parent poll will always be unref, otherwise the worker's event loop will keep the poll alive.
    user_keep_alive: bool = false,
    worker_event_loop_running: bool = true,
    parent_poll_ref: Async.KeepAlive = .{},

    argv: ?[]const WTFStringImpl,
    execArgv: ?[]const WTFStringImpl,

    pub const Status = enum(u8) {
        start,
        starting,
        running,
        terminated,
    };

    extern fn WebWorker__dispatchExit(?*JSC.JSGlobalObject, *anyopaque, i32) void;
    extern fn WebWorker__dispatchOnline(this: *anyopaque, *JSC.JSGlobalObject) void;
    extern fn WebWorker__dispatchError(*JSC.JSGlobalObject, *anyopaque, bun.String, JSValue) void;

    export fn WebWorker__getParentWorker(vm: *JSC.VirtualMachine) ?*anyopaque {
        const worker = vm.worker orelse return null;
        return worker.cpp_worker;
    }

    export fn WebWorker__updatePtr(worker: *WebWorker, ptr: *anyopaque) bool {
        worker.cpp_worker = ptr;

        var thread = std.Thread.spawn(
            .{ .stack_size = bun.default_thread_stack_size },
            startWithErrorHandling,
            .{worker},
        ) catch {
            worker.deinit();
            return false;
        };
        thread.detach();
        return true;
    }

    pub fn create(
        cpp_worker: *void,
        parent: *JSC.VirtualMachine,
        name_str: bun.String,
        specifier_str: bun.String,
        error_message: *bun.String,
        parent_context_id: u32,
        this_context_id: u32,
        mini: bool,
        default_unref: bool,
        argv_ptr: ?[*]WTFStringImpl,
        argv_len: u32,
        execArgv_ptr: ?[*]WTFStringImpl,
        execArgv_len: u32,
    ) callconv(.C) ?*WebWorker {
        JSC.markBinding(@src());
        log("[{d}] WebWorker.create", .{this_context_id});
        var spec_slice = specifier_str.toUTF8(bun.default_allocator);
        defer spec_slice.deinit();
        const prev_log = parent.bundler.log;
        var temp_log = bun.logger.Log.init(bun.default_allocator);
        parent.bundler.setLog(&temp_log);
        defer parent.bundler.setLog(prev_log);
        defer temp_log.deinit();

        var resolved_entry_point = parent.bundler.resolveEntryPoint(spec_slice.slice()) catch {
            const out = temp_log.toJS(parent.global, bun.default_allocator, "Error resolving Worker entry point").toBunString(parent.global);
            error_message.* = out;
            return null;
        };

        const path = resolved_entry_point.path() orelse {
            error_message.* = bun.String.static("Worker entry point is missing");
            return null;
        };

        var worker = bun.default_allocator.create(WebWorker) catch @panic("OOM");
        worker.* = WebWorker{
            .cpp_worker = cpp_worker,
            .parent = parent,
            .parent_context_id = parent_context_id,
            .execution_context_id = this_context_id,
            .mini = mini,
            .specifier = bun.default_allocator.dupe(u8, path.text) catch @panic("OOM"),
            .store_fd = parent.bundler.resolver.store_fd,
            .name = brk: {
                if (!name_str.isEmpty()) {
                    break :brk std.fmt.allocPrintZ(bun.default_allocator, "{}", .{name_str}) catch @panic("OOM");
                }
                break :brk "";
            },
            .user_keep_alive = !default_unref,
            .worker_event_loop_running = true,
            .argv = if (argv_ptr) |ptr| ptr[0..argv_len] else null,
            .execArgv = if (execArgv_ptr) |ptr| ptr[0..execArgv_len] else null,
        };

        worker.parent_poll_ref.refConcurrently(parent);

        return worker;
    }

    pub fn startWithErrorHandling(
        this: *WebWorker,
    ) void {
        start(this) catch |err| {
            Output.panic("An unhandled error occurred while starting a worker: {s}\n", .{@errorName(err)});
        };
    }

    pub fn start(
        this: *WebWorker,
    ) anyerror!void {
        if (this.name.len > 0) {
            Output.Source.configureNamedThread(this.name);
        } else {
            Output.Source.configureNamedThread("Worker");
        }

        if (this.requested_terminate) {
            this.deinit();
            return;
        }

<<<<<<< HEAD
        std.debug.assert(this.status.load(.acquire) == .start);
        std.debug.assert(this.vm == null);
=======
        assert(this.status.load(.Acquire) == .start);
        assert(this.vm == null);
>>>>>>> 49fa21f6
        this.arena = try bun.MimallocArena.init();
        var vm = try JSC.VirtualMachine.initWorker(this, .{
            .allocator = this.arena.allocator(),
            .args = this.parent.bundler.options.transform_options,
            .store_fd = this.store_fd,
        });
        vm.allocator = this.arena.allocator();
        vm.arena = &this.arena;

        var b = &vm.bundler;

        b.configureRouter(false) catch {
            this.flushLogs();
            this.exitAndDeinit();
            return;
        };
        b.configureDefines() catch {
            this.flushLogs();
            this.exitAndDeinit();
            return;
        };

        vm.loadExtraEnv();
        vm.is_main_thread = false;
        JSC.VirtualMachine.is_main_thread_vm = false;
        vm.onUnhandledRejection = onUnhandledRejection;
        const callback = JSC.OpaqueWrap(WebWorker, WebWorker.spin);

        this.vm = vm;

        vm.global.vm().holdAPILock(this, callback);
    }

    /// Deinit will clean up vm and everything.
    /// Early deinit may be called from caller thread, but full vm deinit will only be called within worker's thread.
    fn deinit(this: *WebWorker) void {
        log("[{d}] deinit", .{this.execution_context_id});
        this.parent_poll_ref.unrefConcurrently(this.parent);
        bun.default_allocator.free(this.specifier);
        bun.default_allocator.destroy(this);
    }

    fn flushLogs(this: *WebWorker) void {
        JSC.markBinding(@src());
        var vm = this.vm orelse return;
        if (vm.log.msgs.items.len == 0) return;
        const err = vm.log.toJS(vm.global, bun.default_allocator, "Error in worker");
        const str = err.toBunString(vm.global);
        defer str.deref();
        WebWorker__dispatchError(vm.global, this.cpp_worker, str, err);
    }

    fn onUnhandledRejection(vm: *JSC.VirtualMachine, globalObject: *JSC.JSGlobalObject, error_instance_or_exception: JSC.JSValue) void {
        // Prevent recursion
        vm.onUnhandledRejection = &JSC.VirtualMachine.onQuietUnhandledRejectionHandlerCaptureValue;

        const error_instance = error_instance_or_exception.toError() orelse error_instance_or_exception;

        var array = bun.MutableString.init(bun.default_allocator, 0) catch unreachable;
        defer array.deinit();

        var buffered_writer_ = bun.MutableString.BufferedWriter{ .context = &array };
        var buffered_writer = &buffered_writer_;
        var worker = vm.worker orelse @panic("Assertion failure: no worker");

        const writer = buffered_writer.writer();
        const Writer = @TypeOf(writer);
        // we buffer this because it'll almost always be < 4096
        // when it's under 4096, we want to avoid the dynamic allocation
        bun.JSC.ConsoleObject.format2(
            .Debug,
            globalObject,
            &[_]JSC.JSValue{error_instance},
            1,
            Writer,
            Writer,
            writer,
            .{
                .enable_colors = false,
                .add_newline = false,
                .flush = false,
                .max_depth = 32,
            },
        );
        buffered_writer.flush() catch {
            @panic("OOM");
        };
        JSC.markBinding(@src());
        WebWorker__dispatchError(globalObject, worker.cpp_worker, bun.String.createUTF8(array.toOwnedSliceLeaky()), error_instance);
        if (vm.worker) |worker_| {
            worker.requested_terminate = true;
            worker.parent_poll_ref.unrefConcurrently(worker.parent);
            worker_.exitAndDeinit();
        }
    }

    fn setStatus(this: *WebWorker, status: Status) void {
        log("[{d}] status: {s}", .{ this.execution_context_id, @tagName(status) });

        this.status.store(status, .release);
    }

    fn unhandledError(this: *WebWorker, _: anyerror) void {
        this.flushLogs();
    }

    fn spin(this: *WebWorker) void {
        log("[{d}] spin start", .{this.execution_context_id});

        var vm = this.vm.?;
<<<<<<< HEAD
        std.debug.assert(this.status.load(.acquire) == .start);
=======
        assert(this.status.load(.Acquire) == .start);
>>>>>>> 49fa21f6
        this.setStatus(.starting);

        var promise = vm.loadEntryPointForWebWorker(this.specifier) catch {
            this.flushLogs();
            this.exitAndDeinit();
            return;
        };

        if (promise.status(vm.global.vm()) == .Rejected) {
            vm.onUnhandledError(vm.global, promise.result(vm.global.vm()));

            vm.exit_handler.exit_code = 1;
            this.exitAndDeinit();
            return;
        }

        _ = promise.result(vm.global.vm());

        this.flushLogs();
        log("[{d}] event loop start", .{this.execution_context_id});
        WebWorker__dispatchOnline(this.cpp_worker, vm.global);
        this.setStatus(.running);

        // don't run the GC if we don't actually need to
        if (vm.isEventLoopAlive() or
            vm.eventLoop().tickConcurrentWithCount() > 0)
        {
            vm.global.vm().releaseWeakRefs();
            _ = vm.arena.gc(false);
            _ = vm.global.vm().runGC(false);
        }

        // always doing a first tick so we call CppTask without delay after dispatchOnline
        vm.tick();

        while (vm.isEventLoopAlive()) {
            vm.tick();
            if (this.requested_terminate) break;
            vm.eventLoop().autoTickActive();
            if (this.requested_terminate) break;
        }

        log("[{d}] before exit {s}", .{ this.execution_context_id, if (this.requested_terminate) "(terminated)" else "(event loop dead)" });

        // Only call "beforeExit" if we weren't from a .terminate
        if (!this.requested_terminate) {
            // TODO: is this able to allow the event loop to continue?
            vm.onBeforeExit();
        }

        this.flushLogs();
        this.exitAndDeinit();
        log("[{d}] spin done", .{this.execution_context_id});
    }

    /// This is worker.ref()/.unref() from JS (Caller thread)
    pub fn setRef(this: *WebWorker, value: bool) callconv(.C) void {
        if (this.requested_terminate) {
            return;
        }
        if (value) {
            this.parent_poll_ref.ref(this.parent);
        } else {
            this.parent_poll_ref.unref(this.parent);
        }
    }

    /// Request a terminate (Called from main thread from worker.terminate(), or inside worker in process.exit())
    /// The termination will actually happen after the next tick of the worker's loop.
    pub fn requestTerminate(this: *WebWorker) callconv(.C) void {
        if (this.status.load(.acquire) == .terminated) {
            return;
        }
        if (this.requested_terminate) {
            return;
        }
        log("[{d}] requestTerminate", .{this.execution_context_id});
        this.setRef(false);
        this.requested_terminate = true;
        if (this.vm) |vm| {
            vm.jsc.notifyNeedTermination();
            vm.eventLoop().wakeup();
        }
    }

    /// This handles cleanup, emitting the "close" event, and deinit.
    /// Only call after the VM is initialized AND on the same thread as the worker.
    /// Otherwise, call `requestTerminate` to cause the event loop to safely terminate after the next tick.
    pub fn exitAndDeinit(this: *WebWorker) noreturn {
        JSC.markBinding(@src());
        this.setStatus(.terminated);

        log("[{d}] exitAndDeinit", .{this.execution_context_id});
        const cpp_worker = this.cpp_worker;
        var exit_code: i32 = 0;
        var globalObject: ?*JSC.JSGlobalObject = null;
        var vm_to_deinit: ?*JSC.VirtualMachine = null;
        if (this.vm) |vm| {
            this.vm = null;
            vm.is_shutting_down = true;
            vm.onExit();
            exit_code = vm.exit_handler.exit_code;
            globalObject = vm.global;
            vm_to_deinit = vm;
        }
        var arena = this.arena;

        WebWorker__dispatchExit(globalObject, cpp_worker, exit_code);
        this.deinit();

        if (vm_to_deinit) |vm| {
            vm.deinit(); // NOTE: deinit here isn't implemented, so freeing workers will leak the vm.
        }

        arena.deinit();
        bun.exitThread();
    }

    comptime {
        if (!JSC.is_bindgen) {
            @export(create, .{ .name = "WebWorker__create" });
            @export(requestTerminate, .{ .name = "WebWorker__requestTerminate" });
            @export(setRef, .{ .name = "WebWorker__setRef" });
            _ = WebWorker__updatePtr;
        }
    }
};

const assert = bun.assert;<|MERGE_RESOLUTION|>--- conflicted
+++ resolved
@@ -150,13 +150,9 @@
             return;
         }
 
-<<<<<<< HEAD
-        std.debug.assert(this.status.load(.acquire) == .start);
-        std.debug.assert(this.vm == null);
-=======
-        assert(this.status.load(.Acquire) == .start);
+        assert(this.status.load(.acquire) == .start);
         assert(this.vm == null);
->>>>>>> 49fa21f6
+
         this.arena = try bun.MimallocArena.init();
         var vm = try JSC.VirtualMachine.initWorker(this, .{
             .allocator = this.arena.allocator(),
@@ -267,11 +263,7 @@
         log("[{d}] spin start", .{this.execution_context_id});
 
         var vm = this.vm.?;
-<<<<<<< HEAD
-        std.debug.assert(this.status.load(.acquire) == .start);
-=======
-        assert(this.status.load(.Acquire) == .start);
->>>>>>> 49fa21f6
+        assert(this.status.load(.acquire) == .start);
         this.setStatus(.starting);
 
         var promise = vm.loadEntryPointForWebWorker(this.specifier) catch {
