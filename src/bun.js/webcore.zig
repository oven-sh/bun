--- conflicted
+++ resolved
@@ -322,13 +322,8 @@
         }
 
         if (comptime Environment.allow_assert) {
-<<<<<<< HEAD
-            std.debug.assert(input.items.len > 0);
-            std.debug.assert(input.items[input.items.len - 1] != '\r');
-=======
             bun.assert(input.items.len > 0);
             bun.assert(input.items[input.items.len - 1] != '\r');
->>>>>>> 49fa21f6
         }
 
         // 8. Let result be null if the user aborts, or otherwise the string
