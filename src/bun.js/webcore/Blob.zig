//! The JS `Blob` class can be backed by different forms (in Blob.Store), which
//! represent different sources of Blob. For example, `Bun.file()` returns Blob
//! objects that reference the filesystem (Blob.Store.File). This is how
//! operations like writing `Store.File` to another `Store.File` knows to use a
//! basic file copy instead of a naive read write loop.

const Blob = @This();

const debug = Output.scoped(.Blob, .visible);

pub const Store = @import("./blob/Store.zig");
pub const read_file = @import("./blob/read_file.zig");
pub const write_file = @import("./blob/write_file.zig");
pub const copy_file = @import("./blob/copy_file.zig");

pub const new = bun.TrivialNew(@This());
pub const js = jsc.Codegen.JSBlob;
pub const fromJS = js.fromJS;
pub const fromJSDirect = js.fromJSDirect;

reported_estimated_size: usize = 0,

size: SizeType = 0,
offset: SizeType = 0,
/// When set, the blob will be freed on finalization callbacks
/// If the blob is contained in Response or Request, this must be null
allocator: ?std.mem.Allocator = null,
store: ?*Store = null,
content_type: string = "",
content_type_allocated: bool = false,
content_type_was_set: bool = false,

/// JavaScriptCore strings are either latin1 or UTF-16
/// When UTF-16, they're nearly always due to non-ascii characters
is_all_ascii: ?bool = null,

/// Was it created via file constructor?
is_jsdom_file: bool = false,

globalThis: *JSGlobalObject = undefined,

last_modified: f64 = 0.0,
/// Blob name will lazy initialize when getName is called, but
/// we must be able to set the name, and we need to keep the value alive
/// https://github.com/oven-sh/bun/issues/10178
name: bun.String = .dead,

/// Max int of double precision
/// 9 petabytes is probably enough for awhile
/// We want to avoid coercing to a BigInt because that's a heap allocation
/// and it's generally just harder to use
pub const SizeType = u52;
pub const max_size = std.math.maxInt(SizeType);

/// 1: Initial
/// 2: Added byte for whether it's a dom file, length and bytes for `stored_name`,
///    and f64 for `last_modified`. Removed reserved bytes, it's handled by version
///    number.
/// 3: Added File name serialization for File objects (when is_jsdom_file is true)
const serialization_version: u8 = 3;

comptime {
    _ = Bun__Blob__getSizeForBindings;
}

pub const ClosingState = enum(u8) {
    running,
    closing,
};

pub fn getFormDataEncoding(this: *Blob) ?*bun.FormData.AsyncFormData {
    var content_type_slice: ZigString.Slice = this.getContentType() orelse return null;
    defer content_type_slice.deinit();
    const encoding = bun.FormData.Encoding.get(content_type_slice.slice()) orelse return null;
    return bun.handleOom(bun.FormData.AsyncFormData.init(this.allocator orelse bun.default_allocator, encoding));
}

pub fn hasContentTypeFromUser(this: *const Blob) bool {
    return this.content_type_was_set or (this.store != null and (this.store.?.data == .file or this.store.?.data == .s3));
}

pub fn contentTypeOrMimeType(this: *const Blob) ?[]const u8 {
    if (this.content_type.len > 0) {
        return this.content_type;
    }
    if (this.store) |store| {
        switch (store.data) {
            .file => |file| {
                return file.mime_type.value;
            },
            .s3 => |s3| {
                return s3.mime_type.value;
            },
            else => return null,
        }
    }
    return null;
}

pub fn isBunFile(this: *const Blob) bool {
    const store = this.store orelse return false;

    return store.data == .file;
}

pub fn doReadFromS3(this: *Blob, comptime Function: anytype, global: *JSGlobalObject) JSValue {
    debug("doReadFromS3", .{});

    const WrappedFn = struct {
        pub fn wrapped(b: *Blob, g: *JSGlobalObject, by: []u8) jsc.JSValue {
            return jsc.toJSHostCall(g, @src(), Function, .{ b, g, by, .clone });
        }
    };
    return S3BlobDownloadTask.init(global, this, WrappedFn.wrapped);
}
pub fn doReadFile(this: *Blob, comptime Function: anytype, global: *JSGlobalObject) JSValue {
    debug("doReadFile", .{});

    const Handler = NewReadFileHandler(Function);

    var handler = bun.new(Handler, .{
        .context = this.*,
        .globalThis = global,
    });

    if (Environment.isWindows) {
        var promise = JSPromise.create(global);
        const promise_value = promise.toJS();
        promise_value.ensureStillAlive();
        handler.promise.strong.set(global, promise_value);

        read_file.ReadFileUV.start(handler.globalThis.bunVM().uvLoop(), this.store.?, this.offset, this.size, Handler, handler);

        return promise_value;
    }

    const file_read = read_file.ReadFile.create(
        bun.default_allocator,
        this.store.?,
        this.offset,
        this.size,
        *Handler,
        handler,
        Handler.run,
    ) catch |err| bun.handleOom(err);
    var read_file_task = bun.handleOom(read_file.ReadFileTask.createOnJSThread(bun.default_allocator, global, file_read));

    // Create the Promise only after the store has been ref()'d.
    // The garbage collector runs on memory allocations
    // The JSPromise is the next GC'd memory allocation.
    // This shouldn't really fix anything, but it's a little safer.
    var promise = JSPromise.create(global);
    const promise_value = promise.toJS();
    promise_value.ensureStillAlive();
    handler.promise.strong.set(global, promise_value);

    read_file_task.schedule();

    debug("doReadFile: read_file_task scheduled", .{});
    return promise_value;
}

pub fn NewInternalReadFileHandler(comptime Context: type, comptime Function: anytype) type {
    return struct {
        pub fn run(handler: *anyopaque, bytes: read_file.ReadFileResultType) void {
            Function(bun.cast(Context, handler), bytes);
        }
    };
}

pub fn doReadFileInternal(this: *Blob, comptime Handler: type, ctx: Handler, comptime Function: anytype, global: *JSGlobalObject) void {
    if (Environment.isWindows) {
        const ReadFileHandler = NewInternalReadFileHandler(Handler, Function);
        return read_file.ReadFileUV.start(libuv.Loop.get(), this.store.?, this.offset, this.size, ReadFileHandler, ctx);
    }
    const file_read = read_file.ReadFile.createWithCtx(
        ctx.allocator,
        this.store.?,
        ctx,
        NewInternalReadFileHandler(Handler, Function).run,
        this.offset,
        this.size,
    ) catch |err| bun.handleOom(err);
    var read_file_task = bun.handleOom(read_file.ReadFileTask.createOnJSThread(bun.default_allocator, global, file_read));
    read_file_task.schedule();
}

const FormDataContext = struct {
    allocator: std.mem.Allocator,
    joiner: StringJoiner,
    boundary: []const u8,
    failed: bool = false,
    globalThis: *jsc.JSGlobalObject,

    pub fn onEntry(this: *FormDataContext, name: ZigString, entry: jsc.DOMFormData.FormDataEntry) void {
        if (this.failed) return;
        var globalThis = this.globalThis;

        const allocator = this.allocator;
        const joiner = &this.joiner;
        const boundary = this.boundary;

        joiner.pushStatic("--");
        joiner.pushStatic(boundary); // note: "static" here means "outlives the joiner"
        joiner.pushStatic("\r\n");

        joiner.pushStatic("Content-Disposition: form-data; name=\"");
        const name_slice = name.toSlice(allocator);
        joiner.push(name_slice.slice(), name_slice.allocator.get());

        switch (entry) {
            .string => |value| {
                joiner.pushStatic("\"\r\n\r\n");
                const value_slice = value.toSlice(allocator);
                joiner.push(value_slice.slice(), value_slice.allocator.get());
            },
            .file => |value| {
                joiner.pushStatic("\"; filename=\"");
                const filename_slice = value.filename.toSlice(allocator);
                joiner.push(filename_slice.slice(), filename_slice.allocator.get());
                joiner.pushStatic("\"\r\n");

                const blob = value.blob;
                const content_type = if (blob.content_type.len > 0) blob.content_type else "application/octet-stream";
                joiner.pushStatic("Content-Type: ");
                joiner.pushStatic(content_type);
                joiner.pushStatic("\r\n\r\n");

                if (blob.store) |store| {
                    if (blob.size == Blob.max_size) {
                        blob.resolveSize();
                    }
                    switch (store.data) {
                        .s3 => |_| {
                            // TODO: s3
                            // we need to make this async and use download/downloadSlice
                        },
                        .file => |file| {

                            // TODO: make this async + lazy
                            const res = jsc.Node.fs.NodeFS.readFile(
                                globalThis.bunVM().nodeFS(),
                                .{
                                    .encoding = .buffer,
                                    .path = file.pathlike,
                                    .offset = blob.offset,
                                    .max_size = blob.size,
                                },
                                .sync,
                            );

                            switch (res) {
                                .err => |err| {
                                    globalThis.throwValue(err.toJS(globalThis)) catch {};
                                    this.failed = true;
                                },
                                .result => |result| {
                                    joiner.push(result.slice(), result.buffer.allocator);
                                },
                            }
                        },
                        .bytes => |_| {
                            joiner.pushStatic(blob.sharedView());
                        },
                    }
                }
            },
        }

        joiner.pushStatic("\r\n");
    }
};

pub fn getContentType(
    this: *Blob,
) ?ZigString.Slice {
    if (this.content_type.len > 0)
        return ZigString.Slice.fromUTF8NeverFree(this.content_type);

    return null;
}

const StructuredCloneWriter = struct {
    ctx: *anyopaque,
    impl: *const fn (*anyopaque, ptr: [*]const u8, len: u32) callconv(jsc.conv) void,

    pub const WriteError = error{};
    pub fn write(this: StructuredCloneWriter, bytes: []const u8) WriteError!usize {
        this.impl(this.ctx, bytes.ptr, @as(u32, @truncate(bytes.len)));
        return bytes.len;
    }
};

fn _onStructuredCloneSerialize(
    this: *Blob,
    comptime Writer: type,
    writer: Writer,
) !void {
    try writer.writeInt(u8, serialization_version, .little);

    try writer.writeInt(u64, @intCast(this.offset), .little);

    try writer.writeInt(u32, @truncate(this.content_type.len), .little);
    try writer.writeAll(this.content_type);
    try writer.writeInt(u8, @intFromBool(this.content_type_was_set), .little);

    const store_tag: Store.SerializeTag = if (this.store) |store|
        if (store.data == .file) .file else .bytes
    else
        .empty;

    try writer.writeInt(u8, @intFromEnum(store_tag), .little);

    this.resolveSize();
    if (this.store) |store| {
        try store.serialize(Writer, writer);
    }

    try writer.writeInt(u8, @intFromBool(this.is_jsdom_file), .little);
    try writeFloat(f64, this.last_modified, Writer, writer);

    // Serialize File name if this is a File object
    if (this.is_jsdom_file) {
        if (this.getNameString()) |name_string| {
            const name_slice = name_string.toUTF8(bun.default_allocator);
            defer name_slice.deinit();
            try writer.writeInt(u32, @truncate(name_slice.slice().len), .little);
            try writer.writeAll(name_slice.slice());
        } else {
            // No name available, write empty string
            try writer.writeInt(u32, 0, .little);
        }
    }
}

pub fn onStructuredCloneSerialize(
    this: *Blob,
    globalThis: *jsc.JSGlobalObject,
    ctx: *anyopaque,
    writeBytes: *const fn (*anyopaque, ptr: [*]const u8, len: u32) callconv(jsc.conv) void,
) void {
    _ = globalThis;

    const Writer = std.io.Writer(StructuredCloneWriter, StructuredCloneWriter.WriteError, StructuredCloneWriter.write);
    const writer = Writer{
        .context = .{
            .ctx = ctx,
            .impl = writeBytes,
        },
    };

    try _onStructuredCloneSerialize(this, Writer, writer);
}

pub fn onStructuredCloneTransfer(
    this: *Blob,
    globalThis: *jsc.JSGlobalObject,
    ctx: *anyopaque,
    write: *const fn (*anyopaque, ptr: [*]const u8, len: usize) callconv(.C) void,
) void {
    _ = write;
    _ = ctx;
    _ = this;
    _ = globalThis;
}

fn writeFloat(
    comptime FloatType: type,
    value: FloatType,
    comptime Writer: type,
    writer: Writer,
) !void {
    const bytes: [@sizeOf(FloatType)]u8 = @bitCast(value);
    try writer.writeAll(&bytes);
}

fn readFloat(
    comptime FloatType: type,
    comptime Reader: type,
    reader: Reader,
) !FloatType {
    const bytes = try reader.readBoundedBytes(@sizeOf(FloatType));
    return @bitCast(bytes.slice()[0..@sizeOf(FloatType)].*);
}

fn readSlice(
    reader: anytype,
    len: usize,
    allocator: std.mem.Allocator,
) ![]u8 {
    var slice = try allocator.alloc(u8, len);
    slice = slice[0..try reader.read(slice)];
    if (slice.len != len) return error.TooSmall;
    return slice;
}

fn _onStructuredCloneDeserialize(
    globalThis: *jsc.JSGlobalObject,
    comptime Reader: type,
    reader: Reader,
) !JSValue {
    const allocator = bun.default_allocator;

    const version = try reader.readInt(u8, .little);

    const offset = try reader.readInt(u64, .little);

    const content_type_len = try reader.readInt(u32, .little);

    const content_type = try readSlice(reader, content_type_len, allocator);

    const content_type_was_set: bool = try reader.readInt(u8, .little) != 0;

    const store_tag = try reader.readEnum(Store.SerializeTag, .little);

    const blob: *Blob = switch (store_tag) {
        .bytes => bytes: {
            const bytes_len = try reader.readInt(u32, .little);
            const bytes = try readSlice(reader, bytes_len, allocator);

            const blob = Blob.init(bytes, allocator, globalThis);

            versions: {
                if (version == 1) break :versions;

                const name_len = try reader.readInt(u32, .little);
                const name = try readSlice(reader, name_len, allocator);

                if (blob.store) |store| switch (store.data) {
                    .bytes => |*bytes_store| bytes_store.stored_name = bun.PathString.init(name),
                    else => {},
                };

                if (version == 2) break :versions;
            }

            break :bytes Blob.new(blob);
        },
        .file => file: {
            const pathlike_tag = try reader.readEnum(jsc.Node.PathOrFileDescriptor.SerializeTag, .little);

            switch (pathlike_tag) {
                .fd => {
                    const fd = try reader.readStruct(bun.FD);

                    var path_or_fd = jsc.Node.PathOrFileDescriptor{
                        .fd = fd,
                    };
                    const blob = Blob.new(Blob.findOrCreateFileFromPath(
                        &path_or_fd,
                        globalThis,
                        true,
                    ));

                    break :file blob;
                },
                .path => {
                    const path_len = try reader.readInt(u32, .little);

                    const path = try readSlice(reader, path_len, default_allocator);
                    var dest = jsc.Node.PathOrFileDescriptor{
                        .path = .{
                            .string = bun.PathString.init(path),
                        },
                    };
                    const blob = Blob.new(Blob.findOrCreateFileFromPath(
                        &dest,
                        globalThis,
                        true,
                    ));

                    break :file blob;
                },
            }

            return .zero;
        },
        .empty => Blob.new(Blob.initEmpty(globalThis)),
    };

    versions: {
        if (version == 1) break :versions;

        blob.is_jsdom_file = try reader.readInt(u8, .little) != 0;
        blob.last_modified = try readFloat(f64, Reader, reader);

        if (version == 2) break :versions;

        // Version 3: Read File name if this is a File object
        if (blob.is_jsdom_file) {
            const name_len = try reader.readInt(u32, .little);
            const name_bytes = try readSlice(reader, name_len, allocator);
            blob.name = bun.String.cloneUTF8(name_bytes);
            allocator.free(name_bytes);
        }

        if (version == 3) break :versions;
    }

    blob.allocator = allocator;
    blob.offset = @as(u52, @intCast(offset));
    if (content_type.len > 0) {
        blob.content_type = content_type;
        blob.content_type_allocated = true;
        blob.content_type_was_set = content_type_was_set;
    }

    return blob.toJS(globalThis);
}

pub fn onStructuredCloneDeserialize(globalThis: *jsc.JSGlobalObject, ptr: *[*]u8, end: [*]u8) bun.JSError!JSValue {
    const total_length: usize = @intFromPtr(end) - @intFromPtr(ptr.*);
    var buffer_stream = std.io.fixedBufferStream(ptr.*[0..total_length]);
    const reader = buffer_stream.reader();

    const result = _onStructuredCloneDeserialize(globalThis, @TypeOf(reader), reader) catch |err| switch (err) {
        error.EndOfStream, error.TooSmall, error.InvalidValue => {
            return globalThis.throw("Blob.onStructuredCloneDeserialize failed", .{});
        },
        error.OutOfMemory => {
            return globalThis.throwOutOfMemory();
        },
    };

    // Advance the pointer by the number of bytes consumed
    ptr.* = ptr.* + buffer_stream.pos;

    return result;
}

const URLSearchParamsConverter = struct {
    allocator: std.mem.Allocator,
    buf: []u8 = "",
    globalThis: *jsc.JSGlobalObject,
    pub fn convert(this: *URLSearchParamsConverter, str: ZigString) void {
        var out = bun.handleOom(str.toSlice(this.allocator).cloneIfNeeded(this.allocator));
        this.buf = @constCast(out.slice());
    }
};

pub fn fromURLSearchParams(
    globalThis: *jsc.JSGlobalObject,
    allocator: std.mem.Allocator,
    search_params: *jsc.URLSearchParams,
) Blob {
    var converter = URLSearchParamsConverter{
        .allocator = allocator,
        .globalThis = globalThis,
    };
    search_params.toString(URLSearchParamsConverter, &converter, URLSearchParamsConverter.convert);
    var store = Blob.Store.init(converter.buf, allocator);
    store.mime_type = MimeType.Compact.from(.@"application/x-www-form-urlencoded").toMimeType();

    var blob = Blob.initWithStore(store, globalThis);
    blob.content_type = store.mime_type.value;
    blob.content_type_was_set = true;
    return blob;
}

pub fn fromDOMFormData(
    globalThis: *jsc.JSGlobalObject,
    allocator: std.mem.Allocator,
    form_data: *jsc.DOMFormData,
) Blob {
    var arena = bun.ArenaAllocator.init(allocator);
    defer arena.deinit();
    var stack_allocator = std.heap.stackFallback(1024, arena.allocator());
    const stack_mem_all = stack_allocator.get();

    var hex_buf: [70]u8 = undefined;
    const boundary = brk: {
        var random = globalThis.bunVM().rareData().nextUUID().bytes;
        const formatter = std.fmt.fmtSliceHexLower(&random);
        break :brk std.fmt.bufPrint(&hex_buf, "-WebkitFormBoundary{any}", .{formatter}) catch unreachable;
    };

    var context = FormDataContext{
        .allocator = allocator,
        .joiner = .{ .allocator = stack_mem_all },
        .boundary = boundary,
        .globalThis = globalThis,
    };

    form_data.forEach(FormDataContext, &context, FormDataContext.onEntry);
    if (context.failed) {
        return Blob.initEmpty(globalThis);
    }

    context.joiner.pushStatic("--");
    context.joiner.pushStatic(boundary);
    context.joiner.pushStatic("--\r\n");

    const store = Blob.Store.init(bun.handleOom(context.joiner.done(allocator)), allocator);
    var blob = Blob.initWithStore(store, globalThis);
    blob.content_type = std.fmt.allocPrint(allocator, "multipart/form-data; boundary={s}", .{boundary}) catch |err| bun.handleOom(err);
    blob.content_type_allocated = true;
    blob.content_type_was_set = true;

    return blob;
}

pub fn contentType(this: *const Blob) string {
    return this.content_type;
}

pub fn isDetached(this: *const Blob) bool {
    return this.store == null;
}

export fn Blob__dupeFromJS(value: jsc.JSValue) ?*Blob {
    const this = Blob.fromJS(value) orelse return null;
    return Blob__dupe(this);
}

export fn Blob__setAsFile(this: *Blob, path_str: *bun.String) *Blob {
    this.is_jsdom_file = true;

    // This is not 100% correct...
    if (this.store) |store| {
        if (store.data == .bytes) {
            if (store.data.bytes.stored_name.len == 0) {
                var utf8 = path_str.toUTF8WithoutRef(bun.default_allocator).cloneIfNeeded(bun.default_allocator) catch unreachable;
                store.data.bytes.stored_name = bun.PathString.init(utf8.slice());
            }
        }
    }

    return this;
}

export fn Blob__dupe(ptr: *anyopaque) *Blob {
    const this = bun.cast(*Blob, ptr);
    const new_ptr = new(this.dupeWithContentType(true));
    new_ptr.allocator = bun.default_allocator;
    return new_ptr;
}

export fn Blob__destroy(this: *Blob) void {
    this.finalize();
}

export fn Blob__getFileNameString(this: *Blob) callconv(.C) bun.String {
    if (this.getFileName()) |filename| {
        return bun.String.fromBytes(filename);
    }

    return bun.String.empty;
}

comptime {
    _ = Blob__dupeFromJS;
    _ = Blob__destroy;
    _ = Blob__dupe;
    _ = Blob__setAsFile;
    _ = Blob__getFileNameString;
}

pub fn writeFormatForSize(is_jdom_file: bool, size: usize, writer: anytype, comptime enable_ansi_colors: bool) !void {
    if (is_jdom_file) {
        try writer.writeAll(comptime Output.prettyFmt("<r>File<r>", enable_ansi_colors));
    } else {
        try writer.writeAll(comptime Output.prettyFmt("<r>Blob<r>", enable_ansi_colors));
    }
    try writer.print(
        comptime Output.prettyFmt(" (<yellow>{any}<r>)", enable_ansi_colors),
        .{
            bun.fmt.size(size, .{}),
        },
    );
}

pub fn writeFormat(this: *Blob, comptime Formatter: type, formatter: *Formatter, writer: anytype, comptime enable_ansi_colors: bool) !void {
    const Writer = @TypeOf(writer);

    if (this.isDetached()) {
        if (this.is_jsdom_file) {
            try writer.writeAll(comptime Output.prettyFmt("<d>[<r>File<r> detached<d>]<r>", enable_ansi_colors));
        } else {
            try writer.writeAll(comptime Output.prettyFmt("<d>[<r>Blob<r> detached<d>]<r>", enable_ansi_colors));
        }
        return;
    }

    {
        const store = this.store.?;
        switch (store.data) {
            .s3 => |*s3| {
                try S3File.writeFormat(s3, Formatter, formatter, writer, enable_ansi_colors, this.content_type, this.offset);
            },
            .file => |file| {
                try writer.writeAll(comptime Output.prettyFmt("<r>FileRef<r>", enable_ansi_colors));
                switch (file.pathlike) {
                    .path => |path| {
                        try writer.print(
                            comptime Output.prettyFmt(" (<green>\"{s}\"<r>)<r>", enable_ansi_colors),
                            .{
                                path.slice(),
                            },
                        );
                    },
                    .fd => |fd| {
                        if (Environment.isWindows) {
                            switch (fd.decodeWindows()) {
                                .uv => |uv_file| try writer.print(
                                    comptime Output.prettyFmt(" (<r>fd<d>:<r> <yellow>{d}<r>)<r>", enable_ansi_colors),
                                    .{uv_file},
                                ),
                                .windows => |handle| {
                                    if (Environment.isDebug) {
                                        @panic("this shouldn't be reachable.");
                                    }
                                    try writer.print(
                                        comptime Output.prettyFmt(" (<r>fd<d>:<r> <yellow>0x{x}<r>)<r>", enable_ansi_colors),
                                        .{@intFromPtr(handle)},
                                    );
                                },
                            }
                        } else {
                            try writer.print(
                                comptime Output.prettyFmt(" (<r>fd<d>:<r> <yellow>{d}<r>)<r>", enable_ansi_colors),
                                .{fd.native()},
                            );
                        }
                    },
                }
            },
            .bytes => {
                try writeFormatForSize(this.is_jsdom_file, this.size, writer, enable_ansi_colors);
            },
        }
    }

    const show_name = (this.is_jsdom_file and this.getNameString() != null) or (!this.name.isEmpty() and this.store != null and this.store.?.data == .bytes);
    if (!this.isS3() and (this.content_type.len > 0 or this.offset > 0 or show_name or this.last_modified != 0.0)) {
        try writer.writeAll(" {\n");
        {
            formatter.indent += 1;
            defer formatter.indent -= 1;

            if (show_name) {
                try formatter.writeIndent(Writer, writer);

                try writer.print(
                    comptime Output.prettyFmt("name<d>:<r> <green>\"{}\"<r>", enable_ansi_colors),
                    .{
                        this.getNameString() orelse bun.String.empty,
                    },
                );

                if (this.content_type.len > 0 or this.offset > 0 or this.last_modified != 0) {
                    try formatter.printComma(Writer, writer, enable_ansi_colors);
                }

                try writer.writeAll("\n");
            }

            if (this.content_type.len > 0) {
                try formatter.writeIndent(Writer, writer);
                try writer.print(
                    comptime Output.prettyFmt("type<d>:<r> <green>\"{s}\"<r>", enable_ansi_colors),
                    .{
                        this.content_type,
                    },
                );

                if (this.offset > 0 or this.last_modified != 0) {
                    try formatter.printComma(Writer, writer, enable_ansi_colors);
                }

                try writer.writeAll("\n");
            }

            if (this.offset > 0) {
                try formatter.writeIndent(Writer, writer);

                try writer.print(
                    comptime Output.prettyFmt("offset<d>:<r> <yellow>{d}<r>\n", enable_ansi_colors),
                    .{
                        this.offset,
                    },
                );

                if (this.last_modified != 0) {
                    try formatter.printComma(Writer, writer, enable_ansi_colors);
                }

                try writer.writeAll("\n");
            }

            if (this.last_modified != 0) {
                try formatter.writeIndent(Writer, writer);

                try writer.print(
                    comptime Output.prettyFmt("lastModified<d>:<r> <yellow>{d}<r>\n", enable_ansi_colors),
                    .{
                        this.last_modified,
                    },
                );
            }
        }

        try formatter.writeIndent(Writer, writer);
        try writer.writeAll("}");
    }
}

const Retry = enum { @"continue", fail, no };

// TODO: move this to bun.sys?
// we choose not to inline this so that the path buffer is not on the stack unless necessary.
pub noinline fn mkdirIfNotExists(this: anytype, err: bun.sys.Error, path_string: [:0]const u8, err_path: []const u8) Retry {
    if (err.getErrno() == .NOENT and this.mkdirp_if_not_exists) {
        if (std.fs.path.dirname(path_string)) |dirname| {
            var node_fs: jsc.Node.fs.NodeFS = .{};
            switch (node_fs.mkdirRecursive(.{
                .path = .{ .string = bun.PathString.init(dirname) },
                .recursive = true,
                .always_return_none = true,
            })) {
                .result => {
                    this.mkdirp_if_not_exists = false;
                    return .@"continue";
                },
                .err => |err2| {
                    if (comptime @hasField(@TypeOf(this.*), "errno")) {
                        this.errno = bun.errnoToZigErr(err2.errno);
                    }
                    this.system_error = err.withPath(err_path).toSystemError();
                    if (comptime @hasField(@TypeOf(this.*), "opened_fd")) {
                        this.opened_fd = invalid_fd;
                    }
                    return .fail;
                },
            }
        }
    }
    return .no;
}

/// Write an empty string to a file by truncating it.
///
/// This behavior matches what we do with the fast path.
///
/// Returns an encoded `*JSPromise` that resolves if the file
/// - doesn't exist and is created
/// - exists and is truncated
fn writeFileWithEmptySourceToDestination(ctx: *jsc.JSGlobalObject, destination_blob: *Blob, options: WriteFileOptions) bun.JSError!jsc.JSValue {
    // SAFETY: null-checked by caller
    const destination_store = destination_blob.store.?;
    defer destination_blob.detach();

    switch (destination_store.data) {
        .file => |file| {
            // TODO: make this async
            const node_fs = ctx.bunVM().nodeFS();
            var result = node_fs.truncate(.{
                .path = file.pathlike,
                .len = 0,
                .flags = bun.O.CREAT,
            }, .sync);

            if (result == .err) {
                const errno = result.err.getErrno();
                var was_eperm = false;
                err: switch (errno) {
                    // truncate might return EPERM when the parent directory doesn't exist
                    // #6336
                    .PERM => {
                        was_eperm = true;
                        result.err.errno = @intCast(@intFromEnum(bun.sys.E.NOENT));
                        continue :err .NOENT;
                    },
                    .NOENT => {
                        if (options.mkdirp_if_not_exists == false) break :err;
                        // NOTE: if .err is PERM, it ~should~ really is a
                        // permissions issue
                        const dirpath: []const u8 = switch (file.pathlike) {
                            .path => |path| std.fs.path.dirname(path.slice()) orelse break :err,
                            .fd => {
                                // NOTE: if this is an fd, it means the file
                                // exists, so we shouldn't try to mkdir it
                                // also means PERM is _actually_ a
                                // permissions issue
                                if (was_eperm) result.err.errno = @intCast(@intFromEnum(bun.sys.E.PERM));
                                break :err;
                            },
                        };
                        const mkdir_result = node_fs.mkdirRecursive(.{
                            .path = .{ .string = bun.PathString.init(dirpath) },
                            // TODO: Do we really want .mode to be 0o777?
                            .recursive = true,
                            .always_return_none = true,
                        });
                        if (mkdir_result == .err) {
                            result.err = mkdir_result.err;
                            break :err;
                        }

                        // SAFETY: we check if `file.pathlike` is an fd or
                        // not above, returning if it is.
                        var buf: bun.PathBuffer = undefined;
                        // TODO: respect `options.mode`
                        const mode: bun.Mode = jsc.Node.fs.default_permission;
                        while (true) {
                            const open_res = bun.sys.open(file.pathlike.path.sliceZ(&buf), bun.O.CREAT | bun.O.TRUNC, mode);
                            switch (open_res) {
                                // errors fall through and are handled below
                                .err => |err| {
                                    if (err.getErrno() == .INTR) continue;
                                    result.err = open_res.err;
                                    break :err;
                                },
                                .result => |fd| {
                                    fd.close();
                                    return jsc.JSPromise.resolvedPromiseValue(ctx, .jsNumber(0));
                                },
                            }
                        }
                    },
                    else => {},
                }

                result.err = result.err.withPathLike(file.pathlike);
                return jsc.JSPromise.dangerouslyCreateRejectedPromiseValueWithoutNotifyingVM(ctx, try result.toJS(ctx));
            }
        },
        .s3 => |*s3| {

            // create empty file
            var aws_options = s3.getCredentialsWithOptions(options.extra_options, ctx) catch |err| {
                return jsc.JSPromise.dangerouslyCreateRejectedPromiseValueWithoutNotifyingVM(ctx, ctx.takeException(err));
            };
            defer aws_options.deinit();

            const Wrapper = struct {
                promise: jsc.JSPromise.Strong,
                store: *Store,
                global: *jsc.JSGlobalObject,

                pub const new = bun.TrivialNew(@This());

                pub fn resolve(result: S3.S3UploadResult, opaque_this: *anyopaque) void {
                    const this: *@This() = @ptrCast(@alignCast(opaque_this));
                    switch (result) {
                        .success => this.promise.resolve(this.global, .jsNumber(0)),
                        .failure => |err| this.promise.reject(this.global, err.toJS(this.global, this.store.getPath())),
                    }
                    this.deinit();
                }

                fn deinit(this: *@This()) void {
                    this.promise.deinit();
                    this.store.deref();
                    bun.destroy(this);
                }
            };

            const promise = jsc.JSPromise.Strong.init(ctx);
            const promise_value = promise.value();
            const proxy = ctx.bunVM().transpiler.env.getHttpProxy(true, null);
            const proxy_url = if (proxy) |p| p.href else null;
            destination_store.ref();
            S3.upload(
                &aws_options.credentials,
                s3.path(),
                "",
                destination_blob.contentTypeOrMimeType(),
                aws_options.acl,
                proxy_url,
                aws_options.storage_class,
                Wrapper.resolve,
                Wrapper.new(.{
                    .promise = promise,
                    .store = destination_store,
                    .global = ctx,
                }),
            );
            return promise_value;
        },
        // Writing to a buffer-backed blob should be a type error,
        // making this unreachable. TODO: `{}` -> `unreachable`
        .bytes => {},
    }

    return jsc.JSPromise.resolvedPromiseValue(ctx, jsc.JSValue.jsNumber(0));
}

pub fn writeFileWithSourceDestination(ctx: *jsc.JSGlobalObject, source_blob: *Blob, destination_blob: *Blob, options: WriteFileOptions) bun.JSError!jsc.JSValue {
    const destination_store = destination_blob.store orelse Output.panic("Destination blob is detached", .{});
    const destination_type = std.meta.activeTag(destination_store.data);

    // TODO: make sure this invariant isn't being broken elsewhere (outside
    // its usage from `Blob.writeFileInternal`), then upgrade this to
    // Environment.allow_assert
    if (Environment.isDebug) {
        bun.assertf(destination_type != .bytes, "Cannot write to a Blob backed by a Buffer or TypedArray. This is a bug in the caller. Please report it to the Bun team.", .{});
    }

    const source_store = source_blob.store orelse return writeFileWithEmptySourceToDestination(ctx, destination_blob, options);
    const source_type = std.meta.activeTag(source_store.data);

    if (destination_type == .file and source_type == .bytes) {
        var write_file_promise = bun.new(WriteFilePromise, .{
            .globalThis = ctx,
        });

        if (comptime Environment.isWindows) {
            var promise = JSPromise.create(ctx);
            const promise_value = promise.asValue(ctx);
            promise_value.ensureStillAlive();
            write_file_promise.promise.strong.set(ctx, promise_value);
            _ = write_file.WriteFileWindows.create(
                ctx.bunVM().eventLoop(),
                destination_blob.*,
                source_blob.*,
                *WriteFilePromise,
                write_file_promise,
                &WriteFilePromise.run,
                options.mkdirp_if_not_exists orelse true,
            );
            return promise_value;
        }

        const file_copier = write_file.WriteFile.create(
            destination_blob.*,
            source_blob.*,
            *WriteFilePromise,
            write_file_promise,
            WriteFilePromise.run,
            options.mkdirp_if_not_exists orelse true,
        ) catch unreachable;
        var task = bun.handleOom(write_file.WriteFileTask.createOnJSThread(bun.default_allocator, ctx, file_copier));
        // Defer promise creation until we're just about to schedule the task
        var promise = jsc.JSPromise.create(ctx);
        const promise_value = promise.asValue(ctx);
        write_file_promise.promise.strong.set(ctx, promise_value);
        promise_value.ensureStillAlive();
        task.schedule();
        return promise_value;
    }
    // If this is file <> file, we can just copy the file
    else if (destination_type == .file and source_type == .file) {
        if (comptime Environment.isWindows) {
            return Blob.copy_file.CopyFileWindows.init(
                destination_store,
                source_store,
                ctx.bunVM().eventLoop(),
                options.mkdirp_if_not_exists orelse true,
                destination_blob.size,
            );
        }
        var file_copier = copy_file.CopyFile.create(
            bun.default_allocator,
            destination_store,
            source_store,
            destination_blob.offset,
            destination_blob.size,
            ctx,
            options.mkdirp_if_not_exists orelse true,
        ) catch unreachable;
        file_copier.schedule();
        return file_copier.promise.value();
    } else if (destination_type == .file and source_type == .s3) {
        const s3 = &source_store.data.s3;
        if (try jsc.WebCore.ReadableStream.fromJS(try jsc.WebCore.ReadableStream.fromBlobCopyRef(
            ctx,
            source_blob,
            @truncate(s3.options.partSize),
        ), ctx)) |stream| {
            return destination_blob.pipeReadableStreamToBlob(ctx, stream, options.extra_options);
        } else {
            return jsc.JSPromise.dangerouslyCreateRejectedPromiseValueWithoutNotifyingVM(ctx, ctx.createErrorInstance("Failed to stream bytes from s3 bucket", .{}));
        }
    } else if (destination_type == .bytes and source_type == .bytes) {
        // If this is bytes <> bytes, we can just duplicate it
        // this is an edgecase
        // it will happen if someone did Bun.write(new Blob([123]), new Blob([456]))
        // eventually, this could be like Buffer.concat
        var clone = source_blob.dupe();
        clone.allocator = bun.default_allocator;
        const cloned = Blob.new(clone);
        cloned.allocator = bun.default_allocator;
        return JSPromise.resolvedPromiseValue(ctx, cloned.toJS(ctx));
    } else if (destination_type == .bytes and (source_type == .file or source_type == .s3)) {
        const blob_value = source_blob.getSliceFrom(ctx, 0, 0, "", false);

        return JSPromise.resolvedPromiseValue(
            ctx,
            blob_value,
        );
    } else if (destination_type == .s3) {
        const s3 = &destination_store.data.s3;
        var aws_options = s3.getCredentialsWithOptions(options.extra_options, ctx) catch |err| {
            return jsc.JSPromise.dangerouslyCreateRejectedPromiseValueWithoutNotifyingVM(ctx, ctx.takeException(err));
        };
        defer aws_options.deinit();
        const proxy = ctx.bunVM().transpiler.env.getHttpProxy(true, null);
        const proxy_url = if (proxy) |p| p.href else null;
        switch (source_store.data) {
            .bytes => |bytes| {
                if (bytes.len > S3.MultiPartUploadOptions.MAX_SINGLE_UPLOAD_SIZE) {
                    if (try jsc.WebCore.ReadableStream.fromJS(try jsc.WebCore.ReadableStream.fromBlobCopyRef(
                        ctx,
                        source_blob,
                        @truncate(s3.options.partSize),
                    ), ctx)) |stream| {
                        return S3.uploadStream(
                            (if (options.extra_options != null) aws_options.credentials.dupe() else s3.getCredentials()),
                            s3.path(),
                            stream,
                            ctx,
                            aws_options.options,
                            aws_options.acl,
                            aws_options.storage_class,
                            destination_blob.contentTypeOrMimeType(),
                            proxy_url,
                            null,
                            undefined,
                        );
                    } else {
                        return jsc.JSPromise.dangerouslyCreateRejectedPromiseValueWithoutNotifyingVM(ctx, ctx.createErrorInstance("Failed to stream bytes to s3 bucket", .{}));
                    }
                } else {
                    const Wrapper = struct {
                        store: *Store,
                        promise: jsc.JSPromise.Strong,
                        global: *jsc.JSGlobalObject,

                        pub const new = bun.TrivialNew(@This());

                        pub fn resolve(result: S3.S3UploadResult, opaque_self: *anyopaque) void {
                            const this: *@This() = @ptrCast(@alignCast(opaque_self));
                            switch (result) {
                                .success => this.promise.resolve(this.global, .jsNumber(this.store.data.bytes.len)),
                                .failure => |err| this.promise.reject(this.global, err.toJS(this.global, this.store.getPath())),
                            }
                            this.deinit();
                        }

                        fn deinit(this: *@This()) void {
                            this.promise.deinit();
                            this.store.deref();
                        }
                    };
                    source_store.ref();
                    const promise = jsc.JSPromise.Strong.init(ctx);
                    const promise_value = promise.value();

                    S3.upload(
                        &aws_options.credentials,
                        s3.path(),
                        bytes.slice(),
                        destination_blob.contentTypeOrMimeType(),
                        aws_options.acl,
                        proxy_url,
                        aws_options.storage_class,
                        Wrapper.resolve,
                        Wrapper.new(.{
                            .store = source_store,
                            .promise = promise,
                            .global = ctx,
                        }),
                    );
                    return promise_value;
                }
            },
            .file, .s3 => {
                // stream
                if (try jsc.WebCore.ReadableStream.fromJS(try jsc.WebCore.ReadableStream.fromBlobCopyRef(
                    ctx,
                    source_blob,
                    @truncate(s3.options.partSize),
                ), ctx)) |stream| {
                    return S3.uploadStream(
                        (if (options.extra_options != null) aws_options.credentials.dupe() else s3.getCredentials()),
                        s3.path(),
                        stream,
                        ctx,
                        s3.options,
                        aws_options.acl,
                        aws_options.storage_class,
                        destination_blob.contentTypeOrMimeType(),
                        proxy_url,
                        null,
                        undefined,
                    );
                } else {
                    return jsc.JSPromise.dangerouslyCreateRejectedPromiseValueWithoutNotifyingVM(ctx, ctx.createErrorInstance("Failed to stream bytes to s3 bucket", .{}));
                }
            },
        }
    }

    unreachable;
}

const WriteFileOptions = struct {
    mkdirp_if_not_exists: ?bool = null,
    extra_options: ?JSValue = null,
};

/// ## Errors
/// - If `path_or_blob` is a detached blob
/// ## Panics
/// - If `path_or_blob` is a `Blob` backed by a byte store
pub fn writeFileInternal(globalThis: *jsc.JSGlobalObject, path_or_blob_: *PathOrBlob, data: jsc.JSValue, options: WriteFileOptions) bun.JSError!jsc.JSValue {
    if (data.isEmptyOrUndefinedOrNull()) {
        return globalThis.throwInvalidArguments("Bun.write(pathOrFdOrBlob, blob) expects a Blob-y thing to write", .{});
    }
    var path_or_blob = path_or_blob_.*;
    if (path_or_blob == .blob) {
        const blob_store = path_or_blob.blob.store orelse {
            return globalThis.throwInvalidArguments("Blob is detached", .{});
        };
        bun.assertWithLocation(blob_store.data != .bytes, @src());
        // TODO only reset last_modified on success paths instead of
        // resetting last_modified at the beginning for better performance.
        if (blob_store.data == .file) {
            // reset last_modified to force getLastModified() to reload after writing.
            blob_store.data.file.last_modified = jsc.init_timestamp;
        }
    }

    const input_store: ?*Store = if (path_or_blob == .blob) path_or_blob.blob.store else null;
    if (input_store) |st| st.ref();
    defer if (input_store) |st| st.deref();

    var needs_async = false;

    if (options.mkdirp_if_not_exists) |mkdir| {
        if (mkdir and
            path_or_blob == .blob and
            path_or_blob.blob.store != null and
            path_or_blob.blob.store.?.data == .file and
            path_or_blob.blob.store.?.data.file.pathlike == .fd)
        {
            return globalThis.throwInvalidArguments("Cannot create a directory for a file descriptor", .{});
        }
    }

    // If you're doing Bun.write(), try to go fast by writing short input on the main thread.
    // This is a heuristic, but it's a good one.
    //
    // except if you're on Windows. Windows I/O is slower. Let's not even try.
    if (comptime !Environment.isWindows) {
        if (path_or_blob == .path or
            // If they try to set an offset, its a little more complicated so let's avoid that
            (path_or_blob.blob.offset == 0 and !path_or_blob.blob.isS3() and
                // Is this a file that is known to be a pipe? Let's avoid blocking the main thread on it.
                !(path_or_blob.blob.store != null and
                    path_or_blob.blob.store.?.data == .file and
                    path_or_blob.blob.store.?.data.file.mode != 0 and
                    bun.isRegularFile(path_or_blob.blob.store.?.data.file.mode))))
        {
            if (data.isString()) {
                const len = try data.getLength(globalThis);

                if (len < 256 * 1024) {
                    const str = try data.toBunString(globalThis);
                    defer str.deref();

                    const pathlike: jsc.Node.PathOrFileDescriptor = if (path_or_blob == .path)
                        path_or_blob.path
                    else
                        path_or_blob.blob.store.?.data.file.pathlike;

                    if (pathlike == .path) {
                        const result = writeStringToFileFast(
                            globalThis,
                            pathlike,
                            str,
                            &needs_async,
                            true,
                        );
                        if (!needs_async) {
                            return result;
                        }
                    } else {
                        const result = writeStringToFileFast(
                            globalThis,
                            pathlike,
                            str,
                            &needs_async,
                            false,
                        );
                        if (!needs_async) {
                            return result;
                        }
                    }
                }
            } else if (data.asArrayBuffer(globalThis)) |buffer_view| {
                if (buffer_view.byte_len < 256 * 1024) {
                    const pathlike: jsc.Node.PathOrFileDescriptor = if (path_or_blob == .path)
                        path_or_blob.path
                    else
                        path_or_blob.blob.store.?.data.file.pathlike;

                    if (pathlike == .path) {
                        const result = writeBytesToFileFast(
                            globalThis,
                            pathlike,
                            buffer_view.byteSlice(),
                            &needs_async,
                            true,
                        );

                        if (!needs_async) {
                            return result;
                        }
                    } else {
                        const result = writeBytesToFileFast(
                            globalThis,
                            pathlike,
                            buffer_view.byteSlice(),
                            &needs_async,
                            false,
                        );

                        if (!needs_async) {
                            return result;
                        }
                    }
                }
            }
        }
    }

    // if path_or_blob is a path, convert it into a file blob
    var destination_blob: Blob = if (path_or_blob == .path) brk: {
        const new_blob = Blob.findOrCreateFileFromPath(&path_or_blob_.path, globalThis, true);
        if (new_blob.store == null) {
            return globalThis.throwInvalidArguments("Writing to an empty blob is not implemented yet", .{});
        }
        break :brk new_blob;
    } else path_or_blob.blob.dupe();

    if (bun.Environment.allow_assert and path_or_blob == .blob) {
        // sanity check. Should never happen because
        // 1. destination blobs passed via path_or_blob are null checked at the very start
        // 2. newly created blobs from paths get null checked immediately after creation.
        bun.unsafeAssert(path_or_blob.blob.store != null);
    }

    // TODO: implement a writeev() fast path
    var source_blob: Blob = brk: {
        if (data.as(Response)) |response| {
            switch (response.body.value) {
                .WTFStringImpl,
                .InternalBlob,
                .Used,
                .Empty,
                .Blob,
                .Null,
                => {
                    break :brk response.body.use();
                },
                .Error => |*err_ref| {
                    destination_blob.detach();
                    _ = response.body.value.use();
                    return jsc.JSPromise.dangerouslyCreateRejectedPromiseValueWithoutNotifyingVM(globalThis, err_ref.toJS(globalThis));
                },
                .Locked => |*locked| {
                    if (destination_blob.isS3()) {
                        const s3 = &destination_blob.store.?.data.s3;
                        var aws_options = try s3.getCredentialsWithOptions(options.extra_options, globalThis);
                        defer aws_options.deinit();
                        _ = try response.body.value.toReadableStream(globalThis);
                        if (locked.readable.get(globalThis)) |readable| {
                            if (readable.isDisturbed(globalThis)) {
                                destination_blob.detach();
                                return globalThis.throwInvalidArguments("ReadableStream has already been used", .{});
                            }
                            const proxy = globalThis.bunVM().transpiler.env.getHttpProxy(true, null);
                            const proxy_url = if (proxy) |p| p.href else null;

                            return S3.uploadStream(
                                (if (options.extra_options != null) aws_options.credentials.dupe() else s3.getCredentials()),
                                s3.path(),
                                readable,
                                globalThis,
                                aws_options.options,
                                aws_options.acl,
                                aws_options.storage_class,
                                destination_blob.contentTypeOrMimeType(),
                                proxy_url,
                                null,
                                undefined,
                            );
                        }
                        destination_blob.detach();
                        return globalThis.throwInvalidArguments("ReadableStream has already been used", .{});
                    }
                    var task = bun.new(WriteFileWaitFromLockedValueTask, .{
                        .globalThis = globalThis,
                        .file_blob = destination_blob,
                        .promise = jsc.JSPromise.Strong.init(globalThis),
                        .mkdirp_if_not_exists = options.mkdirp_if_not_exists orelse true,
                    });

                    response.body.value.Locked.task = task;
                    response.body.value.Locked.onReceiveValue = WriteFileWaitFromLockedValueTask.thenWrap;
                    return task.promise.value();
                },
            }
        }

        if (data.as(Request)) |request| {
            switch (request.body.value) {
                .WTFStringImpl,
                .InternalBlob,
                .Used,
                .Empty,
                .Blob,
                .Null,
                => {
                    break :brk request.body.value.use();
                },
                .Error => |*err_ref| {
                    destination_blob.detach();
                    _ = request.body.value.use();
                    return jsc.JSPromise.dangerouslyCreateRejectedPromiseValueWithoutNotifyingVM(globalThis, err_ref.toJS(globalThis));
                },
                .Locked => |locked| {
                    if (destination_blob.isS3()) {
                        const s3 = &destination_blob.store.?.data.s3;
                        var aws_options = try s3.getCredentialsWithOptions(options.extra_options, globalThis);
                        defer aws_options.deinit();
                        _ = try request.body.value.toReadableStream(globalThis);
                        if (locked.readable.get(globalThis)) |readable| {
                            if (readable.isDisturbed(globalThis)) {
                                destination_blob.detach();
                                return globalThis.throwInvalidArguments("ReadableStream has already been used", .{});
                            }
                            const proxy = globalThis.bunVM().transpiler.env.getHttpProxy(true, null);
                            const proxy_url = if (proxy) |p| p.href else null;
                            return S3.uploadStream(
                                (if (options.extra_options != null) aws_options.credentials.dupe() else s3.getCredentials()),
                                s3.path(),
                                readable,
                                globalThis,
                                aws_options.options,
                                aws_options.acl,
                                aws_options.storage_class,
                                destination_blob.contentTypeOrMimeType(),
                                proxy_url,
                                null,
                                undefined,
                            );
                        }
                        destination_blob.detach();
                        return globalThis.throwInvalidArguments("ReadableStream has already been used", .{});
                    }
                    var task = bun.new(WriteFileWaitFromLockedValueTask, .{
                        .globalThis = globalThis,
                        .file_blob = destination_blob,
                        .promise = jsc.JSPromise.Strong.init(globalThis),
                        .mkdirp_if_not_exists = options.mkdirp_if_not_exists orelse true,
                    });

                    request.body.value.Locked.task = task;
                    request.body.value.Locked.onReceiveValue = WriteFileWaitFromLockedValueTask.thenWrap;

                    return task.promise.value();
                },
            }
        }

        break :brk Blob.get(
            globalThis,
            data,
            false,
            false,
        ) catch |err| {
            if (err == error.InvalidArguments) {
                return globalThis.throwInvalidArguments("Expected an Array", .{});
            }
            return globalThis.throwOutOfMemory();
        };
    };
    defer source_blob.detach();

    const destination_store = destination_blob.store;
    if (destination_store) |store| {
        store.ref();
    }

    defer {
        if (destination_store) |store| {
            store.deref();
        }
    }

    return writeFileWithSourceDestination(globalThis, &source_blob, &destination_blob, options);
}

fn validateWritableBlob(globalThis: *jsc.JSGlobalObject, blob: *Blob) bun.JSError!void {
    const store = blob.store orelse {
        return globalThis.throw("Cannot write to a detached Blob", .{});
    };
    if (store.data == .bytes) {
        return globalThis.throwInvalidArguments("Cannot write to a Blob backed by bytes, which are always read-only", .{});
    }
}

/// `Bun.write(destination, input, options?)`
pub fn writeFile(globalThis: *jsc.JSGlobalObject, callframe: *jsc.CallFrame) bun.JSError!jsc.JSValue {
    const arguments = callframe.arguments();
    var args = jsc.CallFrame.ArgumentsSlice.init(globalThis.bunVM(), arguments);
    defer args.deinit();

    // accept a path or a blob
    var path_or_blob = try PathOrBlob.fromJSNoCopy(globalThis, &args);
    defer {
        if (path_or_blob == .path) {
            path_or_blob.path.deinit();
        }
    }
    // "Blob" must actually be a BunFile, not a webcore blob.
    if (path_or_blob == .blob) {
        try validateWritableBlob(globalThis, &path_or_blob.blob);
    }

    const data = args.nextEat() orelse {
        return globalThis.throwInvalidArguments("Bun.write(pathOrFdOrBlob, blob) expects a Blob-y thing to write", .{});
    };
    var mkdirp_if_not_exists: ?bool = null;
    const options = args.nextEat();
    if (options) |options_object| {
        if (options_object.isObject()) {
            if (try options_object.getTruthy(globalThis, "createPath")) |create_directory| {
                if (!create_directory.isBoolean()) {
                    return globalThis.throwInvalidArgumentType("write", "options.createPath", "boolean");
                }
                mkdirp_if_not_exists = create_directory.toBoolean();
            }
        } else if (!options_object.isEmptyOrUndefinedOrNull()) {
            return globalThis.throwInvalidArgumentType("write", "options", "object");
        }
    }
    return writeFileInternal(globalThis, &path_or_blob, data, .{
        .mkdirp_if_not_exists = mkdirp_if_not_exists,
        .extra_options = options,
    });
}

const write_permissions = 0o664;

fn writeStringToFileFast(
    globalThis: *jsc.JSGlobalObject,
    pathlike: jsc.Node.PathOrFileDescriptor,
    str: bun.String,
    needs_async: *bool,
    comptime needs_open: bool,
) jsc.JSValue {
    const fd: bun.FileDescriptor = if (comptime !needs_open) pathlike.fd else brk: {
        var file_path: bun.PathBuffer = undefined;
        switch (bun.sys.open(
            pathlike.path.sliceZ(&file_path),
            // we deliberately don't use O_TRUNC here
            // it's a perf optimization
            bun.O.WRONLY | bun.O.CREAT | bun.O.NONBLOCK,
            write_permissions,
        )) {
            .result => |result| {
                break :brk result;
            },
            .err => |err| {
                if (err.getErrno() == .NOENT) {
                    needs_async.* = true;
                    return .zero;
                }

                return jsc.JSPromise.dangerouslyCreateRejectedPromiseValueWithoutNotifyingVM(
                    globalThis,
                    err.withPath(pathlike.path.slice()).toJS(globalThis),
                );
            },
        }
        unreachable;
    };

    var truncate = needs_open or str.isEmpty();
    const jsc_vm = globalThis.bunVM();
    var written: usize = 0;

    defer {
        // we only truncate if it's a path
        // if it's a file descriptor, we assume they want manual control over that behavior
        if (truncate) {
            _ = fd.truncate(@intCast(written));
        }
        if (needs_open) {
            fd.close();
        }
    }
    if (!str.isEmpty()) {
        var decoded = str.toUTF8(jsc_vm.allocator);
        defer decoded.deinit();

        var remain = decoded.slice();
        while (remain.len > 0) {
            const result = bun.sys.write(fd, remain);
            switch (result) {
                .result => |res| {
                    written += res;
                    remain = remain[res..];
                    if (res == 0) break;
                },
                .err => |err| {
                    truncate = false;
                    if (err.getErrno() == .AGAIN) {
                        needs_async.* = true;
                        return .zero;
                    }
                    if (comptime !needs_open) {
                        return jsc.JSPromise.dangerouslyCreateRejectedPromiseValueWithoutNotifyingVM(globalThis, err.toJS(globalThis));
                    }
                    return jsc.JSPromise.dangerouslyCreateRejectedPromiseValueWithoutNotifyingVM(
                        globalThis,
                        err.withPath(pathlike.path.slice()).toJS(globalThis),
                    );
                },
            }
        }
    }

    return jsc.JSPromise.resolvedPromiseValue(globalThis, jsc.JSValue.jsNumber(written));
}

fn writeBytesToFileFast(
    globalThis: *jsc.JSGlobalObject,
    pathlike: jsc.Node.PathOrFileDescriptor,
    bytes: []const u8,
    needs_async: *bool,
    comptime needs_open: bool,
) jsc.JSValue {
    const fd: bun.FileDescriptor = if (comptime !needs_open) pathlike.fd else brk: {
        var file_path: bun.PathBuffer = undefined;
        switch (bun.sys.open(
            pathlike.path.sliceZ(&file_path),
            if (!Environment.isWindows)
                // we deliberately don't use O_TRUNC here
                // it's a perf optimization
                bun.O.WRONLY | bun.O.CREAT | bun.O.NONBLOCK
            else
                bun.O.WRONLY | bun.O.CREAT,
            write_permissions,
        )) {
            .result => |result| {
                break :brk result;
            },
            .err => |err| {
                if (!Environment.isWindows) {
                    if (err.getErrno() == .NOENT) {
                        needs_async.* = true;
                        return .zero;
                    }
                }

                return jsc.JSPromise.dangerouslyCreateRejectedPromiseValueWithoutNotifyingVM(
                    globalThis,
                    err.withPath(pathlike.path.slice()).toJS(globalThis),
                );
            },
        }
    };

    // TODO: on windows this is always synchronous

    const truncate = needs_open or bytes.len == 0;
    var written: usize = 0;
    defer if (needs_open) fd.close();

    var remain = bytes;
    const end = remain.ptr + remain.len;

    while (remain.ptr != end) {
        const result = bun.sys.write(fd, remain);
        switch (result) {
            .result => |res| {
                written += res;
                remain = remain[res..];
                if (res == 0) break;
            },
            .err => |err| {
                if (!Environment.isWindows) {
                    if (err.getErrno() == .AGAIN) {
                        needs_async.* = true;
                        return .zero;
                    }
                }
                if (comptime !needs_open) {
                    return jsc.JSPromise.dangerouslyCreateRejectedPromiseValueWithoutNotifyingVM(
                        globalThis,
                        err.toJS(globalThis),
                    );
                }
                return jsc.JSPromise.dangerouslyCreateRejectedPromiseValueWithoutNotifyingVM(
                    globalThis,
                    err.withPath(pathlike.path.slice()).toJS(globalThis),
                );
            },
        }
    }

    if (truncate) {
        if (Environment.isWindows) {
            _ = std.os.windows.kernel32.SetEndOfFile(fd.cast());
        } else {
            _ = bun.sys.ftruncate(fd, @as(i64, @intCast(written)));
        }
    }

    return jsc.JSPromise.resolvedPromiseValue(globalThis, jsc.JSValue.jsNumber(written));
}
export fn JSDOMFile__construct(globalThis: *jsc.JSGlobalObject, callframe: *jsc.CallFrame) callconv(jsc.conv) ?*Blob {
    return JSDOMFile__construct_(globalThis, callframe) catch |err| switch (err) {
        error.JSError => null,
        error.OutOfMemory => {
            globalThis.throwOutOfMemory() catch {};
            return null;
        },
    };
}
pub fn JSDOMFile__construct_(globalThis: *jsc.JSGlobalObject, callframe: *jsc.CallFrame) bun.JSError!*Blob {
    jsc.markBinding(@src());
    const allocator = bun.default_allocator;
    var blob: Blob = undefined;
    var arguments = callframe.arguments_old(3);
    const args = arguments.slice();

    if (args.len < 2) {
        return globalThis.throwInvalidArguments("new File(bits, name) expects at least 2 arguments", .{});
    }
    {
        const name_value_str = try bun.String.fromJS(args[1], globalThis);
        defer name_value_str.deref();

        blob = get(globalThis, args[0], false, true) catch |err| switch (err) {
            error.JSError, error.OutOfMemory => |e| return e,
            error.InvalidArguments => {
                return globalThis.throwInvalidArguments("new Blob() expects an Array", .{});
            },
        };
        if (blob.store) |store_| {
            switch (store_.data) {
                .bytes => |*bytes| {
                    bytes.stored_name = bun.PathString.init(
                        bun.handleOom(name_value_str.toUTF8WithoutRef(bun.default_allocator).cloneIfNeeded(bun.default_allocator)).slice(),
                    );
                },
                .s3, .file => {
                    blob.name = name_value_str.dupeRef();
                },
            }
        } else if (!name_value_str.isEmpty()) {
            // not store but we have a name so we need a store
            blob.store = Blob.Store.new(.{
                .data = .{
                    .bytes = Blob.Store.Bytes.initEmptyWithName(
                        bun.PathString.init(
                            bun.handleOom(name_value_str.toUTF8WithoutRef(bun.default_allocator).cloneIfNeeded(bun.default_allocator)).slice(),
                        ),
                        allocator,
                    ),
                },
                .allocator = allocator,
                .ref_count = .init(1),
            });
        }
    }

    var set_last_modified = false;

    if (args.len > 2) {
        const options = args[2];
        if (options.isObject()) {
            // type, the ASCII-encoded string in lower case
            // representing the media type of the Blob.
            // Normative conditions for this member are provided
            // in the § 3.1 Constructors.
            if (try options.get(globalThis, "type")) |content_type| {
                inner: {
                    if (content_type.isString()) {
                        var content_type_str = try content_type.toSlice(globalThis, bun.default_allocator);
                        defer content_type_str.deinit();
                        const slice = content_type_str.slice();
                        if (!strings.isAllASCII(slice)) {
                            break :inner;
                        }
                        blob.content_type_was_set = true;

                        if (globalThis.bunVM().mimeType(slice)) |mime| {
                            blob.content_type = mime.value;
                            break :inner;
                        }
                        const content_type_buf = bun.handleOom(allocator.alloc(u8, slice.len));
                        blob.content_type = strings.copyLowercase(slice, content_type_buf);
                        blob.content_type_allocated = true;
                    }
                }
            }

            if (try options.getTruthy(globalThis, "lastModified")) |last_modified| {
                set_last_modified = true;
                blob.last_modified = try last_modified.coerce(f64, globalThis);
            }
        }
    }

    if (!set_last_modified) {
        // `lastModified` should be the current date in milliseconds if unspecified.
        // https://developer.mozilla.org/en-US/docs/Web/API/File/lastModified
        blob.last_modified = @floatFromInt(std.time.milliTimestamp());
    }

    if (blob.content_type.len == 0) {
        blob.content_type = "";
        blob.content_type_was_set = false;
    }

    var blob_ = Blob.new(blob);
    blob_.allocator = allocator;
    blob_.is_jsdom_file = true;
    return blob_;
}

fn calculateEstimatedByteSize(this: *Blob) void {
    // in-memory size. not the size on disk.
    var size: usize = @sizeOf(Blob);

    if (this.store) |store| {
        size += @sizeOf(Blob.Store);
        switch (store.data) {
            .bytes => {
                size += store.data.bytes.stored_name.estimatedSize();
                size += if (this.size != Blob.max_size)
                    this.size
                else
                    store.data.bytes.len;
            },
            .file => size += store.data.file.pathlike.estimatedSize(),
            .s3 => size += store.data.s3.estimatedSize(),
        }
    }

    this.reported_estimated_size = size + (this.content_type.len * @intFromBool(this.content_type_allocated)) + this.name.byteSlice().len;
}

pub fn estimatedSize(this: *Blob) usize {
    return this.reported_estimated_size;
}

comptime {
    _ = JSDOMFile__hasInstance;
}

pub fn constructBunFile(
    globalObject: *jsc.JSGlobalObject,
    callframe: *jsc.CallFrame,
) bun.JSError!jsc.JSValue {
    var vm = globalObject.bunVM();
    const arguments = callframe.arguments_old(2).slice();
    var args = jsc.CallFrame.ArgumentsSlice.init(vm, arguments);
    defer args.deinit();

    var path = (try jsc.Node.PathOrFileDescriptor.fromJS(globalObject, &args, bun.default_allocator)) orelse {
        return globalObject.throwInvalidArguments("Expected file path string or file descriptor", .{});
    };
    const options = if (arguments.len >= 2) arguments[1] else null;

    if (path == .path) {
        if (strings.hasPrefixComptime(path.path.slice(), "s3://")) {
            return try S3File.constructInternalJS(globalObject, path.path, options);
        }
    }
    defer path.deinitAndUnprotect();

    var blob = Blob.findOrCreateFileFromPath(&path, globalObject, false);

    if (options) |opts| {
        if (opts.isObject()) {
            if (try opts.getTruthy(globalObject, "type")) |file_type| {
                inner: {
                    if (file_type.isString()) {
                        var allocator = bun.default_allocator;
                        var str = try file_type.toSlice(globalObject, bun.default_allocator);
                        defer str.deinit();
                        const slice = str.slice();
                        if (!strings.isAllASCII(slice)) {
                            break :inner;
                        }
                        blob.content_type_was_set = true;
                        if (vm.mimeType(str.slice())) |entry| {
                            blob.content_type = entry.value;
                            break :inner;
                        }
                        const content_type_buf = bun.handleOom(allocator.alloc(u8, slice.len));
                        blob.content_type = strings.copyLowercase(slice, content_type_buf);
                        blob.content_type_allocated = true;
                    }
                }
            }
            if (try opts.getTruthy(globalObject, "lastModified")) |last_modified| {
                blob.last_modified = try last_modified.coerce(f64, globalObject);
            }
        }
    }

    var ptr = Blob.new(blob);
    ptr.allocator = bun.default_allocator;
    return ptr.toJS(globalObject);
}

pub fn findOrCreateFileFromPath(path_or_fd: *jsc.Node.PathOrFileDescriptor, globalThis: *JSGlobalObject, comptime check_s3: bool) Blob {
    var vm = globalThis.bunVM();
    const allocator = bun.default_allocator;
    if (check_s3) {
        if (path_or_fd.* == .path) {
            if (strings.startsWith(path_or_fd.path.slice(), "s3://")) {
                const credentials = globalThis.bunVM().transpiler.env.getS3Credentials();
                const copy = path_or_fd.*;
                path_or_fd.* = .{ .path = .{ .string = bun.PathString.empty } };
                return Blob.initWithStore(bun.handleOom(Blob.Store.initS3(copy.path, null, credentials, allocator)), globalThis);
            }
        }
    }

    const path: jsc.Node.PathOrFileDescriptor = brk: {
        switch (path_or_fd.*) {
            .path => {
                var slice = path_or_fd.path.slice();

                if (Environment.isWindows and bun.strings.eqlComptime(slice, "/dev/null")) {
                    path_or_fd.deinit();
                    path_or_fd.* = .{
                        .path = .{
                            // this memory is freed with this allocator in `Blob.Store.deinit`
                            .string = bun.PathString.init(bun.handleOom(allocator.dupe(u8, "\\\\.\\NUL"))),
                        },
                    };
                    slice = path_or_fd.path.slice();
                }

                if (vm.standalone_module_graph) |graph| {
                    if (graph.find(slice)) |file| {
                        defer {
                            if (path_or_fd.path != .string) {
                                path_or_fd.deinit();
                                path_or_fd.* = .{ .path = .{ .string = bun.PathString.empty } };
                            }
                        }

                        return file.blob(globalThis).dupe();
                    }
                }

                path_or_fd.toThreadSafe();
                const copy = path_or_fd.*;
                path_or_fd.* = .{ .path = .{ .string = bun.PathString.empty } };
                break :brk copy;
            },
            .fd => {
                if (path_or_fd.fd.stdioTag()) |tag| {
                    const store = switch (tag) {
                        .std_in => vm.rareData().stdin(),
                        .std_err => vm.rareData().stderr(),
                        .std_out => vm.rareData().stdout(),
                    };
                    store.ref();
                    return Blob.initWithStore(store, globalThis);
                }
                break :brk path_or_fd.*;
            },
        }
    };

    return Blob.initWithStore(bun.handleOom(Blob.Store.initFile(path, null, allocator)), globalThis);
}

pub fn getStream(
    this: *Blob,
    globalThis: *jsc.JSGlobalObject,
    callframe: *jsc.CallFrame,
) bun.JSError!jsc.JSValue {
    const thisValue = callframe.this();
    if (js.streamGetCached(thisValue)) |cached| {
        return cached;
    }
    var recommended_chunk_size: SizeType = 0;
    var arguments_ = callframe.arguments_old(2);
    var arguments = arguments_.ptr[0..arguments_.len];
    if (arguments.len > 0) {
        if (!arguments[0].isNumber() and !arguments[0].isUndefinedOrNull()) {
            return globalThis.throwInvalidArguments("chunkSize must be a number", .{});
        }

        recommended_chunk_size = @as(SizeType, @intCast(@max(0, @as(i52, @truncate(arguments[0].toInt64())))));
    }
    const stream = try jsc.WebCore.ReadableStream.fromBlobCopyRef(
        globalThis,
        this,
        recommended_chunk_size,
    );

    if (this.store) |store| {
        switch (store.data) {
            .file => |f| switch (f.pathlike) {
                .fd => {
                    // in the case we have a file descriptor store, we want to de-duplicate
                    // readable streams. in every other case we want `.stream()` to be it's
                    // own stream.
                    js.streamSetCached(thisValue, globalThis, stream);
                },
                else => {},
            },
            else => {},
        }
    }

    return stream;
}

pub fn toStreamWithOffset(
    globalThis: *jsc.JSGlobalObject,
    callframe: *jsc.CallFrame,
) bun.JSError!jsc.JSValue {
    const this = callframe.this().as(Blob) orelse @panic("this is not a Blob");
    const args = callframe.arguments_old(1).slice();

    return jsc.WebCore.ReadableStream.fromFileBlobWithOffset(
        globalThis,
        this,
        @intCast(args[0].toInt64()),
    );
}

// Zig doesn't let you pass a function with a comptime argument to a runtime-knwon function.
fn lifetimeWrap(comptime Fn: anytype, comptime lifetime: jsc.WebCore.Lifetime) fn (*Blob, *jsc.JSGlobalObject) jsc.JSValue {
    return struct {
        fn wrap(this: *Blob, globalObject: *jsc.JSGlobalObject) jsc.JSValue {
            return jsc.toJSHostCall(globalObject, @src(), Fn, .{ this, globalObject, lifetime });
        }
    }.wrap;
}

pub fn getText(
    this: *Blob,
    globalThis: *jsc.JSGlobalObject,
    _: *jsc.CallFrame,
) bun.JSError!jsc.JSValue {
    return this.getTextClone(globalThis);
}

pub fn getTextClone(
    this: *Blob,
    globalObject: *jsc.JSGlobalObject,
) jsc.JSValue {
    const store = this.store;
    if (store) |st| st.ref();
    defer if (store) |st| st.deref();
    return jsc.JSPromise.wrap(globalObject, lifetimeWrap(toString, .clone), .{ this, globalObject });
}

pub fn getTextTransfer(
    this: *Blob,
    globalObject: *jsc.JSGlobalObject,
) jsc.JSValue {
    const store = this.store;
    if (store) |st| st.ref();
    defer if (store) |st| st.deref();
    return jsc.JSPromise.wrap(globalObject, lifetimeWrap(toString, .transfer), .{ this, globalObject });
}

pub fn getJSON(
    this: *Blob,
    globalThis: *jsc.JSGlobalObject,
    _: *jsc.CallFrame,
) bun.JSError!jsc.JSValue {
    return this.getJSONShare(globalThis);
}

pub fn getJSONShare(
    this: *Blob,
    globalObject: *jsc.JSGlobalObject,
) jsc.JSValue {
    const store = this.store;
    if (store) |st| st.ref();
    defer if (store) |st| st.deref();
    return jsc.JSPromise.wrap(globalObject, lifetimeWrap(toJSON, .share), .{ this, globalObject });
}
pub fn getArrayBufferTransfer(
    this: *Blob,
    globalThis: *jsc.JSGlobalObject,
) jsc.JSValue {
    const store = this.store;
    if (store) |st| st.ref();
    defer if (store) |st| st.deref();

    return jsc.JSPromise.wrap(globalThis, lifetimeWrap(toArrayBuffer, .transfer), .{ this, globalThis });
}

pub fn getArrayBufferClone(
    this: *Blob,
    globalThis: *jsc.JSGlobalObject,
) jsc.JSValue {
    const store = this.store;
    if (store) |st| st.ref();
    defer if (store) |st| st.deref();
    return jsc.JSPromise.wrap(globalThis, lifetimeWrap(toArrayBuffer, .clone), .{ this, globalThis });
}

pub fn getArrayBuffer(
    this: *Blob,
    globalThis: *jsc.JSGlobalObject,
    _: *jsc.CallFrame,
) bun.JSError!JSValue {
    return this.getArrayBufferClone(globalThis);
}

pub fn getBytesClone(
    this: *Blob,
    globalThis: *jsc.JSGlobalObject,
) JSValue {
    const store = this.store;
    if (store) |st| st.ref();
    defer if (store) |st| st.deref();
    return jsc.JSPromise.wrap(globalThis, lifetimeWrap(toUint8Array, .clone), .{ this, globalThis });
}

pub fn getBytes(
    this: *Blob,
    globalThis: *jsc.JSGlobalObject,
    _: *jsc.CallFrame,
) bun.JSError!JSValue {
    return this.getBytesClone(globalThis);
}

pub fn getBytesTransfer(
    this: *Blob,
    globalThis: *jsc.JSGlobalObject,
) JSValue {
    const store = this.store;
    if (store) |st| st.ref();
    defer if (store) |st| st.deref();
    return jsc.JSPromise.wrap(globalThis, lifetimeWrap(toUint8Array, .transfer), .{ this, globalThis });
}

pub fn getFormData(
    this: *Blob,
    globalThis: *jsc.JSGlobalObject,
    _: *jsc.CallFrame,
) bun.JSError!JSValue {
    const store = this.store;
    if (store) |st| st.ref();
    defer if (store) |st| st.deref();

    return jsc.JSPromise.wrap(globalThis, lifetimeWrap(toFormData, .temporary), .{ this, globalThis });
}

fn getExistsSync(this: *Blob) jsc.JSValue {
    if (this.size == Blob.max_size) {
        this.resolveSize();
    }

    // If there's no store that means it's empty and we just return true
    // it will not error to return an empty Blob
    const store = this.store orelse return .true;

    if (store.data == .bytes) {
        // Bytes will never error
        return .true;
    }

    // We say regular files and pipes exist.
    // This is mostly meant for "Can we use this in new Response(file)?"
    return JSValue.jsBoolean(
        bun.isRegularFile(store.data.file.mode) or bun.sys.S.ISFIFO(store.data.file.mode),
    );
}

pub fn isS3(this: *const Blob) bool {
    if (this.store) |store| {
        return store.data == .s3;
    }
    return false;
}

const S3BlobDownloadTask = struct {
    blob: Blob,
    globalThis: *jsc.JSGlobalObject,
    promise: jsc.JSPromise.Strong,
    poll_ref: bun.Async.KeepAlive = .{},

    handler: S3ReadHandler,
    pub const new = bun.TrivialNew(S3BlobDownloadTask);
    pub const S3ReadHandler = *const fn (this: *Blob, globalthis: *JSGlobalObject, raw_bytes: []u8) JSValue;

    pub fn callHandler(this: *S3BlobDownloadTask, raw_bytes: []u8) JSValue {
        return this.handler(&this.blob, this.globalThis, raw_bytes);
    }
    pub fn onS3DownloadResolved(result: S3.S3DownloadResult, this: *S3BlobDownloadTask) void {
        defer this.deinit();
        switch (result) {
            .success => |response| {
                const bytes = response.body.list.items;
                if (this.blob.size == Blob.max_size) {
                    this.blob.size = @truncate(bytes.len);
                }
                jsc.AnyPromise.wrap(.{ .normal = this.promise.get() }, this.globalThis, S3BlobDownloadTask.callHandler, .{ this, bytes });
            },
            inline .not_found, .failure => |err| {
                this.promise.reject(this.globalThis, err.toJS(this.globalThis, this.blob.store.?.getPath()));
            },
        }
    }

    pub fn init(globalThis: *jsc.JSGlobalObject, blob: *Blob, handler: S3BlobDownloadTask.S3ReadHandler) JSValue {
        blob.store.?.ref();

        const this = S3BlobDownloadTask.new(.{
            .globalThis = globalThis,
            .blob = blob.*,
            .promise = jsc.JSPromise.Strong.init(globalThis),
            .handler = handler,
        });
        const promise = this.promise.value();
        const env = this.globalThis.bunVM().transpiler.env;
        const credentials = this.blob.store.?.data.s3.getCredentials();
        const path = this.blob.store.?.data.s3.path();

        this.poll_ref.ref(globalThis.bunVM());
        if (blob.offset > 0) {
            const len: ?usize = if (blob.size != Blob.max_size) @intCast(blob.size) else null;
            const offset: usize = @intCast(blob.offset);
            S3.downloadSlice(credentials, path, offset, len, @ptrCast(&S3BlobDownloadTask.onS3DownloadResolved), this, if (env.getHttpProxy(true, null)) |proxy| proxy.href else null);
        } else if (blob.size == Blob.max_size) {
            S3.download(credentials, path, @ptrCast(&S3BlobDownloadTask.onS3DownloadResolved), this, if (env.getHttpProxy(true, null)) |proxy| proxy.href else null);
        } else {
            const len: usize = @intCast(blob.size);
            const offset: usize = @intCast(blob.offset);
            S3.downloadSlice(credentials, path, offset, len, @ptrCast(&S3BlobDownloadTask.onS3DownloadResolved), this, if (env.getHttpProxy(true, null)) |proxy| proxy.href else null);
        }
        return promise;
    }

    pub fn deinit(this: *S3BlobDownloadTask) void {
        this.blob.store.?.deref();
        this.poll_ref.unref(this.globalThis.bunVM());
        this.promise.deinit();
        bun.destroy(this);
    }
};

pub fn doWrite(this: *Blob, globalThis: *jsc.JSGlobalObject, callframe: *jsc.CallFrame) bun.JSError!JSValue {
    const arguments = callframe.arguments_old(3).slice();
    var args = jsc.CallFrame.ArgumentsSlice.init(globalThis.bunVM(), arguments);
    defer args.deinit();

    try validateWritableBlob(globalThis, this);

    const data = args.nextEat() orelse {
        return globalThis.throwInvalidArguments("blob.write(pathOrFdOrBlob, blob) expects a Blob-y thing to write", .{});
    };
    if (data.isEmptyOrUndefinedOrNull()) {
        return globalThis.throwInvalidArguments("blob.write(pathOrFdOrBlob, blob) expects a Blob-y thing to write", .{});
    }
    var mkdirp_if_not_exists: ?bool = null;
    const options = args.nextEat();
    if (options) |options_object| {
        if (options_object.isObject()) {
            if (try options_object.getTruthy(globalThis, "createPath")) |create_directory| {
                if (!create_directory.isBoolean()) {
                    return globalThis.throwInvalidArgumentType("write", "options.createPath", "boolean");
                }
                mkdirp_if_not_exists = create_directory.toBoolean();
            }
            if (try options_object.getTruthy(globalThis, "type")) |content_type| {
                //override the content type
                if (!content_type.isString()) {
                    return globalThis.throwInvalidArgumentType("write", "options.type", "string");
                }
                var content_type_str = try content_type.toSlice(globalThis, bun.default_allocator);
                defer content_type_str.deinit();
                const slice = content_type_str.slice();
                if (strings.isAllASCII(slice)) {
                    if (this.content_type_allocated) {
                        bun.default_allocator.free(this.content_type);
                    }
                    this.content_type_was_set = true;

                    if (globalThis.bunVM().mimeType(slice)) |mime| {
                        this.content_type = mime.value;
                    } else {
                        const content_type_buf = bun.handleOom(bun.default_allocator.alloc(u8, slice.len));
                        this.content_type = strings.copyLowercase(slice, content_type_buf);
                        this.content_type_allocated = true;
                    }
                }
            }
        } else if (!options_object.isEmptyOrUndefinedOrNull()) {
            return globalThis.throwInvalidArgumentType("write", "options", "object");
        }
    }
    var blob_internal: PathOrBlob = .{ .blob = this.* };
    return writeFileInternal(globalThis, &blob_internal, data, .{ .mkdirp_if_not_exists = mkdirp_if_not_exists, .extra_options = options });
}

pub fn doUnlink(this: *Blob, globalThis: *jsc.JSGlobalObject, callframe: *jsc.CallFrame) bun.JSError!JSValue {
    const arguments = callframe.arguments_old(1).slice();
    var args = jsc.CallFrame.ArgumentsSlice.init(globalThis.bunVM(), arguments);
    defer args.deinit();

    try validateWritableBlob(globalThis, this);

    const store = this.store.?;
    return switch (store.data) {
        .s3 => |*s3| try s3.unlink(store, globalThis, args.nextEat()),
        .file => |file| file.unlink(globalThis),
        else => unreachable, // validateWritableBlob should have caught this
    };
}

// This mostly means 'can it be read?'
pub fn getExists(
    this: *Blob,
    globalThis: *jsc.JSGlobalObject,
    _: *jsc.CallFrame,
) bun.JSError!JSValue {
    if (this.isS3()) {
        return S3File.S3BlobStatTask.exists(globalThis, this);
    }
    return jsc.JSPromise.resolvedPromiseValue(globalThis, this.getExistsSync());
}

pub const FileStreamWrapper = struct {
    promise: jsc.JSPromise.Strong,
    readable_stream_ref: jsc.WebCore.ReadableStream.Strong,
    sink: *jsc.WebCore.FileSink,

    pub const new = bun.TrivialNew(@This());

    pub fn deinit(this: *@This()) void {
        this.promise.deinit();
        this.readable_stream_ref.deinit();
        this.sink.deref();
        bun.destroy(this);
    }
};

pub fn onFileStreamResolveRequestStream(globalThis: *jsc.JSGlobalObject, callframe: *jsc.CallFrame) bun.JSError!jsc.JSValue {
    var args = callframe.arguments_old(2);
    var this = args.ptr[args.len - 1].asPromisePtr(FileStreamWrapper);
    defer this.deinit();
    var strong = this.readable_stream_ref;
    defer strong.deinit();
    this.readable_stream_ref = .{};
    if (strong.get(globalThis)) |stream| {
        stream.done(globalThis);
    }
    this.promise.resolve(globalThis, jsc.JSValue.jsNumber(0));
    return .js_undefined;
}

pub fn onFileStreamRejectRequestStream(globalThis: *jsc.JSGlobalObject, callframe: *jsc.CallFrame) bun.JSError!jsc.JSValue {
    const args = callframe.arguments_old(2);
    var this = args.ptr[args.len - 1].asPromisePtr(FileStreamWrapper);
    defer this.sink.deref();
    const err = args.ptr[0];

    var strong = this.readable_stream_ref;
    defer strong.deinit();
    this.readable_stream_ref = .{};

    this.promise.reject(globalThis, err);

    if (strong.get(globalThis)) |stream| {
        stream.cancel(globalThis);
    }
    return .js_undefined;
}
comptime {
    const jsonResolveRequestStream = jsc.toJSHostFn(onFileStreamResolveRequestStream);
    @export(&jsonResolveRequestStream, .{ .name = "Bun__FileStreamWrapper__onResolveRequestStream" });
    const jsonRejectRequestStream = jsc.toJSHostFn(onFileStreamRejectRequestStream);
    @export(&jsonRejectRequestStream, .{ .name = "Bun__FileStreamWrapper__onRejectRequestStream" });
}

pub fn pipeReadableStreamToBlob(this: *Blob, globalThis: *jsc.JSGlobalObject, readable_stream: jsc.WebCore.ReadableStream, extra_options: ?JSValue) jsc.JSValue {
    var store = this.store orelse {
        return jsc.JSPromise.dangerouslyCreateRejectedPromiseValueWithoutNotifyingVM(globalThis, globalThis.createErrorInstance("Blob is detached", .{}));
    };

    if (this.isS3()) {
        const s3 = &this.store.?.data.s3;
        var aws_options = s3.getCredentialsWithOptions(extra_options, globalThis) catch |err| {
            return jsc.JSPromise.dangerouslyCreateRejectedPromiseValueWithoutNotifyingVM(globalThis, globalThis.takeException(err));
        };
        defer aws_options.deinit();

        const path = s3.path();
        const proxy = globalThis.bunVM().transpiler.env.getHttpProxy(true, null);
        const proxy_url = if (proxy) |p| p.href else null;

        return S3.uploadStream(
            (if (extra_options != null) aws_options.credentials.dupe() else s3.getCredentials()),
            path,
            readable_stream,
            globalThis,
            aws_options.options,
            aws_options.acl,
            aws_options.storage_class,
            this.contentTypeOrMimeType(),
            proxy_url,
            null,
            undefined,
        );
    }

    if (store.data != .file) {
        return jsc.JSPromise.dangerouslyCreateRejectedPromiseValueWithoutNotifyingVM(globalThis, globalThis.createErrorInstance("Blob is read-only", .{}));
    }

    const file_sink = brk_sink: {
        if (Environment.isWindows) {
            const pathlike = store.data.file.pathlike;
            const fd: bun.FileDescriptor = if (pathlike == .fd) pathlike.fd else brk: {
                var file_path: bun.PathBuffer = undefined;
                const path = pathlike.path.sliceZ(&file_path);
                switch (bun.sys.open(
                    path,
                    bun.O.WRONLY | bun.O.CREAT | bun.O.NONBLOCK,
                    write_permissions,
                )) {
                    .result => |result| {
                        break :brk result;
                    },
                    .err => |err| {
                        return jsc.JSPromise.dangerouslyCreateRejectedPromiseValueWithoutNotifyingVM(globalThis, err.withPath(path).toJS(globalThis));
                    },
                }
                unreachable;
            };

            const is_stdout_or_stderr = brk: {
                if (pathlike != .fd) {
                    break :brk false;
                }

                if (globalThis.bunVM().rare_data) |rare| {
                    if (store == rare.stdout_store) {
                        break :brk true;
                    }

                    if (store == rare.stderr_store) {
                        break :brk true;
                    }
                }

                break :brk if (fd.stdioTag()) |tag| switch (tag) {
                    .std_out, .std_err => true,
                    else => false,
                } else false;
            };
            var sink = jsc.WebCore.FileSink.init(fd, this.globalThis.bunVM().eventLoop());
            sink.writer.owns_fd = pathlike != .fd;

            if (is_stdout_or_stderr) {
                switch (sink.writer.startSync(fd, false)) {
                    .err => |err| {
                        sink.deref();
                        return jsc.JSPromise.dangerouslyCreateRejectedPromiseValueWithoutNotifyingVM(globalThis, err.toJS(globalThis));
                    },
                    else => {},
                }
            } else {
                switch (sink.writer.start(fd, true)) {
                    .err => |err| {
                        sink.deref();
                        return jsc.JSPromise.dangerouslyCreateRejectedPromiseValueWithoutNotifyingVM(globalThis, err.toJS(globalThis));
                    },
                    else => {},
                }
            }

            break :brk_sink sink;
        }

        var sink = jsc.WebCore.FileSink.init(bun.invalid_fd, this.globalThis.bunVM().eventLoop());

        const input_path: jsc.WebCore.PathOrFileDescriptor = brk: {
            if (store.data.file.pathlike == .fd) {
                break :brk .{ .fd = store.data.file.pathlike.fd };
            } else {
                break :brk .{
                    .path = ZigString.Slice.fromUTF8NeverFree(
                        store.data.file.pathlike.path.slice(),
                    ).cloneIfNeeded(
                        bun.default_allocator,
                    ) catch |err| bun.handleOom(err),
                };
            }
        };
        defer input_path.deinit();

        const stream_start: jsc.WebCore.streams.Start = .{
            .FileSink = .{
                .input_path = input_path,
            },
        };

        switch (sink.start(stream_start)) {
            .err => |err| {
                sink.deref();
                return jsc.JSPromise.dangerouslyCreateRejectedPromiseValueWithoutNotifyingVM(globalThis, err.toJS(globalThis));
            },
            else => {},
        }
        break :brk_sink sink;
    };
    var signal = &file_sink.signal;

    signal.* = jsc.WebCore.FileSink.JSSink.SinkSignal.init(.zero);

    // explicitly set it to a dead pointer
    // we use this memory address to disable signals being sent
    signal.clear();
    bun.assert(signal.isDead());

    const assignment_result: jsc.JSValue = jsc.WebCore.FileSink.JSSink.assignToStream(
        globalThis,
        readable_stream.value,
        file_sink,
        @as(**anyopaque, @ptrCast(&signal.ptr)),
    );

    assignment_result.ensureStillAlive();

    // assert that it was updated
    bun.assert(!signal.isDead());

    if (assignment_result.toError()) |err| {
        file_sink.deref();
        return jsc.JSPromise.dangerouslyCreateRejectedPromiseValueWithoutNotifyingVM(globalThis, err);
    }

    if (!assignment_result.isEmptyOrUndefinedOrNull()) {
        globalThis.bunVM().drainMicrotasks();

        assignment_result.ensureStillAlive();
        // it returns a Promise when it goes through ReadableStreamDefaultReader
        if (assignment_result.asAnyPromise()) |promise| {
            switch (promise.status(globalThis.vm())) {
                .pending => {
                    const wrapper = FileStreamWrapper.new(.{
                        .promise = jsc.JSPromise.Strong.init(globalThis),
                        .readable_stream_ref = jsc.WebCore.ReadableStream.Strong.init(readable_stream, globalThis),
                        .sink = file_sink,
                    });
                    const promise_value = wrapper.promise.value();

                    assignment_result.then(
                        globalThis,
                        wrapper,
                        onFileStreamResolveRequestStream,
                        onFileStreamRejectRequestStream,
                    );
                    return promise_value;
                },
                .fulfilled => {
                    file_sink.deref();
                    readable_stream.done(globalThis);
                    return jsc.JSPromise.resolvedPromiseValue(globalThis, jsc.JSValue.jsNumber(0));
                },
                .rejected => {
                    file_sink.deref();

                    readable_stream.cancel(globalThis);

                    return jsc.JSPromise.dangerouslyCreateRejectedPromiseValueWithoutNotifyingVM(globalThis, promise.result(globalThis.vm()));
                },
            }
        } else {
            file_sink.deref();

            readable_stream.cancel(globalThis);

            return jsc.JSPromise.dangerouslyCreateRejectedPromiseValueWithoutNotifyingVM(globalThis, assignment_result);
        }
    }
    file_sink.deref();

    return jsc.JSPromise.resolvedPromiseValue(globalThis, jsc.JSValue.jsNumber(0));
}

pub fn getWriter(
    this: *Blob,
    globalThis: *jsc.JSGlobalObject,
    callframe: *jsc.CallFrame,
) bun.JSError!jsc.JSValue {
    var arguments_ = callframe.arguments_old(1);
    var arguments = arguments_.ptr[0..arguments_.len];

    if (!arguments.ptr[0].isEmptyOrUndefinedOrNull() and !arguments.ptr[0].isObject()) {
        return globalThis.throwInvalidArguments("options must be an object or undefined", .{});
    }

    try validateWritableBlob(globalThis, this);

    var store = this.store.?;
    if (this.isS3()) {
        const s3 = &this.store.?.data.s3;
        const path = s3.path();
        const proxy = globalThis.bunVM().transpiler.env.getHttpProxy(true, null);
        const proxy_url = if (proxy) |p| p.href else null;
        if (arguments.len > 0) {
            const options = arguments.ptr[0];
            if (options.isObject()) {
                if (try options.getTruthy(globalThis, "type")) |content_type| {
                    //override the content type
                    if (!content_type.isString()) {
                        return globalThis.throwInvalidArgumentType("write", "options.type", "string");
                    }
                    var content_type_str = try content_type.toSlice(globalThis, bun.default_allocator);
                    defer content_type_str.deinit();
                    const slice = content_type_str.slice();
                    if (strings.isAllASCII(slice)) {
                        if (this.content_type_allocated) {
                            bun.default_allocator.free(this.content_type);
                        }
                        this.content_type_was_set = true;

                        if (globalThis.bunVM().mimeType(slice)) |mime| {
                            this.content_type = mime.value;
                        } else {
                            const content_type_buf = bun.handleOom(bun.default_allocator.alloc(u8, slice.len));
                            this.content_type = strings.copyLowercase(slice, content_type_buf);
                            this.content_type_allocated = true;
                        }
                    }
                }
                const credentialsWithOptions = try s3.getCredentialsWithOptions(options, globalThis);
                return try S3.writableStream(
                    credentialsWithOptions.credentials.dupe(),
                    path,
                    globalThis,
                    credentialsWithOptions.options,
                    this.contentTypeOrMimeType(),
                    proxy_url,
                    credentialsWithOptions.storage_class,
                );
            }
        }
        return try S3.writableStream(
            s3.getCredentials(),
            path,
            globalThis,
            .{},
            this.contentTypeOrMimeType(),
            proxy_url,
            null,
        );
    }

    if (Environment.isWindows) {
        const pathlike = store.data.file.pathlike;
        const vm = globalThis.bunVM();
        const fd: bun.FileDescriptor = if (pathlike == .fd) pathlike.fd else brk: {
            var file_path: bun.PathBuffer = undefined;
            switch (bun.sys.open(
                pathlike.path.sliceZ(&file_path),
                bun.O.WRONLY | bun.O.CREAT | bun.O.NONBLOCK,
                write_permissions,
            )) {
                .result => |result| {
                    break :brk result;
                },
                .err => |err| {
                    return globalThis.throwValue(err.withPath(pathlike.path.slice()).toJS(globalThis));
                },
            }
            @compileError(unreachable);
        };

        const is_stdout_or_stderr = brk: {
            if (pathlike != .fd) {
                break :brk false;
            }

            if (vm.rare_data) |rare| {
                if (store == rare.stdout_store) {
                    break :brk true;
                }

                if (store == rare.stderr_store) {
                    break :brk true;
                }
            }

            break :brk if (fd.stdioTag()) |tag| switch (tag) {
                .std_out, .std_err => true,
                else => false,
            } else false;
        };
        var sink = jsc.WebCore.FileSink.init(fd, this.globalThis.bunVM().eventLoop());
        sink.writer.owns_fd = pathlike != .fd;

        if (is_stdout_or_stderr) {
            switch (sink.writer.startSync(fd, false)) {
                .err => |err| {
                    sink.deref();
                    return globalThis.throwValue(err.toJS(globalThis));
                },
                else => {},
            }
        } else {
            switch (sink.writer.start(fd, true)) {
                .err => |err| {
                    sink.deref();
                    return globalThis.throwValue(err.toJS(globalThis));
                },
                else => {},
            }
        }

        return sink.toJS(globalThis);
    }

    var sink = jsc.WebCore.FileSink.init(bun.invalid_fd, this.globalThis.bunVM().eventLoop());

    const input_path: jsc.WebCore.PathOrFileDescriptor = brk: {
        if (store.data.file.pathlike == .fd) {
            break :brk .{ .fd = store.data.file.pathlike.fd };
        } else {
            break :brk .{
                .path = ZigString.Slice.fromUTF8NeverFree(
                    store.data.file.pathlike.path.slice(),
                ).cloneIfNeeded(
                    bun.default_allocator,
                ) catch |err| bun.handleOom(err),
            };
        }
    };
    defer input_path.deinit();

    var stream_start: bun.webcore.streams.Start = .{
        .FileSink = .{
            .input_path = input_path,
        },
    };

    if (arguments.len > 0 and arguments.ptr[0].isObject()) {
        stream_start = try jsc.WebCore.streams.Start.fromJSWithTag(globalThis, arguments[0], .FileSink);
        stream_start.FileSink.input_path = input_path;
    }

    switch (sink.start(stream_start)) {
        .err => |err| {
            sink.deref();
            return globalThis.throwValue(err.toJS(globalThis));
        },
        else => {},
    }

    return sink.toJS(globalThis);
}

pub fn getSliceFrom(this: *Blob, globalThis: *jsc.JSGlobalObject, relativeStart: i64, relativeEnd: i64, content_type: []const u8, content_type_was_allocated: bool) JSValue {
    const offset = this.offset +| @as(SizeType, @intCast(relativeStart));
    const len = @as(SizeType, @intCast(@max(relativeEnd -| relativeStart, 0)));

    // This copies over the is_all_ascii flag
    // which is okay because this will only be a <= slice
    var blob = this.dupe();
    blob.offset = offset;
    blob.size = len;

    // infer the content type if it was not specified
    if (content_type.len == 0 and this.content_type.len > 0 and !this.content_type_allocated) {
        blob.content_type = this.content_type;
    } else {
        blob.content_type = content_type;
    }
    blob.content_type_allocated = content_type_was_allocated;
    blob.content_type_was_set = this.content_type_was_set or content_type_was_allocated;

    var blob_ = Blob.new(blob);
    blob_.allocator = bun.default_allocator;
    return blob_.toJS(globalThis);
}

/// https://w3c.github.io/FileAPI/#slice-method-algo
/// The slice() method returns a new Blob object with bytes ranging from the
/// optional start parameter up to but not including the optional end
/// parameter, and with a type attribute that is the value of the optional
/// contentType parameter. It must act as follows:
pub fn getSlice(
    this: *Blob,
    globalThis: *jsc.JSGlobalObject,
    callframe: *jsc.CallFrame,
) bun.JSError!jsc.JSValue {
    const allocator = bun.default_allocator;
    var arguments_ = callframe.arguments_old(3);
    var args = arguments_.ptr[0..arguments_.len];

    if (this.size == 0) {
        const empty = Blob.initEmpty(globalThis);
        var ptr = Blob.new(empty);
        ptr.allocator = allocator;
        return ptr.toJS(globalThis);
    }

    // If the optional start parameter is not used as a parameter when making this call, let relativeStart be 0.
    var relativeStart: i64 = 0;

    // If the optional end parameter is not used as a parameter when making this call, let relativeEnd be size.
    var relativeEnd: i64 = @as(i64, @intCast(this.size));

    if (args.ptr[0].isString()) {
        args.ptr[2] = args.ptr[0];
        args.ptr[1] = .zero;
        args.ptr[0] = .zero;
        args.len = 3;
    } else if (args.ptr[1].isString()) {
        args.ptr[2] = args.ptr[1];
        args.ptr[1] = .zero;
        args.len = 3;
    }

    var args_iter = jsc.CallFrame.ArgumentsSlice.init(globalThis.bunVM(), args);
    if (args_iter.nextEat()) |start_| {
        if (start_.isNumber()) {
            const start = start_.toInt64();
            if (start < 0) {
                // If the optional start parameter is negative, let relativeStart be start + size.
                relativeStart = @as(i64, @intCast(@max(start +% @as(i64, @intCast(this.size)), 0)));
            } else {
                // Otherwise, let relativeStart be start.
                relativeStart = @min(@as(i64, @intCast(start)), @as(i64, @intCast(this.size)));
            }
        }
    }

    if (args_iter.nextEat()) |end_| {
        if (end_.isNumber()) {
            const end = end_.toInt64();
            // If end is negative, let relativeEnd be max((size + end), 0).
            if (end < 0) {
                // If the optional start parameter is negative, let relativeStart be start + size.
                relativeEnd = @as(i64, @intCast(@max(end +% @as(i64, @intCast(this.size)), 0)));
            } else {
                // Otherwise, let relativeStart be start.
                relativeEnd = @min(@as(i64, @intCast(end)), @as(i64, @intCast(this.size)));
            }
        }
    }

    var content_type: string = "";
    var content_type_was_allocated = false;
    if (args_iter.nextEat()) |content_type_| {
        inner: {
            if (content_type_.isString()) {
                var zig_str = try content_type_.getZigString(globalThis);
                var slicer = zig_str.toSlice(bun.default_allocator);
                defer slicer.deinit();
                const slice = slicer.slice();
                if (!strings.isAllASCII(slice)) {
                    break :inner;
                }

                if (globalThis.bunVM().mimeType(slice)) |mime| {
                    content_type = mime.value;
                    break :inner;
                }

                content_type_was_allocated = slice.len > 0;
                const content_type_buf = bun.handleOom(allocator.alloc(u8, slice.len));
                content_type = strings.copyLowercase(slice, content_type_buf);
            }
        }
    }

    return this.getSliceFrom(globalThis, relativeStart, relativeEnd, content_type, content_type_was_allocated);
}

pub fn getMimeType(this: *const Blob) ?bun.http.MimeType {
    if (this.store) |store| {
        return store.mime_type;
    }

    return null;
}

pub fn getMimeTypeOrContentType(this: *const Blob) ?bun.http.MimeType {
    if (this.content_type_was_set) {
        return bun.http.MimeType.init(this.content_type, null, null);
    }

    if (this.store) |store| {
        return store.mime_type;
    }

    return null;
}

pub fn getType(
    this: *Blob,
    globalThis: *jsc.JSGlobalObject,
) JSValue {
    if (this.content_type.len > 0) {
        if (this.content_type_allocated) {
            return ZigString.init(this.content_type).toJS(globalThis);
        }
        return ZigString.init(this.content_type).toJS(globalThis);
    }

    if (this.store) |store| {
        return ZigString.init(store.mime_type.value).toJS(globalThis);
    }

    return ZigString.Empty.toJS(globalThis);
}

pub fn getNameString(this: *Blob) ?bun.String {
    if (this.name.tag != .Dead) return this.name;

    if (this.getFileName()) |path| {
        this.name = bun.String.cloneUTF8(path);
        return this.name;
    }

    return null;
}

// TODO: Move this to a separate `File` object or BunFile
pub fn getName(
    this: *Blob,
    _: jsc.JSValue,
    globalThis: *jsc.JSGlobalObject,
) JSValue {
    return if (this.getNameString()) |name| name.toJS(globalThis) else .js_undefined;
}

pub fn setName(
    this: *Blob,
    jsThis: jsc.JSValue,
    globalThis: *jsc.JSGlobalObject,
    value: JSValue,
) JSError!void {
    // by default we don't have a name so lets allow it to be set undefined
    if (value.isEmptyOrUndefinedOrNull()) {
        this.name.deref();
        this.name = bun.String.dead;
        js.nameSetCached(jsThis, globalThis, value);
        return;
    }
    if (value.isString()) {
        const old_name = this.name;

        errdefer this.name = bun.String.empty;
        this.name = try bun.String.fromJS(value, globalThis);
        // We don't need to increment the reference count since tryFromJS already did it.
        js.nameSetCached(jsThis, globalThis, value);
        old_name.deref();
    }
}

pub fn getFileName(
    this: *const Blob,
) ?[]const u8 {
    if (this.store) |store| {
        if (store.data == .file) {
            if (store.data.file.pathlike == .path) {
                return store.data.file.pathlike.path.slice();
            }

            // we shouldn't return Number here.
        } else if (store.data == .bytes) {
            if (store.data.bytes.stored_name.slice().len > 0)
                return store.data.bytes.stored_name.slice();
        } else if (store.data == .s3) {
            return store.data.s3.path();
        }
    }

    return null;
}

pub fn getLoader(blob: *const Blob, jsc_vm: *VirtualMachine) ?bun.options.Loader {
    if (blob.getFileName()) |filename| {
        const current_path = bun.fs.Path.init(filename);
        return current_path.loader(&jsc_vm.transpiler.options.loaders) orelse .tsx;
    } else if (blob.getMimeTypeOrContentType()) |mime_type| {
        return .fromMimeType(mime_type);
    } else {
        // Be maximally permissive.
        return .tsx;
    }
}

// TODO: Move this to a separate `File` object or BunFile
pub fn getLastModified(
    this: *Blob,
    _: *jsc.JSGlobalObject,
) JSValue {
    if (this.store) |store| {
        if (store.data == .file) {
            // last_modified can be already set during read.
            if (store.data.file.last_modified == jsc.init_timestamp and !this.isS3()) {
                resolveFileStat(store);
            }
            return JSValue.jsNumber(store.data.file.last_modified);
        }
    }

    if (this.is_jsdom_file) {
        return JSValue.jsNumber(this.last_modified);
    }

    return JSValue.jsNumber(jsc.init_timestamp);
}

pub fn getSizeForBindings(this: *Blob) u64 {
    if (this.size == Blob.max_size) {
        this.resolveSize();
    }

    // If the file doesn't exist or is not seekable
    // signal that the size is unknown.
    if (this.store != null and this.store.?.data == .file and
        !(this.store.?.data.file.seekable orelse false))
    {
        return std.math.maxInt(u64);
    }

    if (this.size == Blob.max_size)
        return std.math.maxInt(u64);

    return this.size;
}

export fn Bun__Blob__getSizeForBindings(this: *Blob) callconv(.C) u64 {
    return this.getSizeForBindings();
}

export fn Blob__getDataPtr(value: jsc.JSValue) callconv(.C) ?*anyopaque {
    const blob = Blob.fromJS(value) orelse return null;
    const data = blob.sharedView();
    if (data.len == 0) return null;
    return @constCast(data.ptr);
}

export fn Blob__getSize(value: jsc.JSValue) callconv(.C) usize {
    const blob = Blob.fromJS(value) orelse return 0;
    const data = blob.sharedView();
    return data.len;
}

export fn Blob__fromBytes(globalThis: *jsc.JSGlobalObject, ptr: ?[*]const u8, len: usize) callconv(.C) *Blob {
    if (ptr == null or len == 0) {
        const blob = new(initEmpty(globalThis));
        blob.allocator = bun.default_allocator;
        return blob;
    }

    const bytes = bun.handleOom(bun.default_allocator.dupe(u8, ptr.?[0..len]));
    const store = Store.init(bytes, bun.default_allocator);
    var blob = initWithStore(store, globalThis);
    blob.allocator = bun.default_allocator;
    return new(blob);
}

pub fn getStat(this: *Blob, globalThis: *jsc.JSGlobalObject, callback: *jsc.CallFrame) bun.JSError!jsc.JSValue {
    const store = this.store orelse return .js_undefined;
    // TODO: make this async for files
    return switch (store.data) {
        .file => |*file| {
            return switch (file.pathlike) {
                .path => |path_like| {
                    return bun.api.node.fs.Async.stat.create(globalThis, undefined, .{
                        .path = .{
                            .encoded_slice = switch (path_like) {
                                // it's already converted to utf8
                                .encoded_slice => |slice| try slice.toOwned(bun.default_allocator),
                                else => try ZigString.init(path_like.slice()).toSliceClone(bun.default_allocator),
                            },
                        },
                    }, globalThis.bunVM());
                },
                .fd => |fd| bun.api.node.fs.Async.fstat.create(globalThis, undefined, .{ .fd = fd }, globalThis.bunVM()),
            };
        },
        .s3 => S3File.getStat(this, globalThis, callback),
        else => .js_undefined,
    };
}
pub fn getSize(this: *Blob, _: *jsc.JSGlobalObject) JSValue {
    if (this.size == Blob.max_size) {
        if (this.isS3()) {
            return jsc.JSValue.jsNumber(std.math.nan(f64));
        }
        this.resolveSize();
        if (this.size == Blob.max_size and this.store != null) {
            return .jsNumber(std.math.inf(f64));
        } else if (this.size == 0 and this.store != null) {
            if (this.store.?.data == .file and
                (this.store.?.data.file.seekable orelse true) == false and
                this.store.?.data.file.max_size == Blob.max_size)
            {
                return .jsNumber(std.math.inf(f64));
            }
        }
    }

    return JSValue.jsNumber(this.size);
}

pub fn resolveSize(this: *Blob) void {
    if (this.store) |store| {
        if (store.data == .bytes) {
            const offset = this.offset;
            const store_size = store.size();
            if (store_size != Blob.max_size) {
                this.offset = @min(store_size, offset);
                this.size = store_size - offset;
            }

            return;
        } else if (store.data == .file) {
            if (store.data.file.seekable == null) {
                resolveFileStat(store);
            }

            if (store.data.file.seekable != null and store.data.file.max_size != Blob.max_size) {
                const store_size = store.data.file.max_size;
                const offset = this.offset;

                this.offset = @min(store_size, offset);
                this.size = store_size -| offset;
                return;
            }
        }

        this.size = 0;
    } else {
        this.size = 0;
    }
}

/// resolve file stat like size, last_modified
fn resolveFileStat(store: *Store) void {
    if (store.data.file.pathlike == .path) {
        var buffer: bun.PathBuffer = undefined;
        switch (bun.sys.stat(store.data.file.pathlike.path.sliceZ(&buffer))) {
            .result => |stat| {
                store.data.file.max_size = if (bun.isRegularFile(stat.mode) or stat.size > 0)
                    @truncate(@as(u64, @intCast(@max(stat.size, 0))))
                else
                    Blob.max_size;
                store.data.file.mode = @intCast(stat.mode);
                store.data.file.seekable = bun.isRegularFile(stat.mode);
                store.data.file.last_modified = jsc.toJSTime(stat.mtime().sec, stat.mtime().nsec);
            },
            // the file may not exist yet. Thats's okay.
            else => {},
        }
    } else if (store.data.file.pathlike == .fd) {
        switch (bun.sys.fstat(store.data.file.pathlike.fd)) {
            .result => |stat| {
                store.data.file.max_size = if (bun.isRegularFile(stat.mode) or stat.size > 0)
                    @as(SizeType, @truncate(@as(u64, @intCast(@max(stat.size, 0)))))
                else
                    Blob.max_size;
                store.data.file.mode = @intCast(stat.mode);
                store.data.file.seekable = bun.isRegularFile(stat.mode);
                store.data.file.last_modified = jsc.toJSTime(stat.mtime().sec, stat.mtime().nsec);
            },
            // the file may not exist yet. Thats's okay.
            else => {},
        }
    }
}

pub fn constructor(globalThis: *jsc.JSGlobalObject, callframe: *jsc.CallFrame) bun.JSError!*Blob {
    const allocator = bun.default_allocator;
    var blob: Blob = undefined;
    var arguments = callframe.arguments_old(2);
    const args = arguments.slice();

    switch (args.len) {
        0 => {
            const empty: []u8 = &[_]u8{};
            blob = Blob.init(empty, allocator, globalThis);
        },
        else => {
            blob = get(globalThis, args[0], false, true) catch |err| switch (err) {
                error.OutOfMemory, error.JSError => |e| return e,
                error.InvalidArguments => return globalThis.throwInvalidArguments("new Blob() expects an Array", .{}),
            };

            if (args.len > 1) {
                const options = args[1];
                if (options.isObject()) {
                    // type, the ASCII-encoded string in lower case
                    // representing the media type of the Blob.
                    // Normative conditions for this member are provided
                    // in the § 3.1 Constructors.
                    if (try options.get(globalThis, "type")) |content_type| {
                        inner: {
                            if (content_type.isString()) {
                                var content_type_str = try content_type.toSlice(globalThis, bun.default_allocator);
                                defer content_type_str.deinit();
                                const slice = content_type_str.slice();
                                if (!strings.isAllASCII(slice)) {
                                    break :inner;
                                }
                                blob.content_type_was_set = true;

                                if (globalThis.bunVM().mimeType(slice)) |mime| {
                                    blob.content_type = mime.value;
                                    break :inner;
                                }
                                const content_type_buf = bun.handleOom(allocator.alloc(u8, slice.len));
                                blob.content_type = strings.copyLowercase(slice, content_type_buf);
                                blob.content_type_allocated = true;
                            }
                        }
                    }
                }
            }

            if (blob.content_type.len == 0) {
                blob.content_type = "";
                blob.content_type_was_set = false;
            }
        },
    }

    blob.calculateEstimatedByteSize();

    var blob_ = Blob.new(blob);
    blob_.allocator = allocator;
    return blob_;
}

pub fn finalize(this: *Blob) void {
    this.deinit();
}

pub fn initWithAllASCII(bytes: []u8, allocator: std.mem.Allocator, globalThis: *JSGlobalObject, is_all_ascii: bool) Blob {
    // avoid allocating a Blob.Store if the buffer is actually empty
    var store: ?*Blob.Store = null;
    if (bytes.len > 0) {
        store = Blob.Store.init(bytes, allocator);
        store.?.is_all_ascii = is_all_ascii;
    }
    return Blob{
        .size = @as(SizeType, @truncate(bytes.len)),
        .store = store,
        .allocator = null,
        .content_type = "",
        .globalThis = globalThis,
        .is_all_ascii = is_all_ascii,
    };
}

/// Takes ownership of `bytes`, which must have been allocated with `allocator`.
pub fn init(bytes: []u8, allocator: std.mem.Allocator, globalThis: *JSGlobalObject) Blob {
    return Blob{
        .size = @as(SizeType, @truncate(bytes.len)),
        .store = if (bytes.len > 0)
            Blob.Store.init(bytes, allocator)
        else
            null,
        .allocator = null,
        .content_type = "",
        .globalThis = globalThis,
    };
}

pub fn createWithBytesAndAllocator(
    bytes: []u8,
    allocator: std.mem.Allocator,
    globalThis: *JSGlobalObject,
    was_string: bool,
) Blob {
    return Blob{
        .size = @as(SizeType, @truncate(bytes.len)),
        .store = if (bytes.len > 0)
            Blob.Store.init(bytes, allocator)
        else
            null,
        .allocator = null,
        .content_type = if (was_string) MimeType.text.value else "",
        .globalThis = globalThis,
    };
}

pub fn tryCreate(
    bytes_: []const u8,
    allocator_: std.mem.Allocator,
    globalThis: *JSGlobalObject,
    was_string: bool,
) !Blob {
    if (comptime Environment.isLinux) {
        if (bun.linux.MemFdAllocator.shouldUse(bytes_)) {
            switch (bun.linux.MemFdAllocator.create(bytes_)) {
                .err => {},
                .result => |result| {
                    const store = Store.new(
                        .{
                            .data = .{
                                .bytes = result,
                            },
                            .allocator = bun.default_allocator,
                            .ref_count = std.atomic.Value(u32).init(1),
                        },
                    );
                    var blob = initWithStore(store, globalThis);
                    if (was_string and blob.content_type.len == 0) {
                        blob.content_type = MimeType.text.value;
                    }

                    return blob;
                },
            }
        }
    }

    return createWithBytesAndAllocator(try allocator_.dupe(u8, bytes_), allocator_, globalThis, was_string);
}

pub fn create(
    bytes_: []const u8,
    allocator_: std.mem.Allocator,
    globalThis: *JSGlobalObject,
    was_string: bool,
) Blob {
    return bun.handleOom(tryCreate(bytes_, allocator_, globalThis, was_string));
}

pub fn initWithStore(store: *Blob.Store, globalThis: *JSGlobalObject) Blob {
    return Blob{
        .size = store.size(),
        .store = store,
        .allocator = null,
        .content_type = if (store.data == .file)
            store.data.file.mime_type.value
        else
            "",
        .globalThis = globalThis,
    };
}

pub fn initEmpty(globalThis: *JSGlobalObject) Blob {
    return Blob{
        .size = 0,
        .store = null,
        .allocator = null,
        .content_type = "",
        .globalThis = globalThis,
    };
}

// Transferring doesn't change the reference count
// It is a move
inline fn transfer(this: *Blob) void {
    this.store = null;
}

pub fn detach(this: *Blob) void {
    if (this.store != null) this.store.?.deref();
    this.store = null;
}

/// This does not duplicate
/// This creates a new view
/// and increment the reference count
pub fn dupe(this: *const Blob) Blob {
    return this.dupeWithContentType(false);
}

pub fn dupeWithContentType(this: *const Blob, include_content_type: bool) Blob {
    if (this.store != null) this.store.?.ref();
    var duped = this.*;
    if (duped.content_type_allocated and duped.allocator != null and !include_content_type) {

        // for now, we just want to avoid a use-after-free here
        if (jsc.VirtualMachine.get().mimeType(duped.content_type)) |mime| {
            duped.content_type = mime.value;
        } else {
            // TODO: fix this
            // this is a bug.
            // it means whenever
            duped.content_type = "";
        }

        duped.content_type_allocated = false;
        duped.content_type_was_set = false;
        if (this.content_type_was_set) {
            duped.content_type_was_set = duped.content_type.len > 0;
        }
    } else if (duped.content_type_allocated and duped.allocator != null and include_content_type) {
        duped.content_type = bun.handleOom(bun.default_allocator.dupe(u8, this.content_type));
    }
    duped.name = duped.name.dupeRef();

    duped.allocator = null;
    return duped;
}

pub fn toJS(this: *Blob, globalObject: *jsc.JSGlobalObject) jsc.JSValue {
    // if (comptime Environment.allow_assert) {
    //     assert(this.allocator != null);
    // }
    this.calculateEstimatedByteSize();

    if (this.isS3()) {
        return S3File.toJSUnchecked(globalObject, this);
    }

    return js.toJSUnchecked(globalObject, this);
}

pub fn deinit(this: *Blob) void {
    this.detach();
    this.name.deref();
    this.name = .dead;

    // TODO: remove this field, make it a boolean.
    if (this.allocator) |alloc| {
        this.allocator = null;
        bun.debugAssert(alloc.vtable == bun.default_allocator.vtable);
        bun.destroy(this);
    }
}

pub fn sharedView(this: *const Blob) []const u8 {
    if (this.size == 0 or this.store == null) return "";
    var slice_ = this.store.?.sharedView();
    if (slice_.len == 0) return "";
    slice_ = slice_[this.offset..];

    return slice_[0..@min(slice_.len, @as(usize, this.size))];
}

pub const Lifetime = jsc.WebCore.Lifetime;
pub fn setIsASCIIFlag(this: *Blob, is_all_ascii: bool) void {
    this.is_all_ascii = is_all_ascii;
    // if this Blob represents the entire binary data
    // which will be pretty common
    // we can update the store's is_all_ascii flag
    // and any other Blob that points to the same store
    // can skip checking the encoding
    if (this.size > 0 and this.offset == 0 and this.store.?.data == .bytes) {
        this.store.?.is_all_ascii = is_all_ascii;
    }
}

pub fn needsToReadFile(this: *const Blob) bool {
    return this.store != null and (this.store.?.data == .file);
}

pub fn toStringWithBytes(this: *Blob, global: *JSGlobalObject, raw_bytes: []const u8, comptime lifetime: Lifetime) bun.JSError!JSValue {
    const bom, const buf = strings.BOM.detectAndSplit(raw_bytes);

    if (buf.len == 0) {
        // If all it contained was the bom, we need to free the bytes
        if (lifetime == .temporary) bun.default_allocator.free(raw_bytes);
        return ZigString.Empty.toJS(global);
    }

    if (bom == .utf16_le) {
        defer if (lifetime == .temporary) bun.default_allocator.free(raw_bytes);
        var out = bun.String.cloneUTF16(bun.reinterpretSlice(u16, buf));
        return out.transferToJS(global);
    }

    // null == unknown
    // false == can't be
    const could_be_all_ascii = this.is_all_ascii orelse this.store.?.is_all_ascii;

    if (could_be_all_ascii == null or !could_be_all_ascii.?) {
        // if toUTF16Alloc returns null, it means there are no non-ASCII characters
        // instead of erroring, invalid characters will become a U+FFFD replacement character
        if (strings.toUTF16Alloc(bun.default_allocator, buf, false, false) catch return global.throwOutOfMemory()) |external| {
            if (lifetime != .temporary)
                this.setIsASCIIFlag(false);

            if (lifetime == .transfer) {
                this.detach();
            }

            if (lifetime == .temporary) {
                bun.default_allocator.free(raw_bytes);
            }

            return ZigString.toExternalU16(external.ptr, external.len, global);
        }

        if (lifetime != .temporary) this.setIsASCIIFlag(true);
    }

    switch (comptime lifetime) {
        // strings are immutable
        // we don't need to clone
        .clone => {
            this.store.?.ref();
            // we don't need to worry about UTF-8 BOM in this case because the store owns the memory.
            return ZigString.init(buf).external(global, this.store.?, Store.external);
        },
        .transfer => {
            const store = this.store.?;
            assert(store.data == .bytes);
            this.transfer();
            // we don't need to worry about UTF-8 BOM in this case because the store owns the memory.
            return ZigString.init(buf).external(global, store, Store.external);
        },
        // strings are immutable
        // sharing isn't really a thing
        .share => {
            this.store.?.ref();
            // we don't need to worry about UTF-8 BOM in this case because the store owns the memory.s
            return ZigString.init(buf).external(global, this.store.?, Store.external);
        },
        .temporary => {
            // if there was a UTF-8 BOM, we need to clone the buffer because
            // external doesn't support this case here yet.
            if (buf.len != raw_bytes.len) {
                var out = bun.String.cloneLatin1(buf);
                defer bun.default_allocator.free(raw_bytes);
                return out.transferToJS(global);
            }

            return ZigString.init(buf).toExternalValue(global);
        },
    }
}

pub fn toStringTransfer(this: *Blob, global: *JSGlobalObject) bun.JSError!JSValue {
    return this.toString(global, .transfer);
}

pub fn toString(this: *Blob, global: *JSGlobalObject, comptime lifetime: Lifetime) bun.JSError!JSValue {
    if (this.needsToReadFile()) {
        return this.doReadFile(toStringWithBytes, global);
    }
    if (this.isS3()) {
        return this.doReadFromS3(toStringWithBytes, global);
    }

    const view_: []u8 =
        @constCast(this.sharedView());

    if (view_.len == 0)
        return ZigString.Empty.toJS(global);

    return toStringWithBytes(this, global, view_, lifetime);
}

pub fn toJSON(this: *Blob, global: *JSGlobalObject, comptime lifetime: Lifetime) bun.JSError!JSValue {
    if (this.needsToReadFile()) {
        return this.doReadFile(toJSONWithBytes, global);
    }
    if (this.isS3()) {
        return this.doReadFromS3(toJSONWithBytes, global);
    }

    const view_ = this.sharedView();

    return toJSONWithBytes(this, global, view_, lifetime);
}

pub fn toJSONWithBytes(this: *Blob, global: *JSGlobalObject, raw_bytes: []const u8, comptime lifetime: Lifetime) bun.JSError!JSValue {
    const bom, const buf = strings.BOM.detectAndSplit(raw_bytes);
    if (buf.len == 0) return global.createSyntaxErrorInstance("Unexpected end of JSON input", .{});

    if (bom == .utf16_le) {
        var out = bun.String.cloneUTF16(bun.reinterpretSlice(u16, buf));
        defer if (lifetime == .temporary) bun.default_allocator.free(raw_bytes);
        defer if (lifetime == .transfer) this.detach();
        defer out.deref();
        return out.toJSByParseJSON(global);
    }
    // null == unknown
    // false == can't be
    const could_be_all_ascii = this.is_all_ascii orelse this.store.?.is_all_ascii;
    defer if (comptime lifetime == .temporary) bun.default_allocator.free(@constCast(buf));

    if (could_be_all_ascii == null or !could_be_all_ascii.?) {
        var stack_fallback = std.heap.stackFallback(4096, bun.default_allocator);
        const allocator = stack_fallback.get();
        // if toUTF16Alloc returns null, it means there are no non-ASCII characters
        if (strings.toUTF16Alloc(allocator, buf, false, false) catch null) |external| {
            if (comptime lifetime != .temporary) this.setIsASCIIFlag(false);
            const result = ZigString.initUTF16(external).toJSONObject(global);
            allocator.free(external);
            return result;
        }

        if (comptime lifetime != .temporary) this.setIsASCIIFlag(true);
    }

    return ZigString.init(buf).toJSONObject(global);
}

pub fn toFormDataWithBytes(this: *Blob, global: *JSGlobalObject, buf: []u8, comptime _: Lifetime) JSValue {
    var encoder = this.getFormDataEncoding() orelse return {
        return ZigString.init("Invalid encoding").toErrorInstance(global);
    };
    defer encoder.deinit();

    return bun.FormData.toJS(global, buf, encoder.encoding) catch |err|
        global.createErrorInstance("FormData encoding failed: {s}", .{@errorName(err)});
}

pub fn toArrayBufferWithBytes(this: *Blob, global: *JSGlobalObject, buf: []u8, comptime lifetime: Lifetime) bun.JSError!JSValue {
    return toArrayBufferViewWithBytes(this, global, buf, lifetime, .ArrayBuffer);
}

pub fn toUint8ArrayWithBytes(this: *Blob, global: *JSGlobalObject, buf: []u8, comptime lifetime: Lifetime) bun.JSError!JSValue {
    return toArrayBufferViewWithBytes(this, global, buf, lifetime, .Uint8Array);
}

pub fn toArrayBufferViewWithBytes(this: *Blob, global: *JSGlobalObject, buf: []u8, comptime lifetime: Lifetime, comptime TypedArrayView: jsc.JSValue.JSType) bun.JSError!JSValue {
    switch (comptime lifetime) {
        .clone => {
            if (TypedArrayView != .ArrayBuffer) {
                // ArrayBuffer doesn't have this limit.
                if (buf.len > jsc.VirtualMachine.synthetic_allocation_limit) {
                    this.detach();
                    return global.throwOutOfMemory();
                }
            }

            if (comptime Environment.isLinux) {
                // If we can use a copy-on-write clone of the buffer, do so.
                if (this.store) |store| {
                    if (store.data == .bytes) {
                        const allocated_slice = store.data.bytes.allocatedSlice();
                        if (bun.isSliceInBuffer(buf, allocated_slice)) {
                            if (bun.linux.MemFdAllocator.from(store.data.bytes.allocator)) |allocator| {
                                allocator.ref();
                                defer allocator.deref();

                                const byteOffset = @as(usize, @intFromPtr(buf.ptr)) -| @as(usize, @intFromPtr(allocated_slice.ptr));
                                const byteLength = buf.len;

                                const result = jsc.ArrayBuffer.toArrayBufferFromSharedMemfd(
                                    allocator.fd.cast(),
                                    global,
                                    byteOffset,
                                    byteLength,
                                    allocated_slice.len,
                                    TypedArrayView,
                                );
                                debug("toArrayBuffer COW clone({d}, {d}) = {d}", .{ byteOffset, byteLength, @intFromBool(result != .zero) });

                                if (result != .zero) {
                                    return result;
                                }
                            }
                        }
                    }
                }
            }
            return jsc.ArrayBuffer.create(global, buf, TypedArrayView);
        },
        .share => {
            if (buf.len > jsc.synthetic_allocation_limit and TypedArrayView != .ArrayBuffer) {
                return global.throwOutOfMemory();
            }

            this.store.?.ref();
            return jsc.ArrayBuffer.fromBytes(buf, TypedArrayView).toJSWithContext(
                global,
                this.store.?,
                jsc.BlobArrayBuffer_deallocator,
                null,
            );
        },
        .transfer => {
            if (buf.len > jsc.VirtualMachine.synthetic_allocation_limit and TypedArrayView != .ArrayBuffer) {
                this.detach();
                return global.throwOutOfMemory();
            }

            const store = this.store.?;
            this.transfer();
            return jsc.ArrayBuffer.fromBytes(buf, TypedArrayView).toJSWithContext(
                global,
                store,
                jsc.array_buffer.BlobArrayBuffer_deallocator,
            );
        },
        .temporary => {
            if (buf.len > jsc.VirtualMachine.synthetic_allocation_limit and TypedArrayView != .ArrayBuffer) {
                bun.default_allocator.free(buf);
                return global.throwOutOfMemory();
            }

            return jsc.ArrayBuffer.fromBytes(buf, TypedArrayView).toJS(global);
        },
    }
}

pub fn toArrayBuffer(this: *Blob, global: *JSGlobalObject, comptime lifetime: Lifetime) bun.JSError!JSValue {
    debug("toArrayBuffer", .{});
    return toArrayBufferView(this, global, lifetime, .ArrayBuffer);
}

pub fn toUint8Array(this: *Blob, global: *JSGlobalObject, comptime lifetime: Lifetime) bun.JSError!JSValue {
    debug("toUin8Array", .{});
    return toArrayBufferView(this, global, lifetime, .Uint8Array);
}

pub fn toArrayBufferView(this: *Blob, global: *JSGlobalObject, comptime lifetime: Lifetime, comptime TypedArrayView: jsc.JSValue.JSType) bun.JSError!JSValue {
    const WithBytesFn = comptime if (TypedArrayView == .Uint8Array)
        toUint8ArrayWithBytes
    else
        toArrayBufferWithBytes;
    if (this.needsToReadFile()) {
        return this.doReadFile(WithBytesFn, global);
    }

    if (this.isS3()) {
        return this.doReadFromS3(WithBytesFn, global);
    }

    const view_ = this.sharedView();
    if (view_.len == 0)
        return jsc.ArrayBuffer.create(global, "", TypedArrayView);

    return WithBytesFn(this, global, @constCast(view_), lifetime);
}

pub fn toFormData(this: *Blob, global: *JSGlobalObject, comptime lifetime: Lifetime) JSValue {
    if (this.needsToReadFile()) {
        return this.doReadFile(toFormDataWithBytes, global);
    }
    if (this.isS3()) {
        return this.doReadFromS3(toFormDataWithBytes, global);
    }

    const view_ = this.sharedView();

    if (view_.len == 0)
        return jsc.DOMFormData.create(global);

    return toFormDataWithBytes(this, global, @constCast(view_), lifetime);
}

const FromJsError = bun.JSError || error{InvalidArguments};

pub inline fn get(
    global: *JSGlobalObject,
    arg: JSValue,
    comptime move: bool,
    comptime require_array: bool,
) FromJsError!Blob {
    return fromJSMovable(global, arg, move, require_array);
}

pub inline fn fromJSMove(global: *JSGlobalObject, arg: JSValue) FromJsError!Blob {
    return fromJSWithoutDeferGC(global, arg, true, false);
}

pub inline fn fromJSClone(global: *JSGlobalObject, arg: JSValue) FromJsError!Blob {
    return fromJSWithoutDeferGC(global, arg, false, true);
}

pub inline fn fromJSCloneOptionalArray(global: *JSGlobalObject, arg: JSValue) FromJsError!Blob {
    return fromJSWithoutDeferGC(global, arg, false, false);
}

fn fromJSMovable(
    global: *JSGlobalObject,
    arg: JSValue,
    comptime move: bool,
    comptime require_array: bool,
) FromJsError!Blob {
    const FromJSFunction = if (comptime move and !require_array)
        fromJSMove
    else if (!require_array)
        fromJSCloneOptionalArray
    else
        fromJSClone;

    return FromJSFunction(global, arg);
}

fn fromJSWithoutDeferGC(
    global: *JSGlobalObject,
    arg: JSValue,
    comptime move: bool,
    comptime require_array: bool,
) FromJsError!Blob {
    var current = arg;
    if (current.isUndefinedOrNull()) {
        return Blob{ .globalThis = global };
    }

    var top_value = current;
    var might_only_be_one_thing = false;
    arg.ensureStillAlive();
    defer arg.ensureStillAlive();
    var fail_if_top_value_is_not_typed_array_like = false;
    switch (current.jsTypeLoose()) {
        .Array, .DerivedArray => {
            var top_iter = try jsc.JSArrayIterator.init(current, global);
            might_only_be_one_thing = top_iter.len == 1;
            if (top_iter.len == 0) {
                return Blob{ .globalThis = global };
            }
            if (might_only_be_one_thing) {
                top_value = (try top_iter.next()).?;
            }
        },
        else => {
            might_only_be_one_thing = true;
            if (require_array) {
                fail_if_top_value_is_not_typed_array_like = true;
            }
        },
    }

    if (might_only_be_one_thing or !move) {

        // Fast path: one item, we don't need to join
        switch (top_value.jsTypeLoose()) {
            .Cell,
            .NumberObject,
            jsc.JSValue.JSType.String,
            jsc.JSValue.JSType.StringObject,
            jsc.JSValue.JSType.DerivedStringObject,
            => {
                if (!fail_if_top_value_is_not_typed_array_like) {
                    var str = try top_value.toBunString(global);
                    defer str.deref();
                    const bytes, const ascii = try str.toOwnedSliceReturningAllASCII(bun.default_allocator);
                    return Blob.initWithAllASCII(bytes, bun.default_allocator, global, ascii);
                }
            },

            jsc.JSValue.JSType.ArrayBuffer,
            jsc.JSValue.JSType.Int8Array,
            jsc.JSValue.JSType.Uint8Array,
            jsc.JSValue.JSType.Uint8ClampedArray,
            jsc.JSValue.JSType.Int16Array,
            jsc.JSValue.JSType.Uint16Array,
            jsc.JSValue.JSType.Int32Array,
            jsc.JSValue.JSType.Uint32Array,
            jsc.JSValue.JSType.Float16Array,
            jsc.JSValue.JSType.Float32Array,
            jsc.JSValue.JSType.Float64Array,
            jsc.JSValue.JSType.BigInt64Array,
            jsc.JSValue.JSType.BigUint64Array,
            jsc.JSValue.JSType.DataView,
            => {
                return try Blob.tryCreate(top_value.asArrayBuffer(global).?.byteSlice(), bun.default_allocator, global, false);
            },

            .DOMWrapper => {
                if (!fail_if_top_value_is_not_typed_array_like) {
                    if (top_value.as(Blob)) |blob| {
                        if (comptime move) {
                            var _blob = blob.*;
                            _blob.allocator = null;
                            blob.transfer();
                            return _blob;
                        } else {
                            return blob.dupe();
                        }
                    } else if (top_value.as(jsc.API.BuildArtifact)) |build| {
                        if (comptime move) {
                            // I don't think this case should happen?
                            var blob = build.blob;
                            blob.transfer();
                            return blob;
                        } else {
                            return build.blob.dupe();
                        }
                    } else if (current.toSliceClone(global)) |sliced| {
                        if (sliced.allocator.get()) |allocator| {
                            return Blob.initWithAllASCII(@constCast(sliced.slice()), allocator, global, false);
                        }
                    }
                }
            },

            else => {},
        }

        // new Blob("ok")
        // new File("ok", "file.txt")
        if (fail_if_top_value_is_not_typed_array_like) {
            return error.InvalidArguments;
        }
    }

    var stack_allocator = std.heap.stackFallback(1024, bun.default_allocator);
    const stack_mem_all = stack_allocator.get();
    var stack: std.ArrayList(JSValue) = std.ArrayList(JSValue).init(stack_mem_all);
    var joiner = StringJoiner{ .allocator = stack_mem_all };
    var could_have_non_ascii = false;

    defer if (stack_allocator.fixed_buffer_allocator.end_index >= 1024) stack.deinit();

    while (true) {
        switch (current.jsTypeLoose()) {
            .NumberObject,
            jsc.JSValue.JSType.String,
            jsc.JSValue.JSType.StringObject,
            jsc.JSValue.JSType.DerivedStringObject,
            => {
                var sliced = try current.toSlice(global, bun.default_allocator);
                const allocator = sliced.allocator.get();
                could_have_non_ascii = could_have_non_ascii or !sliced.allocator.isWTFAllocator();
                joiner.push(sliced.slice(), allocator);
            },

            .Array, .DerivedArray => {
                var iter = try jsc.JSArrayIterator.init(current, global);
                try stack.ensureUnusedCapacity(iter.len);
                var any_arrays = false;
                while (try iter.next()) |item| {
                    if (item.isUndefinedOrNull()) continue;

                    // When it's a string or ArrayBuffer inside an array, we can avoid the extra push/pop
                    // we only really want this for nested arrays
                    // However, we must preserve the order
                    // That means if there are any arrays
                    // we have to restart the loop
                    if (!any_arrays) {
                        switch (item.jsTypeLoose()) {
                            .NumberObject,
                            .Cell,
                            .String,
                            .StringObject,
                            .DerivedStringObject,
                            => {
                                var sliced = try item.toSlice(global, bun.default_allocator);
                                const allocator = sliced.allocator.get();
                                could_have_non_ascii = could_have_non_ascii or !sliced.allocator.isWTFAllocator();
                                joiner.push(sliced.slice(), allocator);
                                continue;
                            },
                            .ArrayBuffer,
                            .Int8Array,
                            .Uint8Array,
                            .Uint8ClampedArray,
                            .Int16Array,
                            .Uint16Array,
                            .Int32Array,
                            .Uint32Array,
                            .Float16Array,
                            .Float32Array,
                            .Float64Array,
                            .BigInt64Array,
                            .BigUint64Array,
                            .DataView,
                            => {
                                could_have_non_ascii = true;
                                var buf = item.asArrayBuffer(global).?;
                                joiner.pushStatic(buf.byteSlice());
                                continue;
                            },
                            .Array, .DerivedArray => {
                                any_arrays = true;
                                could_have_non_ascii = true;
                                break;
                            },

                            .DOMWrapper => {
                                if (item.as(Blob)) |blob| {
                                    could_have_non_ascii = could_have_non_ascii or !(blob.is_all_ascii orelse false);
                                    joiner.pushStatic(blob.sharedView());
                                    continue;
                                } else if (current.toSliceClone(global)) |sliced| {
                                    const allocator = sliced.allocator.get();
                                    could_have_non_ascii = could_have_non_ascii or allocator != null;
                                    joiner.push(sliced.slice(), allocator);
                                }
                            },
                            else => {},
                        }
                    }

                    stack.appendAssumeCapacity(item);
                }
            },

            .DOMWrapper => {
                if (current.as(Blob)) |blob| {
                    could_have_non_ascii = could_have_non_ascii or !(blob.is_all_ascii orelse false);
                    joiner.pushStatic(blob.sharedView());
                } else if (current.toSliceClone(global)) |sliced| {
                    const allocator = sliced.allocator.get();
                    could_have_non_ascii = could_have_non_ascii or allocator != null;
                    joiner.push(sliced.slice(), allocator);
                }
            },

            .ArrayBuffer,
            .Int8Array,
            .Uint8Array,
            .Uint8ClampedArray,
            .Int16Array,
            .Uint16Array,
            .Int32Array,
            .Uint32Array,
            .Float16Array,
            .Float32Array,
            .Float64Array,
            .BigInt64Array,
            .BigUint64Array,
            .DataView,
            => {
                var buf = current.asArrayBuffer(global).?;
                joiner.pushStatic(buf.slice());
                could_have_non_ascii = true;
            },

            else => {
                var sliced = try current.toSlice(global, bun.default_allocator);
                if (global.hasException()) {
                    const end_result = try joiner.done(bun.default_allocator);
                    bun.default_allocator.free(end_result);
                    return error.JSError;
                }
                could_have_non_ascii = could_have_non_ascii or !sliced.allocator.isWTFAllocator();
                joiner.push(sliced.slice(), sliced.allocator.get());
            },
        }
        current = stack.pop() orelse break;
    }

    const joined = try joiner.done(bun.default_allocator);

    if (!could_have_non_ascii) {
        return Blob.initWithAllASCII(joined, bun.default_allocator, global, true);
    }
    return Blob.init(joined, bun.default_allocator, global);
}

pub const Any = union(enum) {
    Blob: Blob,
    InternalBlob: Internal,
    WTFStringImpl: bun.WTF.StringImpl,

    pub fn fromOwnedSlice(allocator: std.mem.Allocator, bytes: []u8) Any {
        return .{ .InternalBlob = .{ .bytes = .fromOwnedSlice(allocator, bytes) } };
    }

    pub fn fromArrayList(list: std.ArrayList(u8)) Any {
        return .{ .InternalBlob = .{ .bytes = list } };
    }

    /// Assumed that AnyBlob itself is covered by the caller.
    pub fn memoryCost(this: *const Any) usize {
        return switch (this.*) {
            .Blob => |*blob| if (blob.store) |blob_store| blob_store.memoryCost() else 0,
            .WTFStringImpl => |str| if (str.refCount() == 1) str.memoryCost() else 0,
            .InternalBlob => |*internal_blob| internal_blob.memoryCost(),
        };
    }

    pub fn hasOneRef(this: *const Any) bool {
        if (this.store()) |s| {
            return s.hasOneRef();
        }

        return false;
    }

    pub fn getFileName(this: *const Any) ?[]const u8 {
        return switch (this.*) {
            .Blob => this.Blob.getFileName(),
            .WTFStringImpl => null,
            .InternalBlob => null,
        };
    }

    pub inline fn fastSize(this: *const Any) Blob.SizeType {
        return switch (this.*) {
            .Blob => this.Blob.size,
            .WTFStringImpl => @truncate(this.WTFStringImpl.byteLength()),
            .InternalBlob => @truncate(this.slice().len),
        };
    }

    pub inline fn size(this: *const Any) Blob.SizeType {
        return switch (this.*) {
            .Blob => this.Blob.size,
            .WTFStringImpl => @truncate(this.WTFStringImpl.utf8ByteLength()),
            else => @truncate(this.slice().len),
        };
    }

    pub fn hasContentTypeFromUser(this: Any) bool {
        return switch (this) {
            .Blob => this.Blob.hasContentTypeFromUser(),
            .WTFStringImpl => false,
            .InternalBlob => false,
        };
    }

    fn toInternalBlobIfPossible(this: *Any) void {
        if (this.* == .Blob) {
            if (this.Blob.store) |s| {
                if (s.data == .bytes and s.hasOneRef()) {
                    this.* = .{ .InternalBlob = s.data.bytes.toInternalBlob() };
                    s.deref();
                    return;
                }
            }
        }
    }

    pub fn toActionValue(this: *Any, globalThis: *JSGlobalObject, action: streams.BufferAction.Tag) bun.JSError!jsc.JSValue {
        if (action != .blob) {
            this.toInternalBlobIfPossible();
        }

        switch (action) {
            .text => {
                if (this.* == .Blob) {
                    return this.toString(globalThis, .clone);
                }

                return this.toStringTransfer(globalThis);
            },
            .bytes => {
                if (this.* == .Blob) {
                    return this.toArrayBufferView(globalThis, .clone, .Uint8Array);
                }

                return this.toUint8ArrayTransfer(globalThis);
            },
            .blob => {
                const result = Blob.new(this.toBlob(globalThis));
                result.allocator = bun.default_allocator;
                result.globalThis = globalThis;
                return result.toJS(globalThis);
            },
            .arrayBuffer => {
                if (this.* == .Blob) {
                    return this.toArrayBufferView(globalThis, .clone, .ArrayBuffer);
                }

                return this.toArrayBufferTransfer(globalThis);
            },
            .json => {
                return this.toJSON(globalThis, .share);
            },
        }
    }

    pub fn toPromise(this: *Any, globalThis: *JSGlobalObject, action: streams.BufferAction.Tag) jsc.JSValue {
        return jsc.JSPromise.wrap(globalThis, toActionValue, .{ this, globalThis, action });
    }

    pub fn wrap(this: *Any, promise: jsc.AnyPromise, globalThis: *JSGlobalObject, action: streams.BufferAction.Tag) void {
        promise.wrap(globalThis, toActionValue, .{ this, globalThis, action });
    }

    pub fn toJSON(this: *Any, global: *JSGlobalObject, comptime lifetime: jsc.WebCore.Lifetime) bun.JSError!JSValue {
        switch (this.*) {
            .Blob => return this.Blob.toJSON(global, lifetime),
            // .InlineBlob => {
            //     if (this.InlineBlob.len == 0) {
            //         return JSValue.jsNull();
            //     }
            //     var str = this.InlineBlob.toStringOwned(global);
            //     return str.parseJSON(global);
            // },
            .InternalBlob => {
                if (this.InternalBlob.bytes.items.len == 0) {
                    return JSValue.jsNull();
                }

                const str = this.InternalBlob.toJSON(global);

                // the GC will collect the string
                this.* = .{
                    .Blob = .{},
                };

                return str;
            },
            .WTFStringImpl => {
                var str = bun.String.init(this.WTFStringImpl);
                defer str.deref();
                this.* = .{
                    .Blob = .{},
                };

                if (str.length() == 0) {
                    return JSValue.jsNull();
                }

                return str.toJSByParseJSON(global);
            },
        }
    }

    pub fn toJSONShare(this: *Any, global: *JSGlobalObject) bun.JSError!JSValue {
        return this.toJSON(global, .share);
    }

    pub fn toStringTransfer(this: *Any, global: *JSGlobalObject) bun.JSError!JSValue {
        return this.toString(global, .transfer);
    }

    pub fn toUint8ArrayTransfer(this: *Any, global: *JSGlobalObject) bun.JSError!JSValue {
        return this.toUint8Array(global, .transfer);
    }

    pub fn toArrayBufferTransfer(this: *Any, global: *JSGlobalObject) bun.JSError!JSValue {
        return this.toArrayBuffer(global, .transfer);
    }

    pub fn toBlob(this: *Any, global: *JSGlobalObject) Blob {
        if (this.size() == 0) {
            return Blob.initEmpty(global);
        }

        if (this.* == .Blob) {
            return this.Blob.dupe();
        }

        if (this.* == .WTFStringImpl) {
            const blob = Blob.create(this.slice(), bun.default_allocator, global, true);
            this.* = .{ .Blob = .{} };
            return blob;
        }

        const blob = Blob.init(this.InternalBlob.slice(), this.InternalBlob.bytes.allocator, global);
        this.* = .{ .Blob = .{} };
        return blob;
    }

    pub fn toString(this: *Any, global: *JSGlobalObject, comptime lifetime: jsc.WebCore.Lifetime) bun.JSError!JSValue {
        switch (this.*) {
            .Blob => return this.Blob.toString(global, lifetime),
            // .InlineBlob => {
            //     if (this.InlineBlob.len == 0) {
            //         return ZigString.Empty.toValue(global);
            //     }
            //     const owned = this.InlineBlob.toStringOwned(global);
            //     this.* = .{ .InlineBlob = .{ .len = 0 } };
            //     return owned;
            // },
            .InternalBlob => {
                if (this.InternalBlob.bytes.items.len == 0) {
                    return ZigString.Empty.toJS(global);
                }

                const owned = this.InternalBlob.toStringOwned(global);
                this.* = .{ .Blob = .{} };
                return owned;
            },
            .WTFStringImpl => {
                var str = bun.String.init(this.WTFStringImpl);
                defer str.deref();
                this.* = .{ .Blob = .{} };

                return str.toJS(global);
            },
        }
    }

    pub fn toArrayBuffer(this: *Any, global: *JSGlobalObject, comptime lifetime: jsc.WebCore.Lifetime) bun.JSError!JSValue {
        return this.toArrayBufferView(global, lifetime, .ArrayBuffer);
    }

    pub fn toUint8Array(this: *Any, global: *JSGlobalObject, comptime lifetime: jsc.WebCore.Lifetime) bun.JSError!JSValue {
        return this.toArrayBufferView(global, lifetime, .Uint8Array);
    }

    pub fn toArrayBufferView(this: *Any, global: *JSGlobalObject, comptime lifetime: jsc.WebCore.Lifetime, comptime TypedArrayView: jsc.JSValue.JSType) bun.JSError!JSValue {
        switch (this.*) {
            .Blob => return this.Blob.toArrayBufferView(global, lifetime, TypedArrayView),
            // .InlineBlob => {
            //     if (this.InlineBlob.len == 0) {
            //         return jsc.ArrayBuffer.create(global, "", .ArrayBuffer);
            //     }
            //     var bytes = this.InlineBlob.sliceConst();
            //     this.InlineBlob.len = 0;
            //     const value = jsc.ArrayBuffer.create(
            //         global,
            //         bytes,
            //         .ArrayBuffer,
            //     );
            //     return value;
            // },
            .InternalBlob => {
                const bytes = this.InternalBlob.toGlobalSlice();
                this.* = .{ .Blob = .{} };

                return jsc.ArrayBuffer.fromDefaultAllocator(
                    global,
                    bytes,
                    TypedArrayView,
                );
            },
            .WTFStringImpl => {
                const str = bun.String.init(this.WTFStringImpl);
                this.* = .{ .Blob = .{} };
                defer str.deref();

                const out_bytes = str.toUTF8WithoutRef(bun.default_allocator);
                if (out_bytes.isAllocated()) {
                    return jsc.ArrayBuffer.fromDefaultAllocator(
                        global,
                        @constCast(out_bytes.slice()),
                        TypedArrayView,
                    );
                }

                return jsc.ArrayBuffer.create(global, out_bytes.slice(), TypedArrayView);
            },
        }
    }

    pub fn isDetached(this: *const Any) bool {
        return switch (this.*) {
            .Blob => |blob| blob.isDetached(),
            .InternalBlob => this.InternalBlob.bytes.items.len == 0,
            .WTFStringImpl => this.WTFStringImpl.length() == 0,
        };
    }

    pub fn store(this: *const @This()) ?*Blob.Store {
        if (this.* == .Blob) {
            return this.Blob.store;
        }

        return null;
    }

    pub fn contentType(self: *const @This()) []const u8 {
        return switch (self.*) {
            .Blob => self.Blob.content_type,
            .WTFStringImpl => MimeType.text.value,
            // .InlineBlob => self.InlineBlob.contentType(),
            .InternalBlob => self.InternalBlob.contentType(),
        };
    }

    pub fn wasString(self: *const @This()) bool {
        return switch (self.*) {
            .Blob => self.Blob.is_all_ascii orelse false,
            .WTFStringImpl => true,
            // .InlineBlob => self.InlineBlob.was_string,
            .InternalBlob => self.InternalBlob.was_string,
        };
    }

    pub inline fn slice(self: *const @This()) []const u8 {
        return switch (self.*) {
            .Blob => self.Blob.sharedView(),
            .WTFStringImpl => self.WTFStringImpl.utf8Slice(),
            // .InlineBlob => self.InlineBlob.sliceConst(),
            .InternalBlob => self.InternalBlob.sliceConst(),
        };
    }

    pub fn needsToReadFile(self: *const @This()) bool {
        return switch (self.*) {
            .Blob => self.Blob.needsToReadFile(),
            .WTFStringImpl, .InternalBlob => false,
        };
    }

    pub fn isS3(self: *const @This()) bool {
        return switch (self.*) {
            .Blob => self.Blob.isS3(),
            .WTFStringImpl, .InternalBlob => false,
        };
    }

    pub fn detach(self: *@This()) void {
        return switch (self.*) {
            .Blob => {
                self.Blob.detach();
                self.* = .{
                    .Blob = .{},
                };
            },
            // .InlineBlob => {
            //     self.InlineBlob.len = 0;
            // },
            .InternalBlob => {
                self.InternalBlob.bytes.clearAndFree();
                self.* = .{ .Blob = .{} };
            },
            .WTFStringImpl => {
                self.WTFStringImpl.deref();
                self.* = .{ .Blob = .{} };
            },
        };
    }
};

/// A single-use Blob backed by an allocation of memory.
pub const Internal = struct {
    bytes: std.ArrayList(u8),
    was_string: bool = false,

    pub fn memoryCost(this: *const @This()) usize {
        return this.bytes.capacity;
    }

    pub fn toStringOwned(this: *@This(), globalThis: *jsc.JSGlobalObject) JSValue {
        const bytes_without_bom = strings.withoutUTF8BOM(this.bytes.items);
        if (strings.toUTF16Alloc(bun.default_allocator, bytes_without_bom, false, false) catch &[_]u16{}) |out| {
            const return_value = ZigString.toExternalU16(out.ptr, out.len, globalThis);
            return_value.ensureStillAlive();
            this.deinit();
            return return_value;
        } else if
        // If there was a UTF8 BOM, we clone it
        (bytes_without_bom.len != this.bytes.items.len) {
            defer this.deinit();
            var out = bun.String.cloneLatin1(this.bytes.items[3..]);
            return out.transferToJS(globalThis);
        } else {
<<<<<<< HEAD
            var str = ZigString.init(this.toGlobalSlice());
            str.mark();
=======
            var str = ZigString.init(this.toOwnedSlice());
            str.markGlobal();
>>>>>>> 1a23797e
            return str.toExternalValue(globalThis);
        }
    }

    pub fn toJSON(this: *@This(), globalThis: *jsc.JSGlobalObject) JSValue {
        const str_bytes = ZigString.init(strings.withoutUTF8BOM(this.bytes.items)).withEncoding();
        const json = str_bytes.toJSONObject(globalThis);
        this.deinit();
        return json;
    }

    pub inline fn sliceConst(this: *const @This()) []const u8 {
        return this.bytes.items;
    }

    pub fn deinit(this: *@This()) void {
        this.bytes.clearAndFree();
    }

    pub inline fn slice(this: @This()) []u8 {
        return this.bytes.items;
    }

    pub fn toOwnedSlice(this: *@This()) []u8 {
        const bytes = this.bytes.items;
        const capacity = this.bytes.capacity;
        if (bytes.len == 0 and capacity > 0) {
            this.bytes.clearAndFree();
            return &.{};
        }

        this.bytes.items = &.{};
        this.bytes.capacity = 0;

        return bytes;
    }

    pub fn toGlobalSlice(this: *@This()) []u8 {
        const prev = this.toOwnedSlice();
        if (bun.Environment.enable_mimalloc) return prev;
        if (!bun.mimalloc.mi_is_in_heap_region(prev.ptr)) return prev;
        const bytes = bun.default_allocator.dupe(u8, prev) catch bun.outOfMemory();
        this.bytes.allocator.free(prev);
        return bytes;
    }

    pub fn clearAndFree(this: *@This()) void {
        this.bytes.clearAndFree();
    }

    pub fn contentType(self: *const @This()) []const u8 {
        if (self.was_string) {
            return MimeType.text.value;
        }

        return MimeType.other.value;
    }
};

/// A blob which stores all the data in the same space as a real Blob
/// This is an optimization for small Response and Request bodies
/// It means that we can avoid an additional heap allocation for a small response
pub const Inline = extern struct {
    const real_blob_size = @sizeOf(Blob);
    pub const IntSize = u8;
    pub const available_bytes = real_blob_size - @sizeOf(IntSize) - 1 - 1;
    bytes: [available_bytes]u8 align(1) = undefined,
    len: IntSize align(1) = 0,
    was_string: bool align(1) = false,

    pub fn concat(first: []const u8, second: []const u8) Inline {
        const total = first.len + second.len;
        assert(total <= available_bytes);

        var inline_blob: jsc.WebCore.InlineBlob = .{};
        var bytes_slice = inline_blob.bytes[0..total];

        if (first.len > 0)
            @memcpy(bytes_slice[0..first.len], first);

        if (second.len > 0)
            @memcpy(bytes_slice[first.len..][0..second.len], second);

        inline_blob.len = @as(@TypeOf(inline_blob.len), @truncate(total));
        return inline_blob;
    }

    fn internalInit(data: []const u8, was_string: bool) Inline {
        assert(data.len <= available_bytes);

        var blob = Inline{
            .len = @as(IntSize, @intCast(data.len)),
            .was_string = was_string,
        };

        if (data.len > 0)
            @memcpy(blob.bytes[0..data.len], data);
        return blob;
    }

    pub fn init(data: []const u8) Inline {
        return internalInit(data, false);
    }

    pub fn initString(data: []const u8) Inline {
        return internalInit(data, true);
    }

    pub fn toStringOwned(this: *@This(), globalThis: *jsc.JSGlobalObject) JSValue {
        if (this.len == 0)
            return ZigString.Empty.toJS(globalThis);

        var str = ZigString.init(this.sliceConst());

        if (!strings.isAllASCII(this.sliceConst())) {
            str.markUTF8();
        }

        const out = str.toJS(globalThis);
        out.ensureStillAlive();
        this.len = 0;
        return out;
    }

    pub fn contentType(self: *const @This()) []const u8 {
        if (self.was_string) {
            return MimeType.text.value;
        }

        return MimeType.other.value;
    }

    pub fn deinit(_: *@This()) void {}

    pub inline fn slice(this: *@This()) []u8 {
        return this.bytes[0..this.len];
    }

    pub inline fn sliceConst(this: *const @This()) []const u8 {
        return this.bytes[0..this.len];
    }

    pub fn toOwnedSlice(this: *@This()) []u8 {
        return this.slice();
    }

    pub fn clearAndFree(_: *@This()) void {}
};

pub export fn JSDOMFile__hasInstance(_: jsc.JSValue, _: *jsc.JSGlobalObject, value: jsc.JSValue) callconv(jsc.conv) bool {
    jsc.markBinding(@src());
    const blob = value.as(Blob) orelse return false;
    return blob.is_jsdom_file;
}

// TODO: move to bun.sys?
pub fn FileOpener(comptime This: type) type {
    return struct {
        context: *This,

        const State = @This();

        const __opener_flags = bun.O.NONBLOCK | bun.O.CLOEXEC;

        const open_flags_ = if (@hasDecl(This, "open_flags"))
            This.open_flags | __opener_flags
        else
            bun.O.RDONLY | __opener_flags;

        fn getFdByOpening(this: *This, comptime Callback: OpenCallback) void {
            var buf: bun.PathBuffer = undefined;
            var path_string = if (@hasField(This, "file_store"))
                this.file_store.pathlike.path
            else
                this.file_blob.store.?.data.file.pathlike.path;

            const path = path_string.sliceZ(&buf);

            if (Environment.isWindows) {
                const WrappedCallback = struct {
                    pub fn callback(req: *libuv.fs_t) callconv(.C) void {
                        var self: *This = @alignCast(@ptrCast(req.data.?));
                        {
                            defer req.deinit();
                            if (req.result.errEnum()) |errEnum| {
                                var path_string_2 = if (@hasField(This, "file_store"))
                                    self.file_store.pathlike.path
                                else
                                    self.file_blob.store.?.data.file.pathlike.path;
                                self.errno = bun.errnoToZigErr(errEnum);
                                self.system_error = bun.sys.Error.fromCode(errEnum, .open)
                                    .withPath(path_string_2.slice())
                                    .toSystemError();
                                self.opened_fd = invalid_fd;
                            } else {
                                self.opened_fd = req.result.toFD();
                            }
                        }
                        Callback(self, self.opened_fd);
                    }
                };

                const rc = libuv.uv_fs_open(
                    this.loop,
                    &this.req,
                    path,
                    open_flags_,
                    jsc.Node.fs.default_permission,
                    &WrappedCallback.callback,
                );
                if (rc.errEnum()) |errno| {
                    this.errno = bun.errnoToZigErr(errno);
                    this.system_error = bun.sys.Error.fromCode(errno, .open).withPath(path_string.slice()).toSystemError();
                    this.opened_fd = invalid_fd;
                    Callback(this, invalid_fd);
                }
                this.req.data = @ptrCast(this);
                return;
            }

            while (true) {
                this.opened_fd = switch (bun.sys.open(path, open_flags_, jsc.Node.fs.default_permission)) {
                    .result => |fd| fd,
                    .err => |err| {
                        if (comptime @hasField(This, "mkdirp_if_not_exists")) {
                            if (err.errno == @intFromEnum(bun.sys.E.NOENT)) {
                                switch (mkdirIfNotExists(this, err, path, path_string.slice())) {
                                    .@"continue" => continue,
                                    .fail => {
                                        this.opened_fd = invalid_fd;
                                        break;
                                    },
                                    .no => {},
                                }
                            }
                        }

                        this.errno = bun.errnoToZigErr(err.errno);
                        this.system_error = err.withPath(path_string.slice()).toSystemError();
                        this.opened_fd = invalid_fd;
                        break;
                    },
                };
                break;
            }

            Callback(this, this.opened_fd);
        }

        const OpenCallback = *const fn (*This, bun.FileDescriptor) void;

        pub fn getFd(this: *This, comptime Callback: OpenCallback) void {
            if (this.opened_fd != invalid_fd) {
                Callback(this, this.opened_fd);
                return;
            }

            if (@hasField(This, "file_store")) {
                const pathlike = this.file_store.pathlike;
                if (pathlike == .fd) {
                    this.opened_fd = pathlike.fd;
                    Callback(this, this.opened_fd);
                    return;
                }
            } else {
                const pathlike = this.file_blob.store.?.data.file.pathlike;
                if (pathlike == .fd) {
                    this.opened_fd = pathlike.fd;
                    Callback(this, this.opened_fd);
                    return;
                }
            }

            getFdByOpening(this, Callback);
        }
    };
}

// TODO: move to bun.sys?
pub fn FileCloser(comptime This: type) type {
    return struct {
        fn scheduleClose(request: *io.Request) io.Action {
            var this: *This = @alignCast(@fieldParentPtr("io_request", request));
            return io.Action{
                .close = .{
                    .ctx = this,
                    .fd = this.opened_fd,
                    .onDone = @ptrCast(&onIORequestClosed),
                    .poll = &this.io_poll,
                    .tag = This.io_tag,
                },
            };
        }

        fn onIORequestClosed(this: *This) void {
            this.io_poll.flags.remove(.was_ever_registered);
            this.task = .{ .callback = &onCloseIORequest };
            bun.jsc.WorkPool.schedule(&this.task);
        }

        fn onCloseIORequest(task: *jsc.WorkPoolTask) void {
            debug("onCloseIORequest()", .{});
            var this: *This = @alignCast(@fieldParentPtr("task", task));
            this.close_after_io = false;
            this.update();
        }

        pub fn doClose(this: *This, is_allowed_to_close_fd: bool) bool {
            if (@hasField(This, "io_request")) {
                if (this.close_after_io) {
                    this.state.store(ClosingState.closing, .seq_cst);

                    @atomicStore(@TypeOf(this.io_request.callback), &this.io_request.callback, &scheduleClose, .seq_cst);
                    if (!this.io_request.scheduled)
                        io.Loop.get().schedule(&this.io_request);
                    return true;
                }
            }

            if (is_allowed_to_close_fd and
                this.opened_fd != invalid_fd and
                this.opened_fd.stdioTag() == null)
            {
                if (comptime Environment.isWindows) {
                    bun.Async.Closer.close(this.opened_fd, this.loop);
                } else {
                    _ = this.opened_fd.closeAllowingBadFileDescriptor(null);
                }
                this.opened_fd = invalid_fd;
            }

            return false;
        }
    };
}

const WriteFilePromise = write_file.WriteFilePromise;
const WriteFileWaitFromLockedValueTask = write_file.WriteFileWaitFromLockedValueTask;
const NewReadFileHandler = read_file.NewReadFileHandler;

const string = []const u8;

const Environment = @import("../../env.zig");
const S3File = @import("./S3File.zig");
const std = @import("std");

const bun = @import("bun");
const JSError = bun.JSError;
const Output = bun.Output;
const S3 = bun.S3;
const StringJoiner = bun.StringJoiner;
const assert = bun.assert;
const default_allocator = bun.default_allocator;
const invalid_fd = bun.invalid_fd;
const io = bun.io;
const strings = bun.strings;
const libuv = bun.windows.libuv;
const streams = bun.webcore.streams;

const http = bun.http;
const MimeType = http.MimeType;

const jsc = bun.jsc;
const JSGlobalObject = jsc.JSGlobalObject;
const JSPromise = jsc.JSPromise;
const JSValue = jsc.JSValue;
const VirtualMachine = jsc.VirtualMachine;
const ZigString = jsc.ZigString;
const PathOrBlob = jsc.Node.PathOrBlob;

const Request = jsc.WebCore.Request;
const Response = jsc.WebCore.Response;<|MERGE_RESOLUTION|>--- conflicted
+++ resolved
@@ -4426,13 +4426,8 @@
             var out = bun.String.cloneLatin1(this.bytes.items[3..]);
             return out.transferToJS(globalThis);
         } else {
-<<<<<<< HEAD
             var str = ZigString.init(this.toGlobalSlice());
-            str.mark();
-=======
-            var str = ZigString.init(this.toOwnedSlice());
             str.markGlobal();
->>>>>>> 1a23797e
             return str.toExternalValue(globalThis);
         }
     }
