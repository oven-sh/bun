--- conflicted
+++ resolved
@@ -178,12 +178,7 @@
     return js.toJSUnchecked(globalObject, this);
 }
 
-<<<<<<< HEAD
-extern "C" fn Bun__JSRequest__createForBake(globalObject: *jsc.JSGlobalObject, requestPtr: *Request) jsc.JSValue;
-
-=======
 extern "C" fn Bun__JSRequest__createForBake(globalObject: *jsc.JSGlobalObject, requestPtr: *Request) callconv(jsc.conv) jsc.JSValue;
->>>>>>> eac82e21
 pub fn toJSForBake(this: *Request, globalObject: *JSGlobalObject) bun.JSError!JSValue {
     return bun.jsc.fromJSHostCall(
         globalObject,
