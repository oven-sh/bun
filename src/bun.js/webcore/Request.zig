--- conflicted
+++ resolved
@@ -932,12 +932,8 @@
         .body = body,
         .url = url,
         .method = this.method,
-<<<<<<< HEAD
+        .redirect = this.redirect,
         ._headers = _headers,
-=======
-        .redirect = this.redirect,
-        ._headers = this.cloneHeaders(globalThis),
->>>>>>> 0ce70df9
     };
 
     if (this.signal) |signal| {
