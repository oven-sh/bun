--- conflicted
+++ resolved
@@ -780,14 +780,4 @@
 const ZigString = jsc.ZigString;
 const Request = jsc.WebCore.Request;
 
-const Blob = jsc.WebCore.Blob;
-const InternalBlob = jsc.WebCore.Blob.Internal;
-
-<<<<<<< HEAD
-const HTMLBundle = JSC.API.HTMLBundle;
-
-const s3 = bun.S3;
-=======
-const Body = jsc.WebCore.Body;
-const BodyMixin = jsc.WebCore.Body.Mixin;
->>>>>>> f90a0075
+const HTMLBundle = jsc.API.HTMLBundle;