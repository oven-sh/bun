const Response = @This();

const ResponseMixin = BodyMixin(@This());
pub const js = JSC.Codegen.JSResponse;
// NOTE: toJS is overridden
pub const fromJS = js.fromJS;
pub const fromJSDirect = js.fromJSDirect;

body: Body,
init: Init,
url: bun.String = bun.String.empty,
redirected: bool = false,
/// We increment this count in fetch so if JS Response is discarted we can resolve the Body
/// In the server we use a flag response_protected to protect/unprotect the response
ref_count: u32 = 1,

// We must report a consistent value for this
reported_estimated_size: usize = 0,

pub const getText = ResponseMixin.getText;
pub const getBody = ResponseMixin.getBody;
pub const getBytes = ResponseMixin.getBytes;
pub const getBodyUsed = ResponseMixin.getBodyUsed;
pub const getJSON = ResponseMixin.getJSON;
pub const getArrayBuffer = ResponseMixin.getArrayBuffer;
pub const getBlob = ResponseMixin.getBlob;
pub const getBlobWithoutCallFrame = ResponseMixin.getBlobWithoutCallFrame;
pub const getFormData = ResponseMixin.getFormData;

pub fn getFormDataEncoding(this: *Response) bun.JSError!?*bun.FormData.AsyncFormData {
    var content_type_slice: ZigString.Slice = (try this.getContentType()) orelse return null;
    defer content_type_slice.deinit();
    const encoding = bun.FormData.Encoding.get(content_type_slice.slice()) orelse return null;
    return bun.FormData.AsyncFormData.init(bun.default_allocator, encoding) catch bun.outOfMemory();
}

pub fn estimatedSize(this: *Response) callconv(.C) usize {
    return this.reported_estimated_size;
}

pub fn calculateEstimatedByteSize(this: *Response) void {
    this.reported_estimated_size = this.body.value.estimatedSize() +
        this.url.byteSlice().len +
        this.init.status_text.byteSlice().len +
        @sizeOf(Response);
}

pub fn toJS(this: *Response, globalObject: *JSGlobalObject) JSValue {
    this.calculateEstimatedByteSize();
    return js.toJSUnchecked(globalObject, this);
}

pub fn getBodyValue(
    this: *Response,
) *Body.Value {
    return &this.body.value;
}

pub export fn jsFunctionRequestOrResponseHasBodyValue(globalObject: *JSC.JSGlobalObject, callframe: *JSC.CallFrame) callconv(JSC.conv) JSC.JSValue {
    _ = globalObject; // autofix
    const arguments = callframe.arguments_old(1);
    const this_value = arguments.ptr[0];
    if (this_value.isEmptyOrUndefinedOrNull()) {
        return .false;
    }

    if (this_value.as(Response)) |response| {
        return JSC.JSValue.jsBoolean(!response.body.value.isDefinitelyEmpty());
    } else if (this_value.as(Request)) |request| {
        return JSC.JSValue.jsBoolean(!request.body.value.isDefinitelyEmpty());
    }

    return .false;
}

pub export fn jsFunctionGetCompleteRequestOrResponseBodyValueAsArrayBuffer(globalObject: *JSC.JSGlobalObject, callframe: *JSC.CallFrame) callconv(JSC.conv) JSC.JSValue {
    const arguments = callframe.arguments_old(1);
    const this_value = arguments.ptr[0];
    if (this_value.isEmptyOrUndefinedOrNull()) {
        return .js_undefined;
    }

    const body: *Body.Value = brk: {
        if (this_value.as(Response)) |response| {
            break :brk &response.body.value;
        } else if (this_value.as(Request)) |request| {
            break :brk &request.body.value;
        }

        return .js_undefined;
    };

    // Get the body if it's available synchronously.
    switch (body.*) {
<<<<<<< HEAD
        .Used, .Empty, .Null, .HTMLRoute => return .jsUndefined(),
=======
        .Used, .Empty, .Null => return .js_undefined,
>>>>>>> 37371991
        .Blob => |*blob| {
            if (blob.isBunFile()) {
                return .js_undefined;
            }
            defer body.* = .{ .Used = {} };
            return blob.toArrayBuffer(globalObject, .transfer) catch return .zero;
        },
        .WTFStringImpl, .InternalBlob => {
            var any_blob = body.useAsAnyBlob();
            return any_blob.toArrayBufferTransfer(globalObject) catch return .zero;
        },
        .Error, .Locked => return .js_undefined,
    }
}

pub fn getFetchHeaders(
    this: *Response,
) ?*FetchHeaders {
    return this.init.headers;
}

pub inline fn statusCode(this: *const Response) u16 {
    return this.init.status_code;
}

pub fn redirectLocation(this: *const Response) ?[]const u8 {
    return this.header(.Location);
}

pub fn header(this: *const Response, name: bun.webcore.FetchHeaders.HTTPHeaderName) ?[]const u8 {
    return if (try (this.init.headers orelse return null).fastGet(name)) |str|
        str.slice()
    else
        null;
}

pub const Props = struct {};

pub fn writeFormat(this: *Response, comptime Formatter: type, formatter: *Formatter, writer: anytype, comptime enable_ansi_colors: bool) !void {
    const Writer = @TypeOf(writer);
    try writer.print("Response ({}) {{\n", .{bun.fmt.size(this.body.len(), .{})});

    {
        formatter.indent += 1;
        defer formatter.indent -|= 1;

        try formatter.writeIndent(Writer, writer);
        try writer.writeAll(comptime Output.prettyFmt("<r>ok<d>:<r> ", enable_ansi_colors));
        try formatter.printAs(.Boolean, Writer, writer, JSC.JSValue.jsBoolean(this.isOK()), .BooleanObject, enable_ansi_colors);
        formatter.printComma(Writer, writer, enable_ansi_colors) catch bun.outOfMemory();
        try writer.writeAll("\n");

        try formatter.writeIndent(Writer, writer);
        try writer.writeAll(comptime Output.prettyFmt("<r>url<d>:<r> \"", enable_ansi_colors));
        try writer.print(comptime Output.prettyFmt("<r><b>{}<r>", enable_ansi_colors), .{this.url});
        try writer.writeAll("\"");
        formatter.printComma(Writer, writer, enable_ansi_colors) catch bun.outOfMemory();
        try writer.writeAll("\n");

        try formatter.writeIndent(Writer, writer);
        try writer.writeAll(comptime Output.prettyFmt("<r>status<d>:<r> ", enable_ansi_colors));
        try formatter.printAs(.Double, Writer, writer, JSC.JSValue.jsNumber(this.init.status_code), .NumberObject, enable_ansi_colors);
        formatter.printComma(Writer, writer, enable_ansi_colors) catch bun.outOfMemory();
        try writer.writeAll("\n");

        try formatter.writeIndent(Writer, writer);
        try writer.writeAll(comptime Output.prettyFmt("<r>statusText<d>:<r> ", enable_ansi_colors));
        try writer.print(comptime Output.prettyFmt("<r>\"<b>{}<r>\"", enable_ansi_colors), .{this.init.status_text});
        formatter.printComma(Writer, writer, enable_ansi_colors) catch bun.outOfMemory();
        try writer.writeAll("\n");

        try formatter.writeIndent(Writer, writer);
        try writer.writeAll(comptime Output.prettyFmt("<r>headers<d>:<r> ", enable_ansi_colors));
        try formatter.printAs(.Private, Writer, writer, this.getHeaders(formatter.globalThis), .DOMWrapper, enable_ansi_colors);
        formatter.printComma(Writer, writer, enable_ansi_colors) catch bun.outOfMemory();
        try writer.writeAll("\n");

        try formatter.writeIndent(Writer, writer);
        try writer.writeAll(comptime Output.prettyFmt("<r>redirected<d>:<r> ", enable_ansi_colors));
        try formatter.printAs(.Boolean, Writer, writer, JSC.JSValue.jsBoolean(this.redirected), .BooleanObject, enable_ansi_colors);
        formatter.printComma(Writer, writer, enable_ansi_colors) catch bun.outOfMemory();
        try writer.writeAll("\n");

        formatter.resetLine();
        try this.body.writeFormat(Formatter, formatter, writer, enable_ansi_colors);
    }
    try writer.writeAll("\n");
    try formatter.writeIndent(Writer, writer);
    try writer.writeAll("}");
    formatter.resetLine();
}

pub fn isOK(this: *const Response) bool {
    return this.init.status_code >= 200 and this.init.status_code <= 299;
}

pub fn getURL(
    this: *Response,
    globalThis: *JSC.JSGlobalObject,
) JSC.JSValue {
    // https://developer.mozilla.org/en-US/docs/Web/API/Response/url
    return this.url.toJS(globalThis);
}

pub fn getResponseType(
    this: *Response,
    globalThis: *JSC.JSGlobalObject,
) JSC.JSValue {
    if (this.init.status_code < 200) {
        return bun.String.static("error").toJS(globalThis);
    }

    return bun.String.static("default").toJS(globalThis);
}

pub fn getStatusText(
    this: *Response,
    globalThis: *JSC.JSGlobalObject,
) JSC.JSValue {
    // https://developer.mozilla.org/en-US/docs/Web/API/Response/statusText
    return this.init.status_text.toJS(globalThis);
}

pub fn getRedirected(
    this: *Response,
    _: *JSC.JSGlobalObject,
) JSC.JSValue {
    // https://developer.mozilla.org/en-US/docs/Web/API/Response/redirected
    return JSValue.jsBoolean(this.redirected);
}

pub fn getOK(
    this: *Response,
    _: *JSC.JSGlobalObject,
) JSC.JSValue {
    // https://developer.mozilla.org/en-US/docs/Web/API/Response/ok
    return JSValue.jsBoolean(this.isOK());
}

fn getOrCreateHeaders(this: *Response, globalThis: *JSC.JSGlobalObject) *FetchHeaders {
    if (this.init.headers == null) {
        this.init.headers = FetchHeaders.createEmpty();

        if (this.body.value == .Blob) {
            const content_type = this.body.value.Blob.content_type;
            if (content_type.len > 0) {
                this.init.headers.?.put(.ContentType, content_type, globalThis);
            }
        }
    }

    return this.init.headers.?;
}

pub fn getHeaders(
    this: *Response,
    globalThis: *JSC.JSGlobalObject,
) JSC.JSValue {
    return this.getOrCreateHeaders(globalThis).toJS(globalThis);
}

pub fn doClone(
    this: *Response,
    globalThis: *JSC.JSGlobalObject,
    callframe: *JSC.CallFrame,
) bun.JSError!JSValue {
    const this_value = callframe.this();
    const cloned = this.clone(globalThis);
    if (globalThis.hasException()) {
        cloned.finalize();
        return .zero;
    }

    const js_wrapper = Response.makeMaybePooled(globalThis, cloned);

    if (js_wrapper != .zero) {
        if (cloned.body.value == .Locked) {
            if (cloned.body.value.Locked.readable.get(globalThis)) |readable| {
                // If we are teed, then we need to update the cached .body
                // value to point to the new readable stream
                // We must do this on both the original and cloned response
                // but especially the original response since it will have a stale .body value now.
                js.bodySetCached(js_wrapper, globalThis, readable.value);
                if (this.body.value.Locked.readable.get(globalThis)) |other_readable| {
                    js.bodySetCached(this_value, globalThis, other_readable.value);
                }
            }
        }
    }

    return js_wrapper;
}

pub fn makeMaybePooled(globalObject: *JSC.JSGlobalObject, ptr: *Response) JSValue {
    return ptr.toJS(globalObject);
}

pub fn cloneValue(
    this: *Response,
    globalThis: *JSGlobalObject,
) Response {
    return Response{
        .body = this.body.clone(globalThis),
        .init = this.init.clone(globalThis),
        .url = this.url.clone(),
        .redirected = this.redirected,
    };
}

pub fn clone(this: *Response, globalThis: *JSGlobalObject) *Response {
    return bun.new(Response, this.cloneValue(globalThis));
}

pub fn getStatus(
    this: *Response,
    _: *JSC.JSGlobalObject,
) JSC.JSValue {
    // https://developer.mozilla.org/en-US/docs/Web/API/Response/status
    return JSValue.jsNumber(this.init.status_code);
}

fn destroy(this: *Response) void {
    this.init.deinit(bun.default_allocator);
    this.body.deinit(bun.default_allocator);
    this.url.deref();

    bun.destroy(this);
}

pub fn ref(this: *Response) *Response {
    this.ref_count += 1;
    return this;
}

pub fn unref(this: *Response) void {
    bun.assert(this.ref_count > 0);
    this.ref_count -= 1;
    if (this.ref_count == 0) {
        this.destroy();
    }
}

pub fn finalize(
    this: *Response,
) callconv(.C) void {
    this.unref();
}

pub fn getContentType(
    this: *Response,
) bun.JSError!?ZigString.Slice {
    if (this.init.headers) |headers| {
        if (headers.fastGet(.ContentType)) |value| {
            return value.toSlice(bun.default_allocator);
        }
    }

    if (this.body.value == .Blob) {
        if (this.body.value.Blob.content_type.len > 0)
            return ZigString.Slice.fromUTF8NeverFree(this.body.value.Blob.content_type);
    }

    return null;
}

pub fn constructJSON(
    globalThis: *JSC.JSGlobalObject,
    callframe: *JSC.CallFrame,
) bun.JSError!JSValue {
    const args_list = callframe.arguments_old(2);
    // https://github.com/remix-run/remix/blob/db2c31f64affb2095e4286b91306b96435967969/packages/remix-server-runtime/responses.ts#L4
    var args = JSC.CallFrame.ArgumentsSlice.init(globalThis.bunVM(), args_list.ptr[0..args_list.len]);

    var response = Response{
        .body = Body{
            .value = .{ .Empty = {} },
        },
        .init = Response.Init{
            .status_code = 200,
        },
        .url = bun.String.empty,
    };
    var did_succeed = false;
    defer {
        if (!did_succeed) {
            response.body.deinit(bun.default_allocator);
            response.init.deinit(bun.default_allocator);
        }
    }
    const json_value = args.nextEat() orelse JSC.JSValue.zero;

    if (@intFromEnum(json_value) != 0) {
        var str = bun.String.empty;
        // calling JSON.stringify on an empty string adds extra quotes
        // so this is correct
        json_value.jsonStringify(globalThis, 0, &str);

        if (globalThis.hasException()) {
            return .zero;
        }

        if (!str.isEmpty()) {
            if (str.value.WTFStringImpl.toUTF8IfNeeded(bun.default_allocator)) |bytes| {
                defer str.deref();
                response.body.value = .{
                    .InternalBlob = InternalBlob{
                        .bytes = std.ArrayList(u8).fromOwnedSlice(bun.default_allocator, @constCast(bytes.slice())),
                        .was_string = true,
                    },
                };
            } else {
                response.body.value = Body.Value{
                    .WTFStringImpl = str.value.WTFStringImpl,
                };
            }
        }
    }

    if (args.nextEat()) |init| {
        if (init.isUndefinedOrNull()) {} else if (init.isNumber()) {
            response.init.status_code = @as(u16, @intCast(@min(@max(0, init.toInt32()), std.math.maxInt(u16))));
        } else {
            if (Response.Init.init(globalThis, init) catch |err| if (err == error.JSError) return .zero else null) |_init| {
                response.init = _init;
            }
        }
    }

    var headers_ref = response.getOrCreateHeaders(globalThis);
    headers_ref.putDefault(.ContentType, MimeType.json.value, globalThis);
    did_succeed = true;
    return bun.new(Response, response).toJS(globalThis);
}
pub fn constructRedirect(
    globalThis: *JSC.JSGlobalObject,
    callframe: *JSC.CallFrame,
) bun.JSError!JSValue {
    var args_list = callframe.arguments_old(4);
    // https://github.com/remix-run/remix/blob/db2c31f64affb2095e4286b91306b96435967969/packages/remix-server-runtime/responses.ts#L4
    var args = JSC.CallFrame.ArgumentsSlice.init(globalThis.bunVM(), args_list.ptr[0..args_list.len]);

    var url_string_slice = ZigString.Slice.empty;
    defer url_string_slice.deinit();
    var response: Response = brk: {
        var response = Response{
            .init = Response.Init{
                .status_code = 302,
            },
            .body = Body{
                .value = .{ .Empty = {} },
            },
            .url = bun.String.empty,
        };

        const url_string_value = args.nextEat() orelse JSC.JSValue.zero;
        var url_string = ZigString.init("");

        if (@intFromEnum(url_string_value) != 0) {
            url_string = try url_string_value.getZigString(globalThis);
        }
        url_string_slice = url_string.toSlice(bun.default_allocator);
        var did_succeed = false;
        defer {
            if (!did_succeed) {
                response.body.deinit(bun.default_allocator);
                response.init.deinit(bun.default_allocator);
            }
        }

        if (args.nextEat()) |init| {
            if (init.isUndefinedOrNull()) {} else if (init.isNumber()) {
                response.init.status_code = @as(u16, @intCast(@min(@max(0, init.toInt32()), std.math.maxInt(u16))));
            } else {
                if (Response.Init.init(globalThis, init) catch |err|
                    if (err == error.JSError) return .zero else null) |_init|
                {
                    response.init = _init;
                    response.init.status_code = 302;
                }
            }
        }
        if (globalThis.hasException()) {
            return .zero;
        }
        did_succeed = true;
        break :brk response;
    };

    response.init.headers = response.getOrCreateHeaders(globalThis);
    var headers_ref = response.init.headers.?;
    headers_ref.put(.Location, url_string_slice.slice(), globalThis);
    const ptr = bun.new(Response, response);

    return ptr.toJS(globalThis);
}
pub fn constructError(
    globalThis: *JSC.JSGlobalObject,
    _: *JSC.CallFrame,
) bun.JSError!JSValue {
    const response = bun.new(
        Response,
        Response{
            .init = Response.Init{
                .status_code = 0,
            },
            .body = Body{
                .value = .{ .Empty = {} },
            },
        },
    );

    return response.toJS(globalThis);
}

pub fn constructor(globalThis: *JSC.JSGlobalObject, callframe: *JSC.CallFrame) bun.JSError!*Response {
    const arguments = callframe.argumentsAsArray(2);

    if (!arguments[0].isUndefinedOrNull() and arguments[0].isObject()) {
        if (arguments[0].as(HTMLBundle)) |html_bundle| {
            var response: Response = .{
                .init = Response.Init{ .status_code = 200 },
                .body = Body{ .value = .{ .HTMLRoute = HTMLBundle.Route.init(html_bundle) } },
                .url = bun.String.empty,
            };

            response.init.headers = response.getOrCreateHeaders(globalThis);
            return bun.new(Response, response);
        }
        if (arguments[0].as(Blob)) |blob| {
            if (blob.isS3()) {
                if (!arguments[1].isEmptyOrUndefinedOrNull()) {
                    return globalThis.throwInvalidArguments("new Response(s3File) do not support ResponseInit options", .{});
                }
                var response: Response = .{
                    .init = Response.Init{
                        .status_code = 302,
                    },
                    .body = Body{
                        .value = .{ .Empty = {} },
                    },
                    .url = bun.String.empty,
                };

                const credentials = blob.store.?.data.s3.getCredentials();

                const result = credentials.signRequest(.{
                    .path = blob.store.?.data.s3.path(),
                    .method = .GET,
                }, false, .{ .expires = 15 * 60 }) catch |sign_err| {
                    return s3.throwSignError(sign_err, globalThis);
                };
                defer result.deinit();
                response.init.headers = response.getOrCreateHeaders(globalThis);
                response.redirected = true;
                var headers_ref = response.init.headers.?;
                headers_ref.put(.Location, result.url, globalThis);
                return bun.new(Response, response);
            }
        }
    }
    var init: Init = (brk: {
        if (arguments[1].isUndefinedOrNull()) {
            break :brk Init{
                .status_code = 200,
                .headers = null,
            };
        }
        if (arguments[1].isObject()) {
            break :brk try Init.init(globalThis, arguments[1]) orelse unreachable;
        }
        if (!globalThis.hasException()) {
            return globalThis.throwInvalidArguments("Failed to construct 'Response': The provided body value is not of type 'ResponseInit'", .{});
        }
        return error.JSError;
    });
    errdefer init.deinit(bun.default_allocator);

    if (globalThis.hasException()) {
        return error.JSError;
    }

    var body: Body = brk: {
        if (arguments[0].isUndefinedOrNull()) {
            break :brk Body{
                .value = Body.Value{ .Null = {} },
            };
        }
        break :brk try Body.extract(globalThis, arguments[0]);
    };
    errdefer body.deinit(bun.default_allocator);

    if (globalThis.hasException()) {
        return error.JSError;
    }

    var response = bun.new(Response, Response{
        .body = body,
        .init = init,
    });

    if (response.body.value == .Blob and
        response.init.headers != null and
        response.body.value.Blob.content_type.len > 0 and
        !response.init.headers.?.fastHas(.ContentType))
    {
        response.init.headers.?.put(.ContentType, response.body.value.Blob.content_type, globalThis);
    }

    response.calculateEstimatedByteSize();

    return response;
}

pub const Init = struct {
    headers: ?*FetchHeaders = null,
    status_code: u16,
    status_text: bun.String = bun.String.empty,
    method: Method = Method.GET,

    pub fn clone(this: Init, ctx: *JSGlobalObject) Init {
        var that = this;
        const headers = this.headers;
        if (headers) |head| {
            that.headers = head.cloneThis(ctx);
        }
        that.status_text = this.status_text.clone();

        return that;
    }

    pub fn init(globalThis: *JSGlobalObject, response_init: JSC.JSValue) bun.JSError!?Init {
        var result = Init{ .status_code = 200 };
        errdefer {
            result.deinit(bun.default_allocator);
        }

        if (!response_init.isCell())
            return null;

        if (response_init.jsType() == .DOMWrapper) {
            // fast path: it's a Request object or a Response object
            // we can skip calling JS getters
            if (response_init.asDirect(Request)) |req| {
                if (req.getFetchHeadersUnlessEmpty()) |headers| {
                    result.headers = headers.cloneThis(globalThis);
                }

                result.method = req.method;
                return result;
            }

            if (response_init.asDirect(Response)) |resp| {
                return resp.init.clone(globalThis);
            }
        }

        if (globalThis.hasException()) {
            return error.JSError;
        }

        if (try response_init.fastGet(globalThis, .headers)) |headers| {
            if (headers.as(FetchHeaders)) |orig| {
                if (!orig.isEmpty()) {
                    result.headers = orig.cloneThis(globalThis);
                }
            } else {
                result.headers = FetchHeaders.createFromJS(globalThis, headers);
            }
        }

        if (globalThis.hasException()) {
            return error.JSError;
        }

        if (try response_init.fastGet(globalThis, .status)) |status_value| {
            const number = status_value.coerceToInt64(globalThis);
            if ((200 <= number and number < 600) or number == 101) {
                result.status_code = @as(u16, @truncate(@as(u32, @intCast(number))));
            } else {
                if (!globalThis.hasException()) {
                    const err = globalThis.createRangeErrorInstance("The status provided ({d}) must be 101 or in the range of [200, 599]", .{number});
                    return globalThis.throwValue(err);
                }
                return error.JSError;
            }
        }

        if (globalThis.hasException()) {
            return error.JSError;
        }

        if (try response_init.fastGet(globalThis, .statusText)) |status_text| {
            result.status_text = try bun.String.fromJS(status_text, globalThis);
        }

        if (try response_init.fastGet(globalThis, .method)) |method_value| {
            if (try Method.fromJS(globalThis, method_value)) |method| {
                result.method = method;
            }
        }

        return result;
    }

    pub fn deinit(this: *Init, _: std.mem.Allocator) void {
        if (this.headers) |headers| {
            this.headers = null;

            headers.deref();
        }

        this.status_text.deref();
        this.status_text = bun.String.empty;
    }
};

pub fn @"404"(globalThis: *JSC.JSGlobalObject) Response {
    return emptyWithStatus(globalThis, 404);
}

pub fn @"200"(globalThis: *JSC.JSGlobalObject) Response {
    return emptyWithStatus(globalThis, 200);
}

inline fn emptyWithStatus(_: *JSC.JSGlobalObject, status: u16) Response {
    return bun.new(Response, .{
        .body = Body{
            .value = Body.Value{ .Null = {} },
        },
        .init = Init{
            .status_code = status,
        },
    });
}

/// https://developer.mozilla.org/en-US/docs/Web/API/Headers
// TODO: move to http.zig. this has nothing to do with JSC or WebCore

const std = @import("std");
const bun = @import("bun");
const MimeType = bun.http.MimeType;
const http = bun.http;
const JSC = bun.JSC;

const Method = @import("../../http/method.zig").Method;
const FetchHeaders = bun.webcore.FetchHeaders;
const Output = bun.Output;
const string = bun.string;
const default_allocator = bun.default_allocator;

const ZigString = JSC.ZigString;
const JSValue = JSC.JSValue;
const JSGlobalObject = JSC.JSGlobalObject;

const HTMLBundle = JSC.API.HTMLBundle;
const InternalBlob = JSC.WebCore.Blob.Internal;
const BodyMixin = JSC.WebCore.Body.Mixin;
const Body = JSC.WebCore.Body;
const Request = JSC.WebCore.Request;
const Blob = JSC.WebCore.Blob;

const s3 = bun.S3;<|MERGE_RESOLUTION|>--- conflicted
+++ resolved
@@ -92,11 +92,7 @@
 
     // Get the body if it's available synchronously.
     switch (body.*) {
-<<<<<<< HEAD
         .Used, .Empty, .Null, .HTMLRoute => return .jsUndefined(),
-=======
-        .Used, .Empty, .Null => return .js_undefined,
->>>>>>> 37371991
         .Blob => |*blob| {
             if (blob.isBunFile()) {
                 return .js_undefined;
