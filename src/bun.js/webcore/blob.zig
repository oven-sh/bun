const std = @import("std");
const Api = @import("../../api/schema.zig").Api;
const bun = @import("root").bun;
const MimeType = http.MimeType;
const ZigURL = @import("../../url.zig").URL;
const http = @import("root").bun.http;
const JSC = @import("root").bun.JSC;
const js = JSC.C;
const io = bun.io;
const Method = @import("../../http/method.zig").Method;
const FetchHeaders = JSC.FetchHeaders;
const ObjectPool = @import("../../pool.zig").ObjectPool;
const SystemError = JSC.SystemError;
const Output = @import("root").bun.Output;
const MutableString = @import("root").bun.MutableString;
const strings = @import("root").bun.strings;
const string = @import("root").bun.string;
const default_allocator = @import("root").bun.default_allocator;
const FeatureFlags = @import("root").bun.FeatureFlags;
const ArrayBuffer = @import("../base.zig").ArrayBuffer;
const Properties = @import("../base.zig").Properties;

const getAllocator = @import("../base.zig").getAllocator;

const Environment = @import("../../env.zig");
const ZigString = JSC.ZigString;
const IdentityContext = @import("../../identity_context.zig").IdentityContext;
const JSPromise = JSC.JSPromise;
const JSValue = JSC.JSValue;
const JSError = JSC.JSError;
const JSGlobalObject = JSC.JSGlobalObject;
const NullableAllocator = @import("../../nullable_allocator.zig").NullableAllocator;

const VirtualMachine = JSC.VirtualMachine;
const Task = JSC.Task;
const JSPrinter = bun.js_printer;
const picohttp = @import("root").bun.picohttp;
const StringJoiner = @import("../../string_joiner.zig");
const uws = @import("root").bun.uws;

const invalid_fd = bun.invalid_fd;
const Response = JSC.WebCore.Response;
const Body = JSC.WebCore.Body;
const Request = JSC.WebCore.Request;

const libuv = bun.windows.libuv;

const PathOrBlob = union(enum) {
    path: JSC.Node.PathOrFileDescriptor,
    blob: Blob,

    pub fn fromJSNoCopy(ctx: js.JSContextRef, args: *JSC.Node.ArgumentsSlice, exception: js.ExceptionRef) ?PathOrBlob {
        if (JSC.Node.PathOrFileDescriptor.fromJS(ctx, args, bun.default_allocator, exception)) |path| {
            return PathOrBlob{
                .path = path,
            };
        }

        const arg = args.nextEat() orelse return null;

        if (arg.as(Blob)) |blob| {
            return PathOrBlob{
                .blob = blob.*,
            };
        }

        return null;
    }
};

const WriteFilePromise = @import("./blob/WriteFile.zig").WriteFilePromise;
const WriteFileWaitFromLockedValueTask = @import("./blob/WriteFile.zig").WriteFileWaitFromLockedValueTask;
const NewReadFileHandler = @import("./blob/ReadFile.zig").NewReadFileHandler;
const WriteFile = @import("./blob/WriteFile.zig").WriteFile;
const ReadFile = @import("./blob/ReadFile.zig").ReadFile;
const WriteFileWindows = @import("./blob/WriteFile.zig").WriteFileWindows;

pub const Blob = struct {
    const bloblog = Output.scoped(.Blob, false);

    pub usingnamespace JSC.Codegen.JSBlob;
    pub usingnamespace @import("./blob/WriteFile.zig");
    pub usingnamespace @import("./blob/ReadFile.zig");
    pub const ClosingState = enum(u8) {
        running,
        closing,
    };

    size: SizeType = 0,
    offset: SizeType = 0,
    /// When set, the blob will be freed on finalization callbacks
    /// If the blob is contained in Response or Request, this must be null
    allocator: ?std.mem.Allocator = null,
    store: ?*Store = null,
    content_type: string = "",
    content_type_allocated: bool = false,
    content_type_was_set: bool = false,

    /// JavaScriptCore strings are either latin1 or UTF-16
    /// When UTF-16, they're nearly always due to non-ascii characters
    is_all_ascii: ?bool = null,

    /// Was it created via file constructor?
    is_jsdom_file: bool = false,

    globalThis: *JSGlobalObject = undefined,

    last_modified: f64 = 0.0,

    /// Max int of double precision
    /// 9 petabytes is probably enough for awhile
    /// We want to avoid coercing to a BigInt because that's a heap allocation
    /// and it's generally just harder to use
    pub const SizeType = u52;
    pub const max_size = std.math.maxInt(SizeType);

    const serialization_version: u8 = 1;
    const reserved_space_for_serialization: u32 = 128;

    pub fn getFormDataEncoding(this: *Blob) ?*bun.FormData.AsyncFormData {
        var content_type_slice: ZigString.Slice = this.getContentType() orelse return null;
        defer content_type_slice.deinit();
        const encoding = bun.FormData.Encoding.get(content_type_slice.slice()) orelse return null;
        return bun.FormData.AsyncFormData.init(this.allocator orelse bun.default_allocator, encoding) catch unreachable;
    }

    pub fn hasContentTypeFromUser(this: *const Blob) bool {
        return this.content_type_was_set or (this.store != null and this.store.?.data == .file);
    }

    pub fn isBunFile(this: *const Blob) bool {
        const store = this.store orelse return false;

        return store.data == .file;
    }

    const ReadFileUV = @import("./blob/ReadFile.zig").ReadFileUV;

    pub fn doReadFile(this: *Blob, comptime Function: anytype, global: *JSGlobalObject) JSValue {
        bloblog("doReadFile", .{});

        const Handler = NewReadFileHandler(Function);

        var handler = bun.new(Handler, .{
            .context = this.*,
            .globalThis = global,
        });

        if (Environment.isWindows) {
            var promise = JSPromise.create(global);
            const promise_value = promise.asValue(global);
            promise_value.ensureStillAlive();
            handler.promise.strong.set(global, promise_value);

            ReadFileUV.start(handler.globalThis.bunVM().uvLoop(), this.store.?, this.offset, this.size, Handler, handler);

            return promise_value;
        }

        const file_read = ReadFile.create(
            bun.default_allocator,
            this.store.?,
            this.offset,
            this.size,
            *Handler,
            handler,
            Handler.run,
        ) catch unreachable;
        var read_file_task = ReadFile.ReadFileTask.createOnJSThread(bun.default_allocator, global, file_read) catch unreachable;

        // Create the Promise only after the store has been ref()'d.
        // The garbage collector runs on memory allocations
        // The JSPromise is the next GC'd memory allocation.
        // This shouldn't really fix anything, but it's a little safer.
        var promise = JSPromise.create(global);
        const promise_value = promise.asValue(global);
        promise_value.ensureStillAlive();
        handler.promise.strong.set(global, promise_value);

        read_file_task.schedule();

        bloblog("doReadFile: read_file_task scheduled", .{});
        return promise_value;
    }

    pub fn NewInternalReadFileHandler(comptime Context: type, comptime Function: anytype) type {
        return struct {
            pub fn run(handler: *anyopaque, bytes_: ReadFile.ResultType) void {
                Function(bun.cast(Context, handler), bytes_);
            }
        };
    }

    pub fn doReadFileInternal(this: *Blob, comptime Handler: type, ctx: Handler, comptime Function: anytype, global: *JSGlobalObject) void {
        if (Environment.isWindows) {
            const ReadFileHandler = NewInternalReadFileHandler(Handler, Function);
            return ReadFileUV.start(libuv.Loop.get(), this.store.?, this.offset, this.size, ReadFileHandler, ctx);
        }
        const file_read = ReadFile.createWithCtx(
            bun.default_allocator,
            this.store.?,
            ctx,
            NewInternalReadFileHandler(Handler, Function).run,
            this.offset,
            this.size,
        ) catch unreachable;
        var read_file_task = ReadFile.ReadFileTask.createOnJSThread(bun.default_allocator, global, file_read) catch unreachable;
        read_file_task.schedule();
    }

    const FormDataContext = struct {
        allocator: std.mem.Allocator,
        joiner: StringJoiner,
        boundary: []const u8,
        failed: bool = false,
        globalThis: *JSC.JSGlobalObject,

        pub fn onEntry(this: *FormDataContext, name: ZigString, entry: JSC.DOMFormData.FormDataEntry) void {
            if (this.failed) return;
            var globalThis = this.globalThis;

            const allocator = this.allocator;
            const joiner = &this.joiner;
            const boundary = this.boundary;

            joiner.append("--", 0, null);
            joiner.append(boundary, 0, null);
            joiner.append("\r\n", 0, null);

            joiner.append("Content-Disposition: form-data; name=\"", 0, null);
            const name_slice = name.toSlice(allocator);
            joiner.append(name_slice.slice(), 0, name_slice.allocator.get());
            name_slice.deinit();

            switch (entry) {
                .string => |value| {
                    joiner.append("\"\r\n\r\n", 0, null);
                    const value_slice = value.toSlice(allocator);
                    joiner.append(value_slice.slice(), 0, value_slice.allocator.get());
                },
                .file => |value| {
                    joiner.append("\"; filename=\"", 0, null);
                    const filename_slice = value.filename.toSlice(allocator);
                    joiner.append(filename_slice.slice(), 0, filename_slice.allocator.get());
                    filename_slice.deinit();
                    joiner.append("\"\r\n", 0, null);

                    const blob = value.blob;
                    const content_type = if (blob.content_type.len > 0) blob.content_type else "application/octet-stream";
                    joiner.append("Content-Type: ", 0, null);
                    joiner.append(content_type, 0, null);
                    joiner.append("\r\n\r\n", 0, null);

                    if (blob.store) |store| {
                        blob.resolveSize();

                        switch (store.data) {
                            .file => |file| {

                                // TODO: make this async + lazy
                                const res = JSC.Node.NodeFS.readFile(
                                    globalThis.bunVM().nodeFS(),
                                    .{
                                        .encoding = .buffer,
                                        .path = file.pathlike,
                                        .offset = blob.offset,
                                        .max_size = blob.size,
                                    },
                                    .sync,
                                );

                                switch (res) {
                                    .err => |err| {
                                        globalThis.throwValue(err.toJSC(globalThis));
                                        this.failed = true;
                                    },
                                    .result => |result| {
                                        joiner.append(result.slice(), 0, result.buffer.allocator);
                                    },
                                }
                            },
                            .bytes => |_| {
                                joiner.append(blob.sharedView(), 0, null);
                            },
                        }
                    }
                },
            }

            joiner.append("\r\n", 0, null);
        }
    };

    pub fn getContentType(
        this: *Blob,
    ) ?ZigString.Slice {
        if (this.content_type.len > 0)
            return ZigString.Slice.fromUTF8NeverFree(this.content_type);

        return null;
    }

    const StructuredCloneWriter = struct {
        ctx: *anyopaque,
        impl: *const fn (*anyopaque, ptr: [*]const u8, len: u32) callconv(.C) void,

        pub const WriteError = error{};
        pub fn write(this: StructuredCloneWriter, bytes: []const u8) WriteError!usize {
            this.impl(this.ctx, bytes.ptr, @as(u32, @truncate(bytes.len)));
            return bytes.len;
        }
    };

    fn _onStructuredCloneSerialize(
        this: *Blob,
        comptime Writer: type,
        writer: Writer,
    ) !void {
        try writer.writeInt(u8, serialization_version, .little);

        try writer.writeInt(u64, @as(u64, @intCast(this.offset)), .little);

        try writer.writeInt(u32, @as(u32, @truncate(this.content_type.len)), .little);
        _ = try writer.write(this.content_type);
        try writer.writeInt(u8, @intFromBool(this.content_type_was_set), .little);

        const store_tag: Store.SerializeTag = if (this.store) |store|
            if (store.data == .file) .file else .bytes
        else
            .empty;

        try writer.writeInt(u8, @intFromEnum(store_tag), .little);

        this.resolveSize();
        if (this.store) |store| {
            try store.serialize(Writer, writer);
        }

        // reserved space for future use
        _ = try writer.write(&[_]u8{0} ** reserved_space_for_serialization);
    }

    pub fn onStructuredCloneSerialize(
        this: *Blob,
        globalThis: *JSC.JSGlobalObject,
        ctx: *anyopaque,
        writeBytes: *const fn (*anyopaque, ptr: [*]const u8, len: u32) callconv(.C) void,
    ) callconv(.C) void {
        _ = globalThis;

        const Writer = std.io.Writer(StructuredCloneWriter, StructuredCloneWriter.WriteError, StructuredCloneWriter.write);
        const writer = Writer{
            .context = .{
                .ctx = ctx,
                .impl = writeBytes,
            },
        };

        _onStructuredCloneSerialize(this, Writer, writer) catch return .zero;
    }

    pub fn onStructuredCloneTransfer(
        this: *Blob,
        globalThis: *JSC.JSGlobalObject,
        ctx: *anyopaque,
        write: *const fn (*anyopaque, ptr: [*]const u8, len: usize) callconv(.C) void,
    ) callconv(.C) void {
        _ = write;
        _ = ctx;
        _ = this;
        _ = globalThis;
    }

    fn readSlice(
        reader: anytype,
        len: usize,
        allocator: std.mem.Allocator,
    ) ![]u8 {
        var slice = try allocator.alloc(u8, len);
        slice = slice[0..try reader.read(slice)];
        if (slice.len != len) return error.TooSmall;
        return slice;
    }

    fn _onStructuredCloneDeserialize(
        globalThis: *JSC.JSGlobalObject,
        comptime Reader: type,
        reader: Reader,
    ) !JSValue {
        const allocator = bun.default_allocator;

        const version = try reader.readInt(u8, .little);
        _ = version;

        const offset = try reader.readInt(u64, .little);

        const content_type_len = try reader.readInt(u32, .little);

        const content_type = try readSlice(reader, content_type_len, allocator);

        const content_type_was_set: bool = try reader.readInt(u8, .little) != 0;

        const store_tag = try reader.readEnum(Store.SerializeTag, .little);

        const blob: *Blob = switch (store_tag) {
            .bytes => brk: {
                const bytes_len = try reader.readInt(u32, .little);
                const bytes = try readSlice(reader, bytes_len, allocator);

                const blob = Blob.init(bytes, allocator, globalThis);
                const blob_ = bun.new(Blob, blob);

                break :brk blob_;
            },
            .file => brk: {
                const pathlike_tag = try reader.readEnum(JSC.Node.PathOrFileDescriptor.SerializeTag, .little);

                switch (pathlike_tag) {
                    .fd => {
                        const fd = try bun.FileDescriptor.readFrom(reader, .little);

                        var path_or_fd = JSC.Node.PathOrFileDescriptor{
                            .fd = fd,
                        };
                        const blob = bun.new(Blob, Blob.findOrCreateFileFromPath(
                            &path_or_fd,
                            globalThis,
                        ));

                        break :brk blob;
                    },
                    .path => {
                        const path_len = try reader.readInt(u32, .little);

                        const path = try readSlice(reader, path_len, default_allocator);
                        var dest = JSC.Node.PathOrFileDescriptor{
                            .path = .{
                                .string = bun.PathString.init(path),
                            },
                        };
                        const blob = bun.new(Blob, Blob.findOrCreateFileFromPath(
                            &dest,
                            globalThis,
                        ));

                        break :brk blob;
                    },
                }

                return .zero;
            },
            .empty => brk: {
                break :brk bun.new(Blob, Blob.initEmpty(globalThis));
            },
        };
        blob.allocator = allocator;
        blob.offset = @as(u52, @intCast(offset));
        if (content_type.len > 0) {
            blob.content_type = content_type;
            blob.content_type_allocated = true;
            blob.content_type_was_set = content_type_was_set;
        }

        return blob.toJS(globalThis);
    }

    pub fn onStructuredCloneDeserialize(
        globalThis: *JSC.JSGlobalObject,
        ptr: [*]u8,
        end: [*]u8,
    ) callconv(.C) JSValue {
        const total_length: usize = @intFromPtr(end) - @intFromPtr(ptr);
        var buffer_stream = std.io.fixedBufferStream(ptr[0..total_length]);
        const reader = buffer_stream.reader();

        const blob = _onStructuredCloneDeserialize(globalThis, @TypeOf(reader), reader) catch return .zero;

        if (Environment.allow_assert) {
            std.debug.assert(total_length - reader.context.pos == reserved_space_for_serialization);
        }

        return blob;
    }

    const URLSearchParamsConverter = struct {
        allocator: std.mem.Allocator,
        buf: []u8 = "",
        globalThis: *JSC.JSGlobalObject,
        pub fn convert(this: *URLSearchParamsConverter, str: ZigString) void {
            var out = str.toSlice(this.allocator).cloneIfNeeded(this.allocator) catch unreachable;
            this.buf = @constCast(out.slice());
        }
    };

    pub fn fromURLSearchParams(
        globalThis: *JSC.JSGlobalObject,
        allocator: std.mem.Allocator,
        search_params: *JSC.URLSearchParams,
    ) Blob {
        var converter = URLSearchParamsConverter{
            .allocator = allocator,
            .globalThis = globalThis,
        };
        search_params.toString(URLSearchParamsConverter, &converter, URLSearchParamsConverter.convert);
        var store = Blob.Store.init(converter.buf, allocator) catch unreachable;
        store.mime_type = MimeType.all.@"application/x-www-form-urlencoded";

        var blob = Blob.initWithStore(store, globalThis);
        blob.content_type = store.mime_type.value;
        blob.content_type_was_set = true;
        return blob;
    }

    pub fn fromDOMFormData(
        globalThis: *JSC.JSGlobalObject,
        allocator: std.mem.Allocator,
        form_data: *JSC.DOMFormData,
    ) Blob {
        var arena = @import("root").bun.ArenaAllocator.init(allocator);
        defer arena.deinit();
        var stack_allocator = std.heap.stackFallback(1024, arena.allocator());
        const stack_mem_all = stack_allocator.get();

        var hex_buf: [70]u8 = undefined;
        const boundary = brk: {
            var random = globalThis.bunVM().rareData().nextUUID().bytes;
            const formatter = std.fmt.fmtSliceHexLower(&random);
            break :brk std.fmt.bufPrint(&hex_buf, "-WebkitFormBoundary{any}", .{formatter}) catch unreachable;
        };

        var context = FormDataContext{
            .allocator = allocator,
            .joiner = StringJoiner{ .use_pool = false, .node_allocator = stack_mem_all },
            .boundary = boundary,
            .globalThis = globalThis,
        };

        form_data.forEach(FormDataContext, &context, FormDataContext.onEntry);
        if (context.failed) {
            return Blob.initEmpty(globalThis);
        }

        context.joiner.append("--", 0, null);
        context.joiner.append(boundary, 0, null);
        context.joiner.append("--\r\n", 0, null);

        const store = Blob.Store.init(context.joiner.done(allocator) catch unreachable, allocator) catch unreachable;
        var blob = Blob.initWithStore(store, globalThis);
        blob.content_type = std.fmt.allocPrint(allocator, "multipart/form-data; boundary=\"{s}\"", .{boundary}) catch unreachable;
        blob.content_type_allocated = true;
        blob.content_type_was_set = true;

        return blob;
    }

    pub fn contentType(this: *const Blob) string {
        return this.content_type;
    }

    pub fn isDetached(this: *const Blob) bool {
        return this.store == null;
    }

    export fn Blob__dupeFromJS(value: JSC.JSValue) ?*Blob {
        const this = Blob.fromJS(value) orelse return null;
        return Blob__dupe(this);
    }

    export fn Blob__setAsFile(this: *Blob, path_str: *bun.String) *Blob {
        this.is_jsdom_file = true;

        // This is not 100% correct...
        if (this.store) |store| {
            if (store.data == .bytes) {
                if (store.data.bytes.stored_name.len == 0) {
                    var utf8 = path_str.toUTF8WithoutRef(bun.default_allocator).clone(bun.default_allocator) catch unreachable;
                    store.data.bytes.stored_name = bun.PathString.init(utf8.slice());
                }
            }
        }

        return this;
    }

    export fn Blob__dupe(ptr: *anyopaque) *Blob {
        var this = bun.cast(*Blob, ptr);
        var new = bun.new(Blob, this.dupeWithContentType(true));
        new.allocator = bun.default_allocator;
        return new;
    }

    export fn Blob__destroy(this: *Blob) void {
        this.finalize();
    }

    export fn Blob__getFileNameString(this: *Blob) callconv(.C) bun.String {
        if (this.getFileName()) |filename| {
            return bun.String.fromBytes(filename);
        }

        return bun.String.empty;
    }

    comptime {
        _ = Blob__dupeFromJS;
        _ = Blob__destroy;
        _ = Blob__dupe;
        _ = Blob__setAsFile;
        _ = Blob__getFileNameString;
    }

    pub fn writeFormatForSize(size: usize, writer: anytype, comptime enable_ansi_colors: bool) !void {
        try writer.writeAll(comptime Output.prettyFmt("<r>Blob<r>", enable_ansi_colors));
        try writer.print(
            comptime Output.prettyFmt(" (<yellow>{any}<r>)", enable_ansi_colors),
            .{
                bun.fmt.size(size),
            },
        );
    }

    pub fn writeFormat(this: *const Blob, comptime Formatter: type, formatter: *Formatter, writer: anytype, comptime enable_ansi_colors: bool) !void {
        const Writer = @TypeOf(writer);

        if (this.isDetached()) {
            try writer.writeAll(comptime Output.prettyFmt("<d>[<r>Blob<r> detached<d>]<r>", enable_ansi_colors));
            return;
        }

        {
            const store = this.store.?;
            switch (store.data) {
                .file => |file| {
                    try writer.writeAll(comptime Output.prettyFmt("<r>FileRef<r>", enable_ansi_colors));
                    switch (file.pathlike) {
                        .path => |path| {
                            try writer.print(
                                comptime Output.prettyFmt(" (<green>\"{s}\"<r>)<r>", enable_ansi_colors),
                                .{
                                    path.slice(),
                                },
                            );
                        },
                        .fd => |fd| {
                            const fd_impl = bun.FDImpl.decode(fd);
                            if (comptime Environment.isWindows) {
                                if (fd_impl.kind == .uv) {
                                    try writer.print(
                                        comptime Output.prettyFmt(" (<r>fd: <yellow>{d}<r>)<r>", enable_ansi_colors),
                                        .{fd_impl.uv()},
                                    );
                                } else {
                                    if (Environment.allow_assert) {
                                        comptime std.debug.assert(Environment.isWindows);
                                        @panic("this shouldn't be reachable.");
                                    }
                                    try writer.print(
                                        comptime Output.prettyFmt(" (<r>fd: <yellow>{any}<r>)<r>", enable_ansi_colors),
                                        .{fd_impl.system()},
                                    );
                                }
                            } else {
                                try writer.print(
                                    comptime Output.prettyFmt(" (<r>fd: <yellow>{d}<r>)<r>", enable_ansi_colors),
                                    .{fd_impl.system()},
                                );
                            }
                        },
                    }
                },
                .bytes => {
                    try writeFormatForSize(this.size, writer, enable_ansi_colors);
                },
            }
        }

        if (this.content_type.len > 0 or this.offset > 0) {
            try writer.writeAll(" {\n");
            {
                formatter.indent += 1;
                defer formatter.indent -= 1;

                if (this.content_type.len > 0) {
                    try formatter.writeIndent(Writer, writer);
                    try writer.print(
                        comptime Output.prettyFmt("type: <green>\"{s}\"<r>", enable_ansi_colors),
                        .{
                            this.content_type,
                        },
                    );

                    if (this.offset > 0) {
                        formatter.printComma(Writer, writer, enable_ansi_colors) catch unreachable;
                    }

                    try writer.writeAll("\n");
                }

                if (this.offset > 0) {
                    try formatter.writeIndent(Writer, writer);

                    try writer.print(
                        comptime Output.prettyFmt("offset: <yellow>{d}<r>\n", enable_ansi_colors),
                        .{
                            this.offset,
                        },
                    );
                }
            }

            try formatter.writeIndent(Writer, writer);
            try writer.writeAll("}");
        }
    }

    const Retry = enum { @"continue", fail, no };

    // we choose not to inline this so that the path buffer is not on the stack unless necessary.
    noinline fn mkdirIfNotExists(this: anytype, err: bun.sys.Error, path_string: [:0]const u8, err_path: []const u8) Retry {
        if (err.getErrno() == .NOENT and this.mkdirp_if_not_exists) {
            if (std.fs.path.dirname(path_string)) |dirname| {
                var node_fs: JSC.Node.NodeFS = .{};
                switch (node_fs.mkdirRecursive(
                    JSC.Node.Arguments.Mkdir{
                        .path = .{ .string = bun.PathString.init(dirname) },
                        .recursive = true,
                        .always_return_none = true,
                    },
                    .sync,
                )) {
                    .result => {
                        this.mkdirp_if_not_exists = false;
                        return .@"continue";
                    },
                    .err => |err2| {
                        if (comptime @hasField(@TypeOf(this.*), "errno")) {
                            this.errno = bun.errnoToZigErr(err2.errno);
                        }
                        this.system_error = err.withPath(err_path).toSystemError();
                        if (comptime @hasField(@TypeOf(this.*), "opened_fd")) {
                            this.opened_fd = invalid_fd;
                        }
                        return .fail;
                    },
                }
            }
        }
        return .no;
    }

    pub fn writeFileWithSourceDestination(
        ctx: JSC.C.JSContextRef,
        source_blob: *Blob,
        destination_blob: *Blob,
        mkdirp_if_not_exists: bool,
    ) JSC.JSValue {
        const destination_type = std.meta.activeTag(destination_blob.store.?.data);

        // Writing an empty string to a file truncates it
        // This matches the behavior we do with the fast path.
        // This case only really happens on Windows.
        if (source_blob.store == null) {
            defer destination_blob.detach();
            if (destination_type == .file) {
                // TODO: make this async
                // TODO: mkdirp()
                var result = ctx.bunVM().nodeFS().truncate(.{
                    .path = destination_blob.store.?.data.file.pathlike,
                    .len = 0,
                    .flags = std.os.O.CREAT,
                }, .sync);
                if (result == .err) {
                    // it might return EPERM when the parent directory doesn't exist
                    // #6336
                    if (result.err.getErrno() == .PERM) {
                        result.err.errno = @intCast(@intFromEnum(bun.C.E.NOENT));
                    }

                    result.err = result.err.withPathLike(destination_blob.store.?.data.file.pathlike);

                    return JSC.JSPromise.rejectedPromiseValue(ctx, result.toJS(ctx));
                }
            }

            return JSC.JSPromise.resolvedPromiseValue(ctx.ptr(), JSC.JSValue.jsNumber(0));
        }

        const source_type = std.meta.activeTag(source_blob.store.?.data);

        if (destination_type == .file and source_type == .bytes) {
            var write_file_promise = bun.new(WriteFilePromise, .{
                .globalThis = ctx,
            });

            if (comptime Environment.isWindows) {
                var promise = JSPromise.create(ctx.ptr());
                const promise_value = promise.asValue(ctx);
                promise_value.ensureStillAlive();
                write_file_promise.promise.strong.set(ctx, promise_value);
                _ = WriteFileWindows.create(
                    ctx.bunVM().eventLoop(),
                    destination_blob.*,
                    source_blob.*,
                    *WriteFilePromise,
                    write_file_promise,
                    &WriteFilePromise.run,
                    mkdirp_if_not_exists,
                );
                return promise_value;
            }

            const file_copier = WriteFile.create(
                destination_blob.*,
                source_blob.*,
                *WriteFilePromise,
                write_file_promise,
                WriteFilePromise.run,
                mkdirp_if_not_exists,
            ) catch unreachable;
            var task = WriteFile.WriteFileTask.createOnJSThread(bun.default_allocator, ctx.ptr(), file_copier) catch unreachable;
            // Defer promise creation until we're just about to schedule the task
            var promise = JSC.JSPromise.create(ctx.ptr());
            const promise_value = promise.asValue(ctx);
            write_file_promise.promise.strong.set(ctx, promise_value);
            promise_value.ensureStillAlive();
            task.schedule();
            return promise_value;
        }
        // If this is file <> file, we can just copy the file
        else if (destination_type == .file and source_type == .file) {
            if (comptime Environment.isWindows) {
                var copier = Store.CopyFileWindows.init(
                    destination_blob.store.?,
                    source_blob.store.?,
                    ctx.bunVM().eventLoop(),
                    mkdirp_if_not_exists,
                    destination_blob.size,
                );

                return copier.promise.value();
            }
            var file_copier = Store.CopyFile.create(
                bun.default_allocator,
                destination_blob.store.?,
                source_blob.store.?,

                destination_blob.offset,
                destination_blob.size,
                ctx.ptr(),
                mkdirp_if_not_exists,
            ) catch unreachable;
            file_copier.schedule();
            return file_copier.promise.value();
        } else if (destination_type == .bytes and source_type == .bytes) {
            // If this is bytes <> bytes, we can just duplicate it
            // this is an edgecase
            // it will happen if someone did Bun.write(new Blob([123]), new Blob([456]))
            // eventually, this could be like Buffer.concat
            var clone = source_blob.dupe();
            clone.allocator = bun.default_allocator;
            const cloned = bun.new(Blob, clone);
            cloned.allocator = bun.default_allocator;
            return JSPromise.resolvedPromiseValue(ctx.ptr(), cloned.toJS(ctx));
        } else if (destination_type == .bytes and source_type == .file) {
            var fake_call_frame: [8]JSC.JSValue = undefined;
            @memset(@as([*]u8, @ptrCast(&fake_call_frame))[0..@sizeOf(@TypeOf(fake_call_frame))], 0);
            const blob_value =
                source_blob.getSlice(ctx, @as(*JSC.CallFrame, @ptrCast(&fake_call_frame)));

            return JSPromise.resolvedPromiseValue(
                ctx.ptr(),
                blob_value,
            );
        }

        unreachable;
    }

    pub fn writeFile(
        globalThis: *JSC.JSGlobalObject,
        callframe: *JSC.CallFrame,
    ) callconv(.C) JSC.JSValue {
        const arguments = callframe.arguments(3).slice();
        var args = JSC.Node.ArgumentsSlice.init(globalThis.bunVM(), arguments);
        defer args.deinit();
        var exception_ = [1]JSC.JSValueRef{null};
        var exception = &exception_;

        // accept a path or a blob
        var path_or_blob = PathOrBlob.fromJSNoCopy(globalThis, &args, exception) orelse {
            if (exception[0] != null) {
                globalThis.throwValue(exception[0].?.value());
            } else {
                globalThis.throwInvalidArguments("Bun.write expects a path, file descriptor or a blob", .{});
            }
            return .zero;
        };
        defer {
            if (path_or_blob == .path) {
                path_or_blob.path.deinit();
            }
        }

        var data = args.nextEat() orelse {
            globalThis.throwInvalidArguments("Bun.write(pathOrFdOrBlob, blob) expects a Blob-y thing to write", .{});
            return .zero;
        };

        if (data.isEmptyOrUndefinedOrNull()) {
            globalThis.throwInvalidArguments("Bun.write(pathOrFdOrBlob, blob) expects a Blob-y thing to write", .{});
            return .zero;
        }

        if (path_or_blob == .blob) {
            if (path_or_blob.blob.store == null) {
                globalThis.throwInvalidArguments("Blob is detached", .{});
                return .zero;
            } else {
                // TODO only reset last_modified on success pathes instead of
                // resetting last_modified at the beginning for better performance.
                if (path_or_blob.blob.store.?.data == .file) {
                    // reset last_modified to force getLastModified() to reload after writing.
                    path_or_blob.blob.store.?.data.file.last_modified = JSC.init_timestamp;
                }
            }
        }

        const input_store: ?*Store = if (path_or_blob == .blob) path_or_blob.blob.store else null;
        if (input_store) |st| st.ref();
        defer if (input_store) |st| st.deref();

        var needs_async = false;

        var mkdirp_if_not_exists: ?bool = null;

        if (args.nextEat()) |options_object| {
            if (options_object.isObject()) {
                if (options_object.getTruthy(globalThis, "createPath")) |create_directory| {
                    if (!create_directory.isBoolean()) {
                        globalThis.throwInvalidArgumentType("write", "options.createPath", "boolean");
                        return .zero;
                    }
                    mkdirp_if_not_exists = create_directory.toBoolean();
                }
            } else if (!options_object.isEmptyOrUndefinedOrNull()) {
                globalThis.throwInvalidArgumentType("write", "options", "object");
                return .zero;
            }
        }

        if (mkdirp_if_not_exists) |mkdir| {
            if (mkdir and
                path_or_blob == .blob and
                path_or_blob.blob.store != null and
                path_or_blob.blob.store.?.data == .file and
                path_or_blob.blob.store.?.data.file.pathlike == .fd)
            {
                globalThis.throwInvalidArguments("Cannot create a directory for a file descriptor", .{});
                return .zero;
            }
        }

        // If you're doing Bun.write(), try to go fast by writing short input on the main thread.
        // This is a heuristic, but it's a good one.
        //
        // except if you're on Windows. Windows I/O is slower. Let's not even try.
        if (comptime !Environment.isWindows) {
            if (path_or_blob == .path or
                // If they try to set an offset, its a little more complicated so let's avoid that
                (path_or_blob.blob.offset == 0 and
                // Is this a file that is known to be a pipe? Let's avoid blocking the main thread on it.
                !(path_or_blob.blob.store != null and
                path_or_blob.blob.store.?.data == .file and
                path_or_blob.blob.store.?.data.file.mode != 0 and
                bun.isRegularFile(path_or_blob.blob.store.?.data.file.mode))))
            {
                if (data.isString()) {
                    const len = data.getLength(globalThis);

                    if (len < 256 * 1024) {
                        const str = data.toBunString(globalThis);
                        defer str.deref();

                        const pathlike: JSC.Node.PathOrFileDescriptor = if (path_or_blob == .path)
                            path_or_blob.path
                        else
                            path_or_blob.blob.store.?.data.file.pathlike;

                        if (pathlike == .path) {
                            const result = writeStringToFileFast(
                                globalThis,
                                pathlike,
                                str,
                                &needs_async,
                                true,
                            );
                            if (!needs_async) {
                                return result;
                            }
                        } else {
                            const result = writeStringToFileFast(
                                globalThis,
                                pathlike,
                                str,
                                &needs_async,
                                false,
                            );
                            if (!needs_async) {
                                return result;
                            }
                        }
                    }
                } else if (data.asArrayBuffer(globalThis)) |buffer_view| {
                    if (buffer_view.byte_len < 256 * 1024) {
                        const pathlike: JSC.Node.PathOrFileDescriptor = if (path_or_blob == .path)
                            path_or_blob.path
                        else
                            path_or_blob.blob.store.?.data.file.pathlike;

                        if (pathlike == .path) {
                            const result = writeBytesToFileFast(
                                globalThis,
                                pathlike,
                                buffer_view.byteSlice(),
                                &needs_async,
                                true,
                            );

                            if (!needs_async) {
                                return result;
                            }
                        } else {
                            const result = writeBytesToFileFast(
                                globalThis,
                                pathlike,
                                buffer_view.byteSlice(),
                                &needs_async,
                                false,
                            );

                            if (!needs_async) {
                                return result;
                            }
                        }
                    }
                }
            }
        }

        // if path_or_blob is a path, convert it into a file blob
        var destination_blob: Blob = if (path_or_blob == .path) brk: {
            break :brk Blob.findOrCreateFileFromPath(&path_or_blob.path, globalThis);
        } else path_or_blob.blob.dupe();

        if (destination_blob.store == null) {
            globalThis.throwInvalidArguments("Writing to an empty blob is not implemented yet", .{});
            return .zero;
        }

        // TODO: implement a writeev() fast path
        var source_blob: Blob = brk: {
            if (data.as(Response)) |response| {
                switch (response.body.value) {
                    .WTFStringImpl,
                    .InternalBlob,
                    .Used,
                    .Empty,
                    .Blob,
                    .Null,
                    => {
                        break :brk response.body.use();
                    },
                    .Error => {
                        destination_blob.detach();
                        const err = response.body.value.Error;
                        err.unprotect();
                        _ = response.body.value.use();
                        return JSC.JSPromise.rejectedPromiseValue(globalThis, err);
                    },
                    .Locked => {
                        var task = bun.new(WriteFileWaitFromLockedValueTask, .{
                            .globalThis = globalThis,
                            .file_blob = destination_blob,
                            .promise = JSC.JSPromise.Strong.init(globalThis),
                            .mkdirp_if_not_exists = mkdirp_if_not_exists orelse true,
                        });

                        response.body.value.Locked.task = task;
                        response.body.value.Locked.onReceiveValue = WriteFileWaitFromLockedValueTask.thenWrap;
                        return task.promise.value();
                    },
                }
            }

            if (data.as(Request)) |request| {
                switch (request.body.value) {
                    .WTFStringImpl,
                    .InternalBlob,
                    .Used,
                    .Empty,
                    .Blob,
                    .Null,
                    => {
                        break :brk request.body.value.use();
                    },
                    .Error => {
                        destination_blob.detach();
                        const err = request.body.value.Error;
                        err.unprotect();
                        _ = request.body.value.use();
                        return JSC.JSPromise.rejectedPromiseValue(globalThis, err);
                    },
                    .Locked => {
                        var task = bun.new(WriteFileWaitFromLockedValueTask, .{
                            .globalThis = globalThis,
                            .file_blob = destination_blob,
                            .promise = JSC.JSPromise.Strong.init(globalThis),
                            .mkdirp_if_not_exists = mkdirp_if_not_exists orelse true,
                        });

                        request.body.value.Locked.task = task;
                        request.body.value.Locked.onReceiveValue = WriteFileWaitFromLockedValueTask.thenWrap;

                        return task.promise.value();
                    },
                }
            }

            break :brk Blob.get(
                globalThis,
                data,
                false,
                false,
            ) catch |err| {
                if (err == error.InvalidArguments) {
                    globalThis.throwInvalidArguments(
                        "Expected an Array",
                        .{},
                    );
                    return .zero;
                }

                globalThis.throwOutOfMemory();
                return .zero;
            };
        };

        const destination_store = destination_blob.store;
        if (destination_store) |store| {
            store.ref();
        }

        defer {
            if (destination_store) |store| {
                store.deref();
            }
        }

        return writeFileWithSourceDestination(globalThis, &source_blob, &destination_blob, mkdirp_if_not_exists orelse true);
    }

    const write_permissions = 0o664;

    fn writeStringToFileFast(
        globalThis: *JSC.JSGlobalObject,
        pathlike: JSC.Node.PathOrFileDescriptor,
        str: bun.String,
        needs_async: *bool,
        comptime needs_open: bool,
    ) JSC.JSValue {
        const fd: bun.FileDescriptor = if (comptime !needs_open) pathlike.fd else brk: {
            var file_path: [bun.MAX_PATH_BYTES]u8 = undefined;
            switch (bun.sys.open(
                pathlike.path.sliceZ(&file_path),
                // we deliberately don't use O_TRUNC here
                // it's a perf optimization
                std.os.O.WRONLY | std.os.O.CREAT | std.os.O.NONBLOCK,
                write_permissions,
            )) {
                .result => |result| {
                    break :brk result;
                },
                .err => |err| {
                    if (err.getErrno() == .NOENT) {
                        needs_async.* = true;
                        return .zero;
                    }

                    return JSC.JSPromise.rejectedPromiseValue(
                        globalThis,
                        err.withPath(pathlike.path.slice()).toJSC(globalThis),
                    );
                },
            }
            unreachable;
        };

        var truncate = needs_open or str.isEmpty();
        const jsc_vm = globalThis.bunVM();
        var written: usize = 0;

        defer {
            // we only truncate if it's a path
            // if it's a file descriptor, we assume they want manual control over that behavior
            if (truncate) {
                _ = bun.sys.ftruncate(fd, @as(i64, @intCast(written)));
            }

            if (needs_open) {
                _ = bun.sys.close(fd);
            }
        }
        if (!str.isEmpty()) {
            var decoded = str.toUTF8(jsc_vm.allocator);
            defer decoded.deinit();

            var remain = decoded.slice();
            while (remain.len > 0) {
                const result = bun.sys.write(fd, remain);
                switch (result) {
                    .result => |res| {
                        written += res;
                        remain = remain[res..];
                        if (res == 0) break;
                    },
                    .err => |err| {
                        truncate = false;
                        if (err.getErrno() == .AGAIN) {
                            needs_async.* = true;
                            return .zero;
                        }
                        if (comptime !needs_open) {
                            return JSC.JSPromise.rejectedPromiseValue(globalThis, err.toJSC(globalThis));
                        }
                        return JSC.JSPromise.rejectedPromiseValue(
                            globalThis,
                            err.withPath(pathlike.path.slice()).toJSC(globalThis),
                        );
                    },
                }
            }
        }

        return JSC.JSPromise.resolvedPromiseValue(globalThis, JSC.JSValue.jsNumber(written));
    }

    fn writeBytesToFileFast(
        globalThis: *JSC.JSGlobalObject,
        pathlike: JSC.Node.PathOrFileDescriptor,
        bytes: []const u8,
        needs_async: *bool,
        comptime needs_open: bool,
    ) JSC.JSValue {
        const fd: bun.FileDescriptor = if (comptime !needs_open) pathlike.fd else brk: {
            var file_path: [bun.MAX_PATH_BYTES]u8 = undefined;
            switch (bun.sys.open(
                pathlike.path.sliceZ(&file_path),
                if (!Environment.isWindows)
                    // we deliberately don't use O_TRUNC here
                    // it's a perf optimization
                    std.os.O.WRONLY | std.os.O.CREAT | std.os.O.NONBLOCK
                else
                    std.os.O.WRONLY | std.os.O.CREAT,
                write_permissions,
            )) {
                .result => |result| {
                    break :brk result;
                },
                .err => |err| {
                    if (!Environment.isWindows) {
                        if (err.getErrno() == .NOENT) {
                            needs_async.* = true;
                            return .zero;
                        }
                    }

                    return JSC.JSPromise.rejectedPromiseValue(
                        globalThis,
                        err.withPath(pathlike.path.slice()).toJSC(globalThis),
                    );
                },
            }
        };

        // TODO: on windows this is always synchronous

        const truncate = needs_open or bytes.len == 0;
        var written: usize = 0;
        defer {
            if (needs_open) {
                _ = bun.sys.close(fd);
            }
        }

        var remain = bytes;
        const end = remain.ptr + remain.len;

        while (remain.ptr != end) {
            const result = bun.sys.write(fd, remain);
            switch (result) {
                .result => |res| {
                    written += res;
                    remain = remain[res..];
                    if (res == 0) break;
                },
                .err => |err| {
                    if (!Environment.isWindows) {
                        if (err.getErrno() == .AGAIN) {
                            needs_async.* = true;
                            return .zero;
                        }
                    }
                    if (comptime !needs_open) {
                        return JSC.JSPromise.rejectedPromiseValue(
                            globalThis,
                            err.toJSC(globalThis),
                        );
                    }
                    return JSC.JSPromise.rejectedPromiseValue(
                        globalThis,
                        err.withPath(pathlike.path.slice()).toJSC(globalThis),
                    );
                },
            }
        }

        if (truncate) {
            if (Environment.isWindows) {
                _ = std.os.windows.kernel32.SetEndOfFile(fd.cast());
            } else {
                _ = bun.sys.ftruncate(fd, @as(i64, @intCast(written)));
            }
        }

        return JSC.JSPromise.resolvedPromiseValue(globalThis, JSC.JSValue.jsNumber(written));
    }

    pub export fn JSDOMFile__hasInstance(_: JSC.JSValue, _: *JSC.JSGlobalObject, value: JSC.JSValue) callconv(.C) bool {
        JSC.markBinding(@src());
        const blob = value.as(Blob) orelse return false;
        return blob.is_jsdom_file;
    }

    pub export fn JSDOMFile__construct(
        globalThis: *JSC.JSGlobalObject,
        callframe: *JSC.CallFrame,
    ) callconv(.C) ?*Blob {
        JSC.markBinding(@src());
        var allocator = bun.default_allocator;
        var blob: Blob = undefined;
        var arguments = callframe.arguments(3);
        const args = arguments.slice();

        if (args.len < 2) {
            globalThis.throwInvalidArguments("new File(bits, name) expects at least 2 arguments", .{});
            return null;
        }
        {
            const name_value_str = bun.String.tryFromJS(args[1], globalThis) orelse {
                globalThis.throwInvalidArguments("new File(bits, name) expects string as the second argument", .{});
                return null;
            };
            defer name_value_str.deref();

            blob = get(globalThis, args[0], false, true) catch |err| {
                if (err == error.InvalidArguments) {
                    globalThis.throwInvalidArguments("new File(bits, name) expects iterable as the first argument", .{});
                    return null;
                }
                globalThis.throwOutOfMemory();
                return null;
            };

            if (blob.store) |store_| {
                store_.data.bytes.stored_name = bun.PathString.init(
                    (name_value_str.toUTF8WithoutRef(bun.default_allocator).clone(bun.default_allocator) catch unreachable).slice(),
                );
            }
        }

        if (args.len > 2) {
            const options = args[2];
            if (options.isObject()) {
                // type, the ASCII-encoded string in lower case
                // representing the media type of the Blob.
                // Normative conditions for this member are provided
                // in the § 3.1 Constructors.
                if (options.get(globalThis, "type")) |content_type| {
                    inner: {
                        if (content_type.isString()) {
                            var content_type_str = content_type.toSlice(globalThis, bun.default_allocator);
                            defer content_type_str.deinit();
                            const slice = content_type_str.slice();
                            if (!strings.isAllASCII(slice)) {
                                break :inner;
                            }
                            blob.content_type_was_set = true;

                            if (globalThis.bunVM().mimeType(slice)) |mime| {
                                blob.content_type = mime.value;
                                break :inner;
                            }
                            const content_type_buf = allocator.alloc(u8, slice.len) catch unreachable;
                            blob.content_type = strings.copyLowercase(slice, content_type_buf);
                            blob.content_type_allocated = true;
                        }
                    }
                }

                if (options.getTruthy(globalThis, "lastModified")) |last_modified| {
                    blob.last_modified = last_modified.coerce(f64, globalThis);
                }
            }
        }

        if (blob.content_type.len == 0) {
            blob.content_type = "";
            blob.content_type_was_set = false;
        }

        var blob_ = bun.new(Blob, blob);
        blob_.allocator = allocator;
        blob_.is_jsdom_file = true;
        return blob_;
    }

    fn estimatedByteSize(this: *Blob) usize {
        // in-memory size. not the size on disk.
        if (this.size != Blob.max_size) {
            return this.size;
        }

        const store = this.store orelse return 0;
        if (store.data == .bytes) {
            return store.data.bytes.len;
        }

        return 0;
    }

    pub fn estimatedSize(this: *Blob) callconv(.C) usize {
        var size = this.estimatedByteSize() + @sizeOf(Blob);

        if (this.store) |store| {
            size += @sizeOf(Blob.Store);
            size += switch (store.data) {
                .bytes => store.data.bytes.stored_name.estimatedSize(),
                .file => store.data.file.pathlike.estimatedSize(),
            };
        }

        return size + (this.content_type.len * @as(usize, @intFromBool(this.content_type_allocated)));
    }

    comptime {
        if (!JSC.is_bindgen) {
            _ = JSDOMFile__hasInstance;
            _ = JSDOMFile__construct;
        }
    }

    pub fn constructBunFile(
        globalObject: *JSC.JSGlobalObject,
        callframe: *JSC.CallFrame,
    ) callconv(.C) JSC.JSValue {
        var vm = globalObject.bunVM();
        const arguments = callframe.arguments(2).slice();
        var args = JSC.Node.ArgumentsSlice.init(vm, arguments);
        defer args.deinit();
        var exception_ = [1]JSC.JSValueRef{null};
        const exception = &exception_;

        var path = JSC.Node.PathOrFileDescriptor.fromJS(globalObject, &args, bun.default_allocator, exception) orelse {
            if (exception_[0] == null) {
                globalObject.throwInvalidArguments("Expected file path string or file descriptor", .{});
            } else {
                globalObject.throwValue(exception_[0].?.value());
            }

            return .undefined;
        };
        defer path.deinitAndUnprotect();

        var blob = Blob.findOrCreateFileFromPath(&path, globalObject);

        if (arguments.len >= 2) {
            const opts = arguments[1];

            if (opts.isObject()) {
                if (opts.getTruthy(globalObject, "type")) |file_type| {
                    inner: {
                        if (file_type.isString()) {
                            var allocator = bun.default_allocator;
                            var str = file_type.toSlice(globalObject, bun.default_allocator);
                            defer str.deinit();
                            const slice = str.slice();
                            if (!strings.isAllASCII(slice)) {
                                break :inner;
                            }
                            blob.content_type_was_set = true;
                            if (vm.mimeType(str.slice())) |entry| {
                                blob.content_type = entry.value;
                                break :inner;
                            }
                            const content_type_buf = allocator.alloc(u8, slice.len) catch unreachable;
                            blob.content_type = strings.copyLowercase(slice, content_type_buf);
                            blob.content_type_allocated = true;
                        }
                    }
                }
                if (opts.getTruthy(globalObject, "lastModified")) |last_modified| {
                    blob.last_modified = last_modified.coerce(f64, globalObject);
                }
            }
        }

        var ptr = bun.new(Blob, blob);
        ptr.allocator = bun.default_allocator;
        return ptr.toJS(globalObject);
    }

    pub fn findOrCreateFileFromPath(path_: *JSC.Node.PathOrFileDescriptor, globalThis: *JSGlobalObject) Blob {
        var vm = globalThis.bunVM();
        const allocator = bun.default_allocator;

        const path: JSC.Node.PathOrFileDescriptor = brk: {
            switch (path_.*) {
                .path => {
                    const slice = path_.path.slice();

                    if (vm.standalone_module_graph) |graph| {
                        if (graph.find(slice)) |file| {
                            defer {
                                if (path_.path != .string) {
                                    path_.deinit();
                                    path_.* = .{ .path = .{ .string = bun.PathString.empty } };
                                }
                            }

                            return file.blob(globalThis).dupe();
                        }
                    }

                    path_.toThreadSafe();
                    const copy = path_.*;
                    path_.* = .{ .path = .{ .string = bun.PathString.empty } };
                    break :brk copy;
                },
                .fd => {
                    switch (bun.FDTag.get(path_.fd)) {
                        .stdin => return Blob.initWithStore(
                            vm.rareData().stdin(),
                            globalThis,
                        ),
                        .stderr => return Blob.initWithStore(
                            vm.rareData().stderr(),
                            globalThis,
                        ),
                        .stdout => return Blob.initWithStore(
                            vm.rareData().stdout(),
                            globalThis,
                        ),
                        else => {},
                    }
                    break :brk path_.*;
                },
            }
        };

        return Blob.initWithStore(Blob.Store.initFile(path, null, allocator) catch unreachable, globalThis);
    }

    pub const Store = struct {
        data: Data,

        mime_type: MimeType = MimeType.none,
        ref_count: u32 = 0,
        is_all_ascii: ?bool = null,
        allocator: std.mem.Allocator,

        pub fn size(this: *const Store) SizeType {
            return switch (this.data) {
                .bytes => this.data.bytes.len,
                .file => Blob.max_size,
            };
        }

        pub const Map = std.HashMap(u64, *JSC.WebCore.Blob.Store, IdentityContext(u64), 80);

        pub const Data = union(enum) {
            bytes: ByteStore,
            file: FileStore,
        };

        pub fn ref(this: *Store) void {
            std.debug.assert(this.ref_count > 0);
            this.ref_count += 1;
        }

        pub fn external(ptr: ?*anyopaque, _: ?*anyopaque, _: usize) callconv(.C) void {
            if (ptr == null) return;
            var this = bun.cast(*Store, ptr);
            this.deref();
        }

        pub fn initFile(pathlike: JSC.Node.PathOrFileDescriptor, mime_type: ?http.MimeType, allocator: std.mem.Allocator) !*Store {
            const store = bun.newWithAlloc(allocator, Blob.Store, .{
                .data = .{
                    .file = FileStore.init(
                        pathlike,
                        mime_type orelse brk: {
                            if (pathlike == .path) {
                                const sliced = pathlike.path.slice();
                                if (sliced.len > 0) {
                                    var extname = std.fs.path.extension(sliced);
                                    extname = std.mem.trim(u8, extname, ".");
                                    if (http.MimeType.byExtensionNoDefault(extname)) |mime| {
                                        break :brk mime;
                                    }
                                }
                            }

                            break :brk null;
                        },
                    ),
                },
                .allocator = allocator,
                .ref_count = 1,
            });
            return store;
        }

        pub fn init(bytes: []u8, allocator: std.mem.Allocator) !*Store {
            const store = bun.newWithAlloc(allocator, Store, .{
                .data = .{
                    .bytes = ByteStore.init(bytes, allocator),
                },
                .allocator = allocator,
                .ref_count = 1,
            });
            return store;
        }

        pub fn sharedView(this: Store) []u8 {
            if (this.data == .bytes)
                return this.data.bytes.slice();

            return &[_]u8{};
        }

        pub fn deref(this: *Blob.Store) void {
            std.debug.assert(this.ref_count >= 1);
            this.ref_count -= 1;
            if (this.ref_count == 0) {
                this.deinit();
            }
        }

        pub fn deinit(this: *Blob.Store) void {
            const allocator = this.allocator;

            switch (this.data) {
                .bytes => |*bytes| {
                    bytes.deinit();
                },
                .file => |file| {
                    if (file.pathlike == .path) {
                        if (file.pathlike.path == .string) {
                            allocator.free(@constCast(file.pathlike.path.slice()));
                        } else {
                            file.pathlike.path.deinit();
                        }
                    }
                },
            }

            bun.destroyWithAlloc(allocator, this);
        }

        const SerializeTag = enum(u8) {
            file = 0,
            bytes = 1,
            empty = 2,
        };

        pub fn serialize(this: *Store, comptime Writer: type, writer: Writer) !void {
            switch (this.data) {
                .file => |file| {
                    const pathlike_tag: JSC.Node.PathOrFileDescriptor.SerializeTag = if (file.pathlike == .fd) .fd else .path;
                    try writer.writeInt(u8, @intFromEnum(pathlike_tag), .little);

                    switch (file.pathlike) {
                        .fd => |fd| {
                            try fd.writeTo(writer, .little);
                        },
                        .path => |path| {
                            const path_slice = path.slice();
                            try writer.writeInt(u32, @as(u32, @truncate(path_slice.len)), .little);
                            _ = try writer.write(path_slice);
                        },
                    }
                },
                .bytes => |bytes| {
                    const slice = bytes.slice();
                    try writer.writeInt(u32, @as(u32, @truncate(slice.len)), .little);
                    _ = try writer.write(slice);
                },
            }
        }

        pub fn fromArrayList(list: std.ArrayListUnmanaged(u8), allocator: std.mem.Allocator) !*Blob.Store {
            return try Blob.Store.init(list.items, allocator);
        }

        pub fn FileOpenerMixin(comptime This: type) type {
            return struct {
                context: *This,

                const State = @This();

                const __opener_flags = std.os.O.NONBLOCK | std.os.O.CLOEXEC;

                const open_flags_ = if (@hasDecl(This, "open_flags"))
                    This.open_flags | __opener_flags
                else
                    std.os.O.RDONLY | __opener_flags;

                pub inline fn getFdByOpening(this: *This, comptime Callback: OpenCallback) void {
                    var buf: [bun.MAX_PATH_BYTES]u8 = undefined;
                    var path_string = if (@hasField(This, "file_store"))
                        this.file_store.pathlike.path
                    else
                        this.file_blob.store.?.data.file.pathlike.path;

                    const path = path_string.sliceZ(&buf);

                    if (Environment.isWindows) {
                        const WrappedCallback = struct {
                            pub fn callback(req: *libuv.fs_t) callconv(.C) void {
                                var self: *This = @alignCast(@ptrCast(req.data.?));
                                {
                                    defer req.deinit();
                                    if (req.result.errEnum()) |errEnum| {
                                        var path_string_2 = if (@hasField(This, "file_store"))
                                            self.file_store.pathlike.path
                                        else
                                            self.file_blob.store.?.data.file.pathlike.path;
                                        self.errno = bun.errnoToZigErr(errEnum);
                                        self.system_error = bun.sys.Error.fromCode(errEnum, .open)
                                            .withPath(path_string_2.slice())
                                            .toSystemError();
                                        self.opened_fd = invalid_fd;
                                    } else {
                                        self.opened_fd = bun.toFD(@as(i32, @intCast(req.result.value)));
                                        std.debug.assert(bun.uvfdcast(self.opened_fd) == req.result.value);
                                    }
                                }
                                Callback(self, self.opened_fd);
                            }
                        };

                        // use real libuv async
                        const rc = libuv.uv_fs_open(
                            this.loop,
                            &this.req,
                            path,
                            open_flags_,
                            JSC.Node.default_permission,
                            &WrappedCallback.callback,
                        );
                        if (rc.errEnum()) |errno| {
                            this.errno = bun.errnoToZigErr(errno);
                            this.system_error = bun.sys.Error.fromCode(errno, .open).withPath(path_string.slice()).toSystemError();
                            this.opened_fd = invalid_fd;
                            Callback(this, invalid_fd);
                        }
                        this.req.data = @ptrCast(this);
                        return;
                    }

                    while (true) {
                        this.opened_fd = switch (bun.sys.open(path, open_flags_, JSC.Node.default_permission)) {
                            .result => |fd| fd,
                            .err => |err| {
                                if (comptime @hasField(This, "mkdirp_if_not_exists")) {
                                    if (err.errno == @intFromEnum(bun.C.E.NOENT)) {
                                        switch (mkdirIfNotExists(this, err, path, path_string.slice())) {
                                            .@"continue" => continue,
                                            .fail => {
                                                this.opened_fd = invalid_fd;
                                                break;
                                            },
                                            .no => {},
                                        }
                                    }
                                }

                                this.errno = bun.errnoToZigErr(err.errno);
                                this.system_error = err.withPath(path_string.slice()).toSystemError();
                                this.opened_fd = invalid_fd;
                                break;
                            },
                        };
                        break;
                    }

                    Callback(this, this.opened_fd);
                }

                pub const OpenCallback = *const fn (*This, bun.FileDescriptor) void;

                pub fn getFd(this: *This, comptime Callback: OpenCallback) void {
                    if (this.opened_fd != invalid_fd) {
                        Callback(this, this.opened_fd);
                        return;
                    }

                    if (@hasField(This, "file_store")) {
                        const pathlike = this.file_store.pathlike;
                        if (pathlike == .fd) {
                            this.opened_fd = pathlike.fd;
                            Callback(this, this.opened_fd);
                            return;
                        }
                    } else {
                        const pathlike = this.file_blob.store.?.data.file.pathlike;
                        if (pathlike == .fd) {
                            this.opened_fd = pathlike.fd;
                            Callback(this, this.opened_fd);
                            return;
                        }
                    }

                    this.getFdByOpening(Callback);
                }
            };
        }

        pub fn FileCloserMixin(comptime This: type) type {
            return struct {
                const Closer = @This();

                fn scheduleClose(request: *io.Request) io.Action {
                    var this: *This = @fieldParentPtr(This, "io_request", request);
                    return io.Action{
                        .close = .{
                            .ctx = this,
                            .fd = this.opened_fd,
                            .onDone = @ptrCast(&onIORequestClosed),
                            .poll = &this.io_poll,
                            .tag = This.io_tag,
                        },
                    };
                }

                fn onIORequestClosed(this: *This) void {
                    this.io_poll.flags.remove(.was_ever_registered);
                    this.task = .{ .callback = &onCloseIORequest };
                    bun.JSC.WorkPool.schedule(&this.task);
                }

                fn onCloseIORequest(task: *JSC.WorkPoolTask) void {
                    bloblog("onCloseIORequest()", .{});
                    var this: *This = @fieldParentPtr(This, "task", task);
                    this.close_after_io = false;
                    this.update();
                }

                pub fn doClose(
                    this: *This,
                    is_allowed_to_close_fd: bool,
                ) bool {
                    if (@hasField(This, "io_request")) {
                        if (this.close_after_io) {
                            this.state.store(ClosingState.closing, .SeqCst);

                            @atomicStore(@TypeOf(this.io_request.callback), &this.io_request.callback, &scheduleClose, .SeqCst);
                            if (!this.io_request.scheduled)
                                io.Loop.get().schedule(&this.io_request);
                            return true;
                        }
                    }

                    if (is_allowed_to_close_fd and this.opened_fd.int() > 2 and this.opened_fd != invalid_fd) {
                        if (comptime Environment.isWindows) {
                            bun.Async.Closer.close(bun.uvfdcast(this.opened_fd), this.loop);
                        } else {
                            _ = bun.sys.close(this.opened_fd);
                        }
                        this.opened_fd = invalid_fd;
                    }

                    return false;
                }
            };
        }

        pub const IOWhich = enum {
            source,
            destination,
            both,
        };

        pub const CopyFileWindows = struct {
            destination_file_store: *Store,
            source_file_store: *Store,

            io_request: libuv.fs_t = std.mem.zeroes(libuv.fs_t),
            promise: JSC.JSPromise.Strong = .{},
            mkdirp_if_not_exists: bool = false,
            event_loop: *JSC.EventLoop,

            size: Blob.SizeType = Blob.max_size,

            /// For mkdirp
            err: ?bun.sys.Error = null,

            pub usingnamespace bun.New(@This());

            pub fn init(
                destination_file_store: *Store,
                source_file_store: *Store,
                event_loop: *JSC.EventLoop,
                mkdirp_if_not_exists: bool,
                size_: Blob.SizeType,
            ) *CopyFileWindows {
                destination_file_store.ref();
                source_file_store.ref();
                const result = CopyFileWindows.new(.{
                    .destination_file_store = destination_file_store,
                    .source_file_store = source_file_store,
                    .promise = JSC.JSPromise.Strong.init(event_loop.global),
                    .io_request = std.mem.zeroes(libuv.fs_t),
                    .event_loop = event_loop,
                    .mkdirp_if_not_exists = mkdirp_if_not_exists,
                    .size = size_,
                });

                result.copyfile();

                return result;
            }

            fn copyfile(this: *CopyFileWindows) void {
                var pathbuf1: [bun.MAX_PATH_BYTES]u8 = undefined;
                var pathbuf2: [bun.MAX_PATH_BYTES]u8 = undefined;
                var destination_file_store = &this.destination_file_store.data.file;
                var source_file_store = &this.source_file_store.data.file;

                const new_path: [:0]const u8 = brk: {
                    switch (destination_file_store.pathlike) {
                        .path => {
                            break :brk destination_file_store.pathlike.path.sliceZ(&pathbuf1);
                        },
                        .fd => |fd| {
                            const out = bun.getFdPath(fd, &pathbuf1) catch {
                                this.throw(.{
                                    .errno = @as(c_int, @intCast(@intFromEnum(bun.C.SystemErrno.EINVAL))),
                                    .fd = fd,
                                    .syscall = .open,
                                });
                                return;
                            };
                            pathbuf1[out.len] = 0;
                            break :brk pathbuf1[0..out.len :0];
                        },
                    }
                };
                const old_path: [:0]const u8 = brk: {
                    switch (source_file_store.pathlike) {
                        .path => {
                            break :brk source_file_store.pathlike.path.sliceZ(&pathbuf2);
                        },
                        .fd => |fd| {
                            const out = bun.getFdPath(fd, &pathbuf2) catch {
                                this.throw(.{
                                    .errno = @as(c_int, @intCast(@intFromEnum(bun.C.SystemErrno.EINVAL))),
                                    .fd = fd,
                                    .syscall = .open,
                                });
                                return;
                            };

                            pathbuf2[out.len] = 0;
                            break :brk pathbuf2[0..out.len :0];
                        },
                    }
                };
                const loop = this.event_loop.virtual_machine.event_loop_handle.?;
                this.io_request.data = @ptrCast(this);

                const rc = libuv.uv_fs_copyfile(
                    loop,
                    &this.io_request,
                    old_path,
                    new_path,
                    0,
                    &onCopyFile,
                );

                if (rc.errno()) |errno| {
                    this.throw(.{
                        // #6336
                        .errno = if (errno == @intFromEnum(bun.C.SystemErrno.EPERM))
                            @as(c_int, @intCast(@intFromEnum(bun.C.SystemErrno.ENOENT)))
                        else
                            errno,
                        .syscall = .copyfile,
                        .path = old_path,
                    });
                    return;
                }
                loop.refConcurrently();
            }

            pub fn throw(this: *CopyFileWindows, err: bun.sys.Error) void {
                const globalThis = this.promise.strong.globalThis.?;
                const promise = this.promise.swap();
                const err_instance = err.toSystemError().toErrorInstance(globalThis);
                var event_loop = this.event_loop;
                defer event_loop.drainMicrotasks();
                this.deinit();
                promise.reject(globalThis, err_instance);
            }

            fn onCopyFile(req: *libuv.fs_t) callconv(.C) void {
                var this: *CopyFileWindows = @fieldParentPtr(CopyFileWindows, "io_request", req);
                std.debug.assert(req.data == @as(?*anyopaque, @ptrCast(this)));
                var event_loop = this.event_loop;
                event_loop.virtual_machine.event_loop_handle.?.unrefConcurrently();
                const rc = req.result;

                bun.sys.syslog("uv_fs_copyfile() = {}", .{rc});
                if (rc.errEnum()) |errno| {
                    if (this.mkdirp_if_not_exists and errno == .NOENT) {
                        req.deinit();
                        this.mkdirp();
                        return;
                    } else {
                        var err = bun.sys.Error.fromCode(
                            // #6336
                            if (errno == .PERM) .NOENT else errno,

                            .copyfile,
                        );
                        const destination = &this.destination_file_store.data.file;

                        // we don't really know which one it is
                        if (destination.pathlike == .path) {
                            err = err.withPath(destination.pathlike.path.slice());
                        } else if (destination.pathlike == .fd) {
                            err = err.withFd(destination.pathlike.fd);
                        }

<<<<<<< HEAD
                    break :brk bun.sys.read(this.opened_fd, buffer);
                };

                while (true) {
                    switch (result) {
                        .result => |res| {
                            read_len.* = @truncate(res);
                            this.read_eof = res == 0;
                        },
                        .err => |err| {
                            switch (err.getErrno()) {
                                bun.io.retry => {
                                    if (!this.could_block) {
                                        // regular files cannot use epoll.
                                        // this is fine on kqueue, but not on epoll.
                                        continue;
                                    }
                                    retry.* = true;
                                    this.read_eof = false;
                                    return true;
                                },
                                else => {
                                    this.errno = bun.errnoToZigErr(err.errno);
                                    this.system_error = err.toSystemError();
                                    if (this.system_error.?.path.isEmpty()) {
                                        this.system_error.?.path = if (this.file_store.pathlike == .path)
                                            bun.String.createUTF8(this.file_store.pathlike.path.slice())
                                        else
                                            bun.String.empty;
                                    }
                                    return false;
                                },
                            }
                        },
=======
                        this.throw(err);
>>>>>>> 82b6a42a
                    }
                    return;
                }

                var written = req.statbuf.size;

                if (written != @as(@TypeOf(written), @intCast(this.size)) and this.size != Blob.max_size) {
                    this.truncate();
                    written = @intCast(this.size);
                }
                const globalThis = this.promise.strong.globalThis.?;
                const promise = this.promise.swap();
                defer event_loop.drainMicrotasks();

                this.deinit();
                promise.resolve(globalThis, JSC.JSValue.jsNumberFromUint64(written));
            }

            fn truncate(this: *CopyFileWindows) void {
                // TODO: optimize this
                @setCold(true);

                var node_fs: JSC.Node.NodeFS = undefined;
                _ = node_fs.truncate(
                    .{
                        .path = this.destination_file_store.data.file.pathlike,
                        .len = @intCast(this.size),
                    },
                    .sync,
                );
            }

            pub fn deinit(this: *CopyFileWindows) void {
                this.destination_file_store.deref();
                this.source_file_store.deref();
                this.promise.strong.deinit();
                this.io_request.deinit();
                bun.destroy(this);
            }

            fn mkdirp(
                this: *CopyFileWindows,
            ) void {
                bun.sys.syslog("mkdirp", .{});
                this.mkdirp_if_not_exists = false;
                var destination = &this.destination_file_store.data.file;
                if (destination.pathlike != .path) {
                    this.throw(.{
                        .errno = @as(c_int, @intCast(@intFromEnum(bun.C.SystemErrno.EINVAL))),
                        .syscall = .mkdir,
                    });
                    return;
                }

                JSC.Node.Async.AsyncMkdirp.new(.{
                    .completion = @ptrCast(&onMkdirpCompleteConcurrent),
                    .completion_ctx = this,
                    .path = bun.Dirname.dirname(u8, destination.pathlike.path.slice())
                    // this shouldn't happen
                    orelse destination.pathlike.path.slice(),
                }).schedule();
            }

            fn onMkdirpComplete(this: *CopyFileWindows) void {
                if (this.err) |err| {
                    this.throw(err);
                    bun.default_allocator.free(err.path);
                    return;
                }

                this.copyfile();
            }

            fn onMkdirpCompleteConcurrent(this: *CopyFileWindows, err_: JSC.Maybe(void)) void {
                bun.sys.syslog("mkdirp complete", .{});
                std.debug.assert(this.err == null);
                this.err = if (err_ == .err) err_.err else null;
                this.event_loop.enqueueTaskConcurrent(JSC.ConcurrentTask.create(JSC.ManagedTask.New(CopyFileWindows, onMkdirpComplete).init(this)));
            }
<<<<<<< HEAD

            fn onFinish(this: *ReadFile) void {
                const close_after_io = this.close_after_io;
                this.size = @truncate(this.buffer.items.len);

                {
                    if (this.doClose(this.isAllowedToClose())) {
                        bloblog("ReadFile.onFinish() = deferred", .{});
                        // we have to wait for the close to finish
                        return;
                    }
                }
                if (!close_after_io) {
                    if (this.io_task) |io_task| {
                        this.io_task = null;
                        bloblog("ReadFile.onFinish() = immediately", .{});
                        io_task.onFinish();
                    }
                }
            }

            fn resolveSizeAndLastModified(this: *ReadFile, fd: bun.FileDescriptor) void {
                const stat: bun.Stat = switch (bun.sys.fstat(fd)) {
                    .result => |result| result,
                    .err => |err| {
                        this.errno = bun.errnoToZigErr(err.errno);
                        this.system_error = err.toSystemError();
                        return;
                    },
                };

                if (this.store) |store| {
                    if (store.data == .file) {
                        store.data.file.last_modified = toJSTime(stat.mtime().tv_sec, stat.mtime().tv_nsec);
                    }
                }

                if (bun.S.ISDIR(@intCast(stat.mode))) {
                    this.errno = error.EISDIR;
                    this.system_error = JSC.SystemError{
                        .code = bun.String.static("EISDIR"),
                        .path = if (this.file_store.pathlike == .path)
                            bun.String.createUTF8(this.file_store.pathlike.path.slice())
                        else
                            bun.String.empty,
                        .message = bun.String.static("Directories cannot be read like files"),
                        .syscall = bun.String.static("read"),
                    };
                    return;
                }

                this.could_block = !bun.isRegularFile(stat.mode);

                if (stat.size > 0 and !this.could_block) {
                    this.size = @min(
                        @as(SizeType, @truncate(@as(SizeType, @intCast(@max(@as(i64, @intCast(stat.size)), 0))))),
                        this.max_length,
                    );
                    // read up to 4k at a time if
                    // they didn't explicitly set a size and we're reading from something that's not a regular file
                } else if (stat.size == 0 and this.could_block) {
                    this.size = if (this.max_length == Blob.max_size)
                        4096
                    else
                        this.max_length;
                }

                if (this.offset > 0) {
                    // We DO support offset in Bun.file()
                    switch (bun.sys.setFileOffset(fd, this.offset)) {
                        // we ignore errors because it should continue to work even if its a pipe
                        .err, .result => {},
                    }
                }
            }

            fn runAsyncWithFD(this: *ReadFile, fd: bun.FileDescriptor) void {
                if (this.errno != null) {
                    this.onFinish();
                    return;
                }

                this.resolveSizeAndLastModified(fd);
                if (this.errno != null)
                    return this.onFinish();

                // Special files might report a size of > 0, and be wrong.
                // so we should check specifically that its a regular file before trusting the size.
                if (this.size == 0 and bun.isRegularFile(this.file_store.mode)) {
                    this.buffer = .{};
                    this.byte_store = ByteStore.init(this.buffer.items, bun.default_allocator);

                    this.onFinish();
                    return;
                }

                // add an extra 16 bytes to the buffer to avoid having to resize it for trailing extra data
                if (!this.could_block or (this.size > 0 and this.size != Blob.max_size))
                    this.buffer = std.ArrayListUnmanaged(u8).initCapacity(bun.default_allocator, this.size + 16) catch |err| {
                        this.errno = err;
                        this.onFinish();
                        return;
                    };
                this.read_off = 0;

                // If it's not a regular file, it might be something
                // which would block on the next read. So we should
                // avoid immediately reading again until the next time
                // we're scheduled to read.
                //
                // An example of where this happens is stdin.
                //
                //    await Bun.stdin.text();
                //
                // If we immediately call read(), it will block until stdin is
                // readable.
                if (this.could_block) {
                    if (bun.isReadable(fd) == .not_ready) {
                        this.waitForReadable();
                        return;
                    }
                }

                this.doReadLoop();
            }

            fn doReadLoopTask(task: *JSC.WorkPoolTask) void {
                var this: *ReadFile = @fieldParentPtr(ReadFile, "task", task);

                this.update();
            }

            fn doReadLoop(this: *ReadFile) void {
                while (this.state.load(.Monotonic) == .running) {

                    // we hold a 64 KB stack buffer incase the amount of data to
                    // be read is greater than the reported amount
                    //
                    // 64 KB is large, but since this is running in a thread
                    // with it's own stack, it should have sufficient space.
                    var stack_buffer: [64 * 1024]u8 = undefined;
                    var buffer: []u8 = this.remainingBuffer(&stack_buffer);

                    if (buffer.len > 0 and this.errno == null and !this.read_eof) {
                        var read_amount: usize = 0;
                        var retry = false;
                        const continue_reading = this.doRead(buffer, &read_amount, &retry);
                        const read = buffer[0..read_amount];

                        // We might read into the stack buffer, so we need to copy it into the heap.
                        if (read.ptr == &stack_buffer) {
                            if (this.buffer.capacity == 0) {
                                // We need to allocate a new buffer
                                // In this case, we want to use `initCapacity` so that it's an exact amount
                                // We want to avoid over-allocating incase it's a large amount of data sent in a single chunk followed by a 0 byte chunk.
                                this.buffer = std.ArrayListUnmanaged(u8).initCapacity(bun.default_allocator, read.len) catch bun.outOfMemory();
                            } else {
                                this.buffer.ensureUnusedCapacity(bun.default_allocator, read.len) catch bun.outOfMemory();
                            }
                            this.buffer.appendSliceAssumeCapacity(read);
                        } else {
                            // record the amount of data read
                            this.buffer.items.len += read.len;
                        }

                        if (!continue_reading) {
                            // Stop reading, we errored
                            break;
                        }

                        // If it's not a regular file, it might be something
                        // which would block on the next read. So we should
                        // avoid immediately reading again until the next time
                        // we're scheduled to read.
                        //
                        // An example of where this happens is stdin.
                        //
                        //    await Bun.stdin.text();
                        //
                        // If we immediately call read(), it will block until stdin is
                        // readable.
                        if ((retry or (this.could_block and
                            // If we received EOF, we can skip the poll() system
                            // call. We already know it's done.
                            !this.read_eof)) and
                            // - If they DID set a max length, we should stop
                            //   reading after that.
                            //
                            // - If they DID NOT set a max_length, then it will
                            //   be Blob.max_size which is an impossibly large
                            //   amount to read.
                            @as(usize, this.max_length) > this.buffer.items.len)
                        {
                            if ((this.could_block and
                                // If we received EOF, we can skip the poll() system
                                // call. We already know it's done.
                                !this.read_eof))
                            {
                                switch (bun.isReadable(this.opened_fd)) {
                                    .not_ready => {},
                                    .ready, .hup => continue,
                                }
                            }
                            this.read_eof = false;
                            this.waitForReadable();

                            return;
                        }

                        // There can be more to read
                        continue;
                    }

                    // -- We are done reading.
                    break;
                }

                if (this.system_error != null) {
                    this.buffer.clearAndFree(bun.default_allocator);
                }

                // If we over-allocated by a lot, we should shrink the buffer to conserve memory.
                if (this.buffer.items.len + 16_000 < this.buffer.capacity) {
                    this.buffer.shrinkAndFree(bun.default_allocator, this.buffer.items.len);
                }
                this.byte_store = ByteStore.init(this.buffer.items, bun.default_allocator);
                this.onFinish();
            }
        };

        pub const ReadFileUV = struct {
            pub usingnamespace FileOpenerMixin(ReadFileUV);
            pub usingnamespace FileCloserMixin(ReadFileUV);

            loop: *libuv.Loop,
            file_store: FileStore,
            byte_store: ByteStore = ByteStore{ .allocator = bun.default_allocator },
            store: *Store,
            offset: SizeType = 0,
            max_length: SizeType = Blob.max_size,
            opened_fd: bun.FileDescriptor = invalid_fd,
            read_len: SizeType = 0,
            read_off: SizeType = 0,
            read_eof: bool = false,
            size: SizeType = 0,
            buffer: []u8 = &.{},
            system_error: ?JSC.SystemError = null,
            errno: ?anyerror = null,
            on_complete_data: *anyopaque = undefined,
            on_complete_fn: ReadFile.OnReadFileCallback,
            could_block: bool = false,

            req: libuv.fs_t = libuv.fs_t.uninitialized,

            pub fn start(loop: *libuv.Loop, store: *Store, off: SizeType, max_len: SizeType, comptime Handler: type, handler: *anyopaque) void {
                var this = bun.new(ReadFileUV, .{
                    .loop = loop,
                    .file_store = store.data.file,
                    .store = store,
                    .offset = off,
                    .max_length = max_len,
                    .on_complete_data = handler,
                    .on_complete_fn = @ptrCast(&Handler.run),
                });
                store.ref();
                this.getFd(onFileOpen);
            }

            pub fn finalize(this: *ReadFileUV) void {
                defer {
                    this.store.deref();
                    bun.destroy(this);
                }

                const cb = this.on_complete_fn;
                const cb_ctx = this.on_complete_data;
                const buf = this.buffer;

                if (this.system_error) |err| {
                    cb(cb_ctx, ReadFile.ResultType{ .err = err });
                    return;
                }

                cb(cb_ctx, .{ .result = .{ .buf = buf, .total_size = this.size, .is_temporary = true } });
            }

            pub fn isAllowedToClose(this: *const ReadFileUV) bool {
                return this.file_store.pathlike == .path;
            }

            fn onFinish(this: *ReadFileUV) void {
                const fd = this.opened_fd;
                const needs_close = fd != bun.invalid_fd;

                this.size = @max(this.read_len, this.size);

                if (needs_close) {
                    if (this.doClose(this.isAllowedToClose())) {
                        // we have to wait for the close to finish
                        return;
                    }
                }

                this.finalize();
            }

            pub fn onFileOpen(this: *ReadFileUV, opened_fd: bun.FileDescriptor) void {
                if (this.errno != null) {
                    this.onFinish();
                    return;
                }

                if (libuv.uv_fs_fstat(this.loop, &this.req, bun.uvfdcast(opened_fd), &onFileInitialStat).errEnum()) |errno| {
                    this.errno = bun.errnoToZigErr(errno);
                    this.system_error = bun.sys.Error.fromCode(errno, .fstat).toSystemError();
                    this.onFinish();
                    return;
                }
            }

            fn onFileInitialStat(req: *libuv.fs_t) callconv(.C) void {
                var this: *ReadFileUV = @alignCast(@ptrCast(req.data));

                if (req.result.errEnum()) |errno| {
                    this.errno = bun.errnoToZigErr(errno);
                    this.system_error = bun.sys.Error.fromCode(errno, .fstat).toSystemError();
                    this.onFinish();
                    return;
                }

                const stat = req.statbuf;

                // keep in sync with resolveSizeAndLastModified
                {
                    if (this.store.data == .file) {
                        this.store.data.file.last_modified = toJSTime(stat.mtime().tv_sec, stat.mtime().tv_nsec);
                    }

                    if (bun.S.ISDIR(@intCast(stat.mode))) {
                        this.errno = error.EISDIR;
                        this.system_error = JSC.SystemError{
                            .code = bun.String.static("EISDIR"),
                            .path = if (this.file_store.pathlike == .path)
                                bun.String.createUTF8(this.file_store.pathlike.path.slice())
                            else
                                bun.String.empty,
                            .message = bun.String.static("Directories cannot be read like files"),
                            .syscall = bun.String.static("read"),
                        };
                        this.onFinish();
                        return;
                    }
                    this.could_block = !bun.isRegularFile(stat.mode);

                    if (stat.size > 0 and !this.could_block) {
                        this.size = @min(
                            @as(SizeType, @truncate(@as(SizeType, @intCast(@max(@as(i64, @intCast(stat.size)), 0))))),
                            this.max_length,
                        );
                        // read up to 4k at a time if
                        // they didn't explicitly set a size and we're reading from something that's not a regular file
                    } else if (stat.size == 0 and this.could_block) {
                        this.size = if (this.max_length == Blob.max_size)
                            4096
                        else
                            this.max_length;
                    }

                    if (this.offset > 0) {
                        // We DO support offset in Bun.file()
                        switch (bun.sys.setFileOffset(this.opened_fd, this.offset)) {
                            // we ignore errors because it should continue to work even if its a pipe
                            .err, .result => {},
                        }
                    }
                }

                // Special files might report a size of > 0, and be wrong.
                // so we should check specifically that its a regular file before trusting the size.
                if (this.size == 0 and bun.isRegularFile(this.file_store.mode)) {
                    this.buffer = &[_]u8{};
                    this.byte_store = ByteStore.init(this.buffer, bun.default_allocator);

                    this.onFinish();
                    return;
                }

                // add an extra 16 bytes to the buffer to avoid having to resize it for trailing extra data
                this.buffer = bun.default_allocator.alloc(u8, this.size + 16) catch |err| {
                    this.errno = err;
                    this.onFinish();
                    return;
                };
                this.read_len = 0;
                this.read_off = 0;

                this.queueRead();
            }

            fn remainingBuffer(this: *const ReadFileUV) []u8 {
                var remaining = this.buffer[@min(this.read_off, this.buffer.len)..];
                remaining = remaining[0..@min(remaining.len, this.max_length -| this.read_off)];
                return remaining;
            }

            pub fn queueRead(this: *ReadFileUV) void {
                if (this.remainingBuffer().len > 0 and this.errno == null and !this.read_eof) {
                    // bun.sys.read(this.opened_fd, this.remainingBuffer())
                    const buf = this.remainingBuffer();
                    var bufs: [1]libuv.uv_buf_t = .{
                        libuv.uv_buf_t.init(buf),
                    };
                    const res = libuv.uv_fs_read(
                        this.loop,
                        &this.req,
                        bun.uvfdcast(this.opened_fd),
                        &bufs,
                        bufs.len,
                        @as(i64, @intCast(this.read_off)),
                        &onRead,
                    );
                    if (res.errEnum()) |errno| {
                        this.errno = bun.errnoToZigErr(errno);
                        this.system_error = bun.sys.Error.fromCode(errno, .read).toSystemError();
                        this.onFinish();
                    }
                } else {
                    // We are done reading.
                    _ = bun.default_allocator.resize(this.buffer, this.read_off);
                    this.buffer = this.buffer[0..this.read_off];
                    this.byte_store = ByteStore.init(this.buffer, bun.default_allocator);
                    this.onFinish();
                }
            }

            pub fn onRead(req: *libuv.fs_t) callconv(.C) void {
                var this: *ReadFileUV = @alignCast(@ptrCast(req.data));

                if (req.result.errEnum()) |errno| {
                    this.errno = bun.errnoToZigErr(errno);
                    this.system_error = bun.sys.Error.fromCode(errno, .read).toSystemError();
                    this.finalize();
                    return;
                }

                if (req.result.value == 0) {
                    // We are done reading.
                    _ = bun.default_allocator.resize(this.buffer, this.read_off);
                    this.buffer = this.buffer[0..this.read_off];
                    this.byte_store = ByteStore.init(this.buffer, bun.default_allocator);
                    this.onFinish();
                    return;
                }

                this.read_off += @intCast(req.result.value);

                this.queueRead();
            }
        };

        pub const WriteFile = struct {
            file_blob: Blob,
            bytes_blob: Blob,

            opened_fd: bun.FileDescriptor = invalid_fd,
            system_error: ?JSC.SystemError = null,
            errno: ?anyerror = null,
            task: bun.ThreadPool.Task = undefined,
            io_task: ?*WriteFileTask = null,
            io_poll: bun.io.Poll = .{},
            io_request: bun.io.Request = .{ .callback = &onRequestWritable },
            state: std.atomic.Value(ClosingState) = std.atomic.Value(ClosingState).init(.running),

            onCompleteCtx: *anyopaque = undefined,
            onCompleteCallback: OnWriteFileCallback = undefined,
            total_written: usize = 0,

            could_block: bool = false,
            close_after_io: bool = false,
            mkdirp_if_not_exists: bool = false,

            pub const ResultType = SystemError.Maybe(SizeType);
            pub const OnWriteFileCallback = *const fn (ctx: *anyopaque, count: ResultType) void;
            pub const io_tag = io.Poll.Tag.WriteFile;

            pub usingnamespace FileOpenerMixin(WriteFile);
            pub usingnamespace FileCloserMixin(WriteFile);

            pub const open_flags = std.os.O.WRONLY | std.os.O.CREAT | std.os.O.TRUNC | std.os.O.NONBLOCK;

            pub fn onWritable(request: *io.Request) void {
                var this: *WriteFile = @fieldParentPtr(WriteFile, "io_request", request);
                this.onReady();
            }

            pub fn onReady(this: *WriteFile) void {
                bloblog("WriteFile.onReady()", .{});
                this.task = .{ .callback = &doWriteLoopTask };
                JSC.WorkPool.schedule(&this.task);
            }

            pub fn onIOError(this: *WriteFile, err: bun.sys.Error) void {
                bloblog("WriteFile.onIOError()", .{});
                this.errno = bun.errnoToZigErr(err.errno);
                this.system_error = err.toSystemError();
                this.task = .{ .callback = &doWriteLoopTask };
                JSC.WorkPool.schedule(&this.task);
            }

            pub fn onRequestWritable(request: *io.Request) io.Action {
                bloblog("WriteFile.onRequestWritable()", .{});
                request.scheduled = false;
                var this: *WriteFile = @fieldParentPtr(WriteFile, "io_request", request);
                return io.Action{
                    .writable = .{
                        .onError = @ptrCast(&onIOError),
                        .ctx = this,
                        .fd = this.opened_fd,
                        .poll = &this.io_poll,
                        .tag = WriteFile.io_tag,
                    },
                };
            }

            pub fn waitForWritable(this: *WriteFile) void {
                this.close_after_io = true;
                @atomicStore(@TypeOf(this.io_request.callback), &this.io_request.callback, &onRequestWritable, .SeqCst);
                if (!this.io_request.scheduled)
                    io.Loop.get().schedule(&this.io_request);
            }

            pub fn createWithCtx(
                allocator: std.mem.Allocator,
                file_blob: Blob,
                bytes_blob: Blob,
                onWriteFileContext: *anyopaque,
                onCompleteCallback: OnWriteFileCallback,
                mkdirp_if_not_exists: bool,
            ) !*WriteFile {
                _ = allocator;
                const write_file = bun.new(WriteFile, WriteFile{
                    .file_blob = file_blob,
                    .bytes_blob = bytes_blob,
                    .onCompleteCtx = onWriteFileContext,
                    .onCompleteCallback = onCompleteCallback,
                    .task = .{ .callback = &doWriteLoopTask },
                    .mkdirp_if_not_exists = mkdirp_if_not_exists,
                });
                file_blob.store.?.ref();
                bytes_blob.store.?.ref();
                return write_file;
            }

            pub fn create(
                allocator: std.mem.Allocator,
                file_blob: Blob,
                bytes_blob: Blob,
                comptime Context: type,
                context: Context,
                comptime callback: fn (ctx: Context, bytes: ResultType) void,
                mkdirp_if_not_exists: bool,
            ) !*WriteFile {
                const Handler = struct {
                    pub fn run(ptr: *anyopaque, bytes: ResultType) void {
                        callback(bun.cast(Context, ptr), bytes);
                    }
                };

                return try WriteFile.createWithCtx(
                    allocator,
                    file_blob,
                    bytes_blob,
                    @as(*anyopaque, @ptrCast(context)),
                    Handler.run,
                    mkdirp_if_not_exists,
                );
            }

            pub fn doWrite(
                this: *WriteFile,
                buffer: []const u8,
                wrote: *usize,
            ) bool {
                const fd = this.opened_fd;
                std.debug.assert(fd != invalid_fd);

                const result: JSC.Maybe(usize) =
                    // We do not use pwrite() because the file may not be
                    // seekable (such as stdout)
                    //
                    // On macOS, it is an error to use pwrite() on a
                    // non-seekable file.
                    bun.sys.write(fd, buffer);

                while (true) {
                    switch (result) {
                        .result => |res| {
                            wrote.* = res;
                            this.total_written += res;
                        },
                        .err => |err| {
                            switch (err.getErrno()) {
                                bun.io.retry => {
                                    if (!this.could_block) {
                                        // regular files cannot use epoll.
                                        // this is fine on kqueue, but not on epoll.
                                        continue;
                                    }
                                    this.waitForWritable();
                                    return false;
                                },
                                else => {
                                    this.errno = bun.errnoToZigErr(err.getErrno());
                                    this.system_error = err.toSystemError();
                                    return false;
                                },
                            }
                        },
                    }
                    break;
                }

                return true;
            }

            pub const WriteFileTask = JSC.WorkTask(@This());

            pub fn then(this: *WriteFile, _: *JSC.JSGlobalObject) void {
                const cb = this.onCompleteCallback;
                const cb_ctx = this.onCompleteCtx;

                this.bytes_blob.store.?.deref();
                this.file_blob.store.?.deref();

                if (this.system_error) |err| {
                    bun.destroy(this);
                    cb(cb_ctx, .{
                        .err = err,
                    });
                    return;
                }

                const wrote = this.total_written;
                bun.destroy(this);
                cb(cb_ctx, .{ .result = @as(SizeType, @truncate(wrote)) });
            }
            pub fn run(this: *WriteFile, task: *WriteFileTask) void {
                if (Environment.isWindows) {
                    @panic("todo");
                }
                this.io_task = task;
                this.runAsync();
            }

            fn runAsync(this: *WriteFile) void {
                this.getFd(runWithFD);
            }

            pub fn isAllowedToClose(this: *const WriteFile) bool {
                return this.file_blob.store.?.data.file.pathlike == .path;
            }

            fn onFinish(this: *WriteFile) void {
                bloblog("WriteFile.onFinish()", .{});

                const close_after_io = this.close_after_io;
                if (this.doClose(this.isAllowedToClose())) {
                    return;
                }
                if (!close_after_io) {
                    if (this.io_task) |io_task| {
                        this.io_task = null;
                        io_task.onFinish();
                    }
                }
            }

            fn runWithFD(this: *WriteFile, fd_: bun.FileDescriptor) void {
                if (fd_ == invalid_fd or this.errno != null) {
                    this.onFinish();
                    return;
                }

                const fd = this.opened_fd;

                this.could_block = brk: {
                    if (this.file_blob.store) |store| {
                        if (store.data == .file and store.data.file.pathlike == .fd) {
                            // If seekable was set, then so was mode
                            if (store.data.file.seekable != null) {
                                // This is mostly to handle pipes which were passsed to the process somehow
                                // such as stderr, stdout. Bun.stdin and Bun.stderr will automatically set `mode` for us.
                                break :brk !bun.isRegularFile(store.data.file.mode);
                            }
                        }
                    }

                    // We opened the file descriptor with O_NONBLOCK, so we
                    // shouldn't have to worry about blocking reads/writes
                    //
                    // We do not call fstat() because that is very expensive.
                    break :brk false;
                };

                // We have never supported offset in Bun.write().
                // and properly adding support means we need to also support it
                // with splice, sendfile, and the other cases.
                //
                // if (this.file_blob.offset > 0) {
                //     // if we start at an offset in the file
                //     // example code:
                //     //
                //     //    Bun.write(Bun.file("/tmp/lol.txt").slice(10), "hello world");
                //     //
                //     // it should write "hello world" to /tmp/lol.txt starting at offset 10
                //     switch (bun.sys.setFileOffset(fd, this.file_blob.offset)) {
                //         // we ignore errors because it should continue to work even if its a pipe
                //         .err, .result => {},
                //     }
                // }

                if (this.could_block and bun.isWritable(fd) == .not_ready) {
                    this.waitForWritable();
                    return;
                }

                if (comptime Environment.isLinux) {
                    // If it's a potentially large file, lets attempt to
                    // preallocate the saved filesystem size.
                    //
                    // We only do this on Linux because the equivalent on macOS
                    // seemed to have zero performance impact in
                    // microbenchmarks.
                    if (!this.could_block and this.bytes_blob.sharedView().len > 1024) {
                        bun.C.preallocate_file(fd.cast(), 0, @intCast(this.bytes_blob.sharedView().len)) catch {}; // we don't care if it fails.
                    }
                }

                this.doWriteLoop();
            }

            fn doWriteLoopTask(task: *JSC.WorkPoolTask) void {
                var this: *WriteFile = @fieldParentPtr(WriteFile, "task", task);
                // On macOS, we use one-shot mode, so we don't need to unregister.
                if (comptime Environment.isMac) {
                    this.close_after_io = false;
                }
                this.doWriteLoop();
            }

            pub fn update(this: *WriteFile) void {
                this.doWriteLoop();
            }

            fn doWriteLoop(this: *WriteFile) void {
                while (this.state.load(.Monotonic) == .running) {
                    var remain = this.bytes_blob.sharedView();

                    remain = remain[@min(this.total_written, remain.len)..];

                    if (remain.len > 0 and this.errno == null) {
                        var wrote: usize = 0;
                        const continue_writing = this.doWrite(remain, &wrote);
                        this.bytes_blob.offset += @truncate(wrote);
                        if (!continue_writing) {
                            // Stop writing, we errored
                            if (this.errno != null) {
                                this.onFinish();
                                return;
                            }

                            // Stop writing, we need to wait for it to become writable.
                            return;
                        }

                        // Do not immediately attempt to write again if it's not a regular file.
                        if (this.could_block and bun.isWritable(this.opened_fd) == .not_ready) {
                            this.waitForWritable();
                            return;
                        }

                        if (wrote == 0) {
                            // we are done, we received EOF
                            this.onFinish();
                            return;
                        }

                        continue;
                    }

                    break;
                }

                this.onFinish();
            }
        };

        pub const IOWhich = enum {
            source,
            destination,
            both,
=======
>>>>>>> 82b6a42a
        };

        const unsupported_directory_error = SystemError{
            .errno = @as(c_int, @intCast(@intFromEnum(bun.C.SystemErrno.EISDIR))),
            .message = bun.String.static("That doesn't work on folders"),
            .syscall = bun.String.static("fstat"),
        };
        const unsupported_non_regular_file_error = SystemError{
            .errno = @as(c_int, @intCast(@intFromEnum(bun.C.SystemErrno.ENOTSUP))),
            .message = bun.String.static("Non-regular files aren't supported yet"),
            .syscall = bun.String.static("fstat"),
        };

        // blocking, but off the main thread
        pub const CopyFile = struct {
            destination_file_store: FileStore,
            source_file_store: FileStore,
            store: ?*Store = null,
            source_store: ?*Store = null,
            offset: SizeType = 0,
            size: SizeType = 0,
            max_length: SizeType = Blob.max_size,
            destination_fd: bun.FileDescriptor = invalid_fd,
            source_fd: bun.FileDescriptor = invalid_fd,

            system_error: ?SystemError = null,

            read_len: SizeType = 0,
            read_off: SizeType = 0,

            globalThis: *JSGlobalObject,

            mkdirp_if_not_exists: bool = false,

            pub const ResultType = anyerror!SizeType;

            pub const Callback = *const fn (ctx: *anyopaque, len: ResultType) void;
            pub const CopyFilePromiseTask = JSC.ConcurrentPromiseTask(CopyFile);
            pub const CopyFilePromiseTaskEventLoopTask = CopyFilePromiseTask.EventLoopTask;

            pub fn create(
                allocator: std.mem.Allocator,
                store: *Store,
                source_store: *Store,
                off: SizeType,
                max_len: SizeType,
                globalThis: *JSC.JSGlobalObject,
                mkdirp_if_not_exists: bool,
            ) !*CopyFilePromiseTask {
                const read_file = bun.new(CopyFile, CopyFile{
                    .store = store,
                    .source_store = source_store,
                    .offset = off,
                    .max_length = max_len,
                    .globalThis = globalThis,
                    .destination_file_store = store.data.file,
                    .source_file_store = source_store.data.file,
                    .mkdirp_if_not_exists = mkdirp_if_not_exists,
                });
                store.ref();
                source_store.ref();
                return try CopyFilePromiseTask.createOnJSThread(allocator, globalThis, read_file);
            }

            const linux = std.os.linux;
            const darwin = std.os.darwin;

            pub fn deinit(this: *CopyFile) void {
                if (this.source_file_store.pathlike == .path) {
                    if (this.source_file_store.pathlike.path == .string and this.system_error == null) {
                        bun.default_allocator.free(@constCast(this.source_file_store.pathlike.path.slice()));
                    }
                }
                this.store.?.deref();

                bun.destroy(this);
            }

            pub fn reject(this: *CopyFile, promise: *JSC.JSPromise) void {
                const globalThis = this.globalThis;
                var system_error: SystemError = this.system_error orelse SystemError{};
                if (this.source_file_store.pathlike == .path and system_error.path.isEmpty()) {
                    system_error.path = bun.String.createUTF8(this.source_file_store.pathlike.path.slice());
                }

                if (system_error.message.isEmpty()) {
                    system_error.message = bun.String.static("Failed to copy file");
                }

                const instance = system_error.toErrorInstance(this.globalThis);
                if (this.store) |store| {
                    store.deref();
                }
                promise.reject(globalThis, instance);
            }

            pub fn then(this: *CopyFile, promise: *JSC.JSPromise) void {
                this.source_store.?.deref();

                if (this.system_error != null) {
                    this.reject(promise);
                    return;
                }

                promise.resolve(this.globalThis, JSC.JSValue.jsNumberFromUint64(this.read_len));
            }

            pub fn run(this: *CopyFile) void {
                this.runAsync();
            }

            pub fn doClose(this: *CopyFile) void {
                const close_input = this.destination_file_store.pathlike != .fd and this.destination_fd != invalid_fd;
                const close_output = this.source_file_store.pathlike != .fd and this.source_fd != invalid_fd;

                if (close_input and close_output) {
                    this.doCloseFile(.both);
                } else if (close_input) {
                    this.doCloseFile(.destination);
                } else if (close_output) {
                    this.doCloseFile(.source);
                }
            }

            const os = std.os;

            pub fn doCloseFile(this: *CopyFile, comptime which: IOWhich) void {
                switch (which) {
                    .both => {
                        _ = bun.sys.close(this.destination_fd);
                        _ = bun.sys.close(this.source_fd);
                    },
                    .destination => {
                        _ = bun.sys.close(this.destination_fd);
                    },
                    .source => {
                        _ = bun.sys.close(this.source_fd);
                    },
                }
            }

            const O = if (Environment.isLinux) linux.O else std.os.O;
            const open_destination_flags = O.CLOEXEC | O.CREAT | O.WRONLY | O.TRUNC;
            const open_source_flags = O.CLOEXEC | O.RDONLY;

            pub fn doOpenFile(this: *CopyFile, comptime which: IOWhich) !void {
                var path_buf1: [bun.MAX_PATH_BYTES]u8 = undefined;
                // open source file first
                // if it fails, we don't want the extra destination file hanging out
                if (which == .both or which == .source) {
                    this.source_fd = switch (bun.sys.open(
                        this.source_file_store.pathlike.path.sliceZ(&path_buf1),
                        open_source_flags,
                        0,
                    )) {
                        .result => |result| bun.toLibUVOwnedFD(result),
                        .err => |errno| {
                            this.system_error = errno.toSystemError();
                            return bun.errnoToZigErr(errno.errno);
                        },
                    };
                }

                if (which == .both or which == .destination) {
                    while (true) {
                        const dest = this.destination_file_store.pathlike.path.sliceZ(&path_buf1);
                        this.destination_fd = switch (bun.sys.open(
                            dest,
                            open_destination_flags,
                            JSC.Node.default_permission,
                        )) {
                            .result => |result| bun.toLibUVOwnedFD(result),
                            .err => |errno| {
                                switch (mkdirIfNotExists(this, errno, dest, dest)) {
                                    .@"continue" => continue,
                                    .fail => {
                                        if (which == .both) {
                                            _ = bun.sys.close(this.source_fd);
                                            this.source_fd = .zero;
                                        }
                                        return bun.errnoToZigErr(errno.errno);
                                    },
                                    .no => {},
                                }

                                if (which == .both) {
                                    _ = bun.sys.close(this.source_fd);
                                    this.source_fd = .zero;
                                }

                                this.system_error = errno.withPath(this.destination_file_store.pathlike.path.slice()).toSystemError();
                                return bun.errnoToZigErr(errno.errno);
                            },
                        };
                        break;
                    }
                }
            }

            const TryWith = enum {
                sendfile,
                copy_file_range,
                splice,

                pub const tag = std.EnumMap(TryWith, bun.sys.Tag).init(.{
                    .sendfile = .sendfile,
                    .copy_file_range = .copy_file_range,
                    .splice = .splice,
                });
            };

            pub fn doCopyFileRange(
                this: *CopyFile,
                comptime use: TryWith,
                comptime clear_append_if_invalid: bool,
            ) anyerror!void {
                this.read_off += this.offset;

                var remain = @as(usize, this.max_length);
                const unknown_size = remain == max_size or remain == 0;
                if (unknown_size) {
                    // sometimes stat lies
                    // let's give it 4096 and see how it goes
                    remain = 4096;
                }

                var total_written: usize = 0;
                const src_fd = this.source_fd;
                const dest_fd = this.destination_fd;

                defer {
                    this.read_len = @as(SizeType, @truncate(total_written));
                }

                var has_unset_append = false;

                // If they can't use copy_file_range, they probably also can't
                // use sendfile() or splice()
                if (!bun.canUseCopyFileRangeSyscall()) {
                    switch (JSC.Node.NodeFS.copyFileUsingReadWriteLoop("", "", src_fd, dest_fd, if (unknown_size) 0 else remain, &total_written)) {
                        .err => |err| {
                            this.system_error = err.toSystemError();
                            return bun.errnoToZigErr(err.errno);
                        },
                        .result => {
                            _ = linux.ftruncate(dest_fd.cast(), @as(std.os.off_t, @intCast(total_written)));
                            return;
                        },
                    }
                }

                while (true) {
                    const written = switch (comptime use) {
                        .copy_file_range => linux.copy_file_range(src_fd.cast(), null, dest_fd.cast(), null, remain, 0),
                        .sendfile => linux.sendfile(dest_fd.cast(), src_fd.cast(), null, remain),
                        .splice => bun.C.splice(src_fd.cast(), null, dest_fd.cast(), null, remain, 0),
                    };

                    switch (linux.getErrno(written)) {
                        .SUCCESS => {},

                        .NOSYS, .XDEV => {
                            switch (JSC.Node.NodeFS.copyFileUsingReadWriteLoop("", "", src_fd, dest_fd, if (unknown_size) 0 else remain, &total_written)) {
                                .err => |err| {
                                    this.system_error = err.toSystemError();
                                    return bun.errnoToZigErr(err.errno);
                                },
                                .result => {
                                    _ = linux.ftruncate(dest_fd.cast(), @as(std.os.off_t, @intCast(total_written)));
                                    return;
                                },
                            }
                        },

                        .INVAL => {
                            if (comptime clear_append_if_invalid) {
                                if (!has_unset_append) {
                                    // https://kylelaker.com/2018/08/31/stdout-oappend.html
                                    // make() can set STDOUT / STDERR to O_APPEND
                                    // this messes up sendfile()
                                    has_unset_append = true;
                                    const flags = linux.fcntl(dest_fd.cast(), linux.F.GETFL, 0);
                                    if ((flags & O.APPEND) != 0) {
                                        _ = linux.fcntl(dest_fd.cast(), linux.F.SETFL, flags ^ O.APPEND);
                                        continue;
                                    }
                                }
                            }

                            // If the Linux machine doesn't support
                            // copy_file_range or the file descrpitor is
                            // incompatible with the chosen syscall, fall back
                            // to a read/write loop
                            if (total_written == 0) {
                                switch (JSC.Node.NodeFS.copyFileUsingReadWriteLoop("", "", src_fd, dest_fd, if (unknown_size) 0 else remain, &total_written)) {
                                    .err => |err| {
                                        this.system_error = err.toSystemError();
                                        return bun.errnoToZigErr(err.errno);
                                    },
                                    .result => {
                                        _ = linux.ftruncate(dest_fd.cast(), @as(std.os.off_t, @intCast(total_written)));
                                        return;
                                    },
                                }
                            }

                            this.system_error = (bun.sys.Error{
                                .errno = @as(bun.sys.Error.Int, @intCast(@intFromEnum(linux.E.INVAL))),
                                .syscall = TryWith.tag.get(use).?,
                            }).toSystemError();
                            return bun.errnoToZigErr(linux.E.INVAL);
                        },
                        else => |errno| {
                            this.system_error = (bun.sys.Error{
                                .errno = @as(bun.sys.Error.Int, @intCast(@intFromEnum(errno))),
                                .syscall = TryWith.tag.get(use).?,
                            }).toSystemError();
                            return bun.errnoToZigErr(errno);
                        },
                    }

                    // wrote zero bytes means EOF
                    remain -|= written;
                    total_written += written;
                    if (written == 0 or remain == 0) break;
                }
            }

            pub fn doFCopyFile(this: *CopyFile) anyerror!void {
                switch (bun.sys.fcopyfile(this.source_fd, this.destination_fd, os.system.COPYFILE_DATA)) {
                    .err => |errno| {
                        this.system_error = errno.toSystemError();

                        return bun.errnoToZigErr(errno.errno);
                    },
                    .result => {},
                }
            }

            pub fn doClonefile(this: *CopyFile) anyerror!void {
                var source_buf: [bun.MAX_PATH_BYTES]u8 = undefined;
                var dest_buf: [bun.MAX_PATH_BYTES]u8 = undefined;

                while (true) {
                    const dest = this.destination_file_store.pathlike.path.sliceZ(
                        &dest_buf,
                    );
                    switch (bun.sys.clonefile(
                        this.source_file_store.pathlike.path.sliceZ(&source_buf),
                        dest,
                    )) {
                        .err => |errno| {
                            switch (mkdirIfNotExists(this, errno, dest, this.destination_file_store.pathlike.path.slice())) {
                                .@"continue" => continue,
                                .fail => {},
                                .no => {},
                            }
                            this.system_error = errno.toSystemError();
                            return bun.errnoToZigErr(errno.errno);
                        },
                        .result => {},
                    }
                    break;
                }
            }

            pub fn runAsync(this: *CopyFile) void {
                // defer task.onFinish();

                var stat_: ?bun.Stat = null;

                if (this.destination_file_store.pathlike == .fd) {
                    this.destination_fd = this.destination_file_store.pathlike.fd;
                }

                if (this.source_file_store.pathlike == .fd) {
                    this.source_fd = this.source_file_store.pathlike.fd;
                }

                if (comptime Environment.isWindows) {
                    this.system_error = SystemError{
                        .code = bun.String.static("TODO"),
                        .syscall = bun.String.static("CopyFileEx"),
                        .message = bun.String.static("Not implemented on Windows yet"),
                    };
                    return;
                }

                // Do we need to open both files?
                if (this.destination_fd == invalid_fd and this.source_fd == invalid_fd) {

                    // First, we attempt to clonefile() on macOS
                    // This is the fastest way to copy a file.
                    if (comptime Environment.isMac) {
                        if (this.offset == 0 and this.source_file_store.pathlike == .path and this.destination_file_store.pathlike == .path) {
                            do_clonefile: {
                                var path_buf: [bun.MAX_PATH_BYTES]u8 = undefined;

                                // stat the output file, make sure it:
                                // 1. Exists
                                switch (bun.sys.stat(this.source_file_store.pathlike.path.sliceZ(&path_buf))) {
                                    .result => |result| {
                                        stat_ = result;

                                        if (os.S.ISDIR(result.mode)) {
                                            this.system_error = unsupported_directory_error;
                                            return;
                                        }

                                        if (!os.S.ISREG(result.mode))
                                            break :do_clonefile;
                                    },
                                    .err => |err| {
                                        // If we can't stat it, we also can't copy it.
                                        this.system_error = err.toSystemError();
                                        return;
                                    },
                                }

                                if (this.doClonefile()) {
                                    if (this.max_length != Blob.max_size and this.max_length < @as(SizeType, @intCast(stat_.?.size))) {
                                        // If this fails...well, there's not much we can do about it.
                                        _ = bun.C.truncate(
                                            this.destination_file_store.pathlike.path.sliceZ(&path_buf),
                                            @as(std.os.off_t, @intCast(this.max_length)),
                                        );
                                        this.read_len = @as(SizeType, @intCast(this.max_length));
                                    } else {
                                        this.read_len = @as(SizeType, @intCast(stat_.?.size));
                                    }
                                    return;
                                } else |_| {

                                    // this may still fail, in which case we just continue trying with fcopyfile
                                    // it can fail when the input file already exists
                                    // or if the output is not a directory
                                    // or if it's a network volume
                                    this.system_error = null;
                                }
                            }
                        }
                    }

                    this.doOpenFile(.both) catch return;
                    // Do we need to open only one file?
                } else if (this.destination_fd == invalid_fd) {
                    this.source_fd = this.source_file_store.pathlike.fd;

                    this.doOpenFile(.destination) catch return;
                    // Do we need to open only one file?
                } else if (this.source_fd == invalid_fd) {
                    this.destination_fd = this.destination_file_store.pathlike.fd;

                    this.doOpenFile(.source) catch return;
                }

                if (this.system_error != null) {
                    return;
                }

                std.debug.assert(this.destination_fd != invalid_fd);
                std.debug.assert(this.source_fd != invalid_fd);

                if (this.destination_file_store.pathlike == .fd) {}

                const stat: bun.Stat = stat_ orelse switch (bun.sys.fstat(this.source_fd)) {
                    .result => |result| result,
                    .err => |err| {
                        this.doClose();
                        this.system_error = err.toSystemError();
                        return;
                    },
                };

                if (os.S.ISDIR(stat.mode)) {
                    this.system_error = unsupported_directory_error;
                    this.doClose();
                    return;
                }

                if (stat.size != 0) {
                    this.max_length = @max(@min(@as(SizeType, @intCast(stat.size)), this.max_length), this.offset) - this.offset;
                    if (this.max_length == 0) {
                        this.doClose();
                        return;
                    }

                    if (os.S.ISREG(stat.mode) and
                        this.max_length > bun.C.preallocate_length and
                        this.max_length != Blob.max_size)
                    {
                        bun.C.preallocate_file(this.destination_fd.cast(), 0, this.max_length) catch {};
                    }
                }

                if (comptime Environment.isLinux) {

                    // Bun.write(Bun.file("a"), Bun.file("b"))
                    if (os.S.ISREG(stat.mode) and (os.S.ISREG(this.destination_file_store.mode) or this.destination_file_store.mode == 0)) {
                        if (this.destination_file_store.is_atty orelse false) {
                            this.doCopyFileRange(.copy_file_range, true) catch {};
                        } else {
                            this.doCopyFileRange(.copy_file_range, false) catch {};
                        }

                        this.doClose();
                        return;
                    }

                    // $ bun run foo.js | bun run bar.js
                    if (os.S.ISFIFO(stat.mode) and os.S.ISFIFO(this.destination_file_store.mode)) {
                        if (this.destination_file_store.is_atty orelse false) {
                            this.doCopyFileRange(.splice, true) catch {};
                        } else {
                            this.doCopyFileRange(.splice, false) catch {};
                        }

                        this.doClose();
                        return;
                    }

                    if (os.S.ISREG(stat.mode) or os.S.ISCHR(stat.mode) or os.S.ISSOCK(stat.mode)) {
                        if (this.destination_file_store.is_atty orelse false) {
                            this.doCopyFileRange(.sendfile, true) catch {};
                        } else {
                            this.doCopyFileRange(.sendfile, false) catch {};
                        }

                        this.doClose();
                        return;
                    }

                    this.system_error = unsupported_non_regular_file_error;
                    this.doClose();
                    return;
                }

                if (comptime Environment.isMac) {
                    this.doFCopyFile() catch {
                        this.doClose();

                        return;
                    };
                    if (stat.size != 0 and @as(SizeType, @intCast(stat.size)) > this.max_length) {
                        _ = darwin.ftruncate(this.destination_fd.cast(), @as(std.os.off_t, @intCast(this.max_length)));
                    }

                    this.doClose();
                } else {
                    @compileError("TODO: implement copyfile");
                }
            }
        };
    };

    pub const FileStore = struct {
        pathlike: JSC.Node.PathOrFileDescriptor,
        mime_type: http.MimeType = http.MimeType.other,
        is_atty: ?bool = null,
        mode: bun.Mode = 0,
        seekable: ?bool = null,
        max_size: SizeType = Blob.max_size,
        // milliseconds since ECMAScript epoch
        last_modified: JSC.JSTimeType = JSC.init_timestamp,
        pipe: if (Environment.isWindows) libuv.uv_pipe_t else u0 = if (Environment.isWindows) std.mem.zeroes(libuv.uv_pipe_t) else 0,

        pub fn isSeekable(this: *const FileStore) ?bool {
            if (this.seekable) |seekable| {
                return seekable;
            }

            if (this.mode != 0) {
                return bun.isRegularFile(this.mode);
            }

            return null;
        }

        pub fn init(pathlike: JSC.Node.PathOrFileDescriptor, mime_type: ?http.MimeType) FileStore {
            return .{ .pathlike = pathlike, .mime_type = mime_type orelse http.MimeType.other };
        }
    };

    pub const ByteStore = struct {
        ptr: [*]u8 = undefined,
        len: SizeType = 0,
        cap: SizeType = 0,
        allocator: std.mem.Allocator,

        /// Used by standalone module graph and the File constructor
        stored_name: bun.PathString = bun.PathString.empty,

        pub fn init(bytes: []u8, allocator: std.mem.Allocator) ByteStore {
            return .{
                .ptr = bytes.ptr,
                .len = @as(SizeType, @truncate(bytes.len)),
                .cap = @as(SizeType, @truncate(bytes.len)),
                .allocator = allocator,
            };
        }

        pub fn fromArrayList(list: std.ArrayListUnmanaged(u8), allocator: std.mem.Allocator) !*ByteStore {
            return ByteStore.init(list.items, allocator);
        }

        pub fn slice(this: ByteStore) []u8 {
            return this.ptr[0..this.len];
        }

        pub fn allocatedSlice(this: ByteStore) []u8 {
            return this.ptr[0..this.cap];
        }

        pub fn deinit(this: *ByteStore) void {
            bun.default_allocator.free(this.stored_name.slice());
            this.allocator.free(this.ptr[0..this.cap]);
        }

        pub fn asArrayList(this: ByteStore) std.ArrayListUnmanaged(u8) {
            return this.asArrayListLeak();
        }

        pub fn asArrayListLeak(this: ByteStore) std.ArrayListUnmanaged(u8) {
            return .{
                .items = this.ptr[0..this.len],
                .capacity = this.cap,
            };
        }
    };

    pub fn getStream(
        this: *Blob,
        globalThis: *JSC.JSGlobalObject,
        callframe: *JSC.CallFrame,
    ) callconv(.C) JSC.JSValue {
        const thisValue = callframe.this();
        if (Blob.streamGetCached(thisValue)) |cached| {
            return cached;
        }
        var recommended_chunk_size: SizeType = 0;
        var arguments_ = callframe.arguments(2);
        var arguments = arguments_.ptr[0..arguments_.len];
        if (arguments.len > 0) {
            if (!arguments[0].isNumber() and !arguments[0].isUndefinedOrNull()) {
                globalThis.throwInvalidArguments("chunkSize must be a number", .{});
                return JSValue.jsUndefined();
            }

            recommended_chunk_size = @as(SizeType, @intCast(@max(0, @as(i52, @truncate(arguments[0].toInt64())))));
        }
        const stream = JSC.WebCore.ReadableStream.fromBlob(
            globalThis,
            this,
            recommended_chunk_size,
        );

        if (this.store) |store| {
            switch (store.data) {
                .file => |f| switch (f.pathlike) {
                    .fd => {
                        // in the case we have a file descriptor store, we want to de-duplicate
                        // readable streams. in every other case we want `.stream()` to be it's
                        // own stream.
                        Blob.streamSetCached(thisValue, globalThis, stream);
                    },
                    else => {},
                },
                else => {},
            }
        }

        return stream;
    }

    fn promisified(
        value: JSC.JSValue,
        global: *JSGlobalObject,
    ) JSC.JSValue {
        return JSC.JSPromise.wrap(global, value);
    }

    pub fn getText(
        this: *Blob,
        globalThis: *JSC.JSGlobalObject,
        _: *JSC.CallFrame,
    ) callconv(.C) JSC.JSValue {
        const store = this.store;
        if (store) |st| st.ref();
        defer if (store) |st| st.deref();
        return promisified(this.toString(globalThis, .clone), globalThis);
    }

    pub fn getTextTransfer(
        this: *Blob,
        globalObject: *JSC.JSGlobalObject,
    ) JSC.JSValue {
        const store = this.store;
        if (store) |st| st.ref();
        defer if (store) |st| st.deref();
        return promisified(this.toString(globalObject, .transfer), globalObject);
    }

    pub fn getJSON(
        this: *Blob,
        globalThis: *JSC.JSGlobalObject,
        _: *JSC.CallFrame,
    ) callconv(.C) JSC.JSValue {
        const store = this.store;
        if (store) |st| st.ref();
        defer if (store) |st| st.deref();

        return promisified(this.toJSON(globalThis, .share), globalThis);
    }

    pub fn getArrayBufferTransfer(
        this: *Blob,
        globalThis: *JSC.JSGlobalObject,
    ) JSC.JSValue {
        const store = this.store;
        if (store) |st| st.ref();
        defer if (store) |st| st.deref();

        return promisified(this.toArrayBuffer(globalThis, .transfer), globalThis);
    }

    pub fn getArrayBuffer(
        this: *Blob,
        globalThis: *JSC.JSGlobalObject,
        _: *JSC.CallFrame,
    ) callconv(.C) JSValue {
        const store = this.store;
        if (store) |st| st.ref();
        defer if (store) |st| st.deref();
        return promisified(this.toArrayBuffer(globalThis, .clone), globalThis);
    }

    pub fn getFormData(
        this: *Blob,
        globalThis: *JSC.JSGlobalObject,
        _: *JSC.CallFrame,
    ) callconv(.C) JSValue {
        const store = this.store;
        if (store) |st| st.ref();
        defer if (store) |st| st.deref();

        return promisified(this.toFormData(globalThis, .temporary), globalThis);
    }

    fn getExistsSync(this: *Blob) JSC.JSValue {
        if (this.size == Blob.max_size) {
            this.resolveSize();
        }

        // If there's no store that means it's empty and we just return true
        // it will not error to return an empty Blob
        const store = this.store orelse return JSValue.jsBoolean(true);

        if (store.data == .bytes) {
            // Bytes will never error
            return JSValue.jsBoolean(true);
        }

        if (comptime Environment.isWindows) {
            this.globalThis.throwTODO("exists is not implemented on Windows");
            return JSValue.jsUndefined();
        }

        // We say regular files and pipes exist.
        // This is mostly meant for "Can we use this in new Response(file)?"
        return JSValue.jsBoolean(bun.isRegularFile(store.data.file.mode) or std.os.S.ISFIFO(store.data.file.mode));
    }

    // This mostly means 'can it be read?'
    pub fn getExists(
        this: *Blob,
        globalThis: *JSC.JSGlobalObject,
        _: *JSC.CallFrame,
    ) callconv(.C) JSValue {
        return JSC.JSPromise.resolvedPromiseValue(globalThis, this.getExistsSync());
    }

    pub fn getWriter(
        this: *Blob,
        globalThis: *JSC.JSGlobalObject,
        callframe: *JSC.CallFrame,
    ) callconv(.C) JSC.JSValue {
        var arguments_ = callframe.arguments(1);
        var arguments = arguments_.ptr[0..arguments_.len];

        if (!arguments.ptr[0].isEmptyOrUndefinedOrNull() and !arguments.ptr[0].isObject()) {
            globalThis.throwInvalidArguments("options must be an object or undefined", .{});
            return JSValue.jsUndefined();
        }

        var store = this.store orelse {
            globalThis.throwInvalidArguments("Blob is detached", .{});
            return JSValue.jsUndefined();
        };

        if (store.data != .file) {
            globalThis.throwInvalidArguments("Blob is read-only", .{});
            return JSValue.jsUndefined();
        }

        if (Environment.isWindows and !(store.data.file.is_atty orelse false)) {
            // on Windows we use uv_pipe_t when not using TTY
            const pathlike = store.data.file.pathlike;
            const fd: bun.FileDescriptor = if (pathlike == .fd) pathlike.fd else brk: {
                var file_path: [bun.MAX_PATH_BYTES]u8 = undefined;
                switch (bun.sys.open(
                    pathlike.path.sliceZ(&file_path),
                    std.os.O.WRONLY | std.os.O.CREAT | std.os.O.NONBLOCK,
                    write_permissions,
                )) {
                    .result => |result| {
                        break :brk result;
                    },
                    .err => |err| {
                        globalThis.throwInvalidArguments("Failed to create UVStreamSink: {}", .{err.getErrno()});
                        return JSValue.jsUndefined();
                    },
                }
                unreachable;
            };

            var pipe_ptr = &(this.store.?.data.file.pipe);
            if (store.data.file.pipe.loop == null) {
                if (libuv.uv_pipe_init(libuv.Loop.get(), pipe_ptr, 0) != 0) {
                    pipe_ptr.loop = null;
                    globalThis.throwInvalidArguments("Failed to create UVStreamSink", .{});
                    return JSValue.jsUndefined();
                }
                const file_fd = bun.uvfdcast(fd);
                if (libuv.uv_pipe_open(pipe_ptr, file_fd).errEnum()) |err| {
                    pipe_ptr.loop = null;
                    globalThis.throwInvalidArguments("Failed to create UVStreamSink: uv_pipe_open({d}) {}", .{ file_fd, err });
                    return JSValue.jsUndefined();
                }
            }

            var sink = JSC.WebCore.UVStreamSink.init(globalThis.allocator(), @ptrCast(pipe_ptr), null) catch |err| {
                globalThis.throwInvalidArguments("Failed to create UVStreamSink: {s}", .{@errorName(err)});
                return JSValue.jsUndefined();
            };

            var stream_start: JSC.WebCore.StreamStart = .{
                .UVStreamSink = {},
            };

            if (arguments.len > 0 and arguments.ptr[0].isObject()) {
                stream_start = JSC.WebCore.StreamStart.fromJSWithTag(globalThis, arguments[0], .UVStreamSink);
            }

            switch (sink.start(stream_start)) {
                .err => |err| {
                    globalThis.vm().throwError(globalThis, err.toJSC(globalThis));
                    sink.finalize();

                    return JSC.JSValue.zero;
                },
                else => {},
            }

            return sink.toJS(globalThis);
        }

        var sink = JSC.WebCore.FileSink.init(globalThis.allocator(), null) catch |err| {
            globalThis.throwInvalidArguments("Failed to create FileSink: {s}", .{@errorName(err)});
            return JSValue.jsUndefined();
        };

        const input_path: JSC.WebCore.PathOrFileDescriptor = brk: {
            if (store.data.file.pathlike == .fd) {
                break :brk .{ .fd = store.data.file.pathlike.fd };
            } else {
                break :brk .{
                    .path = ZigString.Slice.fromUTF8NeverFree(
                        store.data.file.pathlike.path.slice(),
                    ).clone(
                        globalThis.allocator(),
                    ) catch unreachable,
                };
            }
        };
        defer input_path.deinit();

        var stream_start: JSC.WebCore.StreamStart = .{
            .FileSink = .{
                .input_path = input_path,
            },
        };

        if (arguments.len > 0 and arguments.ptr[0].isObject()) {
            stream_start = JSC.WebCore.StreamStart.fromJSWithTag(globalThis, arguments[0], .FileSink);
            stream_start.FileSink.input_path = input_path;
        }

        switch (sink.start(stream_start)) {
            .err => |err| {
                globalThis.vm().throwError(globalThis, err.toJSC(globalThis));
                sink.finalize();

                return JSC.JSValue.zero;
            },
            else => {},
        }

        return sink.toJS(globalThis);
    }

    /// https://w3c.github.io/FileAPI/#slice-method-algo
    /// The slice() method returns a new Blob object with bytes ranging from the
    /// optional start parameter up to but not including the optional end
    /// parameter, and with a type attribute that is the value of the optional
    /// contentType parameter. It must act as follows:
    pub fn getSlice(
        this: *Blob,
        globalThis: *JSC.JSGlobalObject,
        callframe: *JSC.CallFrame,
    ) callconv(.C) JSC.JSValue {
        var allocator = bun.default_allocator;
        var arguments_ = callframe.arguments(3);
        var args = arguments_.ptr[0..arguments_.len];

        if (this.size == 0) {
            const empty = Blob.initEmpty(globalThis);
            var ptr = bun.new(Blob, empty);
            ptr.allocator = allocator;
            return ptr.toJS(globalThis);
        }

        // If the optional start parameter is not used as a parameter when making this call, let relativeStart be 0.
        var relativeStart: i64 = 0;

        // If the optional end parameter is not used as a parameter when making this call, let relativeEnd be size.
        var relativeEnd: i64 = @as(i64, @intCast(this.size));

        if (args.ptr[0].isString()) {
            args.ptr[2] = args.ptr[0];
            args.ptr[1] = .zero;
            args.ptr[0] = .zero;
            args.len = 3;
        } else if (args.ptr[1].isString()) {
            args.ptr[2] = args.ptr[1];
            args.ptr[1] = .zero;
            args.len = 3;
        }

        var args_iter = JSC.Node.ArgumentsSlice.init(globalThis.bunVM(), args);
        if (args_iter.nextEat()) |start_| {
            if (start_.isNumber()) {
                const start = start_.toInt64();
                if (start < 0) {
                    // If the optional start parameter is negative, let relativeStart be start + size.
                    relativeStart = @as(i64, @intCast(@max(start +% @as(i64, @intCast(this.size)), 0)));
                } else {
                    // Otherwise, let relativeStart be start.
                    relativeStart = @min(@as(i64, @intCast(start)), @as(i64, @intCast(this.size)));
                }
            }
        }

        if (args_iter.nextEat()) |end_| {
            if (end_.isNumber()) {
                const end = end_.toInt64();
                // If end is negative, let relativeEnd be max((size + end), 0).
                if (end < 0) {
                    // If the optional start parameter is negative, let relativeStart be start + size.
                    relativeEnd = @as(i64, @intCast(@max(end +% @as(i64, @intCast(this.size)), 0)));
                } else {
                    // Otherwise, let relativeStart be start.
                    relativeEnd = @min(@as(i64, @intCast(end)), @as(i64, @intCast(this.size)));
                }
            }
        }

        var content_type: string = "";
        var content_type_was_allocated = false;
        if (args_iter.nextEat()) |content_type_| {
            inner: {
                if (content_type_.isString()) {
                    var zig_str = content_type_.getZigString(globalThis);
                    var slicer = zig_str.toSlice(bun.default_allocator);
                    defer slicer.deinit();
                    const slice = slicer.slice();
                    if (!strings.isAllASCII(slice)) {
                        break :inner;
                    }

                    if (globalThis.bunVM().mimeType(slice)) |mime| {
                        content_type = mime.value;
                        break :inner;
                    }

                    content_type_was_allocated = slice.len > 0;
                    const content_type_buf = allocator.alloc(u8, slice.len) catch unreachable;
                    content_type = strings.copyLowercase(slice, content_type_buf);
                }
            }
        }

        const offset = this.offset +| @as(SizeType, @intCast(relativeStart));
        const len = @as(SizeType, @intCast(@max(relativeEnd -| relativeStart, 0)));

        // This copies over the is_all_ascii flag
        // which is okay because this will only be a <= slice
        var blob = this.dupe();
        blob.offset = offset;
        blob.size = len;

        // infer the content type if it was not specified
        if (content_type.len == 0 and this.content_type.len > 0 and !this.content_type_allocated)
            content_type = this.content_type;

        blob.content_type = content_type;
        blob.content_type_allocated = content_type_was_allocated;
        blob.content_type_was_set = this.content_type_was_set or content_type_was_allocated;

        var blob_ = bun.new(Blob, blob);
        blob_.allocator = allocator;
        return blob_.toJS(globalThis);
    }

    pub fn getMimeType(this: *const Blob) ?bun.http.MimeType {
        if (this.store) |store| {
            return store.mime_type;
        }

        return null;
    }

    pub fn getType(
        this: *Blob,
        globalThis: *JSC.JSGlobalObject,
    ) callconv(.C) JSValue {
        if (this.content_type.len > 0) {
            if (this.content_type_allocated) {
                return ZigString.init(this.content_type).toValueGC(globalThis);
            }
            return ZigString.init(this.content_type).toValueGC(globalThis);
        }

        if (this.store) |store| {
            return ZigString.init(store.mime_type.value).toValueGC(globalThis);
        }

        return ZigString.Empty.toValue(globalThis);
    }

    // TODO: Move this to a separate `File` object or BunFile
    pub fn getName(
        this: *Blob,
        globalThis: *JSC.JSGlobalObject,
    ) callconv(.C) JSValue {
        if (this.getFileName()) |path| {
            var str = bun.String.createUTF8(path);
            return str.toJS(globalThis);
        }

        return JSValue.undefined;
    }

    pub fn getFileName(
        this: *const Blob,
    ) ?[]const u8 {
        if (this.store) |store| {
            if (store.data == .file) {
                if (store.data.file.pathlike == .path) {
                    return store.data.file.pathlike.path.slice();
                }

                // we shouldn't return Number here.
            } else if (store.data == .bytes) {
                if (store.data.bytes.stored_name.slice().len > 0)
                    return store.data.bytes.stored_name.slice();
            }
        }

        return null;
    }

    // TODO: Move this to a separate `File` object or BunFile
    pub fn getLastModified(
        this: *Blob,
        _: *JSC.JSGlobalObject,
    ) callconv(.C) JSValue {
        if (this.store) |store| {
            if (store.data == .file) {
                // last_modified can be already set during read.
                if (store.data.file.last_modified == JSC.init_timestamp) {
                    resolveFileStat(store);
                }
                return JSValue.jsNumber(store.data.file.last_modified);
            }
        }

        if (this.is_jsdom_file) {
            return JSValue.jsNumber(this.last_modified);
        }

        return JSValue.jsNumber(JSC.init_timestamp);
    }

    pub fn getSizeForBindings(this: *Blob) u64 {
        if (this.size == Blob.max_size) {
            this.resolveSize();
        }

        // If the file doesn't exist or is not seekable
        // signal that the size is unknown.
        if (this.store != null and this.store.?.data == .file and
            !(this.store.?.data.file.seekable orelse false))
        {
            return std.math.maxInt(u64);
        }

        if (this.size == Blob.max_size)
            return std.math.maxInt(u64);

        return this.size;
    }

    export fn Bun__Blob__getSizeForBindings(this: *Blob) callconv(.C) u64 {
        return this.getSizeForBindings();
    }

    comptime {
        if (!JSC.is_bindgen) {
            _ = Bun__Blob__getSizeForBindings;
        }
    }

    pub fn getSize(this: *Blob, _: *JSC.JSGlobalObject) callconv(.C) JSValue {
        if (this.size == Blob.max_size) {
            this.resolveSize();
            if (this.size == Blob.max_size and this.store != null) {
                return JSC.jsNumber(std.math.inf(f64));
            } else if (this.size == 0 and this.store != null) {
                if (this.store.?.data == .file and
                    (this.store.?.data.file.seekable orelse true) == false and
                    this.store.?.data.file.max_size == Blob.max_size)
                {
                    return JSC.jsNumber(std.math.inf(f64));
                }
            }
        }

        return JSValue.jsNumber(this.size);
    }

    pub fn resolveSize(this: *Blob) void {
        if (this.store) |store| {
            if (store.data == .bytes) {
                const offset = this.offset;
                const store_size = store.size();
                if (store_size != Blob.max_size) {
                    this.offset = @min(store_size, offset);
                    this.size = store_size - offset;
                }

                return;
            } else if (store.data == .file) {
                if (store.data.file.seekable == null) {
                    resolveFileStat(store);
                }

                if (store.data.file.seekable != null and store.data.file.max_size != Blob.max_size) {
                    const store_size = store.data.file.max_size;
                    const offset = this.offset;

                    this.offset = @min(store_size, offset);
                    this.size = store_size -| offset;
                    return;
                }
            }

            this.size = 0;
        } else {
            this.size = 0;
        }
    }

    /// resolve file stat like size, last_modified
    fn resolveFileStat(store: *Store) void {
        if (store.data.file.pathlike == .path) {
            var buffer: [bun.MAX_PATH_BYTES]u8 = undefined;
            switch (bun.sys.stat(store.data.file.pathlike.path.sliceZ(&buffer))) {
                .result => |stat| {
                    store.data.file.max_size = if (bun.isRegularFile(stat.mode) or stat.size > 0)
                        @truncate(@as(u64, @intCast(@max(stat.size, 0))))
                    else
                        Blob.max_size;
                    store.data.file.mode = @intCast(stat.mode);
                    store.data.file.seekable = bun.isRegularFile(stat.mode);
                    store.data.file.last_modified = JSC.toJSTime(stat.mtime().tv_sec, stat.mtime().tv_nsec);
                },
                // the file may not exist yet. Thats's okay.
                else => {},
            }
        } else if (store.data.file.pathlike == .fd) {
            switch (bun.sys.fstat(store.data.file.pathlike.fd)) {
                .result => |stat| {
                    store.data.file.max_size = if (bun.isRegularFile(stat.mode) or stat.size > 0)
                        @as(SizeType, @truncate(@as(u64, @intCast(@max(stat.size, 0)))))
                    else
                        Blob.max_size;
                    store.data.file.mode = @intCast(stat.mode);
                    store.data.file.seekable = bun.isRegularFile(stat.mode);
                    store.data.file.last_modified = JSC.toJSTime(stat.mtime().tv_sec, stat.mtime().tv_nsec);
                },
                // the file may not exist yet. Thats's okay.
                else => {},
            }
        }
    }

    pub fn constructor(
        globalThis: *JSC.JSGlobalObject,
        callframe: *JSC.CallFrame,
    ) callconv(.C) ?*Blob {
        var allocator = bun.default_allocator;
        var blob: Blob = undefined;
        var arguments = callframe.arguments(2);
        const args = arguments.slice();

        switch (args.len) {
            0 => {
                const empty: []u8 = &[_]u8{};
                blob = Blob.init(empty, allocator, globalThis);
            },
            else => {
                blob = get(globalThis, args[0], false, true) catch |err| {
                    if (err == error.InvalidArguments) {
                        globalThis.throwInvalidArguments("new Blob() expects an Array", .{});
                        return null;
                    }
                    globalThis.throw("out of memory", .{});
                    return null;
                };

                if (args.len > 1) {
                    const options = args[1];
                    if (options.isObject()) {
                        // type, the ASCII-encoded string in lower case
                        // representing the media type of the Blob.
                        // Normative conditions for this member are provided
                        // in the § 3.1 Constructors.
                        if (options.get(globalThis, "type")) |content_type| {
                            inner: {
                                if (content_type.isString()) {
                                    var content_type_str = content_type.toSlice(globalThis, bun.default_allocator);
                                    defer content_type_str.deinit();
                                    const slice = content_type_str.slice();
                                    if (!strings.isAllASCII(slice)) {
                                        break :inner;
                                    }
                                    blob.content_type_was_set = true;

                                    if (globalThis.bunVM().mimeType(slice)) |mime| {
                                        blob.content_type = mime.value;
                                        break :inner;
                                    }
                                    const content_type_buf = allocator.alloc(u8, slice.len) catch unreachable;
                                    blob.content_type = strings.copyLowercase(slice, content_type_buf);
                                    blob.content_type_allocated = true;
                                }
                            }
                        }
                    }
                }

                if (blob.content_type.len == 0) {
                    blob.content_type = "";
                    blob.content_type_was_set = false;
                }
            },
        }

        var blob_ = bun.new(Blob, blob);
        blob_.allocator = allocator;
        return blob_;
    }

    pub fn finalize(this: *Blob) callconv(.C) void {
        this.deinit();
    }

    pub fn initWithAllASCII(bytes: []u8, allocator: std.mem.Allocator, globalThis: *JSGlobalObject, is_all_ascii: bool) Blob {
        // avoid allocating a Blob.Store if the buffer is actually empty
        var store: ?*Blob.Store = null;
        if (bytes.len > 0) {
            store = Blob.Store.init(bytes, allocator) catch unreachable;
            store.?.is_all_ascii = is_all_ascii;
        }
        return Blob{
            .size = @as(SizeType, @truncate(bytes.len)),
            .store = store,
            .allocator = null,
            .content_type = "",
            .globalThis = globalThis,
            .is_all_ascii = is_all_ascii,
        };
    }

    pub fn init(bytes: []u8, allocator: std.mem.Allocator, globalThis: *JSGlobalObject) Blob {
        return Blob{
            .size = @as(SizeType, @truncate(bytes.len)),
            .store = if (bytes.len > 0)
                Blob.Store.init(bytes, allocator) catch unreachable
            else
                null,
            .allocator = null,
            .content_type = "",
            .globalThis = globalThis,
        };
    }

    pub fn createWithBytesAndAllocator(
        bytes: []u8,
        allocator: std.mem.Allocator,
        globalThis: *JSGlobalObject,
        was_string: bool,
    ) Blob {
        return Blob{
            .size = @as(SizeType, @truncate(bytes.len)),
            .store = if (bytes.len > 0)
                Blob.Store.init(bytes, allocator) catch unreachable
            else
                null,
            .allocator = null,
            .content_type = if (was_string) MimeType.text.value else "",
            .globalThis = globalThis,
        };
    }

    pub fn tryCreate(
        bytes_: []const u8,
        allocator_: std.mem.Allocator,
        globalThis: *JSGlobalObject,
        was_string: bool,
    ) !Blob {
        if (comptime Environment.isLinux) {
            if (bun.linux.memfd_allocator.shouldUse(bytes_)) {
                switch (bun.linux.memfd_allocator.create(bytes_)) {
                    .err => {},
                    .result => |result| {
                        const store = bun.new(
                            Store,
                            Store{
                                .data = .{
                                    .bytes = result,
                                },
                                .allocator = bun.default_allocator,
                                .ref_count = 1,
                            },
                        );
                        var blob = initWithStore(store, globalThis);
                        if (was_string and blob.content_type.len == 0) {
                            blob.content_type = MimeType.text.value;
                        }

                        return blob;
                    },
                }
            }
        }

        return createWithBytesAndAllocator(try allocator_.dupe(u8, bytes_), allocator_, globalThis, was_string);
    }

    pub fn create(
        bytes_: []const u8,
        allocator_: std.mem.Allocator,
        globalThis: *JSGlobalObject,
        was_string: bool,
    ) Blob {
        return tryCreate(bytes_, allocator_, globalThis, was_string) catch bun.outOfMemory();
    }

    pub fn initWithStore(store: *Blob.Store, globalThis: *JSGlobalObject) Blob {
        return Blob{
            .size = store.size(),
            .store = store,
            .allocator = null,
            .content_type = if (store.data == .file)
                store.data.file.mime_type.value
            else
                "",
            .globalThis = globalThis,
        };
    }

    pub fn initEmpty(globalThis: *JSGlobalObject) Blob {
        return Blob{
            .size = 0,
            .store = null,
            .allocator = null,
            .content_type = "",
            .globalThis = globalThis,
        };
    }

    // Transferring doesn't change the reference count
    // It is a move
    inline fn transfer(this: *Blob) void {
        this.store = null;
    }

    pub fn detach(this: *Blob) void {
        if (this.store != null) this.store.?.deref();
        this.store = null;
    }

    /// This does not duplicate
    /// This creates a new view
    /// and increment the reference count
    pub fn dupe(this: *const Blob) Blob {
        return this.dupeWithContentType(false);
    }

    pub fn dupeWithContentType(this: *const Blob, include_content_type: bool) Blob {
        if (this.store != null) this.store.?.ref();
        var duped = this.*;
        if (duped.content_type_allocated and duped.allocator != null and !include_content_type) {

            // for now, we just want to avoid a use-after-free here
            if (JSC.VirtualMachine.get().mimeType(duped.content_type)) |mime| {
                duped.content_type = mime.value;
            } else {
                // TODO: fix this
                // this is a bug.
                // it means whenever
                duped.content_type = "";
            }

            duped.content_type_allocated = false;
            duped.content_type_was_set = false;
            if (this.content_type_was_set) {
                duped.content_type_was_set = duped.content_type.len > 0;
            }
        } else if (duped.content_type_allocated and duped.allocator != null and include_content_type) {
            duped.content_type = bun.default_allocator.dupe(u8, this.content_type) catch @panic("Out of memory");
        }

        duped.allocator = null;
        return duped;
    }

    pub fn deinit(this: *Blob) void {
        this.detach();

        if (this.allocator) |alloc| {
            this.allocator = null;
            bun.destroyWithAlloc(alloc, this);
        }
    }

    pub fn sharedView(this: *const Blob) []const u8 {
        if (this.size == 0 or this.store == null) return "";
        var slice_ = this.store.?.sharedView();
        if (slice_.len == 0) return "";
        slice_ = slice_[this.offset..];

        return slice_[0..@min(slice_.len, @as(usize, this.size))];
    }

    pub const Lifetime = JSC.WebCore.Lifetime;
    pub fn setIsASCIIFlag(this: *Blob, is_all_ascii: bool) void {
        this.is_all_ascii = is_all_ascii;
        // if this Blob represents the entire binary data
        // which will be pretty common
        // we can update the store's is_all_ascii flag
        // and any other Blob that points to the same store
        // can skip checking the encoding
        if (this.size > 0 and this.offset == 0 and this.store.?.data == .bytes) {
            this.store.?.is_all_ascii = is_all_ascii;
        }
    }

    pub fn needsToReadFile(this: *const Blob) bool {
        return this.store != null and this.store.?.data == .file;
    }

    pub fn toStringWithBytes(this: *Blob, global: *JSGlobalObject, raw_bytes: []const u8, comptime lifetime: Lifetime) JSValue {
        const bom, const buf = strings.BOM.detectAndSplit(raw_bytes);

        if (buf.len == 0) {
            return ZigString.Empty.toValue(global);
        }

        if (bom == .utf16_le) {
            var out = bun.String.createUTF16(bun.reinterpretSlice(u16, buf));
            defer out.deref();
            return out.toJS(global);
        }

        // null == unknown
        // false == can't be
        const could_be_all_ascii = this.is_all_ascii orelse this.store.?.is_all_ascii;

        if (could_be_all_ascii == null or !could_be_all_ascii.?) {
            // if toUTF16Alloc returns null, it means there are no non-ASCII characters
            // instead of erroring, invalid characters will become a U+FFFD replacement character
            if (strings.toUTF16Alloc(bun.default_allocator, buf, false) catch unreachable) |external| {
                if (lifetime != .temporary)
                    this.setIsASCIIFlag(false);

                if (lifetime == .transfer) {
                    this.detach();
                }

                if (lifetime == .temporary) {
                    bun.default_allocator.free(raw_bytes);
                }

                return ZigString.toExternalU16(external.ptr, external.len, global);
            }

            if (lifetime != .temporary) this.setIsASCIIFlag(true);
        }

        switch (comptime lifetime) {
            // strings are immutable
            // we don't need to clone
            .clone => {
                this.store.?.ref();
                // we don't need to worry about UTF-8 BOM in this case because the store owns the memory.
                return ZigString.init(buf).external(global, this.store.?, Store.external);
            },
            .transfer => {
                const store = this.store.?;
                std.debug.assert(store.data == .bytes);
                this.transfer();
                // we don't need to worry about UTF-8 BOM in this case because the store owns the memory.
                return ZigString.init(buf).external(global, store, Store.external);
            },
            // strings are immutable
            // sharing isn't really a thing
            .share => {
                this.store.?.ref();
                // we don't need to worry about UTF-8 BOM in this case because the store owns the memory.s
                return ZigString.init(buf).external(global, this.store.?, Store.external);
            },
            .temporary => {
                // if there was a UTF-8 BOM, we need to clone the buffer because
                // external doesn't support this case here yet.
                if (buf.len != raw_bytes.len) {
                    var out = bun.String.createLatin1(buf);
                    defer {
                        bun.default_allocator.free(raw_bytes);
                        out.deref();
                    }

                    return out.toJS(global);
                }

                return ZigString.init(buf).toExternalValue(global);
            },
        }
    }

    pub fn toString(this: *Blob, global: *JSGlobalObject, comptime lifetime: Lifetime) JSValue {
        if (this.needsToReadFile()) {
            return this.doReadFile(toStringWithBytes, global);
        }

        const view_: []u8 =
            @constCast(this.sharedView());

        if (view_.len == 0)
            return ZigString.Empty.toValue(global);

        return toStringWithBytes(this, global, view_, lifetime);
    }

    pub fn toJSON(this: *Blob, global: *JSGlobalObject, comptime lifetime: Lifetime) JSValue {
        if (this.needsToReadFile()) {
            return this.doReadFile(toJSONWithBytes, global);
        }

        const view_ = this.sharedView();

        return toJSONWithBytes(this, global, view_, lifetime);
    }

    pub fn toJSONWithBytes(this: *Blob, global: *JSGlobalObject, raw_bytes: []const u8, comptime lifetime: Lifetime) JSValue {
        const bom, const buf = strings.BOM.detectAndSplit(raw_bytes);
        if (buf.len == 0) return global.createSyntaxErrorInstance("Unexpected end of JSON input", .{});

        if (bom == .utf16_le) {
            var out = bun.String.createUTF16(bun.reinterpretSlice(u16, buf));
            defer out.deref();
            return out.toJSByParseJSON(global);
        }
        // null == unknown
        // false == can't be
        const could_be_all_ascii = this.is_all_ascii orelse this.store.?.is_all_ascii;
        defer if (comptime lifetime == .temporary) bun.default_allocator.free(@constCast(buf));

        if (could_be_all_ascii == null or !could_be_all_ascii.?) {
            var stack_fallback = std.heap.stackFallback(4096, bun.default_allocator);
            const allocator = stack_fallback.get();
            // if toUTF16Alloc returns null, it means there are no non-ASCII characters
            if (strings.toUTF16Alloc(allocator, buf, false) catch null) |external| {
                if (comptime lifetime != .temporary) this.setIsASCIIFlag(false);
                const result = ZigString.init16(external).toJSONObject(global);
                allocator.free(external);
                return result;
            }

            if (comptime lifetime != .temporary) this.setIsASCIIFlag(true);
        }

        return ZigString.init(buf).toJSONObject(global);
    }

    pub fn toFormDataWithBytes(this: *Blob, global: *JSGlobalObject, buf: []u8, comptime _: Lifetime) JSValue {
        var encoder = this.getFormDataEncoding() orelse return {
            return ZigString.init("Invalid encoding").toErrorInstance(global);
        };
        defer encoder.deinit();

        return bun.FormData.toJS(global, buf, encoder.encoding) catch |err|
            global.createErrorInstance("FormData encoding failed: {s}", .{@errorName(err)});
    }

    pub fn toArrayBufferWithBytes(this: *Blob, global: *JSGlobalObject, buf: []u8, comptime lifetime: Lifetime) JSValue {
        switch (comptime lifetime) {
            .clone => {
                if (comptime Environment.isLinux) {
                    // If we can use a copy-on-write clone of the buffer, do so.
                    if (this.store) |store| {
                        if (store.data == .bytes) {
                            const allocated_slice = store.data.bytes.allocatedSlice();
                            if (bun.isSliceInBuffer(buf, allocated_slice)) {
                                if (bun.linux.memfd_allocator.from(store.data.bytes.allocator)) |allocator| {
                                    allocator.ref();
                                    defer allocator.deref();

                                    const byteOffset = @as(usize, @intFromPtr(buf.ptr)) -| @as(usize, @intFromPtr(allocated_slice.ptr));
                                    const byteLength = buf.len;

                                    const result = JSC.ArrayBuffer.toArrayBufferFromSharedMemfd(
                                        allocator.fd.cast(),
                                        global,
                                        byteOffset,
                                        byteLength,
                                        allocated_slice.len,
                                    );
                                    bloblog("toArrayBuffer COW clone({d}, {d}) = {d}", .{ byteOffset, byteLength, @intFromBool(result != .zero) });

                                    if (result != .zero) {
                                        return result;
                                    }
                                }
                            }
                        }
                    }
                }
                return JSC.ArrayBuffer.create(global, buf, .ArrayBuffer);
            },
            .share => {
                this.store.?.ref();
                return JSC.ArrayBuffer.fromBytes(buf, .ArrayBuffer).toJSWithContext(
                    global,
                    this.store.?,
                    JSC.BlobArrayBuffer_deallocator,
                    null,
                );
            },
            .transfer => {
                const store = this.store.?;
                this.transfer();
                return JSC.ArrayBuffer.fromBytes(buf, .ArrayBuffer).toJSWithContext(
                    global,
                    store,
                    JSC.BlobArrayBuffer_deallocator,
                    null,
                );
            },
            .temporary => {
                return JSC.ArrayBuffer.fromBytes(buf, .ArrayBuffer).toJS(
                    global,
                    null,
                );
            },
        }
    }

    pub fn toArrayBuffer(this: *Blob, global: *JSGlobalObject, comptime lifetime: Lifetime) JSValue {
        bloblog("toArrayBuffer", .{});
        if (this.needsToReadFile()) {
            return this.doReadFile(toArrayBufferWithBytes, global);
        }

        const view_ = this.sharedView();
        if (view_.len == 0)
            return JSC.ArrayBuffer.create(global, "", .ArrayBuffer);

        return toArrayBufferWithBytes(this, global, @constCast(view_), lifetime);
    }

    pub fn toFormData(this: *Blob, global: *JSGlobalObject, comptime lifetime: Lifetime) JSValue {
        if (this.needsToReadFile()) {
            return this.doReadFile(toFormDataWithBytes, global);
        }

        const view_ = this.sharedView();

        if (view_.len == 0)
            return JSC.DOMFormData.create(global);

        return toFormDataWithBytes(this, global, @constCast(view_), lifetime);
    }

    pub inline fn get(
        global: *JSGlobalObject,
        arg: JSValue,
        comptime move: bool,
        comptime require_array: bool,
    ) anyerror!Blob {
        return fromJSMovable(global, arg, move, require_array);
    }

    pub inline fn fromJSMove(global: *JSGlobalObject, arg: JSValue) anyerror!Blob {
        return fromJSWithoutDeferGC(global, arg, true, false);
    }

    pub inline fn fromJSClone(global: *JSGlobalObject, arg: JSValue) anyerror!Blob {
        return fromJSWithoutDeferGC(global, arg, false, true);
    }

    pub inline fn fromJSCloneOptionalArray(global: *JSGlobalObject, arg: JSValue) anyerror!Blob {
        return fromJSWithoutDeferGC(global, arg, false, false);
    }

    fn fromJSMovable(
        global: *JSGlobalObject,
        arg: JSValue,
        comptime move: bool,
        comptime require_array: bool,
    ) anyerror!Blob {
        const FromJSFunction = if (comptime move and !require_array)
            fromJSMove
        else if (!require_array)
            fromJSCloneOptionalArray
        else
            fromJSClone;

        return FromJSFunction(global, arg);
    }

    fn fromJSWithoutDeferGC(
        global: *JSGlobalObject,
        arg: JSValue,
        comptime move: bool,
        comptime require_array: bool,
    ) anyerror!Blob {
        var current = arg;
        if (current.isUndefinedOrNull()) {
            return Blob{ .globalThis = global };
        }

        var top_value = current;
        var might_only_be_one_thing = false;
        arg.ensureStillAlive();
        defer arg.ensureStillAlive();
        switch (current.jsTypeLoose()) {
            .Array, .DerivedArray => {
                var top_iter = JSC.JSArrayIterator.init(current, global);
                might_only_be_one_thing = top_iter.len == 1;
                if (top_iter.len == 0) {
                    return Blob{ .globalThis = global };
                }
                if (might_only_be_one_thing) {
                    top_value = top_iter.next().?;
                }
            },
            else => {
                might_only_be_one_thing = true;
                if (require_array) {
                    return error.InvalidArguments;
                }
            },
        }

        if (might_only_be_one_thing or !move) {

            // Fast path: one item, we don't need to join
            switch (top_value.jsTypeLoose()) {
                .Cell,
                .NumberObject,
                JSC.JSValue.JSType.String,
                JSC.JSValue.JSType.StringObject,
                JSC.JSValue.JSType.DerivedStringObject,
                => {
                    var sliced = top_value.toSlice(global, bun.default_allocator);
                    const is_all_ascii = !sliced.isAllocated();
                    if (!sliced.isAllocated() and sliced.len > 0) {
                        sliced.ptr = @as([*]const u8, @ptrCast((try bun.default_allocator.dupe(u8, sliced.slice())).ptr));
                        sliced.allocator = NullableAllocator.init(bun.default_allocator);
                    }

                    return Blob.initWithAllASCII(@constCast(sliced.slice()), bun.default_allocator, global, is_all_ascii);
                },

                JSC.JSValue.JSType.ArrayBuffer,
                JSC.JSValue.JSType.Int8Array,
                JSC.JSValue.JSType.Uint8Array,
                JSC.JSValue.JSType.Uint8ClampedArray,
                JSC.JSValue.JSType.Int16Array,
                JSC.JSValue.JSType.Uint16Array,
                JSC.JSValue.JSType.Int32Array,
                JSC.JSValue.JSType.Uint32Array,
                JSC.JSValue.JSType.Float32Array,
                JSC.JSValue.JSType.Float64Array,
                JSC.JSValue.JSType.BigInt64Array,
                JSC.JSValue.JSType.BigUint64Array,
                JSC.JSValue.JSType.DataView,
                => {
                    return try Blob.tryCreate(top_value.asArrayBuffer(global).?.byteSlice(), bun.default_allocator, global, false);
                },

                .DOMWrapper => {
                    if (top_value.as(Blob)) |blob| {
                        if (comptime move) {
                            var _blob = blob.*;
                            _blob.allocator = null;
                            blob.transfer();
                            return _blob;
                        } else {
                            return blob.dupe();
                        }
                    } else if (top_value.as(JSC.API.BuildArtifact)) |build| {
                        if (comptime move) {
                            // I don't think this case should happen?
                            var blob = build.blob;
                            blob.transfer();
                            return blob;
                        } else {
                            return build.blob.dupe();
                        }
                    } else if (current.toSliceClone(global)) |sliced| {
                        if (sliced.allocator.get()) |allocator| {
                            return Blob.initWithAllASCII(@constCast(sliced.slice()), allocator, global, false);
                        }
                    }
                },

                else => {},
            }
        }

        var stack_allocator = std.heap.stackFallback(1024, bun.default_allocator);
        const stack_mem_all = stack_allocator.get();
        var stack: std.ArrayList(JSValue) = std.ArrayList(JSValue).init(stack_mem_all);
        var joiner = StringJoiner{ .use_pool = false, .node_allocator = stack_mem_all };
        var could_have_non_ascii = false;

        defer if (stack_allocator.fixed_buffer_allocator.end_index >= 1024) stack.deinit();

        while (true) {
            switch (current.jsTypeLoose()) {
                .NumberObject,
                JSC.JSValue.JSType.String,
                JSC.JSValue.JSType.StringObject,
                JSC.JSValue.JSType.DerivedStringObject,
                => {
                    var sliced = current.toSlice(global, bun.default_allocator);
                    const allocator = sliced.allocator.get();
                    could_have_non_ascii = could_have_non_ascii or allocator != null;
                    joiner.append(
                        sliced.slice(),
                        0,
                        allocator,
                    );
                },

                .Array, .DerivedArray => {
                    var iter = JSC.JSArrayIterator.init(current, global);
                    try stack.ensureUnusedCapacity(iter.len);
                    var any_arrays = false;
                    while (iter.next()) |item| {
                        if (item.isUndefinedOrNull()) continue;

                        // When it's a string or ArrayBuffer inside an array, we can avoid the extra push/pop
                        // we only really want this for nested arrays
                        // However, we must preserve the order
                        // That means if there are any arrays
                        // we have to restart the loop
                        if (!any_arrays) {
                            switch (item.jsTypeLoose()) {
                                .NumberObject,
                                .Cell,
                                JSC.JSValue.JSType.String,
                                JSC.JSValue.JSType.StringObject,
                                JSC.JSValue.JSType.DerivedStringObject,
                                => {
                                    var sliced = item.toSlice(global, bun.default_allocator);
                                    const allocator = sliced.allocator.get();
                                    could_have_non_ascii = could_have_non_ascii or allocator != null;
                                    joiner.append(
                                        sliced.slice(),
                                        0,
                                        allocator,
                                    );
                                    continue;
                                },
                                JSC.JSValue.JSType.ArrayBuffer,
                                JSC.JSValue.JSType.Int8Array,
                                JSC.JSValue.JSType.Uint8Array,
                                JSC.JSValue.JSType.Uint8ClampedArray,
                                JSC.JSValue.JSType.Int16Array,
                                JSC.JSValue.JSType.Uint16Array,
                                JSC.JSValue.JSType.Int32Array,
                                JSC.JSValue.JSType.Uint32Array,
                                JSC.JSValue.JSType.Float32Array,
                                JSC.JSValue.JSType.Float64Array,
                                JSC.JSValue.JSType.BigInt64Array,
                                JSC.JSValue.JSType.BigUint64Array,
                                JSC.JSValue.JSType.DataView,
                                => {
                                    could_have_non_ascii = true;
                                    var buf = item.asArrayBuffer(global).?;
                                    joiner.append(buf.byteSlice(), 0, null);
                                    continue;
                                },
                                .Array, .DerivedArray => {
                                    any_arrays = true;
                                    could_have_non_ascii = true;
                                    break;
                                },

                                .DOMWrapper => {
                                    if (item.as(Blob)) |blob| {
                                        could_have_non_ascii = could_have_non_ascii or !(blob.is_all_ascii orelse false);
                                        joiner.append(blob.sharedView(), 0, null);
                                        continue;
                                    } else if (current.toSliceClone(global)) |sliced| {
                                        const allocator = sliced.allocator.get();
                                        could_have_non_ascii = could_have_non_ascii or allocator != null;
                                        joiner.append(
                                            sliced.slice(),
                                            0,
                                            allocator,
                                        );
                                    }
                                },
                                else => {},
                            }
                        }

                        stack.appendAssumeCapacity(item);
                    }
                },

                .DOMWrapper => {
                    if (current.as(Blob)) |blob| {
                        could_have_non_ascii = could_have_non_ascii or !(blob.is_all_ascii orelse false);
                        joiner.append(blob.sharedView(), 0, null);
                    } else if (current.toSliceClone(global)) |sliced| {
                        const allocator = sliced.allocator.get();
                        could_have_non_ascii = could_have_non_ascii or allocator != null;
                        joiner.append(
                            sliced.slice(),
                            0,
                            allocator,
                        );
                    }
                },

                JSC.JSValue.JSType.ArrayBuffer,
                JSC.JSValue.JSType.Int8Array,
                JSC.JSValue.JSType.Uint8Array,
                JSC.JSValue.JSType.Uint8ClampedArray,
                JSC.JSValue.JSType.Int16Array,
                JSC.JSValue.JSType.Uint16Array,
                JSC.JSValue.JSType.Int32Array,
                JSC.JSValue.JSType.Uint32Array,
                JSC.JSValue.JSType.Float32Array,
                JSC.JSValue.JSType.Float64Array,
                JSC.JSValue.JSType.BigInt64Array,
                JSC.JSValue.JSType.BigUint64Array,
                JSC.JSValue.JSType.DataView,
                => {
                    var buf = current.asArrayBuffer(global).?;
                    joiner.append(buf.slice(), 0, null);
                    could_have_non_ascii = true;
                },

                else => {
                    var sliced = current.toSlice(global, bun.default_allocator);
                    const allocator = sliced.allocator.get();
                    could_have_non_ascii = could_have_non_ascii or allocator != null;
                    joiner.append(
                        sliced.slice(),
                        0,
                        allocator,
                    );
                },
            }
            current = stack.popOrNull() orelse break;
        }

        const joined = try joiner.done(bun.default_allocator);

        if (!could_have_non_ascii) {
            return Blob.initWithAllASCII(joined, bun.default_allocator, global, true);
        }
        return Blob.init(joined, bun.default_allocator, global);
    }
};

pub const AnyBlob = union(enum) {
    Blob: Blob,
    // InlineBlob: InlineBlob,
    InternalBlob: InternalBlob,
    WTFStringImpl: bun.WTF.StringImpl,

    pub fn getFileName(this: *const AnyBlob) ?[]const u8 {
        return switch (this.*) {
            .Blob => this.Blob.getFileName(),
            .WTFStringImpl => null,
            .InternalBlob => null,
        };
    }

    pub inline fn fastSize(this: *const AnyBlob) Blob.SizeType {
        return switch (this.*) {
            .Blob => this.Blob.size,
            .WTFStringImpl => @as(Blob.SizeType, @truncate(this.WTFStringImpl.byteLength())),
            else => @as(Blob.SizeType, @truncate(this.slice().len)),
        };
    }

    pub fn hasContentTypeFromUser(this: AnyBlob) bool {
        return switch (this) {
            .Blob => this.Blob.hasContentTypeFromUser(),
            .WTFStringImpl => false,
            .InternalBlob => false,
        };
    }

    pub fn toJSON(this: *AnyBlob, global: *JSGlobalObject, comptime lifetime: JSC.WebCore.Lifetime) JSValue {
        switch (this.*) {
            .Blob => return this.Blob.toJSON(global, lifetime),
            // .InlineBlob => {
            //     if (this.InlineBlob.len == 0) {
            //         return JSValue.jsNull();
            //     }
            //     var str = this.InlineBlob.toStringOwned(global);
            //     return str.parseJSON(global);
            // },
            .InternalBlob => {
                if (this.InternalBlob.bytes.items.len == 0) {
                    return JSValue.jsNull();
                }

                const str = this.InternalBlob.toJSON(global);

                // the GC will collect the string
                this.* = .{
                    .Blob = .{},
                };

                return str;
            },
            .WTFStringImpl => {
                var str = bun.String.init(this.WTFStringImpl);
                defer str.deref();
                this.* = .{
                    .Blob = .{},
                };

                if (str.length() == 0) {
                    return JSValue.jsNull();
                }

                return str.toJSByParseJSON(global);
            },
        }
    }

    pub fn toString(this: *AnyBlob, global: *JSGlobalObject, comptime lifetime: JSC.WebCore.Lifetime) JSValue {
        switch (this.*) {
            .Blob => return this.Blob.toString(global, lifetime),
            // .InlineBlob => {
            //     if (this.InlineBlob.len == 0) {
            //         return ZigString.Empty.toValue(global);
            //     }
            //     const owned = this.InlineBlob.toStringOwned(global);
            //     this.* = .{ .InlineBlob = .{ .len = 0 } };
            //     return owned;
            // },
            .InternalBlob => {
                if (this.InternalBlob.bytes.items.len == 0) {
                    return ZigString.Empty.toValue(global);
                }

                const owned = this.InternalBlob.toStringOwned(global);
                this.* = .{ .Blob = .{} };
                return owned;
            },
            .WTFStringImpl => {
                var str = bun.String.init(this.WTFStringImpl);
                defer str.deref();
                this.* = .{ .Blob = .{} };

                return str.toJS(global);
            },
        }
    }

    pub fn toArrayBuffer(this: *AnyBlob, global: *JSGlobalObject, comptime lifetime: JSC.WebCore.Lifetime) JSValue {
        switch (this.*) {
            .Blob => return this.Blob.toArrayBuffer(global, lifetime),
            // .InlineBlob => {
            //     if (this.InlineBlob.len == 0) {
            //         return JSC.ArrayBuffer.create(global, "", .ArrayBuffer);
            //     }
            //     var bytes = this.InlineBlob.sliceConst();
            //     this.InlineBlob.len = 0;
            //     const value = JSC.ArrayBuffer.create(
            //         global,
            //         bytes,
            //         .ArrayBuffer,
            //     );
            //     return value;
            // },
            .InternalBlob => {
                if (this.InternalBlob.bytes.items.len == 0) {
                    return JSC.ArrayBuffer.create(global, "", .ArrayBuffer);
                }

                const bytes = this.InternalBlob.toOwnedSlice();
                this.* = .{ .Blob = .{} };
                const value = JSC.ArrayBuffer.fromBytes(
                    bytes,
                    .ArrayBuffer,
                );
                return value.toJS(global, null);
            },
            .WTFStringImpl => {
                const str = bun.String.init(this.WTFStringImpl);
                this.* = .{ .Blob = .{} };
                defer str.deref();

                const out_bytes = str.toUTF8WithoutRef(bun.default_allocator);
                if (out_bytes.isAllocated()) {
                    const value = JSC.ArrayBuffer.fromBytes(
                        @constCast(out_bytes.slice()),
                        .ArrayBuffer,
                    );
                    return value.toJS(global, null);
                }

                return JSC.ArrayBuffer.create(global, out_bytes.slice(), .ArrayBuffer);
            },
        }
    }

    pub inline fn size(this: *const AnyBlob) Blob.SizeType {
        return switch (this.*) {
            .Blob => this.Blob.size,
            .WTFStringImpl => @as(Blob.SizeType, @truncate(this.WTFStringImpl.utf8ByteLength())),
            else => @as(Blob.SizeType, @truncate(this.slice().len)),
        };
    }

    pub fn from(this: *AnyBlob, list: std.ArrayList(u8)) void {
        this.* = .{
            .InternalBlob = InternalBlob{
                .bytes = list,
            },
        };
    }

    pub fn isDetached(this: *const AnyBlob) bool {
        return switch (this.*) {
            .Blob => |blob| blob.isDetached(),
            .InternalBlob => this.InternalBlob.bytes.items.len == 0,
            .WTFStringImpl => this.WTFStringImpl.length() == 0,
        };
    }

    pub fn store(this: *const @This()) ?*Blob.Store {
        if (this.* == .Blob) {
            return this.Blob.store;
        }

        return null;
    }

    pub fn contentType(self: *const @This()) []const u8 {
        return switch (self.*) {
            .Blob => self.Blob.content_type,
            .WTFStringImpl => MimeType.text.value,
            // .InlineBlob => self.InlineBlob.contentType(),
            .InternalBlob => self.InternalBlob.contentType(),
        };
    }

    pub fn wasString(self: *const @This()) bool {
        return switch (self.*) {
            .Blob => self.Blob.is_all_ascii orelse false,
            .WTFStringImpl => true,
            // .InlineBlob => self.InlineBlob.was_string,
            .InternalBlob => self.InternalBlob.was_string,
        };
    }

    pub inline fn slice(self: *const @This()) []const u8 {
        return switch (self.*) {
            .Blob => self.Blob.sharedView(),
            .WTFStringImpl => self.WTFStringImpl.utf8Slice(),
            // .InlineBlob => self.InlineBlob.sliceConst(),
            .InternalBlob => self.InternalBlob.sliceConst(),
        };
    }

    pub fn needsToReadFile(self: *const @This()) bool {
        return switch (self.*) {
            .Blob => self.Blob.needsToReadFile(),
            .WTFStringImpl, .InternalBlob => false,
        };
    }

    pub fn detach(self: *@This()) void {
        return switch (self.*) {
            .Blob => {
                self.Blob.detach();
                self.* = .{
                    .Blob = .{},
                };
            },
            // .InlineBlob => {
            //     self.InlineBlob.len = 0;
            // },
            .InternalBlob => {
                self.InternalBlob.bytes.clearAndFree();
                self.* = .{
                    .Blob = .{},
                };
            },
            .WTFStringImpl => {
                self.WTFStringImpl.deref();
                self.* = .{
                    .Blob = .{},
                };
            },
        };
    }
};

/// A single-use Blob
pub const InternalBlob = struct {
    bytes: std.ArrayList(u8),
    was_string: bool = false,

    pub fn toStringOwned(this: *@This(), globalThis: *JSC.JSGlobalObject) JSValue {
        const bytes_without_bom = strings.withoutUTF8BOM(this.bytes.items);
        if (strings.toUTF16Alloc(globalThis.allocator(), bytes_without_bom, false) catch &[_]u16{}) |out| {
            const return_value = ZigString.toExternalU16(out.ptr, out.len, globalThis);
            return_value.ensureStillAlive();
            this.deinit();
            return return_value;
        } else if
        // If there was a UTF8 BOM, we clone it
        (bytes_without_bom.len != this.bytes.items.len) {
            defer this.deinit();
            var out = bun.String.createLatin1(this.bytes.items[3..]);
            defer out.deref();
            return out.toJS(globalThis);
        } else {
            var str = ZigString.init(this.toOwnedSlice());
            str.mark();
            return str.toExternalValue(globalThis);
        }
    }

    pub fn toJSON(this: *@This(), globalThis: *JSC.JSGlobalObject) JSValue {
        const str_bytes = ZigString.init(strings.withoutUTF8BOM(this.bytes.items)).withEncoding();
        const json = str_bytes.toJSONObject(globalThis);
        this.deinit();
        return json;
    }

    pub inline fn sliceConst(this: *const @This()) []const u8 {
        return this.bytes.items;
    }

    pub fn deinit(this: *@This()) void {
        this.bytes.clearAndFree();
    }

    pub inline fn slice(this: @This()) []u8 {
        return this.bytes.items;
    }

    pub fn toOwnedSlice(this: *@This()) []u8 {
        const bytes = this.bytes.items;
        this.bytes.items = &.{};
        this.bytes.capacity = 0;
        return bytes;
    }

    pub fn clearAndFree(this: *@This()) void {
        this.bytes.clearAndFree();
    }

    pub fn contentType(self: *const @This()) []const u8 {
        if (self.was_string) {
            return MimeType.text.value;
        }

        return MimeType.other.value;
    }
};

/// A blob which stores all the data in the same space as a real Blob
/// This is an optimization for small Response and Request bodies
/// It means that we can avoid an additional heap allocation for a small response
pub const InlineBlob = extern struct {
    const real_blob_size = @sizeOf(Blob);
    pub const IntSize = u8;
    pub const available_bytes = real_blob_size - @sizeOf(IntSize) - 1 - 1;
    bytes: [available_bytes]u8 align(1) = undefined,
    len: IntSize align(1) = 0,
    was_string: bool align(1) = false,

    pub fn concat(first: []const u8, second: []const u8) InlineBlob {
        const total = first.len + second.len;
        std.debug.assert(total <= available_bytes);

        var inline_blob: JSC.WebCore.InlineBlob = .{};
        var bytes_slice = inline_blob.bytes[0..total];

        if (first.len > 0)
            @memcpy(bytes_slice[0..first.len], first);

        if (second.len > 0)
            @memcpy(bytes_slice[first.len..][0..second.len], second);

        inline_blob.len = @as(@TypeOf(inline_blob.len), @truncate(total));
        return inline_blob;
    }

    fn internalInit(data: []const u8, was_string: bool) InlineBlob {
        std.debug.assert(data.len <= available_bytes);

        var blob = InlineBlob{
            .len = @as(IntSize, @intCast(data.len)),
            .was_string = was_string,
        };

        if (data.len > 0)
            @memcpy(blob.bytes[0..data.len], data);
        return blob;
    }

    pub fn init(data: []const u8) InlineBlob {
        return internalInit(data, false);
    }

    pub fn initString(data: []const u8) InlineBlob {
        return internalInit(data, true);
    }

    pub fn toStringOwned(this: *@This(), globalThis: *JSC.JSGlobalObject) JSValue {
        if (this.len == 0)
            return ZigString.Empty.toValue(globalThis);

        var str = ZigString.init(this.sliceConst());

        if (!strings.isAllASCII(this.sliceConst())) {
            str.markUTF8();
        }

        const out = str.toValueGC(globalThis);
        out.ensureStillAlive();
        this.len = 0;
        return out;
    }

    pub fn contentType(self: *const @This()) []const u8 {
        if (self.was_string) {
            return MimeType.text.value;
        }

        return MimeType.other.value;
    }

    pub fn deinit(_: *@This()) void {}

    pub inline fn slice(this: *@This()) []u8 {
        return this.bytes[0..this.len];
    }

    pub inline fn sliceConst(this: *const @This()) []const u8 {
        return this.bytes[0..this.len];
    }

    pub fn toOwnedSlice(this: *@This()) []u8 {
        return this.slice();
    }

    pub fn clearAndFree(_: *@This()) void {}
};<|MERGE_RESOLUTION|>--- conflicted
+++ resolved
@@ -2052,44 +2052,7 @@
                             err = err.withFd(destination.pathlike.fd);
                         }
 
-<<<<<<< HEAD
-                    break :brk bun.sys.read(this.opened_fd, buffer);
-                };
-
-                while (true) {
-                    switch (result) {
-                        .result => |res| {
-                            read_len.* = @truncate(res);
-                            this.read_eof = res == 0;
-                        },
-                        .err => |err| {
-                            switch (err.getErrno()) {
-                                bun.io.retry => {
-                                    if (!this.could_block) {
-                                        // regular files cannot use epoll.
-                                        // this is fine on kqueue, but not on epoll.
-                                        continue;
-                                    }
-                                    retry.* = true;
-                                    this.read_eof = false;
-                                    return true;
-                                },
-                                else => {
-                                    this.errno = bun.errnoToZigErr(err.errno);
-                                    this.system_error = err.toSystemError();
-                                    if (this.system_error.?.path.isEmpty()) {
-                                        this.system_error.?.path = if (this.file_store.pathlike == .path)
-                                            bun.String.createUTF8(this.file_store.pathlike.path.slice())
-                                        else
-                                            bun.String.empty;
-                                    }
-                                    return false;
-                                },
-                            }
-                        },
-=======
                         this.throw(err);
->>>>>>> 82b6a42a
                     }
                     return;
                 }
@@ -2169,810 +2132,6 @@
                 this.err = if (err_ == .err) err_.err else null;
                 this.event_loop.enqueueTaskConcurrent(JSC.ConcurrentTask.create(JSC.ManagedTask.New(CopyFileWindows, onMkdirpComplete).init(this)));
             }
-<<<<<<< HEAD
-
-            fn onFinish(this: *ReadFile) void {
-                const close_after_io = this.close_after_io;
-                this.size = @truncate(this.buffer.items.len);
-
-                {
-                    if (this.doClose(this.isAllowedToClose())) {
-                        bloblog("ReadFile.onFinish() = deferred", .{});
-                        // we have to wait for the close to finish
-                        return;
-                    }
-                }
-                if (!close_after_io) {
-                    if (this.io_task) |io_task| {
-                        this.io_task = null;
-                        bloblog("ReadFile.onFinish() = immediately", .{});
-                        io_task.onFinish();
-                    }
-                }
-            }
-
-            fn resolveSizeAndLastModified(this: *ReadFile, fd: bun.FileDescriptor) void {
-                const stat: bun.Stat = switch (bun.sys.fstat(fd)) {
-                    .result => |result| result,
-                    .err => |err| {
-                        this.errno = bun.errnoToZigErr(err.errno);
-                        this.system_error = err.toSystemError();
-                        return;
-                    },
-                };
-
-                if (this.store) |store| {
-                    if (store.data == .file) {
-                        store.data.file.last_modified = toJSTime(stat.mtime().tv_sec, stat.mtime().tv_nsec);
-                    }
-                }
-
-                if (bun.S.ISDIR(@intCast(stat.mode))) {
-                    this.errno = error.EISDIR;
-                    this.system_error = JSC.SystemError{
-                        .code = bun.String.static("EISDIR"),
-                        .path = if (this.file_store.pathlike == .path)
-                            bun.String.createUTF8(this.file_store.pathlike.path.slice())
-                        else
-                            bun.String.empty,
-                        .message = bun.String.static("Directories cannot be read like files"),
-                        .syscall = bun.String.static("read"),
-                    };
-                    return;
-                }
-
-                this.could_block = !bun.isRegularFile(stat.mode);
-
-                if (stat.size > 0 and !this.could_block) {
-                    this.size = @min(
-                        @as(SizeType, @truncate(@as(SizeType, @intCast(@max(@as(i64, @intCast(stat.size)), 0))))),
-                        this.max_length,
-                    );
-                    // read up to 4k at a time if
-                    // they didn't explicitly set a size and we're reading from something that's not a regular file
-                } else if (stat.size == 0 and this.could_block) {
-                    this.size = if (this.max_length == Blob.max_size)
-                        4096
-                    else
-                        this.max_length;
-                }
-
-                if (this.offset > 0) {
-                    // We DO support offset in Bun.file()
-                    switch (bun.sys.setFileOffset(fd, this.offset)) {
-                        // we ignore errors because it should continue to work even if its a pipe
-                        .err, .result => {},
-                    }
-                }
-            }
-
-            fn runAsyncWithFD(this: *ReadFile, fd: bun.FileDescriptor) void {
-                if (this.errno != null) {
-                    this.onFinish();
-                    return;
-                }
-
-                this.resolveSizeAndLastModified(fd);
-                if (this.errno != null)
-                    return this.onFinish();
-
-                // Special files might report a size of > 0, and be wrong.
-                // so we should check specifically that its a regular file before trusting the size.
-                if (this.size == 0 and bun.isRegularFile(this.file_store.mode)) {
-                    this.buffer = .{};
-                    this.byte_store = ByteStore.init(this.buffer.items, bun.default_allocator);
-
-                    this.onFinish();
-                    return;
-                }
-
-                // add an extra 16 bytes to the buffer to avoid having to resize it for trailing extra data
-                if (!this.could_block or (this.size > 0 and this.size != Blob.max_size))
-                    this.buffer = std.ArrayListUnmanaged(u8).initCapacity(bun.default_allocator, this.size + 16) catch |err| {
-                        this.errno = err;
-                        this.onFinish();
-                        return;
-                    };
-                this.read_off = 0;
-
-                // If it's not a regular file, it might be something
-                // which would block on the next read. So we should
-                // avoid immediately reading again until the next time
-                // we're scheduled to read.
-                //
-                // An example of where this happens is stdin.
-                //
-                //    await Bun.stdin.text();
-                //
-                // If we immediately call read(), it will block until stdin is
-                // readable.
-                if (this.could_block) {
-                    if (bun.isReadable(fd) == .not_ready) {
-                        this.waitForReadable();
-                        return;
-                    }
-                }
-
-                this.doReadLoop();
-            }
-
-            fn doReadLoopTask(task: *JSC.WorkPoolTask) void {
-                var this: *ReadFile = @fieldParentPtr(ReadFile, "task", task);
-
-                this.update();
-            }
-
-            fn doReadLoop(this: *ReadFile) void {
-                while (this.state.load(.Monotonic) == .running) {
-
-                    // we hold a 64 KB stack buffer incase the amount of data to
-                    // be read is greater than the reported amount
-                    //
-                    // 64 KB is large, but since this is running in a thread
-                    // with it's own stack, it should have sufficient space.
-                    var stack_buffer: [64 * 1024]u8 = undefined;
-                    var buffer: []u8 = this.remainingBuffer(&stack_buffer);
-
-                    if (buffer.len > 0 and this.errno == null and !this.read_eof) {
-                        var read_amount: usize = 0;
-                        var retry = false;
-                        const continue_reading = this.doRead(buffer, &read_amount, &retry);
-                        const read = buffer[0..read_amount];
-
-                        // We might read into the stack buffer, so we need to copy it into the heap.
-                        if (read.ptr == &stack_buffer) {
-                            if (this.buffer.capacity == 0) {
-                                // We need to allocate a new buffer
-                                // In this case, we want to use `initCapacity` so that it's an exact amount
-                                // We want to avoid over-allocating incase it's a large amount of data sent in a single chunk followed by a 0 byte chunk.
-                                this.buffer = std.ArrayListUnmanaged(u8).initCapacity(bun.default_allocator, read.len) catch bun.outOfMemory();
-                            } else {
-                                this.buffer.ensureUnusedCapacity(bun.default_allocator, read.len) catch bun.outOfMemory();
-                            }
-                            this.buffer.appendSliceAssumeCapacity(read);
-                        } else {
-                            // record the amount of data read
-                            this.buffer.items.len += read.len;
-                        }
-
-                        if (!continue_reading) {
-                            // Stop reading, we errored
-                            break;
-                        }
-
-                        // If it's not a regular file, it might be something
-                        // which would block on the next read. So we should
-                        // avoid immediately reading again until the next time
-                        // we're scheduled to read.
-                        //
-                        // An example of where this happens is stdin.
-                        //
-                        //    await Bun.stdin.text();
-                        //
-                        // If we immediately call read(), it will block until stdin is
-                        // readable.
-                        if ((retry or (this.could_block and
-                            // If we received EOF, we can skip the poll() system
-                            // call. We already know it's done.
-                            !this.read_eof)) and
-                            // - If they DID set a max length, we should stop
-                            //   reading after that.
-                            //
-                            // - If they DID NOT set a max_length, then it will
-                            //   be Blob.max_size which is an impossibly large
-                            //   amount to read.
-                            @as(usize, this.max_length) > this.buffer.items.len)
-                        {
-                            if ((this.could_block and
-                                // If we received EOF, we can skip the poll() system
-                                // call. We already know it's done.
-                                !this.read_eof))
-                            {
-                                switch (bun.isReadable(this.opened_fd)) {
-                                    .not_ready => {},
-                                    .ready, .hup => continue,
-                                }
-                            }
-                            this.read_eof = false;
-                            this.waitForReadable();
-
-                            return;
-                        }
-
-                        // There can be more to read
-                        continue;
-                    }
-
-                    // -- We are done reading.
-                    break;
-                }
-
-                if (this.system_error != null) {
-                    this.buffer.clearAndFree(bun.default_allocator);
-                }
-
-                // If we over-allocated by a lot, we should shrink the buffer to conserve memory.
-                if (this.buffer.items.len + 16_000 < this.buffer.capacity) {
-                    this.buffer.shrinkAndFree(bun.default_allocator, this.buffer.items.len);
-                }
-                this.byte_store = ByteStore.init(this.buffer.items, bun.default_allocator);
-                this.onFinish();
-            }
-        };
-
-        pub const ReadFileUV = struct {
-            pub usingnamespace FileOpenerMixin(ReadFileUV);
-            pub usingnamespace FileCloserMixin(ReadFileUV);
-
-            loop: *libuv.Loop,
-            file_store: FileStore,
-            byte_store: ByteStore = ByteStore{ .allocator = bun.default_allocator },
-            store: *Store,
-            offset: SizeType = 0,
-            max_length: SizeType = Blob.max_size,
-            opened_fd: bun.FileDescriptor = invalid_fd,
-            read_len: SizeType = 0,
-            read_off: SizeType = 0,
-            read_eof: bool = false,
-            size: SizeType = 0,
-            buffer: []u8 = &.{},
-            system_error: ?JSC.SystemError = null,
-            errno: ?anyerror = null,
-            on_complete_data: *anyopaque = undefined,
-            on_complete_fn: ReadFile.OnReadFileCallback,
-            could_block: bool = false,
-
-            req: libuv.fs_t = libuv.fs_t.uninitialized,
-
-            pub fn start(loop: *libuv.Loop, store: *Store, off: SizeType, max_len: SizeType, comptime Handler: type, handler: *anyopaque) void {
-                var this = bun.new(ReadFileUV, .{
-                    .loop = loop,
-                    .file_store = store.data.file,
-                    .store = store,
-                    .offset = off,
-                    .max_length = max_len,
-                    .on_complete_data = handler,
-                    .on_complete_fn = @ptrCast(&Handler.run),
-                });
-                store.ref();
-                this.getFd(onFileOpen);
-            }
-
-            pub fn finalize(this: *ReadFileUV) void {
-                defer {
-                    this.store.deref();
-                    bun.destroy(this);
-                }
-
-                const cb = this.on_complete_fn;
-                const cb_ctx = this.on_complete_data;
-                const buf = this.buffer;
-
-                if (this.system_error) |err| {
-                    cb(cb_ctx, ReadFile.ResultType{ .err = err });
-                    return;
-                }
-
-                cb(cb_ctx, .{ .result = .{ .buf = buf, .total_size = this.size, .is_temporary = true } });
-            }
-
-            pub fn isAllowedToClose(this: *const ReadFileUV) bool {
-                return this.file_store.pathlike == .path;
-            }
-
-            fn onFinish(this: *ReadFileUV) void {
-                const fd = this.opened_fd;
-                const needs_close = fd != bun.invalid_fd;
-
-                this.size = @max(this.read_len, this.size);
-
-                if (needs_close) {
-                    if (this.doClose(this.isAllowedToClose())) {
-                        // we have to wait for the close to finish
-                        return;
-                    }
-                }
-
-                this.finalize();
-            }
-
-            pub fn onFileOpen(this: *ReadFileUV, opened_fd: bun.FileDescriptor) void {
-                if (this.errno != null) {
-                    this.onFinish();
-                    return;
-                }
-
-                if (libuv.uv_fs_fstat(this.loop, &this.req, bun.uvfdcast(opened_fd), &onFileInitialStat).errEnum()) |errno| {
-                    this.errno = bun.errnoToZigErr(errno);
-                    this.system_error = bun.sys.Error.fromCode(errno, .fstat).toSystemError();
-                    this.onFinish();
-                    return;
-                }
-            }
-
-            fn onFileInitialStat(req: *libuv.fs_t) callconv(.C) void {
-                var this: *ReadFileUV = @alignCast(@ptrCast(req.data));
-
-                if (req.result.errEnum()) |errno| {
-                    this.errno = bun.errnoToZigErr(errno);
-                    this.system_error = bun.sys.Error.fromCode(errno, .fstat).toSystemError();
-                    this.onFinish();
-                    return;
-                }
-
-                const stat = req.statbuf;
-
-                // keep in sync with resolveSizeAndLastModified
-                {
-                    if (this.store.data == .file) {
-                        this.store.data.file.last_modified = toJSTime(stat.mtime().tv_sec, stat.mtime().tv_nsec);
-                    }
-
-                    if (bun.S.ISDIR(@intCast(stat.mode))) {
-                        this.errno = error.EISDIR;
-                        this.system_error = JSC.SystemError{
-                            .code = bun.String.static("EISDIR"),
-                            .path = if (this.file_store.pathlike == .path)
-                                bun.String.createUTF8(this.file_store.pathlike.path.slice())
-                            else
-                                bun.String.empty,
-                            .message = bun.String.static("Directories cannot be read like files"),
-                            .syscall = bun.String.static("read"),
-                        };
-                        this.onFinish();
-                        return;
-                    }
-                    this.could_block = !bun.isRegularFile(stat.mode);
-
-                    if (stat.size > 0 and !this.could_block) {
-                        this.size = @min(
-                            @as(SizeType, @truncate(@as(SizeType, @intCast(@max(@as(i64, @intCast(stat.size)), 0))))),
-                            this.max_length,
-                        );
-                        // read up to 4k at a time if
-                        // they didn't explicitly set a size and we're reading from something that's not a regular file
-                    } else if (stat.size == 0 and this.could_block) {
-                        this.size = if (this.max_length == Blob.max_size)
-                            4096
-                        else
-                            this.max_length;
-                    }
-
-                    if (this.offset > 0) {
-                        // We DO support offset in Bun.file()
-                        switch (bun.sys.setFileOffset(this.opened_fd, this.offset)) {
-                            // we ignore errors because it should continue to work even if its a pipe
-                            .err, .result => {},
-                        }
-                    }
-                }
-
-                // Special files might report a size of > 0, and be wrong.
-                // so we should check specifically that its a regular file before trusting the size.
-                if (this.size == 0 and bun.isRegularFile(this.file_store.mode)) {
-                    this.buffer = &[_]u8{};
-                    this.byte_store = ByteStore.init(this.buffer, bun.default_allocator);
-
-                    this.onFinish();
-                    return;
-                }
-
-                // add an extra 16 bytes to the buffer to avoid having to resize it for trailing extra data
-                this.buffer = bun.default_allocator.alloc(u8, this.size + 16) catch |err| {
-                    this.errno = err;
-                    this.onFinish();
-                    return;
-                };
-                this.read_len = 0;
-                this.read_off = 0;
-
-                this.queueRead();
-            }
-
-            fn remainingBuffer(this: *const ReadFileUV) []u8 {
-                var remaining = this.buffer[@min(this.read_off, this.buffer.len)..];
-                remaining = remaining[0..@min(remaining.len, this.max_length -| this.read_off)];
-                return remaining;
-            }
-
-            pub fn queueRead(this: *ReadFileUV) void {
-                if (this.remainingBuffer().len > 0 and this.errno == null and !this.read_eof) {
-                    // bun.sys.read(this.opened_fd, this.remainingBuffer())
-                    const buf = this.remainingBuffer();
-                    var bufs: [1]libuv.uv_buf_t = .{
-                        libuv.uv_buf_t.init(buf),
-                    };
-                    const res = libuv.uv_fs_read(
-                        this.loop,
-                        &this.req,
-                        bun.uvfdcast(this.opened_fd),
-                        &bufs,
-                        bufs.len,
-                        @as(i64, @intCast(this.read_off)),
-                        &onRead,
-                    );
-                    if (res.errEnum()) |errno| {
-                        this.errno = bun.errnoToZigErr(errno);
-                        this.system_error = bun.sys.Error.fromCode(errno, .read).toSystemError();
-                        this.onFinish();
-                    }
-                } else {
-                    // We are done reading.
-                    _ = bun.default_allocator.resize(this.buffer, this.read_off);
-                    this.buffer = this.buffer[0..this.read_off];
-                    this.byte_store = ByteStore.init(this.buffer, bun.default_allocator);
-                    this.onFinish();
-                }
-            }
-
-            pub fn onRead(req: *libuv.fs_t) callconv(.C) void {
-                var this: *ReadFileUV = @alignCast(@ptrCast(req.data));
-
-                if (req.result.errEnum()) |errno| {
-                    this.errno = bun.errnoToZigErr(errno);
-                    this.system_error = bun.sys.Error.fromCode(errno, .read).toSystemError();
-                    this.finalize();
-                    return;
-                }
-
-                if (req.result.value == 0) {
-                    // We are done reading.
-                    _ = bun.default_allocator.resize(this.buffer, this.read_off);
-                    this.buffer = this.buffer[0..this.read_off];
-                    this.byte_store = ByteStore.init(this.buffer, bun.default_allocator);
-                    this.onFinish();
-                    return;
-                }
-
-                this.read_off += @intCast(req.result.value);
-
-                this.queueRead();
-            }
-        };
-
-        pub const WriteFile = struct {
-            file_blob: Blob,
-            bytes_blob: Blob,
-
-            opened_fd: bun.FileDescriptor = invalid_fd,
-            system_error: ?JSC.SystemError = null,
-            errno: ?anyerror = null,
-            task: bun.ThreadPool.Task = undefined,
-            io_task: ?*WriteFileTask = null,
-            io_poll: bun.io.Poll = .{},
-            io_request: bun.io.Request = .{ .callback = &onRequestWritable },
-            state: std.atomic.Value(ClosingState) = std.atomic.Value(ClosingState).init(.running),
-
-            onCompleteCtx: *anyopaque = undefined,
-            onCompleteCallback: OnWriteFileCallback = undefined,
-            total_written: usize = 0,
-
-            could_block: bool = false,
-            close_after_io: bool = false,
-            mkdirp_if_not_exists: bool = false,
-
-            pub const ResultType = SystemError.Maybe(SizeType);
-            pub const OnWriteFileCallback = *const fn (ctx: *anyopaque, count: ResultType) void;
-            pub const io_tag = io.Poll.Tag.WriteFile;
-
-            pub usingnamespace FileOpenerMixin(WriteFile);
-            pub usingnamespace FileCloserMixin(WriteFile);
-
-            pub const open_flags = std.os.O.WRONLY | std.os.O.CREAT | std.os.O.TRUNC | std.os.O.NONBLOCK;
-
-            pub fn onWritable(request: *io.Request) void {
-                var this: *WriteFile = @fieldParentPtr(WriteFile, "io_request", request);
-                this.onReady();
-            }
-
-            pub fn onReady(this: *WriteFile) void {
-                bloblog("WriteFile.onReady()", .{});
-                this.task = .{ .callback = &doWriteLoopTask };
-                JSC.WorkPool.schedule(&this.task);
-            }
-
-            pub fn onIOError(this: *WriteFile, err: bun.sys.Error) void {
-                bloblog("WriteFile.onIOError()", .{});
-                this.errno = bun.errnoToZigErr(err.errno);
-                this.system_error = err.toSystemError();
-                this.task = .{ .callback = &doWriteLoopTask };
-                JSC.WorkPool.schedule(&this.task);
-            }
-
-            pub fn onRequestWritable(request: *io.Request) io.Action {
-                bloblog("WriteFile.onRequestWritable()", .{});
-                request.scheduled = false;
-                var this: *WriteFile = @fieldParentPtr(WriteFile, "io_request", request);
-                return io.Action{
-                    .writable = .{
-                        .onError = @ptrCast(&onIOError),
-                        .ctx = this,
-                        .fd = this.opened_fd,
-                        .poll = &this.io_poll,
-                        .tag = WriteFile.io_tag,
-                    },
-                };
-            }
-
-            pub fn waitForWritable(this: *WriteFile) void {
-                this.close_after_io = true;
-                @atomicStore(@TypeOf(this.io_request.callback), &this.io_request.callback, &onRequestWritable, .SeqCst);
-                if (!this.io_request.scheduled)
-                    io.Loop.get().schedule(&this.io_request);
-            }
-
-            pub fn createWithCtx(
-                allocator: std.mem.Allocator,
-                file_blob: Blob,
-                bytes_blob: Blob,
-                onWriteFileContext: *anyopaque,
-                onCompleteCallback: OnWriteFileCallback,
-                mkdirp_if_not_exists: bool,
-            ) !*WriteFile {
-                _ = allocator;
-                const write_file = bun.new(WriteFile, WriteFile{
-                    .file_blob = file_blob,
-                    .bytes_blob = bytes_blob,
-                    .onCompleteCtx = onWriteFileContext,
-                    .onCompleteCallback = onCompleteCallback,
-                    .task = .{ .callback = &doWriteLoopTask },
-                    .mkdirp_if_not_exists = mkdirp_if_not_exists,
-                });
-                file_blob.store.?.ref();
-                bytes_blob.store.?.ref();
-                return write_file;
-            }
-
-            pub fn create(
-                allocator: std.mem.Allocator,
-                file_blob: Blob,
-                bytes_blob: Blob,
-                comptime Context: type,
-                context: Context,
-                comptime callback: fn (ctx: Context, bytes: ResultType) void,
-                mkdirp_if_not_exists: bool,
-            ) !*WriteFile {
-                const Handler = struct {
-                    pub fn run(ptr: *anyopaque, bytes: ResultType) void {
-                        callback(bun.cast(Context, ptr), bytes);
-                    }
-                };
-
-                return try WriteFile.createWithCtx(
-                    allocator,
-                    file_blob,
-                    bytes_blob,
-                    @as(*anyopaque, @ptrCast(context)),
-                    Handler.run,
-                    mkdirp_if_not_exists,
-                );
-            }
-
-            pub fn doWrite(
-                this: *WriteFile,
-                buffer: []const u8,
-                wrote: *usize,
-            ) bool {
-                const fd = this.opened_fd;
-                std.debug.assert(fd != invalid_fd);
-
-                const result: JSC.Maybe(usize) =
-                    // We do not use pwrite() because the file may not be
-                    // seekable (such as stdout)
-                    //
-                    // On macOS, it is an error to use pwrite() on a
-                    // non-seekable file.
-                    bun.sys.write(fd, buffer);
-
-                while (true) {
-                    switch (result) {
-                        .result => |res| {
-                            wrote.* = res;
-                            this.total_written += res;
-                        },
-                        .err => |err| {
-                            switch (err.getErrno()) {
-                                bun.io.retry => {
-                                    if (!this.could_block) {
-                                        // regular files cannot use epoll.
-                                        // this is fine on kqueue, but not on epoll.
-                                        continue;
-                                    }
-                                    this.waitForWritable();
-                                    return false;
-                                },
-                                else => {
-                                    this.errno = bun.errnoToZigErr(err.getErrno());
-                                    this.system_error = err.toSystemError();
-                                    return false;
-                                },
-                            }
-                        },
-                    }
-                    break;
-                }
-
-                return true;
-            }
-
-            pub const WriteFileTask = JSC.WorkTask(@This());
-
-            pub fn then(this: *WriteFile, _: *JSC.JSGlobalObject) void {
-                const cb = this.onCompleteCallback;
-                const cb_ctx = this.onCompleteCtx;
-
-                this.bytes_blob.store.?.deref();
-                this.file_blob.store.?.deref();
-
-                if (this.system_error) |err| {
-                    bun.destroy(this);
-                    cb(cb_ctx, .{
-                        .err = err,
-                    });
-                    return;
-                }
-
-                const wrote = this.total_written;
-                bun.destroy(this);
-                cb(cb_ctx, .{ .result = @as(SizeType, @truncate(wrote)) });
-            }
-            pub fn run(this: *WriteFile, task: *WriteFileTask) void {
-                if (Environment.isWindows) {
-                    @panic("todo");
-                }
-                this.io_task = task;
-                this.runAsync();
-            }
-
-            fn runAsync(this: *WriteFile) void {
-                this.getFd(runWithFD);
-            }
-
-            pub fn isAllowedToClose(this: *const WriteFile) bool {
-                return this.file_blob.store.?.data.file.pathlike == .path;
-            }
-
-            fn onFinish(this: *WriteFile) void {
-                bloblog("WriteFile.onFinish()", .{});
-
-                const close_after_io = this.close_after_io;
-                if (this.doClose(this.isAllowedToClose())) {
-                    return;
-                }
-                if (!close_after_io) {
-                    if (this.io_task) |io_task| {
-                        this.io_task = null;
-                        io_task.onFinish();
-                    }
-                }
-            }
-
-            fn runWithFD(this: *WriteFile, fd_: bun.FileDescriptor) void {
-                if (fd_ == invalid_fd or this.errno != null) {
-                    this.onFinish();
-                    return;
-                }
-
-                const fd = this.opened_fd;
-
-                this.could_block = brk: {
-                    if (this.file_blob.store) |store| {
-                        if (store.data == .file and store.data.file.pathlike == .fd) {
-                            // If seekable was set, then so was mode
-                            if (store.data.file.seekable != null) {
-                                // This is mostly to handle pipes which were passsed to the process somehow
-                                // such as stderr, stdout. Bun.stdin and Bun.stderr will automatically set `mode` for us.
-                                break :brk !bun.isRegularFile(store.data.file.mode);
-                            }
-                        }
-                    }
-
-                    // We opened the file descriptor with O_NONBLOCK, so we
-                    // shouldn't have to worry about blocking reads/writes
-                    //
-                    // We do not call fstat() because that is very expensive.
-                    break :brk false;
-                };
-
-                // We have never supported offset in Bun.write().
-                // and properly adding support means we need to also support it
-                // with splice, sendfile, and the other cases.
-                //
-                // if (this.file_blob.offset > 0) {
-                //     // if we start at an offset in the file
-                //     // example code:
-                //     //
-                //     //    Bun.write(Bun.file("/tmp/lol.txt").slice(10), "hello world");
-                //     //
-                //     // it should write "hello world" to /tmp/lol.txt starting at offset 10
-                //     switch (bun.sys.setFileOffset(fd, this.file_blob.offset)) {
-                //         // we ignore errors because it should continue to work even if its a pipe
-                //         .err, .result => {},
-                //     }
-                // }
-
-                if (this.could_block and bun.isWritable(fd) == .not_ready) {
-                    this.waitForWritable();
-                    return;
-                }
-
-                if (comptime Environment.isLinux) {
-                    // If it's a potentially large file, lets attempt to
-                    // preallocate the saved filesystem size.
-                    //
-                    // We only do this on Linux because the equivalent on macOS
-                    // seemed to have zero performance impact in
-                    // microbenchmarks.
-                    if (!this.could_block and this.bytes_blob.sharedView().len > 1024) {
-                        bun.C.preallocate_file(fd.cast(), 0, @intCast(this.bytes_blob.sharedView().len)) catch {}; // we don't care if it fails.
-                    }
-                }
-
-                this.doWriteLoop();
-            }
-
-            fn doWriteLoopTask(task: *JSC.WorkPoolTask) void {
-                var this: *WriteFile = @fieldParentPtr(WriteFile, "task", task);
-                // On macOS, we use one-shot mode, so we don't need to unregister.
-                if (comptime Environment.isMac) {
-                    this.close_after_io = false;
-                }
-                this.doWriteLoop();
-            }
-
-            pub fn update(this: *WriteFile) void {
-                this.doWriteLoop();
-            }
-
-            fn doWriteLoop(this: *WriteFile) void {
-                while (this.state.load(.Monotonic) == .running) {
-                    var remain = this.bytes_blob.sharedView();
-
-                    remain = remain[@min(this.total_written, remain.len)..];
-
-                    if (remain.len > 0 and this.errno == null) {
-                        var wrote: usize = 0;
-                        const continue_writing = this.doWrite(remain, &wrote);
-                        this.bytes_blob.offset += @truncate(wrote);
-                        if (!continue_writing) {
-                            // Stop writing, we errored
-                            if (this.errno != null) {
-                                this.onFinish();
-                                return;
-                            }
-
-                            // Stop writing, we need to wait for it to become writable.
-                            return;
-                        }
-
-                        // Do not immediately attempt to write again if it's not a regular file.
-                        if (this.could_block and bun.isWritable(this.opened_fd) == .not_ready) {
-                            this.waitForWritable();
-                            return;
-                        }
-
-                        if (wrote == 0) {
-                            // we are done, we received EOF
-                            this.onFinish();
-                            return;
-                        }
-
-                        continue;
-                    }
-
-                    break;
-                }
-
-                this.onFinish();
-            }
-        };
-
-        pub const IOWhich = enum {
-            source,
-            destination,
-            both,
-=======
->>>>>>> 82b6a42a
         };
 
         const unsupported_directory_error = SystemError{
