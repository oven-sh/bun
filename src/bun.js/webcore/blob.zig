const std = @import("std");
const Api = @import("../../api/schema.zig").Api;
const bun = @import("root").bun;
const MimeType = http.MimeType;
const ZigURL = @import("../../url.zig").URL;
const http = bun.http;
const JSC = bun.JSC;
const js = JSC.C;
const io = bun.io;
const Method = @import("../../http/method.zig").Method;
const FetchHeaders = JSC.FetchHeaders;
const ObjectPool = @import("../../pool.zig").ObjectPool;
const SystemError = JSC.SystemError;
const Output = bun.Output;
const MutableString = bun.MutableString;
const strings = bun.strings;
const string = bun.string;
const default_allocator = bun.default_allocator;
const FeatureFlags = bun.FeatureFlags;
const ArrayBuffer = @import("../base.zig").ArrayBuffer;
const Properties = @import("../base.zig").Properties;
const getAllocator = @import("../base.zig").getAllocator;
const JSError = bun.JSError;

const Environment = @import("../../env.zig");
const ZigString = JSC.ZigString;
const IdentityContext = @import("../../identity_context.zig").IdentityContext;
const JSPromise = JSC.JSPromise;
const JSValue = JSC.JSValue;
const JSGlobalObject = JSC.JSGlobalObject;
const NullableAllocator = bun.NullableAllocator;

const VirtualMachine = JSC.VirtualMachine;
const Task = JSC.Task;
const JSPrinter = bun.js_printer;
const picohttp = bun.picohttp;
const StringJoiner = bun.StringJoiner;
const uws = bun.uws;

const invalid_fd = bun.invalid_fd;
const Response = JSC.WebCore.Response;
const Body = JSC.WebCore.Body;
const Request = JSC.WebCore.Request;

const libuv = bun.windows.libuv;

const S3 = bun.S3;
const S3Credentials = S3.S3Credentials;
const PathOrBlob = JSC.Node.PathOrBlob;
const PathLike = JSC.Node.PathLike;
const WriteFilePromise = @import("blob/WriteFile.zig").WriteFilePromise;
const WriteFileWaitFromLockedValueTask = @import("blob/WriteFile.zig").WriteFileWaitFromLockedValueTask;
const NewReadFileHandler = @import("blob/ReadFile.zig").NewReadFileHandler;

const S3File = @import("S3File.zig");

pub const Blob = struct {
    const bloblog = Output.scoped(.Blob, false);

    pub usingnamespace bun.New(@This());
    pub usingnamespace JSC.Codegen.JSBlob;

    const rf = @import("blob/ReadFile.zig");
    pub const ReadFile = rf.ReadFile;
    pub const ReadFileUV = rf.ReadFileUV;
    pub const ReadFileTask = rf.ReadFileTask;
    pub const ReadFileResultType = rf.ReadFileResultType;

    const wf = @import("blob/WriteFile.zig");
    pub const WriteFile = wf.WriteFile;
    pub const WriteFileWindows = wf.WriteFileWindows;
    pub const WriteFileTask = wf.WriteFileTask;

    pub const ClosingState = enum(u8) {
        running,
        closing,
    };

    reported_estimated_size: usize = 0,

    size: SizeType = 0,
    offset: SizeType = 0,
    /// When set, the blob will be freed on finalization callbacks
    /// If the blob is contained in Response or Request, this must be null
    allocator: ?std.mem.Allocator = null,
    store: ?*Store = null,
    content_type: string = "",
    content_type_allocated: bool = false,
    content_type_was_set: bool = false,

    /// JavaScriptCore strings are either latin1 or UTF-16
    /// When UTF-16, they're nearly always due to non-ascii characters
    is_all_ascii: ?bool = null,

    /// Was it created via file constructor?
    is_jsdom_file: bool = false,

    globalThis: *JSGlobalObject = undefined,

    last_modified: f64 = 0.0,
    /// Blob name will lazy initialize when getName is called, but
    /// we must be able to set the name, and we need to keep the value alive
    /// https://github.com/oven-sh/bun/issues/10178
    name: bun.String = bun.String.dead,

    /// Max int of double precision
    /// 9 petabytes is probably enough for awhile
    /// We want to avoid coercing to a BigInt because that's a heap allocation
    /// and it's generally just harder to use
    pub const SizeType = u52;
    pub const max_size = std.math.maxInt(SizeType);

    /// 1: Initial
    /// 2: Added byte for whether it's a dom file, length and bytes for `stored_name`,
    ///    and f64 for `last_modified`. Removed reserved bytes, it's handled by version
    ///    number.
    const serialization_version: u8 = 2;

    pub fn getFormDataEncoding(this: *Blob) ?*bun.FormData.AsyncFormData {
        var content_type_slice: ZigString.Slice = this.getContentType() orelse return null;
        defer content_type_slice.deinit();
        const encoding = bun.FormData.Encoding.get(content_type_slice.slice()) orelse return null;
        return bun.FormData.AsyncFormData.init(this.allocator orelse bun.default_allocator, encoding) catch bun.outOfMemory();
    }

    pub fn hasContentTypeFromUser(this: *const Blob) bool {
        return this.content_type_was_set or (this.store != null and (this.store.?.data == .file or this.store.?.data == .s3));
    }

    pub fn contentTypeOrMimeType(this: *const Blob) ?[]const u8 {
        if (this.content_type.len > 0) {
            return this.content_type;
        }
        if (this.store) |store| {
            switch (store.data) {
                .file => |file| {
                    return file.mime_type.value;
                },
                .s3 => |s3| {
                    return s3.mime_type.value;
                },
                else => return null,
            }
        }
        return null;
    }

    pub fn isBunFile(this: *const Blob) bool {
        const store = this.store orelse return false;

        return store.data == .file;
    }

    pub fn doReadFromS3(this: *Blob, comptime Function: anytype, global: *JSGlobalObject) JSValue {
        bloblog("doReadFromS3", .{});

        const WrappedFn = struct {
            pub fn wrapped(b: *Blob, g: *JSGlobalObject, by: []u8) JSC.JSValue {
                return JSC.toJSHostValue(g, Function(b, g, by, .clone));
            }
        };
        return S3BlobDownloadTask.init(global, this, WrappedFn.wrapped);
    }
    pub fn doReadFile(this: *Blob, comptime Function: anytype, global: *JSGlobalObject) JSValue {
        bloblog("doReadFile", .{});

        const Handler = NewReadFileHandler(Function);

        var handler = bun.new(Handler, .{
            .context = this.*,
            .globalThis = global,
        });

        if (Environment.isWindows) {
            var promise = JSPromise.create(global);
            const promise_value = promise.asValue(global);
            promise_value.ensureStillAlive();
            handler.promise.strong.set(global, promise_value);

            ReadFileUV.start(handler.globalThis.bunVM().uvLoop(), this.store.?, this.offset, this.size, Handler, handler);

            return promise_value;
        }

        const file_read = ReadFile.create(
            bun.default_allocator,
            this.store.?,
            this.offset,
            this.size,
            *Handler,
            handler,
            Handler.run,
        ) catch bun.outOfMemory();
        var read_file_task = ReadFileTask.createOnJSThread(bun.default_allocator, global, file_read) catch bun.outOfMemory();

        // Create the Promise only after the store has been ref()'d.
        // The garbage collector runs on memory allocations
        // The JSPromise is the next GC'd memory allocation.
        // This shouldn't really fix anything, but it's a little safer.
        var promise = JSPromise.create(global);
        const promise_value = promise.asValue(global);
        promise_value.ensureStillAlive();
        handler.promise.strong.set(global, promise_value);

        read_file_task.schedule();

        bloblog("doReadFile: read_file_task scheduled", .{});
        return promise_value;
    }

    pub fn NewInternalReadFileHandler(comptime Context: type, comptime Function: anytype) type {
        return struct {
            pub fn run(handler: *anyopaque, bytes_: ReadFileResultType) void {
                Function(bun.cast(Context, handler), bytes_);
            }
        };
    }

    pub fn doReadFileInternal(this: *Blob, comptime Handler: type, ctx: Handler, comptime Function: anytype, global: *JSGlobalObject) void {
        if (Environment.isWindows) {
            const ReadFileHandler = NewInternalReadFileHandler(Handler, Function);
            return ReadFileUV.start(libuv.Loop.get(), this.store.?, this.offset, this.size, ReadFileHandler, ctx);
        }
        const file_read = ReadFile.createWithCtx(
            bun.default_allocator,
            this.store.?,
            ctx,
            NewInternalReadFileHandler(Handler, Function).run,
            this.offset,
            this.size,
        ) catch bun.outOfMemory();
        var read_file_task = ReadFileTask.createOnJSThread(bun.default_allocator, global, file_read) catch bun.outOfMemory();
        read_file_task.schedule();
    }

    const FormDataContext = struct {
        allocator: std.mem.Allocator,
        joiner: StringJoiner,
        boundary: []const u8,
        failed: bool = false,
        globalThis: *JSC.JSGlobalObject,

        pub fn onEntry(this: *FormDataContext, name: ZigString, entry: JSC.DOMFormData.FormDataEntry) void {
            if (this.failed) return;
            var globalThis = this.globalThis;

            const allocator = this.allocator;
            const joiner = &this.joiner;
            const boundary = this.boundary;

            joiner.pushStatic("--");
            joiner.pushStatic(boundary); // note: "static" here means "outlives the joiner"
            joiner.pushStatic("\r\n");

            joiner.pushStatic("Content-Disposition: form-data; name=\"");
            const name_slice = name.toSlice(allocator);
            joiner.push(name_slice.slice(), name_slice.allocator.get());

            switch (entry) {
                .string => |value| {
                    joiner.pushStatic("\"\r\n\r\n");
                    const value_slice = value.toSlice(allocator);
                    joiner.push(value_slice.slice(), value_slice.allocator.get());
                },
                .file => |value| {
                    joiner.pushStatic("\"; filename=\"");
                    const filename_slice = value.filename.toSlice(allocator);
                    joiner.push(filename_slice.slice(), filename_slice.allocator.get());
                    joiner.pushStatic("\"\r\n");

                    const blob = value.blob;
                    const content_type = if (blob.content_type.len > 0) blob.content_type else "application/octet-stream";
                    joiner.pushStatic("Content-Type: ");
                    joiner.pushStatic(content_type);
                    joiner.pushStatic("\r\n\r\n");

                    if (blob.store) |store| {
                        if (blob.size == Blob.max_size) {
                            blob.resolveSize();
                        }
                        switch (store.data) {
                            .s3 => |_| {
                                // TODO: s3
                                // we need to make this async and use download/downloadSlice
                            },
                            .file => |file| {

                                // TODO: make this async + lazy
                                const res = JSC.Node.NodeFS.readFile(
                                    globalThis.bunVM().nodeFS(),
                                    .{
                                        .encoding = .buffer,
                                        .path = file.pathlike,
                                        .offset = blob.offset,
                                        .max_size = blob.size,
                                    },
                                    .sync,
                                );

                                switch (res) {
                                    .err => |err| {
                                        globalThis.throwValue(err.toJSC(globalThis)) catch {};
                                        this.failed = true;
                                    },
                                    .result => |result| {
                                        joiner.push(result.slice(), result.buffer.allocator);
                                    },
                                }
                            },
                            .bytes => |_| {
                                joiner.pushStatic(blob.sharedView());
                            },
                        }
                    }
                },
            }

            joiner.pushStatic("\r\n");
        }
    };

    pub fn getContentType(
        this: *Blob,
    ) ?ZigString.Slice {
        if (this.content_type.len > 0)
            return ZigString.Slice.fromUTF8NeverFree(this.content_type);

        return null;
    }

    const StructuredCloneWriter = struct {
        ctx: *anyopaque,
        impl: *const fn (*anyopaque, ptr: [*]const u8, len: u32) callconv(JSC.conv) void,

        pub const WriteError = error{};
        pub fn write(this: StructuredCloneWriter, bytes: []const u8) WriteError!usize {
            this.impl(this.ctx, bytes.ptr, @as(u32, @truncate(bytes.len)));
            return bytes.len;
        }
    };

    fn _onStructuredCloneSerialize(
        this: *Blob,
        comptime Writer: type,
        writer: Writer,
    ) !void {
        try writer.writeInt(u8, serialization_version, .little);

        try writer.writeInt(u64, @intCast(this.offset), .little);

        try writer.writeInt(u32, @truncate(this.content_type.len), .little);
        try writer.writeAll(this.content_type);
        try writer.writeInt(u8, @intFromBool(this.content_type_was_set), .little);

        const store_tag: Store.SerializeTag = if (this.store) |store|
            if (store.data == .file) .file else .bytes
        else
            .empty;

        try writer.writeInt(u8, @intFromEnum(store_tag), .little);

        this.resolveSize();
        if (this.store) |store| {
            try store.serialize(Writer, writer);
        }

        try writer.writeInt(u8, @intFromBool(this.is_jsdom_file), .little);
        try writeFloat(f64, this.last_modified, Writer, writer);
    }

    pub fn onStructuredCloneSerialize(
        this: *Blob,
        globalThis: *JSC.JSGlobalObject,
        ctx: *anyopaque,
        writeBytes: *const fn (*anyopaque, ptr: [*]const u8, len: u32) callconv(JSC.conv) void,
    ) void {
        _ = globalThis;

        const Writer = std.io.Writer(StructuredCloneWriter, StructuredCloneWriter.WriteError, StructuredCloneWriter.write);
        const writer = Writer{
            .context = .{
                .ctx = ctx,
                .impl = writeBytes,
            },
        };

        try _onStructuredCloneSerialize(this, Writer, writer);
    }

    pub fn onStructuredCloneTransfer(
        this: *Blob,
        globalThis: *JSC.JSGlobalObject,
        ctx: *anyopaque,
        write: *const fn (*anyopaque, ptr: [*]const u8, len: usize) callconv(.C) void,
    ) void {
        _ = write;
        _ = ctx;
        _ = this;
        _ = globalThis;
    }

    fn writeFloat(
        comptime FloatType: type,
        value: FloatType,
        comptime Writer: type,
        writer: Writer,
    ) !void {
        const bytes: [@sizeOf(FloatType)]u8 = @bitCast(value);
        try writer.writeAll(&bytes);
    }

    fn readFloat(
        comptime FloatType: type,
        comptime Reader: type,
        reader: Reader,
    ) !FloatType {
        const bytes = try reader.readBoundedBytes(@sizeOf(FloatType));
        return @bitCast(bytes.slice()[0..@sizeOf(FloatType)].*);
    }

    fn readSlice(
        reader: anytype,
        len: usize,
        allocator: std.mem.Allocator,
    ) ![]u8 {
        var slice = try allocator.alloc(u8, len);
        slice = slice[0..try reader.read(slice)];
        if (slice.len != len) return error.TooSmall;
        return slice;
    }

    fn _onStructuredCloneDeserialize(
        globalThis: *JSC.JSGlobalObject,
        comptime Reader: type,
        reader: Reader,
    ) !JSValue {
        const allocator = bun.default_allocator;

        const version = try reader.readInt(u8, .little);

        const offset = try reader.readInt(u64, .little);

        const content_type_len = try reader.readInt(u32, .little);

        const content_type = try readSlice(reader, content_type_len, allocator);

        const content_type_was_set: bool = try reader.readInt(u8, .little) != 0;

        const store_tag = try reader.readEnum(Store.SerializeTag, .little);

        const blob: *Blob = switch (store_tag) {
            .bytes => bytes: {
                const bytes_len = try reader.readInt(u32, .little);
                const bytes = try readSlice(reader, bytes_len, allocator);

                const blob = Blob.init(bytes, allocator, globalThis);

                versions: {
                    if (version == 1) break :versions;

                    const name_len = try reader.readInt(u32, .little);
                    const name = try readSlice(reader, name_len, allocator);

                    if (blob.store) |store| switch (store.data) {
                        .bytes => |*bytes_store| bytes_store.stored_name = bun.PathString.init(name),
                        else => {},
                    };

                    if (version == 2) break :versions;
                }

                break :bytes Blob.new(blob);
            },
            .file => file: {
                const pathlike_tag = try reader.readEnum(JSC.Node.PathOrFileDescriptor.SerializeTag, .little);

                switch (pathlike_tag) {
                    .fd => {
                        const fd = try bun.FileDescriptor.readFrom(reader, .little);

                        var path_or_fd = JSC.Node.PathOrFileDescriptor{
                            .fd = fd,
                        };
                        const blob = Blob.new(Blob.findOrCreateFileFromPath(
                            &path_or_fd,
                            globalThis,
                            true,
                        ));

                        break :file blob;
                    },
                    .path => {
                        const path_len = try reader.readInt(u32, .little);

                        const path = try readSlice(reader, path_len, default_allocator);
                        var dest = JSC.Node.PathOrFileDescriptor{
                            .path = .{
                                .string = bun.PathString.init(path),
                            },
                        };
                        const blob = Blob.new(Blob.findOrCreateFileFromPath(
                            &dest,
                            globalThis,
                            true,
                        ));

                        break :file blob;
                    },
                }

                return .zero;
            },
            .empty => Blob.new(Blob.initEmpty(globalThis)),
        };

        versions: {
            if (version == 1) break :versions;

            blob.is_jsdom_file = try reader.readInt(u8, .little) != 0;
            blob.last_modified = try readFloat(f64, Reader, reader);

            if (version == 2) break :versions;
        }

        blob.allocator = allocator;
        blob.offset = @as(u52, @intCast(offset));
        if (content_type.len > 0) {
            blob.content_type = content_type;
            blob.content_type_allocated = true;
            blob.content_type_was_set = content_type_was_set;
        }

        return blob.toJS(globalThis);
    }

    pub fn onStructuredCloneDeserialize(globalThis: *JSC.JSGlobalObject, ptr: [*]u8, end: [*]u8) bun.JSError!JSValue {
        const total_length: usize = @intFromPtr(end) - @intFromPtr(ptr);
        var buffer_stream = std.io.fixedBufferStream(ptr[0..total_length]);
        const reader = buffer_stream.reader();

        return _onStructuredCloneDeserialize(globalThis, @TypeOf(reader), reader) catch |err| switch (err) {
            error.EndOfStream, error.TooSmall, error.InvalidValue => {
                return globalThis.throw("Blob.onStructuredCloneDeserialize failed", .{});
            },
            error.OutOfMemory => {
                return globalThis.throwOutOfMemory();
            },
        };
    }

    const URLSearchParamsConverter = struct {
        allocator: std.mem.Allocator,
        buf: []u8 = "",
        globalThis: *JSC.JSGlobalObject,
        pub fn convert(this: *URLSearchParamsConverter, str: ZigString) void {
            var out = str.toSlice(this.allocator).cloneIfNeeded(this.allocator) catch bun.outOfMemory();
            this.buf = @constCast(out.slice());
        }
    };

    pub fn fromURLSearchParams(
        globalThis: *JSC.JSGlobalObject,
        allocator: std.mem.Allocator,
        search_params: *JSC.URLSearchParams,
    ) Blob {
        var converter = URLSearchParamsConverter{
            .allocator = allocator,
            .globalThis = globalThis,
        };
        search_params.toString(URLSearchParamsConverter, &converter, URLSearchParamsConverter.convert);
        var store = Blob.Store.init(converter.buf, allocator);
        store.mime_type = MimeType.all.@"application/x-www-form-urlencoded";

        var blob = Blob.initWithStore(store, globalThis);
        blob.content_type = store.mime_type.value;
        blob.content_type_was_set = true;
        return blob;
    }

    pub fn fromDOMFormData(
        globalThis: *JSC.JSGlobalObject,
        allocator: std.mem.Allocator,
        form_data: *JSC.DOMFormData,
    ) Blob {
        var arena = bun.ArenaAllocator.init(allocator);
        defer arena.deinit();
        var stack_allocator = std.heap.stackFallback(1024, arena.allocator());
        const stack_mem_all = stack_allocator.get();

        var hex_buf: [70]u8 = undefined;
        const boundary = brk: {
            var random = globalThis.bunVM().rareData().nextUUID().bytes;
            const formatter = std.fmt.fmtSliceHexLower(&random);
            break :brk std.fmt.bufPrint(&hex_buf, "-WebkitFormBoundary{any}", .{formatter}) catch unreachable;
        };

        var context = FormDataContext{
            .allocator = allocator,
            .joiner = .{ .allocator = stack_mem_all },
            .boundary = boundary,
            .globalThis = globalThis,
        };

        form_data.forEach(FormDataContext, &context, FormDataContext.onEntry);
        if (context.failed) {
            return Blob.initEmpty(globalThis);
        }

        context.joiner.pushStatic("--");
        context.joiner.pushStatic(boundary);
        context.joiner.pushStatic("--\r\n");

        const store = Blob.Store.init(context.joiner.done(allocator) catch bun.outOfMemory(), allocator);
        var blob = Blob.initWithStore(store, globalThis);
        blob.content_type = std.fmt.allocPrint(allocator, "multipart/form-data; boundary={s}", .{boundary}) catch bun.outOfMemory();
        blob.content_type_allocated = true;
        blob.content_type_was_set = true;

        return blob;
    }

    pub fn contentType(this: *const Blob) string {
        return this.content_type;
    }

    pub fn isDetached(this: *const Blob) bool {
        return this.store == null;
    }

    export fn Blob__dupeFromJS(value: JSC.JSValue) ?*Blob {
        const this = Blob.fromJS(value) orelse return null;
        return Blob__dupe(this);
    }

    export fn Blob__setAsFile(this: *Blob, path_str: *bun.String) *Blob {
        this.is_jsdom_file = true;

        // This is not 100% correct...
        if (this.store) |store| {
            if (store.data == .bytes) {
                if (store.data.bytes.stored_name.len == 0) {
                    var utf8 = path_str.toUTF8WithoutRef(bun.default_allocator).clone(bun.default_allocator) catch unreachable;
                    store.data.bytes.stored_name = bun.PathString.init(utf8.slice());
                }
            }
        }

        return this;
    }

    export fn Blob__dupe(ptr: *anyopaque) *Blob {
        var this = bun.cast(*Blob, ptr);
        var new = Blob.new(this.dupeWithContentType(true));
        new.allocator = bun.default_allocator;
        return new;
    }

    export fn Blob__destroy(this: *Blob) void {
        this.finalize();
    }

    export fn Blob__getFileNameString(this: *Blob) callconv(.C) bun.String {
        if (this.getFileName()) |filename| {
            return bun.String.fromBytes(filename);
        }

        return bun.String.empty;
    }

    comptime {
        _ = Blob__dupeFromJS;
        _ = Blob__destroy;
        _ = Blob__dupe;
        _ = Blob__setAsFile;
        _ = Blob__getFileNameString;
    }

    pub fn writeFormatForSize(is_jdom_file: bool, size: usize, writer: anytype, comptime enable_ansi_colors: bool) !void {
        if (is_jdom_file) {
            try writer.writeAll(comptime Output.prettyFmt("<r>File<r>", enable_ansi_colors));
        } else {
            try writer.writeAll(comptime Output.prettyFmt("<r>Blob<r>", enable_ansi_colors));
        }
        try writer.print(
            comptime Output.prettyFmt(" (<yellow>{any}<r>)", enable_ansi_colors),
            .{
                bun.fmt.size(size, .{}),
            },
        );
    }

    pub fn writeFormat(this: *Blob, comptime Formatter: type, formatter: *Formatter, writer: anytype, comptime enable_ansi_colors: bool) !void {
        const Writer = @TypeOf(writer);

        if (this.isDetached()) {
            if (this.is_jsdom_file) {
                try writer.writeAll(comptime Output.prettyFmt("<d>[<r>File<r> detached<d>]<r>", enable_ansi_colors));
            } else {
                try writer.writeAll(comptime Output.prettyFmt("<d>[<r>Blob<r> detached<d>]<r>", enable_ansi_colors));
            }
            return;
        }

        {
            const store = this.store.?;
            switch (store.data) {
                .s3 => |*s3| {
                    try S3File.writeFormat(s3, Formatter, formatter, writer, enable_ansi_colors, this.content_type, this.offset);
                },
                .file => |file| {
                    try writer.writeAll(comptime Output.prettyFmt("<r>FileRef<r>", enable_ansi_colors));
                    switch (file.pathlike) {
                        .path => |path| {
                            try writer.print(
                                comptime Output.prettyFmt(" (<green>\"{s}\"<r>)<r>", enable_ansi_colors),
                                .{
                                    path.slice(),
                                },
                            );
                        },
                        .fd => |fd| {
                            const fd_impl = bun.FDImpl.decode(fd);
                            if (comptime Environment.isWindows) {
                                if (fd_impl.kind == .uv) {
                                    try writer.print(
                                        comptime Output.prettyFmt(" (<r>fd<d>:<r> <yellow>{d}<r>)<r>", enable_ansi_colors),
                                        .{fd_impl.uv()},
                                    );
                                } else {
                                    if (Environment.allow_assert) {
                                        comptime assert(Environment.isWindows);
                                        @panic("this shouldn't be reachable.");
                                    }
                                    try writer.print(
                                        comptime Output.prettyFmt(" (<r>fd<d>:<r> <yellow>{any}<r>)<r>", enable_ansi_colors),
                                        .{fd_impl.system()},
                                    );
                                }
                            } else {
                                try writer.print(
                                    comptime Output.prettyFmt(" (<r>fd<d>:<r> <yellow>{d}<r>)<r>", enable_ansi_colors),
                                    .{fd_impl.system()},
                                );
                            }
                        },
                    }
                },
                .bytes => {
                    try writeFormatForSize(this.is_jsdom_file, this.size, writer, enable_ansi_colors);
                },
            }
        }

        const show_name = (this.is_jsdom_file and this.getNameString() != null) or (!this.name.isEmpty() and this.store != null and this.store.?.data == .bytes);
        if (!this.isS3() and (this.content_type.len > 0 or this.offset > 0 or show_name or this.last_modified != 0.0)) {
            try writer.writeAll(" {\n");
            {
                formatter.indent += 1;
                defer formatter.indent -= 1;

                if (show_name) {
                    try formatter.writeIndent(Writer, writer);

                    try writer.print(
                        comptime Output.prettyFmt("name<d>:<r> <green>\"{}\"<r>", enable_ansi_colors),
                        .{
                            this.getNameString() orelse bun.String.empty,
                        },
                    );

                    if (this.content_type.len > 0 or this.offset > 0 or this.last_modified != 0) {
                        try formatter.printComma(Writer, writer, enable_ansi_colors);
                    }

                    try writer.writeAll("\n");
                }

                if (this.content_type.len > 0) {
                    try formatter.writeIndent(Writer, writer);
                    try writer.print(
                        comptime Output.prettyFmt("type<d>:<r> <green>\"{s}\"<r>", enable_ansi_colors),
                        .{
                            this.content_type,
                        },
                    );

                    if (this.offset > 0 or this.last_modified != 0) {
                        try formatter.printComma(Writer, writer, enable_ansi_colors);
                    }

                    try writer.writeAll("\n");
                }

                if (this.offset > 0) {
                    try formatter.writeIndent(Writer, writer);

                    try writer.print(
                        comptime Output.prettyFmt("offset<d>:<r> <yellow>{d}<r>\n", enable_ansi_colors),
                        .{
                            this.offset,
                        },
                    );

                    if (this.last_modified != 0) {
                        try formatter.printComma(Writer, writer, enable_ansi_colors);
                    }

                    try writer.writeAll("\n");
                }

                if (this.last_modified != 0) {
                    try formatter.writeIndent(Writer, writer);

                    try writer.print(
                        comptime Output.prettyFmt("lastModified<d>:<r> <yellow>{d}<r>\n", enable_ansi_colors),
                        .{
                            this.last_modified,
                        },
                    );
                }
            }

            try formatter.writeIndent(Writer, writer);
            try writer.writeAll("}");
        }
    }

    const Retry = enum { @"continue", fail, no };

    // we choose not to inline this so that the path buffer is not on the stack unless necessary.
    noinline fn mkdirIfNotExists(this: anytype, err: bun.sys.Error, path_string: [:0]const u8, err_path: []const u8) Retry {
        if (err.getErrno() == .NOENT and this.mkdirp_if_not_exists) {
            if (std.fs.path.dirname(path_string)) |dirname| {
                var node_fs: JSC.Node.NodeFS = .{};
                switch (node_fs.mkdirRecursive(
                    JSC.Node.Arguments.Mkdir{
                        .path = .{ .string = bun.PathString.init(dirname) },
                        .recursive = true,
                        .always_return_none = true,
                    },
                )) {
                    .result => {
                        this.mkdirp_if_not_exists = false;
                        return .@"continue";
                    },
                    .err => |err2| {
                        if (comptime @hasField(@TypeOf(this.*), "errno")) {
                            this.errno = bun.errnoToZigErr(err2.errno);
                        }
                        this.system_error = err.withPath(err_path).toSystemError();
                        if (comptime @hasField(@TypeOf(this.*), "opened_fd")) {
                            this.opened_fd = invalid_fd;
                        }
                        return .fail;
                    },
                }
            }
        }
        return .no;
    }

    /// Write an empty string to a file by truncating it.
    ///
    /// This behavior matches what we do with the fast path.
    ///
    /// Returns an encoded `*JSPromise` that resolves if the file
    /// - doesn't exist and is created
    /// - exists and is truncated
    fn writeFileWithEmptySourceToDestination(
        ctx: JSC.C.JSContextRef,
        destination_blob: *Blob,
        options: WriteFileOptions,
    ) JSC.JSValue {
        // SAFETY: null-checked by caller
        const destination_store = destination_blob.store.?;
        defer destination_blob.detach();

        switch (destination_store.data) {
            .file => |file| {
                // TODO: make this async
                const node_fs = ctx.bunVM().nodeFS();
                var result = node_fs.truncate(.{
                    .path = file.pathlike,
                    .len = 0,
                    .flags = bun.O.CREAT,
                }, .sync);

                if (result == .err) {
                    const errno = result.err.getErrno();
                    var was_eperm = false;
                    err: switch (errno) {
                        // truncate might return EPERM when the parent directory doesn't exist
                        // #6336
                        .PERM => {
                            was_eperm = true;
                            result.err.errno = @intCast(@intFromEnum(bun.C.E.NOENT));
                            continue :err .NOENT;
                        },
                        .NOENT => {
                            if (options.mkdirp_if_not_exists == false) break :err;
                            // NOTE: if .err is PERM, it ~should~ really is a
                            // permissions issue
                            const dirpath: []const u8 = switch (file.pathlike) {
                                .path => |path| std.fs.path.dirname(path.slice()) orelse break :err,
                                .fd => {
                                    // NOTE: if this is an fd, it means the file
                                    // exists, so we shouldn't try to mkdir it
                                    // also means PERM is _actually_ a
                                    // permissions issue
                                    if (was_eperm) result.err.errno = @intCast(@intFromEnum(bun.C.E.PERM));
                                    break :err;
                                },
                            };
                            const mkdir_result = node_fs.mkdirRecursive(.{
                                .path = .{ .string = bun.PathString.init(dirpath) },
                                // TODO: Do we really want .mode to be 0o777?
                                .recursive = true,
                                .always_return_none = true,
                            });
                            if (mkdir_result == .err) {
                                result.err = mkdir_result.err;
                                break :err;
                            }

                            // SAFETY: we check if `file.pathlike` is an fd or
                            // not above, returning if it is.
                            var buf: bun.PathBuffer = undefined;
                            // TODO: respect `options.mode`
                            const mode: bun.Mode = JSC.Node.default_permission;
                            while (true) {
                                const open_res = bun.sys.open(file.pathlike.path.sliceZ(&buf), bun.O.CREAT | bun.O.TRUNC, mode);
                                switch (open_res) {
                                    // errors fall through and are handled below
                                    .err => |err| {
                                        if (err.getErrno() == .INTR) continue;
                                        result.err = open_res.err;
                                        break :err;
                                    },
                                    .result => |fd| {
                                        _ = bun.sys.close(fd);
                                        return JSC.JSPromise.resolvedPromiseValue(ctx, .jsNumber(0));
                                    },
                                }
                            }
                        },
                        else => {},
                    }

                    result.err = result.err.withPathLike(file.pathlike);
                    return JSC.JSPromise.rejectedPromiseValue(ctx, result.toJS(ctx));
                }
            },
            .s3 => |*s3| {

                // create empty file
                var aws_options = s3.getCredentialsWithOptions(options.extra_options, ctx) catch |err| {
                    return JSC.JSPromise.rejectedPromiseValue(ctx, ctx.takeException(err));
                };
                defer aws_options.deinit();

                const Wrapper = struct {
                    promise: JSC.JSPromise.Strong,
                    store: *Store,
                    global: *JSC.JSGlobalObject,

                    pub usingnamespace bun.New(@This());

                    pub fn resolve(result: S3.S3UploadResult, opaque_this: *anyopaque) void {
                        const this: *@This() = @ptrCast(@alignCast(opaque_this));
                        switch (result) {
                            .success => this.promise.resolve(this.global, JSC.jsNumber(0)),
                            .failure => |err| this.promise.reject(this.global, err.toJS(this.global, this.store.getPath())),
                        }
                        this.deinit();
                    }

                    fn deinit(this: *@This()) void {
                        this.promise.deinit();
                        this.store.deref();
                        this.destroy();
                    }
                };

                const promise = JSC.JSPromise.Strong.init(ctx);
                const promise_value = promise.value();
                const proxy = ctx.bunVM().transpiler.env.getHttpProxy(true, null);
                const proxy_url = if (proxy) |p| p.href else null;
                destination_store.ref();
                S3.upload(
                    &aws_options.credentials,
                    s3.path(),
                    "",
                    destination_blob.contentTypeOrMimeType(),
                    aws_options.acl,
                    proxy_url,
                    aws_options.storage_class,
                    Wrapper.resolve,
                    Wrapper.new(.{
                        .promise = promise,
                        .store = destination_store,
                        .global = ctx,
                    }),
                );
                return promise_value;
            },
            // Writing to a buffer-backed blob should be a type error,
            // making this unreachable. TODO: `{}` -> `unreachable`
            .bytes => {},
        }

        return JSC.JSPromise.resolvedPromiseValue(ctx, JSC.JSValue.jsNumber(0));
    }

    pub fn writeFileWithSourceDestination(
        ctx: JSC.C.JSContextRef,
        source_blob: *Blob,
        destination_blob: *Blob,
        options: WriteFileOptions,
    ) JSC.JSValue {
        const destination_store = destination_blob.store orelse Output.panic("Destination blob is detached", .{});
        const destination_type = std.meta.activeTag(destination_store.data);

        // TODO: make sure this invariant isn't being broken elsewhere (outside
        // its usage from `Blob.writeFileInternal`), then upgrade this to
        // Environment.allow_assert
        if (Environment.isDebug) {
            bun.assertf(destination_type != .bytes, "Cannot write to a Blob backed by a Buffer or TypedArray. This is a bug in the caller. Please report it to the Bun team.", .{});
        }

        const source_store = source_blob.store orelse return writeFileWithEmptySourceToDestination(ctx, destination_blob, options);
        const source_type = std.meta.activeTag(source_store.data);

        if (destination_type == .file and source_type == .bytes) {
            var write_file_promise = bun.new(WriteFilePromise, .{
                .globalThis = ctx,
            });

            if (comptime Environment.isWindows) {
                var promise = JSPromise.create(ctx);
                const promise_value = promise.asValue(ctx);
                promise_value.ensureStillAlive();
                write_file_promise.promise.strong.set(ctx, promise_value);
                _ = WriteFileWindows.create(
                    ctx.bunVM().eventLoop(),
                    destination_blob.*,
                    source_blob.*,
                    *WriteFilePromise,
                    write_file_promise,
                    &WriteFilePromise.run,
                    options.mkdirp_if_not_exists orelse true,
                );
                return promise_value;
            }

            const file_copier = WriteFile.create(
                destination_blob.*,
                source_blob.*,
                *WriteFilePromise,
                write_file_promise,
                WriteFilePromise.run,
                options.mkdirp_if_not_exists orelse true,
            ) catch unreachable;
            var task = WriteFileTask.createOnJSThread(bun.default_allocator, ctx, file_copier) catch bun.outOfMemory();
            // Defer promise creation until we're just about to schedule the task
            var promise = JSC.JSPromise.create(ctx);
            const promise_value = promise.asValue(ctx);
            write_file_promise.promise.strong.set(ctx, promise_value);
            promise_value.ensureStillAlive();
            task.schedule();
            return promise_value;
        }
        // If this is file <> file, we can just copy the file
        else if (destination_type == .file and source_type == .file) {
            if (comptime Environment.isWindows) {
                return Store.CopyFileWindows.init(
                    destination_blob.store.?,
                    source_store,
                    ctx.bunVM().eventLoop(),
                    options.mkdirp_if_not_exists orelse true,
                    destination_blob.size,
                );
            }
            var file_copier = Store.CopyFile.create(
                bun.default_allocator,
                destination_blob.store.?,
                source_store,

                destination_blob.offset,
                destination_blob.size,
                ctx,
                options.mkdirp_if_not_exists orelse true,
            ) catch unreachable;
            file_copier.schedule();
            return file_copier.promise.value();
        } else if (destination_type == .file and source_type == .s3) {
            const s3 = &source_store.data.s3;
            if (JSC.WebCore.ReadableStream.fromJS(JSC.WebCore.ReadableStream.fromBlob(
                ctx,
                source_blob,
                @truncate(s3.options.partSize),
            ), ctx)) |stream| {
                return destination_blob.pipeReadableStreamToBlob(ctx, stream, options.extra_options);
            } else {
                return JSC.JSPromise.rejectedPromiseValue(ctx, ctx.createErrorInstance("Failed to stream bytes from s3 bucket", .{}));
            }
        } else if (destination_type == .bytes and source_type == .bytes) {
            // If this is bytes <> bytes, we can just duplicate it
            // this is an edgecase
            // it will happen if someone did Bun.write(new Blob([123]), new Blob([456]))
            // eventually, this could be like Buffer.concat
            var clone = source_blob.dupe();
            clone.allocator = bun.default_allocator;
            const cloned = Blob.new(clone);
            cloned.allocator = bun.default_allocator;
            return JSPromise.resolvedPromiseValue(ctx, cloned.toJS(ctx));
        } else if (destination_type == .bytes and (source_type == .file or source_type == .s3)) {
            const blob_value = source_blob.getSliceFrom(ctx, 0, 0, "", false);

            return JSPromise.resolvedPromiseValue(
                ctx,
                blob_value,
            );
        } else if (destination_type == .s3) {
            const s3 = &destination_blob.store.?.data.s3;
            var aws_options = s3.getCredentialsWithOptions(options.extra_options, ctx) catch |err| {
                return JSC.JSPromise.rejectedPromiseValue(ctx, ctx.takeException(err));
            };
            defer aws_options.deinit();
            const proxy = ctx.bunVM().transpiler.env.getHttpProxy(true, null);
            const proxy_url = if (proxy) |p| p.href else null;
            switch (source_store.data) {
                .bytes => |bytes| {
                    if (bytes.len > S3.MultiPartUploadOptions.MAX_SINGLE_UPLOAD_SIZE) {
                        if (JSC.WebCore.ReadableStream.fromJS(JSC.WebCore.ReadableStream.fromBlob(
                            ctx,
                            source_blob,
                            @truncate(s3.options.partSize),
                        ), ctx)) |stream| {
                            return S3.uploadStream(
                                (if (options.extra_options != null) aws_options.credentials.dupe() else s3.getCredentials()),
                                s3.path(),
                                stream,
                                ctx,
                                aws_options.options,
                                aws_options.acl,
                                aws_options.storage_class,
                                destination_blob.contentTypeOrMimeType(),
                                proxy_url,
                                null,
                                undefined,
                            );
                        } else {
                            return JSC.JSPromise.rejectedPromiseValue(ctx, ctx.createErrorInstance("Failed to stream bytes to s3 bucket", .{}));
                        }
                    } else {
                        const Wrapper = struct {
                            store: *Store,
                            promise: JSC.JSPromise.Strong,
                            global: *JSC.JSGlobalObject,

                            pub usingnamespace bun.New(@This());

                            pub fn resolve(result: S3.S3UploadResult, opaque_self: *anyopaque) void {
                                const this: *@This() = @ptrCast(@alignCast(opaque_self));
                                switch (result) {
                                    .success => this.promise.resolve(this.global, JSC.jsNumber(this.store.data.bytes.len)),
                                    .failure => |err| this.promise.reject(this.global, err.toJS(this.global, this.store.getPath())),
                                }
                                this.deinit();
                            }

                            fn deinit(this: *@This()) void {
                                this.promise.deinit();
                                this.store.deref();
                            }
                        };
                        source_store.ref();
                        const promise = JSC.JSPromise.Strong.init(ctx);
                        const promise_value = promise.value();

                        S3.upload(
                            &aws_options.credentials,
                            s3.path(),
                            bytes.slice(),
                            destination_blob.contentTypeOrMimeType(),
                            aws_options.acl,
                            proxy_url,
                            aws_options.storage_class,
                            Wrapper.resolve,
                            Wrapper.new(.{
                                .store = source_store,
                                .promise = promise,
                                .global = ctx,
                            }),
                        );
                        return promise_value;
                    }
                },
                .file, .s3 => {
                    // stream
                    if (JSC.WebCore.ReadableStream.fromJS(JSC.WebCore.ReadableStream.fromBlob(
                        ctx,
                        source_blob,
                        @truncate(s3.options.partSize),
                    ), ctx)) |stream| {
                        return S3.uploadStream(
                            (if (options.extra_options != null) aws_options.credentials.dupe() else s3.getCredentials()),
                            s3.path(),
                            stream,
                            ctx,
                            s3.options,
                            aws_options.acl,
                            aws_options.storage_class,
                            destination_blob.contentTypeOrMimeType(),
                            proxy_url,
                            null,
                            undefined,
                        );
                    } else {
                        return JSC.JSPromise.rejectedPromiseValue(ctx, ctx.createErrorInstance("Failed to stream bytes to s3 bucket", .{}));
                    }
                },
            }
        }

        unreachable;
    }

    const WriteFileOptions = struct {
        mkdirp_if_not_exists: ?bool = null,
        extra_options: ?JSValue = null,
    };

    /// ## Errors
    /// - If `path_or_blob` is a detached blob
    /// ## Panics
    /// - If `path_or_blob` is a `Blob` backed by a byte store
    pub fn writeFileInternal(globalThis: *JSC.JSGlobalObject, path_or_blob_: *PathOrBlob, data: JSC.JSValue, options: WriteFileOptions) bun.JSError!JSC.JSValue {
        if (data.isEmptyOrUndefinedOrNull()) {
            return globalThis.throwInvalidArguments("Bun.write(pathOrFdOrBlob, blob) expects a Blob-y thing to write", .{});
        }
        var path_or_blob = path_or_blob_.*;
        if (path_or_blob == .blob) {
            const blob_store = path_or_blob.blob.store orelse {
                return globalThis.throwInvalidArguments("Blob is detached", .{});
            };
            bun.assertWithLocation(blob_store.data != .bytes, @src());
            // TODO only reset last_modified on success paths instead of
            // resetting last_modified at the beginning for better performance.
            if (blob_store.data == .file) {
                // reset last_modified to force getLastModified() to reload after writing.
                blob_store.data.file.last_modified = JSC.init_timestamp;
            }
        }

        const input_store: ?*Store = if (path_or_blob == .blob) path_or_blob.blob.store else null;
        if (input_store) |st| st.ref();
        defer if (input_store) |st| st.deref();

        var needs_async = false;

        if (options.mkdirp_if_not_exists) |mkdir| {
            if (mkdir and
                path_or_blob == .blob and
                path_or_blob.blob.store != null and
                path_or_blob.blob.store.?.data == .file and
                path_or_blob.blob.store.?.data.file.pathlike == .fd)
            {
                return globalThis.throwInvalidArguments("Cannot create a directory for a file descriptor", .{});
            }
        }

        // If you're doing Bun.write(), try to go fast by writing short input on the main thread.
        // This is a heuristic, but it's a good one.
        //
        // except if you're on Windows. Windows I/O is slower. Let's not even try.
        if (comptime !Environment.isWindows) {
            if (path_or_blob == .path or
                // If they try to set an offset, its a little more complicated so let's avoid that
                (path_or_blob.blob.offset == 0 and !path_or_blob.blob.isS3() and
                    // Is this a file that is known to be a pipe? Let's avoid blocking the main thread on it.
                    !(path_or_blob.blob.store != null and
                        path_or_blob.blob.store.?.data == .file and
                        path_or_blob.blob.store.?.data.file.mode != 0 and
                        bun.isRegularFile(path_or_blob.blob.store.?.data.file.mode))))
            {
                if (data.isString()) {
                    const len = data.getLength(globalThis);

                    if (len < 256 * 1024) {
                        const str = try data.toBunString(globalThis);
                        defer str.deref();

                        const pathlike: JSC.Node.PathOrFileDescriptor = if (path_or_blob == .path)
                            path_or_blob.path
                        else
                            path_or_blob.blob.store.?.data.file.pathlike;

                        if (pathlike == .path) {
                            const result = writeStringToFileFast(
                                globalThis,
                                pathlike,
                                str,
                                &needs_async,
                                true,
                            );
                            if (!needs_async) {
                                return result;
                            }
                        } else {
                            const result = writeStringToFileFast(
                                globalThis,
                                pathlike,
                                str,
                                &needs_async,
                                false,
                            );
                            if (!needs_async) {
                                return result;
                            }
                        }
                    }
                } else if (data.asArrayBuffer(globalThis)) |buffer_view| {
                    if (buffer_view.byte_len < 256 * 1024) {
                        const pathlike: JSC.Node.PathOrFileDescriptor = if (path_or_blob == .path)
                            path_or_blob.path
                        else
                            path_or_blob.blob.store.?.data.file.pathlike;

                        if (pathlike == .path) {
                            const result = writeBytesToFileFast(
                                globalThis,
                                pathlike,
                                buffer_view.byteSlice(),
                                &needs_async,
                                true,
                            );

                            if (!needs_async) {
                                return result;
                            }
                        } else {
                            const result = writeBytesToFileFast(
                                globalThis,
                                pathlike,
                                buffer_view.byteSlice(),
                                &needs_async,
                                false,
                            );

                            if (!needs_async) {
                                return result;
                            }
                        }
                    }
                }
            }
        }

        // if path_or_blob is a path, convert it into a file blob
        var destination_blob: Blob = if (path_or_blob == .path) brk: {
            const new_blob = Blob.findOrCreateFileFromPath(&path_or_blob_.path, globalThis, true);
            if (new_blob.store == null) {
                return globalThis.throwInvalidArguments("Writing to an empty blob is not implemented yet", .{});
            }
            break :brk new_blob;
        } else path_or_blob.blob.dupe();

        if (bun.Environment.allow_assert and path_or_blob == .blob) {
            // sanity check. Should never happen because
            // 1. destination blobs passed via path_or_blob are null checked at the very start
            // 2. newly created blobs from paths get null checked immediately after creation.
            bun.unsafeAssert(path_or_blob.blob.store != null);
        }

        // TODO: implement a writeev() fast path
        var source_blob: Blob = brk: {
            if (data.as(Response)) |response| {
                switch (response.body.value) {
                    .WTFStringImpl,
                    .InternalBlob,
                    .Used,
                    .Empty,
                    .Blob,
                    .Null,
                    => {
                        break :brk response.body.use();
                    },
                    .Error => |*err_ref| {
                        destination_blob.detach();
                        _ = response.body.value.use();
                        return JSC.JSPromise.rejectedPromiseValue(globalThis, err_ref.toJS(globalThis));
                    },
                    .Locked => |*locked| {
                        if (destination_blob.isS3()) {
                            const s3 = &destination_blob.store.?.data.s3;
                            var aws_options = try s3.getCredentialsWithOptions(options.extra_options, globalThis);
                            defer aws_options.deinit();
                            _ = response.body.value.toReadableStream(globalThis);
                            if (locked.readable.get(globalThis)) |readable| {
                                if (readable.isDisturbed(globalThis)) {
                                    destination_blob.detach();
                                    return globalThis.throwInvalidArguments("ReadableStream has already been used", .{});
                                }
                                const proxy = globalThis.bunVM().transpiler.env.getHttpProxy(true, null);
                                const proxy_url = if (proxy) |p| p.href else null;

                                return S3.uploadStream(
                                    (if (options.extra_options != null) aws_options.credentials.dupe() else s3.getCredentials()),
                                    s3.path(),
                                    readable,
                                    globalThis,
                                    aws_options.options,
                                    aws_options.acl,
                                    aws_options.storage_class,
                                    destination_blob.contentTypeOrMimeType(),
                                    proxy_url,
                                    null,
                                    undefined,
                                );
                            }
                            destination_blob.detach();
                            return globalThis.throwInvalidArguments("ReadableStream has already been used", .{});
                        }
                        var task = bun.new(WriteFileWaitFromLockedValueTask, .{
                            .globalThis = globalThis,
                            .file_blob = destination_blob,
                            .promise = JSC.JSPromise.Strong.init(globalThis),
                            .mkdirp_if_not_exists = options.mkdirp_if_not_exists orelse true,
                        });

                        response.body.value.Locked.task = task;
                        response.body.value.Locked.onReceiveValue = WriteFileWaitFromLockedValueTask.thenWrap;
                        return task.promise.value();
                    },
                }
            }

            if (data.as(Request)) |request| {
                switch (request.body.value) {
                    .WTFStringImpl,
                    .InternalBlob,
                    .Used,
                    .Empty,
                    .Blob,
                    .Null,
                    => {
                        break :brk request.body.value.use();
                    },
                    .Error => |*err_ref| {
                        destination_blob.detach();
                        _ = request.body.value.use();
                        return JSC.JSPromise.rejectedPromiseValue(globalThis, err_ref.toJS(globalThis));
                    },
                    .Locked => |locked| {
                        if (destination_blob.isS3()) {
                            const s3 = &destination_blob.store.?.data.s3;
                            var aws_options = try s3.getCredentialsWithOptions(options.extra_options, globalThis);
                            defer aws_options.deinit();
                            _ = request.body.value.toReadableStream(globalThis);
                            if (locked.readable.get(globalThis)) |readable| {
                                if (readable.isDisturbed(globalThis)) {
                                    destination_blob.detach();
                                    return globalThis.throwInvalidArguments("ReadableStream has already been used", .{});
                                }
                                const proxy = globalThis.bunVM().transpiler.env.getHttpProxy(true, null);
                                const proxy_url = if (proxy) |p| p.href else null;
                                return S3.uploadStream(
                                    (if (options.extra_options != null) aws_options.credentials.dupe() else s3.getCredentials()),
                                    s3.path(),
                                    readable,
                                    globalThis,
                                    aws_options.options,
                                    aws_options.acl,
                                    aws_options.storage_class,
                                    destination_blob.contentTypeOrMimeType(),
                                    proxy_url,
                                    null,
                                    undefined,
                                );
                            }
                            destination_blob.detach();
                            return globalThis.throwInvalidArguments("ReadableStream has already been used", .{});
                        }
                        var task = bun.new(WriteFileWaitFromLockedValueTask, .{
                            .globalThis = globalThis,
                            .file_blob = destination_blob,
                            .promise = JSC.JSPromise.Strong.init(globalThis),
                            .mkdirp_if_not_exists = options.mkdirp_if_not_exists orelse true,
                        });

                        request.body.value.Locked.task = task;
                        request.body.value.Locked.onReceiveValue = WriteFileWaitFromLockedValueTask.thenWrap;

                        return task.promise.value();
                    },
                }
            }

            break :brk Blob.get(
                globalThis,
                data,
                false,
                false,
            ) catch |err| {
                if (err == error.InvalidArguments) {
                    return globalThis.throwInvalidArguments("Expected an Array", .{});
                }
                return globalThis.throwOutOfMemory();
            };
        };
        defer source_blob.detach();

        const destination_store = destination_blob.store;
        if (destination_store) |store| {
            store.ref();
        }

        defer {
            if (destination_store) |store| {
                store.deref();
            }
        }

        return writeFileWithSourceDestination(globalThis, &source_blob, &destination_blob, options);
    }

    /// `Bun.write(destination, input, options?)`
    pub fn writeFile(globalThis: *JSC.JSGlobalObject, callframe: *JSC.CallFrame) bun.JSError!JSC.JSValue {
        const arguments = callframe.arguments();
        var args = JSC.Node.ArgumentsSlice.init(globalThis.bunVM(), arguments);
        defer args.deinit();

        // accept a path or a blob
        var path_or_blob = try PathOrBlob.fromJSNoCopy(globalThis, &args);
        defer {
            if (path_or_blob == .path) {
                path_or_blob.path.deinit();
            }
        }
        // "Blob" must actually be a BunFile, not a webcore blob.
        if (path_or_blob == .blob) {
            const store = path_or_blob.blob.store orelse {
                return globalThis.throw("Cannot write to a detached Blob", .{});
            };
            if (store.data == .bytes) {
                return globalThis.throwInvalidArguments("Cannot write to a Blob backed by bytes, which are always read-only", .{});
            }
        }

        const data = args.nextEat() orelse {
            return globalThis.throwInvalidArguments("Bun.write(pathOrFdOrBlob, blob) expects a Blob-y thing to write", .{});
        };
        var mkdirp_if_not_exists: ?bool = null;
        const options = args.nextEat();
        if (options) |options_object| {
            if (options_object.isObject()) {
                if (try options_object.getTruthy(globalThis, "createPath")) |create_directory| {
                    if (!create_directory.isBoolean()) {
                        return globalThis.throwInvalidArgumentType("write", "options.createPath", "boolean");
                    }
                    mkdirp_if_not_exists = create_directory.toBoolean();
                }
            } else if (!options_object.isEmptyOrUndefinedOrNull()) {
                return globalThis.throwInvalidArgumentType("write", "options", "object");
            }
        }
        return writeFileInternal(globalThis, &path_or_blob, data, .{
            .mkdirp_if_not_exists = mkdirp_if_not_exists,
            .extra_options = options,
        });
    }

    const write_permissions = 0o664;

    fn writeStringToFileFast(
        globalThis: *JSC.JSGlobalObject,
        pathlike: JSC.Node.PathOrFileDescriptor,
        str: bun.String,
        needs_async: *bool,
        comptime needs_open: bool,
    ) JSC.JSValue {
        const fd: bun.FileDescriptor = if (comptime !needs_open) pathlike.fd else brk: {
            var file_path: bun.PathBuffer = undefined;
            switch (bun.sys.open(
                pathlike.path.sliceZ(&file_path),
                // we deliberately don't use O_TRUNC here
                // it's a perf optimization
                bun.O.WRONLY | bun.O.CREAT | bun.O.NONBLOCK,
                write_permissions,
            )) {
                .result => |result| {
                    break :brk result;
                },
                .err => |err| {
                    if (err.getErrno() == .NOENT) {
                        needs_async.* = true;
                        return .zero;
                    }

                    return JSC.JSPromise.rejectedPromiseValue(
                        globalThis,
                        err.withPath(pathlike.path.slice()).toJSC(globalThis),
                    );
                },
            }
            unreachable;
        };

        var truncate = needs_open or str.isEmpty();
        const jsc_vm = globalThis.bunVM();
        var written: usize = 0;

        defer {
            // we only truncate if it's a path
            // if it's a file descriptor, we assume they want manual control over that behavior
            if (truncate) {
                _ = bun.sys.ftruncate(fd, @as(i64, @intCast(written)));
            }

            if (needs_open) {
                _ = bun.sys.close(fd);
            }
        }
        if (!str.isEmpty()) {
            var decoded = str.toUTF8(jsc_vm.allocator);
            defer decoded.deinit();

            var remain = decoded.slice();
            while (remain.len > 0) {
                const result = bun.sys.write(fd, remain);
                switch (result) {
                    .result => |res| {
                        written += res;
                        remain = remain[res..];
                        if (res == 0) break;
                    },
                    .err => |err| {
                        truncate = false;
                        if (err.getErrno() == .AGAIN) {
                            needs_async.* = true;
                            return .zero;
                        }
                        if (comptime !needs_open) {
                            return JSC.JSPromise.rejectedPromiseValue(globalThis, err.toJSC(globalThis));
                        }
                        return JSC.JSPromise.rejectedPromiseValue(
                            globalThis,
                            err.withPath(pathlike.path.slice()).toJSC(globalThis),
                        );
                    },
                }
            }
        }

        return JSC.JSPromise.resolvedPromiseValue(globalThis, JSC.JSValue.jsNumber(written));
    }

    fn writeBytesToFileFast(
        globalThis: *JSC.JSGlobalObject,
        pathlike: JSC.Node.PathOrFileDescriptor,
        bytes: []const u8,
        needs_async: *bool,
        comptime needs_open: bool,
    ) JSC.JSValue {
        const fd: bun.FileDescriptor = if (comptime !needs_open) pathlike.fd else brk: {
            var file_path: bun.PathBuffer = undefined;
            switch (bun.sys.open(
                pathlike.path.sliceZ(&file_path),
                if (!Environment.isWindows)
                    // we deliberately don't use O_TRUNC here
                    // it's a perf optimization
                    bun.O.WRONLY | bun.O.CREAT | bun.O.NONBLOCK
                else
                    bun.O.WRONLY | bun.O.CREAT,
                write_permissions,
            )) {
                .result => |result| {
                    break :brk result;
                },
                .err => |err| {
                    if (!Environment.isWindows) {
                        if (err.getErrno() == .NOENT) {
                            needs_async.* = true;
                            return .zero;
                        }
                    }

                    return JSC.JSPromise.rejectedPromiseValue(
                        globalThis,
                        err.withPath(pathlike.path.slice()).toJSC(globalThis),
                    );
                },
            }
        };

        // TODO: on windows this is always synchronous

        const truncate = needs_open or bytes.len == 0;
        var written: usize = 0;
        defer {
            if (needs_open) {
                _ = bun.sys.close(fd);
            }
        }

        var remain = bytes;
        const end = remain.ptr + remain.len;

        while (remain.ptr != end) {
            const result = bun.sys.write(fd, remain);
            switch (result) {
                .result => |res| {
                    written += res;
                    remain = remain[res..];
                    if (res == 0) break;
                },
                .err => |err| {
                    if (!Environment.isWindows) {
                        if (err.getErrno() == .AGAIN) {
                            needs_async.* = true;
                            return .zero;
                        }
                    }
                    if (comptime !needs_open) {
                        return JSC.JSPromise.rejectedPromiseValue(
                            globalThis,
                            err.toJSC(globalThis),
                        );
                    }
                    return JSC.JSPromise.rejectedPromiseValue(
                        globalThis,
                        err.withPath(pathlike.path.slice()).toJSC(globalThis),
                    );
                },
            }
        }

        if (truncate) {
            if (Environment.isWindows) {
                _ = std.os.windows.kernel32.SetEndOfFile(fd.cast());
            } else {
                _ = bun.sys.ftruncate(fd, @as(i64, @intCast(written)));
            }
        }

        return JSC.JSPromise.resolvedPromiseValue(globalThis, JSC.JSValue.jsNumber(written));
    }
    export fn JSDOMFile__construct(globalThis: *JSC.JSGlobalObject, callframe: *JSC.CallFrame) callconv(JSC.conv) ?*Blob {
        return JSDOMFile__construct_(globalThis, callframe) catch |err| switch (err) {
            error.JSError => null,
            error.OutOfMemory => {
                globalThis.throwOutOfMemory() catch {};
                return null;
            },
        };
    }
    pub fn JSDOMFile__construct_(globalThis: *JSC.JSGlobalObject, callframe: *JSC.CallFrame) bun.JSError!*Blob {
        JSC.markBinding(@src());
        const allocator = bun.default_allocator;
        var blob: Blob = undefined;
        var arguments = callframe.arguments_old(3);
        const args = arguments.slice();

        if (args.len < 2) {
            return globalThis.throwInvalidArguments("new File(bits, name) expects at least 2 arguments", .{});
        }
        {
            const name_value_str = try bun.String.fromJS(args[1], globalThis);
            defer name_value_str.deref();

            blob = get(globalThis, args[0], false, true) catch |err| switch (err) {
                error.JSError, error.OutOfMemory => |e| return e,
                error.InvalidArguments => {
                    return globalThis.throwInvalidArguments("new Blob() expects an Array", .{});
                },
            };
            if (blob.store) |store_| {
                switch (store_.data) {
                    .bytes => |*bytes| {
                        bytes.stored_name = bun.PathString.init(
                            (name_value_str.toUTF8WithoutRef(bun.default_allocator).clone(bun.default_allocator) catch bun.outOfMemory()).slice(),
                        );
                    },
                    .s3, .file => {
                        blob.name = name_value_str.dupeRef();
                    },
                }
            } else if (!name_value_str.isEmpty()) {
                // not store but we have a name so we need a store
                blob.store = Blob.Store.new(.{
                    .data = .{
                        .bytes = Blob.ByteStore.initEmptyWithName(
                            bun.PathString.init(
                                (name_value_str.toUTF8WithoutRef(bun.default_allocator).clone(bun.default_allocator) catch bun.outOfMemory()).slice(),
                            ),
                            allocator,
                        ),
                    },
                    .allocator = allocator,
                    .ref_count = .init(1),
                });
            }
        }

        var set_last_modified = false;

        if (args.len > 2) {
            const options = args[2];
            if (options.isObject()) {
                // type, the ASCII-encoded string in lower case
                // representing the media type of the Blob.
                // Normative conditions for this member are provided
                // in the § 3.1 Constructors.
                if (try options.get(globalThis, "type")) |content_type| {
                    inner: {
                        if (content_type.isString()) {
                            var content_type_str = try content_type.toSlice(globalThis, bun.default_allocator);
                            defer content_type_str.deinit();
                            const slice = content_type_str.slice();
                            if (!strings.isAllASCII(slice)) {
                                break :inner;
                            }
                            blob.content_type_was_set = true;

                            if (globalThis.bunVM().mimeType(slice)) |mime| {
                                blob.content_type = mime.value;
                                break :inner;
                            }
                            const content_type_buf = allocator.alloc(u8, slice.len) catch bun.outOfMemory();
                            blob.content_type = strings.copyLowercase(slice, content_type_buf);
                            blob.content_type_allocated = true;
                        }
                    }
                }

                if (try options.getTruthy(globalThis, "lastModified")) |last_modified| {
                    set_last_modified = true;
                    blob.last_modified = last_modified.coerce(f64, globalThis);
                }
            }
        }

        if (!set_last_modified) {
            // `lastModified` should be the current date in milliseconds if unspecified.
            // https://developer.mozilla.org/en-US/docs/Web/API/File/lastModified
            blob.last_modified = @floatFromInt(std.time.milliTimestamp());
        }

        if (blob.content_type.len == 0) {
            blob.content_type = "";
            blob.content_type_was_set = false;
        }

        var blob_ = Blob.new(blob);
        blob_.allocator = allocator;
        blob_.is_jsdom_file = true;
        return blob_;
    }

    fn calculateEstimatedByteSize(this: *Blob) void {
        // in-memory size. not the size on disk.
        var size: usize = @sizeOf(Blob);

        if (this.store) |store| {
            size += @sizeOf(Blob.Store);
            switch (store.data) {
                .bytes => {
                    size += store.data.bytes.stored_name.estimatedSize();
                    size += if (this.size != Blob.max_size)
                        this.size
                    else
                        store.data.bytes.len;
                },
                .file => size += store.data.file.pathlike.estimatedSize(),
                .s3 => size += store.data.s3.estimatedSize(),
            }
        }

        this.reported_estimated_size = size + (this.content_type.len * @intFromBool(this.content_type_allocated)) + this.name.byteSlice().len;
    }

    pub fn estimatedSize(this: *Blob) usize {
        return this.reported_estimated_size;
    }

    comptime {
        _ = JSDOMFile__hasInstance;
    }

    pub fn constructBunFile(
        globalObject: *JSC.JSGlobalObject,
        callframe: *JSC.CallFrame,
    ) bun.JSError!JSC.JSValue {
        var vm = globalObject.bunVM();
        const arguments = callframe.arguments_old(2).slice();
        var args = JSC.Node.ArgumentsSlice.init(vm, arguments);
        defer args.deinit();

        var path = (try JSC.Node.PathOrFileDescriptor.fromJS(globalObject, &args, bun.default_allocator)) orelse {
            return globalObject.throwInvalidArguments("Expected file path string or file descriptor", .{});
        };
        const options = if (arguments.len >= 2) arguments[1] else null;

        if (path == .path) {
            if (strings.hasPrefixComptime(path.path.slice(), "s3://")) {
                return try S3File.constructInternalJS(globalObject, path.path, options);
            }
        }
        defer path.deinitAndUnprotect();

        var blob = Blob.findOrCreateFileFromPath(&path, globalObject, false);

        if (options) |opts| {
            if (opts.isObject()) {
                if (try opts.getTruthy(globalObject, "type")) |file_type| {
                    inner: {
                        if (file_type.isString()) {
                            var allocator = bun.default_allocator;
                            var str = try file_type.toSlice(globalObject, bun.default_allocator);
                            defer str.deinit();
                            const slice = str.slice();
                            if (!strings.isAllASCII(slice)) {
                                break :inner;
                            }
                            blob.content_type_was_set = true;
                            if (vm.mimeType(str.slice())) |entry| {
                                blob.content_type = entry.value;
                                break :inner;
                            }
                            const content_type_buf = allocator.alloc(u8, slice.len) catch bun.outOfMemory();
                            blob.content_type = strings.copyLowercase(slice, content_type_buf);
                            blob.content_type_allocated = true;
                        }
                    }
                }
                if (try opts.getTruthy(globalObject, "lastModified")) |last_modified| {
                    blob.last_modified = last_modified.coerce(f64, globalObject);
                }
            }
        }

        var ptr = Blob.new(blob);
        ptr.allocator = bun.default_allocator;
        return ptr.toJS(globalObject);
    }

    pub fn findOrCreateFileFromPath(path_or_fd: *JSC.Node.PathOrFileDescriptor, globalThis: *JSGlobalObject, comptime check_s3: bool) Blob {
        var vm = globalThis.bunVM();
        const allocator = bun.default_allocator;
        if (check_s3) {
            if (path_or_fd.* == .path) {
                if (strings.startsWith(path_or_fd.path.slice(), "s3://")) {
                    const credentials = globalThis.bunVM().transpiler.env.getS3Credentials();
                    const copy = path_or_fd.*;
                    path_or_fd.* = .{ .path = .{ .string = bun.PathString.empty } };
                    return Blob.initWithStore(Blob.Store.initS3(copy.path, null, credentials, allocator) catch bun.outOfMemory(), globalThis);
                }
            }
        }
        const path: JSC.Node.PathOrFileDescriptor = brk: {
            switch (path_or_fd.*) {
                .path => {
                    var slice = path_or_fd.path.slice();

                    if (Environment.isWindows and bun.strings.eqlComptime(slice, "/dev/null")) {
                        path_or_fd.deinit();
                        path_or_fd.* = .{
                            .path = .{
                                // this memory is freed with this allocator in `Blob.Store.deinit`
                                .string = bun.PathString.init(allocator.dupe(u8, "\\\\.\\NUL") catch bun.outOfMemory()),
                            },
                        };
                        slice = path_or_fd.path.slice();
                    }

                    if (vm.standalone_module_graph) |graph| {
                        if (graph.find(slice)) |file| {
                            defer {
                                if (path_or_fd.path != .string) {
                                    path_or_fd.deinit();
                                    path_or_fd.* = .{ .path = .{ .string = bun.PathString.empty } };
                                }
                            }

                            return file.blob(globalThis).dupe();
                        }
                    }

                    path_or_fd.toThreadSafe();
                    const copy = path_or_fd.*;
                    path_or_fd.* = .{ .path = .{ .string = bun.PathString.empty } };
                    break :brk copy;
                },
                .fd => {
                    const optional_store: ?*Store = switch (bun.FDTag.get(path_or_fd.fd)) {
                        .stdin => vm.rareData().stdin(),
                        .stderr => vm.rareData().stderr(),
                        .stdout => vm.rareData().stdout(),
                        else => null,
                    };

                    if (optional_store) |store| {
                        store.ref();
                        return Blob.initWithStore(
                            store,
                            globalThis,
                        );
                    }
                    break :brk path_or_fd.*;
                },
            }
        };

        return Blob.initWithStore(Blob.Store.initFile(path, null, allocator) catch bun.outOfMemory(), globalThis);
    }

    pub const Store = struct {
        data: Data,

        mime_type: MimeType = MimeType.none,
        ref_count: std.atomic.Value(u32) = std.atomic.Value(u32).init(1),
        is_all_ascii: ?bool = null,
        allocator: std.mem.Allocator,

        pub usingnamespace bun.New(@This());

        pub fn memoryCost(this: *const Store) usize {
            return if (this.hasOneRef()) @sizeOf(@This()) + switch (this.data) {
                .bytes => this.data.bytes.len,
                .file => 0,
                .s3 => |s3| s3.estimatedSize(),
            } else 0;
        }

        pub fn getPath(this: *const Store) ?[]const u8 {
            return switch (this.data) {
                .bytes => |*bytes| if (bytes.stored_name.len > 0) bytes.stored_name.slice() else null,
                .file => |*file| if (file.pathlike == .path) file.pathlike.path.slice() else null,
                .s3 => |*s3| s3.pathlike.slice(),
            };
        }

        pub fn size(this: *const Store) SizeType {
            return switch (this.data) {
                .bytes => this.data.bytes.len,
                .s3, .file => Blob.max_size,
            };
        }

        pub const Map = std.HashMap(u64, *JSC.WebCore.Blob.Store, IdentityContext(u64), 80);

        pub const Data = union(enum) {
            bytes: ByteStore,
            file: FileStore,
            s3: S3Store,
        };

        pub fn ref(this: *Store) void {
            const old = this.ref_count.fetchAdd(1, .monotonic);
            assert(old > 0);
        }

        pub fn hasOneRef(this: *const Store) bool {
            return this.ref_count.load(.monotonic) == 1;
        }

        /// Caller is responsible for derefing the Store.
        pub fn toAnyBlob(this: *Store) ?AnyBlob {
            if (this.hasOneRef()) {
                if (this.data == .bytes) {
                    return .{ .InternalBlob = this.data.bytes.toInternalBlob() };
                }
            }

            return null;
        }

        pub fn external(ptr: ?*anyopaque, _: ?*anyopaque, _: usize) callconv(.C) void {
            if (ptr == null) return;
            var this = bun.cast(*Store, ptr);
            this.deref();
        }
        pub fn initS3WithReferencedCredentials(pathlike: JSC.Node.PathLike, mime_type: ?http.MimeType, credentials: *S3Credentials, allocator: std.mem.Allocator) !*Store {
            var path = pathlike;
            // this actually protects/refs the pathlike
            path.toThreadSafe();

            const store = Blob.Store.new(.{
                .data = .{
                    .s3 = S3Store.initWithReferencedCredentials(
                        path,
                        mime_type orelse brk: {
                            const sliced = path.slice();
                            if (sliced.len > 0) {
                                var extname = std.fs.path.extension(sliced);
                                extname = std.mem.trim(u8, extname, ".");
                                if (http.MimeType.byExtensionNoDefault(extname)) |mime| {
                                    break :brk mime;
                                }
                            }
                            break :brk null;
                        },
                        credentials,
                    ),
                },
                .allocator = allocator,
                .ref_count = std.atomic.Value(u32).init(1),
            });
            return store;
        }
        pub fn initS3(pathlike: JSC.Node.PathLike, mime_type: ?http.MimeType, credentials: S3Credentials, allocator: std.mem.Allocator) !*Store {
            var path = pathlike;
            // this actually protects/refs the pathlike
            path.toThreadSafe();

            const store = Blob.Store.new(.{
                .data = .{
                    .s3 = S3Store.init(
                        path,
                        mime_type orelse brk: {
                            const sliced = path.slice();
                            if (sliced.len > 0) {
                                var extname = std.fs.path.extension(sliced);
                                extname = std.mem.trim(u8, extname, ".");
                                if (http.MimeType.byExtensionNoDefault(extname)) |mime| {
                                    break :brk mime;
                                }
                            }
                            break :brk null;
                        },
                        credentials,
                    ),
                },
                .allocator = allocator,
                .ref_count = std.atomic.Value(u32).init(1),
            });
            return store;
        }
        pub fn initFile(pathlike: JSC.Node.PathOrFileDescriptor, mime_type: ?http.MimeType, allocator: std.mem.Allocator) !*Store {
            const store = Blob.Store.new(.{
                .data = .{
                    .file = FileStore.init(
                        pathlike,
                        mime_type orelse brk: {
                            if (pathlike == .path) {
                                const sliced = pathlike.path.slice();
                                if (sliced.len > 0) {
                                    var extname = std.fs.path.extension(sliced);
                                    extname = std.mem.trim(u8, extname, ".");
                                    if (http.MimeType.byExtensionNoDefault(extname)) |mime| {
                                        break :brk mime;
                                    }
                                }
                            }

                            break :brk null;
                        },
                    ),
                },
                .allocator = allocator,
                .ref_count = std.atomic.Value(u32).init(1),
            });
            return store;
        }

        /// Takes ownership of `bytes`, which must have been allocated with `allocator`.
        pub fn init(bytes: []u8, allocator: std.mem.Allocator) *Store {
            const store = Blob.Store.new(.{
                .data = .{
                    .bytes = ByteStore.init(bytes, allocator),
                },
                .allocator = allocator,
                .ref_count = .init(1),
            });
            return store;
        }

        pub fn sharedView(this: Store) []u8 {
            if (this.data == .bytes)
                return this.data.bytes.slice();

            return &[_]u8{};
        }

        pub fn deref(this: *Blob.Store) void {
            const old = this.ref_count.fetchSub(1, .monotonic);
            assert(old >= 1);
            if (old == 1) {
                this.deinit();
            }
        }

        pub fn deinit(this: *Blob.Store) void {
            const allocator = this.allocator;

            switch (this.data) {
                .bytes => |*bytes| {
                    bytes.deinit();
                },
                .file => |file| {
                    if (file.pathlike == .path) {
                        if (file.pathlike.path == .string) {
                            allocator.free(@constCast(file.pathlike.path.slice()));
                        } else {
                            file.pathlike.path.deinit();
                        }
                    }
                },
                .s3 => |*s3| {
                    s3.deinit(allocator);
                },
            }

            this.destroy();
        }

        const SerializeTag = enum(u8) {
            file = 0,
            bytes = 1,
            empty = 2,
        };

        pub fn serialize(this: *Store, comptime Writer: type, writer: Writer) !void {
            switch (this.data) {
                .file => |file| {
                    const pathlike_tag: JSC.Node.PathOrFileDescriptor.SerializeTag = if (file.pathlike == .fd) .fd else .path;
                    try writer.writeInt(u8, @intFromEnum(pathlike_tag), .little);

                    switch (file.pathlike) {
                        .fd => |fd| {
                            try fd.writeTo(writer, .little);
                        },
                        .path => |path| {
                            const path_slice = path.slice();
                            try writer.writeInt(u32, @as(u32, @truncate(path_slice.len)), .little);
                            try writer.writeAll(path_slice);
                        },
                    }
                },
                .s3 => |s3| {
                    const pathlike_tag: JSC.Node.PathOrFileDescriptor.SerializeTag = .path;
                    try writer.writeInt(u8, @intFromEnum(pathlike_tag), .little);

                    const path_slice = s3.pathlike.slice();
                    try writer.writeInt(u32, @as(u32, @truncate(path_slice.len)), .little);
                    try writer.writeAll(path_slice);
                },
                .bytes => |bytes| {
                    const slice = bytes.slice();
                    try writer.writeInt(u32, @truncate(slice.len), .little);
                    try writer.writeAll(slice);

                    try writer.writeInt(u32, @truncate(bytes.stored_name.slice().len), .little);
                    try writer.writeAll(bytes.stored_name.slice());
                },
            }
        }

        pub fn fromArrayList(list: std.ArrayListUnmanaged(u8), allocator: std.mem.Allocator) !*Blob.Store {
            return try Blob.Store.init(list.items, allocator);
        }

        pub fn FileOpenerMixin(comptime This: type) type {
            return struct {
                context: *This,

                const State = @This();

                const __opener_flags = bun.O.NONBLOCK | bun.O.CLOEXEC;

                const open_flags_ = if (@hasDecl(This, "open_flags"))
                    This.open_flags | __opener_flags
                else
                    bun.O.RDONLY | __opener_flags;

                pub inline fn getFdByOpening(this: *This, comptime Callback: OpenCallback) void {
                    var buf: bun.PathBuffer = undefined;
                    var path_string = if (@hasField(This, "file_store"))
                        this.file_store.pathlike.path
                    else
                        this.file_blob.store.?.data.file.pathlike.path;

                    const path = path_string.sliceZ(&buf);

                    if (Environment.isWindows) {
                        const WrappedCallback = struct {
                            pub fn callback(req: *libuv.fs_t) callconv(.C) void {
                                var self: *This = @alignCast(@ptrCast(req.data.?));
                                {
                                    defer req.deinit();
                                    if (req.result.errEnum()) |errEnum| {
                                        var path_string_2 = if (@hasField(This, "file_store"))
                                            self.file_store.pathlike.path
                                        else
                                            self.file_blob.store.?.data.file.pathlike.path;
                                        self.errno = bun.errnoToZigErr(errEnum);
                                        self.system_error = bun.sys.Error.fromCode(errEnum, .open)
                                            .withPath(path_string_2.slice())
                                            .toSystemError();
                                        self.opened_fd = invalid_fd;
                                    } else {
                                        self.opened_fd = req.result.toFD();
                                    }
                                }
                                Callback(self, self.opened_fd);
                            }
                        };

                        const rc = libuv.uv_fs_open(
                            this.loop,
                            &this.req,
                            path,
                            open_flags_,
                            JSC.Node.default_permission,
                            &WrappedCallback.callback,
                        );
                        if (rc.errEnum()) |errno| {
                            this.errno = bun.errnoToZigErr(errno);
                            this.system_error = bun.sys.Error.fromCode(errno, .open).withPath(path_string.slice()).toSystemError();
                            this.opened_fd = invalid_fd;
                            Callback(this, invalid_fd);
                        }
                        this.req.data = @ptrCast(this);
                        return;
                    }

                    while (true) {
                        this.opened_fd = switch (bun.sys.open(path, open_flags_, JSC.Node.default_permission)) {
                            .result => |fd| fd,
                            .err => |err| {
                                if (comptime @hasField(This, "mkdirp_if_not_exists")) {
                                    if (err.errno == @intFromEnum(bun.C.E.NOENT)) {
                                        switch (mkdirIfNotExists(this, err, path, path_string.slice())) {
                                            .@"continue" => continue,
                                            .fail => {
                                                this.opened_fd = invalid_fd;
                                                break;
                                            },
                                            .no => {},
                                        }
                                    }
                                }

                                this.errno = bun.errnoToZigErr(err.errno);
                                this.system_error = err.withPath(path_string.slice()).toSystemError();
                                this.opened_fd = invalid_fd;
                                break;
                            },
                        };
                        break;
                    }

                    Callback(this, this.opened_fd);
                }

                pub const OpenCallback = *const fn (*This, bun.FileDescriptor) void;

                pub fn getFd(this: *This, comptime Callback: OpenCallback) void {
                    if (this.opened_fd != invalid_fd) {
                        Callback(this, this.opened_fd);
                        return;
                    }

                    if (@hasField(This, "file_store")) {
                        const pathlike = this.file_store.pathlike;
                        if (pathlike == .fd) {
                            this.opened_fd = pathlike.fd;
                            Callback(this, this.opened_fd);
                            return;
                        }
                    } else {
                        const pathlike = this.file_blob.store.?.data.file.pathlike;
                        if (pathlike == .fd) {
                            this.opened_fd = pathlike.fd;
                            Callback(this, this.opened_fd);
                            return;
                        }
                    }

                    this.getFdByOpening(Callback);
                }
            };
        }

        pub fn FileCloserMixin(comptime This: type) type {
            return struct {
                const Closer = @This();

                fn scheduleClose(request: *io.Request) io.Action {
                    var this: *This = @alignCast(@fieldParentPtr("io_request", request));
                    return io.Action{
                        .close = .{
                            .ctx = this,
                            .fd = this.opened_fd,
                            .onDone = @ptrCast(&onIORequestClosed),
                            .poll = &this.io_poll,
                            .tag = This.io_tag,
                        },
                    };
                }

                fn onIORequestClosed(this: *This) void {
                    this.io_poll.flags.remove(.was_ever_registered);
                    this.task = .{ .callback = &onCloseIORequest };
                    bun.JSC.WorkPool.schedule(&this.task);
                }

                fn onCloseIORequest(task: *JSC.WorkPoolTask) void {
                    bloblog("onCloseIORequest()", .{});
                    var this: *This = @alignCast(@fieldParentPtr("task", task));
                    this.close_after_io = false;
                    this.update();
                }

                pub fn doClose(this: *This, is_allowed_to_close_fd: bool) bool {
                    if (@hasField(This, "io_request")) {
                        if (this.close_after_io) {
                            this.state.store(ClosingState.closing, .seq_cst);

                            @atomicStore(@TypeOf(this.io_request.callback), &this.io_request.callback, &scheduleClose, .seq_cst);
                            if (!this.io_request.scheduled)
                                io.Loop.get().schedule(&this.io_request);
                            return true;
                        }
                    }

                    if (is_allowed_to_close_fd and
                        this.opened_fd != invalid_fd and
                        !this.opened_fd.isStdio())
                    {
                        if (comptime Environment.isWindows) {
                            bun.Async.Closer.close(bun.uvfdcast(this.opened_fd), this.loop);
                        } else {
                            _ = bun.sys.close(this.opened_fd);
                        }
                        this.opened_fd = invalid_fd;
                    }

                    return false;
                }
            };
        }

        pub const IOWhich = enum {
            source,
            destination,
            both,
        };

        pub const CopyFileWindows = struct {
            destination_file_store: *Store,
            source_file_store: *Store,

            io_request: libuv.fs_t = std.mem.zeroes(libuv.fs_t),
            promise: JSC.JSPromise.Strong = .{},
            mkdirp_if_not_exists: bool = false,
            event_loop: *JSC.EventLoop,

            size: Blob.SizeType = Blob.max_size,

            /// For mkdirp
            err: ?bun.sys.Error = null,

            /// When we are unable to get the original file path, we do a read-write loop that uses libuv.
            read_write_loop: ReadWriteLoop = .{},

            pub const ReadWriteLoop = struct {
                source_fd: bun.FileDescriptor = invalid_fd,
                must_close_source_fd: bool = false,
                destination_fd: bun.FileDescriptor = invalid_fd,
                must_close_destination_fd: bool = false,
                written: usize = 0,
                read_buf: std.ArrayList(u8) = std.ArrayList(u8).init(default_allocator),
                uv_buf: libuv.uv_buf_t = .{ .base = undefined, .len = 0 },

                pub fn start(read_write_loop: *ReadWriteLoop, this: *CopyFileWindows) JSC.Maybe(void) {
                    read_write_loop.read_buf.ensureTotalCapacityPrecise(64 * 1024) catch bun.outOfMemory();

                    return read(read_write_loop, this);
                }

                pub fn read(read_write_loop: *ReadWriteLoop, this: *CopyFileWindows) JSC.Maybe(void) {
                    read_write_loop.read_buf.items.len = 0;
                    read_write_loop.uv_buf = libuv.uv_buf_t.init(read_write_loop.read_buf.allocatedSlice());
                    const loop = this.event_loop.virtual_machine.event_loop_handle.?;

                    // This io_request is used for both reading and writing.
                    // For now, we don't start reading the next chunk until
                    // we've finished writing all the previous chunks.
                    this.io_request.data = @ptrCast(this);

                    const rc = libuv.uv_fs_read(
                        loop,
                        &this.io_request,
                        bun.uvfdcast(read_write_loop.source_fd),
                        @ptrCast(&read_write_loop.uv_buf),
                        1,
                        -1,
                        &onRead,
                    );

                    if (rc.toError(.read)) |err| {
                        return .{ .err = err };
                    }

                    return .{ .result = {} };
                }

                fn onRead(req: *libuv.fs_t) callconv(.C) void {
                    var this: *CopyFileWindows = @fieldParentPtr("io_request", req);
                    bun.assert(req.data == @as(?*anyopaque, @ptrCast(this)));

                    const source_fd = this.read_write_loop.source_fd;
                    const destination_fd = this.read_write_loop.destination_fd;
                    const read_buf = &this.read_write_loop.read_buf.items;

                    const event_loop = this.event_loop;

                    const rc = req.result;

                    bun.sys.syslog("uv_fs_read({}, {d}) = {d}", .{ source_fd, read_buf.len, rc.int() });
                    if (rc.toError(.read)) |err| {
                        this.err = err;
                        this.onReadWriteLoopComplete();
                        return;
                    }

                    read_buf.len = @intCast(rc.int());
                    this.read_write_loop.uv_buf = libuv.uv_buf_t.init(read_buf.*);

                    if (rc.int() == 0) {
                        // Handle EOF. We can't read any more.
                        this.onReadWriteLoopComplete();
                        return;
                    }

                    // Re-use the fs request.
                    req.deinit();
                    const rc2 = libuv.uv_fs_write(
                        event_loop.virtual_machine.event_loop_handle.?,
                        &this.io_request,
                        bun.uvfdcast(destination_fd),
                        @ptrCast(&this.read_write_loop.uv_buf),
                        1,
                        -1,
                        &onWrite,
                    );
                    req.data = @ptrCast(this);

                    if (rc2.toError(.write)) |err| {
                        this.err = err;
                        this.onReadWriteLoopComplete();
                        return;
                    }
                }

                fn onWrite(req: *libuv.fs_t) callconv(.C) void {
                    var this: *CopyFileWindows = @fieldParentPtr("io_request", req);
                    bun.assert(req.data == @as(?*anyopaque, @ptrCast(this)));
                    const buf = &this.read_write_loop.read_buf.items;

                    const destination_fd = this.read_write_loop.destination_fd;

                    const rc = req.result;

                    bun.sys.syslog("uv_fs_write({}, {d}) = {d}", .{ destination_fd, buf.len, rc.int() });

                    if (rc.toError(.write)) |err| {
                        this.err = err;
                        this.onReadWriteLoopComplete();
                        return;
                    }

                    const wrote: u32 = @intCast(rc.int());

                    this.read_write_loop.written += wrote;

                    if (wrote < buf.len) {
                        if (wrote == 0) {
                            // Handle EOF. We can't write any more.
                            this.onReadWriteLoopComplete();
                            return;
                        }

                        // Re-use the fs request.
                        req.deinit();
                        req.data = @ptrCast(this);

                        this.read_write_loop.uv_buf = libuv.uv_buf_t.init(this.read_write_loop.uv_buf.slice()[wrote..]);
                        const rc2 = libuv.uv_fs_write(
                            this.event_loop.virtual_machine.event_loop_handle.?,
                            &this.io_request,
                            bun.uvfdcast(destination_fd),
                            @ptrCast(&this.read_write_loop.uv_buf),
                            1,
                            -1,
                            &onWrite,
                        );

                        if (rc2.toError(.write)) |err| {
                            this.err = err;
                            this.onReadWriteLoopComplete();
                            return;
                        }

                        return;
                    }

                    req.deinit();
                    switch (this.read_write_loop.read(this)) {
                        .err => |err| {
                            this.err = err;
                            this.onReadWriteLoopComplete();
                        },
                        .result => {},
                    }
                }

                pub fn close(this: *ReadWriteLoop) void {
                    if (this.must_close_source_fd) {
                        if (bun.toLibUVOwnedFD(this.source_fd)) |fd| {
                            bun.Async.Closer.close(
                                bun.uvfdcast(fd),
                                bun.Async.Loop.get(),
                            );
                        } else |_| {
                            _ = bun.sys.close(this.source_fd);
                        }
                        this.must_close_source_fd = false;
                        this.source_fd = invalid_fd;
                    }

                    if (this.must_close_destination_fd) {
                        if (bun.toLibUVOwnedFD(this.destination_fd)) |fd| {
                            bun.Async.Closer.close(
                                bun.uvfdcast(fd),
                                bun.Async.Loop.get(),
                            );
                        } else |_| {
                            _ = bun.sys.close(this.destination_fd);
                        }
                        this.must_close_destination_fd = false;
                        this.destination_fd = invalid_fd;
                    }

                    this.read_buf.clearAndFree();
                }
            };

            pub fn onReadWriteLoopComplete(this: *CopyFileWindows) void {
                this.event_loop.unrefConcurrently();

                if (this.err) |err| {
                    this.err = null;
                    this.throw(err);
                    return;
                }

                this.onComplete(this.read_write_loop.written);
            }

            pub usingnamespace bun.New(@This());

            pub fn init(
                destination_file_store: *Store,
                source_file_store: *Store,
                event_loop: *JSC.EventLoop,
                mkdirp_if_not_exists: bool,
                size_: Blob.SizeType,
            ) JSC.JSValue {
                destination_file_store.ref();
                source_file_store.ref();
                const result = CopyFileWindows.new(.{
                    .destination_file_store = destination_file_store,
                    .source_file_store = source_file_store,
                    .promise = JSC.JSPromise.Strong.init(event_loop.global),
                    .io_request = std.mem.zeroes(libuv.fs_t),
                    .event_loop = event_loop,
                    .mkdirp_if_not_exists = mkdirp_if_not_exists,
                    .size = size_,
                });
                const promise = result.promise.value();

                // On error, this function might free the CopyFileWindows struct.
                // So we can no longer reference it beyond this point.
                result.copyfile();

                return promise;
            }

            fn preparePathlike(pathlike: *JSC.Node.PathOrFileDescriptor, must_close: *bool, is_reading: bool) JSC.Maybe(bun.FileDescriptor) {
                if (pathlike.* == .path) {
                    const fd = switch (bun.sys.openatWindowsT(
                        u8,
                        bun.invalid_fd,
                        pathlike.path.slice(),
                        if (is_reading)
                            bun.O.RDONLY
                        else
                            bun.O.WRONLY | bun.O.CREAT,
                        0,
                    )) {
                        .result => |result| bun.toLibUVOwnedFD(result) catch {
                            _ = bun.sys.close(result);
                            return .{
                                .err = .{
                                    .errno = @as(c_int, @intCast(@intFromEnum(bun.C.SystemErrno.EMFILE))),
                                    .syscall = .open,
                                    .path = pathlike.path.slice(),
                                },
                            };
                        },
                        .err => |err| {
                            return .{
                                .err = err,
                            };
                        },
                    };
                    must_close.* = true;
                    return .{ .result = fd };
                } else {
                    // We assume that this is already a uv-casted file descriptor.
                    return .{ .result = pathlike.fd };
                }
            }

            fn prepareReadWriteLoop(this: *CopyFileWindows) void {
                // Open the destination first, so that if we need to call
                // mkdirp(), we don't spend extra time opening the file handle for
                // the source.
                this.read_write_loop.destination_fd = switch (preparePathlike(&this.destination_file_store.data.file.pathlike, &this.read_write_loop.must_close_destination_fd, false)) {
                    .result => |fd| fd,
                    .err => |err| {
                        if (this.mkdirp_if_not_exists and err.getErrno() == .NOENT) {
                            this.mkdirp();
                            return;
                        }

                        this.throw(err);
                        return;
                    },
                };

                this.read_write_loop.source_fd = switch (preparePathlike(&this.source_file_store.data.file.pathlike, &this.read_write_loop.must_close_source_fd, true)) {
                    .result => |fd| fd,
                    .err => |err| {
                        this.throw(err);
                        return;
                    },
                };

                switch (this.read_write_loop.start(this)) {
                    .err => |err| {
                        this.throw(err);
                        return;
                    },
                    .result => {
                        this.event_loop.refConcurrently();
                    },
                }
            }

            fn copyfile(this: *CopyFileWindows) void {
                // This is for making it easier for us to test this code path
                if (bun.getRuntimeFeatureFlag("BUN_FEATURE_FLAG_DISABLE_UV_FS_COPYFILE")) {
                    this.prepareReadWriteLoop();
                    return;
                }

                var pathbuf1: bun.PathBuffer = undefined;
                var pathbuf2: bun.PathBuffer = undefined;
                var destination_file_store = &this.destination_file_store.data.file;
                var source_file_store = &this.source_file_store.data.file;

                const new_path: [:0]const u8 = brk: {
                    switch (destination_file_store.pathlike) {
                        .path => {
                            break :brk destination_file_store.pathlike.path.sliceZ(&pathbuf1);
                        },
                        .fd => |fd| {
                            switch (bun.sys.File.from(fd).kind()) {
                                .err => |err| {
                                    this.throw(err);
                                    return;
                                },
                                .result => |kind| {
                                    switch (kind) {
                                        .directory => {
                                            this.throw(bun.sys.Error.fromCode(.ISDIR, .open));
                                            return;
                                        },
                                        .character_device => {
                                            this.prepareReadWriteLoop();
                                            return;
                                        },
                                        else => {
                                            const out = bun.getFdPath(fd, &pathbuf1) catch {
                                                // This case can happen when either:
                                                // - NUL device
                                                // - Pipe. `cat foo.txt | bun bar.ts`
                                                this.prepareReadWriteLoop();
                                                return;
                                            };
                                            pathbuf1[out.len] = 0;
                                            break :brk pathbuf1[0..out.len :0];
                                        },
                                    }
                                },
                            }
                        },
                    }
                };
                const old_path: [:0]const u8 = brk: {
                    switch (source_file_store.pathlike) {
                        .path => {
                            break :brk source_file_store.pathlike.path.sliceZ(&pathbuf2);
                        },
                        .fd => |fd| {
                            switch (bun.sys.File.from(fd).kind()) {
                                .err => |err| {
                                    this.throw(err);
                                    return;
                                },
                                .result => |kind| {
                                    switch (kind) {
                                        .directory => {
                                            this.throw(bun.sys.Error.fromCode(.ISDIR, .open));
                                            return;
                                        },
                                        .character_device => {
                                            this.prepareReadWriteLoop();
                                            return;
                                        },
                                        else => {
                                            const out = bun.getFdPath(fd, &pathbuf2) catch {
                                                // This case can happen when either:
                                                // - NUL device
                                                // - Pipe. `cat foo.txt | bun bar.ts`
                                                this.prepareReadWriteLoop();
                                                return;
                                            };
                                            pathbuf2[out.len] = 0;
                                            break :brk pathbuf2[0..out.len :0];
                                        },
                                    }
                                },
                            }
                        },
                    }
                };
                const loop = this.event_loop.virtual_machine.event_loop_handle.?;
                this.io_request.data = @ptrCast(this);

                const rc = libuv.uv_fs_copyfile(
                    loop,
                    &this.io_request,
                    old_path,
                    new_path,
                    0,
                    &onCopyFile,
                );

                if (rc.errno()) |errno| {
                    this.throw(.{
                        // #6336
                        .errno = if (errno == @intFromEnum(bun.C.SystemErrno.EPERM))
                            @as(c_int, @intCast(@intFromEnum(bun.C.SystemErrno.ENOENT)))
                        else
                            errno,
                        .syscall = .copyfile,
                        .path = old_path,
                    });
                    return;
                }
                this.event_loop.refConcurrently();
            }

            pub fn throw(this: *CopyFileWindows, err: bun.sys.Error) void {
                const globalThis = this.event_loop.global;
                const promise = this.promise.swap();
                const err_instance = err.toJSC(globalThis);
                var event_loop = this.event_loop;
                event_loop.enter();
                defer event_loop.exit();
                this.deinit();
                promise.reject(globalThis, err_instance);
            }

            fn onCopyFile(req: *libuv.fs_t) callconv(.C) void {
                var this: *CopyFileWindows = @fieldParentPtr("io_request", req);
                bun.assert(req.data == @as(?*anyopaque, @ptrCast(this)));

                var event_loop = this.event_loop;
                event_loop.unrefConcurrently();
                const rc = req.result;

                bun.sys.syslog("uv_fs_copyfile() = {}", .{rc});
                if (rc.errEnum()) |errno| {
                    if (this.mkdirp_if_not_exists and errno == .NOENT) {
                        req.deinit();
                        this.mkdirp();
                        return;
                    } else {
                        var err = bun.sys.Error.fromCode(
                            // #6336
                            if (errno == .PERM) .NOENT else errno,

                            .copyfile,
                        );
                        const destination = &this.destination_file_store.data.file;

                        // we don't really know which one it is
                        if (destination.pathlike == .path) {
                            err = err.withPath(destination.pathlike.path.slice());
                        } else if (destination.pathlike == .fd) {
                            err = err.withFd(destination.pathlike.fd);
                        }

                        this.throw(err);
                    }
                    return;
                }

                this.onComplete(req.statbuf.size);
            }

            pub fn onComplete(this: *CopyFileWindows, written_actual: usize) void {
                var written = written_actual;
                if (written != @as(@TypeOf(written), @intCast(this.size)) and this.size != Blob.max_size) {
                    this.truncate();
                    written = @intCast(this.size);
                }
                const globalThis = this.event_loop.global;
                const promise = this.promise.swap();
                var event_loop = this.event_loop;
                event_loop.enter();
                defer event_loop.exit();

                this.deinit();
                promise.resolve(globalThis, JSC.JSValue.jsNumberFromUint64(written));
            }

            fn truncate(this: *CopyFileWindows) void {
                // TODO: optimize this
                @branchHint(.cold);

                var node_fs: JSC.Node.NodeFS = .{};
                _ = node_fs.truncate(
                    .{
                        .path = this.destination_file_store.data.file.pathlike,
                        .len = @intCast(this.size),
                    },
                    .sync,
                );
            }

            pub fn deinit(this: *CopyFileWindows) void {
                this.read_write_loop.close();
                this.destination_file_store.deref();
                this.source_file_store.deref();
                this.promise.deinit();
                this.io_request.deinit();
                this.destroy();
            }

            fn mkdirp(
                this: *CopyFileWindows,
            ) void {
                bun.sys.syslog("mkdirp", .{});
                this.mkdirp_if_not_exists = false;
                var destination = &this.destination_file_store.data.file;
                if (destination.pathlike != .path) {
                    this.throw(.{
                        .errno = @as(c_int, @intCast(@intFromEnum(bun.C.SystemErrno.EINVAL))),
                        .syscall = .mkdir,
                    });
                    return;
                }

                this.event_loop.refConcurrently();
                JSC.Node.Async.AsyncMkdirp.new(.{
                    .completion = @ptrCast(&onMkdirpCompleteConcurrent),
                    .completion_ctx = this,
                    .path = bun.Dirname.dirname(u8, destination.pathlike.path.slice())
                    // this shouldn't happen
                    orelse destination.pathlike.path.slice(),
                }).schedule();
            }

            fn onMkdirpComplete(this: *CopyFileWindows) void {
                this.event_loop.unrefConcurrently();

                if (this.err) |err| {
                    this.throw(err);
                    bun.default_allocator.free(err.path);
                    return;
                }

                this.copyfile();
            }

            fn onMkdirpCompleteConcurrent(this: *CopyFileWindows, err_: JSC.Maybe(void)) void {
                bun.sys.syslog("mkdirp complete", .{});
                assert(this.err == null);
                this.err = if (err_ == .err) err_.err else null;
                this.event_loop.enqueueTaskConcurrent(JSC.ConcurrentTask.create(JSC.ManagedTask.New(CopyFileWindows, onMkdirpComplete).init(this)));
            }
        };

        const unsupported_directory_error = SystemError{
            .errno = @as(c_int, @intCast(@intFromEnum(bun.C.SystemErrno.EISDIR))),
            .message = bun.String.static("That doesn't work on folders"),
            .syscall = bun.String.static("fstat"),
        };
        const unsupported_non_regular_file_error = SystemError{
            .errno = @as(c_int, @intCast(@intFromEnum(bun.C.SystemErrno.ENOTSUP))),
            .message = bun.String.static("Non-regular files aren't supported yet"),
            .syscall = bun.String.static("fstat"),
        };

        pub const CopyFilePromiseTask = JSC.ConcurrentPromiseTask(CopyFile);
        pub const CopyFilePromiseTaskEventLoopTask = CopyFilePromiseTask.EventLoopTask;

        // blocking, but off the main thread
        pub const CopyFile = struct {
            destination_file_store: FileStore,
            source_file_store: FileStore,
            store: ?*Store = null,
            source_store: ?*Store = null,
            offset: SizeType = 0,
            size: SizeType = 0,
            max_length: SizeType = Blob.max_size,
            destination_fd: bun.FileDescriptor = invalid_fd,
            source_fd: bun.FileDescriptor = invalid_fd,

            system_error: ?SystemError = null,

            read_len: SizeType = 0,
            read_off: SizeType = 0,

            globalThis: *JSGlobalObject,

            mkdirp_if_not_exists: bool = false,

            pub const ResultType = anyerror!SizeType;

            pub const Callback = *const fn (ctx: *anyopaque, len: ResultType) void;

            pub fn create(
                allocator: std.mem.Allocator,
                store: *Store,
                source_store: *Store,
                off: SizeType,
                max_len: SizeType,
                globalThis: *JSC.JSGlobalObject,
                mkdirp_if_not_exists: bool,
            ) !*CopyFilePromiseTask {
                const read_file = bun.new(CopyFile, CopyFile{
                    .store = store,
                    .source_store = source_store,
                    .offset = off,
                    .max_length = max_len,
                    .globalThis = globalThis,
                    .destination_file_store = store.data.file,
                    .source_file_store = source_store.data.file,
                    .mkdirp_if_not_exists = mkdirp_if_not_exists,
                });
                store.ref();
                source_store.ref();
                return CopyFilePromiseTask.createOnJSThread(allocator, globalThis, read_file) catch bun.outOfMemory();
            }

            const linux = std.os.linux;
            const darwin = std.posix.system;

            pub fn deinit(this: *CopyFile) void {
                if (this.source_file_store.pathlike == .path) {
                    if (this.source_file_store.pathlike.path == .string and this.system_error == null) {
                        bun.default_allocator.free(@constCast(this.source_file_store.pathlike.path.slice()));
                    }
                }
                this.store.?.deref();

                bun.destroy(this);
            }

            pub fn reject(this: *CopyFile, promise: *JSC.JSPromise) void {
                const globalThis = this.globalThis;
                var system_error: SystemError = this.system_error orelse SystemError{};
                if (this.source_file_store.pathlike == .path and system_error.path.isEmpty()) {
                    system_error.path = bun.String.createUTF8(this.source_file_store.pathlike.path.slice());
                }

                if (system_error.message.isEmpty()) {
                    system_error.message = bun.String.static("Failed to copy file");
                }

                const instance = system_error.toErrorInstance(this.globalThis);
                if (this.store) |store| {
                    store.deref();
                }
                promise.reject(globalThis, instance);
            }

            pub fn then(this: *CopyFile, promise: *JSC.JSPromise) void {
                this.source_store.?.deref();

                if (this.system_error != null) {
                    this.reject(promise);
                    return;
                }

                promise.resolve(this.globalThis, JSC.JSValue.jsNumberFromUint64(this.read_len));
            }

            pub fn run(this: *CopyFile) void {
                this.runAsync();
            }

            pub fn doClose(this: *CopyFile) void {
                const close_input = this.destination_file_store.pathlike != .fd and this.destination_fd != invalid_fd;
                const close_output = this.source_file_store.pathlike != .fd and this.source_fd != invalid_fd;

                if (close_input and close_output) {
                    this.doCloseFile(.both);
                } else if (close_input) {
                    this.doCloseFile(.destination);
                } else if (close_output) {
                    this.doCloseFile(.source);
                }
            }

            const posix = std.posix;

            pub fn doCloseFile(this: *CopyFile, comptime which: IOWhich) void {
                switch (which) {
                    .both => {
                        _ = bun.sys.close(this.destination_fd);
                        _ = bun.sys.close(this.source_fd);
                    },
                    .destination => {
                        _ = bun.sys.close(this.destination_fd);
                    },
                    .source => {
                        _ = bun.sys.close(this.source_fd);
                    },
                }
            }

            const O = bun.O;
            const open_destination_flags = O.CLOEXEC | O.CREAT | O.WRONLY | O.TRUNC;
            const open_source_flags = O.CLOEXEC | O.RDONLY;

            pub fn doOpenFile(this: *CopyFile, comptime which: IOWhich) !void {
                var path_buf1: bun.PathBuffer = undefined;
                // open source file first
                // if it fails, we don't want the extra destination file hanging out
                if (which == .both or which == .source) {
                    this.source_fd = switch (bun.sys.open(
                        this.source_file_store.pathlike.path.sliceZ(&path_buf1),
                        open_source_flags,
                        0,
                    )) {
                        .result => |result| switch (bun.sys.toLibUVOwnedFD(result, .open, .close_on_fail)) {
                            .result => |result_fd| result_fd,
                            .err => |errno| {
                                this.system_error = errno.toSystemError();
                                return bun.errnoToZigErr(errno.errno);
                            },
                        },
                        .err => |errno| {
                            this.system_error = errno.toSystemError();
                            return bun.errnoToZigErr(errno.errno);
                        },
                    };
                }

                if (which == .both or which == .destination) {
                    while (true) {
                        const dest = this.destination_file_store.pathlike.path.sliceZ(&path_buf1);
                        this.destination_fd = switch (bun.sys.open(
                            dest,
                            open_destination_flags,
                            JSC.Node.default_permission,
                        )) {
                            .result => |result| switch (bun.sys.toLibUVOwnedFD(result, .open, .close_on_fail)) {
                                .result => |result_fd| result_fd,
                                .err => |errno| {
                                    this.system_error = errno.toSystemError();
                                    return bun.errnoToZigErr(errno.errno);
                                },
                            },
                            .err => |errno| {
                                switch (mkdirIfNotExists(this, errno, dest, dest)) {
                                    .@"continue" => continue,
                                    .fail => {
                                        if (which == .both) {
                                            _ = bun.sys.close(this.source_fd);
                                            this.source_fd = .zero;
                                        }
                                        return bun.errnoToZigErr(errno.errno);
                                    },
                                    .no => {},
                                }

                                if (which == .both) {
                                    _ = bun.sys.close(this.source_fd);
                                    this.source_fd = .zero;
                                }

                                this.system_error = errno.withPath(this.destination_file_store.pathlike.path.slice()).toSystemError();
                                return bun.errnoToZigErr(errno.errno);
                            },
                        };
                        break;
                    }
                }
            }

            const TryWith = enum {
                sendfile,
                copy_file_range,
                splice,

                pub const tag = std.EnumMap(TryWith, bun.sys.Tag).init(.{
                    .sendfile = .sendfile,
                    .copy_file_range = .copy_file_range,
                    .splice = .splice,
                });
            };

            pub fn doCopyFileRange(
                this: *CopyFile,
                comptime use: TryWith,
                comptime clear_append_if_invalid: bool,
            ) anyerror!void {
                this.read_off += this.offset;

                var remain = @as(usize, this.max_length);
                const unknown_size = remain == max_size or remain == 0;
                if (unknown_size) {
                    // sometimes stat lies
                    // let's give it 4096 and see how it goes
                    remain = 4096;
                }

                var total_written: usize = 0;
                const src_fd = this.source_fd;
                const dest_fd = this.destination_fd;

                defer {
                    this.read_len = @as(SizeType, @truncate(total_written));
                }

                var has_unset_append = false;

                // If they can't use copy_file_range, they probably also can't
                // use sendfile() or splice()
                if (!bun.canUseCopyFileRangeSyscall()) {
                    switch (JSC.Node.NodeFS.copyFileUsingReadWriteLoop("", "", src_fd, dest_fd, if (unknown_size) 0 else remain, &total_written)) {
                        .err => |err| {
                            this.system_error = err.toSystemError();
                            return bun.errnoToZigErr(err.errno);
                        },
                        .result => {
                            _ = linux.ftruncate(dest_fd.cast(), @as(std.posix.off_t, @intCast(total_written)));
                            return;
                        },
                    }
                }

                while (true) {
                    // TODO: this should use non-blocking I/O.
                    const written = switch (comptime use) {
                        .copy_file_range => linux.copy_file_range(src_fd.cast(), null, dest_fd.cast(), null, remain, 0),
                        .sendfile => linux.sendfile(dest_fd.cast(), src_fd.cast(), null, remain),
                        .splice => bun.C.splice(src_fd.cast(), null, dest_fd.cast(), null, remain, 0),
                    };

                    switch (bun.C.getErrno(written)) {
                        .SUCCESS => {},

                        .NOSYS, .XDEV => {
                            // TODO: this should use non-blocking I/O.
                            switch (JSC.Node.NodeFS.copyFileUsingReadWriteLoop("", "", src_fd, dest_fd, if (unknown_size) 0 else remain, &total_written)) {
                                .err => |err| {
                                    this.system_error = err.toSystemError();
                                    return bun.errnoToZigErr(err.errno);
                                },
                                .result => {
                                    _ = linux.ftruncate(dest_fd.cast(), @as(std.posix.off_t, @intCast(total_written)));
                                    return;
                                },
                            }
                        },

                        .INVAL => {
                            if (comptime clear_append_if_invalid) {
                                if (!has_unset_append) {
                                    // https://kylelaker.com/2018/08/31/stdout-oappend.html
                                    // make() can set STDOUT / STDERR to O_APPEND
                                    // this messes up sendfile()
                                    has_unset_append = true;
                                    const flags = linux.fcntl(dest_fd.cast(), linux.F.GETFL, @as(c_int, 0));
                                    if ((flags & O.APPEND) != 0) {
                                        _ = linux.fcntl(dest_fd.cast(), linux.F.SETFL, flags ^ O.APPEND);
                                        continue;
                                    }
                                }
                            }

                            // If the Linux machine doesn't support
                            // copy_file_range or the file descrpitor is
                            // incompatible with the chosen syscall, fall back
                            // to a read/write loop
                            if (total_written == 0) {
                                // TODO: this should use non-blocking I/O.
                                switch (JSC.Node.NodeFS.copyFileUsingReadWriteLoop("", "", src_fd, dest_fd, if (unknown_size) 0 else remain, &total_written)) {
                                    .err => |err| {
                                        this.system_error = err.toSystemError();
                                        return bun.errnoToZigErr(err.errno);
                                    },
                                    .result => {
                                        _ = linux.ftruncate(dest_fd.cast(), @as(std.posix.off_t, @intCast(total_written)));
                                        return;
                                    },
                                }
                            }

                            this.system_error = (bun.sys.Error{
                                .errno = @as(bun.sys.Error.Int, @intCast(@intFromEnum(linux.E.INVAL))),
                                .syscall = TryWith.tag.get(use).?,
                            }).toSystemError();
                            return bun.errnoToZigErr(linux.E.INVAL);
                        },
                        else => |errno| {
                            this.system_error = (bun.sys.Error{
                                .errno = @as(bun.sys.Error.Int, @intCast(@intFromEnum(errno))),
                                .syscall = TryWith.tag.get(use).?,
                            }).toSystemError();
                            return bun.errnoToZigErr(errno);
                        },
                    }

                    // wrote zero bytes means EOF
                    remain -|= @intCast(written);
                    total_written += @intCast(written);
                    if (written == 0 or remain == 0) break;
                }
            }

            pub fn doFCopyFileWithReadWriteLoopFallback(this: *CopyFile) anyerror!void {
                switch (bun.sys.fcopyfile(this.source_fd, this.destination_fd, posix.system.COPYFILE{ .DATA = true })) {
                    .err => |errno| {
                        switch (errno.getErrno()) {
                            // If the file type doesn't support seeking, it may return EBADF
                            // Example case:
                            //
                            // bun test bun-write.test | xargs echo
                            //
                            .BADF => {
                                var total_written: u64 = 0;

                                // TODO: this should use non-blocking I/O.
                                switch (JSC.Node.NodeFS.copyFileUsingReadWriteLoop("", "", this.source_fd, this.destination_fd, 0, &total_written)) {
                                    .err => |err| {
                                        this.system_error = err.toSystemError();
                                        return bun.errnoToZigErr(err.errno);
                                    },
                                    .result => {},
                                }
                            },
                            else => {
                                this.system_error = errno.toSystemError();

                                return bun.errnoToZigErr(errno.errno);
                            },
                        }
                    },
                    .result => {},
                }
            }

            pub fn doClonefile(this: *CopyFile) anyerror!void {
                var source_buf: bun.PathBuffer = undefined;
                var dest_buf: bun.PathBuffer = undefined;

                while (true) {
                    const dest = this.destination_file_store.pathlike.path.sliceZ(
                        &dest_buf,
                    );
                    switch (bun.sys.clonefile(
                        this.source_file_store.pathlike.path.sliceZ(&source_buf),
                        dest,
                    )) {
                        .err => |errno| {
                            switch (mkdirIfNotExists(this, errno, dest, this.destination_file_store.pathlike.path.slice())) {
                                .@"continue" => continue,
                                .fail => {},
                                .no => {},
                            }
                            this.system_error = errno.toSystemError();
                            return bun.errnoToZigErr(errno.errno);
                        },
                        .result => {},
                    }
                    break;
                }
            }

            pub fn runAsync(this: *CopyFile) void {
                if (Environment.isWindows) return; //why
                // defer task.onFinish();

                var stat_: ?bun.Stat = null;

                if (this.destination_file_store.pathlike == .fd) {
                    this.destination_fd = this.destination_file_store.pathlike.fd;
                }

                if (this.source_file_store.pathlike == .fd) {
                    this.source_fd = this.source_file_store.pathlike.fd;
                }

                // Do we need to open both files?
                if (this.destination_fd == invalid_fd and this.source_fd == invalid_fd) {

                    // First, we attempt to clonefile() on macOS
                    // This is the fastest way to copy a file.
                    if (comptime Environment.isMac) {
                        if (this.offset == 0 and this.source_file_store.pathlike == .path and this.destination_file_store.pathlike == .path) {
                            do_clonefile: {
                                var path_buf: bun.PathBuffer = undefined;

                                // stat the output file, make sure it:
                                // 1. Exists
                                switch (bun.sys.stat(this.source_file_store.pathlike.path.sliceZ(&path_buf))) {
                                    .result => |result| {
                                        stat_ = result;

                                        if (posix.S.ISDIR(result.mode)) {
                                            this.system_error = unsupported_directory_error;
                                            return;
                                        }

                                        if (!posix.S.ISREG(result.mode))
                                            break :do_clonefile;
                                    },
                                    .err => |err| {
                                        // If we can't stat it, we also can't copy it.
                                        this.system_error = err.toSystemError();
                                        return;
                                    },
                                }

                                if (this.doClonefile()) {
                                    if (this.max_length != Blob.max_size and this.max_length < @as(SizeType, @intCast(stat_.?.size))) {
                                        // If this fails...well, there's not much we can do about it.
                                        _ = bun.C.truncate(
                                            this.destination_file_store.pathlike.path.sliceZ(&path_buf),
                                            @as(std.posix.off_t, @intCast(this.max_length)),
                                        );
                                        this.read_len = @as(SizeType, @intCast(this.max_length));
                                    } else {
                                        this.read_len = @as(SizeType, @intCast(stat_.?.size));
                                    }
                                    return;
                                } else |_| {

                                    // this may still fail, in which case we just continue trying with fcopyfile
                                    // it can fail when the input file already exists
                                    // or if the output is not a directory
                                    // or if it's a network volume
                                    this.system_error = null;
                                }
                            }
                        }
                    }

                    this.doOpenFile(.both) catch return;
                    // Do we need to open only one file?
                } else if (this.destination_fd == invalid_fd) {
                    this.source_fd = this.source_file_store.pathlike.fd;

                    this.doOpenFile(.destination) catch return;
                    // Do we need to open only one file?
                } else if (this.source_fd == invalid_fd) {
                    this.destination_fd = this.destination_file_store.pathlike.fd;

                    this.doOpenFile(.source) catch return;
                }

                if (this.system_error != null) {
                    return;
                }

                assert(this.destination_fd != invalid_fd);
                assert(this.source_fd != invalid_fd);

                if (this.destination_file_store.pathlike == .fd) {}

                const stat: bun.Stat = stat_ orelse switch (bun.sys.fstat(this.source_fd)) {
                    .result => |result| result,
                    .err => |err| {
                        this.doClose();
                        this.system_error = err.toSystemError();
                        return;
                    },
                };

                if (posix.S.ISDIR(stat.mode)) {
                    this.system_error = unsupported_directory_error;
                    this.doClose();
                    return;
                }

                if (stat.size != 0) {
                    this.max_length = @max(@min(@as(SizeType, @intCast(stat.size)), this.max_length), this.offset) - this.offset;
                    if (this.max_length == 0) {
                        this.doClose();
                        return;
                    }

                    if (posix.S.ISREG(stat.mode) and
                        this.max_length > bun.C.preallocate_length and
                        this.max_length != Blob.max_size)
                    {
                        bun.C.preallocate_file(this.destination_fd.cast(), 0, this.max_length) catch {};
                    }
                }

                if (comptime Environment.isLinux) {

                    // Bun.write(Bun.file("a"), Bun.file("b"))
                    if (posix.S.ISREG(stat.mode) and (posix.S.ISREG(this.destination_file_store.mode) or this.destination_file_store.mode == 0)) {
                        if (this.destination_file_store.is_atty orelse false) {
                            this.doCopyFileRange(.copy_file_range, true) catch {};
                        } else {
                            this.doCopyFileRange(.copy_file_range, false) catch {};
                        }

                        this.doClose();
                        return;
                    }

                    // $ bun run foo.js | bun run bar.js
                    if (posix.S.ISFIFO(stat.mode) and posix.S.ISFIFO(this.destination_file_store.mode)) {
                        if (this.destination_file_store.is_atty orelse false) {
                            this.doCopyFileRange(.splice, true) catch {};
                        } else {
                            this.doCopyFileRange(.splice, false) catch {};
                        }

                        this.doClose();
                        return;
                    }

                    if (posix.S.ISREG(stat.mode) or posix.S.ISCHR(stat.mode) or posix.S.ISSOCK(stat.mode)) {
                        if (this.destination_file_store.is_atty orelse false) {
                            this.doCopyFileRange(.sendfile, true) catch {};
                        } else {
                            this.doCopyFileRange(.sendfile, false) catch {};
                        }

                        this.doClose();
                        return;
                    }

                    this.system_error = unsupported_non_regular_file_error;
                    this.doClose();
                    return;
                }

                if (comptime Environment.isMac) {
                    this.doFCopyFileWithReadWriteLoopFallback() catch {
                        this.doClose();

                        return;
                    };
                    if (stat.size != 0 and @as(SizeType, @intCast(stat.size)) > this.max_length) {
                        _ = darwin.ftruncate(this.destination_fd.cast(), @as(std.posix.off_t, @intCast(this.max_length)));
                    }

                    this.doClose();
                } else {
                    @compileError("TODO: implement copyfile");
                }
            }
        };
    };

    pub const FileStore = struct {
        pathlike: JSC.Node.PathOrFileDescriptor,
        mime_type: http.MimeType = http.MimeType.other,
        is_atty: ?bool = null,
        mode: bun.Mode = 0,
        seekable: ?bool = null,
        max_size: SizeType = Blob.max_size,
        // milliseconds since ECMAScript epoch
        last_modified: JSC.JSTimeType = JSC.init_timestamp,

        pub fn unlink(this: *const FileStore, globalThis: *JSC.JSGlobalObject) bun.JSError!JSValue {
            return switch (this.pathlike) {
                .path => |path_like| JSC.Node.Async.unlink.create(globalThis, undefined, .{
                    .path = .{
                        .encoded_slice = switch (path_like) {
                            .encoded_slice => |slice| try slice.toOwned(bun.default_allocator),
                            else => try ZigString.init(path_like.slice()).toSliceClone(bun.default_allocator),
                        },
                    },
                }, globalThis.bunVM()),
                .fd => JSC.JSPromise.resolvedPromiseValue(globalThis, globalThis.createInvalidArgs("Is not possible to unlink a file descriptor", .{})),
            };
        }
        pub fn isSeekable(this: *const FileStore) ?bool {
            if (this.seekable) |seekable| {
                return seekable;
            }

            if (this.mode != 0) {
                return bun.isRegularFile(this.mode);
            }

            return null;
        }

        pub fn init(pathlike: JSC.Node.PathOrFileDescriptor, mime_type: ?http.MimeType) FileStore {
            return .{ .pathlike = pathlike, .mime_type = mime_type orelse http.MimeType.other };
        }
    };

    pub const S3Store = struct {
        pathlike: JSC.Node.PathLike,
        mime_type: http.MimeType = http.MimeType.other,
        credentials: ?*S3Credentials,
        options: bun.S3.MultiPartUploadOptions = .{},
        acl: ?S3.ACL = null,
        storage_class: ?S3.StorageClass = null,

        pub fn isSeekable(_: *const @This()) ?bool {
            return true;
        }

        pub fn getCredentials(this: *const @This()) *S3Credentials {
            bun.assert(this.credentials != null);
            return this.credentials.?;
        }

        pub fn getCredentialsWithOptions(this: *const @This(), options: ?JSValue, globalObject: *JSC.JSGlobalObject) bun.JSError!S3.S3CredentialsWithOptions {
            return S3Credentials.getCredentialsWithOptions(this.getCredentials().*, this.options, options, this.acl, this.storage_class, globalObject);
        }

        pub fn path(this: *@This()) []const u8 {
            var path_name = bun.URL.parse(this.pathlike.slice()).s3Path();
            // normalize start and ending
            if (strings.endsWith(path_name, "/")) {
                path_name = path_name[0..path_name.len];
            } else if (strings.endsWith(path_name, "\\")) {
                path_name = path_name[0 .. path_name.len - 1];
            }
            if (strings.startsWith(path_name, "/")) {
                path_name = path_name[1..];
            } else if (strings.startsWith(path_name, "\\")) {
                path_name = path_name[1..];
            }
            return path_name;
        }

        pub fn unlink(this: *@This(), store: *Store, globalThis: *JSC.JSGlobalObject, extra_options: ?JSValue) bun.JSError!JSValue {
            const Wrapper = struct {
                promise: JSC.JSPromise.Strong,
                store: *Store,
                global: *JSC.JSGlobalObject,

                pub usingnamespace bun.New(@This());

                pub fn resolve(result: S3.S3DeleteResult, opaque_self: *anyopaque) void {
                    const self: *@This() = @ptrCast(@alignCast(opaque_self));
                    defer self.deinit();
                    const globalObject = self.global;
                    switch (result) {
                        .success => {
                            self.promise.resolve(globalObject, .true);
                        },
                        .not_found, .failure => |err| {
                            self.promise.reject(globalObject, err.toJS(globalObject, self.store.getPath()));
                        },
                    }
                }

                fn deinit(self: *@This()) void {
                    self.store.deref();
                    self.promise.deinit();
                    self.destroy();
                }
            };
            const promise = JSC.JSPromise.Strong.init(globalThis);
            const value = promise.value();
            const proxy_url = globalThis.bunVM().transpiler.env.getHttpProxy(true, null);
            const proxy = if (proxy_url) |url| url.href else null;
            var aws_options = try this.getCredentialsWithOptions(extra_options, globalThis);
            defer aws_options.deinit();
            S3.delete(&aws_options.credentials, this.path(), @ptrCast(&Wrapper.resolve), Wrapper.new(.{
                .promise = promise,
                .store = store, // store is needed in case of not found error
                .global = globalThis,
            }), proxy);
            store.ref();

            return value;
        }
<<<<<<< HEAD
        pub fn deleteObjects(this: *@This(), store: *Store, globalThis: *JSC.JSGlobalObject, object_keys: JSValue, extra_options: ?JSValue) bun.JSError!JSValue {
            if (!object_keys.isArray()) {
                return globalThis.throwInvalidArguments("S3Client.deleteObjects() needs an array of S3DeleteObjectsObjectIdentifier as it's first argument", .{});
=======

        pub fn listObjects(this: *@This(), store: *Store, globalThis: *JSC.JSGlobalObject, listOptions: JSValue, extra_options: ?JSValue) bun.JSError!JSValue {
            if (!listOptions.isEmptyOrUndefinedOrNull() and !listOptions.isObject()) {
                return globalThis.throwInvalidArguments("S3Client.listObjects() needs a S3ListObjectsOption as it's first argument", .{});
>>>>>>> e75d2269
            }

            const Wrapper = struct {
                promise: JSC.JSPromise.Strong,
                store: *Store,
<<<<<<< HEAD

                pub usingnamespace bun.New(@This());

                pub fn resolve(result: S3.S3DeleteObjectsResult, self: *@This()) void {
                    defer self.deinit();
                    const globalObject = self.promise.globalObject().?;
                    switch (result) {
                        .success => |_success| {
                            const jsResult = JSValue.createEmptyObject(globalObject, 2);

                            if (_success.deleted) |del| {
                                defer del.deinit();
                                const array = JSValue.createEmptyArray(globalObject, del.items.len);

                                for (del.items, 0..) |item, i| {
                                    const deletedObject = JSValue.createEmptyObject(globalObject, 1);
                                    deletedObject.put(globalObject, JSC.ZigString.static("Key"), bun.String.init(item.key).toJS(globalObject));

                                    if (item.versionId) |version_id| {
                                        deletedObject.put(globalObject, JSC.ZigString.static("VersionId"), bun.String.init(version_id).toJS(globalObject));
                                    }

                                    if (item.deleteMarker) |deleteMarker| {
                                        deletedObject.put(globalObject, JSC.ZigString.static("DeleteMarker"), JSValue.jsBoolean(deleteMarker));
                                    }

                                    if (item.deleteMarkerVersionId) |deleteMarkerVersionId| {
                                        deletedObject.put(globalObject, JSC.ZigString.static("DeleteMarkerVersionId"), bun.String.init(deleteMarkerVersionId).toJS(globalObject));
                                    }

                                    array.putIndex(globalObject, @intCast(i), deletedObject);
                                }

                                jsResult.put(globalObject, JSC.ZigString.static("Deleted"), array);
                            }

                            if (_success.errors) |errors| {
                                defer errors.deinit();
                                const array = JSValue.createEmptyArray(globalObject, errors.items.len);

                                for (errors.items, 0..) |item, i| {
                                    const failedObject = JSValue.createEmptyObject(globalObject, 1);

                                    if (item.key) |key| {
                                        failedObject.put(globalObject, JSC.ZigString.static("Key"), bun.String.init(key).toJS(globalObject));
                                    }

                                    if (item.versionId) |version_id| {
                                        failedObject.put(globalObject, JSC.ZigString.static("VersionId"), bun.String.init(version_id).toJS(globalObject));
                                    }

                                    if (item.code) |code| {
                                        failedObject.put(globalObject, JSC.ZigString.static("Code"), bun.String.init(code).toJS(globalObject));
                                    }

                                    if (item.message) |message| {
                                        failedObject.put(globalObject, JSC.ZigString.static("Message"), bun.String.init(message).toJS(globalObject));
                                    }

                                    array.putIndex(globalObject, @intCast(i), failedObject);
                                }

                                jsResult.put(globalObject, JSC.ZigString.static("Errors"), array);
                            }

                            self.promise.resolve(globalObject, jsResult);
=======
                resolvedlistOptions: S3.S3ListObjectsOptions,
                global: *JSC.JSGlobalObject,

                pub fn resolve(result: S3.S3ListObjectsResult, opaque_self: *anyopaque) void {
                    const self: *@This() = @ptrCast(@alignCast(opaque_self));
                    defer self.deinit();
                    const globalObject = self.global;

                    switch (result) {
                        .success => |list_result| {
                            defer list_result.deinit();
                            self.promise.resolve(globalObject, list_result.toJS(globalObject));
>>>>>>> e75d2269
                        },

                        inline .not_found, .failure => |err| {
                            self.promise.reject(globalObject, err.toJS(globalObject, self.store.getPath()));
                        },
                    }
                }

                fn deinit(self: *@This()) void {
                    self.store.deref();
                    self.promise.deinit();
<<<<<<< HEAD
                    self.destroy();
                }
=======
                    self.resolvedlistOptions.deinit();
                    self.destroy();
                }

                pub inline fn destroy(self: *@This()) void {
                    bun.destroy(self);
                }
>>>>>>> e75d2269
            };

            const promise = JSC.JSPromise.Strong.init(globalThis);
            const value = promise.value();
            const proxy_url = globalThis.bunVM().transpiler.env.getHttpProxy(true, null);
            const proxy = if (proxy_url) |url| url.href else null;
            var aws_options = try this.getCredentialsWithOptions(extra_options, globalThis);
            defer aws_options.deinit();

<<<<<<< HEAD
            var delete_objects_request_body: bun.ByteList = .{};

            delete_objects_request_body.append(store.allocator, "<?xml version=\"1.0\" encoding=\"UTF-8\"?><Delete xmlns=\"http://s3.amazonaws.com/doc/2006-03-01/\">") catch bun.outOfMemory();

            const iter = JSC.JSArrayIterator.init(object_keys, globalThis);
            var length_iter = iter;

            while (length_iter.next()) |object_identifier_js| {
                if (object_identifier_js.isString()) {
                    var object_key: JSC.ZigString = JSC.ZigString.Empty;
                    object_identifier_js.toZigString(&object_key, globalThis);

                    delete_objects_request_body.appendFmt(store.allocator, "<Object><Key>{s}</Key></Object>", .{object_key.slice()}) catch bun.outOfMemory();
                } else if (object_identifier_js.isObject()) {
                    if (try object_identifier_js.getTruthyComptime(globalThis, "Key")) |object_key_js| {
                        if (!object_key_js.isString()) {
                            return globalThis.throwInvalidArguments("S3Client.deleteObjects() needs an array of S3DeleteObjectsObjectIdentifier as it's first argument. 'Key' at index {d} is not a string.", .{length_iter.i - 1});
                        }

                        var object_key: JSC.ZigString = JSC.ZigString.Empty;
                        object_key_js.toZigString(&object_key, globalThis);

                        delete_objects_request_body.appendFmt(store.allocator, "<Object><Key>{s}</Key>", .{object_key.slice()}) catch bun.outOfMemory();

                        if (try object_identifier_js.getTruthyComptime(globalThis, "VersionId")) |version_id_js| {
                            if (!version_id_js.isEmptyOrUndefinedOrNull() and !version_id_js.isString()) {
                                return globalThis.throwInvalidArguments("S3Client.deleteObjects() needs an array of S3DeleteObjectsObjectIdentifier as it's first argument. Optional 'VersionId' at index {d} is not a string.", .{length_iter.i - 1});
                            }

                            var version_id: JSC.ZigString = JSC.ZigString.Empty;
                            version_id_js.toZigString(&version_id, globalThis);
                            delete_objects_request_body.appendFmt(store.allocator, "<VersionId>{s}</VersionId>", .{version_id.slice()}) catch bun.outOfMemory();
                        }

                        if (try object_identifier_js.getTruthyComptime(globalThis, "ETag")) |etag_js| {
                            if (!etag_js.isEmptyOrUndefinedOrNull() and !etag_js.isString()) {
                                return globalThis.throwInvalidArguments("S3Client.deleteObjects() needs an array of S3DeleteObjectsObjectIdentifier as it's first argument. Optional 'ETag' at index {d} is not a string.", .{length_iter.i - 1});
                            }

                            var etag = ZigString.Empty;
                            etag_js.toZigString(&etag, globalThis);
                            delete_objects_request_body.appendFmt(store.allocator, "<ETag>{s}</ETag>", .{etag.slice()}) catch bun.outOfMemory();
                        }

                        if (try object_identifier_js.getTruthyComptime(globalThis, "LastModifiedTime")) |last_modified_time_js| {
                            if (!last_modified_time_js.isEmptyOrUndefinedOrNull() and !last_modified_time_js.isString()) {
                                return globalThis.throwInvalidArguments("S3Client.deleteObjects() needs an array of S3DeleteObjectsObjectIdentifier as it's first argument. Optional 'LastModifiedTime' at index {d} is not a string.", .{length_iter.i - 1});
                            }

                            var last_modified_time: JSC.ZigString = JSC.ZigString.Empty;
                            last_modified_time_js.toZigString(&last_modified_time, globalThis);
                            delete_objects_request_body.appendFmt(store.allocator, "<LastModifiedTime>{s}</LastModifiedTime>", .{last_modified_time.slice()}) catch bun.outOfMemory();
                        }

                        if (try object_identifier_js.getTruthyComptime(globalThis, "Size")) |size_js| {
                            if (!size_js.isEmptyOrUndefinedOrNull() and !size_js.isNumber()) {
                                return globalThis.throwInvalidArguments("S3Client.deleteObjects() needs an array of S3DeleteObjectsObjectIdentifier as it's first argument. Optional 'Size' at index {d} is not a number.", .{length_iter.i - 1});
                            }

                            var size = ZigString.Empty;
                            size_js.toZigString(&size, globalThis);

                            delete_objects_request_body.appendFmt(store.allocator, "<Size>{s}</Size>", .{size.slice()}) catch bun.outOfMemory();
                        }

                        delete_objects_request_body.append(store.allocator, "</Object>") catch bun.outOfMemory();
                    }
                } else {
                    return globalThis.throwInvalidArguments("S3Client.deleteObjects() needs an array of S3DeleteObjectsObjectIdentifier as it's first argument. Element at index {d} is not a string.", .{length_iter.i - 1});
                }
            }

            if (extra_options) |opt| {
                if (opt.isObject()) {
                    if (try opt.getBooleanLoose(globalThis, "quiet")) |quiet| {
                        if (quiet == true) {
                            delete_objects_request_body.append(store.allocator, "<Quiet>true</Quiet>") catch bun.outOfMemory();
                        }
                    }
                }
            }

            delete_objects_request_body.append(store.allocator, "</Delete>") catch bun.outOfMemory();

            const req_body_slice = delete_objects_request_body.slice();

            S3.deleteObjects(&aws_options.credentials, req_body_slice, @ptrCast(&Wrapper.resolve), Wrapper.new(.{
                .promise = promise,
                .store = store, // store is needed in case of not found error
            }), proxy);
            store.ref();
=======
            const options = S3.getListObjectsOptionsFromJS(globalThis, listOptions) catch bun.outOfMemory();
            store.ref();

            S3.listObjects(&aws_options.credentials, options, @ptrCast(&Wrapper.resolve), bun.new(Wrapper, .{
                .promise = promise,
                .store = store, // store is needed in case of not found error
                .resolvedlistOptions = options,
                .global = globalThis,
            }), proxy);
>>>>>>> e75d2269

            return value;
        }

        pub fn initWithReferencedCredentials(pathlike: JSC.Node.PathLike, mime_type: ?http.MimeType, credentials: *S3Credentials) S3Store {
            credentials.ref();
            return .{
                .credentials = credentials,
                .pathlike = pathlike,
                .mime_type = mime_type orelse http.MimeType.other,
            };
        }
        pub fn init(pathlike: JSC.Node.PathLike, mime_type: ?http.MimeType, credentials: S3Credentials) S3Store {
            return .{
                .credentials = credentials.dupe(),
                .pathlike = pathlike,
                .mime_type = mime_type orelse http.MimeType.other,
            };
        }
        pub fn estimatedSize(this: *const @This()) usize {
            return this.pathlike.estimatedSize() + if (this.credentials) |credentials| credentials.estimatedSize() else 0;
        }

        pub fn deinit(this: *@This(), allocator: std.mem.Allocator) void {
            if (this.pathlike == .string) {
                allocator.free(@constCast(this.pathlike.slice()));
            } else {
                this.pathlike.deinit();
            }
            this.pathlike = .{
                .string = bun.PathString.empty,
            };
            if (this.credentials) |credentials| {
                credentials.deref();
                this.credentials = null;
            }
        }
    };

    pub const ByteStore = struct {
        ptr: ?[*]u8 = undefined,
        len: SizeType = 0,
        cap: SizeType = 0,
        allocator: std.mem.Allocator,

        /// Used by standalone module graph and the File constructor
        stored_name: bun.PathString = bun.PathString.empty,

        /// Takes ownership of `bytes`, which must have been allocated with
        /// `allocator`.
        pub fn init(bytes: []u8, allocator: std.mem.Allocator) ByteStore {
            return .{
                .ptr = bytes.ptr,
                .len = @as(SizeType, @truncate(bytes.len)),
                .cap = @as(SizeType, @truncate(bytes.len)),
                .allocator = allocator,
            };
        }
        pub fn initEmptyWithName(name: bun.PathString, allocator: std.mem.Allocator) ByteStore {
            return .{
                .ptr = null,
                .len = 0,
                .cap = 0,
                .allocator = allocator,
                .stored_name = name,
            };
        }

        pub fn fromArrayList(list: std.ArrayListUnmanaged(u8), allocator: std.mem.Allocator) !*ByteStore {
            return ByteStore.init(list.items, allocator);
        }

        pub fn toInternalBlob(this: *ByteStore) InternalBlob {
            const ptr = this.ptr orelse return InternalBlob{
                .bytes = std.ArrayList(u8){
                    .items = &.{},
                    .capacity = 0,
                    .allocator = this.allocator,
                },
            };

            const result = InternalBlob{
                .bytes = std.ArrayList(u8){
                    .items = ptr[0..this.len],
                    .capacity = this.cap,
                    .allocator = this.allocator,
                },
            };

            this.allocator = bun.default_allocator;
            this.len = 0;
            this.cap = 0;
            return result;
        }
        pub fn slice(this: ByteStore) []u8 {
            if (this.ptr) |ptr| {
                return ptr[0..this.len];
            }
            return "";
        }

        pub fn allocatedSlice(this: ByteStore) []u8 {
            if (this.ptr) |ptr| {
                return ptr[0..this.cap];
            }
            return "";
        }

        pub fn deinit(this: *ByteStore) void {
            bun.default_allocator.free(this.stored_name.slice());
            if (this.ptr) |ptr| {
                this.allocator.free(ptr[0..this.cap]);
            }
            this.ptr = null;
            this.len = 0;
            this.cap = 0;
        }

        pub fn asArrayList(this: ByteStore) std.ArrayListUnmanaged(u8) {
            return this.asArrayListLeak();
        }

        pub fn asArrayListLeak(this: ByteStore) std.ArrayListUnmanaged(u8) {
            return .{
                .items = this.ptr[0..this.len],
                .capacity = this.cap,
            };
        }
    };

    pub fn getStream(
        this: *Blob,
        globalThis: *JSC.JSGlobalObject,
        callframe: *JSC.CallFrame,
    ) bun.JSError!JSC.JSValue {
        const thisValue = callframe.this();
        if (Blob.streamGetCached(thisValue)) |cached| {
            return cached;
        }
        var recommended_chunk_size: SizeType = 0;
        var arguments_ = callframe.arguments_old(2);
        var arguments = arguments_.ptr[0..arguments_.len];
        if (arguments.len > 0) {
            if (!arguments[0].isNumber() and !arguments[0].isUndefinedOrNull()) {
                return globalThis.throwInvalidArguments("chunkSize must be a number", .{});
            }

            recommended_chunk_size = @as(SizeType, @intCast(@max(0, @as(i52, @truncate(arguments[0].toInt64())))));
        }
        const stream = JSC.WebCore.ReadableStream.fromBlob(
            globalThis,
            this,
            recommended_chunk_size,
        );

        if (this.store) |store| {
            switch (store.data) {
                .file => |f| switch (f.pathlike) {
                    .fd => {
                        // in the case we have a file descriptor store, we want to de-duplicate
                        // readable streams. in every other case we want `.stream()` to be it's
                        // own stream.
                        Blob.streamSetCached(thisValue, globalThis, stream);
                    },
                    else => {},
                },
                else => {},
            }
        }

        return stream;
    }

    pub fn toStreamWithOffset(
        globalThis: *JSC.JSGlobalObject,
        callframe: *JSC.CallFrame,
    ) bun.JSError!JSC.JSValue {
        const this = callframe.this().as(Blob) orelse @panic("this is not a Blob");
        const args = callframe.arguments_old(1).slice();

        return JSC.WebCore.ReadableStream.fromFileBlobWithOffset(
            globalThis,
            this,
            @intCast(args[0].toInt64()),
        );
    }

    // Zig doesn't let you pass a function with a comptime argument to a runtime-knwon function.
    fn lifetimeWrap(comptime Fn: anytype, comptime lifetime: JSC.WebCore.Lifetime) fn (*Blob, *JSC.JSGlobalObject) JSC.JSValue {
        return struct {
            fn wrap(this: *Blob, globalObject: *JSC.JSGlobalObject) JSC.JSValue {
                return JSC.toJSHostValue(globalObject, Fn(this, globalObject, lifetime));
            }
        }.wrap;
    }

    pub fn getText(
        this: *Blob,
        globalThis: *JSC.JSGlobalObject,
        _: *JSC.CallFrame,
    ) bun.JSError!JSC.JSValue {
        return this.getTextClone(globalThis);
    }

    pub fn getTextClone(
        this: *Blob,
        globalObject: *JSC.JSGlobalObject,
    ) JSC.JSValue {
        const store = this.store;
        if (store) |st| st.ref();
        defer if (store) |st| st.deref();
        return JSC.JSPromise.wrap(globalObject, lifetimeWrap(toString, .clone), .{ this, globalObject });
    }

    pub fn getTextTransfer(
        this: *Blob,
        globalObject: *JSC.JSGlobalObject,
    ) JSC.JSValue {
        const store = this.store;
        if (store) |st| st.ref();
        defer if (store) |st| st.deref();
        return JSC.JSPromise.wrap(globalObject, lifetimeWrap(toString, .transfer), .{ this, globalObject });
    }

    pub fn getJSON(
        this: *Blob,
        globalThis: *JSC.JSGlobalObject,
        _: *JSC.CallFrame,
    ) bun.JSError!JSC.JSValue {
        return this.getJSONShare(globalThis);
    }

    pub fn getJSONShare(
        this: *Blob,
        globalObject: *JSC.JSGlobalObject,
    ) JSC.JSValue {
        const store = this.store;
        if (store) |st| st.ref();
        defer if (store) |st| st.deref();
        return JSC.JSPromise.wrap(globalObject, lifetimeWrap(toJSON, .share), .{ this, globalObject });
    }
    pub fn getArrayBufferTransfer(
        this: *Blob,
        globalThis: *JSC.JSGlobalObject,
    ) JSC.JSValue {
        const store = this.store;
        if (store) |st| st.ref();
        defer if (store) |st| st.deref();

        return JSC.JSPromise.wrap(globalThis, lifetimeWrap(toArrayBuffer, .transfer), .{ this, globalThis });
    }

    pub fn getArrayBufferClone(
        this: *Blob,
        globalThis: *JSC.JSGlobalObject,
    ) JSC.JSValue {
        const store = this.store;
        if (store) |st| st.ref();
        defer if (store) |st| st.deref();
        return JSC.JSPromise.wrap(globalThis, lifetimeWrap(toArrayBuffer, .clone), .{ this, globalThis });
    }

    pub fn getArrayBuffer(
        this: *Blob,
        globalThis: *JSC.JSGlobalObject,
        _: *JSC.CallFrame,
    ) bun.JSError!JSValue {
        return this.getArrayBufferClone(globalThis);
    }

    pub fn getBytesClone(
        this: *Blob,
        globalThis: *JSC.JSGlobalObject,
    ) JSValue {
        const store = this.store;
        if (store) |st| st.ref();
        defer if (store) |st| st.deref();
        return JSC.JSPromise.wrap(globalThis, lifetimeWrap(toUint8Array, .clone), .{ this, globalThis });
    }

    pub fn getBytes(
        this: *Blob,
        globalThis: *JSC.JSGlobalObject,
        _: *JSC.CallFrame,
    ) bun.JSError!JSValue {
        return this.getBytesClone(globalThis);
    }

    pub fn getBytesTransfer(
        this: *Blob,
        globalThis: *JSC.JSGlobalObject,
    ) JSValue {
        const store = this.store;
        if (store) |st| st.ref();
        defer if (store) |st| st.deref();
        return JSC.JSPromise.wrap(globalThis, lifetimeWrap(toUint8Array, .transfer), .{ this, globalThis });
    }

    pub fn getFormData(
        this: *Blob,
        globalThis: *JSC.JSGlobalObject,
        _: *JSC.CallFrame,
    ) bun.JSError!JSValue {
        const store = this.store;
        if (store) |st| st.ref();
        defer if (store) |st| st.deref();

        return JSC.JSPromise.wrap(globalThis, lifetimeWrap(toFormData, .temporary), .{ this, globalThis });
    }

    fn getExistsSync(this: *Blob) JSC.JSValue {
        if (this.size == Blob.max_size) {
            this.resolveSize();
        }

        // If there's no store that means it's empty and we just return true
        // it will not error to return an empty Blob
        const store = this.store orelse return JSValue.jsBoolean(true);

        if (store.data == .bytes) {
            // Bytes will never error
            return JSValue.jsBoolean(true);
        }

        // We say regular files and pipes exist.
        // This is mostly meant for "Can we use this in new Response(file)?"
        return JSValue.jsBoolean(bun.isRegularFile(store.data.file.mode) or bun.C.S.ISFIFO(store.data.file.mode));
    }

    pub fn isS3(this: *const Blob) bool {
        if (this.store) |store| {
            return store.data == .s3;
        }
        return false;
    }

    const S3BlobDownloadTask = struct {
        blob: Blob,
        globalThis: *JSC.JSGlobalObject,
        promise: JSC.JSPromise.Strong,
        poll_ref: bun.Async.KeepAlive = .{},

        handler: S3ReadHandler,
        usingnamespace bun.New(S3BlobDownloadTask);
        pub const S3ReadHandler = *const fn (this: *Blob, globalthis: *JSGlobalObject, raw_bytes: []u8) JSValue;

        pub fn callHandler(this: *S3BlobDownloadTask, raw_bytes: []u8) JSValue {
            return this.handler(&this.blob, this.globalThis, raw_bytes);
        }
        pub fn onS3DownloadResolved(result: S3.S3DownloadResult, this: *S3BlobDownloadTask) void {
            defer this.deinit();
            switch (result) {
                .success => |response| {
                    const bytes = response.body.list.items;
                    if (this.blob.size == Blob.max_size) {
                        this.blob.size = @truncate(bytes.len);
                    }
                    JSC.AnyPromise.wrap(.{ .normal = this.promise.get() }, this.globalThis, S3BlobDownloadTask.callHandler, .{ this, bytes });
                },
                inline .not_found, .failure => |err| {
                    this.promise.reject(this.globalThis, err.toJS(this.globalThis, this.blob.store.?.getPath()));
                },
            }
        }

        pub fn init(globalThis: *JSC.JSGlobalObject, blob: *Blob, handler: S3BlobDownloadTask.S3ReadHandler) JSValue {
            blob.store.?.ref();

            const this = S3BlobDownloadTask.new(.{
                .globalThis = globalThis,
                .blob = blob.*,
                .promise = JSC.JSPromise.Strong.init(globalThis),
                .handler = handler,
            });
            const promise = this.promise.value();
            const env = this.globalThis.bunVM().transpiler.env;
            const credentials = this.blob.store.?.data.s3.getCredentials();
            const path = this.blob.store.?.data.s3.path();

            this.poll_ref.ref(globalThis.bunVM());
            if (blob.offset > 0) {
                const len: ?usize = if (blob.size != Blob.max_size) @intCast(blob.size) else null;
                const offset: usize = @intCast(blob.offset);
                S3.downloadSlice(credentials, path, offset, len, @ptrCast(&S3BlobDownloadTask.onS3DownloadResolved), this, if (env.getHttpProxy(true, null)) |proxy| proxy.href else null);
            } else if (blob.size == Blob.max_size) {
                S3.download(credentials, path, @ptrCast(&S3BlobDownloadTask.onS3DownloadResolved), this, if (env.getHttpProxy(true, null)) |proxy| proxy.href else null);
            } else {
                const len: usize = @intCast(blob.size);
                const offset: usize = @intCast(blob.offset);
                S3.downloadSlice(credentials, path, offset, len, @ptrCast(&S3BlobDownloadTask.onS3DownloadResolved), this, if (env.getHttpProxy(true, null)) |proxy| proxy.href else null);
            }
            return promise;
        }

        pub fn deinit(this: *S3BlobDownloadTask) void {
            this.blob.store.?.deref();
            this.poll_ref.unref(this.globalThis.bunVM());
            this.promise.deinit();
            this.destroy();
        }
    };

    pub fn doWrite(this: *Blob, globalThis: *JSC.JSGlobalObject, callframe: *JSC.CallFrame) bun.JSError!JSValue {
        const arguments = callframe.arguments_old(3).slice();
        var args = JSC.Node.ArgumentsSlice.init(globalThis.bunVM(), arguments);
        defer args.deinit();

        const data = args.nextEat() orelse {
            return globalThis.throwInvalidArguments("blob.write(pathOrFdOrBlob, blob) expects a Blob-y thing to write", .{});
        };
        if (data.isEmptyOrUndefinedOrNull()) {
            return globalThis.throwInvalidArguments("blob.write(pathOrFdOrBlob, blob) expects a Blob-y thing to write", .{});
        }
        var mkdirp_if_not_exists: ?bool = null;
        const options = args.nextEat();
        if (options) |options_object| {
            if (options_object.isObject()) {
                if (try options_object.getTruthy(globalThis, "createPath")) |create_directory| {
                    if (!create_directory.isBoolean()) {
                        return globalThis.throwInvalidArgumentType("write", "options.createPath", "boolean");
                    }
                    mkdirp_if_not_exists = create_directory.toBoolean();
                }
                if (try options_object.getTruthy(globalThis, "type")) |content_type| {
                    //override the content type
                    if (!content_type.isString()) {
                        return globalThis.throwInvalidArgumentType("write", "options.type", "string");
                    }
                    var content_type_str = try content_type.toSlice(globalThis, bun.default_allocator);
                    defer content_type_str.deinit();
                    const slice = content_type_str.slice();
                    if (strings.isAllASCII(slice)) {
                        if (this.content_type_allocated) {
                            bun.default_allocator.free(this.content_type);
                        }
                        this.content_type_was_set = true;

                        if (globalThis.bunVM().mimeType(slice)) |mime| {
                            this.content_type = mime.value;
                        } else {
                            const content_type_buf = bun.default_allocator.alloc(u8, slice.len) catch bun.outOfMemory();
                            this.content_type = strings.copyLowercase(slice, content_type_buf);
                            this.content_type_allocated = true;
                        }
                    }
                }
            } else if (!options_object.isEmptyOrUndefinedOrNull()) {
                return globalThis.throwInvalidArgumentType("write", "options", "object");
            }
        }
        var blob_internal: PathOrBlob = .{ .blob = this.* };
        return writeFileInternal(globalThis, &blob_internal, data, .{ .mkdirp_if_not_exists = mkdirp_if_not_exists, .extra_options = options });
    }

    pub fn doUnlink(this: *Blob, globalThis: *JSC.JSGlobalObject, callframe: *JSC.CallFrame) bun.JSError!JSValue {
        const arguments = callframe.arguments_old(1).slice();
        var args = JSC.Node.ArgumentsSlice.init(globalThis.bunVM(), arguments);
        defer args.deinit();
        const store = this.store orelse {
            return JSC.JSPromise.resolvedPromiseValue(globalThis, globalThis.createInvalidArgs("Blob is detached", .{}));
        };
        return switch (store.data) {
            .s3 => |*s3| try s3.unlink(store, globalThis, args.nextEat()),
            .file => |file| file.unlink(globalThis),
            else => JSC.JSPromise.resolvedPromiseValue(globalThis, globalThis.createInvalidArgs("Blob is read-only", .{})),
        };
    }

    // This mostly means 'can it be read?'
    pub fn getExists(
        this: *Blob,
        globalThis: *JSC.JSGlobalObject,
        _: *JSC.CallFrame,
    ) bun.JSError!JSValue {
        if (this.isS3()) {
            return S3File.S3BlobStatTask.exists(globalThis, this);
        }
        return JSC.JSPromise.resolvedPromiseValue(globalThis, this.getExistsSync());
    }

    pub const FileStreamWrapper = struct {
        promise: JSC.JSPromise.Strong,
        readable_stream_ref: JSC.WebCore.ReadableStream.Strong,
        sink: *JSC.WebCore.FileSink,

        pub usingnamespace bun.New(@This());

        pub fn deinit(this: *@This()) void {
            this.promise.deinit();
            this.readable_stream_ref.deinit();
            this.sink.deref();
            this.destroy();
        }
    };

    pub fn onFileStreamResolveRequestStream(globalThis: *JSC.JSGlobalObject, callframe: *JSC.CallFrame) bun.JSError!JSC.JSValue {
        var args = callframe.arguments_old(2);
        var this = args.ptr[args.len - 1].asPromisePtr(FileStreamWrapper);
        defer this.deinit();
        var strong = this.readable_stream_ref;
        defer strong.deinit();
        this.readable_stream_ref = .{};
        if (strong.get(globalThis)) |stream| {
            stream.done(globalThis);
        }
        this.promise.resolve(globalThis, JSC.JSValue.jsNumber(0));
        return .undefined;
    }

    pub fn onFileStreamRejectRequestStream(globalThis: *JSC.JSGlobalObject, callframe: *JSC.CallFrame) bun.JSError!JSC.JSValue {
        const args = callframe.arguments_old(2);
        var this = args.ptr[args.len - 1].asPromisePtr(FileStreamWrapper);
        defer this.sink.deinit();
        const err = args.ptr[0];

        var strong = this.readable_stream_ref;
        defer strong.deinit();
        this.readable_stream_ref = .{};

        this.promise.reject(globalThis, err);

        if (strong.get(globalThis)) |stream| {
            stream.cancel(globalThis);
        }
        return .undefined;
    }
    comptime {
        const jsonResolveRequestStream = JSC.toJSHostFunction(onFileStreamResolveRequestStream);
        @export(&jsonResolveRequestStream, .{ .name = "Bun__FileStreamWrapper__onResolveRequestStream" });
        const jsonRejectRequestStream = JSC.toJSHostFunction(onFileStreamRejectRequestStream);
        @export(&jsonRejectRequestStream, .{ .name = "Bun__FileStreamWrapper__onRejectRequestStream" });
    }

    pub fn pipeReadableStreamToBlob(this: *Blob, globalThis: *JSC.JSGlobalObject, readable_stream: JSC.WebCore.ReadableStream, extra_options: ?JSValue) JSC.JSValue {
        var store = this.store orelse {
            return JSC.JSPromise.rejectedPromiseValue(globalThis, globalThis.createErrorInstance("Blob is detached", .{}));
        };

        if (this.isS3()) {
            const s3 = &this.store.?.data.s3;
            var aws_options = s3.getCredentialsWithOptions(extra_options, globalThis) catch |err| {
                return JSC.JSPromise.rejectedPromiseValue(globalThis, globalThis.takeException(err));
            };
            defer aws_options.deinit();

            const path = s3.path();
            const proxy = globalThis.bunVM().transpiler.env.getHttpProxy(true, null);
            const proxy_url = if (proxy) |p| p.href else null;

            return S3.uploadStream(
                (if (extra_options != null) aws_options.credentials.dupe() else s3.getCredentials()),
                path,
                readable_stream,
                globalThis,
                aws_options.options,
                aws_options.acl,
                aws_options.storage_class,
                this.contentTypeOrMimeType(),
                proxy_url,
                null,
                undefined,
            );
        }

        if (store.data != .file) {
            return JSC.JSPromise.rejectedPromiseValue(globalThis, globalThis.createErrorInstance("Blob is read-only", .{}));
        }

        const file_sink = brk_sink: {
            if (Environment.isWindows) {
                const pathlike = store.data.file.pathlike;
                const fd: bun.FileDescriptor = if (pathlike == .fd) pathlike.fd else brk: {
                    var file_path: bun.PathBuffer = undefined;
                    const path = pathlike.path.sliceZ(&file_path);
                    switch (bun.sys.open(
                        path,
                        bun.O.WRONLY | bun.O.CREAT | bun.O.NONBLOCK,
                        write_permissions,
                    )) {
                        .result => |result| {
                            break :brk result;
                        },
                        .err => |err| {
                            return JSC.JSPromise.rejectedPromiseValue(globalThis, err.withPath(path).toJSC(globalThis));
                        },
                    }
                    unreachable;
                };

                const is_stdout_or_stderr = brk: {
                    if (pathlike != .fd) {
                        break :brk false;
                    }

                    if (globalThis.bunVM().rare_data) |rare| {
                        if (store == rare.stdout_store) {
                            break :brk true;
                        }

                        if (store == rare.stderr_store) {
                            break :brk true;
                        }
                    }

                    break :brk switch (bun.FDTag.get(fd)) {
                        .stdout, .stderr => true,
                        else => false,
                    };
                };
                var sink = JSC.WebCore.FileSink.init(fd, this.globalThis.bunVM().eventLoop());
                sink.writer.owns_fd = pathlike != .fd;

                if (is_stdout_or_stderr) {
                    switch (sink.writer.startSync(fd, false)) {
                        .err => |err| {
                            sink.deref();
                            return JSC.JSPromise.rejectedPromiseValue(globalThis, err.toJSC(globalThis));
                        },
                        else => {},
                    }
                } else {
                    switch (sink.writer.start(fd, true)) {
                        .err => |err| {
                            sink.deref();
                            return JSC.JSPromise.rejectedPromiseValue(globalThis, err.toJSC(globalThis));
                        },
                        else => {},
                    }
                }

                break :brk_sink sink;
            }

            var sink = JSC.WebCore.FileSink.init(bun.invalid_fd, this.globalThis.bunVM().eventLoop());

            const input_path: JSC.WebCore.PathOrFileDescriptor = brk: {
                if (store.data.file.pathlike == .fd) {
                    break :brk .{ .fd = store.data.file.pathlike.fd };
                } else {
                    break :brk .{
                        .path = ZigString.Slice.fromUTF8NeverFree(
                            store.data.file.pathlike.path.slice(),
                        ).clone(
                            bun.default_allocator,
                        ) catch bun.outOfMemory(),
                    };
                }
            };
            defer input_path.deinit();

            const stream_start: JSC.WebCore.StreamStart = .{
                .FileSink = .{
                    .input_path = input_path,
                },
            };

            switch (sink.start(stream_start)) {
                .err => |err| {
                    sink.deref();
                    return JSC.JSPromise.rejectedPromiseValue(globalThis, err.toJSC(globalThis));
                },
                else => {},
            }
            break :brk_sink sink;
        };
        var signal = &file_sink.signal;

        signal.* = JSC.WebCore.FileSink.JSSink.SinkSignal.init(.zero);

        // explicitly set it to a dead pointer
        // we use this memory address to disable signals being sent
        signal.clear();
        bun.assert(signal.isDead());

        const assignment_result: JSC.JSValue = JSC.WebCore.FileSink.JSSink.assignToStream(
            globalThis,
            readable_stream.value,
            file_sink,
            @as(**anyopaque, @ptrCast(&signal.ptr)),
        );

        assignment_result.ensureStillAlive();

        // assert that it was updated
        bun.assert(!signal.isDead());

        if (assignment_result.toError()) |err| {
            file_sink.deref();
            return JSC.JSPromise.rejectedPromiseValue(globalThis, err);
        }

        if (!assignment_result.isEmptyOrUndefinedOrNull()) {
            globalThis.bunVM().drainMicrotasks();

            assignment_result.ensureStillAlive();
            // it returns a Promise when it goes through ReadableStreamDefaultReader
            if (assignment_result.asAnyPromise()) |promise| {
                switch (promise.status(globalThis.vm())) {
                    .pending => {
                        const wrapper = FileStreamWrapper.new(.{
                            .promise = JSC.JSPromise.Strong.init(globalThis),
                            .readable_stream_ref = JSC.WebCore.ReadableStream.Strong.init(readable_stream, globalThis),
                            .sink = file_sink,
                        });
                        const promise_value = wrapper.promise.value();

                        assignment_result.then(
                            globalThis,
                            wrapper,
                            onFileStreamResolveRequestStream,
                            onFileStreamRejectRequestStream,
                        );
                        return promise_value;
                    },
                    .fulfilled => {
                        file_sink.deref();
                        readable_stream.done(globalThis);
                        return JSC.JSPromise.resolvedPromiseValue(globalThis, JSC.JSValue.jsNumber(0));
                    },
                    .rejected => {
                        file_sink.deref();

                        readable_stream.cancel(globalThis);

                        return JSC.JSPromise.rejectedPromiseValue(globalThis, promise.result(globalThis.vm()));
                    },
                }
            } else {
                file_sink.deref();

                readable_stream.cancel(globalThis);

                return JSC.JSPromise.rejectedPromiseValue(globalThis, assignment_result);
            }
        }
        file_sink.deref();

        return JSC.JSPromise.resolvedPromiseValue(globalThis, JSC.JSValue.jsNumber(0));
    }

    pub fn getWriter(
        this: *Blob,
        globalThis: *JSC.JSGlobalObject,
        callframe: *JSC.CallFrame,
    ) bun.JSError!JSC.JSValue {
        var arguments_ = callframe.arguments_old(1);
        var arguments = arguments_.ptr[0..arguments_.len];

        if (!arguments.ptr[0].isEmptyOrUndefinedOrNull() and !arguments.ptr[0].isObject()) {
            return globalThis.throwInvalidArguments("options must be an object or undefined", .{});
        }

        var store = this.store orelse {
            return globalThis.throwInvalidArguments("Blob is detached", .{});
        };
        if (this.isS3()) {
            const s3 = &this.store.?.data.s3;
            const path = s3.path();
            const proxy = globalThis.bunVM().transpiler.env.getHttpProxy(true, null);
            const proxy_url = if (proxy) |p| p.href else null;
            if (arguments.len > 0) {
                const options = arguments.ptr[0];
                if (options.isObject()) {
                    if (try options.getTruthy(globalThis, "type")) |content_type| {
                        //override the content type
                        if (!content_type.isString()) {
                            return globalThis.throwInvalidArgumentType("write", "options.type", "string");
                        }
                        var content_type_str = try content_type.toSlice(globalThis, bun.default_allocator);
                        defer content_type_str.deinit();
                        const slice = content_type_str.slice();
                        if (strings.isAllASCII(slice)) {
                            if (this.content_type_allocated) {
                                bun.default_allocator.free(this.content_type);
                            }
                            this.content_type_was_set = true;

                            if (globalThis.bunVM().mimeType(slice)) |mime| {
                                this.content_type = mime.value;
                            } else {
                                const content_type_buf = bun.default_allocator.alloc(u8, slice.len) catch bun.outOfMemory();
                                this.content_type = strings.copyLowercase(slice, content_type_buf);
                                this.content_type_allocated = true;
                            }
                        }
                    }
                    const credentialsWithOptions = try s3.getCredentialsWithOptions(options, globalThis);
                    return try S3.writableStream(
                        credentialsWithOptions.credentials.dupe(),
                        path,
                        globalThis,
                        credentialsWithOptions.options,
                        this.contentTypeOrMimeType(),
                        proxy_url,
                        credentialsWithOptions.storage_class,
                    );
                }
            }
            return try S3.writableStream(
                s3.getCredentials(),
                path,
                globalThis,
                .{},
                this.contentTypeOrMimeType(),
                proxy_url,
                null,
            );
        }
        if (store.data != .file) {
            return globalThis.throwInvalidArguments("Blob is read-only", .{});
        }

        if (Environment.isWindows) {
            const pathlike = store.data.file.pathlike;
            const vm = globalThis.bunVM();
            const fd: bun.FileDescriptor = if (pathlike == .fd) pathlike.fd else brk: {
                var file_path: bun.PathBuffer = undefined;
                switch (bun.sys.open(
                    pathlike.path.sliceZ(&file_path),
                    bun.O.WRONLY | bun.O.CREAT | bun.O.NONBLOCK,
                    write_permissions,
                )) {
                    .result => |result| {
                        break :brk result;
                    },
                    .err => |err| {
                        return globalThis.throwValue(err.withPath(pathlike.path.slice()).toJSC(globalThis));
                    },
                }
                @compileError(unreachable);
            };

            const is_stdout_or_stderr = brk: {
                if (pathlike != .fd) {
                    break :brk false;
                }

                if (vm.rare_data) |rare| {
                    if (store == rare.stdout_store) {
                        break :brk true;
                    }

                    if (store == rare.stderr_store) {
                        break :brk true;
                    }
                }

                break :brk switch (bun.FDTag.get(fd)) {
                    .stdout, .stderr => true,
                    else => false,
                };
            };
            var sink = JSC.WebCore.FileSink.init(fd, this.globalThis.bunVM().eventLoop());
            sink.writer.owns_fd = pathlike != .fd;

            if (is_stdout_or_stderr) {
                switch (sink.writer.startSync(fd, false)) {
                    .err => |err| {
                        sink.deref();
                        return globalThis.throwValue(err.toJSC(globalThis));
                    },
                    else => {},
                }
            } else {
                switch (sink.writer.start(fd, true)) {
                    .err => |err| {
                        sink.deref();
                        return globalThis.throwValue(err.toJSC(globalThis));
                    },
                    else => {},
                }
            }

            return sink.toJS(globalThis);
        }

        var sink = JSC.WebCore.FileSink.init(bun.invalid_fd, this.globalThis.bunVM().eventLoop());

        const input_path: JSC.WebCore.PathOrFileDescriptor = brk: {
            if (store.data.file.pathlike == .fd) {
                break :brk .{ .fd = store.data.file.pathlike.fd };
            } else {
                break :brk .{
                    .path = ZigString.Slice.fromUTF8NeverFree(
                        store.data.file.pathlike.path.slice(),
                    ).clone(
                        globalThis.allocator(),
                    ) catch bun.outOfMemory(),
                };
            }
        };
        defer input_path.deinit();

        var stream_start: JSC.WebCore.StreamStart = .{
            .FileSink = .{
                .input_path = input_path,
            },
        };

        if (arguments.len > 0 and arguments.ptr[0].isObject()) {
            stream_start = try JSC.WebCore.StreamStart.fromJSWithTag(globalThis, arguments[0], .FileSink);
            stream_start.FileSink.input_path = input_path;
        }

        switch (sink.start(stream_start)) {
            .err => |err| {
                sink.deref();
                return globalThis.throwValue(err.toJSC(globalThis));
            },
            else => {},
        }

        return sink.toJS(globalThis);
    }

    pub fn getSliceFrom(this: *Blob, globalThis: *JSC.JSGlobalObject, relativeStart: i64, relativeEnd: i64, content_type: []const u8, content_type_was_allocated: bool) JSValue {
        const offset = this.offset +| @as(SizeType, @intCast(relativeStart));
        const len = @as(SizeType, @intCast(@max(relativeEnd -| relativeStart, 0)));

        // This copies over the is_all_ascii flag
        // which is okay because this will only be a <= slice
        var blob = this.dupe();
        blob.offset = offset;
        blob.size = len;

        // infer the content type if it was not specified
        if (content_type.len == 0 and this.content_type.len > 0 and !this.content_type_allocated) {
            blob.content_type = this.content_type;
        } else {
            blob.content_type = content_type;
        }
        blob.content_type_allocated = content_type_was_allocated;
        blob.content_type_was_set = this.content_type_was_set or content_type_was_allocated;

        var blob_ = Blob.new(blob);
        blob_.allocator = bun.default_allocator;
        return blob_.toJS(globalThis);
    }

    /// https://w3c.github.io/FileAPI/#slice-method-algo
    /// The slice() method returns a new Blob object with bytes ranging from the
    /// optional start parameter up to but not including the optional end
    /// parameter, and with a type attribute that is the value of the optional
    /// contentType parameter. It must act as follows:
    pub fn getSlice(
        this: *Blob,
        globalThis: *JSC.JSGlobalObject,
        callframe: *JSC.CallFrame,
    ) bun.JSError!JSC.JSValue {
        const allocator = bun.default_allocator;
        var arguments_ = callframe.arguments_old(3);
        var args = arguments_.ptr[0..arguments_.len];

        if (this.size == 0) {
            const empty = Blob.initEmpty(globalThis);
            var ptr = Blob.new(empty);
            ptr.allocator = allocator;
            return ptr.toJS(globalThis);
        }

        // If the optional start parameter is not used as a parameter when making this call, let relativeStart be 0.
        var relativeStart: i64 = 0;

        // If the optional end parameter is not used as a parameter when making this call, let relativeEnd be size.
        var relativeEnd: i64 = @as(i64, @intCast(this.size));

        if (args.ptr[0].isString()) {
            args.ptr[2] = args.ptr[0];
            args.ptr[1] = .zero;
            args.ptr[0] = .zero;
            args.len = 3;
        } else if (args.ptr[1].isString()) {
            args.ptr[2] = args.ptr[1];
            args.ptr[1] = .zero;
            args.len = 3;
        }

        var args_iter = JSC.Node.ArgumentsSlice.init(globalThis.bunVM(), args);
        if (args_iter.nextEat()) |start_| {
            if (start_.isNumber()) {
                const start = start_.toInt64();
                if (start < 0) {
                    // If the optional start parameter is negative, let relativeStart be start + size.
                    relativeStart = @as(i64, @intCast(@max(start +% @as(i64, @intCast(this.size)), 0)));
                } else {
                    // Otherwise, let relativeStart be start.
                    relativeStart = @min(@as(i64, @intCast(start)), @as(i64, @intCast(this.size)));
                }
            }
        }

        if (args_iter.nextEat()) |end_| {
            if (end_.isNumber()) {
                const end = end_.toInt64();
                // If end is negative, let relativeEnd be max((size + end), 0).
                if (end < 0) {
                    // If the optional start parameter is negative, let relativeStart be start + size.
                    relativeEnd = @as(i64, @intCast(@max(end +% @as(i64, @intCast(this.size)), 0)));
                } else {
                    // Otherwise, let relativeStart be start.
                    relativeEnd = @min(@as(i64, @intCast(end)), @as(i64, @intCast(this.size)));
                }
            }
        }

        var content_type: string = "";
        var content_type_was_allocated = false;
        if (args_iter.nextEat()) |content_type_| {
            inner: {
                if (content_type_.isString()) {
                    var zig_str = try content_type_.getZigString(globalThis);
                    var slicer = zig_str.toSlice(bun.default_allocator);
                    defer slicer.deinit();
                    const slice = slicer.slice();
                    if (!strings.isAllASCII(slice)) {
                        break :inner;
                    }

                    if (globalThis.bunVM().mimeType(slice)) |mime| {
                        content_type = mime.value;
                        break :inner;
                    }

                    content_type_was_allocated = slice.len > 0;
                    const content_type_buf = allocator.alloc(u8, slice.len) catch bun.outOfMemory();
                    content_type = strings.copyLowercase(slice, content_type_buf);
                }
            }
        }

        return this.getSliceFrom(globalThis, relativeStart, relativeEnd, content_type, content_type_was_allocated);
    }

    pub fn getMimeType(this: *const Blob) ?bun.http.MimeType {
        if (this.store) |store| {
            return store.mime_type;
        }

        return null;
    }

    pub fn getMimeTypeOrContentType(this: *const Blob) ?bun.http.MimeType {
        if (this.content_type_was_set) {
            return bun.http.MimeType.init(this.content_type, null, null);
        }

        if (this.store) |store| {
            return store.mime_type;
        }

        return null;
    }

    pub fn getType(
        this: *Blob,
        globalThis: *JSC.JSGlobalObject,
    ) JSValue {
        if (this.content_type.len > 0) {
            if (this.content_type_allocated) {
                return ZigString.init(this.content_type).toJS(globalThis);
            }
            return ZigString.init(this.content_type).toJS(globalThis);
        }

        if (this.store) |store| {
            return ZigString.init(store.mime_type.value).toJS(globalThis);
        }

        return ZigString.Empty.toJS(globalThis);
    }

    pub fn getNameString(this: *Blob) ?bun.String {
        if (this.name.tag != .Dead) return this.name;

        if (this.getFileName()) |path| {
            this.name = bun.String.createUTF8(path);
            return this.name;
        }

        return null;
    }

    // TODO: Move this to a separate `File` object or BunFile
    pub fn getName(
        this: *Blob,
        _: JSC.JSValue,
        globalThis: *JSC.JSGlobalObject,
    ) JSValue {
        return if (this.getNameString()) |name| name.toJS(globalThis) else .undefined;
    }

    pub fn setName(
        this: *Blob,
        jsThis: JSC.JSValue,
        globalThis: *JSC.JSGlobalObject,
        value: JSValue,

        // TODO: support JSError for getters/setters
    ) bool {
        // by default we don't have a name so lets allow it to be set undefined
        if (value.isEmptyOrUndefinedOrNull()) {
            this.name.deref();
            this.name = bun.String.dead;
            Blob.nameSetCached(jsThis, globalThis, value);
            return true;
        }
        if (value.isString()) {
            const old_name = this.name;

            this.name = bun.String.fromJS(value, globalThis) catch |err| {
                switch (err) {
                    error.JSError => {},
                    error.OutOfMemory => {
                        globalThis.throwOutOfMemory() catch {};
                    },
                }
                this.name = bun.String.empty;
                return false;
            };
            // We don't need to increment the reference count since tryFromJS already did it.
            Blob.nameSetCached(jsThis, globalThis, value);
            old_name.deref();
            return true;
        }
        return false;
    }

    pub fn getFileName(
        this: *const Blob,
    ) ?[]const u8 {
        if (this.store) |store| {
            if (store.data == .file) {
                if (store.data.file.pathlike == .path) {
                    return store.data.file.pathlike.path.slice();
                }

                // we shouldn't return Number here.
            } else if (store.data == .bytes) {
                if (store.data.bytes.stored_name.slice().len > 0)
                    return store.data.bytes.stored_name.slice();
            } else if (store.data == .s3) {
                return store.data.s3.path();
            }
        }

        return null;
    }

    pub fn getLoader(blob: *const Blob, jsc_vm: *VirtualMachine) ?bun.options.Loader {
        if (blob.getFileName()) |filename| {
            const current_path = bun.fs.Path.init(filename);
            return current_path.loader(&jsc_vm.transpiler.options.loaders) orelse .tsx;
        } else if (blob.getMimeTypeOrContentType()) |mime_type| {
            return .fromMimeType(mime_type);
        } else {
            // Be maximally permissive.
            return .tsx;
        }
    }

    // TODO: Move this to a separate `File` object or BunFile
    pub fn getLastModified(
        this: *Blob,
        _: *JSC.JSGlobalObject,
    ) JSValue {
        if (this.store) |store| {
            if (store.data == .file) {
                // last_modified can be already set during read.
                if (store.data.file.last_modified == JSC.init_timestamp and !this.isS3()) {
                    resolveFileStat(store);
                }
                return JSValue.jsNumber(store.data.file.last_modified);
            }
        }

        if (this.is_jsdom_file) {
            return JSValue.jsNumber(this.last_modified);
        }

        return JSValue.jsNumber(JSC.init_timestamp);
    }

    pub fn getSizeForBindings(this: *Blob) u64 {
        if (this.size == Blob.max_size) {
            this.resolveSize();
        }

        // If the file doesn't exist or is not seekable
        // signal that the size is unknown.
        if (this.store != null and this.store.?.data == .file and
            !(this.store.?.data.file.seekable orelse false))
        {
            return std.math.maxInt(u64);
        }

        if (this.size == Blob.max_size)
            return std.math.maxInt(u64);

        return this.size;
    }

    export fn Bun__Blob__getSizeForBindings(this: *Blob) callconv(.C) u64 {
        return this.getSizeForBindings();
    }

    comptime {
        _ = Bun__Blob__getSizeForBindings;
    }
    pub fn getStat(this: *Blob, globalThis: *JSC.JSGlobalObject, callback: *JSC.CallFrame) bun.JSError!JSC.JSValue {
        const store = this.store orelse return JSC.JSValue.jsUndefined();
        // TODO: make this async for files
        return switch (store.data) {
            .file => |*file| {
                return switch (file.pathlike) {
                    .path => |path_like| {
                        return JSC.Node.Async.stat.create(globalThis, undefined, .{
                            .path = .{
                                .encoded_slice = switch (path_like) {
                                    // it's already converted to utf8
                                    .encoded_slice => |slice| try slice.toOwned(bun.default_allocator),
                                    else => try ZigString.init(path_like.slice()).toSliceClone(bun.default_allocator),
                                },
                            },
                        }, globalThis.bunVM());
                    },
                    .fd => |fd| JSC.Node.Async.fstat.create(globalThis, undefined, .{ .fd = fd }, globalThis.bunVM()),
                };
            },
            .s3 => S3File.getStat(this, globalThis, callback),
            else => JSC.JSValue.jsUndefined(),
        };
    }
    pub fn getSize(this: *Blob, _: *JSC.JSGlobalObject) JSValue {
        if (this.size == Blob.max_size) {
            if (this.isS3()) {
                return JSC.JSValue.jsNumber(std.math.nan(f64));
            }
            this.resolveSize();
            if (this.size == Blob.max_size and this.store != null) {
                return JSC.jsNumber(std.math.inf(f64));
            } else if (this.size == 0 and this.store != null) {
                if (this.store.?.data == .file and
                    (this.store.?.data.file.seekable orelse true) == false and
                    this.store.?.data.file.max_size == Blob.max_size)
                {
                    return JSC.jsNumber(std.math.inf(f64));
                }
            }
        }

        return JSValue.jsNumber(this.size);
    }

    pub fn resolveSize(this: *Blob) void {
        if (this.store) |store| {
            if (store.data == .bytes) {
                const offset = this.offset;
                const store_size = store.size();
                if (store_size != Blob.max_size) {
                    this.offset = @min(store_size, offset);
                    this.size = store_size - offset;
                }

                return;
            } else if (store.data == .file) {
                if (store.data.file.seekable == null) {
                    resolveFileStat(store);
                }

                if (store.data.file.seekable != null and store.data.file.max_size != Blob.max_size) {
                    const store_size = store.data.file.max_size;
                    const offset = this.offset;

                    this.offset = @min(store_size, offset);
                    this.size = store_size -| offset;
                    return;
                }
            }

            this.size = 0;
        } else {
            this.size = 0;
        }
    }

    /// resolve file stat like size, last_modified
    fn resolveFileStat(store: *Store) void {
        if (store.data.file.pathlike == .path) {
            var buffer: bun.PathBuffer = undefined;
            switch (bun.sys.stat(store.data.file.pathlike.path.sliceZ(&buffer))) {
                .result => |stat| {
                    store.data.file.max_size = if (bun.isRegularFile(stat.mode) or stat.size > 0)
                        @truncate(@as(u64, @intCast(@max(stat.size, 0))))
                    else
                        Blob.max_size;
                    store.data.file.mode = @intCast(stat.mode);
                    store.data.file.seekable = bun.isRegularFile(stat.mode);
                    store.data.file.last_modified = JSC.toJSTime(stat.mtime().sec, stat.mtime().nsec);
                },
                // the file may not exist yet. Thats's okay.
                else => {},
            }
        } else if (store.data.file.pathlike == .fd) {
            switch (bun.sys.fstat(store.data.file.pathlike.fd)) {
                .result => |stat| {
                    store.data.file.max_size = if (bun.isRegularFile(stat.mode) or stat.size > 0)
                        @as(SizeType, @truncate(@as(u64, @intCast(@max(stat.size, 0)))))
                    else
                        Blob.max_size;
                    store.data.file.mode = @intCast(stat.mode);
                    store.data.file.seekable = bun.isRegularFile(stat.mode);
                    store.data.file.last_modified = JSC.toJSTime(stat.mtime().sec, stat.mtime().nsec);
                },
                // the file may not exist yet. Thats's okay.
                else => {},
            }
        }
    }

    pub fn constructor(globalThis: *JSC.JSGlobalObject, callframe: *JSC.CallFrame) bun.JSError!*Blob {
        const allocator = bun.default_allocator;
        var blob: Blob = undefined;
        var arguments = callframe.arguments_old(2);
        const args = arguments.slice();

        switch (args.len) {
            0 => {
                const empty: []u8 = &[_]u8{};
                blob = Blob.init(empty, allocator, globalThis);
            },
            else => {
                blob = get(globalThis, args[0], false, true) catch |err| switch (err) {
                    error.OutOfMemory, error.JSError => |e| return e,
                    error.InvalidArguments => return globalThis.throwInvalidArguments("new Blob() expects an Array", .{}),
                };

                if (args.len > 1) {
                    const options = args[1];
                    if (options.isObject()) {
                        // type, the ASCII-encoded string in lower case
                        // representing the media type of the Blob.
                        // Normative conditions for this member are provided
                        // in the § 3.1 Constructors.
                        if (try options.get(globalThis, "type")) |content_type| {
                            inner: {
                                if (content_type.isString()) {
                                    var content_type_str = try content_type.toSlice(globalThis, bun.default_allocator);
                                    defer content_type_str.deinit();
                                    const slice = content_type_str.slice();
                                    if (!strings.isAllASCII(slice)) {
                                        break :inner;
                                    }
                                    blob.content_type_was_set = true;

                                    if (globalThis.bunVM().mimeType(slice)) |mime| {
                                        blob.content_type = mime.value;
                                        break :inner;
                                    }
                                    const content_type_buf = allocator.alloc(u8, slice.len) catch bun.outOfMemory();
                                    blob.content_type = strings.copyLowercase(slice, content_type_buf);
                                    blob.content_type_allocated = true;
                                }
                            }
                        }
                    }
                }

                if (blob.content_type.len == 0) {
                    blob.content_type = "";
                    blob.content_type_was_set = false;
                }
            },
        }

        blob.calculateEstimatedByteSize();

        var blob_ = Blob.new(blob);
        blob_.allocator = allocator;
        return blob_;
    }

    pub fn finalize(this: *Blob) void {
        this.deinit();
    }

    pub fn initWithAllASCII(bytes: []u8, allocator: std.mem.Allocator, globalThis: *JSGlobalObject, is_all_ascii: bool) Blob {
        // avoid allocating a Blob.Store if the buffer is actually empty
        var store: ?*Blob.Store = null;
        if (bytes.len > 0) {
            store = Blob.Store.init(bytes, allocator);
            store.?.is_all_ascii = is_all_ascii;
        }
        return Blob{
            .size = @as(SizeType, @truncate(bytes.len)),
            .store = store,
            .allocator = null,
            .content_type = "",
            .globalThis = globalThis,
            .is_all_ascii = is_all_ascii,
        };
    }

    /// Takes ownership of `bytes`, which must have been allocated with `allocator`.
    pub fn init(bytes: []u8, allocator: std.mem.Allocator, globalThis: *JSGlobalObject) Blob {
        return Blob{
            .size = @as(SizeType, @truncate(bytes.len)),
            .store = if (bytes.len > 0)
                Blob.Store.init(bytes, allocator)
            else
                null,
            .allocator = null,
            .content_type = "",
            .globalThis = globalThis,
        };
    }

    pub fn createWithBytesAndAllocator(
        bytes: []u8,
        allocator: std.mem.Allocator,
        globalThis: *JSGlobalObject,
        was_string: bool,
    ) Blob {
        return Blob{
            .size = @as(SizeType, @truncate(bytes.len)),
            .store = if (bytes.len > 0)
                Blob.Store.init(bytes, allocator)
            else
                null,
            .allocator = null,
            .content_type = if (was_string) MimeType.text.value else "",
            .globalThis = globalThis,
        };
    }

    pub fn tryCreate(
        bytes_: []const u8,
        allocator_: std.mem.Allocator,
        globalThis: *JSGlobalObject,
        was_string: bool,
    ) !Blob {
        if (comptime Environment.isLinux) {
            if (bun.linux.memfd_allocator.shouldUse(bytes_)) {
                switch (bun.linux.memfd_allocator.create(bytes_)) {
                    .err => {},
                    .result => |result| {
                        const store = Store.new(
                            .{
                                .data = .{
                                    .bytes = result,
                                },
                                .allocator = bun.default_allocator,
                                .ref_count = std.atomic.Value(u32).init(1),
                            },
                        );
                        var blob = initWithStore(store, globalThis);
                        if (was_string and blob.content_type.len == 0) {
                            blob.content_type = MimeType.text.value;
                        }

                        return blob;
                    },
                }
            }
        }

        return createWithBytesAndAllocator(try allocator_.dupe(u8, bytes_), allocator_, globalThis, was_string);
    }

    pub fn create(
        bytes_: []const u8,
        allocator_: std.mem.Allocator,
        globalThis: *JSGlobalObject,
        was_string: bool,
    ) Blob {
        return tryCreate(bytes_, allocator_, globalThis, was_string) catch bun.outOfMemory();
    }

    pub fn initWithStore(store: *Blob.Store, globalThis: *JSGlobalObject) Blob {
        return Blob{
            .size = store.size(),
            .store = store,
            .allocator = null,
            .content_type = if (store.data == .file)
                store.data.file.mime_type.value
            else
                "",
            .globalThis = globalThis,
        };
    }

    pub fn initEmpty(globalThis: *JSGlobalObject) Blob {
        return Blob{
            .size = 0,
            .store = null,
            .allocator = null,
            .content_type = "",
            .globalThis = globalThis,
        };
    }

    // Transferring doesn't change the reference count
    // It is a move
    inline fn transfer(this: *Blob) void {
        this.store = null;
    }

    pub fn detach(this: *Blob) void {
        if (this.store != null) this.store.?.deref();
        this.store = null;
    }

    /// This does not duplicate
    /// This creates a new view
    /// and increment the reference count
    pub fn dupe(this: *const Blob) Blob {
        return this.dupeWithContentType(false);
    }

    pub fn dupeWithContentType(this: *const Blob, include_content_type: bool) Blob {
        if (this.store != null) this.store.?.ref();
        var duped = this.*;
        if (duped.content_type_allocated and duped.allocator != null and !include_content_type) {

            // for now, we just want to avoid a use-after-free here
            if (JSC.VirtualMachine.get().mimeType(duped.content_type)) |mime| {
                duped.content_type = mime.value;
            } else {
                // TODO: fix this
                // this is a bug.
                // it means whenever
                duped.content_type = "";
            }

            duped.content_type_allocated = false;
            duped.content_type_was_set = false;
            if (this.content_type_was_set) {
                duped.content_type_was_set = duped.content_type.len > 0;
            }
        } else if (duped.content_type_allocated and duped.allocator != null and include_content_type) {
            duped.content_type = bun.default_allocator.dupe(u8, this.content_type) catch bun.outOfMemory();
        }
        duped.name = duped.name.dupeRef();

        duped.allocator = null;
        return duped;
    }

    pub fn toJS(this: *Blob, globalObject: *JSC.JSGlobalObject) JSC.JSValue {
        // if (comptime Environment.allow_assert) {
        //     assert(this.allocator != null);
        // }
        this.calculateEstimatedByteSize();

        if (this.isS3()) {
            return S3File.toJSUnchecked(globalObject, this);
        }

        return Blob.toJSUnchecked(globalObject, this);
    }

    pub fn deinit(this: *Blob) void {
        this.detach();
        this.name.deref();
        this.name = bun.String.dead;

        // TODO: remove this field, make it a boolean.
        if (this.allocator) |alloc| {
            this.allocator = null;
            bun.debugAssert(alloc.vtable == bun.default_allocator.vtable);
            this.destroy();
        }
    }

    pub fn sharedView(this: *const Blob) []const u8 {
        if (this.size == 0 or this.store == null) return "";
        var slice_ = this.store.?.sharedView();
        if (slice_.len == 0) return "";
        slice_ = slice_[this.offset..];

        return slice_[0..@min(slice_.len, @as(usize, this.size))];
    }

    pub const Lifetime = JSC.WebCore.Lifetime;
    pub fn setIsASCIIFlag(this: *Blob, is_all_ascii: bool) void {
        this.is_all_ascii = is_all_ascii;
        // if this Blob represents the entire binary data
        // which will be pretty common
        // we can update the store's is_all_ascii flag
        // and any other Blob that points to the same store
        // can skip checking the encoding
        if (this.size > 0 and this.offset == 0 and this.store.?.data == .bytes) {
            this.store.?.is_all_ascii = is_all_ascii;
        }
    }

    pub fn needsToReadFile(this: *const Blob) bool {
        return this.store != null and (this.store.?.data == .file);
    }

    pub fn toStringWithBytes(this: *Blob, global: *JSGlobalObject, raw_bytes: []const u8, comptime lifetime: Lifetime) bun.JSError!JSValue {
        const bom, const buf = strings.BOM.detectAndSplit(raw_bytes);

        if (buf.len == 0) {
            // If all it contained was the bom, we need to free the bytes
            if (lifetime == .temporary) bun.default_allocator.free(raw_bytes);
            return ZigString.Empty.toJS(global);
        }

        if (bom == .utf16_le) {
            defer if (lifetime == .temporary) bun.default_allocator.free(raw_bytes);
            var out = bun.String.createUTF16(bun.reinterpretSlice(u16, buf));
            defer out.deref();
            return out.toJS(global);
        }

        // null == unknown
        // false == can't be
        const could_be_all_ascii = this.is_all_ascii orelse this.store.?.is_all_ascii;

        if (could_be_all_ascii == null or !could_be_all_ascii.?) {
            // if toUTF16Alloc returns null, it means there are no non-ASCII characters
            // instead of erroring, invalid characters will become a U+FFFD replacement character
            if (strings.toUTF16Alloc(bun.default_allocator, buf, false, false) catch return global.throwOutOfMemory()) |external| {
                if (lifetime != .temporary)
                    this.setIsASCIIFlag(false);

                if (lifetime == .transfer) {
                    this.detach();
                }

                if (lifetime == .temporary) {
                    bun.default_allocator.free(raw_bytes);
                }

                return ZigString.toExternalU16(external.ptr, external.len, global);
            }

            if (lifetime != .temporary) this.setIsASCIIFlag(true);
        }

        switch (comptime lifetime) {
            // strings are immutable
            // we don't need to clone
            .clone => {
                this.store.?.ref();
                // we don't need to worry about UTF-8 BOM in this case because the store owns the memory.
                return ZigString.init(buf).external(global, this.store.?, Store.external);
            },
            .transfer => {
                const store = this.store.?;
                assert(store.data == .bytes);
                this.transfer();
                // we don't need to worry about UTF-8 BOM in this case because the store owns the memory.
                return ZigString.init(buf).external(global, store, Store.external);
            },
            // strings are immutable
            // sharing isn't really a thing
            .share => {
                this.store.?.ref();
                // we don't need to worry about UTF-8 BOM in this case because the store owns the memory.s
                return ZigString.init(buf).external(global, this.store.?, Store.external);
            },
            .temporary => {
                // if there was a UTF-8 BOM, we need to clone the buffer because
                // external doesn't support this case here yet.
                if (buf.len != raw_bytes.len) {
                    var out = bun.String.createLatin1(buf);
                    defer {
                        bun.default_allocator.free(raw_bytes);
                        out.deref();
                    }

                    return out.toJS(global);
                }

                return ZigString.init(buf).toExternalValue(global);
            },
        }
    }

    pub fn toStringTransfer(this: *Blob, global: *JSGlobalObject) bun.JSError!JSValue {
        return this.toString(global, .transfer);
    }

    pub fn toString(this: *Blob, global: *JSGlobalObject, comptime lifetime: Lifetime) bun.JSError!JSValue {
        if (this.needsToReadFile()) {
            return this.doReadFile(toStringWithBytes, global);
        }
        if (this.isS3()) {
            return this.doReadFromS3(toStringWithBytes, global);
        }

        const view_: []u8 =
            @constCast(this.sharedView());

        if (view_.len == 0)
            return ZigString.Empty.toJS(global);

        return toStringWithBytes(this, global, view_, lifetime);
    }

    pub fn toJSON(this: *Blob, global: *JSGlobalObject, comptime lifetime: Lifetime) bun.JSError!JSValue {
        if (this.needsToReadFile()) {
            return this.doReadFile(toJSONWithBytes, global);
        }
        if (this.isS3()) {
            return this.doReadFromS3(toJSONWithBytes, global);
        }

        const view_ = this.sharedView();

        return toJSONWithBytes(this, global, view_, lifetime);
    }

    pub fn toJSONWithBytes(this: *Blob, global: *JSGlobalObject, raw_bytes: []const u8, comptime lifetime: Lifetime) bun.JSError!JSValue {
        const bom, const buf = strings.BOM.detectAndSplit(raw_bytes);
        if (buf.len == 0) return global.createSyntaxErrorInstance("Unexpected end of JSON input", .{});

        if (bom == .utf16_le) {
            var out = bun.String.createUTF16(bun.reinterpretSlice(u16, buf));
            defer if (lifetime == .temporary) bun.default_allocator.free(raw_bytes);
            defer if (lifetime == .transfer) this.detach();
            defer out.deref();
            return out.toJSByParseJSON(global);
        }
        // null == unknown
        // false == can't be
        const could_be_all_ascii = this.is_all_ascii orelse this.store.?.is_all_ascii;
        defer if (comptime lifetime == .temporary) bun.default_allocator.free(@constCast(buf));

        if (could_be_all_ascii == null or !could_be_all_ascii.?) {
            var stack_fallback = std.heap.stackFallback(4096, bun.default_allocator);
            const allocator = stack_fallback.get();
            // if toUTF16Alloc returns null, it means there are no non-ASCII characters
            if (strings.toUTF16Alloc(allocator, buf, false, false) catch null) |external| {
                if (comptime lifetime != .temporary) this.setIsASCIIFlag(false);
                const result = ZigString.initUTF16(external).toJSONObject(global);
                allocator.free(external);
                return result;
            }

            if (comptime lifetime != .temporary) this.setIsASCIIFlag(true);
        }

        return ZigString.init(buf).toJSONObject(global);
    }

    pub fn toFormDataWithBytes(this: *Blob, global: *JSGlobalObject, buf: []u8, comptime _: Lifetime) JSValue {
        var encoder = this.getFormDataEncoding() orelse return {
            return ZigString.init("Invalid encoding").toErrorInstance(global);
        };
        defer encoder.deinit();

        return bun.FormData.toJS(global, buf, encoder.encoding) catch |err|
            global.createErrorInstance("FormData encoding failed: {s}", .{@errorName(err)});
    }

    pub fn toArrayBufferWithBytes(this: *Blob, global: *JSGlobalObject, buf: []u8, comptime lifetime: Lifetime) bun.JSError!JSValue {
        return toArrayBufferViewWithBytes(this, global, buf, lifetime, .ArrayBuffer);
    }

    pub fn toUint8ArrayWithBytes(this: *Blob, global: *JSGlobalObject, buf: []u8, comptime lifetime: Lifetime) bun.JSError!JSValue {
        return toArrayBufferViewWithBytes(this, global, buf, lifetime, .Uint8Array);
    }

    pub fn toArrayBufferViewWithBytes(this: *Blob, global: *JSGlobalObject, buf: []u8, comptime lifetime: Lifetime, comptime TypedArrayView: JSC.JSValue.JSType) bun.JSError!JSValue {
        switch (comptime lifetime) {
            .clone => {
                if (TypedArrayView != .ArrayBuffer) {
                    // ArrayBuffer doesn't have this limit.
                    if (buf.len > JSC.synthetic_allocation_limit) {
                        this.detach();
                        return global.throwOutOfMemory();
                    }
                }

                if (comptime Environment.isLinux) {
                    // If we can use a copy-on-write clone of the buffer, do so.
                    if (this.store) |store| {
                        if (store.data == .bytes) {
                            const allocated_slice = store.data.bytes.allocatedSlice();
                            if (bun.isSliceInBuffer(buf, allocated_slice)) {
                                if (bun.linux.memfd_allocator.from(store.data.bytes.allocator)) |allocator| {
                                    allocator.ref();
                                    defer allocator.deref();

                                    const byteOffset = @as(usize, @intFromPtr(buf.ptr)) -| @as(usize, @intFromPtr(allocated_slice.ptr));
                                    const byteLength = buf.len;

                                    const result = JSC.ArrayBuffer.toArrayBufferFromSharedMemfd(
                                        allocator.fd.cast(),
                                        global,
                                        byteOffset,
                                        byteLength,
                                        allocated_slice.len,
                                        TypedArrayView,
                                    );
                                    bloblog("toArrayBuffer COW clone({d}, {d}) = {d}", .{ byteOffset, byteLength, @intFromBool(result != .zero) });

                                    if (result != .zero) {
                                        return result;
                                    }
                                }
                            }
                        }
                    }
                }
                return JSC.ArrayBuffer.create(global, buf, TypedArrayView);
            },
            .share => {
                if (buf.len > JSC.synthetic_allocation_limit and TypedArrayView != .ArrayBuffer) {
                    return global.throwOutOfMemory();
                }

                this.store.?.ref();
                return JSC.ArrayBuffer.fromBytes(buf, TypedArrayView).toJSWithContext(
                    global,
                    this.store.?,
                    JSC.BlobArrayBuffer_deallocator,
                    null,
                );
            },
            .transfer => {
                if (buf.len > JSC.synthetic_allocation_limit and TypedArrayView != .ArrayBuffer) {
                    this.detach();
                    return global.throwOutOfMemory();
                }

                const store = this.store.?;
                this.transfer();
                return JSC.ArrayBuffer.fromBytes(buf, TypedArrayView).toJSWithContext(
                    global,
                    store,
                    JSC.BlobArrayBuffer_deallocator,
                    null,
                );
            },
            .temporary => {
                if (buf.len > JSC.synthetic_allocation_limit and TypedArrayView != .ArrayBuffer) {
                    bun.default_allocator.free(buf);
                    return global.throwOutOfMemory();
                }

                return JSC.ArrayBuffer.fromBytes(buf, TypedArrayView).toJS(
                    global,
                    null,
                );
            },
        }
    }

    pub fn toArrayBuffer(this: *Blob, global: *JSGlobalObject, comptime lifetime: Lifetime) bun.JSError!JSValue {
        bloblog("toArrayBuffer", .{});
        return toArrayBufferView(this, global, lifetime, .ArrayBuffer);
    }

    pub fn toUint8Array(this: *Blob, global: *JSGlobalObject, comptime lifetime: Lifetime) bun.JSError!JSValue {
        bloblog("toUin8Array", .{});
        return toArrayBufferView(this, global, lifetime, .Uint8Array);
    }

    pub fn toArrayBufferView(this: *Blob, global: *JSGlobalObject, comptime lifetime: Lifetime, comptime TypedArrayView: JSC.JSValue.JSType) bun.JSError!JSValue {
        const WithBytesFn = comptime if (TypedArrayView == .Uint8Array)
            toUint8ArrayWithBytes
        else
            toArrayBufferWithBytes;
        if (this.needsToReadFile()) {
            return this.doReadFile(WithBytesFn, global);
        }

        if (this.isS3()) {
            return this.doReadFromS3(WithBytesFn, global);
        }

        const view_ = this.sharedView();
        if (view_.len == 0)
            return JSC.ArrayBuffer.create(global, "", TypedArrayView);

        return WithBytesFn(this, global, @constCast(view_), lifetime);
    }

    pub fn toFormData(this: *Blob, global: *JSGlobalObject, comptime lifetime: Lifetime) JSValue {
        if (this.needsToReadFile()) {
            return this.doReadFile(toFormDataWithBytes, global);
        }
        if (this.isS3()) {
            return this.doReadFromS3(toFormDataWithBytes, global);
        }

        const view_ = this.sharedView();

        if (view_.len == 0)
            return JSC.DOMFormData.create(global);

        return toFormDataWithBytes(this, global, @constCast(view_), lifetime);
    }

    const FromJsError = bun.JSError || error{InvalidArguments};

    pub inline fn get(
        global: *JSGlobalObject,
        arg: JSValue,
        comptime move: bool,
        comptime require_array: bool,
    ) FromJsError!Blob {
        return fromJSMovable(global, arg, move, require_array);
    }

    pub inline fn fromJSMove(global: *JSGlobalObject, arg: JSValue) FromJsError!Blob {
        return fromJSWithoutDeferGC(global, arg, true, false);
    }

    pub inline fn fromJSClone(global: *JSGlobalObject, arg: JSValue) FromJsError!Blob {
        return fromJSWithoutDeferGC(global, arg, false, true);
    }

    pub inline fn fromJSCloneOptionalArray(global: *JSGlobalObject, arg: JSValue) FromJsError!Blob {
        return fromJSWithoutDeferGC(global, arg, false, false);
    }

    fn fromJSMovable(
        global: *JSGlobalObject,
        arg: JSValue,
        comptime move: bool,
        comptime require_array: bool,
    ) FromJsError!Blob {
        const FromJSFunction = if (comptime move and !require_array)
            fromJSMove
        else if (!require_array)
            fromJSCloneOptionalArray
        else
            fromJSClone;

        return FromJSFunction(global, arg);
    }

    fn fromJSWithoutDeferGC(
        global: *JSGlobalObject,
        arg: JSValue,
        comptime move: bool,
        comptime require_array: bool,
    ) FromJsError!Blob {
        var current = arg;
        if (current.isUndefinedOrNull()) {
            return Blob{ .globalThis = global };
        }

        var top_value = current;
        var might_only_be_one_thing = false;
        arg.ensureStillAlive();
        defer arg.ensureStillAlive();
        var fail_if_top_value_is_not_typed_array_like = false;
        switch (current.jsTypeLoose()) {
            .Array, .DerivedArray => {
                var top_iter = JSC.JSArrayIterator.init(current, global);
                might_only_be_one_thing = top_iter.len == 1;
                if (top_iter.len == 0) {
                    return Blob{ .globalThis = global };
                }
                if (might_only_be_one_thing) {
                    top_value = top_iter.next().?;
                }
            },
            else => {
                might_only_be_one_thing = true;
                if (require_array) {
                    fail_if_top_value_is_not_typed_array_like = true;
                }
            },
        }

        if (might_only_be_one_thing or !move) {

            // Fast path: one item, we don't need to join
            switch (top_value.jsTypeLoose()) {
                .Cell,
                .NumberObject,
                JSC.JSValue.JSType.String,
                JSC.JSValue.JSType.StringObject,
                JSC.JSValue.JSType.DerivedStringObject,
                => {
                    if (!fail_if_top_value_is_not_typed_array_like) {
                        var str = try top_value.toBunString(global);
                        defer str.deref();
                        const bytes, const ascii = try str.toOwnedSliceReturningAllASCII(bun.default_allocator);
                        return Blob.initWithAllASCII(bytes, bun.default_allocator, global, ascii);
                    }
                },

                JSC.JSValue.JSType.ArrayBuffer,
                JSC.JSValue.JSType.Int8Array,
                JSC.JSValue.JSType.Uint8Array,
                JSC.JSValue.JSType.Uint8ClampedArray,
                JSC.JSValue.JSType.Int16Array,
                JSC.JSValue.JSType.Uint16Array,
                JSC.JSValue.JSType.Int32Array,
                JSC.JSValue.JSType.Uint32Array,
                JSC.JSValue.JSType.Float16Array,
                JSC.JSValue.JSType.Float32Array,
                JSC.JSValue.JSType.Float64Array,
                JSC.JSValue.JSType.BigInt64Array,
                JSC.JSValue.JSType.BigUint64Array,
                JSC.JSValue.JSType.DataView,
                => {
                    return try Blob.tryCreate(top_value.asArrayBuffer(global).?.byteSlice(), bun.default_allocator, global, false);
                },

                .DOMWrapper => {
                    if (!fail_if_top_value_is_not_typed_array_like) {
                        if (top_value.as(Blob)) |blob| {
                            if (comptime move) {
                                var _blob = blob.*;
                                _blob.allocator = null;
                                blob.transfer();
                                return _blob;
                            } else {
                                return blob.dupe();
                            }
                        } else if (top_value.as(JSC.API.BuildArtifact)) |build| {
                            if (comptime move) {
                                // I don't think this case should happen?
                                var blob = build.blob;
                                blob.transfer();
                                return blob;
                            } else {
                                return build.blob.dupe();
                            }
                        } else if (current.toSliceClone(global)) |sliced| {
                            if (sliced.allocator.get()) |allocator| {
                                return Blob.initWithAllASCII(@constCast(sliced.slice()), allocator, global, false);
                            }
                        }
                    }
                },

                else => {},
            }

            // new Blob("ok")
            // new File("ok", "file.txt")
            if (fail_if_top_value_is_not_typed_array_like) {
                return error.InvalidArguments;
            }
        }

        var stack_allocator = std.heap.stackFallback(1024, bun.default_allocator);
        const stack_mem_all = stack_allocator.get();
        var stack: std.ArrayList(JSValue) = std.ArrayList(JSValue).init(stack_mem_all);
        var joiner = StringJoiner{ .allocator = stack_mem_all };
        var could_have_non_ascii = false;

        defer if (stack_allocator.fixed_buffer_allocator.end_index >= 1024) stack.deinit();

        while (true) {
            switch (current.jsTypeLoose()) {
                .NumberObject,
                JSC.JSValue.JSType.String,
                JSC.JSValue.JSType.StringObject,
                JSC.JSValue.JSType.DerivedStringObject,
                => {
                    var sliced = try current.toSlice(global, bun.default_allocator);
                    const allocator = sliced.allocator.get();
                    could_have_non_ascii = could_have_non_ascii or !sliced.allocator.isWTFAllocator();
                    joiner.push(sliced.slice(), allocator);
                },

                .Array, .DerivedArray => {
                    var iter = JSC.JSArrayIterator.init(current, global);
                    try stack.ensureUnusedCapacity(iter.len);
                    var any_arrays = false;
                    while (iter.next()) |item| {
                        if (item.isUndefinedOrNull()) continue;

                        // When it's a string or ArrayBuffer inside an array, we can avoid the extra push/pop
                        // we only really want this for nested arrays
                        // However, we must preserve the order
                        // That means if there are any arrays
                        // we have to restart the loop
                        if (!any_arrays) {
                            switch (item.jsTypeLoose()) {
                                .NumberObject,
                                .Cell,
                                .String,
                                .StringObject,
                                .DerivedStringObject,
                                => {
                                    var sliced = try item.toSlice(global, bun.default_allocator);
                                    const allocator = sliced.allocator.get();
                                    could_have_non_ascii = could_have_non_ascii or !sliced.allocator.isWTFAllocator();
                                    joiner.push(sliced.slice(), allocator);
                                    continue;
                                },
                                .ArrayBuffer,
                                .Int8Array,
                                .Uint8Array,
                                .Uint8ClampedArray,
                                .Int16Array,
                                .Uint16Array,
                                .Int32Array,
                                .Uint32Array,
                                .Float16Array,
                                .Float32Array,
                                .Float64Array,
                                .BigInt64Array,
                                .BigUint64Array,
                                .DataView,
                                => {
                                    could_have_non_ascii = true;
                                    var buf = item.asArrayBuffer(global).?;
                                    joiner.pushStatic(buf.byteSlice());
                                    continue;
                                },
                                .Array, .DerivedArray => {
                                    any_arrays = true;
                                    could_have_non_ascii = true;
                                    break;
                                },

                                .DOMWrapper => {
                                    if (item.as(Blob)) |blob| {
                                        could_have_non_ascii = could_have_non_ascii or !(blob.is_all_ascii orelse false);
                                        joiner.pushStatic(blob.sharedView());
                                        continue;
                                    } else if (current.toSliceClone(global)) |sliced| {
                                        const allocator = sliced.allocator.get();
                                        could_have_non_ascii = could_have_non_ascii or allocator != null;
                                        joiner.push(sliced.slice(), allocator);
                                    }
                                },
                                else => {},
                            }
                        }

                        stack.appendAssumeCapacity(item);
                    }
                },

                .DOMWrapper => {
                    if (current.as(Blob)) |blob| {
                        could_have_non_ascii = could_have_non_ascii or !(blob.is_all_ascii orelse false);
                        joiner.pushStatic(blob.sharedView());
                    } else if (current.toSliceClone(global)) |sliced| {
                        const allocator = sliced.allocator.get();
                        could_have_non_ascii = could_have_non_ascii or allocator != null;
                        joiner.push(sliced.slice(), allocator);
                    }
                },

                .ArrayBuffer,
                .Int8Array,
                .Uint8Array,
                .Uint8ClampedArray,
                .Int16Array,
                .Uint16Array,
                .Int32Array,
                .Uint32Array,
                .Float16Array,
                .Float32Array,
                .Float64Array,
                .BigInt64Array,
                .BigUint64Array,
                .DataView,
                => {
                    var buf = current.asArrayBuffer(global).?;
                    joiner.pushStatic(buf.slice());
                    could_have_non_ascii = true;
                },

                else => {
                    var sliced = try current.toSlice(global, bun.default_allocator);
                    if (global.hasException()) {
                        const end_result = try joiner.done(bun.default_allocator);
                        bun.default_allocator.free(end_result);
                        return error.JSError;
                    }
                    could_have_non_ascii = could_have_non_ascii or !sliced.allocator.isWTFAllocator();
                    joiner.push(sliced.slice(), sliced.allocator.get());
                },
            }
            current = stack.pop() orelse break;
        }

        const joined = try joiner.done(bun.default_allocator);

        if (!could_have_non_ascii) {
            return Blob.initWithAllASCII(joined, bun.default_allocator, global, true);
        }
        return Blob.init(joined, bun.default_allocator, global);
    }
};

pub const AnyBlob = union(enum) {
    Blob: Blob,
    InternalBlob: InternalBlob,
    WTFStringImpl: bun.WTF.StringImpl,

    pub fn fromOwnedSlice(allocator: std.mem.Allocator, bytes: []u8) AnyBlob {
        return .{ .InternalBlob = .{ .bytes = .fromOwnedSlice(allocator, bytes) } };
    }

    pub fn fromArrayList(list: std.ArrayList(u8)) AnyBlob {
        return .{ .InternalBlob = .{ .bytes = list } };
    }

    /// Assumed that AnyBlob itself is covered by the caller.
    pub fn memoryCost(this: *const AnyBlob) usize {
        return switch (this.*) {
            .Blob => |*blob| if (blob.store) |blob_store| blob_store.memoryCost() else 0,
            .WTFStringImpl => |str| if (str.refCount() == 1) str.memoryCost() else 0,
            .InternalBlob => |*internal_blob| internal_blob.memoryCost(),
        };
    }

    pub fn hasOneRef(this: *const AnyBlob) bool {
        if (this.store()) |s| {
            return s.hasOneRef();
        }

        return false;
    }

    pub fn getFileName(this: *const AnyBlob) ?[]const u8 {
        return switch (this.*) {
            .Blob => this.Blob.getFileName(),
            .WTFStringImpl => null,
            .InternalBlob => null,
        };
    }

    pub inline fn fastSize(this: *const AnyBlob) Blob.SizeType {
        return switch (this.*) {
            .Blob => this.Blob.size,
            .WTFStringImpl => @truncate(this.WTFStringImpl.byteLength()),
            .InternalBlob => @truncate(this.slice().len),
        };
    }

    pub inline fn size(this: *const AnyBlob) Blob.SizeType {
        return switch (this.*) {
            .Blob => this.Blob.size,
            .WTFStringImpl => @truncate(this.WTFStringImpl.utf8ByteLength()),
            else => @truncate(this.slice().len),
        };
    }

    pub fn hasContentTypeFromUser(this: AnyBlob) bool {
        return switch (this) {
            .Blob => this.Blob.hasContentTypeFromUser(),
            .WTFStringImpl => false,
            .InternalBlob => false,
        };
    }

    fn toInternalBlobIfPossible(this: *AnyBlob) void {
        if (this.* == .Blob) {
            if (this.Blob.store) |s| {
                if (s.data == .bytes and s.hasOneRef()) {
                    this.* = .{ .InternalBlob = s.data.bytes.toInternalBlob() };
                    s.deref();
                    return;
                }
            }
        }
    }

    pub fn toActionValue(this: *AnyBlob, globalThis: *JSGlobalObject, action: JSC.WebCore.BufferedReadableStreamAction) bun.JSError!JSC.JSValue {
        if (action != .blob) {
            this.toInternalBlobIfPossible();
        }

        switch (action) {
            .text => {
                if (this.* == .Blob) {
                    return this.toString(globalThis, .clone);
                }

                return this.toStringTransfer(globalThis);
            },
            .bytes => {
                if (this.* == .Blob) {
                    return this.toArrayBufferView(globalThis, .clone, .Uint8Array);
                }

                return this.toUint8ArrayTransfer(globalThis);
            },
            .blob => {
                const result = Blob.new(this.toBlob(globalThis));
                result.allocator = bun.default_allocator;
                result.globalThis = globalThis;
                return result.toJS(globalThis);
            },
            .arrayBuffer => {
                if (this.* == .Blob) {
                    return this.toArrayBufferView(globalThis, .clone, .ArrayBuffer);
                }

                return this.toArrayBufferTransfer(globalThis);
            },
            .json => {
                return this.toJSON(globalThis, .share);
            },
        }
    }

    pub fn toPromise(this: *AnyBlob, globalThis: *JSGlobalObject, action: JSC.WebCore.BufferedReadableStreamAction) JSC.JSValue {
        return JSC.JSPromise.wrap(globalThis, toActionValue, .{ this, globalThis, action });
    }

    pub fn wrap(this: *AnyBlob, promise: JSC.AnyPromise, globalThis: *JSGlobalObject, action: JSC.WebCore.BufferedReadableStreamAction) void {
        promise.wrap(globalThis, toActionValue, .{ this, globalThis, action });
    }

    pub fn toJSON(this: *AnyBlob, global: *JSGlobalObject, comptime lifetime: JSC.WebCore.Lifetime) bun.JSError!JSValue {
        switch (this.*) {
            .Blob => return this.Blob.toJSON(global, lifetime),
            // .InlineBlob => {
            //     if (this.InlineBlob.len == 0) {
            //         return JSValue.jsNull();
            //     }
            //     var str = this.InlineBlob.toStringOwned(global);
            //     return str.parseJSON(global);
            // },
            .InternalBlob => {
                if (this.InternalBlob.bytes.items.len == 0) {
                    return JSValue.jsNull();
                }

                const str = this.InternalBlob.toJSON(global);

                // the GC will collect the string
                this.* = .{
                    .Blob = .{},
                };

                return str;
            },
            .WTFStringImpl => {
                var str = bun.String.init(this.WTFStringImpl);
                defer str.deref();
                this.* = .{
                    .Blob = .{},
                };

                if (str.length() == 0) {
                    return JSValue.jsNull();
                }

                return str.toJSByParseJSON(global);
            },
        }
    }

    pub fn toJSONShare(this: *AnyBlob, global: *JSGlobalObject) bun.JSError!JSValue {
        return this.toJSON(global, .share);
    }

    pub fn toStringTransfer(this: *AnyBlob, global: *JSGlobalObject) bun.JSError!JSValue {
        return this.toString(global, .transfer);
    }

    pub fn toUint8ArrayTransfer(this: *AnyBlob, global: *JSGlobalObject) bun.JSError!JSValue {
        return this.toUint8Array(global, .transfer);
    }

    pub fn toArrayBufferTransfer(this: *AnyBlob, global: *JSGlobalObject) bun.JSError!JSValue {
        return this.toArrayBuffer(global, .transfer);
    }

    pub fn toBlob(this: *AnyBlob, global: *JSGlobalObject) Blob {
        if (this.size() == 0) {
            return Blob.initEmpty(global);
        }

        if (this.* == .Blob) {
            return this.Blob.dupe();
        }

        if (this.* == .WTFStringImpl) {
            const blob = Blob.create(this.slice(), bun.default_allocator, global, true);
            this.* = .{ .Blob = .{} };
            return blob;
        }

        const blob = Blob.init(this.InternalBlob.slice(), this.InternalBlob.bytes.allocator, global);
        this.* = .{ .Blob = .{} };
        return blob;
    }

    pub fn toString(this: *AnyBlob, global: *JSGlobalObject, comptime lifetime: JSC.WebCore.Lifetime) bun.JSError!JSValue {
        switch (this.*) {
            .Blob => return this.Blob.toString(global, lifetime),
            // .InlineBlob => {
            //     if (this.InlineBlob.len == 0) {
            //         return ZigString.Empty.toValue(global);
            //     }
            //     const owned = this.InlineBlob.toStringOwned(global);
            //     this.* = .{ .InlineBlob = .{ .len = 0 } };
            //     return owned;
            // },
            .InternalBlob => {
                if (this.InternalBlob.bytes.items.len == 0) {
                    return ZigString.Empty.toJS(global);
                }

                const owned = this.InternalBlob.toStringOwned(global);
                this.* = .{ .Blob = .{} };
                return owned;
            },
            .WTFStringImpl => {
                var str = bun.String.init(this.WTFStringImpl);
                defer str.deref();
                this.* = .{ .Blob = .{} };

                return str.toJS(global);
            },
        }
    }

    pub fn toArrayBuffer(this: *AnyBlob, global: *JSGlobalObject, comptime lifetime: JSC.WebCore.Lifetime) bun.JSError!JSValue {
        return this.toArrayBufferView(global, lifetime, .ArrayBuffer);
    }

    pub fn toUint8Array(this: *AnyBlob, global: *JSGlobalObject, comptime lifetime: JSC.WebCore.Lifetime) bun.JSError!JSValue {
        return this.toArrayBufferView(global, lifetime, .Uint8Array);
    }

    pub fn toArrayBufferView(this: *AnyBlob, global: *JSGlobalObject, comptime lifetime: JSC.WebCore.Lifetime, comptime TypedArrayView: JSC.JSValue.JSType) bun.JSError!JSValue {
        switch (this.*) {
            .Blob => return this.Blob.toArrayBufferView(global, lifetime, TypedArrayView),
            // .InlineBlob => {
            //     if (this.InlineBlob.len == 0) {
            //         return JSC.ArrayBuffer.create(global, "", .ArrayBuffer);
            //     }
            //     var bytes = this.InlineBlob.sliceConst();
            //     this.InlineBlob.len = 0;
            //     const value = JSC.ArrayBuffer.create(
            //         global,
            //         bytes,
            //         .ArrayBuffer,
            //     );
            //     return value;
            // },
            .InternalBlob => {
                if (this.InternalBlob.bytes.items.len == 0) {
                    return JSC.ArrayBuffer.create(global, "", TypedArrayView);
                }

                const bytes = this.InternalBlob.toOwnedSlice();
                this.* = .{ .Blob = .{} };

                return JSC.ArrayBuffer.fromDefaultAllocator(
                    global,
                    bytes,
                    TypedArrayView,
                );
            },
            .WTFStringImpl => {
                const str = bun.String.init(this.WTFStringImpl);
                this.* = .{ .Blob = .{} };
                defer str.deref();

                const out_bytes = str.toUTF8WithoutRef(bun.default_allocator);
                if (out_bytes.isAllocated()) {
                    return JSC.ArrayBuffer.fromDefaultAllocator(
                        global,
                        @constCast(out_bytes.slice()),
                        TypedArrayView,
                    );
                }

                return JSC.ArrayBuffer.create(global, out_bytes.slice(), TypedArrayView);
            },
        }
    }

    pub fn isDetached(this: *const AnyBlob) bool {
        return switch (this.*) {
            .Blob => |blob| blob.isDetached(),
            .InternalBlob => this.InternalBlob.bytes.items.len == 0,
            .WTFStringImpl => this.WTFStringImpl.length() == 0,
        };
    }

    pub fn store(this: *const @This()) ?*Blob.Store {
        if (this.* == .Blob) {
            return this.Blob.store;
        }

        return null;
    }

    pub fn contentType(self: *const @This()) []const u8 {
        return switch (self.*) {
            .Blob => self.Blob.content_type,
            .WTFStringImpl => MimeType.text.value,
            // .InlineBlob => self.InlineBlob.contentType(),
            .InternalBlob => self.InternalBlob.contentType(),
        };
    }

    pub fn wasString(self: *const @This()) bool {
        return switch (self.*) {
            .Blob => self.Blob.is_all_ascii orelse false,
            .WTFStringImpl => true,
            // .InlineBlob => self.InlineBlob.was_string,
            .InternalBlob => self.InternalBlob.was_string,
        };
    }

    pub inline fn slice(self: *const @This()) []const u8 {
        return switch (self.*) {
            .Blob => self.Blob.sharedView(),
            .WTFStringImpl => self.WTFStringImpl.utf8Slice(),
            // .InlineBlob => self.InlineBlob.sliceConst(),
            .InternalBlob => self.InternalBlob.sliceConst(),
        };
    }

    pub fn needsToReadFile(self: *const @This()) bool {
        return switch (self.*) {
            .Blob => self.Blob.needsToReadFile(),
            .WTFStringImpl, .InternalBlob => false,
        };
    }

    pub fn isS3(self: *const @This()) bool {
        return switch (self.*) {
            .Blob => self.Blob.isS3(),
            .WTFStringImpl, .InternalBlob => false,
        };
    }

    pub fn detach(self: *@This()) void {
        return switch (self.*) {
            .Blob => {
                self.Blob.detach();
                self.* = .{
                    .Blob = .{},
                };
            },
            // .InlineBlob => {
            //     self.InlineBlob.len = 0;
            // },
            .InternalBlob => {
                self.InternalBlob.bytes.clearAndFree();
                self.* = .{ .Blob = .{} };
            },
            .WTFStringImpl => {
                self.WTFStringImpl.deref();
                self.* = .{ .Blob = .{} };
            },
        };
    }
};

/// A single-use Blob
pub const InternalBlob = struct {
    bytes: std.ArrayList(u8),
    was_string: bool = false,

    pub fn memoryCost(this: *const @This()) usize {
        return this.bytes.capacity;
    }

    pub fn toStringOwned(this: *@This(), globalThis: *JSC.JSGlobalObject) JSValue {
        const bytes_without_bom = strings.withoutUTF8BOM(this.bytes.items);
        if (strings.toUTF16Alloc(globalThis.allocator(), bytes_without_bom, false, false) catch &[_]u16{}) |out| {
            const return_value = ZigString.toExternalU16(out.ptr, out.len, globalThis);
            return_value.ensureStillAlive();
            this.deinit();
            return return_value;
        } else if
        // If there was a UTF8 BOM, we clone it
        (bytes_without_bom.len != this.bytes.items.len) {
            defer this.deinit();
            var out = bun.String.createLatin1(this.bytes.items[3..]);
            defer out.deref();
            return out.toJS(globalThis);
        } else {
            var str = ZigString.init(this.toOwnedSlice());
            str.mark();
            return str.toExternalValue(globalThis);
        }
    }

    pub fn toJSON(this: *@This(), globalThis: *JSC.JSGlobalObject) JSValue {
        const str_bytes = ZigString.init(strings.withoutUTF8BOM(this.bytes.items)).withEncoding();
        const json = str_bytes.toJSONObject(globalThis);
        this.deinit();
        return json;
    }

    pub inline fn sliceConst(this: *const @This()) []const u8 {
        return this.bytes.items;
    }

    pub fn deinit(this: *@This()) void {
        this.bytes.clearAndFree();
    }

    pub inline fn slice(this: @This()) []u8 {
        return this.bytes.items;
    }

    pub fn toOwnedSlice(this: *@This()) []u8 {
        const bytes = this.bytes.items;
        this.bytes.items = &.{};
        this.bytes.capacity = 0;
        return bytes;
    }

    pub fn clearAndFree(this: *@This()) void {
        this.bytes.clearAndFree();
    }

    pub fn contentType(self: *const @This()) []const u8 {
        if (self.was_string) {
            return MimeType.text.value;
        }

        return MimeType.other.value;
    }
};

/// A blob which stores all the data in the same space as a real Blob
/// This is an optimization for small Response and Request bodies
/// It means that we can avoid an additional heap allocation for a small response
pub const InlineBlob = extern struct {
    const real_blob_size = @sizeOf(Blob);
    pub const IntSize = u8;
    pub const available_bytes = real_blob_size - @sizeOf(IntSize) - 1 - 1;
    bytes: [available_bytes]u8 align(1) = undefined,
    len: IntSize align(1) = 0,
    was_string: bool align(1) = false,

    pub fn concat(first: []const u8, second: []const u8) InlineBlob {
        const total = first.len + second.len;
        assert(total <= available_bytes);

        var inline_blob: JSC.WebCore.InlineBlob = .{};
        var bytes_slice = inline_blob.bytes[0..total];

        if (first.len > 0)
            @memcpy(bytes_slice[0..first.len], first);

        if (second.len > 0)
            @memcpy(bytes_slice[first.len..][0..second.len], second);

        inline_blob.len = @as(@TypeOf(inline_blob.len), @truncate(total));
        return inline_blob;
    }

    fn internalInit(data: []const u8, was_string: bool) InlineBlob {
        assert(data.len <= available_bytes);

        var blob = InlineBlob{
            .len = @as(IntSize, @intCast(data.len)),
            .was_string = was_string,
        };

        if (data.len > 0)
            @memcpy(blob.bytes[0..data.len], data);
        return blob;
    }

    pub fn init(data: []const u8) InlineBlob {
        return internalInit(data, false);
    }

    pub fn initString(data: []const u8) InlineBlob {
        return internalInit(data, true);
    }

    pub fn toStringOwned(this: *@This(), globalThis: *JSC.JSGlobalObject) JSValue {
        if (this.len == 0)
            return ZigString.Empty.toJS(globalThis);

        var str = ZigString.init(this.sliceConst());

        if (!strings.isAllASCII(this.sliceConst())) {
            str.markUTF8();
        }

        const out = str.toJS(globalThis);
        out.ensureStillAlive();
        this.len = 0;
        return out;
    }

    pub fn contentType(self: *const @This()) []const u8 {
        if (self.was_string) {
            return MimeType.text.value;
        }

        return MimeType.other.value;
    }

    pub fn deinit(_: *@This()) void {}

    pub inline fn slice(this: *@This()) []u8 {
        return this.bytes[0..this.len];
    }

    pub inline fn sliceConst(this: *const @This()) []const u8 {
        return this.bytes[0..this.len];
    }

    pub fn toOwnedSlice(this: *@This()) []u8 {
        return this.slice();
    }

    pub fn clearAndFree(_: *@This()) void {}
};

const assert = bun.assert;

pub export fn JSDOMFile__hasInstance(_: JSC.JSValue, _: *JSC.JSGlobalObject, value: JSC.JSValue) callconv(JSC.conv) bool {
    JSC.markBinding(@src());
    const blob = value.as(Blob) orelse return false;
    return blob.is_jsdom_file;
}<|MERGE_RESOLUTION|>--- conflicted
+++ resolved
@@ -3710,89 +3710,15 @@
 
             return value;
         }
-<<<<<<< HEAD
-        pub fn deleteObjects(this: *@This(), store: *Store, globalThis: *JSC.JSGlobalObject, object_keys: JSValue, extra_options: ?JSValue) bun.JSError!JSValue {
-            if (!object_keys.isArray()) {
-                return globalThis.throwInvalidArguments("S3Client.deleteObjects() needs an array of S3DeleteObjectsObjectIdentifier as it's first argument", .{});
-=======
 
         pub fn listObjects(this: *@This(), store: *Store, globalThis: *JSC.JSGlobalObject, listOptions: JSValue, extra_options: ?JSValue) bun.JSError!JSValue {
             if (!listOptions.isEmptyOrUndefinedOrNull() and !listOptions.isObject()) {
                 return globalThis.throwInvalidArguments("S3Client.listObjects() needs a S3ListObjectsOption as it's first argument", .{});
->>>>>>> e75d2269
             }
 
             const Wrapper = struct {
                 promise: JSC.JSPromise.Strong,
                 store: *Store,
-<<<<<<< HEAD
-
-                pub usingnamespace bun.New(@This());
-
-                pub fn resolve(result: S3.S3DeleteObjectsResult, self: *@This()) void {
-                    defer self.deinit();
-                    const globalObject = self.promise.globalObject().?;
-                    switch (result) {
-                        .success => |_success| {
-                            const jsResult = JSValue.createEmptyObject(globalObject, 2);
-
-                            if (_success.deleted) |del| {
-                                defer del.deinit();
-                                const array = JSValue.createEmptyArray(globalObject, del.items.len);
-
-                                for (del.items, 0..) |item, i| {
-                                    const deletedObject = JSValue.createEmptyObject(globalObject, 1);
-                                    deletedObject.put(globalObject, JSC.ZigString.static("Key"), bun.String.init(item.key).toJS(globalObject));
-
-                                    if (item.versionId) |version_id| {
-                                        deletedObject.put(globalObject, JSC.ZigString.static("VersionId"), bun.String.init(version_id).toJS(globalObject));
-                                    }
-
-                                    if (item.deleteMarker) |deleteMarker| {
-                                        deletedObject.put(globalObject, JSC.ZigString.static("DeleteMarker"), JSValue.jsBoolean(deleteMarker));
-                                    }
-
-                                    if (item.deleteMarkerVersionId) |deleteMarkerVersionId| {
-                                        deletedObject.put(globalObject, JSC.ZigString.static("DeleteMarkerVersionId"), bun.String.init(deleteMarkerVersionId).toJS(globalObject));
-                                    }
-
-                                    array.putIndex(globalObject, @intCast(i), deletedObject);
-                                }
-
-                                jsResult.put(globalObject, JSC.ZigString.static("Deleted"), array);
-                            }
-
-                            if (_success.errors) |errors| {
-                                defer errors.deinit();
-                                const array = JSValue.createEmptyArray(globalObject, errors.items.len);
-
-                                for (errors.items, 0..) |item, i| {
-                                    const failedObject = JSValue.createEmptyObject(globalObject, 1);
-
-                                    if (item.key) |key| {
-                                        failedObject.put(globalObject, JSC.ZigString.static("Key"), bun.String.init(key).toJS(globalObject));
-                                    }
-
-                                    if (item.versionId) |version_id| {
-                                        failedObject.put(globalObject, JSC.ZigString.static("VersionId"), bun.String.init(version_id).toJS(globalObject));
-                                    }
-
-                                    if (item.code) |code| {
-                                        failedObject.put(globalObject, JSC.ZigString.static("Code"), bun.String.init(code).toJS(globalObject));
-                                    }
-
-                                    if (item.message) |message| {
-                                        failedObject.put(globalObject, JSC.ZigString.static("Message"), bun.String.init(message).toJS(globalObject));
-                                    }
-
-                                    array.putIndex(globalObject, @intCast(i), failedObject);
-                                }
-
-                                jsResult.put(globalObject, JSC.ZigString.static("Errors"), array);
-                            }
-
-                            self.promise.resolve(globalObject, jsResult);
-=======
                 resolvedlistOptions: S3.S3ListObjectsOptions,
                 global: *JSC.JSGlobalObject,
 
@@ -3805,7 +3731,6 @@
                         .success => |list_result| {
                             defer list_result.deinit();
                             self.promise.resolve(globalObject, list_result.toJS(globalObject));
->>>>>>> e75d2269
                         },
 
                         inline .not_found, .failure => |err| {
@@ -3817,10 +3742,6 @@
                 fn deinit(self: *@This()) void {
                     self.store.deref();
                     self.promise.deinit();
-<<<<<<< HEAD
-                    self.destroy();
-                }
-=======
                     self.resolvedlistOptions.deinit();
                     self.destroy();
                 }
@@ -3828,7 +3749,6 @@
                 pub inline fn destroy(self: *@This()) void {
                     bun.destroy(self);
                 }
->>>>>>> e75d2269
             };
 
             const promise = JSC.JSPromise.Strong.init(globalThis);
@@ -3838,99 +3758,6 @@
             var aws_options = try this.getCredentialsWithOptions(extra_options, globalThis);
             defer aws_options.deinit();
 
-<<<<<<< HEAD
-            var delete_objects_request_body: bun.ByteList = .{};
-
-            delete_objects_request_body.append(store.allocator, "<?xml version=\"1.0\" encoding=\"UTF-8\"?><Delete xmlns=\"http://s3.amazonaws.com/doc/2006-03-01/\">") catch bun.outOfMemory();
-
-            const iter = JSC.JSArrayIterator.init(object_keys, globalThis);
-            var length_iter = iter;
-
-            while (length_iter.next()) |object_identifier_js| {
-                if (object_identifier_js.isString()) {
-                    var object_key: JSC.ZigString = JSC.ZigString.Empty;
-                    object_identifier_js.toZigString(&object_key, globalThis);
-
-                    delete_objects_request_body.appendFmt(store.allocator, "<Object><Key>{s}</Key></Object>", .{object_key.slice()}) catch bun.outOfMemory();
-                } else if (object_identifier_js.isObject()) {
-                    if (try object_identifier_js.getTruthyComptime(globalThis, "Key")) |object_key_js| {
-                        if (!object_key_js.isString()) {
-                            return globalThis.throwInvalidArguments("S3Client.deleteObjects() needs an array of S3DeleteObjectsObjectIdentifier as it's first argument. 'Key' at index {d} is not a string.", .{length_iter.i - 1});
-                        }
-
-                        var object_key: JSC.ZigString = JSC.ZigString.Empty;
-                        object_key_js.toZigString(&object_key, globalThis);
-
-                        delete_objects_request_body.appendFmt(store.allocator, "<Object><Key>{s}</Key>", .{object_key.slice()}) catch bun.outOfMemory();
-
-                        if (try object_identifier_js.getTruthyComptime(globalThis, "VersionId")) |version_id_js| {
-                            if (!version_id_js.isEmptyOrUndefinedOrNull() and !version_id_js.isString()) {
-                                return globalThis.throwInvalidArguments("S3Client.deleteObjects() needs an array of S3DeleteObjectsObjectIdentifier as it's first argument. Optional 'VersionId' at index {d} is not a string.", .{length_iter.i - 1});
-                            }
-
-                            var version_id: JSC.ZigString = JSC.ZigString.Empty;
-                            version_id_js.toZigString(&version_id, globalThis);
-                            delete_objects_request_body.appendFmt(store.allocator, "<VersionId>{s}</VersionId>", .{version_id.slice()}) catch bun.outOfMemory();
-                        }
-
-                        if (try object_identifier_js.getTruthyComptime(globalThis, "ETag")) |etag_js| {
-                            if (!etag_js.isEmptyOrUndefinedOrNull() and !etag_js.isString()) {
-                                return globalThis.throwInvalidArguments("S3Client.deleteObjects() needs an array of S3DeleteObjectsObjectIdentifier as it's first argument. Optional 'ETag' at index {d} is not a string.", .{length_iter.i - 1});
-                            }
-
-                            var etag = ZigString.Empty;
-                            etag_js.toZigString(&etag, globalThis);
-                            delete_objects_request_body.appendFmt(store.allocator, "<ETag>{s}</ETag>", .{etag.slice()}) catch bun.outOfMemory();
-                        }
-
-                        if (try object_identifier_js.getTruthyComptime(globalThis, "LastModifiedTime")) |last_modified_time_js| {
-                            if (!last_modified_time_js.isEmptyOrUndefinedOrNull() and !last_modified_time_js.isString()) {
-                                return globalThis.throwInvalidArguments("S3Client.deleteObjects() needs an array of S3DeleteObjectsObjectIdentifier as it's first argument. Optional 'LastModifiedTime' at index {d} is not a string.", .{length_iter.i - 1});
-                            }
-
-                            var last_modified_time: JSC.ZigString = JSC.ZigString.Empty;
-                            last_modified_time_js.toZigString(&last_modified_time, globalThis);
-                            delete_objects_request_body.appendFmt(store.allocator, "<LastModifiedTime>{s}</LastModifiedTime>", .{last_modified_time.slice()}) catch bun.outOfMemory();
-                        }
-
-                        if (try object_identifier_js.getTruthyComptime(globalThis, "Size")) |size_js| {
-                            if (!size_js.isEmptyOrUndefinedOrNull() and !size_js.isNumber()) {
-                                return globalThis.throwInvalidArguments("S3Client.deleteObjects() needs an array of S3DeleteObjectsObjectIdentifier as it's first argument. Optional 'Size' at index {d} is not a number.", .{length_iter.i - 1});
-                            }
-
-                            var size = ZigString.Empty;
-                            size_js.toZigString(&size, globalThis);
-
-                            delete_objects_request_body.appendFmt(store.allocator, "<Size>{s}</Size>", .{size.slice()}) catch bun.outOfMemory();
-                        }
-
-                        delete_objects_request_body.append(store.allocator, "</Object>") catch bun.outOfMemory();
-                    }
-                } else {
-                    return globalThis.throwInvalidArguments("S3Client.deleteObjects() needs an array of S3DeleteObjectsObjectIdentifier as it's first argument. Element at index {d} is not a string.", .{length_iter.i - 1});
-                }
-            }
-
-            if (extra_options) |opt| {
-                if (opt.isObject()) {
-                    if (try opt.getBooleanLoose(globalThis, "quiet")) |quiet| {
-                        if (quiet == true) {
-                            delete_objects_request_body.append(store.allocator, "<Quiet>true</Quiet>") catch bun.outOfMemory();
-                        }
-                    }
-                }
-            }
-
-            delete_objects_request_body.append(store.allocator, "</Delete>") catch bun.outOfMemory();
-
-            const req_body_slice = delete_objects_request_body.slice();
-
-            S3.deleteObjects(&aws_options.credentials, req_body_slice, @ptrCast(&Wrapper.resolve), Wrapper.new(.{
-                .promise = promise,
-                .store = store, // store is needed in case of not found error
-            }), proxy);
-            store.ref();
-=======
             const options = S3.getListObjectsOptionsFromJS(globalThis, listOptions) catch bun.outOfMemory();
             store.ref();
 
@@ -3940,7 +3767,6 @@
                 .resolvedlistOptions = options,
                 .global = globalThis,
             }), proxy);
->>>>>>> e75d2269
 
             return value;
         }
