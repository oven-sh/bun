const std = @import("std");
const Api = @import("../../api/schema.zig").Api;
const bun = @import("root").bun;
const MimeType = http.MimeType;
const ZigURL = @import("../../url.zig").URL;
const http = bun.http;
const JSC = bun.JSC;
const js = JSC.C;
const io = bun.io;
const Method = @import("../../http/method.zig").Method;
const FetchHeaders = JSC.FetchHeaders;
const ObjectPool = @import("../../pool.zig").ObjectPool;
const SystemError = JSC.SystemError;
const Output = bun.Output;
const MutableString = bun.MutableString;
const strings = bun.strings;
const string = bun.string;
const default_allocator = bun.default_allocator;
const FeatureFlags = bun.FeatureFlags;
const ArrayBuffer = @import("../base.zig").ArrayBuffer;
const Properties = @import("../base.zig").Properties;

const getAllocator = @import("../base.zig").getAllocator;

const Environment = @import("../../env.zig");
const ZigString = JSC.ZigString;
const IdentityContext = @import("../../identity_context.zig").IdentityContext;
const JSPromise = JSC.JSPromise;
const JSValue = JSC.JSValue;
const JSGlobalObject = JSC.JSGlobalObject;
const NullableAllocator = bun.NullableAllocator;

const VirtualMachine = JSC.VirtualMachine;
const Task = JSC.Task;
const JSPrinter = bun.js_printer;
const picohttp = bun.picohttp;
const StringJoiner = bun.StringJoiner;
const uws = bun.uws;

const invalid_fd = bun.invalid_fd;
const Response = JSC.WebCore.Response;
const Body = JSC.WebCore.Body;
const Request = JSC.WebCore.Request;

const libuv = bun.windows.libuv;

const PathOrBlob = union(enum) {
    path: JSC.Node.PathOrFileDescriptor,
    blob: Blob,

    pub fn fromJSNoCopy(ctx: js.JSContextRef, args: *JSC.Node.ArgumentsSlice) bun.JSError!?PathOrBlob {
        if (try JSC.Node.PathOrFileDescriptor.fromJS(ctx, args, bun.default_allocator)) |path| {
            return PathOrBlob{
                .path = path,
            };
        }

        const arg = args.nextEat() orelse {
            _ = ctx.throwInvalidArgumentTypeValue("destination", "path, file descriptor, or Blob", .undefined);
            return null;
        };
        if (arg.as(Blob)) |blob| {
            return PathOrBlob{
                .blob = blob.*,
            };
        }

        _ = ctx.throwInvalidArgumentTypeValue("destination", "path, file descriptor, or Blob", arg);
        return null;
    }
};

const WriteFilePromise = @import("./blob/WriteFile.zig").WriteFilePromise;
const WriteFileWaitFromLockedValueTask = @import("./blob/WriteFile.zig").WriteFileWaitFromLockedValueTask;
const NewReadFileHandler = @import("./blob/ReadFile.zig").NewReadFileHandler;
const WriteFile = @import("./blob/WriteFile.zig").WriteFile;
const ReadFile = @import("./blob/ReadFile.zig").ReadFile;
const WriteFileWindows = @import("./blob/WriteFile.zig").WriteFileWindows;

pub const Blob = struct {
    const bloblog = Output.scoped(.Blob, false);

    pub usingnamespace bun.New(@This());
    pub usingnamespace JSC.Codegen.JSBlob;
    pub usingnamespace @import("./blob/WriteFile.zig");
    pub usingnamespace @import("./blob/ReadFile.zig");
    pub const ClosingState = enum(u8) {
        running,
        closing,
    };

    reported_estimated_size: usize = 0,

    size: SizeType = 0,
    offset: SizeType = 0,
    /// When set, the blob will be freed on finalization callbacks
    /// If the blob is contained in Response or Request, this must be null
    allocator: ?std.mem.Allocator = null,
    store: ?*Store = null,
    content_type: string = "",
    content_type_allocated: bool = false,
    content_type_was_set: bool = false,

    /// JavaScriptCore strings are either latin1 or UTF-16
    /// When UTF-16, they're nearly always due to non-ascii characters
    is_all_ascii: ?bool = null,

    /// Was it created via file constructor?
    is_jsdom_file: bool = false,

    globalThis: *JSGlobalObject = undefined,

    last_modified: f64 = 0.0,
    /// Blob name will lazy initialize when getName is called, but
    /// we must be able to set the name, and we need to keep the value alive
    /// https://github.com/oven-sh/bun/issues/10178
    name: bun.String = bun.String.dead,

    /// Max int of double precision
    /// 9 petabytes is probably enough for awhile
    /// We want to avoid coercing to a BigInt because that's a heap allocation
    /// and it's generally just harder to use
    pub const SizeType = u52;
    pub const max_size = std.math.maxInt(SizeType);

    /// 1: Initial
    /// 2: Added byte for whether it's a dom file, length and bytes for `stored_name`,
    ///    and f64 for `last_modified`. Removed reserved bytes, it's handled by version
    ///    number.
    const serialization_version: u8 = 2;

    pub fn getFormDataEncoding(this: *Blob) ?*bun.FormData.AsyncFormData {
        var content_type_slice: ZigString.Slice = this.getContentType() orelse return null;
        defer content_type_slice.deinit();
        const encoding = bun.FormData.Encoding.get(content_type_slice.slice()) orelse return null;
        return bun.FormData.AsyncFormData.init(this.allocator orelse bun.default_allocator, encoding) catch bun.outOfMemory();
    }

    pub fn hasContentTypeFromUser(this: *const Blob) bool {
        return this.content_type_was_set or (this.store != null and this.store.?.data == .file);
    }

    pub fn isBunFile(this: *const Blob) bool {
        const store = this.store orelse return false;

        return store.data == .file;
    }

    const ReadFileUV = @import("./blob/ReadFile.zig").ReadFileUV;

    pub fn doReadFile(this: *Blob, comptime Function: anytype, global: *JSGlobalObject) JSValue {
        bloblog("doReadFile", .{});

        const Handler = NewReadFileHandler(Function);

        var handler = bun.new(Handler, .{
            .context = this.*,
            .globalThis = global,
        });

        if (Environment.isWindows) {
            var promise = JSPromise.create(global);
            const promise_value = promise.asValue(global);
            promise_value.ensureStillAlive();
            handler.promise.strong.set(global, promise_value);

            ReadFileUV.start(handler.globalThis.bunVM().uvLoop(), this.store.?, this.offset, this.size, Handler, handler);

            return promise_value;
        }

        const file_read = ReadFile.create(
            bun.default_allocator,
            this.store.?,
            this.offset,
            this.size,
            *Handler,
            handler,
            Handler.run,
        ) catch bun.outOfMemory();
        var read_file_task = ReadFile.ReadFileTask.createOnJSThread(bun.default_allocator, global, file_read) catch bun.outOfMemory();

        // Create the Promise only after the store has been ref()'d.
        // The garbage collector runs on memory allocations
        // The JSPromise is the next GC'd memory allocation.
        // This shouldn't really fix anything, but it's a little safer.
        var promise = JSPromise.create(global);
        const promise_value = promise.asValue(global);
        promise_value.ensureStillAlive();
        handler.promise.strong.set(global, promise_value);

        read_file_task.schedule();

        bloblog("doReadFile: read_file_task scheduled", .{});
        return promise_value;
    }

    pub fn NewInternalReadFileHandler(comptime Context: type, comptime Function: anytype) type {
        return struct {
            pub fn run(handler: *anyopaque, bytes_: ReadFile.ResultType) void {
                Function(bun.cast(Context, handler), bytes_);
            }
        };
    }

    pub fn doReadFileInternal(this: *Blob, comptime Handler: type, ctx: Handler, comptime Function: anytype, global: *JSGlobalObject) void {
        if (Environment.isWindows) {
            const ReadFileHandler = NewInternalReadFileHandler(Handler, Function);
            return ReadFileUV.start(libuv.Loop.get(), this.store.?, this.offset, this.size, ReadFileHandler, ctx);
        }
        const file_read = ReadFile.createWithCtx(
            bun.default_allocator,
            this.store.?,
            ctx,
            NewInternalReadFileHandler(Handler, Function).run,
            this.offset,
            this.size,
        ) catch bun.outOfMemory();
        var read_file_task = ReadFile.ReadFileTask.createOnJSThread(bun.default_allocator, global, file_read) catch bun.outOfMemory();
        read_file_task.schedule();
    }

    const FormDataContext = struct {
        allocator: std.mem.Allocator,
        joiner: StringJoiner,
        boundary: []const u8,
        failed: bool = false,
        globalThis: *JSC.JSGlobalObject,

        pub fn onEntry(this: *FormDataContext, name: ZigString, entry: JSC.DOMFormData.FormDataEntry) void {
            if (this.failed) return;
            var globalThis = this.globalThis;

            const allocator = this.allocator;
            const joiner = &this.joiner;
            const boundary = this.boundary;

            joiner.pushStatic("--");
            joiner.pushStatic(boundary); // note: "static" here means "outlives the joiner"
            joiner.pushStatic("\r\n");

            joiner.pushStatic("Content-Disposition: form-data; name=\"");
            const name_slice = name.toSlice(allocator);
            joiner.push(name_slice.slice(), name_slice.allocator.get());

            switch (entry) {
                .string => |value| {
                    joiner.pushStatic("\"\r\n\r\n");
                    const value_slice = value.toSlice(allocator);
                    joiner.push(value_slice.slice(), value_slice.allocator.get());
                },
                .file => |value| {
                    joiner.pushStatic("\"; filename=\"");
                    const filename_slice = value.filename.toSlice(allocator);
                    joiner.push(filename_slice.slice(), filename_slice.allocator.get());
                    joiner.pushStatic("\"\r\n");

                    const blob = value.blob;
                    const content_type = if (blob.content_type.len > 0) blob.content_type else "application/octet-stream";
                    joiner.pushStatic("Content-Type: ");
                    joiner.pushStatic(content_type);
                    joiner.pushStatic("\r\n\r\n");

                    if (blob.store) |store| {
                        if (blob.size == Blob.max_size) {
                            blob.resolveSize();
                        }
                        switch (store.data) {
                            .file => |file| {

                                // TODO: make this async + lazy
                                const res = JSC.Node.NodeFS.readFile(
                                    globalThis.bunVM().nodeFS(),
                                    .{
                                        .encoding = .buffer,
                                        .path = file.pathlike,
                                        .offset = blob.offset,
                                        .max_size = blob.size,
                                    },
                                    .sync,
                                );

                                switch (res) {
                                    .err => |err| {
                                        globalThis.throwValue(err.toJSC(globalThis));
                                        this.failed = true;
                                    },
                                    .result => |result| {
                                        joiner.push(result.slice(), result.buffer.allocator);
                                    },
                                }
                            },
                            .bytes => |_| {
                                joiner.pushStatic(blob.sharedView());
                            },
                        }
                    }
                },
            }

            joiner.pushStatic("\r\n");
        }
    };

    pub fn getContentType(
        this: *Blob,
    ) ?ZigString.Slice {
        if (this.content_type.len > 0)
            return ZigString.Slice.fromUTF8NeverFree(this.content_type);

        return null;
    }

    const StructuredCloneWriter = struct {
        ctx: *anyopaque,
        impl: *const fn (*anyopaque, ptr: [*]const u8, len: u32) callconv(JSC.conv) void,

        pub const WriteError = error{};
        pub fn write(this: StructuredCloneWriter, bytes: []const u8) WriteError!usize {
            this.impl(this.ctx, bytes.ptr, @as(u32, @truncate(bytes.len)));
            return bytes.len;
        }
    };

    fn _onStructuredCloneSerialize(
        this: *Blob,
        comptime Writer: type,
        writer: Writer,
    ) !void {
        try writer.writeInt(u8, serialization_version, .little);

        try writer.writeInt(u64, @intCast(this.offset), .little);

        try writer.writeInt(u32, @truncate(this.content_type.len), .little);
        try writer.writeAll(this.content_type);
        try writer.writeInt(u8, @intFromBool(this.content_type_was_set), .little);

        const store_tag: Store.SerializeTag = if (this.store) |store|
            if (store.data == .file) .file else .bytes
        else
            .empty;

        try writer.writeInt(u8, @intFromEnum(store_tag), .little);

        this.resolveSize();
        if (this.store) |store| {
            try store.serialize(Writer, writer);
        }

        try writer.writeInt(u8, @intFromBool(this.is_jsdom_file), .little);
        try writeFloat(f64, this.last_modified, Writer, writer);
    }

    pub fn onStructuredCloneSerialize(
        this: *Blob,
        globalThis: *JSC.JSGlobalObject,
        ctx: *anyopaque,
        writeBytes: *const fn (*anyopaque, ptr: [*]const u8, len: u32) callconv(JSC.conv) void,
    ) void {
        _ = globalThis;

        const Writer = std.io.Writer(StructuredCloneWriter, StructuredCloneWriter.WriteError, StructuredCloneWriter.write);
        const writer = Writer{
            .context = .{
                .ctx = ctx,
                .impl = writeBytes,
            },
        };

        try _onStructuredCloneSerialize(this, Writer, writer);
    }

    pub fn onStructuredCloneTransfer(
        this: *Blob,
        globalThis: *JSC.JSGlobalObject,
        ctx: *anyopaque,
        write: *const fn (*anyopaque, ptr: [*]const u8, len: usize) callconv(.C) void,
    ) void {
        _ = write;
        _ = ctx;
        _ = this;
        _ = globalThis;
    }

    fn writeFloat(
        comptime FloatType: type,
        value: FloatType,
        comptime Writer: type,
        writer: Writer,
    ) !void {
        const bytes: [@sizeOf(FloatType)]u8 = @bitCast(value);
        try writer.writeAll(&bytes);
    }

    fn readFloat(
        comptime FloatType: type,
        comptime Reader: type,
        reader: Reader,
    ) !FloatType {
        const bytes = try reader.readBoundedBytes(@sizeOf(FloatType));
        return @bitCast(bytes.slice()[0..@sizeOf(FloatType)].*);
    }

    fn readSlice(
        reader: anytype,
        len: usize,
        allocator: std.mem.Allocator,
    ) ![]u8 {
        var slice = try allocator.alloc(u8, len);
        slice = slice[0..try reader.read(slice)];
        if (slice.len != len) return error.TooSmall;
        return slice;
    }

    fn _onStructuredCloneDeserialize(
        globalThis: *JSC.JSGlobalObject,
        comptime Reader: type,
        reader: Reader,
    ) !JSValue {
        const allocator = bun.default_allocator;

        const version = try reader.readInt(u8, .little);

        const offset = try reader.readInt(u64, .little);

        const content_type_len = try reader.readInt(u32, .little);

        const content_type = try readSlice(reader, content_type_len, allocator);

        const content_type_was_set: bool = try reader.readInt(u8, .little) != 0;

        const store_tag = try reader.readEnum(Store.SerializeTag, .little);

        const blob: *Blob = switch (store_tag) {
            .bytes => bytes: {
                const bytes_len = try reader.readInt(u32, .little);
                const bytes = try readSlice(reader, bytes_len, allocator);

                const blob = Blob.init(bytes, allocator, globalThis);

                versions: {
                    if (version == 1) break :versions;

                    const name_len = try reader.readInt(u32, .little);
                    const name = try readSlice(reader, name_len, allocator);

                    if (blob.store) |store| switch (store.data) {
                        .bytes => |*bytes_store| bytes_store.stored_name = bun.PathString.init(name),
                        else => {},
                    };

                    if (version == 2) break :versions;
                }

                break :bytes Blob.new(blob);
            },
            .file => file: {
                const pathlike_tag = try reader.readEnum(JSC.Node.PathOrFileDescriptor.SerializeTag, .little);

                switch (pathlike_tag) {
                    .fd => {
                        const fd = try bun.FileDescriptor.readFrom(reader, .little);

                        var path_or_fd = JSC.Node.PathOrFileDescriptor{
                            .fd = fd,
                        };
                        const blob = Blob.new(Blob.findOrCreateFileFromPath(
                            &path_or_fd,
                            globalThis,
                        ));

                        break :file blob;
                    },
                    .path => {
                        const path_len = try reader.readInt(u32, .little);

                        const path = try readSlice(reader, path_len, default_allocator);
                        var dest = JSC.Node.PathOrFileDescriptor{
                            .path = .{
                                .string = bun.PathString.init(path),
                            },
                        };
                        const blob = Blob.new(Blob.findOrCreateFileFromPath(
                            &dest,
                            globalThis,
                        ));

                        break :file blob;
                    },
                }

                return .zero;
            },
            .empty => Blob.new(Blob.initEmpty(globalThis)),
        };

        versions: {
            if (version == 1) break :versions;

            blob.is_jsdom_file = try reader.readInt(u8, .little) != 0;
            blob.last_modified = try readFloat(f64, Reader, reader);

            if (version == 2) break :versions;
        }

        blob.allocator = allocator;
        blob.offset = @as(u52, @intCast(offset));
        if (content_type.len > 0) {
            blob.content_type = content_type;
            blob.content_type_allocated = true;
            blob.content_type_was_set = content_type_was_set;
        }

        return blob.toJS(globalThis);
    }

    pub fn onStructuredCloneDeserialize(
        globalThis: *JSC.JSGlobalObject,
        ptr: [*]u8,
        end: [*]u8,
    ) JSValue {
        const total_length: usize = @intFromPtr(end) - @intFromPtr(ptr);
        var buffer_stream = std.io.fixedBufferStream(ptr[0..total_length]);
        const reader = buffer_stream.reader();

        return _onStructuredCloneDeserialize(globalThis, @TypeOf(reader), reader) catch |err| switch (err) {
            error.EndOfStream, error.TooSmall, error.InvalidValue => {
                globalThis.throw("Blob.onStructuredCloneDeserialize failed", .{});
                return .zero;
            },
            error.OutOfMemory => {
                globalThis.throwOutOfMemory();
                return .zero;
            },
        };
    }

    const URLSearchParamsConverter = struct {
        allocator: std.mem.Allocator,
        buf: []u8 = "",
        globalThis: *JSC.JSGlobalObject,
        pub fn convert(this: *URLSearchParamsConverter, str: ZigString) void {
            var out = str.toSlice(this.allocator).cloneIfNeeded(this.allocator) catch bun.outOfMemory();
            this.buf = @constCast(out.slice());
        }
    };

    pub fn fromURLSearchParams(
        globalThis: *JSC.JSGlobalObject,
        allocator: std.mem.Allocator,
        search_params: *JSC.URLSearchParams,
    ) Blob {
        var converter = URLSearchParamsConverter{
            .allocator = allocator,
            .globalThis = globalThis,
        };
        search_params.toString(URLSearchParamsConverter, &converter, URLSearchParamsConverter.convert);
        var store = Blob.Store.init(converter.buf, allocator);
        store.mime_type = MimeType.all.@"application/x-www-form-urlencoded";

        var blob = Blob.initWithStore(store, globalThis);
        blob.content_type = store.mime_type.value;
        blob.content_type_was_set = true;
        return blob;
    }

    pub fn fromDOMFormData(
        globalThis: *JSC.JSGlobalObject,
        allocator: std.mem.Allocator,
        form_data: *JSC.DOMFormData,
    ) Blob {
        var arena = bun.ArenaAllocator.init(allocator);
        defer arena.deinit();
        var stack_allocator = std.heap.stackFallback(1024, arena.allocator());
        const stack_mem_all = stack_allocator.get();

        var hex_buf: [70]u8 = undefined;
        const boundary = brk: {
            var random = globalThis.bunVM().rareData().nextUUID().bytes;
            const formatter = std.fmt.fmtSliceHexLower(&random);
            break :brk std.fmt.bufPrint(&hex_buf, "-WebkitFormBoundary{any}", .{formatter}) catch unreachable;
        };

        var context = FormDataContext{
            .allocator = allocator,
            .joiner = .{ .allocator = stack_mem_all },
            .boundary = boundary,
            .globalThis = globalThis,
        };

        form_data.forEach(FormDataContext, &context, FormDataContext.onEntry);
        if (context.failed) {
            return Blob.initEmpty(globalThis);
        }

        context.joiner.pushStatic("--");
        context.joiner.pushStatic(boundary);
        context.joiner.pushStatic("--\r\n");

        const store = Blob.Store.init(context.joiner.done(allocator) catch bun.outOfMemory(), allocator);
        var blob = Blob.initWithStore(store, globalThis);
        blob.content_type = std.fmt.allocPrint(allocator, "multipart/form-data; boundary=\"{s}\"", .{boundary}) catch bun.outOfMemory();
        blob.content_type_allocated = true;
        blob.content_type_was_set = true;

        return blob;
    }

    pub fn contentType(this: *const Blob) string {
        return this.content_type;
    }

    pub fn isDetached(this: *const Blob) bool {
        return this.store == null;
    }

    export fn Blob__dupeFromJS(value: JSC.JSValue) ?*Blob {
        const this = Blob.fromJS(value) orelse return null;
        return Blob__dupe(this);
    }

    export fn Blob__setAsFile(this: *Blob, path_str: *bun.String) *Blob {
        this.is_jsdom_file = true;

        // This is not 100% correct...
        if (this.store) |store| {
            if (store.data == .bytes) {
                if (store.data.bytes.stored_name.len == 0) {
                    var utf8 = path_str.toUTF8WithoutRef(bun.default_allocator).clone(bun.default_allocator) catch unreachable;
                    store.data.bytes.stored_name = bun.PathString.init(utf8.slice());
                }
            }
        }

        return this;
    }

    export fn Blob__dupe(ptr: *anyopaque) *Blob {
        var this = bun.cast(*Blob, ptr);
        var new = Blob.new(this.dupeWithContentType(true));
        new.allocator = bun.default_allocator;
        return new;
    }

    export fn Blob__destroy(this: *Blob) void {
        this.finalize();
    }

    export fn Blob__getFileNameString(this: *Blob) callconv(.C) bun.String {
        if (this.getFileName()) |filename| {
            return bun.String.fromBytes(filename);
        }

        return bun.String.empty;
    }

    comptime {
        _ = Blob__dupeFromJS;
        _ = Blob__destroy;
        _ = Blob__dupe;
        _ = Blob__setAsFile;
        _ = Blob__getFileNameString;
    }

    pub fn writeFormatForSize(is_jdom_file: bool, size: usize, writer: anytype, comptime enable_ansi_colors: bool) !void {
        if (is_jdom_file) {
            try writer.writeAll(comptime Output.prettyFmt("<r>File<r>", enable_ansi_colors));
        } else {
            try writer.writeAll(comptime Output.prettyFmt("<r>Blob<r>", enable_ansi_colors));
        }
        try writer.print(
            comptime Output.prettyFmt(" (<yellow>{any}<r>)", enable_ansi_colors),
            .{
                bun.fmt.size(size, .{}),
            },
        );
    }

    pub fn writeFormat(this: *Blob, comptime Formatter: type, formatter: *Formatter, writer: anytype, comptime enable_ansi_colors: bool) !void {
        const Writer = @TypeOf(writer);

        if (this.isDetached()) {
            if (this.is_jsdom_file) {
                try writer.writeAll(comptime Output.prettyFmt("<d>[<r>File<r> detached<d>]<r>", enable_ansi_colors));
            } else {
                try writer.writeAll(comptime Output.prettyFmt("<d>[<r>Blob<r> detached<d>]<r>", enable_ansi_colors));
            }
            return;
        }

        {
            const store = this.store.?;
            switch (store.data) {
                .file => |file| {
                    try writer.writeAll(comptime Output.prettyFmt("<r>FileRef<r>", enable_ansi_colors));
                    switch (file.pathlike) {
                        .path => |path| {
                            try writer.print(
                                comptime Output.prettyFmt(" (<green>\"{s}\"<r>)<r>", enable_ansi_colors),
                                .{
                                    path.slice(),
                                },
                            );
                        },
                        .fd => |fd| {
                            const fd_impl = bun.FDImpl.decode(fd);
                            if (comptime Environment.isWindows) {
                                if (fd_impl.kind == .uv) {
                                    try writer.print(
                                        comptime Output.prettyFmt(" (<r>fd<d>:<r> <yellow>{d}<r>)<r>", enable_ansi_colors),
                                        .{fd_impl.uv()},
                                    );
                                } else {
                                    if (Environment.allow_assert) {
                                        comptime assert(Environment.isWindows);
                                        @panic("this shouldn't be reachable.");
                                    }
                                    try writer.print(
                                        comptime Output.prettyFmt(" (<r>fd<d>:<r> <yellow>{any}<r>)<r>", enable_ansi_colors),
                                        .{fd_impl.system()},
                                    );
                                }
                            } else {
                                try writer.print(
                                    comptime Output.prettyFmt(" (<r>fd<d>:<r> <yellow>{d}<r>)<r>", enable_ansi_colors),
                                    .{fd_impl.system()},
                                );
                            }
                        },
                    }
                },
                .bytes => {
                    try writeFormatForSize(this.is_jsdom_file, this.size, writer, enable_ansi_colors);
                },
            }
        }

        const show_name = (this.is_jsdom_file and this.getNameString() != null) or (!this.name.isEmpty() and this.store != null and this.store.?.data == .bytes);
        if (this.content_type.len > 0 or this.offset > 0 or show_name or this.last_modified != 0.0) {
            try writer.writeAll(" {\n");
            {
                formatter.indent += 1;
                defer formatter.indent -= 1;

                if (show_name) {
                    try formatter.writeIndent(Writer, writer);

                    try writer.print(
                        comptime Output.prettyFmt("name<d>:<r> <green>\"{}\"<r>", enable_ansi_colors),
                        .{
                            this.getNameString() orelse bun.String.empty,
                        },
                    );

                    if (this.content_type.len > 0 or this.offset > 0 or this.last_modified != 0) {
                        try formatter.printComma(Writer, writer, enable_ansi_colors);
                    }

                    try writer.writeAll("\n");
                }

                if (this.content_type.len > 0) {
                    try formatter.writeIndent(Writer, writer);
                    try writer.print(
                        comptime Output.prettyFmt("type<d>:<r> <green>\"{s}\"<r>", enable_ansi_colors),
                        .{
                            this.content_type,
                        },
                    );

                    if (this.offset > 0 or this.last_modified != 0) {
                        try formatter.printComma(Writer, writer, enable_ansi_colors);
                    }

                    try writer.writeAll("\n");
                }

                if (this.offset > 0) {
                    try formatter.writeIndent(Writer, writer);

                    try writer.print(
                        comptime Output.prettyFmt("offset<d>:<r> <yellow>{d}<r>\n", enable_ansi_colors),
                        .{
                            this.offset,
                        },
                    );

                    if (this.last_modified != 0) {
                        try formatter.printComma(Writer, writer, enable_ansi_colors);
                    }

                    try writer.writeAll("\n");
                }

                if (this.last_modified != 0) {
                    try formatter.writeIndent(Writer, writer);

                    try writer.print(
                        comptime Output.prettyFmt("lastModified<d>:<r> <yellow>{d}<r>\n", enable_ansi_colors),
                        .{
                            this.last_modified,
                        },
                    );
                }
            }

            try formatter.writeIndent(Writer, writer);
            try writer.writeAll("}");
        }
    }

    const Retry = enum { @"continue", fail, no };

    // we choose not to inline this so that the path buffer is not on the stack unless necessary.
    noinline fn mkdirIfNotExists(this: anytype, err: bun.sys.Error, path_string: [:0]const u8, err_path: []const u8) Retry {
        if (err.getErrno() == .NOENT and this.mkdirp_if_not_exists) {
            if (std.fs.path.dirname(path_string)) |dirname| {
                var node_fs: JSC.Node.NodeFS = .{};
                switch (node_fs.mkdirRecursive(
                    JSC.Node.Arguments.Mkdir{
                        .path = .{ .string = bun.PathString.init(dirname) },
                        .recursive = true,
                        .always_return_none = true,
                    },
                    .sync,
                )) {
                    .result => {
                        this.mkdirp_if_not_exists = false;
                        return .@"continue";
                    },
                    .err => |err2| {
                        if (comptime @hasField(@TypeOf(this.*), "errno")) {
                            this.errno = bun.errnoToZigErr(err2.errno);
                        }
                        this.system_error = err.withPath(err_path).toSystemError();
                        if (comptime @hasField(@TypeOf(this.*), "opened_fd")) {
                            this.opened_fd = invalid_fd;
                        }
                        return .fail;
                    },
                }
            }
        }
        return .no;
    }

    pub fn writeFileWithSourceDestination(
        ctx: JSC.C.JSContextRef,
        source_blob: *Blob,
        destination_blob: *Blob,
        mkdirp_if_not_exists: bool,
    ) JSC.JSValue {
        const destination_type = std.meta.activeTag(destination_blob.store.?.data);

        // Writing an empty string to a file truncates it
        // This matches the behavior we do with the fast path.
        // This case only really happens on Windows.
        if (source_blob.store == null) {
            defer destination_blob.detach();
            if (destination_type == .file) {
                // TODO: make this async
                // TODO: mkdirp()
                var result = ctx.bunVM().nodeFS().truncate(.{
                    .path = destination_blob.store.?.data.file.pathlike,
                    .len = 0,
                    .flags = bun.O.CREAT,
                }, .sync);
                if (result == .err) {
                    // it might return EPERM when the parent directory doesn't exist
                    // #6336
                    if (result.err.getErrno() == .PERM) {
                        result.err.errno = @intCast(@intFromEnum(bun.C.E.NOENT));
                    }

                    result.err = result.err.withPathLike(destination_blob.store.?.data.file.pathlike);

                    return JSC.JSPromise.rejectedPromiseValue(ctx, result.toJS(ctx));
                }
            }

            return JSC.JSPromise.resolvedPromiseValue(ctx.ptr(), JSC.JSValue.jsNumber(0));
        }

        const source_type = std.meta.activeTag(source_blob.store.?.data);

        if (destination_type == .file and source_type == .bytes) {
            var write_file_promise = bun.new(WriteFilePromise, .{
                .globalThis = ctx,
            });

            if (comptime Environment.isWindows) {
                var promise = JSPromise.create(ctx.ptr());
                const promise_value = promise.asValue(ctx);
                promise_value.ensureStillAlive();
                write_file_promise.promise.strong.set(ctx, promise_value);
                _ = WriteFileWindows.create(
                    ctx.bunVM().eventLoop(),
                    destination_blob.*,
                    source_blob.*,
                    *WriteFilePromise,
                    write_file_promise,
                    &WriteFilePromise.run,
                    mkdirp_if_not_exists,
                );
                return promise_value;
            }

            const file_copier = WriteFile.create(
                destination_blob.*,
                source_blob.*,
                *WriteFilePromise,
                write_file_promise,
                WriteFilePromise.run,
                mkdirp_if_not_exists,
            ) catch unreachable;
            var task = WriteFile.WriteFileTask.createOnJSThread(bun.default_allocator, ctx.ptr(), file_copier) catch bun.outOfMemory();
            // Defer promise creation until we're just about to schedule the task
            var promise = JSC.JSPromise.create(ctx.ptr());
            const promise_value = promise.asValue(ctx);
            write_file_promise.promise.strong.set(ctx, promise_value);
            promise_value.ensureStillAlive();
            task.schedule();
            return promise_value;
        }
        // If this is file <> file, we can just copy the file
        else if (destination_type == .file and source_type == .file) {
            if (comptime Environment.isWindows) {
                return Store.CopyFileWindows.init(
                    destination_blob.store.?,
                    source_blob.store.?,
                    ctx.bunVM().eventLoop(),
                    mkdirp_if_not_exists,
                    destination_blob.size,
                );
            }
            var file_copier = Store.CopyFile.create(
                bun.default_allocator,
                destination_blob.store.?,
                source_blob.store.?,

                destination_blob.offset,
                destination_blob.size,
                ctx.ptr(),
                mkdirp_if_not_exists,
            ) catch unreachable;
            file_copier.schedule();
            return file_copier.promise.value();
        } else if (destination_type == .bytes and source_type == .bytes) {
            // If this is bytes <> bytes, we can just duplicate it
            // this is an edgecase
            // it will happen if someone did Bun.write(new Blob([123]), new Blob([456]))
            // eventually, this could be like Buffer.concat
            var clone = source_blob.dupe();
            clone.allocator = bun.default_allocator;
            const cloned = Blob.new(clone);
            cloned.allocator = bun.default_allocator;
            return JSPromise.resolvedPromiseValue(ctx.ptr(), cloned.toJS(ctx));
        } else if (destination_type == .bytes and source_type == .file) {
            var fake_call_frame: [8]JSC.JSValue = undefined;
            @memset(@as([*]u8, @ptrCast(&fake_call_frame))[0..@sizeOf(@TypeOf(fake_call_frame))], 0);
            const blob_value = source_blob.getSlice(ctx, @as(*JSC.CallFrame, @ptrCast(&fake_call_frame))) catch .zero; // TODO:

            return JSPromise.resolvedPromiseValue(
                ctx.ptr(),
                blob_value,
            );
        }

        unreachable;
    }

    pub fn writeFile(
        globalThis: *JSC.JSGlobalObject,
        callframe: *JSC.CallFrame,
    ) bun.JSError!JSC.JSValue {
        const arguments = callframe.arguments(3).slice();
        var args = JSC.Node.ArgumentsSlice.init(globalThis.bunVM(), arguments);
        defer args.deinit();

        // accept a path or a blob
<<<<<<< HEAD
        var path_or_blob = PathOrBlob.fromJSNoCopy(globalThis, &args, exception) orelse {
            if (exception[0] != null) {
                globalThis.throwValue(exception[0].?.value());
            }
=======
        var path_or_blob = (try PathOrBlob.fromJSNoCopy(globalThis, &args)) orelse {
            globalThis.throwInvalidArguments("Bun.write expects a path, file descriptor or a blob", .{});
>>>>>>> 708ed007
            return .zero;
        };
        defer {
            if (path_or_blob == .path) {
                path_or_blob.path.deinit();
            }
        }

        var data = args.nextEat() orelse {
            globalThis.throwInvalidArguments("Bun.write(pathOrFdOrBlob, blob) expects a Blob-y thing to write", .{});
            return .zero;
        };

        if (data.isEmptyOrUndefinedOrNull()) {
            globalThis.throwInvalidArguments("Bun.write(pathOrFdOrBlob, blob) expects a Blob-y thing to write", .{});
            return .zero;
        }

        if (path_or_blob == .blob) {
            if (path_or_blob.blob.store == null) {
                globalThis.throwInvalidArguments("Blob is detached", .{});
                return .zero;
            } else {
                // TODO only reset last_modified on success paths instead of
                // resetting last_modified at the beginning for better performance.
                if (path_or_blob.blob.store.?.data == .file) {
                    // reset last_modified to force getLastModified() to reload after writing.
                    path_or_blob.blob.store.?.data.file.last_modified = JSC.init_timestamp;
                }
            }
        }

        const input_store: ?*Store = if (path_or_blob == .blob) path_or_blob.blob.store else null;
        if (input_store) |st| st.ref();
        defer if (input_store) |st| st.deref();

        var needs_async = false;

        var mkdirp_if_not_exists: ?bool = null;

        if (args.nextEat()) |options_object| {
            if (options_object.isObject()) {
                if (options_object.getTruthy(globalThis, "createPath")) |create_directory| {
                    if (!create_directory.isBoolean()) {
                        globalThis.throwInvalidArgumentType("write", "options.createPath", "boolean");
                        return .zero;
                    }
                    mkdirp_if_not_exists = create_directory.toBoolean();
                }
            } else if (!options_object.isEmptyOrUndefinedOrNull()) {
                globalThis.throwInvalidArgumentType("write", "options", "object");
                return .zero;
            }
        }

        if (mkdirp_if_not_exists) |mkdir| {
            if (mkdir and
                path_or_blob == .blob and
                path_or_blob.blob.store != null and
                path_or_blob.blob.store.?.data == .file and
                path_or_blob.blob.store.?.data.file.pathlike == .fd)
            {
                globalThis.throwInvalidArguments("Cannot create a directory for a file descriptor", .{});
                return .zero;
            }
        }

        // If you're doing Bun.write(), try to go fast by writing short input on the main thread.
        // This is a heuristic, but it's a good one.
        //
        // except if you're on Windows. Windows I/O is slower. Let's not even try.
        if (comptime !Environment.isWindows) {
            if (path_or_blob == .path or
                // If they try to set an offset, its a little more complicated so let's avoid that
                (path_or_blob.blob.offset == 0 and
                // Is this a file that is known to be a pipe? Let's avoid blocking the main thread on it.
                !(path_or_blob.blob.store != null and
                path_or_blob.blob.store.?.data == .file and
                path_or_blob.blob.store.?.data.file.mode != 0 and
                bun.isRegularFile(path_or_blob.blob.store.?.data.file.mode))))
            {
                if (data.isString()) {
                    const len = data.getLength(globalThis);

                    if (len < 256 * 1024) {
                        const str = data.toBunString(globalThis);
                        defer str.deref();

                        const pathlike: JSC.Node.PathOrFileDescriptor = if (path_or_blob == .path)
                            path_or_blob.path
                        else
                            path_or_blob.blob.store.?.data.file.pathlike;

                        if (pathlike == .path) {
                            const result = writeStringToFileFast(
                                globalThis,
                                pathlike,
                                str,
                                &needs_async,
                                true,
                            );
                            if (!needs_async) {
                                return result;
                            }
                        } else {
                            const result = writeStringToFileFast(
                                globalThis,
                                pathlike,
                                str,
                                &needs_async,
                                false,
                            );
                            if (!needs_async) {
                                return result;
                            }
                        }
                    }
                } else if (data.asArrayBuffer(globalThis)) |buffer_view| {
                    if (buffer_view.byte_len < 256 * 1024) {
                        const pathlike: JSC.Node.PathOrFileDescriptor = if (path_or_blob == .path)
                            path_or_blob.path
                        else
                            path_or_blob.blob.store.?.data.file.pathlike;

                        if (pathlike == .path) {
                            const result = writeBytesToFileFast(
                                globalThis,
                                pathlike,
                                buffer_view.byteSlice(),
                                &needs_async,
                                true,
                            );

                            if (!needs_async) {
                                return result;
                            }
                        } else {
                            const result = writeBytesToFileFast(
                                globalThis,
                                pathlike,
                                buffer_view.byteSlice(),
                                &needs_async,
                                false,
                            );

                            if (!needs_async) {
                                return result;
                            }
                        }
                    }
                }
            }
        }

        // if path_or_blob is a path, convert it into a file blob
        var destination_blob: Blob = if (path_or_blob == .path) brk: {
            break :brk Blob.findOrCreateFileFromPath(&path_or_blob.path, globalThis);
        } else path_or_blob.blob.dupe();

        if (destination_blob.store == null) {
            globalThis.throwInvalidArguments("Writing to an empty blob is not implemented yet", .{});
            return .zero;
        }

        // TODO: implement a writeev() fast path
        var source_blob: Blob = brk: {
            if (data.as(Response)) |response| {
                switch (response.body.value) {
                    .WTFStringImpl,
                    .InternalBlob,
                    .Used,
                    .Empty,
                    .Blob,
                    .Null,
                    => {
                        break :brk response.body.use();
                    },
                    .Error => |*err_ref| {
                        destination_blob.detach();
                        _ = response.body.value.use();
                        return JSC.JSPromise.rejectedPromiseValue(globalThis, err_ref.toJS(globalThis));
                    },
                    .Locked => {
                        var task = bun.new(WriteFileWaitFromLockedValueTask, .{
                            .globalThis = globalThis,
                            .file_blob = destination_blob,
                            .promise = JSC.JSPromise.Strong.init(globalThis),
                            .mkdirp_if_not_exists = mkdirp_if_not_exists orelse true,
                        });

                        response.body.value.Locked.task = task;
                        response.body.value.Locked.onReceiveValue = WriteFileWaitFromLockedValueTask.thenWrap;
                        return task.promise.value();
                    },
                }
            }

            if (data.as(Request)) |request| {
                switch (request.body.value) {
                    .WTFStringImpl,
                    .InternalBlob,
                    .Used,
                    .Empty,
                    .Blob,
                    .Null,
                    => {
                        break :brk request.body.value.use();
                    },
                    .Error => |*err_ref| {
                        destination_blob.detach();
                        _ = request.body.value.use();
                        return JSC.JSPromise.rejectedPromiseValue(globalThis, err_ref.toJS(globalThis));
                    },
                    .Locked => {
                        var task = bun.new(WriteFileWaitFromLockedValueTask, .{
                            .globalThis = globalThis,
                            .file_blob = destination_blob,
                            .promise = JSC.JSPromise.Strong.init(globalThis),
                            .mkdirp_if_not_exists = mkdirp_if_not_exists orelse true,
                        });

                        request.body.value.Locked.task = task;
                        request.body.value.Locked.onReceiveValue = WriteFileWaitFromLockedValueTask.thenWrap;

                        return task.promise.value();
                    },
                }
            }

            break :brk Blob.get(
                globalThis,
                data,
                false,
                false,
            ) catch |err| {
                if (err == error.InvalidArguments) {
                    globalThis.throwInvalidArguments(
                        "Expected an Array",
                        .{},
                    );
                    return .zero;
                }

                globalThis.throwOutOfMemory();
                return .zero;
            };
        };
        defer source_blob.detach();

        const destination_store = destination_blob.store;
        if (destination_store) |store| {
            store.ref();
        }

        defer {
            if (destination_store) |store| {
                store.deref();
            }
        }

        return writeFileWithSourceDestination(globalThis, &source_blob, &destination_blob, mkdirp_if_not_exists orelse true);
    }

    const write_permissions = 0o664;

    fn writeStringToFileFast(
        globalThis: *JSC.JSGlobalObject,
        pathlike: JSC.Node.PathOrFileDescriptor,
        str: bun.String,
        needs_async: *bool,
        comptime needs_open: bool,
    ) JSC.JSValue {
        const fd: bun.FileDescriptor = if (comptime !needs_open) pathlike.fd else brk: {
            var file_path: bun.PathBuffer = undefined;
            switch (bun.sys.open(
                pathlike.path.sliceZ(&file_path),
                // we deliberately don't use O_TRUNC here
                // it's a perf optimization
                bun.O.WRONLY | bun.O.CREAT | bun.O.NONBLOCK,
                write_permissions,
            )) {
                .result => |result| {
                    break :brk result;
                },
                .err => |err| {
                    if (err.getErrno() == .NOENT) {
                        needs_async.* = true;
                        return .zero;
                    }

                    return JSC.JSPromise.rejectedPromiseValue(
                        globalThis,
                        err.withPath(pathlike.path.slice()).toJSC(globalThis),
                    );
                },
            }
            unreachable;
        };

        var truncate = needs_open or str.isEmpty();
        const jsc_vm = globalThis.bunVM();
        var written: usize = 0;

        defer {
            // we only truncate if it's a path
            // if it's a file descriptor, we assume they want manual control over that behavior
            if (truncate) {
                _ = bun.sys.ftruncate(fd, @as(i64, @intCast(written)));
            }

            if (needs_open) {
                _ = bun.sys.close(fd);
            }
        }
        if (!str.isEmpty()) {
            var decoded = str.toUTF8(jsc_vm.allocator);
            defer decoded.deinit();

            var remain = decoded.slice();
            while (remain.len > 0) {
                const result = bun.sys.write(fd, remain);
                switch (result) {
                    .result => |res| {
                        written += res;
                        remain = remain[res..];
                        if (res == 0) break;
                    },
                    .err => |err| {
                        truncate = false;
                        if (err.getErrno() == .AGAIN) {
                            needs_async.* = true;
                            return .zero;
                        }
                        if (comptime !needs_open) {
                            return JSC.JSPromise.rejectedPromiseValue(globalThis, err.toJSC(globalThis));
                        }
                        return JSC.JSPromise.rejectedPromiseValue(
                            globalThis,
                            err.withPath(pathlike.path.slice()).toJSC(globalThis),
                        );
                    },
                }
            }
        }

        return JSC.JSPromise.resolvedPromiseValue(globalThis, JSC.JSValue.jsNumber(written));
    }

    fn writeBytesToFileFast(
        globalThis: *JSC.JSGlobalObject,
        pathlike: JSC.Node.PathOrFileDescriptor,
        bytes: []const u8,
        needs_async: *bool,
        comptime needs_open: bool,
    ) JSC.JSValue {
        const fd: bun.FileDescriptor = if (comptime !needs_open) pathlike.fd else brk: {
            var file_path: bun.PathBuffer = undefined;
            switch (bun.sys.open(
                pathlike.path.sliceZ(&file_path),
                if (!Environment.isWindows)
                    // we deliberately don't use O_TRUNC here
                    // it's a perf optimization
                    bun.O.WRONLY | bun.O.CREAT | bun.O.NONBLOCK
                else
                    bun.O.WRONLY | bun.O.CREAT,
                write_permissions,
            )) {
                .result => |result| {
                    break :brk result;
                },
                .err => |err| {
                    if (!Environment.isWindows) {
                        if (err.getErrno() == .NOENT) {
                            needs_async.* = true;
                            return .zero;
                        }
                    }

                    return JSC.JSPromise.rejectedPromiseValue(
                        globalThis,
                        err.withPath(pathlike.path.slice()).toJSC(globalThis),
                    );
                },
            }
        };

        // TODO: on windows this is always synchronous

        const truncate = needs_open or bytes.len == 0;
        var written: usize = 0;
        defer {
            if (needs_open) {
                _ = bun.sys.close(fd);
            }
        }

        var remain = bytes;
        const end = remain.ptr + remain.len;

        while (remain.ptr != end) {
            const result = bun.sys.write(fd, remain);
            switch (result) {
                .result => |res| {
                    written += res;
                    remain = remain[res..];
                    if (res == 0) break;
                },
                .err => |err| {
                    if (!Environment.isWindows) {
                        if (err.getErrno() == .AGAIN) {
                            needs_async.* = true;
                            return .zero;
                        }
                    }
                    if (comptime !needs_open) {
                        return JSC.JSPromise.rejectedPromiseValue(
                            globalThis,
                            err.toJSC(globalThis),
                        );
                    }
                    return JSC.JSPromise.rejectedPromiseValue(
                        globalThis,
                        err.withPath(pathlike.path.slice()).toJSC(globalThis),
                    );
                },
            }
        }

        if (truncate) {
            if (Environment.isWindows) {
                _ = std.os.windows.kernel32.SetEndOfFile(fd.cast());
            } else {
                _ = bun.sys.ftruncate(fd, @as(i64, @intCast(written)));
            }
        }

        return JSC.JSPromise.resolvedPromiseValue(globalThis, JSC.JSValue.jsNumber(written));
    }

    pub export fn JSDOMFile__hasInstance(_: JSC.JSValue, _: *JSC.JSGlobalObject, value: JSC.JSValue) callconv(JSC.conv) bool {
        JSC.markBinding(@src());
        const blob = value.as(Blob) orelse return false;
        return blob.is_jsdom_file;
    }

    pub export fn JSDOMFile__construct(
        globalThis: *JSC.JSGlobalObject,
        callframe: *JSC.CallFrame,
    ) callconv(JSC.conv) ?*Blob {
        JSC.markBinding(@src());
        const allocator = bun.default_allocator;
        var blob: Blob = undefined;
        var arguments = callframe.arguments(3);
        const args = arguments.slice();

        if (args.len < 2) {
            globalThis.throwInvalidArguments("new File(bits, name) expects at least 2 arguments", .{});
            return null;
        }
        {
            const name_value_str = bun.String.tryFromJS(args[1], globalThis) orelse {
                if (!globalThis.hasException()) {
                    globalThis.throwInvalidArguments("new File(bits, name) expects string as the second argument", .{});
                }
                return null;
            };
            defer name_value_str.deref();

            blob = get(globalThis, args[0], false, true) catch |err| switch (err) {
                error.JSError => return null,
                error.OutOfMemory => {
                    globalThis.throwOutOfMemory();
                    return null;
                },
                error.InvalidArguments => {
                    globalThis.throwInvalidArguments("new Blob() expects an Array", .{});
                    return null;
                },
            };

            if (blob.store) |store_| {
                switch (store_.data) {
                    .bytes => |*bytes| {
                        bytes.stored_name = bun.PathString.init(
                            (name_value_str.toUTF8WithoutRef(bun.default_allocator).clone(bun.default_allocator) catch unreachable).slice(),
                        );
                    },
                    .file => {
                        blob.name = name_value_str.dupeRef();
                    },
                }
            }
        }

        var set_last_modified = false;

        if (args.len > 2) {
            const options = args[2];
            if (options.isObject()) {
                // type, the ASCII-encoded string in lower case
                // representing the media type of the Blob.
                // Normative conditions for this member are provided
                // in the § 3.1 Constructors.
                if (options.get(globalThis, "type")) |content_type| {
                    inner: {
                        if (content_type.isString()) {
                            var content_type_str = content_type.toSlice(globalThis, bun.default_allocator);
                            defer content_type_str.deinit();
                            const slice = content_type_str.slice();
                            if (!strings.isAllASCII(slice)) {
                                break :inner;
                            }
                            blob.content_type_was_set = true;

                            if (globalThis.bunVM().mimeType(slice)) |mime| {
                                blob.content_type = mime.value;
                                break :inner;
                            }
                            const content_type_buf = allocator.alloc(u8, slice.len) catch bun.outOfMemory();
                            blob.content_type = strings.copyLowercase(slice, content_type_buf);
                            blob.content_type_allocated = true;
                        }
                    }
                }

                if (options.getTruthy(globalThis, "lastModified")) |last_modified| {
                    set_last_modified = true;
                    blob.last_modified = last_modified.coerce(f64, globalThis);
                }
            }
        }

        if (!set_last_modified) {
            // `lastModified` should be the current date in milliseconds if unspecified.
            // https://developer.mozilla.org/en-US/docs/Web/API/File/lastModified
            blob.last_modified = @floatFromInt(std.time.milliTimestamp());
        }

        if (blob.content_type.len == 0) {
            blob.content_type = "";
            blob.content_type_was_set = false;
        }

        var blob_ = Blob.new(blob);
        blob_.allocator = allocator;
        blob_.is_jsdom_file = true;
        return blob_;
    }

    fn calculateEstimatedByteSize(this: *Blob) void {
        // in-memory size. not the size on disk.
        var size: usize = @sizeOf(Blob);

        if (this.store) |store| {
            size += @sizeOf(Blob.Store);
            switch (store.data) {
                .bytes => {
                    size += store.data.bytes.stored_name.estimatedSize();
                    size += if (this.size != Blob.max_size)
                        this.size
                    else
                        store.data.bytes.len;
                },
                .file => size += store.data.file.pathlike.estimatedSize(),
            }
        }

        this.reported_estimated_size = size + (this.content_type.len * @intFromBool(this.content_type_allocated)) + this.name.byteSlice().len;
    }

    pub fn estimatedSize(this: *Blob) usize {
        return this.reported_estimated_size;
    }

    comptime {
        if (!JSC.is_bindgen) {
            _ = JSDOMFile__hasInstance;
            _ = JSDOMFile__construct;
        }
    }

    pub fn constructBunFile(
        globalObject: *JSC.JSGlobalObject,
        callframe: *JSC.CallFrame,
    ) bun.JSError!JSC.JSValue {
        var vm = globalObject.bunVM();
        const arguments = callframe.arguments(2).slice();
        var args = JSC.Node.ArgumentsSlice.init(vm, arguments);
        defer args.deinit();

        var path = (try JSC.Node.PathOrFileDescriptor.fromJS(globalObject, &args, bun.default_allocator)) orelse {
            globalObject.throwInvalidArguments("Expected file path string or file descriptor", .{});
            return .zero;
        };
        defer path.deinitAndUnprotect();

        var blob = Blob.findOrCreateFileFromPath(&path, globalObject);

        if (arguments.len >= 2) {
            const opts = arguments[1];

            if (opts.isObject()) {
                if (opts.getTruthy(globalObject, "type")) |file_type| {
                    inner: {
                        if (file_type.isString()) {
                            var allocator = bun.default_allocator;
                            var str = file_type.toSlice(globalObject, bun.default_allocator);
                            defer str.deinit();
                            const slice = str.slice();
                            if (!strings.isAllASCII(slice)) {
                                break :inner;
                            }
                            blob.content_type_was_set = true;
                            if (vm.mimeType(str.slice())) |entry| {
                                blob.content_type = entry.value;
                                break :inner;
                            }
                            const content_type_buf = allocator.alloc(u8, slice.len) catch bun.outOfMemory();
                            blob.content_type = strings.copyLowercase(slice, content_type_buf);
                            blob.content_type_allocated = true;
                        }
                    }
                }
                if (opts.getTruthy(globalObject, "lastModified")) |last_modified| {
                    blob.last_modified = last_modified.coerce(f64, globalObject);
                }
            }
        }

        var ptr = Blob.new(blob);
        ptr.allocator = bun.default_allocator;
        return ptr.toJS(globalObject);
    }

    pub fn findOrCreateFileFromPath(path_or_fd: *JSC.Node.PathOrFileDescriptor, globalThis: *JSGlobalObject) Blob {
        var vm = globalThis.bunVM();
        const allocator = bun.default_allocator;

        const path: JSC.Node.PathOrFileDescriptor = brk: {
            switch (path_or_fd.*) {
                .path => {
                    var slice = path_or_fd.path.slice();

                    if (Environment.isWindows and bun.strings.eqlComptime(slice, "/dev/null")) {
                        path_or_fd.deinit();
                        path_or_fd.* = .{
                            .path = .{
                                // this memory is freed with this allocator in `Blob.Store.deinit`
                                .string = bun.PathString.init(allocator.dupe(u8, "\\\\.\\NUL") catch bun.outOfMemory()),
                            },
                        };
                        slice = path_or_fd.path.slice();
                    }

                    if (vm.standalone_module_graph) |graph| {
                        if (graph.find(slice)) |file| {
                            defer {
                                if (path_or_fd.path != .string) {
                                    path_or_fd.deinit();
                                    path_or_fd.* = .{ .path = .{ .string = bun.PathString.empty } };
                                }
                            }

                            return file.blob(globalThis).dupe();
                        }
                    }

                    path_or_fd.toThreadSafe();
                    const copy = path_or_fd.*;
                    path_or_fd.* = .{ .path = .{ .string = bun.PathString.empty } };
                    break :brk copy;
                },
                .fd => {
                    const optional_store: ?*Store = switch (bun.FDTag.get(path_or_fd.fd)) {
                        .stdin => vm.rareData().stdin(),
                        .stderr => vm.rareData().stderr(),
                        .stdout => vm.rareData().stdout(),
                        else => null,
                    };

                    if (optional_store) |store| {
                        store.ref();
                        return Blob.initWithStore(
                            store,
                            globalThis,
                        );
                    }
                    break :brk path_or_fd.*;
                },
            }
        };

        return Blob.initWithStore(Blob.Store.initFile(path, null, allocator) catch bun.outOfMemory(), globalThis);
    }

    pub const Store = struct {
        data: Data,

        mime_type: MimeType = MimeType.none,
        ref_count: std.atomic.Value(u32) = std.atomic.Value(u32).init(1),
        is_all_ascii: ?bool = null,
        allocator: std.mem.Allocator,

        pub usingnamespace bun.New(@This());

        pub fn size(this: *const Store) SizeType {
            return switch (this.data) {
                .bytes => this.data.bytes.len,
                .file => Blob.max_size,
            };
        }

        pub const Map = std.HashMap(u64, *JSC.WebCore.Blob.Store, IdentityContext(u64), 80);

        pub const Data = union(enum) {
            bytes: ByteStore,
            file: FileStore,
        };

        pub fn ref(this: *Store) void {
            const old = this.ref_count.fetchAdd(1, .monotonic);
            assert(old > 0);
        }

        pub fn hasOneRef(this: *const Store) bool {
            return this.ref_count.load(.monotonic) == 1;
        }

        /// Caller is responsible for derefing the Store.
        pub fn toAnyBlob(this: *Store) ?AnyBlob {
            if (this.hasOneRef()) {
                if (this.data == .bytes) {
                    return .{ .InternalBlob = this.data.bytes.toInternalBlob() };
                }
            }

            return null;
        }

        pub fn external(ptr: ?*anyopaque, _: ?*anyopaque, _: usize) callconv(.C) void {
            if (ptr == null) return;
            var this = bun.cast(*Store, ptr);
            this.deref();
        }

        pub fn initFile(pathlike: JSC.Node.PathOrFileDescriptor, mime_type: ?http.MimeType, allocator: std.mem.Allocator) !*Store {
            const store = Blob.Store.new(.{
                .data = .{
                    .file = FileStore.init(
                        pathlike,
                        mime_type orelse brk: {
                            if (pathlike == .path) {
                                const sliced = pathlike.path.slice();
                                if (sliced.len > 0) {
                                    var extname = std.fs.path.extension(sliced);
                                    extname = std.mem.trim(u8, extname, ".");
                                    if (http.MimeType.byExtensionNoDefault(extname)) |mime| {
                                        break :brk mime;
                                    }
                                }
                            }

                            break :brk null;
                        },
                    ),
                },
                .allocator = allocator,
                .ref_count = std.atomic.Value(u32).init(1),
            });
            return store;
        }

        pub fn init(bytes: []u8, allocator: std.mem.Allocator) *Store {
            const store = Blob.Store.new(.{
                .data = .{
                    .bytes = ByteStore.init(bytes, allocator),
                },
                .allocator = allocator,
                .ref_count = std.atomic.Value(u32).init(1),
            });
            return store;
        }

        pub fn sharedView(this: Store) []u8 {
            if (this.data == .bytes)
                return this.data.bytes.slice();

            return &[_]u8{};
        }

        pub fn deref(this: *Blob.Store) void {
            const old = this.ref_count.fetchSub(1, .monotonic);
            assert(old >= 1);
            if (old == 1) {
                this.deinit();
            }
        }

        pub fn deinit(this: *Blob.Store) void {
            const allocator = this.allocator;

            switch (this.data) {
                .bytes => |*bytes| {
                    bytes.deinit();
                },
                .file => |file| {
                    if (file.pathlike == .path) {
                        if (file.pathlike.path == .string) {
                            allocator.free(@constCast(file.pathlike.path.slice()));
                        } else {
                            file.pathlike.path.deinit();
                        }
                    }
                },
            }

            this.destroy();
        }

        const SerializeTag = enum(u8) {
            file = 0,
            bytes = 1,
            empty = 2,
        };

        pub fn serialize(this: *Store, comptime Writer: type, writer: Writer) !void {
            switch (this.data) {
                .file => |file| {
                    const pathlike_tag: JSC.Node.PathOrFileDescriptor.SerializeTag = if (file.pathlike == .fd) .fd else .path;
                    try writer.writeInt(u8, @intFromEnum(pathlike_tag), .little);

                    switch (file.pathlike) {
                        .fd => |fd| {
                            try fd.writeTo(writer, .little);
                        },
                        .path => |path| {
                            const path_slice = path.slice();
                            try writer.writeInt(u32, @as(u32, @truncate(path_slice.len)), .little);
                            try writer.writeAll(path_slice);
                        },
                    }
                },
                .bytes => |bytes| {
                    const slice = bytes.slice();
                    try writer.writeInt(u32, @truncate(slice.len), .little);
                    try writer.writeAll(slice);

                    try writer.writeInt(u32, @truncate(bytes.stored_name.slice().len), .little);
                    try writer.writeAll(bytes.stored_name.slice());
                },
            }
        }

        pub fn fromArrayList(list: std.ArrayListUnmanaged(u8), allocator: std.mem.Allocator) !*Blob.Store {
            return try Blob.Store.init(list.items, allocator);
        }

        pub fn FileOpenerMixin(comptime This: type) type {
            return struct {
                context: *This,

                const State = @This();

                const __opener_flags = bun.O.NONBLOCK | bun.O.CLOEXEC;

                const open_flags_ = if (@hasDecl(This, "open_flags"))
                    This.open_flags | __opener_flags
                else
                    bun.O.RDONLY | __opener_flags;

                pub inline fn getFdByOpening(this: *This, comptime Callback: OpenCallback) void {
                    var buf: bun.PathBuffer = undefined;
                    var path_string = if (@hasField(This, "file_store"))
                        this.file_store.pathlike.path
                    else
                        this.file_blob.store.?.data.file.pathlike.path;

                    const path = path_string.sliceZ(&buf);

                    if (Environment.isWindows) {
                        const WrappedCallback = struct {
                            pub fn callback(req: *libuv.fs_t) callconv(.C) void {
                                var self: *This = @alignCast(@ptrCast(req.data.?));
                                {
                                    defer req.deinit();
                                    if (req.result.errEnum()) |errEnum| {
                                        var path_string_2 = if (@hasField(This, "file_store"))
                                            self.file_store.pathlike.path
                                        else
                                            self.file_blob.store.?.data.file.pathlike.path;
                                        self.errno = bun.errnoToZigErr(errEnum);
                                        self.system_error = bun.sys.Error.fromCode(errEnum, .open)
                                            .withPath(path_string_2.slice())
                                            .toSystemError();
                                        self.opened_fd = invalid_fd;
                                    } else {
                                        self.opened_fd = req.result.toFD();
                                    }
                                }
                                Callback(self, self.opened_fd);
                            }
                        };

                        const rc = libuv.uv_fs_open(
                            this.loop,
                            &this.req,
                            path,
                            open_flags_,
                            JSC.Node.default_permission,
                            &WrappedCallback.callback,
                        );
                        if (rc.errEnum()) |errno| {
                            this.errno = bun.errnoToZigErr(errno);
                            this.system_error = bun.sys.Error.fromCode(errno, .open).withPath(path_string.slice()).toSystemError();
                            this.opened_fd = invalid_fd;
                            Callback(this, invalid_fd);
                        }
                        this.req.data = @ptrCast(this);
                        return;
                    }

                    while (true) {
                        this.opened_fd = switch (bun.sys.open(path, open_flags_, JSC.Node.default_permission)) {
                            .result => |fd| fd,
                            .err => |err| {
                                if (comptime @hasField(This, "mkdirp_if_not_exists")) {
                                    if (err.errno == @intFromEnum(bun.C.E.NOENT)) {
                                        switch (mkdirIfNotExists(this, err, path, path_string.slice())) {
                                            .@"continue" => continue,
                                            .fail => {
                                                this.opened_fd = invalid_fd;
                                                break;
                                            },
                                            .no => {},
                                        }
                                    }
                                }

                                this.errno = bun.errnoToZigErr(err.errno);
                                this.system_error = err.withPath(path_string.slice()).toSystemError();
                                this.opened_fd = invalid_fd;
                                break;
                            },
                        };
                        break;
                    }

                    Callback(this, this.opened_fd);
                }

                pub const OpenCallback = *const fn (*This, bun.FileDescriptor) void;

                pub fn getFd(this: *This, comptime Callback: OpenCallback) void {
                    if (this.opened_fd != invalid_fd) {
                        Callback(this, this.opened_fd);
                        return;
                    }

                    if (@hasField(This, "file_store")) {
                        const pathlike = this.file_store.pathlike;
                        if (pathlike == .fd) {
                            this.opened_fd = pathlike.fd;
                            Callback(this, this.opened_fd);
                            return;
                        }
                    } else {
                        const pathlike = this.file_blob.store.?.data.file.pathlike;
                        if (pathlike == .fd) {
                            this.opened_fd = pathlike.fd;
                            Callback(this, this.opened_fd);
                            return;
                        }
                    }

                    this.getFdByOpening(Callback);
                }
            };
        }

        pub fn FileCloserMixin(comptime This: type) type {
            return struct {
                const Closer = @This();

                fn scheduleClose(request: *io.Request) io.Action {
                    var this: *This = @alignCast(@fieldParentPtr("io_request", request));
                    return io.Action{
                        .close = .{
                            .ctx = this,
                            .fd = this.opened_fd,
                            .onDone = @ptrCast(&onIORequestClosed),
                            .poll = &this.io_poll,
                            .tag = This.io_tag,
                        },
                    };
                }

                fn onIORequestClosed(this: *This) void {
                    this.io_poll.flags.remove(.was_ever_registered);
                    this.task = .{ .callback = &onCloseIORequest };
                    bun.JSC.WorkPool.schedule(&this.task);
                }

                fn onCloseIORequest(task: *JSC.WorkPoolTask) void {
                    bloblog("onCloseIORequest()", .{});
                    var this: *This = @alignCast(@fieldParentPtr("task", task));
                    this.close_after_io = false;
                    this.update();
                }

                pub fn doClose(
                    this: *This,
                    is_allowed_to_close_fd: bool,
                ) bool {
                    if (@hasField(This, "io_request")) {
                        if (this.close_after_io) {
                            this.state.store(ClosingState.closing, .seq_cst);

                            @atomicStore(@TypeOf(this.io_request.callback), &this.io_request.callback, &scheduleClose, .seq_cst);
                            if (!this.io_request.scheduled)
                                io.Loop.get().schedule(&this.io_request);
                            return true;
                        }
                    }

                    if (is_allowed_to_close_fd and
                        this.opened_fd != invalid_fd and
                        !this.opened_fd.isStdio())
                    {
                        if (comptime Environment.isWindows) {
                            bun.Async.Closer.close(bun.uvfdcast(this.opened_fd), this.loop);
                        } else {
                            _ = bun.sys.close(this.opened_fd);
                        }
                        this.opened_fd = invalid_fd;
                    }

                    return false;
                }
            };
        }

        pub const IOWhich = enum {
            source,
            destination,
            both,
        };

        pub const CopyFileWindows = struct {
            destination_file_store: *Store,
            source_file_store: *Store,

            io_request: libuv.fs_t = std.mem.zeroes(libuv.fs_t),
            promise: JSC.JSPromise.Strong = .{},
            mkdirp_if_not_exists: bool = false,
            event_loop: *JSC.EventLoop,

            size: Blob.SizeType = Blob.max_size,

            /// For mkdirp
            err: ?bun.sys.Error = null,

            /// When we are unable to get the original file path, we do a read-write loop that uses libuv.
            read_write_loop: ReadWriteLoop = .{},

            pub const ReadWriteLoop = struct {
                source_fd: bun.FileDescriptor = invalid_fd,
                must_close_source_fd: bool = false,
                destination_fd: bun.FileDescriptor = invalid_fd,
                must_close_destination_fd: bool = false,
                written: usize = 0,
                read_buf: std.ArrayList(u8) = std.ArrayList(u8).init(default_allocator),
                uv_buf: libuv.uv_buf_t = .{ .base = undefined, .len = 0 },

                pub fn start(read_write_loop: *ReadWriteLoop, this: *CopyFileWindows) JSC.Maybe(void) {
                    read_write_loop.read_buf.ensureTotalCapacityPrecise(64 * 1024) catch bun.outOfMemory();

                    return read(read_write_loop, this);
                }

                pub fn read(read_write_loop: *ReadWriteLoop, this: *CopyFileWindows) JSC.Maybe(void) {
                    read_write_loop.read_buf.items.len = 0;
                    read_write_loop.uv_buf = libuv.uv_buf_t.init(read_write_loop.read_buf.allocatedSlice());
                    const loop = this.event_loop.virtual_machine.event_loop_handle.?;

                    // This io_request is used for both reading and writing.
                    // For now, we don't start reading the next chunk until
                    // we've finished writing all the previous chunks.
                    this.io_request.data = @ptrCast(this);

                    const rc = libuv.uv_fs_read(
                        loop,
                        &this.io_request,
                        bun.uvfdcast(read_write_loop.source_fd),
                        @ptrCast(&read_write_loop.uv_buf),
                        1,
                        -1,
                        &onRead,
                    );

                    if (rc.toError(.read)) |err| {
                        return .{ .err = err };
                    }

                    return .{ .result = {} };
                }

                fn onRead(req: *libuv.fs_t) callconv(.C) void {
                    var this: *CopyFileWindows = @fieldParentPtr("io_request", req);
                    bun.assert(req.data == @as(?*anyopaque, @ptrCast(this)));

                    const source_fd = this.read_write_loop.source_fd;
                    const destination_fd = this.read_write_loop.destination_fd;
                    const read_buf = &this.read_write_loop.read_buf.items;

                    const event_loop = this.event_loop;

                    const rc = req.result;

                    bun.sys.syslog("uv_fs_read({}, {d}) = {d}", .{ source_fd, read_buf.len, rc.int() });
                    if (rc.toError(.read)) |err| {
                        this.err = err;
                        this.onReadWriteLoopComplete();
                        return;
                    }

                    read_buf.len = @intCast(rc.int());
                    this.read_write_loop.uv_buf = libuv.uv_buf_t.init(read_buf.*);

                    if (rc.int() == 0) {
                        // Handle EOF. We can't read any more.
                        this.onReadWriteLoopComplete();
                        return;
                    }

                    // Re-use the fs request.
                    req.deinit();
                    const rc2 = libuv.uv_fs_write(
                        event_loop.virtual_machine.event_loop_handle.?,
                        &this.io_request,
                        bun.uvfdcast(destination_fd),
                        @ptrCast(&this.read_write_loop.uv_buf),
                        1,
                        -1,
                        &onWrite,
                    );
                    req.data = @ptrCast(this);

                    if (rc2.toError(.write)) |err| {
                        this.err = err;
                        this.onReadWriteLoopComplete();
                        return;
                    }
                }

                fn onWrite(req: *libuv.fs_t) callconv(.C) void {
                    var this: *CopyFileWindows = @fieldParentPtr("io_request", req);
                    bun.assert(req.data == @as(?*anyopaque, @ptrCast(this)));
                    const buf = &this.read_write_loop.read_buf.items;

                    const destination_fd = this.read_write_loop.destination_fd;

                    const rc = req.result;

                    bun.sys.syslog("uv_fs_write({}, {d}) = {d}", .{ destination_fd, buf.len, rc.int() });

                    if (rc.toError(.write)) |err| {
                        this.err = err;
                        this.onReadWriteLoopComplete();
                        return;
                    }

                    const wrote: u32 = @intCast(rc.int());

                    this.read_write_loop.written += wrote;

                    if (wrote < buf.len) {
                        if (wrote == 0) {
                            // Handle EOF. We can't write any more.
                            this.onReadWriteLoopComplete();
                            return;
                        }

                        // Re-use the fs request.
                        req.deinit();
                        req.data = @ptrCast(this);

                        this.read_write_loop.uv_buf = libuv.uv_buf_t.init(this.read_write_loop.uv_buf.slice()[wrote..]);
                        const rc2 = libuv.uv_fs_write(
                            this.event_loop.virtual_machine.event_loop_handle.?,
                            &this.io_request,
                            bun.uvfdcast(destination_fd),
                            @ptrCast(&this.read_write_loop.uv_buf),
                            1,
                            -1,
                            &onWrite,
                        );

                        if (rc2.toError(.write)) |err| {
                            this.err = err;
                            this.onReadWriteLoopComplete();
                            return;
                        }

                        return;
                    }

                    req.deinit();
                    switch (this.read_write_loop.read(this)) {
                        .err => |err| {
                            this.err = err;
                            this.onReadWriteLoopComplete();
                        },
                        .result => {},
                    }
                }

                pub fn close(this: *ReadWriteLoop) void {
                    if (this.must_close_source_fd) {
                        if (bun.toLibUVOwnedFD(this.source_fd)) |fd| {
                            bun.Async.Closer.close(
                                bun.uvfdcast(fd),
                                bun.Async.Loop.get(),
                            );
                        } else |_| {
                            _ = bun.sys.close(this.source_fd);
                        }
                        this.must_close_source_fd = false;
                        this.source_fd = invalid_fd;
                    }

                    if (this.must_close_destination_fd) {
                        if (bun.toLibUVOwnedFD(this.destination_fd)) |fd| {
                            bun.Async.Closer.close(
                                bun.uvfdcast(fd),
                                bun.Async.Loop.get(),
                            );
                        } else |_| {
                            _ = bun.sys.close(this.destination_fd);
                        }
                        this.must_close_destination_fd = false;
                        this.destination_fd = invalid_fd;
                    }

                    this.read_buf.clearAndFree();
                }
            };

            pub fn onReadWriteLoopComplete(this: *CopyFileWindows) void {
                this.event_loop.unrefConcurrently();

                if (this.err) |err| {
                    this.err = null;
                    this.throw(err);
                    return;
                }

                this.onComplete(this.read_write_loop.written);
            }

            pub usingnamespace bun.New(@This());

            pub fn init(
                destination_file_store: *Store,
                source_file_store: *Store,
                event_loop: *JSC.EventLoop,
                mkdirp_if_not_exists: bool,
                size_: Blob.SizeType,
            ) JSC.JSValue {
                destination_file_store.ref();
                source_file_store.ref();
                const result = CopyFileWindows.new(.{
                    .destination_file_store = destination_file_store,
                    .source_file_store = source_file_store,
                    .promise = JSC.JSPromise.Strong.init(event_loop.global),
                    .io_request = std.mem.zeroes(libuv.fs_t),
                    .event_loop = event_loop,
                    .mkdirp_if_not_exists = mkdirp_if_not_exists,
                    .size = size_,
                });
                const promise = result.promise.value();

                // On error, this function might free the CopyFileWindows struct.
                // So we can no longer reference it beyond this point.
                result.copyfile();

                return promise;
            }

            fn preparePathlike(pathlike: *JSC.Node.PathOrFileDescriptor, must_close: *bool, is_reading: bool) JSC.Maybe(bun.FileDescriptor) {
                if (pathlike.* == .path) {
                    const fd = switch (bun.sys.openatWindowsT(
                        u8,
                        bun.invalid_fd,
                        pathlike.path.slice(),
                        if (is_reading)
                            bun.O.RDONLY
                        else
                            bun.O.WRONLY | bun.O.CREAT,
                    )) {
                        .result => |result| bun.toLibUVOwnedFD(result) catch {
                            _ = bun.sys.close(result);
                            return .{
                                .err = .{
                                    .errno = @as(c_int, @intCast(@intFromEnum(bun.C.SystemErrno.EMFILE))),
                                    .syscall = .open,
                                    .path = pathlike.path.slice(),
                                },
                            };
                        },
                        .err => |err| {
                            return .{
                                .err = err,
                            };
                        },
                    };
                    must_close.* = true;
                    return .{ .result = fd };
                } else {
                    // We assume that this is already a uv-casted file descriptor.
                    return .{ .result = pathlike.fd };
                }
            }

            fn prepareReadWriteLoop(this: *CopyFileWindows) void {
                // Open the destination first, so that if we need to call
                // mkdirp(), we don't spend extra time opening the file handle for
                // the source.
                this.read_write_loop.destination_fd = switch (preparePathlike(&this.destination_file_store.data.file.pathlike, &this.read_write_loop.must_close_destination_fd, false)) {
                    .result => |fd| fd,
                    .err => |err| {
                        if (this.mkdirp_if_not_exists and err.getErrno() == .NOENT) {
                            this.mkdirp();
                            return;
                        }

                        this.throw(err);
                        return;
                    },
                };

                this.read_write_loop.source_fd = switch (preparePathlike(&this.source_file_store.data.file.pathlike, &this.read_write_loop.must_close_source_fd, true)) {
                    .result => |fd| fd,
                    .err => |err| {
                        this.throw(err);
                        return;
                    },
                };

                switch (this.read_write_loop.start(this)) {
                    .err => |err| {
                        this.throw(err);
                        return;
                    },
                    .result => {
                        this.event_loop.refConcurrently();
                    },
                }
            }

            fn copyfile(this: *CopyFileWindows) void {
                // This is for making it easier for us to test this code path
                if (bun.getRuntimeFeatureFlag("BUN_FEATURE_FLAG_DISABLE_UV_FS_COPYFILE")) {
                    this.prepareReadWriteLoop();
                    return;
                }

                var pathbuf1: bun.PathBuffer = undefined;
                var pathbuf2: bun.PathBuffer = undefined;
                var destination_file_store = &this.destination_file_store.data.file;
                var source_file_store = &this.source_file_store.data.file;

                const new_path: [:0]const u8 = brk: {
                    switch (destination_file_store.pathlike) {
                        .path => {
                            break :brk destination_file_store.pathlike.path.sliceZ(&pathbuf1);
                        },
                        .fd => |fd| {
                            switch (bun.sys.File.from(fd).kind()) {
                                .err => |err| {
                                    this.throw(err);
                                    return;
                                },
                                .result => |kind| {
                                    switch (kind) {
                                        .directory => {
                                            this.throw(bun.sys.Error.fromCode(.ISDIR, .open));
                                            return;
                                        },
                                        .character_device => {
                                            this.prepareReadWriteLoop();
                                            return;
                                        },
                                        else => {
                                            const out = bun.getFdPath(fd, &pathbuf1) catch {
                                                // This case can happen when either:
                                                // - NUL device
                                                // - Pipe. `cat foo.txt | bun bar.ts`
                                                this.prepareReadWriteLoop();
                                                return;
                                            };
                                            pathbuf1[out.len] = 0;
                                            break :brk pathbuf1[0..out.len :0];
                                        },
                                    }
                                },
                            }
                        },
                    }
                };
                const old_path: [:0]const u8 = brk: {
                    switch (source_file_store.pathlike) {
                        .path => {
                            break :brk source_file_store.pathlike.path.sliceZ(&pathbuf2);
                        },
                        .fd => |fd| {
                            switch (bun.sys.File.from(fd).kind()) {
                                .err => |err| {
                                    this.throw(err);
                                    return;
                                },
                                .result => |kind| {
                                    switch (kind) {
                                        .directory => {
                                            this.throw(bun.sys.Error.fromCode(.ISDIR, .open));
                                            return;
                                        },
                                        .character_device => {
                                            this.prepareReadWriteLoop();
                                            return;
                                        },
                                        else => {
                                            const out = bun.getFdPath(fd, &pathbuf2) catch {
                                                // This case can happen when either:
                                                // - NUL device
                                                // - Pipe. `cat foo.txt | bun bar.ts`
                                                this.prepareReadWriteLoop();
                                                return;
                                            };
                                            pathbuf2[out.len] = 0;
                                            break :brk pathbuf2[0..out.len :0];
                                        },
                                    }
                                },
                            }
                        },
                    }
                };
                const loop = this.event_loop.virtual_machine.event_loop_handle.?;
                this.io_request.data = @ptrCast(this);

                const rc = libuv.uv_fs_copyfile(
                    loop,
                    &this.io_request,
                    old_path,
                    new_path,
                    0,
                    &onCopyFile,
                );

                if (rc.errno()) |errno| {
                    this.throw(.{
                        // #6336
                        .errno = if (errno == @intFromEnum(bun.C.SystemErrno.EPERM))
                            @as(c_int, @intCast(@intFromEnum(bun.C.SystemErrno.ENOENT)))
                        else
                            errno,
                        .syscall = .copyfile,
                        .path = old_path,
                    });
                    return;
                }
                this.event_loop.refConcurrently();
            }

            pub fn throw(this: *CopyFileWindows, err: bun.sys.Error) void {
                const globalThis = this.promise.strong.globalThis.?;
                const promise = this.promise.swap();
                const err_instance = err.toSystemError().toErrorInstance(globalThis);
                var event_loop = this.event_loop;
                event_loop.enter();
                defer event_loop.exit();
                this.deinit();
                promise.reject(globalThis, err_instance);
            }

            fn onCopyFile(req: *libuv.fs_t) callconv(.C) void {
                var this: *CopyFileWindows = @fieldParentPtr("io_request", req);
                bun.assert(req.data == @as(?*anyopaque, @ptrCast(this)));

                var event_loop = this.event_loop;
                event_loop.unrefConcurrently();
                const rc = req.result;

                bun.sys.syslog("uv_fs_copyfile() = {}", .{rc});
                if (rc.errEnum()) |errno| {
                    if (this.mkdirp_if_not_exists and errno == .NOENT) {
                        req.deinit();
                        this.mkdirp();
                        return;
                    } else {
                        var err = bun.sys.Error.fromCode(
                            // #6336
                            if (errno == .PERM) .NOENT else errno,

                            .copyfile,
                        );
                        const destination = &this.destination_file_store.data.file;

                        // we don't really know which one it is
                        if (destination.pathlike == .path) {
                            err = err.withPath(destination.pathlike.path.slice());
                        } else if (destination.pathlike == .fd) {
                            err = err.withFd(destination.pathlike.fd);
                        }

                        this.throw(err);
                    }
                    return;
                }

                this.onComplete(req.statbuf.size);
            }

            pub fn onComplete(this: *CopyFileWindows, written_actual: usize) void {
                var written = written_actual;
                if (written != @as(@TypeOf(written), @intCast(this.size)) and this.size != Blob.max_size) {
                    this.truncate();
                    written = @intCast(this.size);
                }
                const globalThis = this.promise.strong.globalThis.?;
                const promise = this.promise.swap();
                var event_loop = this.event_loop;
                event_loop.enter();
                defer event_loop.exit();

                this.deinit();
                promise.resolve(globalThis, JSC.JSValue.jsNumberFromUint64(written));
            }

            fn truncate(this: *CopyFileWindows) void {
                // TODO: optimize this
                @setCold(true);

                var node_fs: JSC.Node.NodeFS = .{};
                _ = node_fs.truncate(
                    .{
                        .path = this.destination_file_store.data.file.pathlike,
                        .len = @intCast(this.size),
                    },
                    .sync,
                );
            }

            pub fn deinit(this: *CopyFileWindows) void {
                this.read_write_loop.close();
                this.destination_file_store.deref();
                this.source_file_store.deref();
                this.promise.deinit();
                this.io_request.deinit();
                this.destroy();
            }

            fn mkdirp(
                this: *CopyFileWindows,
            ) void {
                bun.sys.syslog("mkdirp", .{});
                this.mkdirp_if_not_exists = false;
                var destination = &this.destination_file_store.data.file;
                if (destination.pathlike != .path) {
                    this.throw(.{
                        .errno = @as(c_int, @intCast(@intFromEnum(bun.C.SystemErrno.EINVAL))),
                        .syscall = .mkdir,
                    });
                    return;
                }

                this.event_loop.refConcurrently();
                JSC.Node.Async.AsyncMkdirp.new(.{
                    .completion = @ptrCast(&onMkdirpCompleteConcurrent),
                    .completion_ctx = this,
                    .path = bun.Dirname.dirname(u8, destination.pathlike.path.slice())
                    // this shouldn't happen
                    orelse destination.pathlike.path.slice(),
                }).schedule();
            }

            fn onMkdirpComplete(this: *CopyFileWindows) void {
                this.event_loop.unrefConcurrently();

                if (this.err) |err| {
                    this.throw(err);
                    bun.default_allocator.free(err.path);
                    return;
                }

                this.copyfile();
            }

            fn onMkdirpCompleteConcurrent(this: *CopyFileWindows, err_: JSC.Maybe(void)) void {
                bun.sys.syslog("mkdirp complete", .{});
                assert(this.err == null);
                this.err = if (err_ == .err) err_.err else null;
                this.event_loop.enqueueTaskConcurrent(JSC.ConcurrentTask.create(JSC.ManagedTask.New(CopyFileWindows, onMkdirpComplete).init(this)));
            }
        };

        const unsupported_directory_error = SystemError{
            .errno = @as(c_int, @intCast(@intFromEnum(bun.C.SystemErrno.EISDIR))),
            .message = bun.String.static("That doesn't work on folders"),
            .syscall = bun.String.static("fstat"),
        };
        const unsupported_non_regular_file_error = SystemError{
            .errno = @as(c_int, @intCast(@intFromEnum(bun.C.SystemErrno.ENOTSUP))),
            .message = bun.String.static("Non-regular files aren't supported yet"),
            .syscall = bun.String.static("fstat"),
        };

        // blocking, but off the main thread
        pub const CopyFile = struct {
            destination_file_store: FileStore,
            source_file_store: FileStore,
            store: ?*Store = null,
            source_store: ?*Store = null,
            offset: SizeType = 0,
            size: SizeType = 0,
            max_length: SizeType = Blob.max_size,
            destination_fd: bun.FileDescriptor = invalid_fd,
            source_fd: bun.FileDescriptor = invalid_fd,

            system_error: ?SystemError = null,

            read_len: SizeType = 0,
            read_off: SizeType = 0,

            globalThis: *JSGlobalObject,

            mkdirp_if_not_exists: bool = false,

            pub const ResultType = anyerror!SizeType;

            pub const Callback = *const fn (ctx: *anyopaque, len: ResultType) void;
            pub const CopyFilePromiseTask = JSC.ConcurrentPromiseTask(CopyFile);
            pub const CopyFilePromiseTaskEventLoopTask = CopyFilePromiseTask.EventLoopTask;

            pub fn create(
                allocator: std.mem.Allocator,
                store: *Store,
                source_store: *Store,
                off: SizeType,
                max_len: SizeType,
                globalThis: *JSC.JSGlobalObject,
                mkdirp_if_not_exists: bool,
            ) !*CopyFilePromiseTask {
                const read_file = bun.new(CopyFile, CopyFile{
                    .store = store,
                    .source_store = source_store,
                    .offset = off,
                    .max_length = max_len,
                    .globalThis = globalThis,
                    .destination_file_store = store.data.file,
                    .source_file_store = source_store.data.file,
                    .mkdirp_if_not_exists = mkdirp_if_not_exists,
                });
                store.ref();
                source_store.ref();
                return CopyFilePromiseTask.createOnJSThread(allocator, globalThis, read_file) catch bun.outOfMemory();
            }

            const linux = std.os.linux;
            const darwin = std.posix.system;

            pub fn deinit(this: *CopyFile) void {
                if (this.source_file_store.pathlike == .path) {
                    if (this.source_file_store.pathlike.path == .string and this.system_error == null) {
                        bun.default_allocator.free(@constCast(this.source_file_store.pathlike.path.slice()));
                    }
                }
                this.store.?.deref();

                bun.destroy(this);
            }

            pub fn reject(this: *CopyFile, promise: *JSC.JSPromise) void {
                const globalThis = this.globalThis;
                var system_error: SystemError = this.system_error orelse SystemError{};
                if (this.source_file_store.pathlike == .path and system_error.path.isEmpty()) {
                    system_error.path = bun.String.createUTF8(this.source_file_store.pathlike.path.slice());
                }

                if (system_error.message.isEmpty()) {
                    system_error.message = bun.String.static("Failed to copy file");
                }

                const instance = system_error.toErrorInstance(this.globalThis);
                if (this.store) |store| {
                    store.deref();
                }
                promise.reject(globalThis, instance);
            }

            pub fn then(this: *CopyFile, promise: *JSC.JSPromise) void {
                this.source_store.?.deref();

                if (this.system_error != null) {
                    this.reject(promise);
                    return;
                }

                promise.resolve(this.globalThis, JSC.JSValue.jsNumberFromUint64(this.read_len));
            }

            pub fn run(this: *CopyFile) void {
                this.runAsync();
            }

            pub fn doClose(this: *CopyFile) void {
                const close_input = this.destination_file_store.pathlike != .fd and this.destination_fd != invalid_fd;
                const close_output = this.source_file_store.pathlike != .fd and this.source_fd != invalid_fd;

                if (close_input and close_output) {
                    this.doCloseFile(.both);
                } else if (close_input) {
                    this.doCloseFile(.destination);
                } else if (close_output) {
                    this.doCloseFile(.source);
                }
            }

            const posix = std.posix;

            pub fn doCloseFile(this: *CopyFile, comptime which: IOWhich) void {
                switch (which) {
                    .both => {
                        _ = bun.sys.close(this.destination_fd);
                        _ = bun.sys.close(this.source_fd);
                    },
                    .destination => {
                        _ = bun.sys.close(this.destination_fd);
                    },
                    .source => {
                        _ = bun.sys.close(this.source_fd);
                    },
                }
            }

            const O = bun.O;
            const open_destination_flags = O.CLOEXEC | O.CREAT | O.WRONLY | O.TRUNC;
            const open_source_flags = O.CLOEXEC | O.RDONLY;

            pub fn doOpenFile(this: *CopyFile, comptime which: IOWhich) !void {
                var path_buf1: bun.PathBuffer = undefined;
                // open source file first
                // if it fails, we don't want the extra destination file hanging out
                if (which == .both or which == .source) {
                    this.source_fd = switch (bun.sys.open(
                        this.source_file_store.pathlike.path.sliceZ(&path_buf1),
                        open_source_flags,
                        0,
                    )) {
                        .result => |result| switch (bun.sys.toLibUVOwnedFD(result, .open, .close_on_fail)) {
                            .result => |result_fd| result_fd,
                            .err => |errno| {
                                this.system_error = errno.toSystemError();
                                return bun.errnoToZigErr(errno.errno);
                            },
                        },
                        .err => |errno| {
                            this.system_error = errno.toSystemError();
                            return bun.errnoToZigErr(errno.errno);
                        },
                    };
                }

                if (which == .both or which == .destination) {
                    while (true) {
                        const dest = this.destination_file_store.pathlike.path.sliceZ(&path_buf1);
                        this.destination_fd = switch (bun.sys.open(
                            dest,
                            open_destination_flags,
                            JSC.Node.default_permission,
                        )) {
                            .result => |result| switch (bun.sys.toLibUVOwnedFD(result, .open, .close_on_fail)) {
                                .result => |result_fd| result_fd,
                                .err => |errno| {
                                    this.system_error = errno.toSystemError();
                                    return bun.errnoToZigErr(errno.errno);
                                },
                            },
                            .err => |errno| {
                                switch (mkdirIfNotExists(this, errno, dest, dest)) {
                                    .@"continue" => continue,
                                    .fail => {
                                        if (which == .both) {
                                            _ = bun.sys.close(this.source_fd);
                                            this.source_fd = .zero;
                                        }
                                        return bun.errnoToZigErr(errno.errno);
                                    },
                                    .no => {},
                                }

                                if (which == .both) {
                                    _ = bun.sys.close(this.source_fd);
                                    this.source_fd = .zero;
                                }

                                this.system_error = errno.withPath(this.destination_file_store.pathlike.path.slice()).toSystemError();
                                return bun.errnoToZigErr(errno.errno);
                            },
                        };
                        break;
                    }
                }
            }

            const TryWith = enum {
                sendfile,
                copy_file_range,
                splice,

                pub const tag = std.EnumMap(TryWith, bun.sys.Tag).init(.{
                    .sendfile = .sendfile,
                    .copy_file_range = .copy_file_range,
                    .splice = .splice,
                });
            };

            pub fn doCopyFileRange(
                this: *CopyFile,
                comptime use: TryWith,
                comptime clear_append_if_invalid: bool,
            ) anyerror!void {
                this.read_off += this.offset;

                var remain = @as(usize, this.max_length);
                const unknown_size = remain == max_size or remain == 0;
                if (unknown_size) {
                    // sometimes stat lies
                    // let's give it 4096 and see how it goes
                    remain = 4096;
                }

                var total_written: usize = 0;
                const src_fd = this.source_fd;
                const dest_fd = this.destination_fd;

                defer {
                    this.read_len = @as(SizeType, @truncate(total_written));
                }

                var has_unset_append = false;

                // If they can't use copy_file_range, they probably also can't
                // use sendfile() or splice()
                if (!bun.canUseCopyFileRangeSyscall()) {
                    switch (JSC.Node.NodeFS.copyFileUsingReadWriteLoop("", "", src_fd, dest_fd, if (unknown_size) 0 else remain, &total_written)) {
                        .err => |err| {
                            this.system_error = err.toSystemError();
                            return bun.errnoToZigErr(err.errno);
                        },
                        .result => {
                            _ = linux.ftruncate(dest_fd.cast(), @as(std.posix.off_t, @intCast(total_written)));
                            return;
                        },
                    }
                }

                while (true) {
                    // TODO: this should use non-blocking I/O.
                    const written = switch (comptime use) {
                        .copy_file_range => linux.copy_file_range(src_fd.cast(), null, dest_fd.cast(), null, remain, 0),
                        .sendfile => linux.sendfile(dest_fd.cast(), src_fd.cast(), null, remain),
                        .splice => bun.C.splice(src_fd.cast(), null, dest_fd.cast(), null, remain, 0),
                    };

                    switch (bun.C.getErrno(written)) {
                        .SUCCESS => {},

                        .NOSYS, .XDEV => {
                            // TODO: this should use non-blocking I/O.
                            switch (JSC.Node.NodeFS.copyFileUsingReadWriteLoop("", "", src_fd, dest_fd, if (unknown_size) 0 else remain, &total_written)) {
                                .err => |err| {
                                    this.system_error = err.toSystemError();
                                    return bun.errnoToZigErr(err.errno);
                                },
                                .result => {
                                    _ = linux.ftruncate(dest_fd.cast(), @as(std.posix.off_t, @intCast(total_written)));
                                    return;
                                },
                            }
                        },

                        .INVAL => {
                            if (comptime clear_append_if_invalid) {
                                if (!has_unset_append) {
                                    // https://kylelaker.com/2018/08/31/stdout-oappend.html
                                    // make() can set STDOUT / STDERR to O_APPEND
                                    // this messes up sendfile()
                                    has_unset_append = true;
                                    const flags = linux.fcntl(dest_fd.cast(), linux.F.GETFL, @as(c_int, 0));
                                    if ((flags & O.APPEND) != 0) {
                                        _ = linux.fcntl(dest_fd.cast(), linux.F.SETFL, flags ^ O.APPEND);
                                        continue;
                                    }
                                }
                            }

                            // If the Linux machine doesn't support
                            // copy_file_range or the file descrpitor is
                            // incompatible with the chosen syscall, fall back
                            // to a read/write loop
                            if (total_written == 0) {
                                // TODO: this should use non-blocking I/O.
                                switch (JSC.Node.NodeFS.copyFileUsingReadWriteLoop("", "", src_fd, dest_fd, if (unknown_size) 0 else remain, &total_written)) {
                                    .err => |err| {
                                        this.system_error = err.toSystemError();
                                        return bun.errnoToZigErr(err.errno);
                                    },
                                    .result => {
                                        _ = linux.ftruncate(dest_fd.cast(), @as(std.posix.off_t, @intCast(total_written)));
                                        return;
                                    },
                                }
                            }

                            this.system_error = (bun.sys.Error{
                                .errno = @as(bun.sys.Error.Int, @intCast(@intFromEnum(linux.E.INVAL))),
                                .syscall = TryWith.tag.get(use).?,
                            }).toSystemError();
                            return bun.errnoToZigErr(linux.E.INVAL);
                        },
                        else => |errno| {
                            this.system_error = (bun.sys.Error{
                                .errno = @as(bun.sys.Error.Int, @intCast(@intFromEnum(errno))),
                                .syscall = TryWith.tag.get(use).?,
                            }).toSystemError();
                            return bun.errnoToZigErr(errno);
                        },
                    }

                    // wrote zero bytes means EOF
                    remain -|= @intCast(written);
                    total_written += @intCast(written);
                    if (written == 0 or remain == 0) break;
                }
            }

            pub fn doFCopyFileWithReadWriteLoopFallback(this: *CopyFile) anyerror!void {
                switch (bun.sys.fcopyfile(this.source_fd, this.destination_fd, posix.system.COPYFILE_DATA)) {
                    .err => |errno| {
                        switch (errno.getErrno()) {
                            // If the file type doesn't support seeking, it may return EBADF
                            // Example case:
                            //
                            // bun test bun-write.test | xargs echo
                            //
                            .BADF => {
                                var total_written: u64 = 0;

                                // TODO: this should use non-blocking I/O.
                                switch (JSC.Node.NodeFS.copyFileUsingReadWriteLoop("", "", this.source_fd, this.destination_fd, 0, &total_written)) {
                                    .err => |err| {
                                        this.system_error = err.toSystemError();
                                        return bun.errnoToZigErr(err.errno);
                                    },
                                    .result => {},
                                }
                            },
                            else => {
                                this.system_error = errno.toSystemError();

                                return bun.errnoToZigErr(errno.errno);
                            },
                        }
                    },
                    .result => {},
                }
            }

            pub fn doClonefile(this: *CopyFile) anyerror!void {
                var source_buf: bun.PathBuffer = undefined;
                var dest_buf: bun.PathBuffer = undefined;

                while (true) {
                    const dest = this.destination_file_store.pathlike.path.sliceZ(
                        &dest_buf,
                    );
                    switch (bun.sys.clonefile(
                        this.source_file_store.pathlike.path.sliceZ(&source_buf),
                        dest,
                    )) {
                        .err => |errno| {
                            switch (mkdirIfNotExists(this, errno, dest, this.destination_file_store.pathlike.path.slice())) {
                                .@"continue" => continue,
                                .fail => {},
                                .no => {},
                            }
                            this.system_error = errno.toSystemError();
                            return bun.errnoToZigErr(errno.errno);
                        },
                        .result => {},
                    }
                    break;
                }
            }

            pub fn runAsync(this: *CopyFile) void {
                // defer task.onFinish();

                var stat_: ?bun.Stat = null;

                if (this.destination_file_store.pathlike == .fd) {
                    this.destination_fd = this.destination_file_store.pathlike.fd;
                }

                if (this.source_file_store.pathlike == .fd) {
                    this.source_fd = this.source_file_store.pathlike.fd;
                }

                // Do we need to open both files?
                if (this.destination_fd == invalid_fd and this.source_fd == invalid_fd) {

                    // First, we attempt to clonefile() on macOS
                    // This is the fastest way to copy a file.
                    if (comptime Environment.isMac) {
                        if (this.offset == 0 and this.source_file_store.pathlike == .path and this.destination_file_store.pathlike == .path) {
                            do_clonefile: {
                                var path_buf: bun.PathBuffer = undefined;

                                // stat the output file, make sure it:
                                // 1. Exists
                                switch (bun.sys.stat(this.source_file_store.pathlike.path.sliceZ(&path_buf))) {
                                    .result => |result| {
                                        stat_ = result;

                                        if (posix.S.ISDIR(result.mode)) {
                                            this.system_error = unsupported_directory_error;
                                            return;
                                        }

                                        if (!posix.S.ISREG(result.mode))
                                            break :do_clonefile;
                                    },
                                    .err => |err| {
                                        // If we can't stat it, we also can't copy it.
                                        this.system_error = err.toSystemError();
                                        return;
                                    },
                                }

                                if (this.doClonefile()) {
                                    if (this.max_length != Blob.max_size and this.max_length < @as(SizeType, @intCast(stat_.?.size))) {
                                        // If this fails...well, there's not much we can do about it.
                                        _ = bun.C.truncate(
                                            this.destination_file_store.pathlike.path.sliceZ(&path_buf),
                                            @as(std.posix.off_t, @intCast(this.max_length)),
                                        );
                                        this.read_len = @as(SizeType, @intCast(this.max_length));
                                    } else {
                                        this.read_len = @as(SizeType, @intCast(stat_.?.size));
                                    }
                                    return;
                                } else |_| {

                                    // this may still fail, in which case we just continue trying with fcopyfile
                                    // it can fail when the input file already exists
                                    // or if the output is not a directory
                                    // or if it's a network volume
                                    this.system_error = null;
                                }
                            }
                        }
                    }

                    this.doOpenFile(.both) catch return;
                    // Do we need to open only one file?
                } else if (this.destination_fd == invalid_fd) {
                    this.source_fd = this.source_file_store.pathlike.fd;

                    this.doOpenFile(.destination) catch return;
                    // Do we need to open only one file?
                } else if (this.source_fd == invalid_fd) {
                    this.destination_fd = this.destination_file_store.pathlike.fd;

                    this.doOpenFile(.source) catch return;
                }

                if (this.system_error != null) {
                    return;
                }

                assert(this.destination_fd != invalid_fd);
                assert(this.source_fd != invalid_fd);

                if (this.destination_file_store.pathlike == .fd) {}

                const stat: bun.Stat = stat_ orelse switch (bun.sys.fstat(this.source_fd)) {
                    .result => |result| result,
                    .err => |err| {
                        this.doClose();
                        this.system_error = err.toSystemError();
                        return;
                    },
                };

                if (posix.S.ISDIR(stat.mode)) {
                    this.system_error = unsupported_directory_error;
                    this.doClose();
                    return;
                }

                if (stat.size != 0) {
                    this.max_length = @max(@min(@as(SizeType, @intCast(stat.size)), this.max_length), this.offset) - this.offset;
                    if (this.max_length == 0) {
                        this.doClose();
                        return;
                    }

                    if (posix.S.ISREG(stat.mode) and
                        this.max_length > bun.C.preallocate_length and
                        this.max_length != Blob.max_size)
                    {
                        bun.C.preallocate_file(this.destination_fd.cast(), 0, this.max_length) catch {};
                    }
                }

                if (comptime Environment.isLinux) {

                    // Bun.write(Bun.file("a"), Bun.file("b"))
                    if (posix.S.ISREG(stat.mode) and (posix.S.ISREG(this.destination_file_store.mode) or this.destination_file_store.mode == 0)) {
                        if (this.destination_file_store.is_atty orelse false) {
                            this.doCopyFileRange(.copy_file_range, true) catch {};
                        } else {
                            this.doCopyFileRange(.copy_file_range, false) catch {};
                        }

                        this.doClose();
                        return;
                    }

                    // $ bun run foo.js | bun run bar.js
                    if (posix.S.ISFIFO(stat.mode) and posix.S.ISFIFO(this.destination_file_store.mode)) {
                        if (this.destination_file_store.is_atty orelse false) {
                            this.doCopyFileRange(.splice, true) catch {};
                        } else {
                            this.doCopyFileRange(.splice, false) catch {};
                        }

                        this.doClose();
                        return;
                    }

                    if (posix.S.ISREG(stat.mode) or posix.S.ISCHR(stat.mode) or posix.S.ISSOCK(stat.mode)) {
                        if (this.destination_file_store.is_atty orelse false) {
                            this.doCopyFileRange(.sendfile, true) catch {};
                        } else {
                            this.doCopyFileRange(.sendfile, false) catch {};
                        }

                        this.doClose();
                        return;
                    }

                    this.system_error = unsupported_non_regular_file_error;
                    this.doClose();
                    return;
                }

                if (comptime Environment.isMac) {
                    this.doFCopyFileWithReadWriteLoopFallback() catch {
                        this.doClose();

                        return;
                    };
                    if (stat.size != 0 and @as(SizeType, @intCast(stat.size)) > this.max_length) {
                        _ = darwin.ftruncate(this.destination_fd.cast(), @as(std.posix.off_t, @intCast(this.max_length)));
                    }

                    this.doClose();
                } else {
                    @compileError("TODO: implement copyfile");
                }
            }
        };
    };

    pub const FileStore = struct {
        pathlike: JSC.Node.PathOrFileDescriptor,
        mime_type: http.MimeType = http.MimeType.other,
        is_atty: ?bool = null,
        mode: bun.Mode = 0,
        seekable: ?bool = null,
        max_size: SizeType = Blob.max_size,
        // milliseconds since ECMAScript epoch
        last_modified: JSC.JSTimeType = JSC.init_timestamp,

        pub fn isSeekable(this: *const FileStore) ?bool {
            if (this.seekable) |seekable| {
                return seekable;
            }

            if (this.mode != 0) {
                return bun.isRegularFile(this.mode);
            }

            return null;
        }

        pub fn init(pathlike: JSC.Node.PathOrFileDescriptor, mime_type: ?http.MimeType) FileStore {
            return .{ .pathlike = pathlike, .mime_type = mime_type orelse http.MimeType.other };
        }
    };

    pub const ByteStore = struct {
        ptr: [*]u8 = undefined,
        len: SizeType = 0,
        cap: SizeType = 0,
        allocator: std.mem.Allocator,

        /// Used by standalone module graph and the File constructor
        stored_name: bun.PathString = bun.PathString.empty,

        pub fn init(bytes: []u8, allocator: std.mem.Allocator) ByteStore {
            return .{
                .ptr = bytes.ptr,
                .len = @as(SizeType, @truncate(bytes.len)),
                .cap = @as(SizeType, @truncate(bytes.len)),
                .allocator = allocator,
            };
        }

        pub fn fromArrayList(list: std.ArrayListUnmanaged(u8), allocator: std.mem.Allocator) !*ByteStore {
            return ByteStore.init(list.items, allocator);
        }

        pub fn toInternalBlob(this: *ByteStore) InternalBlob {
            const result = InternalBlob{
                .bytes = std.ArrayList(u8){
                    .items = this.ptr[0..this.len],
                    .capacity = this.cap,
                    .allocator = this.allocator,
                },
            };

            this.allocator = bun.default_allocator;
            this.len = 0;
            this.cap = 0;
            return result;
        }
        pub fn slice(this: ByteStore) []u8 {
            return this.ptr[0..this.len];
        }

        pub fn allocatedSlice(this: ByteStore) []u8 {
            return this.ptr[0..this.cap];
        }

        pub fn deinit(this: *ByteStore) void {
            bun.default_allocator.free(this.stored_name.slice());
            this.allocator.free(this.ptr[0..this.cap]);
        }

        pub fn asArrayList(this: ByteStore) std.ArrayListUnmanaged(u8) {
            return this.asArrayListLeak();
        }

        pub fn asArrayListLeak(this: ByteStore) std.ArrayListUnmanaged(u8) {
            return .{
                .items = this.ptr[0..this.len],
                .capacity = this.cap,
            };
        }
    };

    pub fn getStream(
        this: *Blob,
        globalThis: *JSC.JSGlobalObject,
        callframe: *JSC.CallFrame,
    ) bun.JSError!JSC.JSValue {
        const thisValue = callframe.this();
        if (Blob.streamGetCached(thisValue)) |cached| {
            return cached;
        }
        var recommended_chunk_size: SizeType = 0;
        var arguments_ = callframe.arguments(2);
        var arguments = arguments_.ptr[0..arguments_.len];
        if (arguments.len > 0) {
            if (!arguments[0].isNumber() and !arguments[0].isUndefinedOrNull()) {
                globalThis.throwInvalidArguments("chunkSize must be a number", .{});
                return JSValue.jsUndefined();
            }

            recommended_chunk_size = @as(SizeType, @intCast(@max(0, @as(i52, @truncate(arguments[0].toInt64())))));
        }
        const stream = JSC.WebCore.ReadableStream.fromBlob(
            globalThis,
            this,
            recommended_chunk_size,
        );

        if (this.store) |store| {
            switch (store.data) {
                .file => |f| switch (f.pathlike) {
                    .fd => {
                        // in the case we have a file descriptor store, we want to de-duplicate
                        // readable streams. in every other case we want `.stream()` to be it's
                        // own stream.
                        Blob.streamSetCached(thisValue, globalThis, stream);
                    },
                    else => {},
                },
                else => {},
            }
        }

        return stream;
    }

    pub fn toStreamWithOffset(
        globalThis: *JSC.JSGlobalObject,
        callframe: *JSC.CallFrame,
    ) bun.JSError!JSC.JSValue {
        const this = callframe.this().as(Blob) orelse @panic("this is not a Blob");
        const args = callframe.arguments(1).slice();

        return JSC.WebCore.ReadableStream.fromFileBlobWithOffset(
            globalThis,
            this,
            @intCast(args[0].toInt64()),
        );
    }

    // Zig doesn't let you pass a function with a comptime argument to a runtime-knwon function.
    fn lifetimeWrap(comptime Fn: anytype, comptime lifetime: JSC.WebCore.Lifetime) fn (*Blob, *JSC.JSGlobalObject) JSC.JSValue {
        return struct {
            fn wrap(this: *Blob, globalObject: *JSC.JSGlobalObject) JSC.JSValue {
                return Fn(this, globalObject, lifetime);
            }
        }.wrap;
    }

    pub fn getText(
        this: *Blob,
        globalThis: *JSC.JSGlobalObject,
        _: *JSC.CallFrame,
    ) bun.JSError!JSC.JSValue {
        return this.getTextClone(globalThis);
    }

    pub fn getTextClone(
        this: *Blob,
        globalObject: *JSC.JSGlobalObject,
    ) JSC.JSValue {
        const store = this.store;
        if (store) |st| st.ref();
        defer if (store) |st| st.deref();
        return JSC.JSPromise.wrap(globalObject, lifetimeWrap(toString, .clone), .{ this, globalObject });
    }

    pub fn getTextTransfer(
        this: *Blob,
        globalObject: *JSC.JSGlobalObject,
    ) JSC.JSValue {
        const store = this.store;
        if (store) |st| st.ref();
        defer if (store) |st| st.deref();
        return JSC.JSPromise.wrap(globalObject, lifetimeWrap(toString, .transfer), .{ this, globalObject });
    }

    pub fn getJSON(
        this: *Blob,
        globalThis: *JSC.JSGlobalObject,
        _: *JSC.CallFrame,
    ) bun.JSError!JSC.JSValue {
        return this.getJSONShare(globalThis);
    }

    pub fn getJSONShare(
        this: *Blob,
        globalObject: *JSC.JSGlobalObject,
    ) JSC.JSValue {
        const store = this.store;
        if (store) |st| st.ref();
        defer if (store) |st| st.deref();
        return JSC.JSPromise.wrap(globalObject, lifetimeWrap(toJSON, .share), .{ this, globalObject });
    }
    pub fn getArrayBufferTransfer(
        this: *Blob,
        globalThis: *JSC.JSGlobalObject,
    ) JSC.JSValue {
        const store = this.store;
        if (store) |st| st.ref();
        defer if (store) |st| st.deref();

        return JSC.JSPromise.wrap(globalThis, lifetimeWrap(toArrayBuffer, .transfer), .{ this, globalThis });
    }

    pub fn getArrayBufferClone(
        this: *Blob,
        globalThis: *JSC.JSGlobalObject,
    ) JSC.JSValue {
        const store = this.store;
        if (store) |st| st.ref();
        defer if (store) |st| st.deref();
        return JSC.JSPromise.wrap(globalThis, lifetimeWrap(toArrayBuffer, .clone), .{ this, globalThis });
    }

    pub fn getArrayBuffer(
        this: *Blob,
        globalThis: *JSC.JSGlobalObject,
        _: *JSC.CallFrame,
    ) bun.JSError!JSValue {
        return this.getArrayBufferClone(globalThis);
    }

    pub fn getBytesClone(
        this: *Blob,
        globalThis: *JSC.JSGlobalObject,
    ) JSValue {
        const store = this.store;
        if (store) |st| st.ref();
        defer if (store) |st| st.deref();
        return JSC.JSPromise.wrap(globalThis, lifetimeWrap(toUint8Array, .clone), .{ this, globalThis });
    }

    pub fn getBytes(
        this: *Blob,
        globalThis: *JSC.JSGlobalObject,
        _: *JSC.CallFrame,
    ) bun.JSError!JSValue {
        return this.getBytesClone(globalThis);
    }

    pub fn getBytesTransfer(
        this: *Blob,
        globalThis: *JSC.JSGlobalObject,
    ) JSValue {
        const store = this.store;
        if (store) |st| st.ref();
        defer if (store) |st| st.deref();
        return JSC.JSPromise.wrap(globalThis, lifetimeWrap(toUint8Array, .transfer), .{ this, globalThis });
    }

    pub fn getFormData(
        this: *Blob,
        globalThis: *JSC.JSGlobalObject,
        _: *JSC.CallFrame,
    ) bun.JSError!JSValue {
        const store = this.store;
        if (store) |st| st.ref();
        defer if (store) |st| st.deref();

        return JSC.JSPromise.wrap(globalThis, lifetimeWrap(toFormData, .temporary), .{ this, globalThis });
    }

    fn getExistsSync(this: *Blob) JSC.JSValue {
        if (this.size == Blob.max_size) {
            this.resolveSize();
        }

        // If there's no store that means it's empty and we just return true
        // it will not error to return an empty Blob
        const store = this.store orelse return JSValue.jsBoolean(true);

        if (store.data == .bytes) {
            // Bytes will never error
            return JSValue.jsBoolean(true);
        }

        // We say regular files and pipes exist.
        // This is mostly meant for "Can we use this in new Response(file)?"
        return JSValue.jsBoolean(bun.isRegularFile(store.data.file.mode) or bun.C.S.ISFIFO(store.data.file.mode));
    }

    // This mostly means 'can it be read?'
    pub fn getExists(
        this: *Blob,
        globalThis: *JSC.JSGlobalObject,
        _: *JSC.CallFrame,
    ) bun.JSError!JSValue {
        return JSC.JSPromise.resolvedPromiseValue(globalThis, this.getExistsSync());
    }

    pub fn getWriter(
        this: *Blob,
        globalThis: *JSC.JSGlobalObject,
        callframe: *JSC.CallFrame,
    ) bun.JSError!JSC.JSValue {
        var arguments_ = callframe.arguments(1);
        var arguments = arguments_.ptr[0..arguments_.len];

        if (!arguments.ptr[0].isEmptyOrUndefinedOrNull() and !arguments.ptr[0].isObject()) {
            return globalThis.throwInvalidArguments2("options must be an object or undefined", .{});
        }

        var store = this.store orelse {
            return globalThis.throwInvalidArguments2("Blob is detached", .{});
        };

        if (store.data != .file) {
            return globalThis.throwInvalidArguments2("Blob is read-only", .{});
        }

        if (Environment.isWindows) {
            const pathlike = store.data.file.pathlike;
            const vm = globalThis.bunVM();
            const fd: bun.FileDescriptor = if (pathlike == .fd) pathlike.fd else brk: {
                var file_path: bun.PathBuffer = undefined;
                const path = pathlike.path.sliceZ(&file_path);
                switch (bun.sys.open(
                    path,
                    bun.O.WRONLY | bun.O.CREAT | bun.O.NONBLOCK,
                    write_permissions,
                )) {
                    .result => |result| {
                        break :brk result;
                    },
                    .err => |err| {
                        return globalThis.throwValue2(err.withPath(path).toJSC(globalThis));
                    },
                }
                unreachable;
            };

            const is_stdout_or_stderr = brk: {
                if (pathlike != .fd) {
                    break :brk false;
                }

                if (vm.rare_data) |rare| {
                    if (store == rare.stdout_store) {
                        break :brk true;
                    }

                    if (store == rare.stderr_store) {
                        break :brk true;
                    }
                }

                break :brk switch (bun.FDTag.get(fd)) {
                    .stdout, .stderr => true,
                    else => false,
                };
            };
            var sink = JSC.WebCore.FileSink.init(fd, this.globalThis.bunVM().eventLoop());
            sink.writer.owns_fd = pathlike != .fd;

            if (is_stdout_or_stderr) {
                switch (sink.writer.startSync(fd, false)) {
                    .err => |err| {
                        sink.deref();
                        return globalThis.throwValue2(err.toJSC(globalThis));
                    },
                    else => {},
                }
            } else {
                switch (sink.writer.start(fd, true)) {
                    .err => |err| {
                        sink.deref();
                        return globalThis.throwValue2(err.toJSC(globalThis));
                    },
                    else => {},
                }
            }

            return sink.toJS(globalThis);
        }

        var sink = JSC.WebCore.FileSink.init(bun.invalid_fd, this.globalThis.bunVM().eventLoop());

        const input_path: JSC.WebCore.PathOrFileDescriptor = brk: {
            if (store.data.file.pathlike == .fd) {
                break :brk .{ .fd = store.data.file.pathlike.fd };
            } else {
                break :brk .{
                    .path = ZigString.Slice.fromUTF8NeverFree(
                        store.data.file.pathlike.path.slice(),
                    ).clone(
                        globalThis.allocator(),
                    ) catch bun.outOfMemory(),
                };
            }
        };
        defer input_path.deinit();

        var stream_start: JSC.WebCore.StreamStart = .{
            .FileSink = .{
                .input_path = input_path,
            },
        };

        if (arguments.len > 0 and arguments.ptr[0].isObject()) {
            stream_start = try JSC.WebCore.StreamStart.fromJSWithTag(globalThis, arguments[0], .FileSink);
            stream_start.FileSink.input_path = input_path;
        }

        switch (sink.start(stream_start)) {
            .err => |err| {
                sink.deref();
                return globalThis.vm().throwError2(globalThis, err.toJSC(globalThis));
            },
            else => {},
        }

        return sink.toJS(globalThis);
    }

    /// https://w3c.github.io/FileAPI/#slice-method-algo
    /// The slice() method returns a new Blob object with bytes ranging from the
    /// optional start parameter up to but not including the optional end
    /// parameter, and with a type attribute that is the value of the optional
    /// contentType parameter. It must act as follows:
    pub fn getSlice(
        this: *Blob,
        globalThis: *JSC.JSGlobalObject,
        callframe: *JSC.CallFrame,
    ) bun.JSError!JSC.JSValue {
        const allocator = bun.default_allocator;
        var arguments_ = callframe.arguments(3);
        var args = arguments_.ptr[0..arguments_.len];

        if (this.size == 0) {
            const empty = Blob.initEmpty(globalThis);
            var ptr = Blob.new(empty);
            ptr.allocator = allocator;
            return ptr.toJS(globalThis);
        }

        // If the optional start parameter is not used as a parameter when making this call, let relativeStart be 0.
        var relativeStart: i64 = 0;

        // If the optional end parameter is not used as a parameter when making this call, let relativeEnd be size.
        var relativeEnd: i64 = @as(i64, @intCast(this.size));

        if (args.ptr[0].isString()) {
            args.ptr[2] = args.ptr[0];
            args.ptr[1] = .zero;
            args.ptr[0] = .zero;
            args.len = 3;
        } else if (args.ptr[1].isString()) {
            args.ptr[2] = args.ptr[1];
            args.ptr[1] = .zero;
            args.len = 3;
        }

        var args_iter = JSC.Node.ArgumentsSlice.init(globalThis.bunVM(), args);
        if (args_iter.nextEat()) |start_| {
            if (start_.isNumber()) {
                const start = start_.toInt64();
                if (start < 0) {
                    // If the optional start parameter is negative, let relativeStart be start + size.
                    relativeStart = @as(i64, @intCast(@max(start +% @as(i64, @intCast(this.size)), 0)));
                } else {
                    // Otherwise, let relativeStart be start.
                    relativeStart = @min(@as(i64, @intCast(start)), @as(i64, @intCast(this.size)));
                }
            }
        }

        if (args_iter.nextEat()) |end_| {
            if (end_.isNumber()) {
                const end = end_.toInt64();
                // If end is negative, let relativeEnd be max((size + end), 0).
                if (end < 0) {
                    // If the optional start parameter is negative, let relativeStart be start + size.
                    relativeEnd = @as(i64, @intCast(@max(end +% @as(i64, @intCast(this.size)), 0)));
                } else {
                    // Otherwise, let relativeStart be start.
                    relativeEnd = @min(@as(i64, @intCast(end)), @as(i64, @intCast(this.size)));
                }
            }
        }

        var content_type: string = "";
        var content_type_was_allocated = false;
        if (args_iter.nextEat()) |content_type_| {
            inner: {
                if (content_type_.isString()) {
                    var zig_str = content_type_.getZigString(globalThis);
                    var slicer = zig_str.toSlice(bun.default_allocator);
                    defer slicer.deinit();
                    const slice = slicer.slice();
                    if (!strings.isAllASCII(slice)) {
                        break :inner;
                    }

                    if (globalThis.bunVM().mimeType(slice)) |mime| {
                        content_type = mime.value;
                        break :inner;
                    }

                    content_type_was_allocated = slice.len > 0;
                    const content_type_buf = allocator.alloc(u8, slice.len) catch bun.outOfMemory();
                    content_type = strings.copyLowercase(slice, content_type_buf);
                }
            }
        }

        const offset = this.offset +| @as(SizeType, @intCast(relativeStart));
        const len = @as(SizeType, @intCast(@max(relativeEnd -| relativeStart, 0)));

        // This copies over the is_all_ascii flag
        // which is okay because this will only be a <= slice
        var blob = this.dupe();
        blob.offset = offset;
        blob.size = len;

        // infer the content type if it was not specified
        if (content_type.len == 0 and this.content_type.len > 0 and !this.content_type_allocated)
            content_type = this.content_type;

        blob.content_type = content_type;
        blob.content_type_allocated = content_type_was_allocated;
        blob.content_type_was_set = this.content_type_was_set or content_type_was_allocated;

        var blob_ = Blob.new(blob);
        blob_.allocator = allocator;
        return blob_.toJS(globalThis);
    }

    pub fn getMimeType(this: *const Blob) ?bun.http.MimeType {
        if (this.store) |store| {
            return store.mime_type;
        }

        return null;
    }

    pub fn getMimeTypeOrContentType(this: *const Blob) ?bun.http.MimeType {
        if (this.content_type_was_set) {
            return bun.http.MimeType.init(this.content_type, null, null);
        }

        if (this.store) |store| {
            return store.mime_type;
        }

        return null;
    }

    pub fn getType(
        this: *Blob,
        globalThis: *JSC.JSGlobalObject,
    ) JSValue {
        if (this.content_type.len > 0) {
            if (this.content_type_allocated) {
                return ZigString.init(this.content_type).toJS(globalThis);
            }
            return ZigString.init(this.content_type).toJS(globalThis);
        }

        if (this.store) |store| {
            return ZigString.init(store.mime_type.value).toJS(globalThis);
        }

        return ZigString.Empty.toJS(globalThis);
    }

    pub fn getNameString(this: *Blob) ?bun.String {
        if (this.name.tag != .Dead) return this.name;

        if (this.getFileName()) |path| {
            this.name = bun.String.createUTF8(path);
            return this.name;
        }

        return null;
    }

    // TODO: Move this to a separate `File` object or BunFile
    pub fn getName(
        this: *Blob,
        _: JSC.JSValue,
        globalThis: *JSC.JSGlobalObject,
    ) JSValue {
        return if (this.getNameString()) |name| name.toJS(globalThis) else .undefined;
    }

    pub fn setName(
        this: *Blob,
        jsThis: JSC.JSValue,
        globalThis: *JSC.JSGlobalObject,
        value: JSValue,
    ) bool {
        // by default we don't have a name so lets allow it to be set undefined
        if (value.isEmptyOrUndefinedOrNull()) {
            this.name.deref();
            this.name = bun.String.dead;
            Blob.nameSetCached(jsThis, globalThis, value);
            return true;
        }
        if (value.isString()) {
            const old_name = this.name;

            this.name = bun.String.tryFromJS(value, globalThis) orelse {
                // Handle allocation failure.
                this.name = bun.String.empty;
                return false;
            };
            // We don't need to increment the reference count since tryFromJS already did it.
            Blob.nameSetCached(jsThis, globalThis, value);
            old_name.deref();
            return true;
        }
        return false;
    }

    pub fn getFileName(
        this: *const Blob,
    ) ?[]const u8 {
        if (this.store) |store| {
            if (store.data == .file) {
                if (store.data.file.pathlike == .path) {
                    return store.data.file.pathlike.path.slice();
                }

                // we shouldn't return Number here.
            } else if (store.data == .bytes) {
                if (store.data.bytes.stored_name.slice().len > 0)
                    return store.data.bytes.stored_name.slice();
            }
        }

        return null;
    }

    // TODO: Move this to a separate `File` object or BunFile
    pub fn getLastModified(
        this: *Blob,
        _: *JSC.JSGlobalObject,
    ) JSValue {
        if (this.store) |store| {
            if (store.data == .file) {
                // last_modified can be already set during read.
                if (store.data.file.last_modified == JSC.init_timestamp) {
                    resolveFileStat(store);
                }
                return JSValue.jsNumber(store.data.file.last_modified);
            }
        }

        if (this.is_jsdom_file) {
            return JSValue.jsNumber(this.last_modified);
        }

        return JSValue.jsNumber(JSC.init_timestamp);
    }

    pub fn getSizeForBindings(this: *Blob) u64 {
        if (this.size == Blob.max_size) {
            this.resolveSize();
        }

        // If the file doesn't exist or is not seekable
        // signal that the size is unknown.
        if (this.store != null and this.store.?.data == .file and
            !(this.store.?.data.file.seekable orelse false))
        {
            return std.math.maxInt(u64);
        }

        if (this.size == Blob.max_size)
            return std.math.maxInt(u64);

        return this.size;
    }

    export fn Bun__Blob__getSizeForBindings(this: *Blob) callconv(.C) u64 {
        return this.getSizeForBindings();
    }

    comptime {
        if (!JSC.is_bindgen) {
            _ = Bun__Blob__getSizeForBindings;
        }
    }

    pub fn getSize(this: *Blob, _: *JSC.JSGlobalObject) JSValue {
        if (this.size == Blob.max_size) {
            this.resolveSize();
            if (this.size == Blob.max_size and this.store != null) {
                return JSC.jsNumber(std.math.inf(f64));
            } else if (this.size == 0 and this.store != null) {
                if (this.store.?.data == .file and
                    (this.store.?.data.file.seekable orelse true) == false and
                    this.store.?.data.file.max_size == Blob.max_size)
                {
                    return JSC.jsNumber(std.math.inf(f64));
                }
            }
        }

        return JSValue.jsNumber(this.size);
    }

    pub fn resolveSize(this: *Blob) void {
        if (this.store) |store| {
            if (store.data == .bytes) {
                const offset = this.offset;
                const store_size = store.size();
                if (store_size != Blob.max_size) {
                    this.offset = @min(store_size, offset);
                    this.size = store_size - offset;
                }

                return;
            } else if (store.data == .file) {
                if (store.data.file.seekable == null) {
                    resolveFileStat(store);
                }

                if (store.data.file.seekable != null and store.data.file.max_size != Blob.max_size) {
                    const store_size = store.data.file.max_size;
                    const offset = this.offset;

                    this.offset = @min(store_size, offset);
                    this.size = store_size -| offset;
                    return;
                }
            }

            this.size = 0;
        } else {
            this.size = 0;
        }
    }

    /// resolve file stat like size, last_modified
    fn resolveFileStat(store: *Store) void {
        if (store.data.file.pathlike == .path) {
            var buffer: bun.PathBuffer = undefined;
            switch (bun.sys.stat(store.data.file.pathlike.path.sliceZ(&buffer))) {
                .result => |stat| {
                    store.data.file.max_size = if (bun.isRegularFile(stat.mode) or stat.size > 0)
                        @truncate(@as(u64, @intCast(@max(stat.size, 0))))
                    else
                        Blob.max_size;
                    store.data.file.mode = @intCast(stat.mode);
                    store.data.file.seekable = bun.isRegularFile(stat.mode);
                    store.data.file.last_modified = JSC.toJSTime(stat.mtime().tv_sec, stat.mtime().tv_nsec);
                },
                // the file may not exist yet. Thats's okay.
                else => {},
            }
        } else if (store.data.file.pathlike == .fd) {
            switch (bun.sys.fstat(store.data.file.pathlike.fd)) {
                .result => |stat| {
                    store.data.file.max_size = if (bun.isRegularFile(stat.mode) or stat.size > 0)
                        @as(SizeType, @truncate(@as(u64, @intCast(@max(stat.size, 0)))))
                    else
                        Blob.max_size;
                    store.data.file.mode = @intCast(stat.mode);
                    store.data.file.seekable = bun.isRegularFile(stat.mode);
                    store.data.file.last_modified = JSC.toJSTime(stat.mtime().tv_sec, stat.mtime().tv_nsec);
                },
                // the file may not exist yet. Thats's okay.
                else => {},
            }
        }
    }

    pub fn constructor(globalThis: *JSC.JSGlobalObject, callframe: *JSC.CallFrame) bun.JSError!*Blob {
        const allocator = bun.default_allocator;
        var blob: Blob = undefined;
        var arguments = callframe.arguments(2);
        const args = arguments.slice();

        switch (args.len) {
            0 => {
                const empty: []u8 = &[_]u8{};
                blob = Blob.init(empty, allocator, globalThis);
            },
            else => {
                blob = get(globalThis, args[0], false, true) catch |err| switch (err) {
                    error.OutOfMemory, error.JSError => |e| return e,
                    error.InvalidArguments => return globalThis.throwInvalidArguments2("new Blob() expects an Array", .{}),
                };

                if (args.len > 1) {
                    const options = args[1];
                    if (options.isObject()) {
                        // type, the ASCII-encoded string in lower case
                        // representing the media type of the Blob.
                        // Normative conditions for this member are provided
                        // in the § 3.1 Constructors.
                        if (options.get(globalThis, "type")) |content_type| {
                            inner: {
                                if (content_type.isString()) {
                                    var content_type_str = content_type.toSlice(globalThis, bun.default_allocator);
                                    defer content_type_str.deinit();
                                    const slice = content_type_str.slice();
                                    if (!strings.isAllASCII(slice)) {
                                        break :inner;
                                    }
                                    blob.content_type_was_set = true;

                                    if (globalThis.bunVM().mimeType(slice)) |mime| {
                                        blob.content_type = mime.value;
                                        break :inner;
                                    }
                                    const content_type_buf = allocator.alloc(u8, slice.len) catch bun.outOfMemory();
                                    blob.content_type = strings.copyLowercase(slice, content_type_buf);
                                    blob.content_type_allocated = true;
                                }
                            }
                        }
                    }
                }

                if (blob.content_type.len == 0) {
                    blob.content_type = "";
                    blob.content_type_was_set = false;
                }
            },
        }

        blob.calculateEstimatedByteSize();

        var blob_ = Blob.new(blob);
        blob_.allocator = allocator;
        return blob_;
    }

    pub fn finalize(this: *Blob) void {
        this.deinit();
    }

    pub fn initWithAllASCII(bytes: []u8, allocator: std.mem.Allocator, globalThis: *JSGlobalObject, is_all_ascii: bool) Blob {
        // avoid allocating a Blob.Store if the buffer is actually empty
        var store: ?*Blob.Store = null;
        if (bytes.len > 0) {
            store = Blob.Store.init(bytes, allocator);
            store.?.is_all_ascii = is_all_ascii;
        }
        return Blob{
            .size = @as(SizeType, @truncate(bytes.len)),
            .store = store,
            .allocator = null,
            .content_type = "",
            .globalThis = globalThis,
            .is_all_ascii = is_all_ascii,
        };
    }

    pub fn init(bytes: []u8, allocator: std.mem.Allocator, globalThis: *JSGlobalObject) Blob {
        return Blob{
            .size = @as(SizeType, @truncate(bytes.len)),
            .store = if (bytes.len > 0)
                Blob.Store.init(bytes, allocator)
            else
                null,
            .allocator = null,
            .content_type = "",
            .globalThis = globalThis,
        };
    }

    pub fn createWithBytesAndAllocator(
        bytes: []u8,
        allocator: std.mem.Allocator,
        globalThis: *JSGlobalObject,
        was_string: bool,
    ) Blob {
        return Blob{
            .size = @as(SizeType, @truncate(bytes.len)),
            .store = if (bytes.len > 0)
                Blob.Store.init(bytes, allocator)
            else
                null,
            .allocator = null,
            .content_type = if (was_string) MimeType.text.value else "",
            .globalThis = globalThis,
        };
    }

    pub fn tryCreate(
        bytes_: []const u8,
        allocator_: std.mem.Allocator,
        globalThis: *JSGlobalObject,
        was_string: bool,
    ) !Blob {
        if (comptime Environment.isLinux) {
            if (bun.linux.memfd_allocator.shouldUse(bytes_)) {
                switch (bun.linux.memfd_allocator.create(bytes_)) {
                    .err => {},
                    .result => |result| {
                        const store = Store.new(
                            .{
                                .data = .{
                                    .bytes = result,
                                },
                                .allocator = bun.default_allocator,
                                .ref_count = std.atomic.Value(u32).init(1),
                            },
                        );
                        var blob = initWithStore(store, globalThis);
                        if (was_string and blob.content_type.len == 0) {
                            blob.content_type = MimeType.text.value;
                        }

                        return blob;
                    },
                }
            }
        }

        return createWithBytesAndAllocator(try allocator_.dupe(u8, bytes_), allocator_, globalThis, was_string);
    }

    pub fn create(
        bytes_: []const u8,
        allocator_: std.mem.Allocator,
        globalThis: *JSGlobalObject,
        was_string: bool,
    ) Blob {
        return tryCreate(bytes_, allocator_, globalThis, was_string) catch bun.outOfMemory();
    }

    pub fn initWithStore(store: *Blob.Store, globalThis: *JSGlobalObject) Blob {
        return Blob{
            .size = store.size(),
            .store = store,
            .allocator = null,
            .content_type = if (store.data == .file)
                store.data.file.mime_type.value
            else
                "",
            .globalThis = globalThis,
        };
    }

    pub fn initEmpty(globalThis: *JSGlobalObject) Blob {
        return Blob{
            .size = 0,
            .store = null,
            .allocator = null,
            .content_type = "",
            .globalThis = globalThis,
        };
    }

    // Transferring doesn't change the reference count
    // It is a move
    inline fn transfer(this: *Blob) void {
        this.store = null;
    }

    pub fn detach(this: *Blob) void {
        if (this.store != null) this.store.?.deref();
        this.store = null;
    }

    /// This does not duplicate
    /// This creates a new view
    /// and increment the reference count
    pub fn dupe(this: *const Blob) Blob {
        return this.dupeWithContentType(false);
    }

    pub fn dupeWithContentType(this: *const Blob, include_content_type: bool) Blob {
        if (this.store != null) this.store.?.ref();
        var duped = this.*;
        if (duped.content_type_allocated and duped.allocator != null and !include_content_type) {

            // for now, we just want to avoid a use-after-free here
            if (JSC.VirtualMachine.get().mimeType(duped.content_type)) |mime| {
                duped.content_type = mime.value;
            } else {
                // TODO: fix this
                // this is a bug.
                // it means whenever
                duped.content_type = "";
            }

            duped.content_type_allocated = false;
            duped.content_type_was_set = false;
            if (this.content_type_was_set) {
                duped.content_type_was_set = duped.content_type.len > 0;
            }
        } else if (duped.content_type_allocated and duped.allocator != null and include_content_type) {
            duped.content_type = bun.default_allocator.dupe(u8, this.content_type) catch bun.outOfMemory();
        }
        duped.name = duped.name.dupeRef();

        duped.allocator = null;
        return duped;
    }

    pub fn toJS(this: *Blob, globalObject: *JSC.JSGlobalObject) JSC.JSValue {
        // if (comptime Environment.allow_assert) {
        //     assert(this.allocator != null);
        // }

        this.calculateEstimatedByteSize();
        return Blob.toJSUnchecked(globalObject, this);
    }

    pub fn deinit(this: *Blob) void {
        this.detach();
        this.name.deref();
        this.name = bun.String.dead;

        // TODO: remove this field, make it a boolean.
        if (this.allocator) |alloc| {
            this.allocator = null;
            bun.debugAssert(alloc.vtable == bun.default_allocator.vtable);
            this.destroy();
        }
    }

    pub fn sharedView(this: *const Blob) []const u8 {
        if (this.size == 0 or this.store == null) return "";
        var slice_ = this.store.?.sharedView();
        if (slice_.len == 0) return "";
        slice_ = slice_[this.offset..];

        return slice_[0..@min(slice_.len, @as(usize, this.size))];
    }

    pub const Lifetime = JSC.WebCore.Lifetime;
    pub fn setIsASCIIFlag(this: *Blob, is_all_ascii: bool) void {
        this.is_all_ascii = is_all_ascii;
        // if this Blob represents the entire binary data
        // which will be pretty common
        // we can update the store's is_all_ascii flag
        // and any other Blob that points to the same store
        // can skip checking the encoding
        if (this.size > 0 and this.offset == 0 and this.store.?.data == .bytes) {
            this.store.?.is_all_ascii = is_all_ascii;
        }
    }

    pub fn needsToReadFile(this: *const Blob) bool {
        return this.store != null and this.store.?.data == .file;
    }

    pub fn toStringWithBytes(this: *Blob, global: *JSGlobalObject, raw_bytes: []const u8, comptime lifetime: Lifetime) JSValue {
        const bom, const buf = strings.BOM.detectAndSplit(raw_bytes);

        if (buf.len == 0) {
            // If all it contained was the bom, we need to free the bytes
            if (lifetime == .temporary) bun.default_allocator.free(raw_bytes);
            return ZigString.Empty.toJS(global);
        }

        if (bom == .utf16_le) {
            defer if (lifetime == .temporary) bun.default_allocator.free(raw_bytes);
            var out = bun.String.createUTF16(bun.reinterpretSlice(u16, buf));
            defer out.deref();
            return out.toJS(global);
        }

        // null == unknown
        // false == can't be
        const could_be_all_ascii = this.is_all_ascii orelse this.store.?.is_all_ascii;

        if (could_be_all_ascii == null or !could_be_all_ascii.?) {
            // if toUTF16Alloc returns null, it means there are no non-ASCII characters
            // instead of erroring, invalid characters will become a U+FFFD replacement character
            if (strings.toUTF16Alloc(bun.default_allocator, buf, false, false) catch {
                global.throwOutOfMemory();
                return .zero;
            }) |external| {
                if (lifetime != .temporary)
                    this.setIsASCIIFlag(false);

                if (lifetime == .transfer) {
                    this.detach();
                }

                if (lifetime == .temporary) {
                    bun.default_allocator.free(raw_bytes);
                }

                return ZigString.toExternalU16(external.ptr, external.len, global);
            }

            if (lifetime != .temporary) this.setIsASCIIFlag(true);
        }

        switch (comptime lifetime) {
            // strings are immutable
            // we don't need to clone
            .clone => {
                this.store.?.ref();
                // we don't need to worry about UTF-8 BOM in this case because the store owns the memory.
                return ZigString.init(buf).external(global, this.store.?, Store.external);
            },
            .transfer => {
                const store = this.store.?;
                assert(store.data == .bytes);
                this.transfer();
                // we don't need to worry about UTF-8 BOM in this case because the store owns the memory.
                return ZigString.init(buf).external(global, store, Store.external);
            },
            // strings are immutable
            // sharing isn't really a thing
            .share => {
                this.store.?.ref();
                // we don't need to worry about UTF-8 BOM in this case because the store owns the memory.s
                return ZigString.init(buf).external(global, this.store.?, Store.external);
            },
            .temporary => {
                // if there was a UTF-8 BOM, we need to clone the buffer because
                // external doesn't support this case here yet.
                if (buf.len != raw_bytes.len) {
                    var out = bun.String.createLatin1(buf);
                    defer {
                        bun.default_allocator.free(raw_bytes);
                        out.deref();
                    }

                    return out.toJS(global);
                }

                return ZigString.init(buf).toExternalValue(global);
            },
        }
    }

    pub fn toStringTransfer(this: *Blob, global: *JSGlobalObject) JSValue {
        return this.toString(global, .transfer);
    }

    pub fn toString(this: *Blob, global: *JSGlobalObject, comptime lifetime: Lifetime) JSValue {
        if (this.needsToReadFile()) {
            return this.doReadFile(toStringWithBytes, global);
        }

        const view_: []u8 =
            @constCast(this.sharedView());

        if (view_.len == 0)
            return ZigString.Empty.toJS(global);

        return toStringWithBytes(this, global, view_, lifetime);
    }

    pub fn toJSON(this: *Blob, global: *JSGlobalObject, comptime lifetime: Lifetime) JSValue {
        if (this.needsToReadFile()) {
            return this.doReadFile(toJSONWithBytes, global);
        }

        const view_ = this.sharedView();

        return toJSONWithBytes(this, global, view_, lifetime);
    }

    pub fn toJSONWithBytes(this: *Blob, global: *JSGlobalObject, raw_bytes: []const u8, comptime lifetime: Lifetime) JSValue {
        const bom, const buf = strings.BOM.detectAndSplit(raw_bytes);
        if (buf.len == 0) return global.createSyntaxErrorInstance("Unexpected end of JSON input", .{});

        if (bom == .utf16_le) {
            var out = bun.String.createUTF16(bun.reinterpretSlice(u16, buf));
            defer if (lifetime == .temporary) bun.default_allocator.free(raw_bytes);
            defer if (lifetime == .transfer) this.detach();
            defer out.deref();
            return out.toJSByParseJSON(global);
        }
        // null == unknown
        // false == can't be
        const could_be_all_ascii = this.is_all_ascii orelse this.store.?.is_all_ascii;
        defer if (comptime lifetime == .temporary) bun.default_allocator.free(@constCast(buf));

        if (could_be_all_ascii == null or !could_be_all_ascii.?) {
            var stack_fallback = std.heap.stackFallback(4096, bun.default_allocator);
            const allocator = stack_fallback.get();
            // if toUTF16Alloc returns null, it means there are no non-ASCII characters
            if (strings.toUTF16Alloc(allocator, buf, false, false) catch null) |external| {
                if (comptime lifetime != .temporary) this.setIsASCIIFlag(false);
                const result = ZigString.initUTF16(external).toJSONObject(global);
                allocator.free(external);
                return result;
            }

            if (comptime lifetime != .temporary) this.setIsASCIIFlag(true);
        }

        return ZigString.init(buf).toJSONObject(global);
    }

    pub fn toFormDataWithBytes(this: *Blob, global: *JSGlobalObject, buf: []u8, comptime _: Lifetime) JSValue {
        var encoder = this.getFormDataEncoding() orelse return {
            return ZigString.init("Invalid encoding").toErrorInstance(global);
        };
        defer encoder.deinit();

        return bun.FormData.toJS(global, buf, encoder.encoding) catch |err|
            global.createErrorInstance("FormData encoding failed: {s}", .{@errorName(err)});
    }

    pub fn toArrayBufferWithBytes(this: *Blob, global: *JSGlobalObject, buf: []u8, comptime lifetime: Lifetime) JSValue {
        return toArrayBufferViewWithBytes(this, global, buf, lifetime, .ArrayBuffer);
    }

    pub fn toUint8ArrayWithBytes(this: *Blob, global: *JSGlobalObject, buf: []u8, comptime lifetime: Lifetime) JSValue {
        return toArrayBufferViewWithBytes(this, global, buf, lifetime, .Uint8Array);
    }

    pub fn toArrayBufferViewWithBytes(this: *Blob, global: *JSGlobalObject, buf: []u8, comptime lifetime: Lifetime, comptime TypedArrayView: JSC.JSValue.JSType) JSValue {
        switch (comptime lifetime) {
            .clone => {
                if (TypedArrayView != .ArrayBuffer) {
                    // ArrayBuffer doesn't have this limit.
                    if (buf.len > JSC.synthetic_allocation_limit) {
                        global.throwOutOfMemory();
                        this.detach();
                        return JSValue.zero;
                    }
                }

                if (comptime Environment.isLinux) {
                    // If we can use a copy-on-write clone of the buffer, do so.
                    if (this.store) |store| {
                        if (store.data == .bytes) {
                            const allocated_slice = store.data.bytes.allocatedSlice();
                            if (bun.isSliceInBuffer(buf, allocated_slice)) {
                                if (bun.linux.memfd_allocator.from(store.data.bytes.allocator)) |allocator| {
                                    allocator.ref();
                                    defer allocator.deref();

                                    const byteOffset = @as(usize, @intFromPtr(buf.ptr)) -| @as(usize, @intFromPtr(allocated_slice.ptr));
                                    const byteLength = buf.len;

                                    const result = JSC.ArrayBuffer.toArrayBufferFromSharedMemfd(
                                        allocator.fd.cast(),
                                        global,
                                        byteOffset,
                                        byteLength,
                                        allocated_slice.len,
                                        TypedArrayView,
                                    );
                                    bloblog("toArrayBuffer COW clone({d}, {d}) = {d}", .{ byteOffset, byteLength, @intFromBool(result != .zero) });

                                    if (result != .zero) {
                                        return result;
                                    }
                                }
                            }
                        }
                    }
                }
                return JSC.ArrayBuffer.create(global, buf, TypedArrayView);
            },
            .share => {
                if (buf.len > JSC.synthetic_allocation_limit and TypedArrayView != .ArrayBuffer) {
                    global.throwOutOfMemory();
                    return JSValue.zero;
                }

                this.store.?.ref();
                return JSC.ArrayBuffer.fromBytes(buf, TypedArrayView).toJSWithContext(
                    global,
                    this.store.?,
                    JSC.BlobArrayBuffer_deallocator,
                    null,
                );
            },
            .transfer => {
                if (buf.len > JSC.synthetic_allocation_limit and TypedArrayView != .ArrayBuffer) {
                    global.throwOutOfMemory();
                    this.detach();
                    return JSValue.zero;
                }

                const store = this.store.?;
                this.transfer();
                return JSC.ArrayBuffer.fromBytes(buf, TypedArrayView).toJSWithContext(
                    global,
                    store,
                    JSC.BlobArrayBuffer_deallocator,
                    null,
                );
            },
            .temporary => {
                if (buf.len > JSC.synthetic_allocation_limit and TypedArrayView != .ArrayBuffer) {
                    global.throwOutOfMemory();
                    bun.default_allocator.free(buf);
                    return JSValue.zero;
                }

                return JSC.ArrayBuffer.fromBytes(buf, TypedArrayView).toJS(
                    global,
                    null,
                );
            },
        }
    }

    pub fn toArrayBuffer(this: *Blob, global: *JSGlobalObject, comptime lifetime: Lifetime) JSValue {
        bloblog("toArrayBuffer", .{});
        return toArrayBufferView(this, global, lifetime, .ArrayBuffer);
    }

    pub fn toUint8Array(this: *Blob, global: *JSGlobalObject, comptime lifetime: Lifetime) JSValue {
        bloblog("toUin8Array", .{});
        return toArrayBufferView(this, global, lifetime, .Uint8Array);
    }

    pub fn toArrayBufferView(this: *Blob, global: *JSGlobalObject, comptime lifetime: Lifetime, comptime TypedArrayView: JSC.JSValue.JSType) JSValue {
        const WithBytesFn = comptime if (TypedArrayView == .Uint8Array)
            toUint8ArrayWithBytes
        else
            toArrayBufferWithBytes;
        if (this.needsToReadFile()) {
            return this.doReadFile(WithBytesFn, global);
        }

        const view_ = this.sharedView();
        if (view_.len == 0)
            return JSC.ArrayBuffer.create(global, "", TypedArrayView);

        return WithBytesFn(this, global, @constCast(view_), lifetime);
    }

    pub fn toFormData(this: *Blob, global: *JSGlobalObject, comptime lifetime: Lifetime) JSValue {
        if (this.needsToReadFile()) {
            return this.doReadFile(toFormDataWithBytes, global);
        }

        const view_ = this.sharedView();

        if (view_.len == 0)
            return JSC.DOMFormData.create(global);

        return toFormDataWithBytes(this, global, @constCast(view_), lifetime);
    }

    const FromJsError = bun.JSError || error{InvalidArguments};

    pub inline fn get(
        global: *JSGlobalObject,
        arg: JSValue,
        comptime move: bool,
        comptime require_array: bool,
    ) FromJsError!Blob {
        return fromJSMovable(global, arg, move, require_array);
    }

    pub inline fn fromJSMove(global: *JSGlobalObject, arg: JSValue) FromJsError!Blob {
        return fromJSWithoutDeferGC(global, arg, true, false);
    }

    pub inline fn fromJSClone(global: *JSGlobalObject, arg: JSValue) FromJsError!Blob {
        return fromJSWithoutDeferGC(global, arg, false, true);
    }

    pub inline fn fromJSCloneOptionalArray(global: *JSGlobalObject, arg: JSValue) FromJsError!Blob {
        return fromJSWithoutDeferGC(global, arg, false, false);
    }

    fn fromJSMovable(
        global: *JSGlobalObject,
        arg: JSValue,
        comptime move: bool,
        comptime require_array: bool,
    ) FromJsError!Blob {
        const FromJSFunction = if (comptime move and !require_array)
            fromJSMove
        else if (!require_array)
            fromJSCloneOptionalArray
        else
            fromJSClone;

        return FromJSFunction(global, arg);
    }

    fn fromJSWithoutDeferGC(
        global: *JSGlobalObject,
        arg: JSValue,
        comptime move: bool,
        comptime require_array: bool,
    ) FromJsError!Blob {
        var current = arg;
        if (current.isUndefinedOrNull()) {
            return Blob{ .globalThis = global };
        }

        var top_value = current;
        var might_only_be_one_thing = false;
        arg.ensureStillAlive();
        defer arg.ensureStillAlive();
        var fail_if_top_value_is_not_typed_array_like = false;
        switch (current.jsTypeLoose()) {
            .Array, .DerivedArray => {
                var top_iter = JSC.JSArrayIterator.init(current, global);
                might_only_be_one_thing = top_iter.len == 1;
                if (top_iter.len == 0) {
                    return Blob{ .globalThis = global };
                }
                if (might_only_be_one_thing) {
                    top_value = top_iter.next().?;
                }
            },
            else => {
                might_only_be_one_thing = true;
                if (require_array) {
                    fail_if_top_value_is_not_typed_array_like = true;
                }
            },
        }

        if (might_only_be_one_thing or !move) {

            // Fast path: one item, we don't need to join
            switch (top_value.jsTypeLoose()) {
                .Cell,
                .NumberObject,
                JSC.JSValue.JSType.String,
                JSC.JSValue.JSType.StringObject,
                JSC.JSValue.JSType.DerivedStringObject,
                => {
                    if (!fail_if_top_value_is_not_typed_array_like) {
                        var str = top_value.toBunString(global);
                        defer str.deref();
                        const bytes, const ascii = try str.toOwnedSliceReturningAllASCII(bun.default_allocator);
                        return Blob.initWithAllASCII(bytes, bun.default_allocator, global, ascii);
                    }
                },

                JSC.JSValue.JSType.ArrayBuffer,
                JSC.JSValue.JSType.Int8Array,
                JSC.JSValue.JSType.Uint8Array,
                JSC.JSValue.JSType.Uint8ClampedArray,
                JSC.JSValue.JSType.Int16Array,
                JSC.JSValue.JSType.Uint16Array,
                JSC.JSValue.JSType.Int32Array,
                JSC.JSValue.JSType.Uint32Array,
                JSC.JSValue.JSType.Float16Array,
                JSC.JSValue.JSType.Float32Array,
                JSC.JSValue.JSType.Float64Array,
                JSC.JSValue.JSType.BigInt64Array,
                JSC.JSValue.JSType.BigUint64Array,
                JSC.JSValue.JSType.DataView,
                => {
                    return try Blob.tryCreate(top_value.asArrayBuffer(global).?.byteSlice(), bun.default_allocator, global, false);
                },

                .DOMWrapper => {
                    if (!fail_if_top_value_is_not_typed_array_like) {
                        if (top_value.as(Blob)) |blob| {
                            if (comptime move) {
                                var _blob = blob.*;
                                _blob.allocator = null;
                                blob.transfer();
                                return _blob;
                            } else {
                                return blob.dupe();
                            }
                        } else if (top_value.as(JSC.API.BuildArtifact)) |build| {
                            if (comptime move) {
                                // I don't think this case should happen?
                                var blob = build.blob;
                                blob.transfer();
                                return blob;
                            } else {
                                return build.blob.dupe();
                            }
                        } else if (current.toSliceClone(global)) |sliced| {
                            if (sliced.allocator.get()) |allocator| {
                                return Blob.initWithAllASCII(@constCast(sliced.slice()), allocator, global, false);
                            }
                        }
                    }
                },

                else => {},
            }

            // new Blob("ok")
            // new File("ok", "file.txt")
            if (fail_if_top_value_is_not_typed_array_like) {
                return error.InvalidArguments;
            }
        }

        var stack_allocator = std.heap.stackFallback(1024, bun.default_allocator);
        const stack_mem_all = stack_allocator.get();
        var stack: std.ArrayList(JSValue) = std.ArrayList(JSValue).init(stack_mem_all);
        var joiner = StringJoiner{ .allocator = stack_mem_all };
        var could_have_non_ascii = false;

        defer if (stack_allocator.fixed_buffer_allocator.end_index >= 1024) stack.deinit();

        while (true) {
            switch (current.jsTypeLoose()) {
                .NumberObject,
                JSC.JSValue.JSType.String,
                JSC.JSValue.JSType.StringObject,
                JSC.JSValue.JSType.DerivedStringObject,
                => {
                    var sliced = current.toSlice(global, bun.default_allocator);
                    const allocator = sliced.allocator.get();
                    could_have_non_ascii = could_have_non_ascii or !sliced.allocator.isWTFAllocator();
                    joiner.push(sliced.slice(), allocator);
                },

                .Array, .DerivedArray => {
                    var iter = JSC.JSArrayIterator.init(current, global);
                    try stack.ensureUnusedCapacity(iter.len);
                    var any_arrays = false;
                    while (iter.next()) |item| {
                        if (item.isUndefinedOrNull()) continue;

                        // When it's a string or ArrayBuffer inside an array, we can avoid the extra push/pop
                        // we only really want this for nested arrays
                        // However, we must preserve the order
                        // That means if there are any arrays
                        // we have to restart the loop
                        if (!any_arrays) {
                            switch (item.jsTypeLoose()) {
                                .NumberObject,
                                .Cell,
                                .String,
                                .StringObject,
                                .DerivedStringObject,
                                => {
                                    var sliced = item.toSlice(global, bun.default_allocator);
                                    const allocator = sliced.allocator.get();
                                    could_have_non_ascii = could_have_non_ascii or !sliced.allocator.isWTFAllocator();
                                    joiner.push(sliced.slice(), allocator);
                                    continue;
                                },
                                .ArrayBuffer,
                                .Int8Array,
                                .Uint8Array,
                                .Uint8ClampedArray,
                                .Int16Array,
                                .Uint16Array,
                                .Int32Array,
                                .Uint32Array,
                                .Float16Array,
                                .Float32Array,
                                .Float64Array,
                                .BigInt64Array,
                                .BigUint64Array,
                                .DataView,
                                => {
                                    could_have_non_ascii = true;
                                    var buf = item.asArrayBuffer(global).?;
                                    joiner.pushStatic(buf.byteSlice());
                                    continue;
                                },
                                .Array, .DerivedArray => {
                                    any_arrays = true;
                                    could_have_non_ascii = true;
                                    break;
                                },

                                .DOMWrapper => {
                                    if (item.as(Blob)) |blob| {
                                        could_have_non_ascii = could_have_non_ascii or !(blob.is_all_ascii orelse false);
                                        joiner.pushStatic(blob.sharedView());
                                        continue;
                                    } else if (current.toSliceClone(global)) |sliced| {
                                        const allocator = sliced.allocator.get();
                                        could_have_non_ascii = could_have_non_ascii or allocator != null;
                                        joiner.push(sliced.slice(), allocator);
                                    }
                                },
                                else => {},
                            }
                        }

                        stack.appendAssumeCapacity(item);
                    }
                },

                .DOMWrapper => {
                    if (current.as(Blob)) |blob| {
                        could_have_non_ascii = could_have_non_ascii or !(blob.is_all_ascii orelse false);
                        joiner.pushStatic(blob.sharedView());
                    } else if (current.toSliceClone(global)) |sliced| {
                        const allocator = sliced.allocator.get();
                        could_have_non_ascii = could_have_non_ascii or allocator != null;
                        joiner.push(sliced.slice(), allocator);
                    }
                },

                .ArrayBuffer,
                .Int8Array,
                .Uint8Array,
                .Uint8ClampedArray,
                .Int16Array,
                .Uint16Array,
                .Int32Array,
                .Uint32Array,
                .Float16Array,
                .Float32Array,
                .Float64Array,
                .BigInt64Array,
                .BigUint64Array,
                .DataView,
                => {
                    var buf = current.asArrayBuffer(global).?;
                    joiner.pushStatic(buf.slice());
                    could_have_non_ascii = true;
                },

                else => {
                    var sliced = current.toSlice(global, bun.default_allocator);
                    if (global.hasException()) {
                        const end_result = try joiner.done(bun.default_allocator);
                        bun.default_allocator.free(end_result);
                        return error.JSError;
                    }
                    could_have_non_ascii = could_have_non_ascii or !sliced.allocator.isWTFAllocator();
                    joiner.push(sliced.slice(), sliced.allocator.get());
                },
            }
            current = stack.popOrNull() orelse break;
        }

        const joined = try joiner.done(bun.default_allocator);

        if (!could_have_non_ascii) {
            return Blob.initWithAllASCII(joined, bun.default_allocator, global, true);
        }
        return Blob.init(joined, bun.default_allocator, global);
    }
};

pub const AnyBlob = union(enum) {
    Blob: Blob,
    // InlineBlob: InlineBlob,
    InternalBlob: InternalBlob,
    WTFStringImpl: bun.WTF.StringImpl,

    pub fn hasOneRef(this: *const AnyBlob) bool {
        if (this.store()) |s| {
            return s.hasOneRef();
        }

        return false;
    }

    pub fn getFileName(this: *const AnyBlob) ?[]const u8 {
        return switch (this.*) {
            .Blob => this.Blob.getFileName(),
            .WTFStringImpl => null,
            .InternalBlob => null,
        };
    }

    pub inline fn fastSize(this: *const AnyBlob) Blob.SizeType {
        return switch (this.*) {
            .Blob => this.Blob.size,
            .WTFStringImpl => @as(Blob.SizeType, @truncate(this.WTFStringImpl.byteLength())),
            else => @as(Blob.SizeType, @truncate(this.slice().len)),
        };
    }

    pub fn hasContentTypeFromUser(this: AnyBlob) bool {
        return switch (this) {
            .Blob => this.Blob.hasContentTypeFromUser(),
            .WTFStringImpl => false,
            .InternalBlob => false,
        };
    }

    fn toInternalBlobIfPossible(this: *AnyBlob) void {
        if (this.* == .Blob) {
            if (this.Blob.store) |s| {
                if (s.data == .bytes and s.hasOneRef()) {
                    this.* = .{ .InternalBlob = s.data.bytes.toInternalBlob() };
                    s.deref();
                    return;
                }
            }
        }
    }

    pub fn toActionValue(this: *AnyBlob, globalThis: *JSGlobalObject, action: JSC.WebCore.BufferedReadableStreamAction) JSC.JSValue {
        if (action != .blob) {
            this.toInternalBlobIfPossible();
        }

        switch (action) {
            .text => {
                if (this.* == .Blob) {
                    return this.toString(globalThis, .clone);
                }

                return this.toStringTransfer(globalThis);
            },
            .bytes => {
                if (this.* == .Blob) {
                    return this.toArrayBufferView(globalThis, .clone, .Uint8Array);
                }

                return this.toUint8ArrayTransfer(globalThis);
            },
            .blob => {
                const result = Blob.new(this.toBlob(globalThis));
                result.allocator = bun.default_allocator;
                result.globalThis = globalThis;
                return result.toJS(globalThis);
            },
            .arrayBuffer => {
                if (this.* == .Blob) {
                    return this.toArrayBufferView(globalThis, .clone, .ArrayBuffer);
                }

                return this.toArrayBufferTransfer(globalThis);
            },
            .json => {
                return this.toJSON(globalThis, .share);
            },
        }
    }

    pub fn toPromise(this: *AnyBlob, globalThis: *JSGlobalObject, action: JSC.WebCore.BufferedReadableStreamAction) JSC.JSValue {
        return JSC.JSPromise.wrap(globalThis, toActionValue, .{ this, globalThis, action });
    }

    pub fn wrap(this: *AnyBlob, promise: JSC.AnyPromise, globalThis: *JSGlobalObject, action: JSC.WebCore.BufferedReadableStreamAction) void {
        promise.wrap(globalThis, toActionValue, .{ this, globalThis, action });
    }

    pub fn toJSON(this: *AnyBlob, global: *JSGlobalObject, comptime lifetime: JSC.WebCore.Lifetime) JSValue {
        switch (this.*) {
            .Blob => return this.Blob.toJSON(global, lifetime),
            // .InlineBlob => {
            //     if (this.InlineBlob.len == 0) {
            //         return JSValue.jsNull();
            //     }
            //     var str = this.InlineBlob.toStringOwned(global);
            //     return str.parseJSON(global);
            // },
            .InternalBlob => {
                if (this.InternalBlob.bytes.items.len == 0) {
                    return JSValue.jsNull();
                }

                const str = this.InternalBlob.toJSON(global);

                // the GC will collect the string
                this.* = .{
                    .Blob = .{},
                };

                return str;
            },
            .WTFStringImpl => {
                var str = bun.String.init(this.WTFStringImpl);
                defer str.deref();
                this.* = .{
                    .Blob = .{},
                };

                if (str.length() == 0) {
                    return JSValue.jsNull();
                }

                return str.toJSByParseJSON(global);
            },
        }
    }

    pub fn toJSONShare(this: *AnyBlob, global: *JSGlobalObject) JSValue {
        return this.toJSON(global, .share);
    }

    pub fn toStringTransfer(this: *AnyBlob, global: *JSGlobalObject) JSValue {
        return this.toString(global, .transfer);
    }

    pub fn toUint8ArrayTransfer(this: *AnyBlob, global: *JSGlobalObject) JSValue {
        return this.toUint8Array(global, .transfer);
    }

    pub fn toArrayBufferTransfer(this: *AnyBlob, global: *JSGlobalObject) JSValue {
        return this.toArrayBuffer(global, .transfer);
    }

    pub fn toBlob(this: *AnyBlob, global: *JSGlobalObject) Blob {
        if (this.size() == 0) {
            return Blob.initEmpty(global);
        }

        if (this.* == .Blob) {
            return this.Blob.dupe();
        }

        if (this.* == .WTFStringImpl) {
            const blob = Blob.create(this.slice(), bun.default_allocator, global, true);
            this.* = .{ .Blob = .{} };
            return blob;
        }

        const blob = Blob.init(this.InternalBlob.slice(), this.InternalBlob.bytes.allocator, global);
        this.* = .{ .Blob = .{} };
        return blob;
    }

    pub fn toString(this: *AnyBlob, global: *JSGlobalObject, comptime lifetime: JSC.WebCore.Lifetime) JSValue {
        switch (this.*) {
            .Blob => return this.Blob.toString(global, lifetime),
            // .InlineBlob => {
            //     if (this.InlineBlob.len == 0) {
            //         return ZigString.Empty.toValue(global);
            //     }
            //     const owned = this.InlineBlob.toStringOwned(global);
            //     this.* = .{ .InlineBlob = .{ .len = 0 } };
            //     return owned;
            // },
            .InternalBlob => {
                if (this.InternalBlob.bytes.items.len == 0) {
                    return ZigString.Empty.toJS(global);
                }

                const owned = this.InternalBlob.toStringOwned(global);
                this.* = .{ .Blob = .{} };
                return owned;
            },
            .WTFStringImpl => {
                var str = bun.String.init(this.WTFStringImpl);
                defer str.deref();
                this.* = .{ .Blob = .{} };

                return str.toJS(global);
            },
        }
    }

    pub fn toArrayBuffer(this: *AnyBlob, global: *JSGlobalObject, comptime lifetime: JSC.WebCore.Lifetime) JSValue {
        return this.toArrayBufferView(global, lifetime, .ArrayBuffer);
    }

    pub fn toUint8Array(this: *AnyBlob, global: *JSGlobalObject, comptime lifetime: JSC.WebCore.Lifetime) JSValue {
        return this.toArrayBufferView(global, lifetime, .Uint8Array);
    }

    pub fn toArrayBufferView(this: *AnyBlob, global: *JSGlobalObject, comptime lifetime: JSC.WebCore.Lifetime, comptime TypedArrayView: JSC.JSValue.JSType) JSValue {
        switch (this.*) {
            .Blob => return this.Blob.toArrayBufferView(global, lifetime, TypedArrayView),
            // .InlineBlob => {
            //     if (this.InlineBlob.len == 0) {
            //         return JSC.ArrayBuffer.create(global, "", .ArrayBuffer);
            //     }
            //     var bytes = this.InlineBlob.sliceConst();
            //     this.InlineBlob.len = 0;
            //     const value = JSC.ArrayBuffer.create(
            //         global,
            //         bytes,
            //         .ArrayBuffer,
            //     );
            //     return value;
            // },
            .InternalBlob => {
                if (this.InternalBlob.bytes.items.len == 0) {
                    return JSC.ArrayBuffer.create(global, "", TypedArrayView);
                }

                const bytes = this.InternalBlob.toOwnedSlice();
                this.* = .{ .Blob = .{} };

                return JSC.ArrayBuffer.fromDefaultAllocator(
                    global,
                    bytes,
                    TypedArrayView,
                );
            },
            .WTFStringImpl => {
                const str = bun.String.init(this.WTFStringImpl);
                this.* = .{ .Blob = .{} };
                defer str.deref();

                const out_bytes = str.toUTF8WithoutRef(bun.default_allocator);
                if (out_bytes.isAllocated()) {
                    return JSC.ArrayBuffer.fromDefaultAllocator(
                        global,
                        @constCast(out_bytes.slice()),
                        TypedArrayView,
                    );
                }

                return JSC.ArrayBuffer.create(global, out_bytes.slice(), TypedArrayView);
            },
        }
    }

    pub inline fn size(this: *const AnyBlob) Blob.SizeType {
        return switch (this.*) {
            .Blob => this.Blob.size,
            .WTFStringImpl => @as(Blob.SizeType, @truncate(this.WTFStringImpl.utf8ByteLength())),
            else => @as(Blob.SizeType, @truncate(this.slice().len)),
        };
    }

    pub fn from(this: *AnyBlob, list: std.ArrayList(u8)) void {
        this.* = .{
            .InternalBlob = InternalBlob{
                .bytes = list,
            },
        };
    }

    pub fn isDetached(this: *const AnyBlob) bool {
        return switch (this.*) {
            .Blob => |blob| blob.isDetached(),
            .InternalBlob => this.InternalBlob.bytes.items.len == 0,
            .WTFStringImpl => this.WTFStringImpl.length() == 0,
        };
    }

    pub fn store(this: *const @This()) ?*Blob.Store {
        if (this.* == .Blob) {
            return this.Blob.store;
        }

        return null;
    }

    pub fn contentType(self: *const @This()) []const u8 {
        return switch (self.*) {
            .Blob => self.Blob.content_type,
            .WTFStringImpl => MimeType.text.value,
            // .InlineBlob => self.InlineBlob.contentType(),
            .InternalBlob => self.InternalBlob.contentType(),
        };
    }

    pub fn wasString(self: *const @This()) bool {
        return switch (self.*) {
            .Blob => self.Blob.is_all_ascii orelse false,
            .WTFStringImpl => true,
            // .InlineBlob => self.InlineBlob.was_string,
            .InternalBlob => self.InternalBlob.was_string,
        };
    }

    pub inline fn slice(self: *const @This()) []const u8 {
        return switch (self.*) {
            .Blob => self.Blob.sharedView(),
            .WTFStringImpl => self.WTFStringImpl.utf8Slice(),
            // .InlineBlob => self.InlineBlob.sliceConst(),
            .InternalBlob => self.InternalBlob.sliceConst(),
        };
    }

    pub fn needsToReadFile(self: *const @This()) bool {
        return switch (self.*) {
            .Blob => self.Blob.needsToReadFile(),
            .WTFStringImpl, .InternalBlob => false,
        };
    }

    pub fn detach(self: *@This()) void {
        return switch (self.*) {
            .Blob => {
                self.Blob.detach();
                self.* = .{
                    .Blob = .{},
                };
            },
            // .InlineBlob => {
            //     self.InlineBlob.len = 0;
            // },
            .InternalBlob => {
                self.InternalBlob.bytes.clearAndFree();
                self.* = .{
                    .Blob = .{},
                };
            },
            .WTFStringImpl => {
                self.WTFStringImpl.deref();
                self.* = .{
                    .Blob = .{},
                };
            },
        };
    }
};

/// A single-use Blob
pub const InternalBlob = struct {
    bytes: std.ArrayList(u8),
    was_string: bool = false,

    pub fn toStringOwned(this: *@This(), globalThis: *JSC.JSGlobalObject) JSValue {
        const bytes_without_bom = strings.withoutUTF8BOM(this.bytes.items);
        if (strings.toUTF16Alloc(globalThis.allocator(), bytes_without_bom, false, false) catch &[_]u16{}) |out| {
            const return_value = ZigString.toExternalU16(out.ptr, out.len, globalThis);
            return_value.ensureStillAlive();
            this.deinit();
            return return_value;
        } else if
        // If there was a UTF8 BOM, we clone it
        (bytes_without_bom.len != this.bytes.items.len) {
            defer this.deinit();
            var out = bun.String.createLatin1(this.bytes.items[3..]);
            defer out.deref();
            return out.toJS(globalThis);
        } else {
            var str = ZigString.init(this.toOwnedSlice());
            str.mark();
            return str.toExternalValue(globalThis);
        }
    }

    pub fn toJSON(this: *@This(), globalThis: *JSC.JSGlobalObject) JSValue {
        const str_bytes = ZigString.init(strings.withoutUTF8BOM(this.bytes.items)).withEncoding();
        const json = str_bytes.toJSONObject(globalThis);
        this.deinit();
        return json;
    }

    pub inline fn sliceConst(this: *const @This()) []const u8 {
        return this.bytes.items;
    }

    pub fn deinit(this: *@This()) void {
        this.bytes.clearAndFree();
    }

    pub inline fn slice(this: @This()) []u8 {
        return this.bytes.items;
    }

    pub fn toOwnedSlice(this: *@This()) []u8 {
        const bytes = this.bytes.items;
        this.bytes.items = &.{};
        this.bytes.capacity = 0;
        return bytes;
    }

    pub fn clearAndFree(this: *@This()) void {
        this.bytes.clearAndFree();
    }

    pub fn contentType(self: *const @This()) []const u8 {
        if (self.was_string) {
            return MimeType.text.value;
        }

        return MimeType.other.value;
    }
};

/// A blob which stores all the data in the same space as a real Blob
/// This is an optimization for small Response and Request bodies
/// It means that we can avoid an additional heap allocation for a small response
pub const InlineBlob = extern struct {
    const real_blob_size = @sizeOf(Blob);
    pub const IntSize = u8;
    pub const available_bytes = real_blob_size - @sizeOf(IntSize) - 1 - 1;
    bytes: [available_bytes]u8 align(1) = undefined,
    len: IntSize align(1) = 0,
    was_string: bool align(1) = false,

    pub fn concat(first: []const u8, second: []const u8) InlineBlob {
        const total = first.len + second.len;
        assert(total <= available_bytes);

        var inline_blob: JSC.WebCore.InlineBlob = .{};
        var bytes_slice = inline_blob.bytes[0..total];

        if (first.len > 0)
            @memcpy(bytes_slice[0..first.len], first);

        if (second.len > 0)
            @memcpy(bytes_slice[first.len..][0..second.len], second);

        inline_blob.len = @as(@TypeOf(inline_blob.len), @truncate(total));
        return inline_blob;
    }

    fn internalInit(data: []const u8, was_string: bool) InlineBlob {
        assert(data.len <= available_bytes);

        var blob = InlineBlob{
            .len = @as(IntSize, @intCast(data.len)),
            .was_string = was_string,
        };

        if (data.len > 0)
            @memcpy(blob.bytes[0..data.len], data);
        return blob;
    }

    pub fn init(data: []const u8) InlineBlob {
        return internalInit(data, false);
    }

    pub fn initString(data: []const u8) InlineBlob {
        return internalInit(data, true);
    }

    pub fn toStringOwned(this: *@This(), globalThis: *JSC.JSGlobalObject) JSValue {
        if (this.len == 0)
            return ZigString.Empty.toJS(globalThis);

        var str = ZigString.init(this.sliceConst());

        if (!strings.isAllASCII(this.sliceConst())) {
            str.markUTF8();
        }

        const out = str.toJS(globalThis);
        out.ensureStillAlive();
        this.len = 0;
        return out;
    }

    pub fn contentType(self: *const @This()) []const u8 {
        if (self.was_string) {
            return MimeType.text.value;
        }

        return MimeType.other.value;
    }

    pub fn deinit(_: *@This()) void {}

    pub inline fn slice(this: *@This()) []u8 {
        return this.bytes[0..this.len];
    }

    pub inline fn sliceConst(this: *const @This()) []const u8 {
        return this.bytes[0..this.len];
    }

    pub fn toOwnedSlice(this: *@This()) []u8 {
        return this.slice();
    }

    pub fn clearAndFree(_: *@This()) void {}
};

const assert = bun.assert;<|MERGE_RESOLUTION|>--- conflicted
+++ resolved
@@ -978,15 +978,8 @@
         defer args.deinit();
 
         // accept a path or a blob
-<<<<<<< HEAD
-        var path_or_blob = PathOrBlob.fromJSNoCopy(globalThis, &args, exception) orelse {
-            if (exception[0] != null) {
-                globalThis.throwValue(exception[0].?.value());
-            }
-=======
         var path_or_blob = (try PathOrBlob.fromJSNoCopy(globalThis, &args)) orelse {
             globalThis.throwInvalidArguments("Bun.write expects a path, file descriptor or a blob", .{});
->>>>>>> 708ed007
             return .zero;
         };
         defer {
