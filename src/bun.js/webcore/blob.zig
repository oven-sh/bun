--- conflicted
+++ resolved
@@ -1524,10 +1524,7 @@
         return writeFileWithSourceDestination(globalThis, &source_blob, &destination_blob, options);
     }
 
-<<<<<<< HEAD
-=======
     /// `Bun.write(destination, input, options?)`
->>>>>>> 946f41c0
     pub fn writeFile(globalThis: *JSC.JSGlobalObject, callframe: *JSC.CallFrame) bun.JSError!JSC.JSValue {
         const arguments = callframe.arguments();
         var args = JSC.Node.ArgumentsSlice.init(globalThis.bunVM(), arguments);
