const std = @import("std");
const Api = @import("../../api/schema.zig").Api;
const bun = @import("root").bun;
const MimeType = bun.http.MimeType;
const ZigURL = @import("../../url.zig").URL;
const HTTPClient = bun.http;
const JSC = bun.JSC;
const js = JSC.C;

const Method = @import("../../http/method.zig").Method;
const FetchHeaders = JSC.FetchHeaders;
const ObjectPool = @import("../../pool.zig").ObjectPool;
const SystemError = JSC.SystemError;
const Output = bun.Output;
const MutableString = bun.MutableString;
const strings = bun.strings;
const string = bun.string;
const default_allocator = bun.default_allocator;
const FeatureFlags = bun.FeatureFlags;
const ArrayBuffer = @import("../base.zig").ArrayBuffer;
const Properties = @import("../base.zig").Properties;

const castObj = @import("../base.zig").castObj;
const getAllocator = @import("../base.zig").getAllocator;

const Environment = @import("../../env.zig");
const ZigString = JSC.ZigString;
const IdentityContext = @import("../../identity_context.zig").IdentityContext;
const JSPromise = JSC.JSPromise;
const JSValue = JSC.JSValue;
const JSGlobalObject = JSC.JSGlobalObject;
const NullableAllocator = bun.NullableAllocator;

const VirtualMachine = JSC.VirtualMachine;
const Task = JSC.Task;
const JSPrinter = bun.js_printer;
const picohttp = bun.picohttp;
const StringJoiner = bun.StringJoiner;
const uws = bun.uws;

const Blob = JSC.WebCore.Blob;
// const InlineBlob = JSC.WebCore.InlineBlob;
const AnyBlob = JSC.WebCore.AnyBlob;
const InternalBlob = JSC.WebCore.InternalBlob;
const Response = JSC.WebCore.Response;
const Request = JSC.WebCore.Request;

// https://developer.mozilla.org/en-US/docs/Web/API/Body
pub const Body = struct {
    value: Value, // = Value.empty,

    pub inline fn len(this: *const Body) Blob.SizeType {
        return this.value.size();
    }

    pub fn slice(this: *const Body) []const u8 {
        return this.value.slice();
    }

    pub fn use(this: *Body) Blob {
        return this.value.use();
    }

    pub fn clone(this: *Body, globalThis: *JSGlobalObject) Body {
        return Body{
            .value = this.value.clone(globalThis),
        };
    }

    pub fn writeFormat(this: *Body, comptime Formatter: type, formatter: *Formatter, writer: anytype, comptime enable_ansi_colors: bool) !void {
        const Writer = @TypeOf(writer);

        try formatter.writeIndent(Writer, writer);
        try writer.writeAll(comptime Output.prettyFmt("<r>bodyUsed<d>:<r> ", enable_ansi_colors));
        try formatter.printAs(.Boolean, Writer, writer, JSC.JSValue.jsBoolean(this.value == .Used), .BooleanObject, enable_ansi_colors);

        if (this.value == .Blob) {
            try formatter.printComma(Writer, writer, enable_ansi_colors);
            try writer.writeAll("\n");
            try formatter.writeIndent(Writer, writer);
            try this.value.Blob.writeFormat(Formatter, formatter, writer, enable_ansi_colors);
        } else if (this.value == .InternalBlob or this.value == .WTFStringImpl) {
            try formatter.printComma(Writer, writer, enable_ansi_colors);
            try writer.writeAll("\n");
            try formatter.writeIndent(Writer, writer);
            try Blob.writeFormatForSize(false, this.value.size(), writer, enable_ansi_colors);
        } else if (this.value == .Locked) {
            if (this.value.Locked.readable.get()) |stream| {
                try formatter.printComma(Writer, writer, enable_ansi_colors);
                try writer.writeAll("\n");
                try formatter.writeIndent(Writer, writer);
                try formatter.printAs(.Object, Writer, writer, stream.value, stream.value.jsType(), enable_ansi_colors);
            }
        }
    }

    pub fn deinit(this: *Body, _: std.mem.Allocator) void {
        this.value.deinit();
    }

    pub const PendingValue = struct {
        promise: ?JSValue = null,
        readable: JSC.WebCore.ReadableStream.Strong = .{},
        // writable: JSC.WebCore.Sink

        global: *JSGlobalObject,
        task: ?*anyopaque = null,

        /// runs after the data is available.
        onReceiveValue: ?*const fn (ctx: *anyopaque, value: *Value) void = null,

        /// conditionally runs when requesting data
        /// used in HTTP server to ignore request bodies unless asked for it
        onStartBuffering: ?*const fn (ctx: *anyopaque) void = null,
        onStartStreaming: ?*const fn (ctx: *anyopaque) JSC.WebCore.DrainResult = null,
        onReadableStreamAvailable: ?*const fn (ctx: *anyopaque, globalThis: *JSC.JSGlobalObject, readable: JSC.WebCore.ReadableStream) void = null,
        size_hint: Blob.SizeType = 0,

        deinit: bool = false,
        action: Action = Action{ .none = {} },

        /// For Http Client requests
        /// when Content-Length is provided this represents the whole size of the request
        /// If chunked encoded this will represent the total received size (ignoring the chunk headers)
        /// If the size is unknown will be 0
        fn sizeHint(this: *const PendingValue) Blob.SizeType {
            if (this.readable.get()) |readable| {
                if (readable.ptr == .Bytes) {
                    return readable.ptr.Bytes.size_hint;
                }
            }
            return this.size_hint;
        }

        pub fn toAnyBlob(this: *PendingValue) ?AnyBlob {
            if (this.promise != null)
                return null;

            return this.toAnyBlobAllowPromise();
        }

        pub fn isDisturbed(this: *const PendingValue, comptime T: type, globalObject: *JSC.JSGlobalObject, this_value: JSC.JSValue) bool {
            if (this.promise != null) {
                return true;
            }

            if (T.bodyGetCached(this_value)) |body_value| {
                if (JSC.WebCore.ReadableStream.isDisturbedValue(body_value, globalObject)) {
                    return true;
                }

                return false;
            }

            if (this.readable.get()) |readable| {
                return readable.isDisturbed(globalObject);
            }

            return false;
        }

        pub fn isDisturbed2(this: *const PendingValue, globalObject: *JSC.JSGlobalObject) bool {
            if (this.promise != null) {
                return true;
            }

            if (this.readable.get()) |readable| {
                return readable.isDisturbed(globalObject);
            }

            return false;
        }
        pub fn isStreamingOrBuffering(this: *PendingValue) bool {
            return this.readable.held.has() or (this.promise != null and !this.promise.?.isEmptyOrUndefinedOrNull());
        }

        pub fn hasPendingPromise(this: *PendingValue) bool {
            const promise = this.promise orelse return false;

            if (promise.asAnyPromise()) |internal| {
                if (internal.status(this.global.vm()) != .pending) {
                    promise.unprotect();
                    this.promise = null;
                    return false;
                }

                return true;
            }

            this.promise = null;
            return false;
        }

        pub fn toAnyBlobAllowPromise(this: *PendingValue) ?AnyBlob {
            var stream = if (this.readable.get()) |readable| readable else return null;

            if (stream.toAnyBlob(this.global)) |blob| {
                this.readable.deinit();
                return blob;
            }

            return null;
        }

        pub fn setPromise(value: *PendingValue, globalThis: *JSC.JSGlobalObject, action: Action) JSValue {
            value.action = action;
            if (value.readable.get()) |readable| {
                switch (action) {
                    .getFormData, .getText, .getJSON, .getBlob, .getArrayBuffer, .getBytes => {
                        const promise = switch (action) {
                            .getJSON => globalThis.readableStreamToJSON(readable.value),
                            .getArrayBuffer => globalThis.readableStreamToArrayBuffer(readable.value),
                            .getBytes => globalThis.readableStreamToBytes(readable.value),
                            .getText => globalThis.readableStreamToText(readable.value),
                            .getBlob => globalThis.readableStreamToBlob(readable.value),
                            .getFormData => |form_data| brk: {
                                defer {
                                    form_data.?.deinit();
                                    value.action.getFormData = null;
                                }

                                break :brk globalThis.readableStreamToFormData(readable.value, switch (form_data.?.encoding) {
                                    .Multipart => |multipart| bun.String.init(multipart).toJS(globalThis),
                                    .URLEncoded => .undefined,
                                });
                            },
                            else => unreachable,
                        };
                        value.readable.deinit();
                        // The ReadableStream within is expected to keep this Promise alive.
                        // If you try to protect() this, it will leak memory because the other end of the ReadableStream won't call it.
                        // See https://github.com/oven-sh/bun/issues/13678
                        return promise;
                    },

                    .none => {},
                }
            }

            {
                var promise = JSC.JSPromise.create(globalThis);
                const promise_value = promise.asValue(globalThis);
                value.promise = promise_value;
                promise_value.protect();

                if (value.onStartBuffering) |onStartBuffering| {
                    value.onStartBuffering = null;
                    onStartBuffering(value.task.?);
                }
                return promise_value;
            }
        }

        pub const Action = union(enum) {
            none: void,
            getText: void,
            getJSON: void,
            getArrayBuffer: void,
            getBytes: void,
            getBlob: void,
            getFormData: ?*bun.FormData.AsyncFormData,
        };
    };

    /// This is a duplex stream!
    pub const Value = union(Tag) {
        const log = Output.scoped(.BodyValue, false);
        Blob: Blob,

        /// This is the String type from WebKit
        /// It is reference counted, so we must always deref it (which this does automatically)
        /// Be careful where it can directly be used.
        ///
        /// If it is a latin1 string with only ascii, we can use it directly.
        /// Otherwise, we must convert it to utf8.
        ///
        /// Unless we are sending it directly to JavaScript, for example:
        ///
        ///   var str = "hello world 🤭"
        ///   var response = new Response(str);
        ///   /* Body.Value stays WTFStringImpl */
        ///   var body = await response.text();
        ///
        /// In this case, even though there's an emoji, we can use the StringImpl directly.
        /// BUT, if we were instead using it in the HTTP server, this cannot be used directly.
        ///
        /// When the server calls .toBlobIfPossible(), we will automatically
        /// convert this Value to an InternalBlob
        ///
        /// Example code:
        ///
        ///     Bun.serve({
        ///         fetch(req) {
        ///              /* Body.Value becomes InternalBlob */
        ///              return new Response("hello world 🤭");
        ///         }
        ///     })
        ///
        /// This works for .json(), too.
        WTFStringImpl: bun.WTF.StringImpl,
        /// Single-use Blob
        /// Avoids a heap allocation.
        InternalBlob: InternalBlob,
        /// Single-use Blob that stores the bytes in the Value itself.
        // InlineBlob: InlineBlob,
        Locked: PendingValue,
        Used,
        Empty,
        Error: ValueError,
        Null,

        pub const heap_breakdown_label = "BodyValue";
        pub const ValueError = union(enum) {
            AbortReason: JSC.CommonAbortReason,
            SystemError: JSC.SystemError,
            Message: bun.String,
            JSValue: JSC.Strong,

            pub fn toStreamError(this: *@This(), globalObject: *JSC.JSGlobalObject) JSC.WebCore.StreamResult.StreamError {
                return switch (this.*) {
                    .AbortReason => .{
                        .AbortReason = this.AbortReason,
                    },
                    else => .{
                        .JSValue = this.toJS(globalObject),
                    },
                };
            }

            pub fn toJS(this: *@This(), globalObject: *JSC.JSGlobalObject) JSC.JSValue {
                const js_value = switch (this.*) {
                    .AbortReason => |reason| reason.toJS(globalObject),
                    .SystemError => |system_error| system_error.toErrorInstance(globalObject),
                    .Message => |message| message.toErrorInstance(globalObject),
                    // do a early return in this case we don't need to create a new Strong
                    .JSValue => |js_value| return js_value.get() orelse JSC.JSValue.jsUndefined(),
                };
                this.* = .{ .JSValue = JSC.Strong.create(js_value, globalObject) };
                return js_value;
            }

            pub fn dupe(this: *const @This(), globalObject: *JSC.JSGlobalObject) @This() {
                var value = this.*;
                switch (this.*) {
                    .SystemError => value.SystemError.ref(),
                    .Message => value.Message.ref(),
                    .JSValue => |js_ref| {
                        if (js_ref.get()) |js_value| {
                            return .{ .JSValue = JSC.Strong.create(js_value, globalObject) };
                        }
                        return .{ .JSValue = .{} };
                    },
                    .AbortReason => {},
                }
                return value;
            }

            pub fn deinit(this: *@This()) void {
                switch (this.*) {
                    .SystemError => |system_error| system_error.deref(),
                    .Message => |message| message.deref(),
                    .JSValue => this.JSValue.deinit(),
                    .AbortReason => {},
                }
                // safe empty value after deinit
                this.* = .{ .JSValue = .{} };
            }
        };
        pub fn toBlobIfPossible(this: *Value) void {
            if (this.* == .WTFStringImpl) {
                if (this.WTFStringImpl.toUTF8IfNeeded(bun.default_allocator)) |bytes| {
                    var str = this.WTFStringImpl;
                    defer str.deref();
                    this.* = .{
                        .InternalBlob = InternalBlob{
                            .bytes = std.ArrayList(u8).fromOwnedSlice(bun.default_allocator, @constCast(bytes.slice())),
                            .was_string = true,
                        },
                    };
                }
            }

            if (this.* != .Locked)
                return;

            if (this.Locked.toAnyBlob()) |blob| {
                this.* = switch (blob) {
                    .Blob => .{ .Blob = blob.Blob },
                    .InternalBlob => .{ .InternalBlob = blob.InternalBlob },
                    .WTFStringImpl => .{ .WTFStringImpl = blob.WTFStringImpl },
                    // .InlineBlob => .{ .InlineBlob = blob.InlineBlob },
                };
            }
        }

        pub fn size(this: *const Value) Blob.SizeType {
            return switch (this.*) {
                .Blob => this.Blob.size,
                .InternalBlob => @as(Blob.SizeType, @truncate(this.InternalBlob.sliceConst().len)),
                .WTFStringImpl => @as(Blob.SizeType, @truncate(this.WTFStringImpl.utf8ByteLength())),
                .Locked => this.Locked.sizeHint(),
                // .InlineBlob => @truncate(Blob.SizeType, this.InlineBlob.sliceConst().len),
                else => 0,
            };
        }

        pub fn fastSize(this: *const Value) Blob.SizeType {
            return switch (this.*) {
                .InternalBlob => @as(Blob.SizeType, @truncate(this.InternalBlob.sliceConst().len)),
                .WTFStringImpl => @as(Blob.SizeType, @truncate(this.WTFStringImpl.byteSlice().len)),
                .Locked => this.Locked.sizeHint(),
                // .InlineBlob => @truncate(Blob.SizeType, this.InlineBlob.sliceConst().len),
                else => 0,
            };
        }

        pub fn memoryCost(this: *const Value) usize {
            return switch (this.*) {
                .InternalBlob => this.InternalBlob.bytes.items.len,
                .WTFStringImpl => this.WTFStringImpl.memoryCost(),
                .Locked => this.Locked.sizeHint(),
                // .InlineBlob => this.InlineBlob.sliceConst().len,
                else => 0,
            };
        }

        pub fn estimatedSize(this: *const Value) usize {
            return switch (this.*) {
                .InternalBlob => this.InternalBlob.sliceConst().len,
                .WTFStringImpl => this.WTFStringImpl.byteSlice().len,
                .Locked => this.Locked.sizeHint(),
                // .InlineBlob => this.InlineBlob.sliceConst().len,
                else => 0,
            };
        }

        pub fn createBlobValue(data: []u8, allocator: std.mem.Allocator, was_string: bool) Value {
            // if (data.len <= InlineBlob.available_bytes) {
            //     var _blob = InlineBlob{
            //         .bytes = undefined,
            //         .was_string = was_string,
            //         .len = @truncate(InlineBlob.IntSize, data.len),
            //     };
            //     @memcpy(&_blob.bytes, data.ptr, data.len);
            //     allocator.free(data);
            //     return Value{
            //         .InlineBlob = _blob,
            //     };
            // }

            return Value{
                .InternalBlob = InternalBlob{
                    .bytes = std.ArrayList(u8).fromOwnedSlice(allocator, data),
                    .was_string = was_string,
                },
            };
        }

        pub const Tag = enum {
            Blob,
            WTFStringImpl,
            InternalBlob,
            // InlineBlob,
            Locked,
            Used,
            Empty,
            Error,
            Null,
        };

        // pub const empty = Value{ .Empty = {} };

        pub fn toReadableStream(this: *Value, globalThis: *JSGlobalObject) JSValue {
            JSC.markBinding(@src());

            switch (this.*) {
                .Used => {
                    return JSC.WebCore.ReadableStream.used(globalThis);
                },
                .Empty => {
                    return JSC.WebCore.ReadableStream.empty(globalThis);
                },
                .Null => {
                    return JSValue.null;
                },
                .InternalBlob, .Blob, .WTFStringImpl => {
                    var blob = this.use();
                    defer blob.detach();
                    blob.resolveSize();
                    const value = JSC.WebCore.ReadableStream.fromBlob(globalThis, &blob, blob.size);

                    this.* = .{
                        .Locked = .{
                            .readable = JSC.WebCore.ReadableStream.Strong.init(JSC.WebCore.ReadableStream.fromJS(value, globalThis).?, globalThis),
                            .global = globalThis,
                        },
                    };
                    return value;
                },
                .Locked => {
                    var locked = &this.Locked;
                    if (locked.readable.get()) |readable| {
                        return readable.value;
                    }
                    if (locked.promise != null or locked.action != .none) {
                        return JSC.WebCore.ReadableStream.used(globalThis);
                    }
                    var drain_result: JSC.WebCore.DrainResult = .{
                        .estimated_size = 0,
                    };

                    if (locked.onStartStreaming) |drain| {
                        locked.onStartStreaming = null;
                        drain_result = drain(locked.task.?);
                    }

                    if (drain_result == .empty or drain_result == .aborted) {
                        this.* = .{ .Null = {} };
                        return JSC.WebCore.ReadableStream.empty(globalThis);
                    }

                    var reader = JSC.WebCore.ByteStream.Source.new(.{
                        .context = undefined,
                        .globalThis = globalThis,
                    });

                    reader.context.setup();

                    if (drain_result == .estimated_size) {
                        reader.context.highWaterMark = @as(Blob.SizeType, @truncate(drain_result.estimated_size));
                        reader.context.size_hint = @as(Blob.SizeType, @truncate(drain_result.estimated_size));
                    } else if (drain_result == .owned) {
                        reader.context.buffer = drain_result.owned.list;
                        reader.context.size_hint = @as(Blob.SizeType, @truncate(drain_result.owned.size_hint));
                    }

                    locked.readable = JSC.WebCore.ReadableStream.Strong.init(.{
                        .ptr = .{ .Bytes = &reader.context },
                        .value = reader.toReadableStream(globalThis),
                    }, globalThis);

                    if (locked.onReadableStreamAvailable) |onReadableStreamAvailable| {
                        onReadableStreamAvailable(locked.task.?, globalThis, locked.readable.get().?);
                    }

                    return locked.readable.get().?.value;
                },
                .Error => {
                    // TODO: handle error properly
                    return JSC.WebCore.ReadableStream.empty(globalThis);
                },
            }
        }

        pub fn fromJS(globalThis: *JSGlobalObject, value: JSValue) bun.JSError!Value {
            value.ensureStillAlive();

            if (value.isEmptyOrUndefinedOrNull()) {
                return Body.Value{
                    .Null = {},
                };
            }

            const js_type = value.jsType();

            if (js_type.isStringLike()) {
                var str = value.toBunString(globalThis);
                if (str.length() == 0) {
                    return Body.Value{
                        .Empty = {},
                    };
                }

                assert(str.tag == .WTFStringImpl);

                return Body.Value{
                    .WTFStringImpl = str.value.WTFStringImpl,
                };
            }

            if (js_type.isTypedArray()) {
                if (value.asArrayBuffer(globalThis)) |buffer| {
                    const bytes = buffer.byteSlice();

                    if (bytes.len == 0) {
                        return Body.Value{
                            .Empty = {},
                        };
                    }

                    // if (bytes.len <= InlineBlob.available_bytes) {
                    //     return Body.Value{
                    //         .InlineBlob = InlineBlob.init(bytes),
                    //     };
                    // }

                    return Body.Value{
                        .InternalBlob = .{
                            .bytes = std.ArrayList(u8){
                                .items = bun.default_allocator.dupe(u8, bytes) catch {
                                    return globalThis.throwValue(ZigString.static("Failed to clone ArrayBufferView").toErrorInstance(globalThis));
                                },
                                .capacity = bytes.len,
                                .allocator = bun.default_allocator,
                            },
                            .was_string = false,
                        },
                    };
                }
            }

            if (value.as(JSC.DOMFormData)) |form_data| {
                return Body.Value{
                    .Blob = Blob.fromDOMFormData(globalThis, bun.default_allocator, form_data),
                };
            }

            if (value.as(JSC.URLSearchParams)) |search_params| {
                return Body.Value{
                    .Blob = Blob.fromURLSearchParams(globalThis, bun.default_allocator, search_params),
                };
            }

            if (js_type == .DOMWrapper) {
                if (value.as(Blob)) |blob| {
                    return Body.Value{
                        .Blob = blob.dupe(),
                    };
                }
            }

            value.ensureStillAlive();

            if (JSC.WebCore.ReadableStream.fromJS(value, globalThis)) |readable| {
                if (readable.isDisturbed(globalThis)) {
                    return globalThis.throw("ReadableStream has already been used", .{});
                }

                switch (readable.ptr) {
                    .Blob => |blob| {
                        const store = blob.detachStore() orelse {
                            return Body.Value{ .Blob = Blob.initEmpty(globalThis) };
                        };

                        readable.forceDetach(globalThis);

                        const result: Value = .{
                            .Blob = Blob.initWithStore(store, globalThis),
                        };

                        return result;
                    },
                    else => {},
                }

                return Body.Value.fromReadableStreamWithoutLockCheck(readable, globalThis);
            }

            return Body.Value{
                .Blob = Blob.get(globalThis, value, true, false) catch |err| {
                    if (!globalThis.hasException()) {
                        if (err == error.InvalidArguments) {
                            return globalThis.throwInvalidArguments("Expected an Array", .{});
                        }

                        return globalThis.throwInvalidArguments("Invalid Body object", .{});
                    }

                    return error.JSError;
                },
            };
        }

        pub fn fromReadableStreamWithoutLockCheck(readable: JSC.WebCore.ReadableStream, globalThis: *JSGlobalObject) Value {
            return .{
                .Locked = .{
                    .readable = JSC.WebCore.ReadableStream.Strong.init(readable, globalThis),
                    .global = globalThis,
                },
            };
        }

        pub fn resolve(
            to_resolve: *Value,
            new: *Value,
            global: *JSGlobalObject,
            headers: ?*FetchHeaders,
        ) void {
            log("resolve", .{});
            if (to_resolve.* == .Locked) {
                var locked = &to_resolve.Locked;

                if (locked.readable.get()) |readable| {
                    readable.done(global);
                    locked.readable.deinit();
                }

                if (locked.onReceiveValue) |callback| {
                    locked.onReceiveValue = null;
                    callback(locked.task.?, new);
                    return;
                }

                if (locked.promise) |promise_| {
                    const promise = promise_.asAnyPromise().?;
                    locked.promise = null;

                    switch (locked.action) {
                        // These ones must use promise.wrap() to handle exceptions thrown while calling .toJS() on the value.
                        // These exceptions can happen if the String is too long, ArrayBuffer is too large, JSON parse error, etc.
                        .getText => {
                            switch (new.*) {
                                .WTFStringImpl,
                                .InternalBlob,
                                // .InlineBlob,
                                => {
                                    var blob = new.useAsAnyBlobAllowNonUTF8String();
                                    promise.wrap(global, AnyBlob.toStringTransfer, .{ &blob, global });
                                },
                                else => {
                                    var blob = new.use();
                                    promise.wrap(global, Blob.toStringTransfer, .{ &blob, global });
                                },
                            }
                        },
                        .getJSON => {
                            var blob = new.useAsAnyBlobAllowNonUTF8String();
                            promise.wrap(global, AnyBlob.toJSONShare, .{ &blob, global });
                            blob.detach();
                        },
                        .getArrayBuffer => {
                            var blob = new.useAsAnyBlobAllowNonUTF8String();
                            promise.wrap(global, AnyBlob.toArrayBufferTransfer, .{ &blob, global });
                        },
                        .getBytes => {
                            var blob = new.useAsAnyBlobAllowNonUTF8String();
                            promise.wrap(global, AnyBlob.toUint8ArrayTransfer, .{ &blob, global });
                        },

                        .getFormData => inner: {
                            var blob = new.useAsAnyBlob();
                            defer blob.detach();
                            var async_form_data: *bun.FormData.AsyncFormData = locked.action.getFormData orelse {
                                promise.reject(global, ZigString.init("Internal error: task for FormData must not be null").toErrorInstance(global));
                                break :inner;
                            };
                            defer async_form_data.deinit();
                            async_form_data.toJS(global, blob.slice(), promise);
                        },
                        .none, .getBlob => {
                            var blob = Blob.new(new.use());
                            blob.allocator = bun.default_allocator;
                            if (headers) |fetch_headers| {
                                if (fetch_headers.fastGet(.ContentType)) |content_type| {
                                    var content_slice = content_type.toSlice(bun.default_allocator);
                                    defer content_slice.deinit();
                                    var allocated = false;
                                    const mimeType = MimeType.init(content_slice.slice(), bun.default_allocator, &allocated);
                                    blob.content_type = mimeType.value;
                                    blob.content_type_allocated = allocated;
                                    blob.content_type_was_set = true;
                                    if (blob.store != null) {
                                        blob.store.?.mime_type = mimeType;
                                    }
                                }
                            }
                            if (!blob.content_type_was_set and blob.store != null) {
                                blob.content_type = MimeType.text.value;
                                blob.content_type_allocated = false;
                                blob.content_type_was_set = true;
                                blob.store.?.mime_type = MimeType.text;
                            }
                            promise.resolve(global, blob.toJS(global));
                        },
                    }
                    JSC.C.JSValueUnprotect(global, promise_.asObjectRef());
                }
            }
        }
        pub fn slice(this: *const Value) []const u8 {
            return switch (this.*) {
                .Blob => this.Blob.sharedView(),
                .InternalBlob => this.InternalBlob.sliceConst(),
                .WTFStringImpl => if (this.WTFStringImpl.canUseAsUTF8()) this.WTFStringImpl.latin1Slice() else "",
                // .InlineBlob => this.InlineBlob.sliceConst(),
                else => "",
            };
        }

        pub fn use(this: *Value) Blob {
            this.toBlobIfPossible();

            switch (this.*) {
                .Blob => {
                    const new_blob = this.Blob;
                    assert(new_blob.allocator == null); // owned by Body
                    this.* = .{ .Used = {} };
                    return new_blob;
                },
                .InternalBlob => {
                    const new_blob = Blob.init(
                        this.InternalBlob.toOwnedSlice(),
                        // we will never resize it from here
                        // we have to use the default allocator
                        // even if it was actually allocated on a different thread
                        bun.default_allocator,
                        JSC.VirtualMachine.get().global,
                    );

                    this.* = .{ .Used = {} };
                    return new_blob;
                },
                .WTFStringImpl => {
                    var new_blob: Blob = undefined;
                    var wtf = this.WTFStringImpl;
                    defer wtf.deref();
                    if (wtf.toUTF8IfNeeded(bun.default_allocator)) |allocated_slice| {
                        new_blob = Blob.init(
                            @constCast(allocated_slice.slice()),
                            bun.default_allocator,
                            JSC.VirtualMachine.get().global,
                        );
                    } else {
                        new_blob = Blob.init(
                            bun.default_allocator.dupe(u8, wtf.latin1Slice()) catch bun.outOfMemory(),
                            bun.default_allocator,
                            JSC.VirtualMachine.get().global,
                        );
                    }

                    this.* = .{ .Used = {} };
                    return new_blob;
                },
                // .InlineBlob => {
                //     const cloned = this.InlineBlob.bytes;
                //     // keep same behavior as InternalBlob but clone the data
                //     const new_blob = Blob.create(
                //         cloned[0..this.InlineBlob.len],
                //         bun.default_allocator,
                //         JSC.VirtualMachine.get().global,
                //         false,
                //     );

                //     this.* = .{ .Used = {} };
                //     return new_blob;
                // },
                else => {
                    return Blob.initEmpty(undefined);
                },
            }
        }

        pub fn tryUseAsAnyBlob(this: *Value) ?AnyBlob {
            if (this.* == .WTFStringImpl) {
                if (this.WTFStringImpl.canUseAsUTF8()) {
                    return AnyBlob{ .WTFStringImpl = this.WTFStringImpl };
                }
            }

            const any_blob: AnyBlob = switch (this.*) {
                .Blob => AnyBlob{ .Blob = this.Blob },
                .InternalBlob => AnyBlob{ .InternalBlob = this.InternalBlob },
                // .InlineBlob => AnyBlob{ .InlineBlob = this.InlineBlob },
                .Locked => this.Locked.toAnyBlobAllowPromise() orelse return null,
                else => return null,
            };

            this.* = .{ .Used = {} };
            return any_blob;
        }

        pub fn useAsAnyBlob(this: *Value) AnyBlob {
            const any_blob: AnyBlob = switch (this.*) {
                .Blob => .{ .Blob = this.Blob },
                .InternalBlob => .{ .InternalBlob = this.InternalBlob },
                .WTFStringImpl => |str| brk: {
                    if (str.toUTF8IfNeeded(bun.default_allocator)) |utf8| {
                        defer str.deref();
                        break :brk .{
                            .InternalBlob = InternalBlob{
                                .bytes = std.ArrayList(u8).fromOwnedSlice(bun.default_allocator, @constCast(utf8.slice())),
                                .was_string = true,
                            },
                        };
                    } else {
                        break :brk .{
                            .WTFStringImpl = str,
                        };
                    }
                },
                // .InlineBlob => .{ .InlineBlob = this.InlineBlob },
                .Locked => this.Locked.toAnyBlobAllowPromise() orelse AnyBlob{ .Blob = .{} },
                else => .{ .Blob = Blob.initEmpty(undefined) },
            };

            this.* = if (this.* == .Null)
                .{ .Null = {} }
            else
                .{ .Used = {} };
            return any_blob;
        }

        pub fn useAsAnyBlobAllowNonUTF8String(this: *Value) AnyBlob {
            const any_blob: AnyBlob = switch (this.*) {
                .Blob => .{ .Blob = this.Blob },
                .InternalBlob => .{ .InternalBlob = this.InternalBlob },
                .WTFStringImpl => .{ .WTFStringImpl = this.WTFStringImpl },
                // .InlineBlob => .{ .InlineBlob = this.InlineBlob },
                .Locked => this.Locked.toAnyBlobAllowPromise() orelse AnyBlob{ .Blob = .{} },
                else => .{ .Blob = Blob.initEmpty(undefined) },
            };

            this.* = if (this.* == .Null)
                .{ .Null = {} }
            else
                .{ .Used = {} };
            return any_blob;
        }

        pub fn toErrorInstance(this: *Value, err: ValueError, global: *JSGlobalObject) void {
            if (this.* == .Locked) {
                var locked = this.Locked;
                this.* = .{ .Error = err };

                var strong_readable = locked.readable;
                locked.readable = .{};
                defer strong_readable.deinit();

                if (locked.hasPendingPromise()) {
                    const promise = locked.promise.?;
                    defer promise.unprotect();
                    locked.promise = null;

                    if (promise.asAnyPromise()) |internal| {
                        internal.reject(global, this.Error.toJS(global));
                    }
                }

                // The Promise version goes before the ReadableStream version incase the Promise version is used too.
                // Avoid creating unnecessary duplicate JSValue.
                if (strong_readable.get()) |readable| {
                    if (readable.ptr == .Bytes) {
                        readable.ptr.Bytes.onData(
                            .{ .err = this.Error.toStreamError(global) },
                            bun.default_allocator,
                        );
                    } else {
                        readable.abort(global);
                    }
                }

                if (locked.onReceiveValue) |onReceiveValue| {
                    locked.onReceiveValue = null;
                    onReceiveValue(locked.task.?, this);
                }
                return;
            }
            this.* = .{ .Error = err };
        }

        pub fn toError(this: *Value, err: anyerror, global: *JSGlobalObject) void {
            return this.toErrorInstance(.{ .Message = bun.String.createFormat(
                "Error reading file {s}",
                .{@errorName(err)},
            ) catch bun.outOfMemory() }, global);
        }

        pub fn deinit(this: *Value) void {
            const tag = @as(Tag, this.*);
            if (tag == .Locked) {
                if (!this.Locked.deinit) {
                    this.Locked.deinit = true;
                    this.Locked.readable.deinit();
                    this.Locked.readable = .{};
                }

                return;
            }

            if (tag == .InternalBlob) {
                this.InternalBlob.clearAndFree();
                this.* = Value{ .Null = {} };
            }

            if (tag == .Blob) {
                this.Blob.deinit();
                this.* = Value{ .Null = {} };
            }

            if (tag == .WTFStringImpl) {
                this.WTFStringImpl.deref();
                this.* = Value{ .Null = {} };
            }

            if (tag == .Error) {
                this.Error.deinit();
            }
        }

        pub fn tee(this: *Value, globalThis: *JSC.JSGlobalObject) Value {
            var locked = &this.Locked;

            if (locked.readable.isDisturbed(globalThis)) {
                return Value{ .Used = {} };
            }

            if (locked.readable.tee(globalThis)) |readable| {
                return Value{
                    .Locked = .{
                        .readable = JSC.WebCore.ReadableStream.Strong.init(readable, globalThis),
                        .global = globalThis,
                    },
                };
            }
            if (locked.promise != null or locked.action != .none or locked.readable.has()) {
                return Value{ .Used = {} };
            }

            var drain_result: JSC.WebCore.DrainResult = .{
                .estimated_size = 0,
            };

            if (locked.onStartStreaming) |drain| {
                locked.onStartStreaming = null;
                drain_result = drain(locked.task.?);
            }

            if (drain_result == .empty or drain_result == .aborted) {
                this.* = .{ .Null = {} };
                return Value{ .Null = {} };
            }

            var reader = JSC.WebCore.ByteStream.Source.new(.{
                .context = undefined,
                .globalThis = globalThis,
            });

            reader.context.setup();

            if (drain_result == .estimated_size) {
                reader.context.highWaterMark = @as(Blob.SizeType, @truncate(drain_result.estimated_size));
                reader.context.size_hint = @as(Blob.SizeType, @truncate(drain_result.estimated_size));
            } else if (drain_result == .owned) {
                reader.context.buffer = drain_result.owned.list;
                reader.context.size_hint = @as(Blob.SizeType, @truncate(drain_result.owned.size_hint));
            }

            locked.readable = JSC.WebCore.ReadableStream.Strong.init(.{
                .ptr = .{ .Bytes = &reader.context },
                .value = reader.toReadableStream(globalThis),
            }, globalThis);

            if (locked.onReadableStreamAvailable) |onReadableStreamAvailable| {
                onReadableStreamAvailable(locked.task.?, globalThis, locked.readable.get().?);
            }

            const teed = locked.readable.tee(globalThis) orelse return Value{ .Used = {} };

            return Value{
                .Locked = .{
                    .readable = JSC.WebCore.ReadableStream.Strong.init(teed, globalThis),
                    .global = globalThis,
                },
            };
        }

        pub fn clone(this: *Value, globalThis: *JSC.JSGlobalObject) Value {
            this.toBlobIfPossible();

            if (this.* == .Locked) {
                return this.tee(globalThis);
            }

            if (this.* == .InternalBlob) {
                var internal_blob = this.InternalBlob;
                this.* = .{
                    .Blob = Blob.init(
                        internal_blob.toOwnedSlice(),
                        internal_blob.bytes.allocator,
                        globalThis,
                    ),
                };
            }

            // if (this.* == .InlineBlob) {
            //     return this.*;
            // }

            if (this.* == .Blob) {
                return Value{ .Blob = this.Blob.dupe() };
            }

            if (this.* == .WTFStringImpl) {
                this.WTFStringImpl.ref();
                return Value{ .WTFStringImpl = this.WTFStringImpl };
            }

            if (this.* == .Null) {
                return Value{ .Null = {} };
            }

            return Value{ .Empty = {} };
        }
    };

    // https://github.com/WebKit/webkit/blob/main/Source/WebCore/Modules/fetch/FetchBody.cpp#L45
    pub fn extract(
        globalThis: *JSGlobalObject,
        value: JSValue,
    ) bun.JSError!Body {
        var body = Body{ .value = Value{ .Null = {} } };

        body.value = try Value.fromJS(globalThis, value);
        if (body.value == .Blob) {
            assert(body.value.Blob.allocator == null); // owned by Body
        }
        return body;
    }
};

pub fn BodyMixin(comptime Type: type) type {
    return struct {
        pub fn getText(
            this: *Type,
            globalObject: *JSC.JSGlobalObject,
            callframe: *JSC.CallFrame,
        ) bun.JSError!JSC.JSValue {
            var value: *Body.Value = this.getBodyValue();
            if (value.* == .Used) {
                return handleBodyAlreadyUsed(globalObject);
            }

            if (value.* == .Locked) {
                if (value.Locked.action != .none or value.Locked.isDisturbed(Type, globalObject, callframe.this())) {
                    return handleBodyAlreadyUsed(globalObject);
                }

                return value.Locked.setPromise(globalObject, .{ .getText = {} });
            }

            var blob = value.useAsAnyBlobAllowNonUTF8String();
            return JSC.JSPromise.wrap(globalObject, lifetimeWrap(AnyBlob.toString, .transfer), .{ &blob, globalObject });
        }

        pub fn getBody(
            this: *Type,
            globalThis: *JSC.JSGlobalObject,
        ) JSValue {
            var body: *Body.Value = this.getBodyValue();

            if (body.* == .Used) {
                return JSC.WebCore.ReadableStream.used(globalThis);
            }

            return body.toReadableStream(globalThis);
        }

        pub fn getBodyUsed(
            this: *Type,
            globalObject: *JSC.JSGlobalObject,
        ) JSValue {
            return JSValue.jsBoolean(
                switch (this.getBodyValue().*) {
                    .Used => true,
                    .Locked => |*pending| brk: {
                        if (pending.action != .none) {
                            break :brk true;
                        }

                        if (pending.readable.get()) |*stream| {
                            break :brk stream.isDisturbed(globalObject);
                        }

                        break :brk false;
                    },
                    else => false,
                },
            );
        }

        fn lifetimeWrap(comptime Fn: anytype, comptime lifetime: JSC.WebCore.Lifetime) fn (*AnyBlob, *JSC.JSGlobalObject) JSC.JSValue {
            return struct {
                fn wrap(this: *AnyBlob, globalObject: *JSC.JSGlobalObject) JSC.JSValue {
                    return JSC.toJSHostValue(globalObject, Fn(this, globalObject, lifetime));
                }
            }.wrap;
        }

        pub fn getJSON(
            this: *Type,
            globalObject: *JSC.JSGlobalObject,
            callframe: *JSC.CallFrame,
        ) bun.JSError!JSC.JSValue {
            var value: *Body.Value = this.getBodyValue();
            if (value.* == .Used) {
                return handleBodyAlreadyUsed(globalObject);
            }

            if (value.* == .Locked) {
                if (value.Locked.action != .none or value.Locked.isDisturbed(Type, globalObject, callframe.this())) {
                    return handleBodyAlreadyUsed(globalObject);
                }

                value.toBlobIfPossible();
                if (value.* == .Locked) {
                    return value.Locked.setPromise(globalObject, .{ .getJSON = {} });
                }
            }

            var blob = value.useAsAnyBlobAllowNonUTF8String();

            return JSC.JSPromise.wrap(globalObject, lifetimeWrap(AnyBlob.toJSON, .share), .{ &blob, globalObject });
        }

        fn handleBodyAlreadyUsed(globalObject: *JSC.JSGlobalObject) JSValue {
            return globalObject.ERR_BODY_ALREADY_USED("Body already used", .{}).reject();
        }

        pub fn getArrayBuffer(
            this: *Type,
            globalObject: *JSC.JSGlobalObject,
            callframe: *JSC.CallFrame,
        ) bun.JSError!JSC.JSValue {
            var value: *Body.Value = this.getBodyValue();

            if (value.* == .Used) {
                return handleBodyAlreadyUsed(globalObject);
            }

            if (value.* == .Locked) {
                if (value.Locked.action != .none or value.Locked.isDisturbed(Type, globalObject, callframe.this())) {
                    return handleBodyAlreadyUsed(globalObject);
                }
                value.toBlobIfPossible();

                if (value.* == .Locked) {
                    return value.Locked.setPromise(globalObject, .{ .getArrayBuffer = {} });
                }
            }

            // toArrayBuffer in AnyBlob checks for non-UTF8 strings
            var blob: AnyBlob = value.useAsAnyBlobAllowNonUTF8String();

            return JSC.JSPromise.wrap(globalObject, lifetimeWrap(AnyBlob.toArrayBuffer, .transfer), .{ &blob, globalObject });
        }

        pub fn getBytes(
            this: *Type,
            globalObject: *JSC.JSGlobalObject,
            callframe: *JSC.CallFrame,
        ) bun.JSError!JSC.JSValue {
            var value: *Body.Value = this.getBodyValue();

            if (value.* == .Used) {
                return handleBodyAlreadyUsed(globalObject);
            }

            if (value.* == .Locked) {
                if (value.Locked.action != .none or value.Locked.isDisturbed(Type, globalObject, callframe.this())) {
                    return handleBodyAlreadyUsed(globalObject);
                }
                value.toBlobIfPossible();
                if (value.* == .Locked) {
                    return value.Locked.setPromise(globalObject, .{ .getBytes = {} });
                }
            }

            // toArrayBuffer in AnyBlob checks for non-UTF8 strings
            var blob: AnyBlob = value.useAsAnyBlobAllowNonUTF8String();
            return JSC.JSPromise.wrap(globalObject, lifetimeWrap(AnyBlob.toUint8Array, .transfer), .{ &blob, globalObject });
        }

        pub fn getFormData(
            this: *Type,
            globalObject: *JSC.JSGlobalObject,
            callframe: *JSC.CallFrame,
        ) bun.JSError!JSC.JSValue {
            var value: *Body.Value = this.getBodyValue();

            if (value.* == .Used) {
                return handleBodyAlreadyUsed(globalObject);
            }

            if (value.* == .Locked) {
                if (value.Locked.action != .none or value.Locked.isDisturbed(Type, globalObject, callframe.this())) {
                    return handleBodyAlreadyUsed(globalObject);
                }
                value.toBlobIfPossible();
            }

            var encoder = this.getFormDataEncoding() orelse {
                // TODO: catch specific errors from getFormDataEncoding
                return globalObject.ERR_FORMDATA_PARSE_ERROR("Can't decode form data from body because of incorrect MIME type/boundary", .{}).reject();
            };

            if (value.* == .Locked) {
                return value.Locked.setPromise(globalObject, .{ .getFormData = encoder });
            }

            var blob: AnyBlob = value.useAsAnyBlob();
            defer blob.detach();
            defer encoder.deinit();

            const js_value = bun.FormData.toJS(
                globalObject,
                blob.slice(),
                encoder.encoding,
            ) catch |err| {
                return globalObject.ERR_FORMDATA_PARSE_ERROR(
                    "FormData parse error {s}",
                    .{
                        @errorName(err),
                    },
                ).reject();
            };

            return JSC.JSPromise.wrapValue(
                globalObject,
                js_value,
            );
        }

        pub fn getBlob(
            this: *Type,
            globalObject: *JSC.JSGlobalObject,
            callframe: *JSC.CallFrame,
        ) bun.JSError!JSC.JSValue {
            return getBlobWithThisValue(this, globalObject, callframe.this());
        }

        pub fn getBlobWithThisValue(
            this: *Type,
            globalObject: *JSC.JSGlobalObject,
            this_value: JSValue,
        ) JSC.JSValue {
            var value: *Body.Value = this.getBodyValue();

            if (value.* == .Used) {
                return handleBodyAlreadyUsed(globalObject);
            }

            if (value.* == .Locked) {
                if (value.Locked.action != .none or
                    ((this_value != .zero and value.Locked.isDisturbed(Type, globalObject, this_value)) or
                    (this_value == .zero and value.Locked.readable.isDisturbed(globalObject))))
                {
                    return handleBodyAlreadyUsed(globalObject);
                }

                value.toBlobIfPossible();

                if (value.* == .Locked) {
                    return value.Locked.setPromise(globalObject, .{ .getBlob = {} });
                }
            }

            var blob = Blob.new(value.use());
            blob.allocator = getAllocator(globalObject);
            if (blob.content_type.len == 0) {
                if (this.getFetchHeaders()) |fetch_headers| {
                    if (fetch_headers.fastGet(.ContentType)) |content_type| {
                        var content_slice = content_type.toSlice(blob.allocator.?);
                        defer content_slice.deinit();
                        var allocated = false;
                        const mimeType = MimeType.init(content_slice.slice(), blob.allocator.?, &allocated);
                        blob.content_type = mimeType.value;
                        blob.content_type_allocated = allocated;
                        blob.content_type_was_set = true;
                        if (blob.store != null) {
                            blob.store.?.mime_type = mimeType;
                        }
                    }
                }
                if (!blob.content_type_was_set and blob.store != null) {
                    blob.content_type = MimeType.text.value;
                    blob.content_type_allocated = false;
                    blob.content_type_was_set = true;
                    blob.store.?.mime_type = MimeType.text;
                }
            }
            return JSC.JSPromise.resolvedPromiseValue(globalObject, blob.toJS(globalObject));
        }

        pub fn getBlobWithoutCallFrame(
            this: *Type,
            globalObject: *JSC.JSGlobalObject,
        ) JSC.JSValue {
            return getBlobWithThisValue(this, globalObject, .zero);
        }
    };
}

pub const BodyValueBufferer = struct {
    const log = bun.Output.scoped(.BodyValueBufferer, false);

    const ArrayBufferSink = JSC.WebCore.ArrayBufferSink;
    const Callback = *const fn (ctx: *anyopaque, bytes: []const u8, err: ?Body.Value.ValueError, is_async: bool) void;

    ctx: *anyopaque,
    onFinishedBuffering: Callback,

    js_sink: ?*ArrayBufferSink.JSSink = null,
    byte_stream: ?*JSC.WebCore.ByteStream = null,
    // readable stream strong ref to keep byte stream alive
    readable_stream_ref: JSC.WebCore.ReadableStream.Strong = .{},
    stream_buffer: bun.MutableString,
    allocator: std.mem.Allocator,
    global: *JSGlobalObject,

    pub fn deinit(this: *@This()) void {
        this.stream_buffer.deinit();
        if (this.byte_stream) |byte_stream| {
            byte_stream.unpipeWithoutDeref();
        }
        this.readable_stream_ref.deinit();

        if (this.js_sink) |buffer_stream| {
            buffer_stream.detach();
            buffer_stream.sink.destroy();
            this.js_sink = null;
        }
    }

    pub fn init(
        ctx: *anyopaque,
        onFinish: Callback,
        global: *JSGlobalObject,
        allocator: std.mem.Allocator,
    ) @This() {
        const this: BodyValueBufferer = .{
            .ctx = ctx,
            .onFinishedBuffering = onFinish,
            .allocator = allocator,
            .global = global,
            .stream_buffer = .{
                .allocator = allocator,
                .list = .{
                    .items = &.{},
                    .capacity = 0,
                },
            },
        };
        return this;
    }

    pub fn run(sink: *@This(), value: *JSC.WebCore.Body.Value) !void {
        value.toBlobIfPossible();

        switch (value.*) {
            .Used => {
                log("Used", .{});
                return error.StreamAlreadyUsed;
            },
            .Empty, .Null => {
                log("Empty", .{});
                return sink.onFinishedBuffering(sink.ctx, "", null, false);
            },

            .Error => |err| {
                log("Error", .{});
                sink.onFinishedBuffering(sink.ctx, "", err, false);
                return;
            },
            // .InlineBlob,
            .WTFStringImpl,
            .InternalBlob,
            .Blob,
            => {
                // toBlobIfPossible checks for WTFString needing a conversion.
                var input = value.useAsAnyBlobAllowNonUTF8String();
                const is_pending = input.needsToReadFile();
                defer if (!is_pending) input.detach();

                if (is_pending) {
                    input.Blob.doReadFileInternal(*@This(), sink, onFinishedLoadingFile, sink.global);
                } else {
                    const bytes = input.slice();
                    log("Blob {}", .{bytes.len});
                    sink.onFinishedBuffering(sink.ctx, bytes, null, false);
                }
                return;
            },
            .Locked => {
                try sink.bufferLockedBodyValue(value);
            },
        }
    }

    fn onFinishedLoadingFile(sink: *@This(), bytes: Blob.ReadFile.ResultType) void {
        switch (bytes) {
            .err => |err| {
                log("onFinishedLoadingFile Error", .{});
                sink.onFinishedBuffering(sink.ctx, "", .{ .SystemError = err }, true);
                return;
            },
            .result => |data| {
                log("onFinishedLoadingFile Data {}", .{data.buf.len});
                sink.onFinishedBuffering(sink.ctx, data.buf, null, true);
                if (data.is_temporary) {
                    bun.default_allocator.free(@constCast(data.buf));
                }
            },
        }
    }
    fn onStreamPipe(sink: *@This(), stream: JSC.WebCore.StreamResult, allocator: std.mem.Allocator) void {
        const stream_needs_deinit = stream == .owned or stream == .owned_and_done;

        defer {
            if (stream_needs_deinit) {
                if (stream == .owned_and_done) {
                    stream.owned_and_done.listManaged(allocator).deinit();
                } else {
                    stream.owned.listManaged(allocator).deinit();
                }
            }
        }

        const chunk = stream.slice();
        log("onStreamPipe chunk {}", .{chunk.len});
        _ = sink.stream_buffer.write(chunk) catch bun.outOfMemory();
        if (stream.isDone()) {
            const bytes = sink.stream_buffer.list.items;
            log("onStreamPipe done {}", .{bytes.len});
            sink.onFinishedBuffering(sink.ctx, bytes, null, true);
            return;
        }
    }

    pub fn onResolveStream(_: *JSC.JSGlobalObject, callframe: *JSC.CallFrame) bun.JSError!JSC.JSValue {
        var args = callframe.arguments_old(2);
        var sink: *@This() = args.ptr[args.len - 1].asPromisePtr(@This());
        sink.handleResolveStream(true);
        return JSValue.jsUndefined();
    }

    pub fn onRejectStream(_: *JSC.JSGlobalObject, callframe: *JSC.CallFrame) bun.JSError!JSC.JSValue {
        const args = callframe.arguments_old(2);
        var sink = args.ptr[args.len - 1].asPromisePtr(@This());
        const err = args.ptr[0];
        sink.handleRejectStream(err, true);
        return JSValue.jsUndefined();
    }

    fn handleRejectStream(sink: *@This(), err: JSValue, is_async: bool) void {
        if (sink.js_sink) |wrapper| {
            wrapper.detach();
            sink.js_sink = null;
            wrapper.sink.destroy();
        }
        var ref = JSC.Strong.create(err, sink.global);
        defer ref.deinit();
        sink.onFinishedBuffering(sink.ctx, "", .{ .JSValue = ref }, is_async);
    }

    fn handleResolveStream(sink: *@This(), is_async: bool) void {
        if (sink.js_sink) |wrapper| {
            const bytes = wrapper.sink.bytes.slice();
            log("handleResolveStream {}", .{bytes.len});
            sink.onFinishedBuffering(sink.ctx, bytes, null, is_async);
        } else {
            log("handleResolveStream no sink", .{});
            sink.onFinishedBuffering(sink.ctx, "", null, is_async);
        }
    }

    fn createJSSink(sink: *@This(), stream: JSC.WebCore.ReadableStream) !void {
        stream.value.ensureStillAlive();
        var allocator = sink.allocator;
        var buffer_stream = try allocator.create(ArrayBufferSink.JSSink);
        var globalThis = sink.global;
        buffer_stream.* = ArrayBufferSink.JSSink{
            .sink = ArrayBufferSink{
                .bytes = bun.ByteList.init(&.{}),
                .allocator = allocator,
                .next = null,
            },
        };
        var signal = &buffer_stream.sink.signal;
        sink.js_sink = buffer_stream;

        signal.* = ArrayBufferSink.JSSink.SinkSignal.init(JSValue.zero);

        // explicitly set it to a dead pointer
        // we use this memory address to disable signals being sent
        signal.clear();
        assert(signal.isDead());

        const assignment_result: JSValue = ArrayBufferSink.JSSink.assignToStream(
            globalThis,
            stream.value,
            buffer_stream,
            @as(**anyopaque, @ptrCast(&signal.ptr)),
        );

        assignment_result.ensureStillAlive();

        // assert that it was updated
        assert(!signal.isDead());

        if (assignment_result.isError()) {
            return error.PipeFailed;
        }

        if (!assignment_result.isEmptyOrUndefinedOrNull()) {
            assignment_result.ensureStillAlive();
            // it returns a Promise when it goes through ReadableStreamDefaultReader
            if (assignment_result.asAnyPromise()) |promise| {
                switch (promise.status(globalThis.vm())) {
                    .Pending => {
                        assignment_result.then(
                            globalThis,
                            sink,
                            onResolveStream,
                            onRejectStream,
                        );
                    },
                    .Fulfilled => {
                        defer stream.value.unprotect();

                        sink.handleResolveStream(false);
                    },
                    .Rejected => {
                        defer stream.value.unprotect();

                        sink.handleRejectStream(promise.result(globalThis.vm()), false);
                    },
                }
                return;
            }
        }

        return error.PipeFailed;
    }

    fn bufferLockedBodyValue(sink: *@This(), value: *JSC.WebCore.Body.Value) !void {
        assert(value.* == .Locked);
        const locked = &value.Locked;
        if (locked.readable.get()) |stream| {
            // keep the stream alive until we're done with it
            sink.readable_stream_ref = locked.readable;
            value.* = .{ .Used = {} };

            if (stream.isLocked(sink.global)) {
                return error.StreamAlreadyUsed;
            }

            switch (stream.ptr) {
                .Invalid => {
                    return error.InvalidStream;
                },
                // toBlobIfPossible should've caught this
                .Blob, .File => unreachable,
                .JavaScript, .Direct => {
                    // this is broken right now
                    // return sink.createJSSink(stream);
                    return error.UnsupportedStreamType;
                },
                .Bytes => |byte_stream| {
                    assert(byte_stream.pipe.ctx == null);
                    assert(sink.byte_stream == null);

                    const bytes = byte_stream.buffer.items;
                    // If we've received the complete body by the time this function is called
                    // we can avoid streaming it and just send it all at once.
                    if (byte_stream.has_received_last_chunk) {
                        log("byte stream has_received_last_chunk {}", .{bytes.len});
                        sink.onFinishedBuffering(sink.ctx, bytes, null, false);
                        // is safe to detach here because we're not going to receive any more data
                        stream.done(sink.global);
                        return;
                    }

                    byte_stream.pipe = JSC.WebCore.Pipe.New(@This(), onStreamPipe).init(sink);
                    sink.byte_stream = byte_stream;
                    log("byte stream pre-buffered {}", .{bytes.len});

                    _ = sink.stream_buffer.write(bytes) catch bun.outOfMemory();
                    return;
                },
            }
        }

        if (locked.onReceiveValue != null or locked.task != null) {
            // someone else is waiting for the stream or waiting for `onStartStreaming`
            const readable = value.toReadableStream(sink.global);
            readable.ensureStillAlive();
            readable.protect();
            return try sink.bufferLockedBodyValue(value);
        }
        // is safe to wait it buffer
        locked.task = @ptrCast(sink);
        locked.onReceiveValue = @This().onReceiveValue;
    }

    fn onReceiveValue(ctx: *anyopaque, value: *JSC.WebCore.Body.Value) void {
        const sink = bun.cast(*@This(), ctx);
        switch (value.*) {
            .Error => |err| {
                log("onReceiveValue Error", .{});
                sink.onFinishedBuffering(sink.ctx, "", err, true);
                return;
            },
            else => {
                value.toBlobIfPossible();
                var input = value.useAsAnyBlobAllowNonUTF8String();
                const bytes = input.slice();
                log("onReceiveValue {}", .{bytes.len});
                sink.onFinishedBuffering(sink.ctx, bytes, null, true);
            },
        }
    }

    pub const shim = JSC.Shimmer("Bun", "BodyValueBufferer", @This());
    pub const name = "Bun__BodyValueBufferer";
    pub const include = "";
    pub const namespace = shim.namespace;

    pub const Export = shim.exportFunctions(.{
        .onResolveStream = onResolveStream,
        .onRejectStream = onRejectStream,
    });

    comptime {
<<<<<<< HEAD
        if (!JSC.is_bindgen) {
            const jsonResolveStream = JSC.toJSHostFunction(onResolveStream);
            @export(&jsonResolveStream, .{ .name = Export[0].symbol_name });
            const jsonRejectStream = JSC.toJSHostFunction(onRejectStream);
            @export(&jsonRejectStream, .{ .name = Export[1].symbol_name });
        }
=======
        const jsonResolveStream = JSC.toJSHostFunction(onResolveStream);
        @export(jsonResolveStream, .{ .name = Export[0].symbol_name });
        const jsonRejectStream = JSC.toJSHostFunction(onRejectStream);
        @export(jsonRejectStream, .{ .name = Export[1].symbol_name });
>>>>>>> 676e8d16
    }
};

const assert = bun.assert;<|MERGE_RESOLUTION|>--- conflicted
+++ resolved
@@ -1721,19 +1721,10 @@
     });
 
     comptime {
-<<<<<<< HEAD
-        if (!JSC.is_bindgen) {
-            const jsonResolveStream = JSC.toJSHostFunction(onResolveStream);
-            @export(&jsonResolveStream, .{ .name = Export[0].symbol_name });
-            const jsonRejectStream = JSC.toJSHostFunction(onRejectStream);
-            @export(&jsonRejectStream, .{ .name = Export[1].symbol_name });
-        }
-=======
         const jsonResolveStream = JSC.toJSHostFunction(onResolveStream);
-        @export(jsonResolveStream, .{ .name = Export[0].symbol_name });
+        @export(&jsonResolveStream, .{ .name = Export[0].symbol_name });
         const jsonRejectStream = JSC.toJSHostFunction(onRejectStream);
-        @export(jsonRejectStream, .{ .name = Export[1].symbol_name });
->>>>>>> 676e8d16
+        @export(&jsonRejectStream, .{ .name = Export[1].symbol_name });
     }
 };
 
