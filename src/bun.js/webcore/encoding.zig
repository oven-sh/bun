--- conflicted
+++ resolved
@@ -889,14 +889,14 @@
 
         switch (comptime encoding) {
             .ascii => {
-                var str, var chars = bun.String.createUninitialized(.latin1, len);
+                var str, const chars = bun.String.createUninitialized(.latin1, len);
                 defer str.deref();
 
                 strings.copyLatin1IntoASCII(chars, input);
                 return str.toJS(global);
             },
             .latin1 => {
-                var str, var chars = bun.String.createUninitialized(.latin1, len);
+                var str, const chars = bun.String.createUninitialized(.latin1, len);
                 defer str.deref();
 
                 @memcpy(chars, input);
@@ -916,7 +916,7 @@
                 // Avoid incomplete characters
                 if (len % 2 == 0) return ZigString.Empty.toValue(global);
 
-                var output, var chars = bun.String.createUninitialized(.utf16, len / 2);
+                var output, const chars = bun.String.createUninitialized(.utf16, len / 2);
                 defer output.deref();
                 var output_bytes = std.mem.sliceAsBytes(chars);
                 output_bytes[output_bytes.len - 1] = 0;
@@ -926,22 +926,16 @@
             },
 
             .hex => {
-                var str, var chars = bun.String.createUninitialized(.latin1, len * 2);
+                var str, const chars = bun.String.createUninitialized(.latin1, len * 2);
                 defer str.deref();
 
-<<<<<<< HEAD
                 const wrote = strings.encodeBytesToHex(chars, input);
                 std.debug.assert(wrote == chars.len);
-=======
-                const output = @constCast(str.latin1());
-                const wrote = strings.encodeBytesToHex(output, input);
-                std.debug.assert(wrote == output.len);
->>>>>>> a1a4178c
                 return str.toJS(global);
             },
 
             .base64url => {
-                var out, var chars = bun.String.createUninitialized(.latin1, bun.base64.urlSafeEncodeLen(input));
+                var out, const chars = bun.String.createUninitialized(.latin1, bun.base64.urlSafeEncodeLen(input));
                 defer out.deref();
                 _ = bun.base64.encodeURLSafe(chars, input);
                 return out.toJS(global);
