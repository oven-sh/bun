--- conflicted
+++ resolved
@@ -35,949 +35,10 @@
 
 const picohttp = bun.picohttp;
 
-<<<<<<< HEAD
-pub const TextEncoder = struct {
-    pub export fn TextEncoder__encode8(
-        globalThis: *JSGlobalObject,
-        ptr: [*]const u8,
-        len: usize,
-    ) JSValue {
-        // as much as possible, rely on JSC to own the memory
-        // their code is more battle-tested than bun's code
-        // so we do a stack allocation here
-        // and then copy into JSC memory
-        // unless it's huge
-        // JSC will GC Uint8Array that occupy less than 512 bytes
-        // so it's extra good for that case
-        // this also means there won't be reallocations for small strings
-        var buf: [2048]u8 = undefined;
-        const slice = ptr[0..len];
-
-        if (slice.len <= buf.len / 2) {
-            const result = strings.copyLatin1IntoUTF8(&buf, []const u8, slice);
-            const uint8array = JSC.JSValue.createUninitializedUint8Array(globalThis, result.written);
-            bun.assert(result.written <= buf.len);
-            bun.assert(result.read == slice.len);
-            const array_buffer = uint8array.asArrayBuffer(globalThis) orelse return .zero;
-            bun.assert(result.written == array_buffer.len);
-            @memcpy(array_buffer.byteSlice()[0..result.written], buf[0..result.written]);
-            return uint8array;
-        } else {
-            const bytes = strings.allocateLatin1IntoUTF8(globalThis.bunVM().allocator, []const u8, slice) catch {
-                return globalThis.throwOutOfMemoryValue();
-            };
-            bun.assert(bytes.len >= slice.len);
-            return ArrayBuffer.fromBytes(bytes, .Uint8Array).toJSUnchecked(globalThis, null);
-        }
-    }
-    pub export fn TextEncoder__encode16(
-        globalThis: *JSGlobalObject,
-        ptr: [*]const u16,
-        len: usize,
-    ) JSValue {
-        // as much as possible, rely on JSC to own the memory
-        // their code is more battle-tested than bun's code
-        // so we do a stack allocation here
-        // and then copy into JSC memory
-        // unless it's huge
-        // JSC will GC Uint8Array that occupy less than 512 bytes
-        // so it's extra good for that case
-        // this also means there won't be reallocations for small strings
-        var buf: [2048]u8 = undefined;
-
-        const slice = ptr[0..len];
-
-        // max utf16 -> utf8 length
-        if (slice.len <= buf.len / 4) {
-            const result = strings.copyUTF16IntoUTF8(&buf, @TypeOf(slice), slice, true);
-            if (result.read == 0 or result.written == 0) {
-                const uint8array = JSC.JSValue.createUninitializedUint8Array(globalThis, 3);
-                const array_buffer = uint8array.asArrayBuffer(globalThis).?;
-                const replacement_char = [_]u8{ 239, 191, 189 };
-                @memcpy(array_buffer.slice()[0..replacement_char.len], &replacement_char);
-                return uint8array;
-            }
-            const uint8array = JSC.JSValue.createUninitializedUint8Array(globalThis, result.written);
-            bun.assert(result.written <= buf.len);
-            bun.assert(result.read == slice.len);
-            const array_buffer = uint8array.asArrayBuffer(globalThis).?;
-            bun.assert(result.written == array_buffer.len);
-            @memcpy(array_buffer.slice()[0..result.written], buf[0..result.written]);
-            return uint8array;
-        } else {
-            const bytes = strings.toUTF8AllocWithType(
-                bun.default_allocator,
-                @TypeOf(slice),
-                slice,
-            ) catch {
-                return JSC.toInvalidArguments("Out of memory", .{}, globalThis);
-            };
-            return ArrayBuffer.fromBytes(bytes, .Uint8Array).toJSUnchecked(globalThis, null);
-        }
-    }
-
-    pub export fn c(
-        globalThis: *JSGlobalObject,
-        ptr: [*]const u16,
-        len: usize,
-    ) JSValue {
-        // as much as possible, rely on JSC to own the memory
-        // their code is more battle-tested than bun's code
-        // so we do a stack allocation here
-        // and then copy into JSC memory
-        // unless it's huge
-        // JSC will GC Uint8Array that occupy less than 512 bytes
-        // so it's extra good for that case
-        // this also means there won't be reallocations for small strings
-        var buf: [2048]u8 = undefined;
-
-        const slice = ptr[0..len];
-
-        // max utf16 -> utf8 length
-        if (slice.len <= buf.len / 4) {
-            const result = strings.copyUTF16IntoUTF8(&buf, @TypeOf(slice), slice, true);
-            if (result.read == 0 or result.written == 0) {
-                const uint8array = JSC.JSValue.createUninitializedUint8Array(globalThis, 3);
-                const array_buffer = uint8array.asArrayBuffer(globalThis).?;
-                const replacement_char = [_]u8{ 239, 191, 189 };
-                @memcpy(array_buffer.slice()[0..replacement_char.len], &replacement_char);
-                return uint8array;
-            }
-            const uint8array = JSC.JSValue.createUninitializedUint8Array(globalThis, result.written);
-            bun.assert(result.written <= buf.len);
-            bun.assert(result.read == slice.len);
-            const array_buffer = uint8array.asArrayBuffer(globalThis).?;
-            bun.assert(result.written == array_buffer.len);
-            @memcpy(array_buffer.slice()[0..result.written], buf[0..result.written]);
-            return uint8array;
-        } else {
-            const bytes = strings.toUTF8AllocWithType(
-                bun.default_allocator,
-                @TypeOf(slice),
-                slice,
-            ) catch {
-                return globalThis.throwOutOfMemoryValue();
-            };
-            return ArrayBuffer.fromBytes(bytes, .Uint8Array).toJSUnchecked(globalThis, null);
-        }
-    }
-
-    // This is a fast path for copying a Rope string into a Uint8Array.
-    // This keeps us from an extra string temporary allocation
-    const RopeStringEncoder = struct {
-        globalThis: *JSGlobalObject,
-        buf: []u8,
-        tail: usize = 0,
-        any_non_ascii: bool = false,
-
-        pub fn append8(it: *JSC.JSString.Iterator, ptr: [*]const u8, len: u32) callconv(.C) void {
-            var this = bun.cast(*RopeStringEncoder, it.data.?);
-            const result = strings.copyLatin1IntoUTF8StopOnNonASCII(this.buf[this.tail..], []const u8, ptr[0..len], true);
-            if (result.read == std.math.maxInt(u32) and result.written == std.math.maxInt(u32)) {
-                it.stop = 1;
-                this.any_non_ascii = true;
-            } else {
-                this.tail += result.written;
-            }
-        }
-        pub fn append16(it: *JSC.JSString.Iterator, _: [*]const u16, _: u32) callconv(.C) void {
-            var this = bun.cast(*RopeStringEncoder, it.data.?);
-            this.any_non_ascii = true;
-            it.stop = 1;
-        }
-        pub fn write8(it: *JSC.JSString.Iterator, ptr: [*]const u8, len: u32, offset: u32) callconv(.C) void {
-            var this = bun.cast(*RopeStringEncoder, it.data.?);
-            const result = strings.copyLatin1IntoUTF8StopOnNonASCII(this.buf[offset..], []const u8, ptr[0..len], true);
-            if (result.read == std.math.maxInt(u32) and result.written == std.math.maxInt(u32)) {
-                it.stop = 1;
-                this.any_non_ascii = true;
-            }
-        }
-        pub fn write16(it: *JSC.JSString.Iterator, _: [*]const u16, _: u32, _: u32) callconv(.C) void {
-            var this = bun.cast(*RopeStringEncoder, it.data.?);
-            this.any_non_ascii = true;
-            it.stop = 1;
-        }
-
-        pub fn iter(this: *RopeStringEncoder) JSC.JSString.Iterator {
-            return .{
-                .data = this,
-                .stop = 0,
-                .append8 = append8,
-                .append16 = append16,
-                .write8 = write8,
-                .write16 = write16,
-            };
-        }
-    };
-
-    // This fast path is only suitable for ASCII strings
-    // It's not suitable for UTF-16 strings, because getting the byteLength is unpredictable
-    // It also isn't usable for latin1 strings which contain non-ascii characters
-    pub export fn TextEncoder__encodeRopeString(
-        globalThis: *JSGlobalObject,
-        rope_str: *JSC.JSString,
-    ) JSValue {
-        if (comptime Environment.allow_assert) bun.assert(rope_str.is8Bit());
-        var stack_buf: [2048]u8 = undefined;
-        var buf_to_use: []u8 = &stack_buf;
-        const length = rope_str.length();
-        var array: JSValue = .zero;
-        if (length > stack_buf.len / 2) {
-            array = JSC.JSValue.createUninitializedUint8Array(globalThis, length);
-            array.ensureStillAlive();
-            buf_to_use = array.asArrayBuffer(globalThis).?.slice();
-        }
-        var encoder = RopeStringEncoder{
-            .globalThis = globalThis,
-            .buf = buf_to_use,
-        };
-        var iter = encoder.iter();
-        array.ensureStillAlive();
-        rope_str.iterator(globalThis, &iter);
-        array.ensureStillAlive();
-
-        if (encoder.any_non_ascii) {
-            return .undefined;
-        }
-
-        if (array == .zero) {
-            array = JSC.JSValue.createUninitializedUint8Array(globalThis, length);
-            array.ensureStillAlive();
-            @memcpy(array.asArrayBuffer(globalThis).?.ptr[0..length], buf_to_use[0..length]);
-        }
-
-        return array;
-    }
-
-    pub export fn TextEncoder__encodeInto16(
-        input_ptr: [*]const u16,
-        input_len: usize,
-        buf_ptr: [*]u8,
-        buf_len: usize,
-    ) u64 {
-        const output = buf_ptr[0..buf_len];
-        const input = input_ptr[0..input_len];
-        var result: strings.EncodeIntoResult = strings.copyUTF16IntoUTF8(output, []const u16, input, false);
-        if (output.len >= 3 and (result.read == 0 or result.written == 0)) {
-            const replacement_char = [_]u8{ 239, 191, 189 };
-            @memcpy(buf_ptr[0..replacement_char.len], &replacement_char);
-            result.read = 1;
-            result.written = 3;
-        }
-        const sized: [2]u32 = .{ result.read, result.written };
-        return @bitCast(sized);
-    }
-
-    pub export fn TextEncoder__encodeInto8(
-        input_ptr: [*]const u8,
-        input_len: usize,
-        buf_ptr: [*]u8,
-        buf_len: usize,
-    ) u64 {
-        const output = buf_ptr[0..buf_len];
-        const input = input_ptr[0..input_len];
-        const result: strings.EncodeIntoResult =
-            strings.copyLatin1IntoUTF8(output, []const u8, input);
-        const sized: [2]u32 = .{ result.read, result.written };
-        return @bitCast(sized);
-    }
-};
-
-comptime {
-    _ = TextEncoder.TextEncoder__encode8;
-    _ = TextEncoder.TextEncoder__encode16;
-    _ = TextEncoder.TextEncoder__encodeInto8;
-    _ = TextEncoder.TextEncoder__encodeInto16;
-    _ = TextEncoder.TextEncoder__encodeRopeString;
-}
-
-/// https://encoding.spec.whatwg.org/encodings.json
-pub const EncodingLabel = enum {
-    @"UTF-8",
-    IBM866,
-    @"ISO-8859-2",
-    @"ISO-8859-3",
-    @"ISO-8859-4",
-    @"ISO-8859-5",
-    @"ISO-8859-6",
-    @"ISO-8859-7",
-    @"ISO-8859-8",
-    @"ISO-8859-8-I",
-    @"ISO-8859-10",
-    @"ISO-8859-13",
-    @"ISO-8859-14",
-    @"ISO-8859-15",
-    @"ISO-8859-16",
-    @"KOI8-R",
-    @"KOI8-U",
-    macintosh,
-    @"windows-874",
-    @"windows-1250",
-    @"windows-1251",
-    /// Also known as
-    /// - ASCII
-    /// - latin1
-    @"windows-1252",
-    @"windows-1253",
-    @"windows-1254",
-    @"windows-1255",
-    @"windows-1256",
-    @"windows-1257",
-    @"windows-1258",
-    @"x-mac-cyrillic",
-    Big5,
-    @"EUC-JP",
-    @"ISO-2022-JP",
-    Shift_JIS,
-    @"EUC-KR",
-    @"UTF-16BE",
-    @"UTF-16LE",
-    @"x-user-defined",
-
-    pub const Map = std.enums.EnumMap(EncodingLabel, string);
-    pub const label: Map = brk: {
-        var map = Map.initFull("");
-        map.put(EncodingLabel.@"UTF-8", "utf-8");
-        map.put(EncodingLabel.@"UTF-16LE", "utf-16le");
-        map.put(EncodingLabel.@"windows-1252", "windows-1252");
-        break :brk map;
-    };
-
-    const utf16_names = [_]string{
-        "ucs-2",
-        "utf-16",
-        "unicode",
-        "utf-16le",
-        "csunicode",
-        "unicodefeff",
-        "iso-10646-ucs-2",
-    };
-
-    const utf8_names = [_]string{
-        "utf8",
-        "utf-8",
-        "unicode11utf8",
-        "unicode20utf8",
-        "x-unicode20utf8",
-        "unicode-1-1-utf-8",
-    };
-
-    const latin1_names = [_]string{
-        "l1",
-        "ascii",
-        "cp819",
-        "cp1252",
-        "ibm819",
-        "latin1",
-        "iso88591",
-        "us-ascii",
-        "x-cp1252",
-        "iso8859-1",
-        "iso_8859-1",
-        "iso-8859-1",
-        "iso-ir-100",
-        "csisolatin1",
-        "windows-1252",
-        "ansi_x3.4-1968",
-        "iso_8859-1:1987",
-    };
-
-    pub const latin1 = EncodingLabel.@"windows-1252";
-
-    pub fn which(input_: string) ?EncodingLabel {
-        const input = strings.trim(input_, " \t\r\n");
-        const ExactMatcher = strings.ExactSizeMatcher;
-        const Eight = ExactMatcher(8);
-        const Sixteen = ExactMatcher(16);
-        return switch (input.len) {
-            1, 0 => null,
-            2...8 => switch (Eight.matchLower(input)) {
-                Eight.case("l1"),
-                Eight.case("ascii"),
-                Eight.case("cp819"),
-                Eight.case("cp1252"),
-                Eight.case("ibm819"),
-                Eight.case("latin1"),
-                Eight.case("iso88591"),
-                Eight.case("us-ascii"),
-                Eight.case("x-cp1252"),
-                => EncodingLabel.latin1,
-
-                Eight.case("ucs-2"),
-                Eight.case("utf-16"),
-                Eight.case("unicode"),
-                Eight.case("utf-16le"),
-                => EncodingLabel.@"UTF-16LE",
-
-                Eight.case("utf-16be"),
-                => EncodingLabel.@"UTF-16BE",
-
-                Eight.case("utf8"), Eight.case("utf-8") => EncodingLabel.@"UTF-8",
-                else => null,
-            },
-
-            9...16 => switch (Sixteen.matchLower(input)) {
-                Sixteen.case("iso8859-1"),
-                Sixteen.case("iso_8859-1"),
-                Sixteen.case("iso-8859-1"),
-                Sixteen.case("iso-ir-100"),
-                Sixteen.case("csisolatin1"),
-                Sixteen.case("windows-1252"),
-                Sixteen.case("ansi_x3.4-1968"),
-                Sixteen.case("iso_8859-1:1987"),
-                => EncodingLabel.latin1,
-
-                Sixteen.case("unicode11utf8"),
-                Sixteen.case("unicode20utf8"),
-                Sixteen.case("x-unicode20utf8"),
-                => EncodingLabel.@"UTF-8",
-
-                Sixteen.case("csunicode"),
-                Sixteen.case("unicodefeff"),
-                Sixteen.case("iso-10646-ucs-2"),
-                => EncodingLabel.@"UTF-16LE",
-
-                else => null,
-            },
-            else => if (strings.eqlCaseInsensitiveASCII(input, "unicode-1-1-utf-8", true))
-                EncodingLabel.@"UTF-8"
-            else
-                null,
-        };
-    }
-};
-
-pub const TextEncoderStreamEncoder = struct {
-    pending_lead_surrogate: ?u16 = null,
-
-    const log = Output.scoped(.TextEncoderStreamEncoder, false);
-
-    pub usingnamespace JSC.Codegen.JSTextEncoderStreamEncoder;
-    pub const new = bun.TrivialNew(TextEncoderStreamEncoder);
-    pub const finalize = bun.TrivialDeinit(TextEncoderStreamEncoder);
-
-    pub fn constructor(_: *JSGlobalObject, _: *JSC.CallFrame) bun.JSError!*TextEncoderStreamEncoder {
-        return TextEncoderStreamEncoder.new(.{});
-    }
-
-    pub fn encode(this: *TextEncoderStreamEncoder, globalObject: *JSC.JSGlobalObject, callFrame: *JSC.CallFrame) bun.JSError!JSValue {
-        const arguments = callFrame.arguments_old(1).slice();
-        if (arguments.len == 0) {
-            return globalObject.throwNotEnoughArguments("TextEncoderStreamEncoder.encode", 1, arguments.len);
-        }
-
-        const str = try arguments[0].getZigString(globalObject);
-
-        if (str.is16Bit()) {
-            return this.encodeUTF16(globalObject, str.utf16SliceAligned());
-        }
-
-        return this.encodeLatin1(globalObject, str.slice());
-    }
-
-    pub fn encodeWithoutTypeChecks(this: *TextEncoderStreamEncoder, globalObject: *JSC.JSGlobalObject, input: *JSC.JSString) JSValue {
-        const str = input.getZigString(globalObject);
-
-        if (str.is16Bit()) {
-            return this.encodeUTF16(globalObject, str.utf16SliceAligned());
-        }
-
-        return this.encodeLatin1(globalObject, str.slice());
-    }
-
-    fn encodeLatin1(this: *TextEncoderStreamEncoder, globalObject: *JSGlobalObject, input: []const u8) JSValue {
-        log("encodeLatin1: \"{s}\"", .{input});
-
-        if (input.len == 0) return JSUint8Array.createEmpty(globalObject);
-
-        const prepend_replacement_len: usize = prepend_replacement: {
-            if (this.pending_lead_surrogate != null) {
-                this.pending_lead_surrogate = null;
-                // no latin1 surrogate pairs
-                break :prepend_replacement 3;
-            }
-
-            break :prepend_replacement 0;
-        };
-        // In a previous benchmark, counting the length took about as much time as allocating the buffer.
-        //
-        // Benchmark    Time %    CPU (ns)    Iterations    Ratio
-        // 288.00 ms   13.5%    288.00 ms           simdutf::arm64::implementation::convert_latin1_to_utf8(char const*, unsigned long, char*) const
-        // 278.00 ms   13.0%    278.00 ms           simdutf::arm64::implementation::utf8_length_from_latin1(char const*, unsigned long) const
-        //
-        //
-        var buffer = std.ArrayList(u8).initCapacity(bun.default_allocator, input.len + prepend_replacement_len) catch {
-            return globalObject.throwOutOfMemoryValue();
-        };
-        if (prepend_replacement_len > 0) {
-            buffer.appendSliceAssumeCapacity(&[3]u8{ 0xef, 0xbf, 0xbd });
-        }
-
-        var remain = input;
-        while (remain.len > 0) {
-            const result = strings.copyLatin1IntoUTF8(buffer.unusedCapacitySlice(), []const u8, remain);
-
-            buffer.items.len += result.written;
-            remain = remain[result.read..];
-
-            if (result.written == 0 and result.read == 0) {
-                buffer.ensureUnusedCapacity(2) catch {
-                    buffer.deinit();
-                    return globalObject.throwOutOfMemoryValue();
-                };
-            } else if (buffer.items.len == buffer.capacity and remain.len > 0) {
-                buffer.ensureTotalCapacity(buffer.items.len + remain.len + 1) catch {
-                    buffer.deinit();
-                    return globalObject.throwOutOfMemoryValue();
-                };
-            }
-        }
-
-        if (comptime Environment.isDebug) {
-            // wrap in comptime if so simdutf isn't called in a release build here.
-            bun.debugAssert(buffer.items.len == (bun.simdutf.length.utf8.from.latin1(input) + prepend_replacement_len));
-        }
-
-        return JSC.JSUint8Array.fromBytes(globalObject, buffer.items);
-    }
-
-    fn encodeUTF16(this: *TextEncoderStreamEncoder, globalObject: *JSGlobalObject, input: []const u16) JSValue {
-        log("encodeUTF16: \"{}\"", .{bun.fmt.utf16(input)});
-
-        if (input.len == 0) return JSUint8Array.createEmpty(globalObject);
-
-        const Prepend = struct {
-            bytes: [4]u8,
-            len: u3,
-
-            pub const replacement: @This() = .{ .bytes = .{ 0xef, 0xbf, 0xbd, 0 }, .len = 3 };
-
-            pub fn fromSequence(seq: [4]u8, length: u3) @This() {
-                return .{ .bytes = seq, .len = length };
-            }
-        };
-
-        var remain = input;
-
-        const prepend: ?Prepend = prepend: {
-            if (this.pending_lead_surrogate) |lead| {
-                this.pending_lead_surrogate = null;
-                const maybe_trail = remain[0];
-                if (strings.u16IsTrail(maybe_trail)) {
-                    const converted = strings.utf16CodepointWithFFFD([]const u16, &.{ lead, maybe_trail });
-                    // shouldn't fail because `u16IsTrail` is true and `pending_lead_surrogate` is always
-                    // a valid lead.
-                    bun.debugAssert(!converted.fail);
-
-                    const sequence = strings.wtf8Sequence(converted.code_point);
-
-                    remain = remain[1..];
-                    if (remain.len == 0) {
-                        return JSUint8Array.fromBytesCopy(
-                            globalObject,
-                            sequence[0..converted.utf8Width()],
-                        );
-                    }
-
-                    break :prepend Prepend.fromSequence(sequence, converted.utf8Width());
-                }
-
-                break :prepend Prepend.replacement;
-            }
-            break :prepend null;
-        };
-
-        const length = bun.simdutf.length.utf8.from.utf16.le(remain);
-
-        var buf = std.ArrayList(u8).initCapacity(
-            bun.default_allocator,
-            length + @as(usize, if (prepend) |pre| pre.len else 0),
-        ) catch {
-            return globalObject.throwOutOfMemoryValue();
-        };
-
-        if (prepend) |*pre| {
-            buf.appendSliceAssumeCapacity(pre.bytes[0..pre.len]);
-        }
-
-        const result = bun.simdutf.convert.utf16.to.utf8.with_errors.le(remain, buf.unusedCapacitySlice());
-
-        switch (result.status) {
-            else => {
-                // Slow path: there was invalid UTF-16, so we need to convert it without simdutf.
-                const lead_surrogate = strings.toUTF8ListWithTypeBun(&buf, []const u16, remain, true) catch {
-                    buf.deinit();
-                    return globalObject.throwOutOfMemoryValue();
-                };
-
-                if (lead_surrogate) |pending_lead| {
-                    this.pending_lead_surrogate = pending_lead;
-                    if (buf.items.len == 0) return JSUint8Array.createEmpty(globalObject);
-                }
-
-                return JSC.JSUint8Array.fromBytes(globalObject, buf.items);
-            },
-            .success => {
-                buf.items.len += result.count;
-                return JSC.JSUint8Array.fromBytes(globalObject, buf.items);
-            },
-        }
-    }
-
-    pub fn flush(this: *TextEncoderStreamEncoder, globalObject: *JSGlobalObject, _: *JSC.CallFrame) bun.JSError!JSValue {
-        return flushBody(this, globalObject);
-    }
-
-    pub fn flushWithoutTypeChecks(this: *TextEncoderStreamEncoder, globalObject: *JSGlobalObject) JSValue {
-        return flushBody(this, globalObject);
-    }
-
-    fn flushBody(this: *TextEncoderStreamEncoder, globalObject: *JSGlobalObject) JSValue {
-        return if (this.pending_lead_surrogate == null)
-            JSUint8Array.createEmpty(globalObject)
-        else
-            JSUint8Array.fromBytesCopy(globalObject, &.{ 0xef, 0xbf, 0xbd });
-    }
-};
-
-pub const TextDecoder = struct {
-    pub usingnamespace JSC.Codegen.JSTextDecoder;
-
-    // used for utf8 decoding
-    buffered: struct {
-        buf: [3]u8 = .{0} ** 3,
-        len: u2 = 0,
-
-        pub fn slice(this: *@This()) []const u8 {
-            return this.buf[0..this.len];
-        }
-    } = .{},
-
-    // used for utf16 decoding
-    lead_byte: ?u8 = null,
-    lead_surrogate: ?u16 = null,
-
-    ignore_bom: bool = false,
-    fatal: bool = false,
-    encoding: EncodingLabel = EncodingLabel.@"UTF-8",
-
-    pub const new = bun.TrivialNew(TextDecoder);
-    pub const finalize = bun.TrivialDeinit(TextDecoder);
-
-    pub fn getIgnoreBOM(
-        this: *TextDecoder,
-        _: *JSC.JSGlobalObject,
-    ) JSC.JSValue {
-        return JSC.JSValue.jsBoolean(this.ignore_bom);
-    }
-
-    pub fn getFatal(
-        this: *TextDecoder,
-        _: *JSC.JSGlobalObject,
-    ) JSC.JSValue {
-        return JSC.JSValue.jsBoolean(this.fatal);
-    }
-
-    pub fn getEncoding(
-        this: *TextDecoder,
-        globalThis: *JSC.JSGlobalObject,
-    ) JSC.JSValue {
-        return ZigString.init(EncodingLabel.label.get(this.encoding).?).toJS(globalThis);
-    }
-    const Vector16 = std.meta.Vector(16, u16);
-    const max_16_ascii: Vector16 = @splat(@as(u16, 127));
-
-    fn processCodeUnitUTF16(
-        this: *TextDecoder,
-        output: *std.ArrayListUnmanaged(u16),
-        saw_error: *bool,
-        code_unit: u16,
-    ) error{OutOfMemory}!void {
-        if (this.lead_surrogate) |lead_surrogate| {
-            this.lead_surrogate = null;
-
-            if (strings.u16IsTrail(code_unit)) {
-                // TODO: why is this here?
-                // const code_point = strings.u16GetSupplementary(lead_surrogate, code_unit);
-                try output.appendSlice(
-                    bun.default_allocator,
-                    &.{ lead_surrogate, code_unit },
-                );
-                return;
-            }
-            try output.append(bun.default_allocator, strings.unicode_replacement);
-            saw_error.* = true;
-        }
-
-        if (strings.u16IsLead(code_unit)) {
-            this.lead_surrogate = code_unit;
-            return;
-        }
-
-        if (strings.u16IsTrail(code_unit)) {
-            try output.append(bun.default_allocator, strings.unicode_replacement);
-            saw_error.* = true;
-            return;
-        }
-
-        try output.append(bun.default_allocator, code_unit);
-        return;
-    }
-
-    pub fn codeUnitFromBytesUTF16(
-        first: u16,
-        second: u16,
-        comptime big_endian: bool,
-    ) u16 {
-        return if (comptime big_endian)
-            (first << 8) | second
-        else
-            first | (second << 8);
-    }
-
-    pub fn decodeUTF16(
-        this: *TextDecoder,
-        bytes: []const u8,
-        comptime big_endian: bool,
-        comptime flush: bool,
-    ) error{OutOfMemory}!struct { std.ArrayListUnmanaged(u16), bool } {
-        var output: std.ArrayListUnmanaged(u16) = .{};
-        try output.ensureTotalCapacity(bun.default_allocator, @divFloor(bytes.len, 2));
-
-        var remain = bytes;
-        var saw_error = false;
-
-        if (this.lead_byte) |lead_byte| {
-            if (remain.len > 0) {
-                this.lead_byte = null;
-
-                try this.processCodeUnitUTF16(
-                    &output,
-                    &saw_error,
-                    codeUnitFromBytesUTF16(@intCast(lead_byte), @intCast(remain[0]), big_endian),
-                );
-                remain = remain[1..];
-            }
-        }
-
-        var i: usize = 0;
-
-        while (i < remain.len -| 1) {
-            try this.processCodeUnitUTF16(
-                &output,
-                &saw_error,
-                codeUnitFromBytesUTF16(@intCast(remain[i]), @intCast(remain[i + 1]), big_endian),
-            );
-            i += 2;
-        }
-
-        if (remain.len != 0 and i == remain.len - 1) {
-            this.lead_byte = remain[i];
-        } else {
-            bun.assertWithLocation(i == remain.len, @src());
-        }
-
-        if (comptime flush) {
-            if (this.lead_byte != null or this.lead_surrogate != null) {
-                this.lead_byte = null;
-                this.lead_surrogate = null;
-                try output.append(bun.default_allocator, strings.unicode_replacement);
-                saw_error = true;
-                return .{ output, saw_error };
-            }
-        }
-
-        return .{ output, saw_error };
-    }
-
-    pub fn decode(this: *TextDecoder, globalThis: *JSC.JSGlobalObject, callframe: *JSC.CallFrame) bun.JSError!JSValue {
-        const arguments = callframe.arguments_old(2).slice();
-
-        const input_slice = input_slice: {
-            if (arguments.len == 0 or arguments[0].isUndefined()) {
-                break :input_slice "";
-            }
-
-            if (arguments[0].asArrayBuffer(globalThis)) |array_buffer| {
-                break :input_slice array_buffer.slice();
-            }
-
-            return globalThis.throwInvalidArguments("TextDecoder.decode expects an ArrayBuffer or TypedArray", .{});
-        };
-
-        const stream = stream: {
-            if (arguments.len > 1 and arguments[1].isObject()) {
-                if (arguments[1].fastGet(globalThis, .stream)) |stream_value| {
-                    const stream_bool = stream_value.coerce(bool, globalThis);
-                    if (globalThis.hasException()) {
-                        return .zero;
-                    }
-                    break :stream stream_bool;
-                }
-            }
-
-            break :stream false;
-        };
-
-        return switch (!stream) {
-            inline else => |flush| this.decodeSlice(globalThis, input_slice, flush),
-        };
-    }
-
-    pub fn decodeWithoutTypeChecks(this: *TextDecoder, globalThis: *JSC.JSGlobalObject, uint8array: *JSC.JSUint8Array) bun.JSError!JSValue {
-        return this.decodeSlice(globalThis, uint8array.slice(), false);
-    }
-
-    fn decodeSlice(this: *TextDecoder, globalThis: *JSC.JSGlobalObject, buffer_slice: []const u8, comptime flush: bool) bun.JSError!JSValue {
-        switch (this.encoding) {
-            EncodingLabel.latin1 => {
-                if (strings.isAllASCII(buffer_slice)) {
-                    return ZigString.init(buffer_slice).toJS(globalThis);
-                }
-
-                // It's unintuitive that we encode Latin1 as UTF16 even though the engine natively supports Latin1 strings...
-                // However, this is also what WebKit seems to do.
-                //
-                // It's not clear why we couldn't jusst use Latin1 here, but tests failures proved it necessary.
-                const out_length = strings.elementLengthLatin1IntoUTF16([]const u8, buffer_slice);
-                const bytes = try globalThis.allocator().alloc(u16, out_length);
-
-                const out = strings.copyLatin1IntoUTF16([]u16, bytes, []const u8, buffer_slice);
-                return ZigString.toExternalU16(bytes.ptr, out.written, globalThis);
-            },
-            EncodingLabel.@"UTF-8" => {
-                const input, const deinit = input: {
-                    const maybe_without_bom = if (!this.ignore_bom and strings.hasPrefixComptime(buffer_slice, "\xef\xbb\xbf"))
-                        buffer_slice[3..]
-                    else
-                        buffer_slice;
-
-                    if (this.buffered.len > 0) {
-                        defer this.buffered.len = 0;
-                        const joined = try bun.default_allocator.alloc(u8, maybe_without_bom.len + this.buffered.len);
-                        @memcpy(joined[0..this.buffered.len], this.buffered.slice());
-                        @memcpy(joined[this.buffered.len..][0..maybe_without_bom.len], maybe_without_bom);
-                        break :input .{ joined, true };
-                    }
-
-                    break :input .{ maybe_without_bom, false };
-                };
-
-                const maybe_decode_result = switch (this.fatal) {
-                    inline else => |fail_if_invalid| strings.toUTF16AllocMaybeBuffered(bun.default_allocator, input, fail_if_invalid, flush) catch |err| {
-                        if (deinit) bun.default_allocator.free(input);
-                        if (comptime fail_if_invalid) {
-                            if (err == error.InvalidByteSequence) {
-                                return globalThis.ERR_ENCODING_INVALID_ENCODED_DATA("Invalid byte sequence", .{}).throw();
-                            }
-                        }
-
-                        bun.assert(err == error.OutOfMemory);
-                        return globalThis.throwOutOfMemory();
-                    },
-                };
-
-                if (maybe_decode_result) |decode_result| {
-                    if (deinit) bun.default_allocator.free(input);
-                    const decoded, const leftover, const leftover_len = decode_result;
-                    bun.assert(this.buffered.len == 0);
-                    if (comptime !flush) {
-                        if (leftover_len != 0) {
-                            this.buffered.buf = leftover;
-                            this.buffered.len = leftover_len;
-                        }
-                    }
-                    return ZigString.toExternalU16(decoded.ptr, decoded.len, globalThis);
-                }
-
-                bun.debugAssert(input.len == 0 or !deinit);
-
-                // Experiment: using mimalloc directly is slightly slower
-                return ZigString.init(input).toJS(globalThis);
-            },
-
-            inline .@"UTF-16LE", .@"UTF-16BE" => |utf16_encoding| {
-                const bom = if (comptime utf16_encoding == .@"UTF-16LE") "\xff\xfe" else "\xfe\xff";
-                const input = if (!this.ignore_bom and strings.hasPrefixComptime(buffer_slice, bom))
-                    buffer_slice[2..]
-                else
-                    buffer_slice;
-
-                var decoded, const saw_error = try this.decodeUTF16(input, utf16_encoding == .@"UTF-16BE", flush);
-
-                if (saw_error and this.fatal) {
-                    decoded.deinit(bun.default_allocator);
-                    return globalThis.ERR_ENCODING_INVALID_ENCODED_DATA("The encoded data was not valid {s} data", .{@tagName(utf16_encoding)}).throw();
-                }
-
-                var output = bun.String.fromUTF16(decoded.items);
-                return output.toJS(globalThis);
-            },
-            else => {
-                return globalThis.throwInvalidArguments("TextDecoder.decode set to unsupported encoding", .{});
-            },
-        }
-    }
-
-    pub fn constructor(globalThis: *JSC.JSGlobalObject, callframe: *JSC.CallFrame) bun.JSError!*TextDecoder {
-        var args_ = callframe.arguments_old(2);
-        var arguments: []const JSC.JSValue = args_.ptr[0..args_.len];
-
-        var decoder = TextDecoder{};
-
-        if (arguments.len > 0) {
-            // encoding
-            if (arguments[0].isString()) {
-                var str = try arguments[0].toSlice(globalThis, bun.default_allocator);
-                defer if (str.isAllocated()) str.deinit();
-
-                if (EncodingLabel.which(str.slice())) |label| {
-                    decoder.encoding = label;
-                } else {
-                    return globalThis.throwInvalidArguments("Unsupported encoding label \"{s}\"", .{str.slice()});
-                }
-            } else if (arguments[0].isUndefined()) {
-                // default to utf-8
-                decoder.encoding = EncodingLabel.@"UTF-8";
-            } else {
-                return globalThis.throwInvalidArguments("TextDecoder(encoding) label is invalid", .{});
-            }
-
-            if (arguments.len >= 2) {
-                const options = arguments[1];
-
-                if (!options.isObject()) {
-                    return globalThis.throwInvalidArguments("TextDecoder(options) is invalid", .{});
-                }
-
-                if (try options.get(globalThis, "fatal")) |fatal| {
-                    if (fatal.isBoolean()) {
-                        decoder.fatal = fatal.asBoolean();
-                    } else {
-                        return globalThis.throwInvalidArguments("TextDecoder(options) fatal is invalid. Expected boolean value", .{});
-                    }
-                }
-
-                if (try options.get(globalThis, "ignoreBOM")) |ignoreBOM| {
-                    if (ignoreBOM.isBoolean()) {
-                        decoder.ignore_bom = ignoreBOM.asBoolean();
-                    } else {
-                        return globalThis.throwInvalidArguments("TextDecoder(options) ignoreBOM is invalid. Expected boolean value", .{});
-                    }
-                }
-            }
-        }
-
-        return TextDecoder.new(decoder);
-    }
-};
-=======
 pub const TextEncoder = @import("./TextEncoder.zig");
 pub const EncodingLabel = @import("./EncodingLabel.zig").EncodingLabel;
 pub const TextEncoderStreamEncoder = @import("./TextEncoderStreamEncoder.zig");
 pub const TextDecoder = @import("./TextDecoder.zig");
->>>>>>> f4ab2e49
 
 pub const Encoder = struct {
     export fn Bun__encoding__writeLatin1(input: [*]const u8, len: usize, to: [*]u8, to_len: usize, encoding: u8) usize {
