pub const fetch_error_no_args = "fetch() expects a string but received no arguments.";
pub const fetch_error_blank_url = "fetch() URL must not be a blank string.";
pub const fetch_error_unexpected_body = "fetch() request with GET/HEAD/OPTIONS method cannot have body.";
pub const fetch_error_proxy_unix = "fetch() cannot use a proxy with a unix socket.";
const JSTypeErrorEnum = std.enums.EnumArray(JSType, string);
pub const fetch_type_error_names: JSTypeErrorEnum = brk: {
    var errors = JSTypeErrorEnum.initUndefined();
    errors.set(JSType.kJSTypeUndefined, "Undefined");
    errors.set(JSType.kJSTypeNull, "Null");
    errors.set(JSType.kJSTypeBoolean, "Boolean");
    errors.set(JSType.kJSTypeNumber, "Number");
    errors.set(JSType.kJSTypeString, "String");
    errors.set(JSType.kJSTypeObject, "Object");
    errors.set(JSType.kJSTypeSymbol, "Symbol");
    break :brk errors;
};

pub const fetch_type_error_string_values = .{
    std.fmt.comptimePrint("fetch() expects a string, but received {s}", .{fetch_type_error_names.get(JSType.kJSTypeUndefined)}),
    std.fmt.comptimePrint("fetch() expects a string, but received {s}", .{fetch_type_error_names.get(JSType.kJSTypeNull)}),
    std.fmt.comptimePrint("fetch() expects a string, but received {s}", .{fetch_type_error_names.get(JSType.kJSTypeBoolean)}),
    std.fmt.comptimePrint("fetch() expects a string, but received {s}", .{fetch_type_error_names.get(JSType.kJSTypeNumber)}),
    std.fmt.comptimePrint("fetch() expects a string, but received {s}", .{fetch_type_error_names.get(JSType.kJSTypeString)}),
    std.fmt.comptimePrint("fetch() expects a string, but received {s}", .{fetch_type_error_names.get(JSType.kJSTypeObject)}),
    std.fmt.comptimePrint("fetch() expects a string, but received {s}", .{fetch_type_error_names.get(JSType.kJSTypeSymbol)}),
};

pub const fetch_type_error_strings: JSTypeErrorEnum = brk: {
    var errors = JSTypeErrorEnum.initUndefined();
    errors.set(
        JSType.kJSTypeUndefined,
        bun.asByteSlice(fetch_type_error_string_values[0]),
    );
    errors.set(
        JSType.kJSTypeNull,
        bun.asByteSlice(fetch_type_error_string_values[1]),
    );
    errors.set(
        JSType.kJSTypeBoolean,
        bun.asByteSlice(fetch_type_error_string_values[2]),
    );
    errors.set(
        JSType.kJSTypeNumber,
        bun.asByteSlice(fetch_type_error_string_values[3]),
    );
    errors.set(
        JSType.kJSTypeString,
        bun.asByteSlice(fetch_type_error_string_values[4]),
    );
    errors.set(
        JSType.kJSTypeObject,
        bun.asByteSlice(fetch_type_error_string_values[5]),
    );
    errors.set(
        JSType.kJSTypeSymbol,
        bun.asByteSlice(fetch_type_error_string_values[6]),
    );
    break :brk errors;
};

pub const FetchTasklet = struct {
    pub const ResumableSink = jsc.WebCore.ResumableFetchSink;

    const log = Output.scoped(.FetchTasklet, false);
    sink: ?*ResumableSink = null,
    http: ?*http.AsyncHTTP = null,
    result: http.HTTPClientResult = .{},
    metadata: ?http.HTTPResponseMetadata = null,
    javascript_vm: *VirtualMachine = undefined,
    global_this: *JSGlobalObject = undefined,
    request_body: HTTPRequestBody = undefined,
    request_body_streaming_buffer: ?*http.ThreadSafeStreamBuffer = null,

    /// buffer being used by AsyncHTTP
    response_buffer: MutableString = undefined,
    /// buffer used to stream response to JS
    scheduled_response_buffer: MutableString = undefined,
    /// response weak ref we need this to track the response JS lifetime
    response: jsc.Weak(FetchTasklet) = .{},
    /// native response ref if we still need it when JS is discarted
    native_response: ?*Response = null,
    ignore_data: bool = false,
    /// stream strong ref if any is available
    readable_stream_ref: jsc.WebCore.ReadableStream.Strong = .{},
    request_headers: Headers = Headers{ .allocator = undefined },
    promise: jsc.JSPromise.Strong,
    concurrent_task: jsc.ConcurrentTask = .{},
    poll_ref: Async.KeepAlive = .{},
    memory_reporter: *bun.MemoryReportingAllocator,
    /// For Http Client requests
    /// when Content-Length is provided this represents the whole size of the request
    /// If chunked encoded this will represent the total received size (ignoring the chunk headers)
    /// If is not chunked encoded and Content-Length is not provided this will be unknown
    body_size: http.HTTPClientResult.BodySize = .unknown,

    /// This is url + proxy memory buffer and is owned by FetchTasklet
    /// We always clone url and proxy (if informed)
    url_proxy_buffer: []const u8 = "",

    signal: ?*jsc.WebCore.AbortSignal = null,
    signals: http.Signals = .{},
    signal_store: http.Signals.Store = .{},
    has_schedule_callback: std.atomic.Value(bool) = std.atomic.Value(bool).init(false),

    // must be stored because AbortSignal stores reason weakly
    abort_reason: jsc.Strong.Optional = .empty,

    // custom checkServerIdentity
    check_server_identity: jsc.Strong.Optional = .empty,
    reject_unauthorized: bool = true,
    // Custom Hostname
    hostname: ?[]u8 = null,
    is_waiting_body: bool = false,
    is_waiting_abort: bool = false,
    is_waiting_request_stream_start: bool = false,
    mutex: Mutex,

    tracker: jsc.Debugger.AsyncTaskTracker,

    ref_count: std.atomic.Value(u32) = std.atomic.Value(u32).init(1),

    pub fn ref(this: *FetchTasklet) void {
        const count = this.ref_count.fetchAdd(1, .monotonic);
        bun.debugAssert(count > 0);
    }

    pub fn deref(this: *FetchTasklet) void {
        const count = this.ref_count.fetchSub(1, .monotonic);
        bun.debugAssert(count > 0);

        if (count == 1) {
            this.deinit();
        }
    }

    pub fn derefFromThread(this: *FetchTasklet) void {
        const count = this.ref_count.fetchSub(1, .monotonic);
        bun.debugAssert(count > 0);

        if (count == 1) {
            // this is really unlikely to happen, but can happen
            // lets make sure that we always call deinit from main thread

            this.javascript_vm.eventLoop().enqueueTaskConcurrent(jsc.ConcurrentTask.fromCallback(this, FetchTasklet.deinit));
        }
    }

    pub const HTTPRequestBody = union(enum) {
        AnyBlob: AnyBlob,
        Sendfile: http.SendFile,
        ReadableStream: jsc.WebCore.ReadableStream.Strong,

        pub const Empty: HTTPRequestBody = .{ .AnyBlob = .{ .Blob = .{} } };

        pub fn store(this: *HTTPRequestBody) ?*Blob.Store {
            return switch (this.*) {
                .AnyBlob => this.AnyBlob.store(),
                else => null,
            };
        }

        pub fn slice(this: *const HTTPRequestBody) []const u8 {
            return switch (this.*) {
                .AnyBlob => this.AnyBlob.slice(),
                else => "",
            };
        }

        pub fn detach(this: *HTTPRequestBody) void {
            switch (this.*) {
                .AnyBlob => this.AnyBlob.detach(),
                .ReadableStream => |*stream| {
                    stream.deinit();
                },
                .Sendfile => {
                    if (@max(this.Sendfile.offset, this.Sendfile.remain) > 0)
                        this.Sendfile.fd.close();
                    this.Sendfile.offset = 0;
                    this.Sendfile.remain = 0;
                },
            }
        }

        pub fn fromJS(globalThis: *JSGlobalObject, value: JSValue) bun.JSError!HTTPRequestBody {
            var body_value = try Body.Value.fromJS(globalThis, value);
            if (body_value == .Used or (body_value == .Locked and (body_value.Locked.action != .none or body_value.Locked.isDisturbed2(globalThis)))) {
                return globalThis.ERR(.BODY_ALREADY_USED, "body already used", .{}).throw();
            }
            if (body_value == .Locked) {
                if (body_value.Locked.readable.has()) {
                    // just grab the ref
                    return FetchTasklet.HTTPRequestBody{ .ReadableStream = body_value.Locked.readable };
                }
                const readable = try body_value.toReadableStream(globalThis);
                if (!readable.isEmptyOrUndefinedOrNull() and body_value == .Locked and body_value.Locked.readable.has()) {
                    return FetchTasklet.HTTPRequestBody{ .ReadableStream = body_value.Locked.readable };
                }
            }
            return FetchTasklet.HTTPRequestBody{ .AnyBlob = body_value.useAsAnyBlob() };
        }

        pub fn needsToReadFile(this: *HTTPRequestBody) bool {
            return switch (this.*) {
                .AnyBlob => |blob| blob.needsToReadFile(),
                else => false,
            };
        }

        pub fn isS3(this: *const HTTPRequestBody) bool {
            return switch (this.*) {
                .AnyBlob => |*blob| blob.isS3(),
                else => false,
            };
        }

        pub fn hasContentTypeFromUser(this: *HTTPRequestBody) bool {
            return switch (this.*) {
                .AnyBlob => |blob| blob.hasContentTypeFromUser(),
                else => false,
            };
        }

        pub fn getAnyBlob(this: *HTTPRequestBody) ?*AnyBlob {
            return switch (this.*) {
                .AnyBlob => &this.AnyBlob,
                else => null,
            };
        }

        pub fn hasBody(this: *HTTPRequestBody) bool {
            return switch (this.*) {
                .AnyBlob => |blob| blob.size() > 0,
                .ReadableStream => |*stream| stream.has(),
                .Sendfile => true,
            };
        }
    };

    pub fn init(_: std.mem.Allocator) anyerror!FetchTasklet {
        return FetchTasklet{};
    }

    fn clearSink(this: *FetchTasklet) void {
        if (this.sink) |sink| {
            this.sink = null;
            sink.deref();
        }
        if (this.request_body_streaming_buffer) |buffer| {
            this.request_body_streaming_buffer = null;
            buffer.clearDrainCallback();
            buffer.deref();
        }
    }

    fn clearData(this: *FetchTasklet) void {
        log("clearData ", .{});
        const allocator = this.memory_reporter.allocator();
        if (this.url_proxy_buffer.len > 0) {
            allocator.free(this.url_proxy_buffer);
            this.url_proxy_buffer.len = 0;
        }

        if (this.hostname) |hostname| {
            allocator.free(hostname);
            this.hostname = null;
        }

        if (this.result.certificate_info) |*certificate| {
            certificate.deinit(bun.default_allocator);
            this.result.certificate_info = null;
        }

        this.request_headers.entries.deinit(allocator);
        this.request_headers.buf.deinit(allocator);
        this.request_headers = Headers{ .allocator = undefined };

        if (this.http) |http_| {
            http_.clearData();
        }

        if (this.metadata != null) {
            this.metadata.?.deinit(allocator);
            this.metadata = null;
        }

        this.response_buffer.deinit();
        this.response.deinit();
        if (this.native_response) |response| {
            this.native_response = null;

            response.unref();
        }

        this.readable_stream_ref.deinit();

        this.scheduled_response_buffer.deinit();
        if (this.request_body != .ReadableStream or this.is_waiting_request_stream_start) {
            this.request_body.detach();
        }

        this.abort_reason.deinit();
        this.check_server_identity.deinit();
        this.clearAbortSignal();
    }

    pub fn deinit(this: *FetchTasklet) void {
        log("deinit", .{});

        bun.assert(this.ref_count.load(.monotonic) == 0);

        this.clearData();

        var reporter = this.memory_reporter;
        const allocator = reporter.allocator();

        if (this.http) |http_| {
            this.http = null;
            allocator.destroy(http_);
        }
        allocator.destroy(this);
        // reporter.assert();
        bun.default_allocator.destroy(reporter);
    }

    fn getCurrentResponse(this: *FetchTasklet) ?*Response {
        // we need a body to resolve the promise when buffering
        if (this.native_response) |response| {
            return response;
        }

        // if we did not have a direct reference we check if the Weak ref is still alive
        if (this.response.get()) |response_js| {
            if (response_js.as(Response)) |response| {
                return response;
            }
        }

        return null;
    }

    pub fn startRequestStream(this: *FetchTasklet) void {
        this.is_waiting_request_stream_start = false;
        bun.assert(this.request_body == .ReadableStream);
        if (this.request_body.ReadableStream.get(this.global_this)) |stream| {
            const globalThis = this.global_this;
            this.ref(); // lets only unref when sink is done
            // +1 because the task refs the sink
            const sink = ResumableSink.initExactRefs(globalThis, stream, this, 2);
            this.sink = sink;
        }
    }

    pub fn onBodyReceived(this: *FetchTasklet) bun.JSExecutionTerminated!void {
        const success = this.result.isSuccess();
        const globalThis = this.global_this;
        // reset the buffer if we are streaming or if we are not waiting for bufferig anymore
        var buffer_reset = true;
        defer {
            if (buffer_reset) {
                this.scheduled_response_buffer.reset();
            }
        }

        if (!success) {
            var err = this.onReject();
            var need_deinit = true;
            defer if (need_deinit) err.deinit();
            var js_err = JSValue.zero;
            // if we are streaming update with error
            if (this.readable_stream_ref.get(globalThis)) |readable| {
                if (readable.ptr == .Bytes) {
                    js_err = err.toJS(globalThis);
                    js_err.ensureStillAlive();
                    try readable.ptr.Bytes.onData(
                        .{
                            .err = .{ .JSValue = js_err },
                        },
                        bun.default_allocator,
                    );
                }
            }
            if (this.sink) |sink| {
                if (js_err == .zero) {
                    js_err = err.toJS(globalThis);
                    js_err.ensureStillAlive();
                }
                sink.cancel(js_err);
                return;
            }
            // if we are buffering resolve the promise
            if (this.getCurrentResponse()) |response| {
                try response.body.value.toErrorInstance(err, globalThis);
                need_deinit = false; // body value now owns the error
                const body = response.body;
                if (body.value == .Locked) {
                    if (body.value.Locked.promise) |promise_| {
                        const promise = promise_.asAnyPromise().?;
                        try promise.reject(globalThis, response.body.value.Error.toJS(globalThis));
                    }
                }
            }
            return;
        }

        if (this.readable_stream_ref.get(globalThis)) |readable| {
            if (readable.ptr == .Bytes) {
                readable.ptr.Bytes.size_hint = this.getSizeHint();
                // body can be marked as used but we still need to pipe the data
                const scheduled_response_buffer = this.scheduled_response_buffer.list;

                const chunk = scheduled_response_buffer.items;

                if (this.result.has_more) {
                    try readable.ptr.Bytes.onData(
                        .{
                            .temporary = bun.ByteList.initConst(chunk),
                        },
                        bun.default_allocator,
                    );
                } else {
                    var prev = this.readable_stream_ref;
                    this.readable_stream_ref = .{};
                    defer prev.deinit();
                    buffer_reset = false;
                    this.memory_reporter.discard(scheduled_response_buffer.allocatedSlice());
                    this.scheduled_response_buffer = .{
                        .allocator = bun.default_allocator,
                        .list = .{
                            .items = &.{},
                            .capacity = 0,
                        },
                    };
                    try readable.ptr.Bytes.onData(
                        .{
                            .owned_and_done = bun.ByteList.initConst(chunk),
                        },
                        bun.default_allocator,
                    );
                }
                return;
            }
        }

        if (this.getCurrentResponse()) |response| {
            var body = &response.body;
            if (body.value == .Locked) {
                if (body.value.Locked.readable.get(globalThis)) |readable| {
                    if (readable.ptr == .Bytes) {
                        readable.ptr.Bytes.size_hint = this.getSizeHint();

                        const scheduled_response_buffer = this.scheduled_response_buffer.list;

                        const chunk = scheduled_response_buffer.items;

                        if (this.result.has_more) {
                            try readable.ptr.Bytes.onData(
                                .{
                                    .temporary = bun.ByteList.initConst(chunk),
                                },
                                bun.default_allocator,
                            );
                        } else {
                            var prev = body.value.Locked.readable;
                            body.value.Locked.readable = .{};
                            readable.value.ensureStillAlive();
                            prev.deinit();
                            readable.value.ensureStillAlive();
                            try readable.ptr.Bytes.onData(
                                .{
                                    .temporary_and_done = bun.ByteList.initConst(chunk),
                                },
                                bun.default_allocator,
                            );
                        }

                        return;
                    }
                } else {
                    response.body.value.Locked.size_hint = this.getSizeHint();
                }
                // we will reach here when not streaming, this is also the only case we dont wanna to reset the buffer
                buffer_reset = false;
                if (!this.result.has_more) {
                    var scheduled_response_buffer = this.scheduled_response_buffer.list;
                    this.memory_reporter.discard(scheduled_response_buffer.allocatedSlice());

                    // done resolve body
                    var old = body.value;
                    const body_value = Body.Value{
                        .InternalBlob = .{
                            .bytes = scheduled_response_buffer.toManaged(bun.default_allocator),
                        },
                    };
                    response.body.value = body_value;

                    this.scheduled_response_buffer = .{
                        .allocator = this.memory_reporter.allocator(),
                        .list = .{
                            .items = &.{},
                            .capacity = 0,
                        },
                    };

                    if (old == .Locked) {
                        return old.resolve(&response.body.value, this.global_this, response.getFetchHeaders());
                    }
                }
            }
        }
    }

<<<<<<< HEAD
    pub fn onProgressUpdate(this: *FetchTasklet) bun.JSExecutionTerminated!void {
        JSC.markBinding(@src());
=======
    pub fn onProgressUpdate(this: *FetchTasklet) void {
        jsc.markBinding(@src());
>>>>>>> 71e21615
        log("onProgressUpdate", .{});
        this.mutex.lock();
        this.has_schedule_callback.store(false, .monotonic);
        const is_done = !this.result.has_more;

        const vm = this.javascript_vm;
        // vm is shutting down we cannot touch JS
        if (vm.isShuttingDown()) {
            this.mutex.unlock();
            if (is_done) {
                this.deref();
            }
            return;
        }

        const globalThis = this.global_this;
        defer {
            this.mutex.unlock();
            // if we are not done we wait until the next call
            if (is_done) {
                var poll_ref = this.poll_ref;
                this.poll_ref = .{};
                poll_ref.unref(vm);
                this.deref();
            }
        }
        if (this.is_waiting_request_stream_start and this.result.can_stream) {
            // start streaming
            this.startRequestStream();
        }
        // if we already respond the metadata and still need to process the body
        if (this.is_waiting_body) {
            return this.onBodyReceived();
        }
        if (this.metadata == null and this.result.isSuccess()) return;

        // if we abort because of cert error
        // we wait the Http Client because we already have the response
        // we just need to deinit
        if (this.is_waiting_abort) {
            return;
        }
        const promise_value = this.promise.valueOrEmpty();

        if (promise_value.isEmptyOrUndefinedOrNull()) {
            log("onProgressUpdate: promise_value is null", .{});
            this.promise.deinit();
            return;
        }

        if (this.result.certificate_info) |certificate_info| {
            this.result.certificate_info = null;
            defer certificate_info.deinit(bun.default_allocator);

            // we receive some error
            if (this.reject_unauthorized and !this.checkServerIdentity(certificate_info)) {
                log("onProgressUpdate: aborted due certError", .{});
                // we need to abort the request
                const promise = promise_value.asAnyPromise().?;
                const tracker = this.tracker;
                var result = this.onReject();
                defer result.deinit();

                defer this.promise.deinit();
                promise_value.ensureStillAlive();
                promise.reject(globalThis, result.toJS(globalThis)) catch return;

                tracker.didDispatch(globalThis);
                return;
            }
            // everything ok
            if (this.metadata == null) {
                log("onProgressUpdate: metadata is null", .{});
                return;
            }
        }

        const tracker = this.tracker;
        tracker.willDispatch(globalThis);
        defer {
            log("onProgressUpdate: promise_value is not null", .{});
            tracker.didDispatch(globalThis);
            this.promise.deinit();
        }
        const success = this.result.isSuccess();
        const result = switch (success) {
            true => jsc.Strong.Optional.create(this.onResolve(), globalThis),
            false => brk: {
                // in this case we wanna a jsc.Strong.Optional so we just convert it
                var value = this.onReject();
                const err = value.toJS(globalThis);
                if (this.sink) |sink| {
                    sink.cancel(err);
                }
                break :brk value.JSValue;
            },
        };

        promise_value.ensureStillAlive();
        const Holder = struct {
            held: jsc.Strong.Optional,
            promise: jsc.Strong.Optional,
            globalObject: *jsc.JSGlobalObject,
            task: jsc.AnyTask,

            pub fn resolve(self: *@This()) bun.JSExecutionTerminated!void {
                // cleanup
                defer bun.default_allocator.destroy(self);
                defer self.held.deinit();
                defer self.promise.deinit();
                // resolve the promise
                var prom = self.promise.swap().asAnyPromise().?;
                const res = self.held.swap();
                res.ensureStillAlive();
                return prom.resolve(self.globalObject, res);
            }

            pub fn reject(self: *@This()) bun.JSExecutionTerminated!void {
                // cleanup
                defer bun.default_allocator.destroy(self);
                defer self.held.deinit();
                defer self.promise.deinit();

                // reject the promise
                var prom = self.promise.swap().asAnyPromise().?;
                const res = self.held.swap();
                res.ensureStillAlive();
                return prom.reject(self.globalObject, res);
            }
        };
        var holder = bun.default_allocator.create(Holder) catch bun.outOfMemory();
        holder.* = .{
            .held = result,
            // we need the promise to be alive until the task is done
            .promise = this.promise.strong,
            .globalObject = globalThis,
            .task = undefined,
        };
        this.promise.strong = .empty;
        holder.task = switch (success) {
            true => jsc.AnyTask.New(Holder, Holder.resolve).init(holder),
            false => jsc.AnyTask.New(Holder, Holder.reject).init(holder),
        };

        vm.enqueueTask(jsc.Task.init(&holder.task));
    }

    pub fn checkServerIdentity(this: *FetchTasklet, certificate_info: http.CertificateInfo) bool {
        if (this.check_server_identity.get()) |check_server_identity| {
            check_server_identity.ensureStillAlive();
            if (certificate_info.cert.len > 0) {
                const cert = certificate_info.cert;
                var cert_ptr = cert.ptr;
                if (BoringSSL.d2i_X509(null, &cert_ptr, @intCast(cert.len))) |x509| {
                    const globalObject = this.global_this;
                    defer x509.free();
                    const js_cert = X509.toJS(x509, globalObject) catch |err| {
                        switch (err) {
                            error.JSError => {},
                            error.OutOfMemory => globalObject.throwOutOfMemory() catch {},
                            error.JSExecutionTerminated => {},
                        }
                        const check_result = globalObject.tryTakeException().?;
                        // mark to wait until deinit
                        this.is_waiting_abort = this.result.has_more;
                        this.abort_reason.set(globalObject, check_result);
                        this.signal_store.aborted.store(true, .monotonic);
                        this.tracker.didCancel(this.global_this);
                        // we need to abort the request
                        if (this.http) |http_| http.http_thread.scheduleShutdown(http_);
                        this.result.fail = error.ERR_TLS_CERT_ALTNAME_INVALID;
                        return false;
                    };
                    var hostname: bun.String = bun.String.cloneUTF8(certificate_info.hostname);
                    defer hostname.deref();
                    const js_hostname = hostname.toJS(globalObject);
                    js_hostname.ensureStillAlive();
                    js_cert.ensureStillAlive();
                    const check_result = check_server_identity.call(globalObject, .js_undefined, &.{ js_hostname, js_cert }) catch |err| globalObject.takeException(err);

                    // > Returns <Error> object [...] on failure
                    if (check_result.isAnyError()) {
                        // mark to wait until deinit
                        this.is_waiting_abort = this.result.has_more;
                        this.abort_reason.set(globalObject, check_result);
                        this.signal_store.aborted.store(true, .monotonic);
                        this.tracker.didCancel(this.global_this);

                        // we need to abort the request
                        if (this.http) |http_| {
                            http.http_thread.scheduleShutdown(http_);
                        }
                        this.result.fail = error.ERR_TLS_CERT_ALTNAME_INVALID;
                        return false;
                    }

                    // > On success, returns <undefined>
                    // We treat any non-error value as a success.
                    return true;
                }
            }
        }
        this.result.fail = error.ERR_TLS_CERT_ALTNAME_INVALID;
        return false;
    }

    fn getAbortError(this: *FetchTasklet) ?Body.Value.ValueError {
        if (this.abort_reason.has()) {
            defer this.clearAbortSignal();
            const out = this.abort_reason;

            this.abort_reason = .empty;
            return Body.Value.ValueError{ .JSValue = out };
        }

        if (this.signal) |signal| {
            if (signal.reasonIfAborted(this.global_this)) |reason| {
                defer this.clearAbortSignal();
                return reason.toBodyValueError(this.global_this);
            }
        }

        return null;
    }

    fn clearAbortSignal(this: *FetchTasklet) void {
        const signal = this.signal orelse return;
        this.signal = null;
        defer {
            signal.pendingActivityUnref();
            signal.unref();
        }

        signal.cleanNativeBindings(this);
    }

    pub fn onReject(this: *FetchTasklet) Body.Value.ValueError {
        bun.assert(this.result.fail != null);
        log("onReject", .{});

        if (this.getAbortError()) |err| {
            return err;
        }

        if (this.result.abortReason()) |reason| {
            return .{ .AbortReason = reason };
        }

        // some times we don't have metadata so we also check http.url
        const path = if (this.metadata) |metadata|
            bun.String.cloneUTF8(metadata.url)
        else if (this.http) |http_|
            bun.String.cloneUTF8(http_.url.href)
        else
            bun.String.empty;

        const fetch_error = jsc.SystemError{
            .code = bun.String.static(switch (this.result.fail.?) {
                error.ConnectionClosed => "ECONNRESET",
                else => |e| @errorName(e),
            }),
            .message = switch (this.result.fail.?) {
                error.ConnectionClosed => bun.String.static("The socket connection was closed unexpectedly. For more information, pass `verbose: true` in the second argument to fetch()"),
                error.FailedToOpenSocket => bun.String.static("Was there a typo in the url or port?"),
                error.TooManyRedirects => bun.String.static("The response redirected too many times. For more information, pass `verbose: true` in the second argument to fetch()"),
                error.ConnectionRefused => bun.String.static("Unable to connect. Is the computer able to access the url?"),
                error.RedirectURLInvalid => bun.String.static("Redirect URL in Location header is invalid."),

                error.UNABLE_TO_GET_ISSUER_CERT => bun.String.static("unable to get issuer certificate"),
                error.UNABLE_TO_GET_CRL => bun.String.static("unable to get certificate CRL"),
                error.UNABLE_TO_DECRYPT_CERT_SIGNATURE => bun.String.static("unable to decrypt certificate's signature"),
                error.UNABLE_TO_DECRYPT_CRL_SIGNATURE => bun.String.static("unable to decrypt CRL's signature"),
                error.UNABLE_TO_DECODE_ISSUER_PUBLIC_KEY => bun.String.static("unable to decode issuer public key"),
                error.CERT_SIGNATURE_FAILURE => bun.String.static("certificate signature failure"),
                error.CRL_SIGNATURE_FAILURE => bun.String.static("CRL signature failure"),
                error.CERT_NOT_YET_VALID => bun.String.static("certificate is not yet valid"),
                error.CRL_NOT_YET_VALID => bun.String.static("CRL is not yet valid"),
                error.CERT_HAS_EXPIRED => bun.String.static("certificate has expired"),
                error.CRL_HAS_EXPIRED => bun.String.static("CRL has expired"),
                error.ERROR_IN_CERT_NOT_BEFORE_FIELD => bun.String.static("format error in certificate's notBefore field"),
                error.ERROR_IN_CERT_NOT_AFTER_FIELD => bun.String.static("format error in certificate's notAfter field"),
                error.ERROR_IN_CRL_LAST_UPDATE_FIELD => bun.String.static("format error in CRL's lastUpdate field"),
                error.ERROR_IN_CRL_NEXT_UPDATE_FIELD => bun.String.static("format error in CRL's nextUpdate field"),
                error.OUT_OF_MEM => bun.String.static("out of memory"),
                error.DEPTH_ZERO_SELF_SIGNED_CERT => bun.String.static("self signed certificate"),
                error.SELF_SIGNED_CERT_IN_CHAIN => bun.String.static("self signed certificate in certificate chain"),
                error.UNABLE_TO_GET_ISSUER_CERT_LOCALLY => bun.String.static("unable to get local issuer certificate"),
                error.UNABLE_TO_VERIFY_LEAF_SIGNATURE => bun.String.static("unable to verify the first certificate"),
                error.CERT_CHAIN_TOO_LONG => bun.String.static("certificate chain too long"),
                error.CERT_REVOKED => bun.String.static("certificate revoked"),
                error.INVALID_CA => bun.String.static("invalid CA certificate"),
                error.INVALID_NON_CA => bun.String.static("invalid non-CA certificate (has CA markings)"),
                error.PATH_LENGTH_EXCEEDED => bun.String.static("path length constraint exceeded"),
                error.PROXY_PATH_LENGTH_EXCEEDED => bun.String.static("proxy path length constraint exceeded"),
                error.PROXY_CERTIFICATES_NOT_ALLOWED => bun.String.static("proxy certificates not allowed, please set the appropriate flag"),
                error.INVALID_PURPOSE => bun.String.static("unsupported certificate purpose"),
                error.CERT_UNTRUSTED => bun.String.static("certificate not trusted"),
                error.CERT_REJECTED => bun.String.static("certificate rejected"),
                error.APPLICATION_VERIFICATION => bun.String.static("application verification failure"),
                error.SUBJECT_ISSUER_MISMATCH => bun.String.static("subject issuer mismatch"),
                error.AKID_SKID_MISMATCH => bun.String.static("authority and subject key identifier mismatch"),
                error.AKID_ISSUER_SERIAL_MISMATCH => bun.String.static("authority and issuer serial number mismatch"),
                error.KEYUSAGE_NO_CERTSIGN => bun.String.static("key usage does not include certificate signing"),
                error.UNABLE_TO_GET_CRL_ISSUER => bun.String.static("unable to get CRL issuer certificate"),
                error.UNHANDLED_CRITICAL_EXTENSION => bun.String.static("unhandled critical extension"),
                error.KEYUSAGE_NO_CRL_SIGN => bun.String.static("key usage does not include CRL signing"),
                error.KEYUSAGE_NO_DIGITAL_SIGNATURE => bun.String.static("key usage does not include digital signature"),
                error.UNHANDLED_CRITICAL_CRL_EXTENSION => bun.String.static("unhandled critical CRL extension"),
                error.INVALID_EXTENSION => bun.String.static("invalid or inconsistent certificate extension"),
                error.INVALID_POLICY_EXTENSION => bun.String.static("invalid or inconsistent certificate policy extension"),
                error.NO_EXPLICIT_POLICY => bun.String.static("no explicit policy"),
                error.DIFFERENT_CRL_SCOPE => bun.String.static("Different CRL scope"),
                error.UNSUPPORTED_EXTENSION_FEATURE => bun.String.static("Unsupported extension feature"),
                error.UNNESTED_RESOURCE => bun.String.static("RFC 3779 resource not subset of parent's resources"),
                error.PERMITTED_VIOLATION => bun.String.static("permitted subtree violation"),
                error.EXCLUDED_VIOLATION => bun.String.static("excluded subtree violation"),
                error.SUBTREE_MINMAX => bun.String.static("name constraints minimum and maximum not supported"),
                error.UNSUPPORTED_CONSTRAINT_TYPE => bun.String.static("unsupported name constraint type"),
                error.UNSUPPORTED_CONSTRAINT_SYNTAX => bun.String.static("unsupported or invalid name constraint syntax"),
                error.UNSUPPORTED_NAME_SYNTAX => bun.String.static("unsupported or invalid name syntax"),
                error.CRL_PATH_VALIDATION_ERROR => bun.String.static("CRL path validation error"),
                error.SUITE_B_INVALID_VERSION => bun.String.static("Suite B: certificate version invalid"),
                error.SUITE_B_INVALID_ALGORITHM => bun.String.static("Suite B: invalid public key algorithm"),
                error.SUITE_B_INVALID_CURVE => bun.String.static("Suite B: invalid ECC curve"),
                error.SUITE_B_INVALID_SIGNATURE_ALGORITHM => bun.String.static("Suite B: invalid signature algorithm"),
                error.SUITE_B_LOS_NOT_ALLOWED => bun.String.static("Suite B: curve not allowed for this LOS"),
                error.SUITE_B_CANNOT_SIGN_P_384_WITH_P_256 => bun.String.static("Suite B: cannot sign P-384 with P-256"),
                error.HOSTNAME_MISMATCH => bun.String.static("Hostname mismatch"),
                error.EMAIL_MISMATCH => bun.String.static("Email address mismatch"),
                error.IP_ADDRESS_MISMATCH => bun.String.static("IP address mismatch"),
                error.INVALID_CALL => bun.String.static("Invalid certificate verification context"),
                error.STORE_LOOKUP => bun.String.static("Issuer certificate lookup error"),
                error.NAME_CONSTRAINTS_WITHOUT_SANS => bun.String.static("Issuer has name constraints but leaf has no SANs"),
                error.UNKNOWN_CERTIFICATE_VERIFICATION_ERROR => bun.String.static("unknown certificate verification error"),

                else => |e| bun.String.createFormat("{s} fetching \"{}\". For more information, pass `verbose: true` in the second argument to fetch()", .{
                    @errorName(e),
                    path,
                }) catch bun.outOfMemory(),
            },
            .path = path,
        };

        return .{ .SystemError = fetch_error };
    }

    pub fn onReadableStreamAvailable(ctx: *anyopaque, globalThis: *jsc.JSGlobalObject, readable: jsc.WebCore.ReadableStream) void {
        const this = bun.cast(*FetchTasklet, ctx);
        this.readable_stream_ref = jsc.WebCore.ReadableStream.Strong.init(readable, globalThis);
    }

    pub fn onStartStreamingRequestBodyCallback(ctx: *anyopaque) jsc.WebCore.DrainResult {
        const this = bun.cast(*FetchTasklet, ctx);
        if (this.http) |http_| {
            http_.enableBodyStreaming();
        }
        if (this.signal_store.aborted.load(.monotonic)) {
            return jsc.WebCore.DrainResult{
                .aborted = {},
            };
        }

        this.mutex.lock();
        defer this.mutex.unlock();
        const size_hint = this.getSizeHint();

        var scheduled_response_buffer = this.scheduled_response_buffer.list;
        // This means we have received part of the body but not the whole thing
        if (scheduled_response_buffer.items.len > 0) {
            this.memory_reporter.discard(scheduled_response_buffer.allocatedSlice());
            this.scheduled_response_buffer = .{
                .allocator = this.memory_reporter.allocator(),
                .list = .{
                    .items = &.{},
                    .capacity = 0,
                },
            };

            return .{
                .owned = .{
                    .list = scheduled_response_buffer.toManaged(bun.default_allocator),
                    .size_hint = size_hint,
                },
            };
        }

        return .{
            .estimated_size = size_hint,
        };
    }

    fn getSizeHint(this: *FetchTasklet) Blob.SizeType {
        return switch (this.body_size) {
            .content_length => @truncate(this.body_size.content_length),
            .total_received => @truncate(this.body_size.total_received),
            .unknown => 0,
        };
    }

    fn toBodyValue(this: *FetchTasklet) Body.Value {
        if (this.getAbortError()) |err| {
            return .{ .Error = err };
        }
        if (this.is_waiting_body) {
            const response = Body.Value{
                .Locked = .{
                    .size_hint = this.getSizeHint(),
                    .task = this,
                    .global = this.global_this,
                    .onStartStreaming = FetchTasklet.onStartStreamingRequestBodyCallback,
                    .onReadableStreamAvailable = FetchTasklet.onReadableStreamAvailable,
                },
            };
            return response;
        }

        var scheduled_response_buffer = this.scheduled_response_buffer.list;
        this.memory_reporter.discard(scheduled_response_buffer.allocatedSlice());
        const response = Body.Value{
            .InternalBlob = .{
                .bytes = scheduled_response_buffer.toManaged(bun.default_allocator),
            },
        };
        this.scheduled_response_buffer = .{
            .allocator = this.memory_reporter.allocator(),
            .list = .{
                .items = &.{},
                .capacity = 0,
            },
        };

        return response;
    }

    fn toResponse(this: *FetchTasklet) Response {
        log("toResponse", .{});
        bun.assert(this.metadata != null);
        // at this point we always should have metadata
        const metadata = this.metadata.?;
        const http_response = metadata.response;
        this.is_waiting_body = this.result.has_more;
        return Response{
            .url = bun.String.createAtomIfPossible(metadata.url),
            .redirected = this.result.redirected,
            .init = .{
                .headers = FetchHeaders.createFromPicoHeaders(http_response.headers),
                .status_code = @as(u16, @truncate(http_response.status_code)),
                .status_text = bun.String.createAtomIfPossible(http_response.status),
            },
            .body = .{
                .value = this.toBodyValue(),
            },
        };
    }

    fn ignoreRemainingResponseBody(this: *FetchTasklet) void {
        log("ignoreRemainingResponseBody", .{});
        // enabling streaming will make the http thread to drain into the main thread (aka stop buffering)
        // without a stream ref, response body or response instance alive it will just ignore the result
        if (this.http) |http_| {
            http_.enableBodyStreaming();
        }
        // we should not keep the process alive if we are ignoring the body
        const vm = this.javascript_vm;
        this.poll_ref.unref(vm);
        // clean any remaining refereces
        this.readable_stream_ref.deinit();
        this.response.deinit();

        if (this.native_response) |response| {
            response.unref();
            this.native_response = null;
        }

        this.ignore_data = true;
    }

    export fn Bun__FetchResponse_finalize(this: *FetchTasklet) callconv(.C) void {
        log("onResponseFinalize", .{});
        if (this.native_response) |response| {
            const body = response.body;
            // Three scenarios:
            //
            // 1. We are streaming, in which case we should not ignore the body.
            // 2. We were buffering, in which case
            //    2a. if we have no promise, we should ignore the body.
            //    2b. if we have a promise, we should keep loading the body.
            // 3. We never started buffering, in which case we should ignore the body.
            //
            // Note: We cannot call .get() on the ReadableStreamRef. This is called inside a finalizer.
            if (body.value != .Locked or this.readable_stream_ref.held.has()) {
                // Scenario 1 or 3.
                return;
            }

            if (body.value.Locked.promise) |promise| {
                if (promise.isEmptyOrUndefinedOrNull()) {
                    // Scenario 2b.
                    this.ignoreRemainingResponseBody();
                }
            } else {
                // Scenario 3.
                this.ignoreRemainingResponseBody();
            }
        }
    }
    comptime {
        _ = Bun__FetchResponse_finalize;
    }

    pub fn onResolve(this: *FetchTasklet) JSValue {
        log("onResolve", .{});
        const response = bun.new(Response, this.toResponse());
        const response_js = Response.makeMaybePooled(@as(*jsc.JSGlobalObject, this.global_this), response);
        response_js.ensureStillAlive();
        this.response = jsc.Weak(FetchTasklet).create(response_js, this.global_this, .FetchResponse, this);
        this.native_response = response.ref();
        return response_js;
    }

    pub fn get(
        allocator: std.mem.Allocator,
        globalThis: *jsc.JSGlobalObject,
        fetch_options: FetchOptions,
        promise: jsc.JSPromise.Strong,
    ) !*FetchTasklet {
        var jsc_vm = globalThis.bunVM();
        var fetch_tasklet = try allocator.create(FetchTasklet);

        fetch_tasklet.* = .{
            .mutex = .{},
            .scheduled_response_buffer = .{
                .allocator = fetch_options.memory_reporter.allocator(),
                .list = .{
                    .items = &.{},
                    .capacity = 0,
                },
            },
            .response_buffer = MutableString{
                .allocator = fetch_options.memory_reporter.allocator(),
                .list = .{
                    .items = &.{},
                    .capacity = 0,
                },
            },
            .http = try allocator.create(http.AsyncHTTP),
            .javascript_vm = jsc_vm,
            .request_body = fetch_options.body,
            .global_this = globalThis,
            .promise = promise,
            .request_headers = fetch_options.headers,
            .url_proxy_buffer = fetch_options.url_proxy_buffer,
            .signal = fetch_options.signal,
            .hostname = fetch_options.hostname,
            .tracker = jsc.Debugger.AsyncTaskTracker.init(jsc_vm),
            .memory_reporter = fetch_options.memory_reporter,
            .check_server_identity = fetch_options.check_server_identity,
            .reject_unauthorized = fetch_options.reject_unauthorized,
        };

        fetch_tasklet.signals = fetch_tasklet.signal_store.to();

        fetch_tasklet.tracker.didSchedule(globalThis);

        if (fetch_tasklet.request_body.store()) |store| {
            store.ref();
        }

        var proxy: ?ZigURL = null;
        if (fetch_options.proxy) |proxy_opt| {
            if (!proxy_opt.isEmpty()) { //if is empty just ignore proxy
                proxy = fetch_options.proxy orelse jsc_vm.transpiler.env.getHttpProxyFor(fetch_options.url);
            }
        } else {
            proxy = jsc_vm.transpiler.env.getHttpProxyFor(fetch_options.url);
        }

        if (fetch_tasklet.check_server_identity.has() and fetch_tasklet.reject_unauthorized) {
            fetch_tasklet.signal_store.cert_errors.store(true, .monotonic);
        } else {
            fetch_tasklet.signals.cert_errors = null;
        }

        // This task gets queued on the HTTP thread.
        fetch_tasklet.http.?.* = http.AsyncHTTP.init(
            fetch_options.memory_reporter.allocator(),
            fetch_options.method,
            fetch_options.url,
            fetch_options.headers.entries,
            fetch_options.headers.buf.items,
            &fetch_tasklet.response_buffer,
            fetch_tasklet.request_body.slice(),
            http.HTTPClientResult.Callback.New(
                *FetchTasklet,
                // handles response events (on headers, on body, etc.)
                FetchTasklet.callback,
            ).init(fetch_tasklet),
            fetch_options.redirect_type,
            .{
                .http_proxy = proxy,
                .hostname = fetch_options.hostname,
                .signals = fetch_tasklet.signals,
                .unix_socket_path = fetch_options.unix_socket_path,
                .disable_timeout = fetch_options.disable_timeout,
                .disable_keepalive = fetch_options.disable_keepalive,
                .disable_decompression = fetch_options.disable_decompression,
                .reject_unauthorized = fetch_options.reject_unauthorized,
                .verbose = fetch_options.verbose,
                .tls_props = fetch_options.ssl_config,
            },
        );
        // enable streaming the write side
        const isStream = fetch_tasklet.request_body == .ReadableStream;
        fetch_tasklet.http.?.client.flags.is_streaming_request_body = isStream;
        fetch_tasklet.is_waiting_request_stream_start = isStream;
        if (isStream) {
            const buffer = http.ThreadSafeStreamBuffer.new(.{});
            buffer.setDrainCallback(FetchTasklet, FetchTasklet.onWriteRequestDataDrain, fetch_tasklet);
            fetch_tasklet.request_body_streaming_buffer = buffer;
            fetch_tasklet.http.?.request_body = .{
                .stream = .{
                    .buffer = buffer,
                    .ended = false,
                },
            };
        }
        // TODO is this necessary? the http client already sets the redirect type,
        // so manually setting it here seems redundant
        if (fetch_options.redirect_type != FetchRedirect.follow) {
            fetch_tasklet.http.?.client.remaining_redirect_count = 0;
        }

        // we want to return after headers are received
        fetch_tasklet.signal_store.header_progress.store(true, .monotonic);

        if (fetch_tasklet.request_body == .Sendfile) {
            bun.assert(fetch_options.url.isHTTP());
            bun.assert(fetch_options.proxy == null);
            fetch_tasklet.http.?.request_body = .{ .sendfile = fetch_tasklet.request_body.Sendfile };
        }

        if (fetch_tasklet.signal) |signal| {
            signal.pendingActivityRef();
            fetch_tasklet.signal = signal.listen(FetchTasklet, fetch_tasklet, FetchTasklet.abortListener);
        }
        return fetch_tasklet;
    }

    pub fn abortListener(this: *FetchTasklet, reason: JSValue) void {
        log("abortListener", .{});
        reason.ensureStillAlive();
        this.abort_reason.set(this.global_this, reason);
        this.abortTask();
        if (this.sink) |sink| {
            sink.cancel(reason);
            return;
        }
    }

    /// This is ALWAYS called from the http thread and we cannot touch the buffer here because is locked
    pub fn onWriteRequestDataDrain(this: *FetchTasklet) void {
        // ref until the main thread callback is called
        this.ref();
        this.javascript_vm.eventLoop().enqueueTaskConcurrent(jsc.ConcurrentTask.fromCallback(this, FetchTasklet.resumeRequestDataStream));
    }

    /// This is ALWAYS called from the main thread
    pub fn resumeRequestDataStream(this: *FetchTasklet) void {
        // deref when done because we ref inside onWriteRequestDataDrain
        defer this.deref();
        if (this.sink) |sink| {
            sink.drain();
        }
    }

    pub fn writeRequestData(this: *FetchTasklet, data: []const u8) bool {
        log("writeRequestData {}", .{data.len});
        if (this.request_body_streaming_buffer) |buffer| {
            const highWaterMark = if (this.sink) |sink| sink.highWaterMark else 16384;
            const stream_buffer = buffer.acquire();
            var needs_schedule = false;
            defer if (needs_schedule) {
                // wakeup the http thread to write the data
                http.http_thread.scheduleRequestWrite(this.http.?, .data);
            };
            defer buffer.release();

            // dont have backpressure so we will schedule the data to be written
            // if we have backpressure the onWritable will drain the buffer
            needs_schedule = stream_buffer.isEmpty();
            //16 is the max size of a hex number size that represents 64 bits + 2 for the \r\n
            var formated_size_buffer: [18]u8 = undefined;
            const formated_size = std.fmt.bufPrint(formated_size_buffer[0..], "{x}\r\n", .{data.len}) catch bun.outOfMemory();
            stream_buffer.ensureUnusedCapacity(formated_size.len + data.len + 2) catch bun.outOfMemory();
            stream_buffer.writeAssumeCapacity(formated_size);
            stream_buffer.writeAssumeCapacity(data);
            stream_buffer.writeAssumeCapacity("\r\n");

            // pause the stream if we hit the high water mark
            return stream_buffer.size() >= highWaterMark;
        }
        return false;
    }

    pub fn writeEndRequest(this: *FetchTasklet, err: ?jsc.JSValue) void {
        log("writeEndRequest hasError? {}", .{err != null});
        this.clearSink();
        defer this.deref();
        if (err) |jsError| {
            if (this.signal_store.aborted.load(.monotonic) or this.abort_reason.has()) {
                return;
            }
            if (!jsError.isUndefinedOrNull()) {
                this.abort_reason.set(this.global_this, jsError);
            }
            this.abortTask();
        } else {
            if (this.http) |http_| {
                // just tell to write the end of the chunked encoding aka 0\r\n\r\n
                http.http_thread.scheduleRequestWrite(http_, .endChunked);
            }
        }
    }

    pub fn abortTask(this: *FetchTasklet) void {
        this.signal_store.aborted.store(true, .monotonic);
        this.tracker.didCancel(this.global_this);

        if (this.http) |http_| {
            http.http_thread.scheduleShutdown(http_);
        }
    }

    const FetchOptions = struct {
        method: Method,
        headers: Headers,
        body: HTTPRequestBody,
        disable_timeout: bool,
        disable_keepalive: bool,
        disable_decompression: bool,
        reject_unauthorized: bool,
        url: ZigURL,
        verbose: http.HTTPVerboseLevel = .none,
        redirect_type: FetchRedirect = FetchRedirect.follow,
        proxy: ?ZigURL = null,
        url_proxy_buffer: []const u8 = "",
        signal: ?*jsc.WebCore.AbortSignal = null,
        globalThis: ?*JSGlobalObject,
        // Custom Hostname
        hostname: ?[]u8 = null,
        memory_reporter: *bun.MemoryReportingAllocator,
        check_server_identity: jsc.Strong.Optional = .empty,
        unix_socket_path: ZigString.Slice,
        ssl_config: ?*SSLConfig = null,
    };

    pub fn queue(
        allocator: std.mem.Allocator,
        global: *JSGlobalObject,
        fetch_options: FetchOptions,
        promise: jsc.JSPromise.Strong,
    ) !*FetchTasklet {
        http.HTTPThread.init(&.{});
        var node = try get(
            allocator,
            global,
            fetch_options,
            promise,
        );

        var batch = bun.ThreadPool.Batch{};
        node.http.?.schedule(allocator, &batch);
        node.poll_ref.ref(global.bunVM());

        // increment ref so we can keep it alive until the http client is done
        node.ref();
        http.http_thread.schedule(batch);

        return node;
    }

    /// Called from HTTP thread. Handles HTTP events received from socket.
    pub fn callback(task: *FetchTasklet, async_http: *http.AsyncHTTP, result: http.HTTPClientResult) void {
        // at this point only this thread is accessing result to is no race condition
        const is_done = !result.has_more;
        // we are done with the http client so we can deref our side
        // this is a atomic operation and will enqueue a task to deinit on the main thread
        defer if (is_done) task.derefFromThread();

        task.mutex.lock();
        // we need to unlock before task.deref();
        defer task.mutex.unlock();
        task.http.?.* = async_http.*;
        task.http.?.response_buffer = async_http.response_buffer;

        log("callback success={} has_more={} bytes={}", .{ result.isSuccess(), result.has_more, result.body.?.list.items.len });

        const prev_metadata = task.result.metadata;
        const prev_cert_info = task.result.certificate_info;
        task.result = result;

        // Preserve pending certificate info if it was preovided in the previous update.
        if (task.result.certificate_info == null) {
            if (prev_cert_info) |cert_info| {
                task.result.certificate_info = cert_info;
            }
        }

        // metadata should be provided only once
        if (result.metadata orelse prev_metadata) |metadata| {
            log("added callback metadata", .{});
            if (task.metadata == null) {
                task.metadata = metadata;
            }

            task.result.metadata = null;
        }

        task.body_size = result.body_size;

        const success = result.isSuccess();
        task.response_buffer = result.body.?.*;

        if (task.ignore_data) {
            task.response_buffer.reset();

            if (task.scheduled_response_buffer.list.capacity > 0) {
                task.scheduled_response_buffer.deinit();
                task.scheduled_response_buffer = .{
                    .allocator = task.memory_reporter.allocator(),
                    .list = .{
                        .items = &.{},
                        .capacity = 0,
                    },
                };
            }
            if (success and result.has_more) {
                // we are ignoring the body so we should not receive more data, so will only signal when result.has_more = true
                return;
            }
        } else {
            if (success) {
                _ = task.scheduled_response_buffer.write(task.response_buffer.list.items) catch bun.outOfMemory();
            }
            // reset for reuse
            task.response_buffer.reset();
        }

        if (task.has_schedule_callback.cmpxchgStrong(false, true, .acquire, .monotonic)) |has_schedule_callback| {
            if (has_schedule_callback) {
                return;
            }
        }

        task.javascript_vm.eventLoop().enqueueTaskConcurrent(task.concurrent_task.from(task, .manual_deinit));
    }
};

fn dataURLResponse(
    _data_url: DataURL,
    globalThis: *JSGlobalObject,
    allocator: std.mem.Allocator,
) JSValue {
    var data_url = _data_url;

    const data = data_url.decodeData(allocator) catch {
        const err = globalThis.createError("failed to fetch the data URL", .{});
        return JSPromise.dangerouslyCreateRejectedPromiseValueWithoutNotifyingVM(globalThis, err);
    };
    var blob = Blob.init(data, allocator, globalThis);

    var allocated = false;
    const mime_type = bun.http.MimeType.init(data_url.mime_type, allocator, &allocated);
    blob.content_type = mime_type.value;
    if (allocated) {
        blob.content_type_allocated = true;
    }

    var response = bun.new(
        Response,
        Response{
            .body = Body{
                .value = .{
                    .Blob = blob,
                },
            },
            .init = Response.Init{
                .status_code = 200,
                .status_text = bun.String.createAtomASCII("OK"),
            },
            .url = data_url.url.dupeRef(),
        },
    );

    return JSPromise.resolvedPromiseValue(globalThis, response.toJS(globalThis));
}

comptime {
    const Bun__fetchPreconnect = jsc.toJSHostFn(Bun__fetchPreconnect_);
    @export(&Bun__fetchPreconnect, .{ .name = "Bun__fetchPreconnect" });
}
pub fn Bun__fetchPreconnect_(
    globalObject: *jsc.JSGlobalObject,
    callframe: *jsc.CallFrame,
) bun.JSError!jsc.JSValue {
    const arguments = callframe.arguments_old(1).slice();

    if (arguments.len < 1) {
        return globalObject.throwNotEnoughArguments("fetch.preconnect", 1, arguments.len);
    }

    var url_str = try jsc.URL.hrefFromJS(arguments[0], globalObject);
    defer url_str.deref();

    if (globalObject.hasException()) {
        return .zero;
    }

    if (url_str.tag == .Dead) {
        return globalObject.ERR(.INVALID_ARG_TYPE, "Invalid URL", .{}).throw();
    }

    if (url_str.isEmpty()) {
        return globalObject.ERR(.INVALID_ARG_TYPE, fetch_error_blank_url, .{}).throw();
    }

    const url = ZigURL.parse(url_str.toOwnedSlice(bun.default_allocator) catch bun.outOfMemory());
    if (!url.isHTTP() and !url.isHTTPS() and !url.isS3()) {
        bun.default_allocator.free(url.href);
        return globalObject.throwInvalidArguments("URL must be HTTP or HTTPS", .{});
    }

    if (url.hostname.len == 0) {
        bun.default_allocator.free(url.href);
        return globalObject.ERR(.INVALID_ARG_TYPE, fetch_error_blank_url, .{}).throw();
    }

    if (!url.hasValidPort()) {
        bun.default_allocator.free(url.href);
        return globalObject.throwInvalidArguments("Invalid port", .{});
    }

    bun.http.AsyncHTTP.preconnect(url, true);
    return .js_undefined;
}

const StringOrURL = struct {
    pub fn fromJS(value: jsc.JSValue, globalThis: *jsc.JSGlobalObject) bun.JSError!?bun.String {
        if (value.isString()) {
            return try bun.String.fromJS(value, globalThis);
        }

        const out = try jsc.URL.hrefFromJS(value, globalThis);
        if (out.tag == .Dead) return null;
        return out;
    }
};

comptime {
    const Bun__fetch = jsc.toJSHostFn(Bun__fetch_);
    @export(&Bun__fetch, .{ .name = "Bun__fetch" });
}

/// Implementation of `Bun.fetch`
pub fn Bun__fetch_(
    ctx: *jsc.JSGlobalObject,
    callframe: *jsc.CallFrame,
) bun.JSError!jsc.JSValue {
    jsc.markBinding(@src());
    const globalThis = ctx;
    const arguments = callframe.arguments_old(2);
    bun.analytics.Features.fetch += 1;
    const vm = jsc.VirtualMachine.get();

    var memory_reporter = bun.default_allocator.create(bun.MemoryReportingAllocator) catch bun.outOfMemory();
    // used to clean up dynamically allocated memory on error (a poor man's errdefer)
    var is_error = false;
    var allocator = memory_reporter.wrap(bun.default_allocator);
    errdefer bun.default_allocator.destroy(memory_reporter);
    defer {
        memory_reporter.report(globalThis.vm());

        if (is_error) bun.default_allocator.destroy(memory_reporter);
    }

    if (arguments.len == 0) {
        const err = ctx.toTypeError(.MISSING_ARGS, fetch_error_no_args, .{});
        return JSPromise.dangerouslyCreateRejectedPromiseValueWithoutNotifyingVM(globalThis, err);
    }

    var headers: ?Headers = null;
    var method = Method.GET;

    var args = jsc.CallFrame.ArgumentsSlice.init(vm, arguments.slice());

    var url = ZigURL{};
    var first_arg = args.nextEat().?;

    // We must always get the Body before the Headers That way, we can set
    // the Content-Type header from the Blob if no Content-Type header is
    // set in the Headers
    //
    // which is important for FormData.
    // https://github.com/oven-sh/bun/issues/2264
    //
    var body: FetchTasklet.HTTPRequestBody = FetchTasklet.HTTPRequestBody.Empty;

    var disable_timeout = false;
    var disable_keepalive = false;
    var disable_decompression = false;
    var verbose: http.HTTPVerboseLevel = if (vm.log.level.atLeast(.debug)) .headers else .none;
    if (verbose == .none) {
        verbose = vm.getVerboseFetch();
    }

    var proxy: ?ZigURL = null;
    var redirect_type: FetchRedirect = FetchRedirect.follow;
    var signal: ?*jsc.WebCore.AbortSignal = null;
    // Custom Hostname
    var hostname: ?[]u8 = null;
    var range: ?[]u8 = null;
    var unix_socket_path: ZigString.Slice = ZigString.Slice.empty;

    var url_proxy_buffer: []const u8 = "";
    const URLType = enum {
        remote,
        file,
        blob,
    };
    var url_type = URLType.remote;

    var ssl_config: ?*SSLConfig = null;
    var reject_unauthorized = vm.getTLSRejectUnauthorized();
    var check_server_identity: JSValue = .zero;

    defer {
        if (signal) |sig| {
            signal = null;
            sig.unref();
        }

        unix_socket_path.deinit();

        allocator.free(url_proxy_buffer);
        url_proxy_buffer = "";

        if (headers) |*headers_| {
            headers_.buf.deinit(allocator);
            headers_.entries.deinit(allocator);
            headers = null;
        }

        body.detach();

        // clean hostname if any
        if (hostname) |hn| {
            bun.default_allocator.free(hn);
            hostname = null;
        }
        if (range) |range_| {
            bun.default_allocator.free(range_);
            range = null;
        }

        if (ssl_config) |conf| {
            ssl_config = null;
            conf.deinit();
            bun.default_allocator.destroy(conf);
        }
    }

    const options_object: ?JSValue = brk: {
        if (args.nextEat()) |options| {
            if (options.isObject() or options.jsType() == .DOMWrapper) {
                break :brk options;
            }
        }

        break :brk null;
    };
    const request: ?*Request = brk: {
        if (first_arg.isCell()) {
            if (first_arg.asDirect(Request)) |request_| {
                break :brk request_;
            }
        }

        break :brk null;
    };
    // If it's NOT a Request or a subclass of Request, treat the first argument as a URL.
    const url_str_optional = if (first_arg.as(Request) == null) try StringOrURL.fromJS(first_arg, globalThis) else null;
    if (globalThis.hasException()) {
        is_error = true;
        return .zero;
    }

    const request_init_object: ?JSValue = brk: {
        if (request != null) break :brk null;
        if (url_str_optional != null) break :brk null;
        if (first_arg.isObject()) break :brk first_arg;
        break :brk null;
    };

    var url_str = extract_url: {
        if (url_str_optional) |str| break :extract_url str;

        if (request) |req| {
            req.ensureURL() catch bun.outOfMemory();
            break :extract_url req.url.dupeRef();
        }

        if (request_init_object) |request_init| {
            if (try request_init.fastGet(globalThis, .url)) |url_| {
                if (!url_.isUndefined()) {
                    break :extract_url try bun.String.fromJS(url_, globalThis);
                }
            }
        }

        break :extract_url bun.String.empty;
    };
    defer url_str.deref();

    if (globalThis.hasException()) {
        is_error = true;
        return .zero;
    }

    if (url_str.isEmpty()) {
        is_error = true;
        const err = ctx.toTypeError(.INVALID_URL, fetch_error_blank_url, .{});
        return JSPromise.dangerouslyCreateRejectedPromiseValueWithoutNotifyingVM(globalThis, err);
    }

    if (url_str.hasPrefixComptime("data:")) {
        var url_slice = url_str.toUTF8WithoutRef(allocator);
        defer url_slice.deinit();

        var data_url = DataURL.parseWithoutCheck(url_slice.slice()) catch {
            const err = ctx.createError("failed to fetch the data URL", .{});
            is_error = true;
            return JSPromise.dangerouslyCreateRejectedPromiseValueWithoutNotifyingVM(globalThis, err);
        };

        data_url.url = url_str;
        return dataURLResponse(data_url, globalThis, allocator);
    }

    url = ZigURL.fromString(allocator, url_str) catch {
        const err = ctx.toTypeError(.INVALID_URL, "fetch() URL is invalid", .{});
        is_error = true;
        return JSPromise.dangerouslyCreateRejectedPromiseValueWithoutNotifyingVM(
            globalThis,
            err,
        );
    };
    if (url.isFile()) {
        url_type = URLType.file;
    } else if (url.isBlob()) {
        url_type = URLType.blob;
    }
    url_proxy_buffer = url.href;

    if (url_str.hasPrefixComptime("data:")) {
        var url_slice = url_str.toUTF8WithoutRef(allocator);
        defer url_slice.deinit();

        var data_url = DataURL.parseWithoutCheck(url_slice.slice()) catch {
            const err = globalThis.createError("failed to fetch the data URL", .{});
            return JSPromise.dangerouslyCreateRejectedPromiseValueWithoutNotifyingVM(globalThis, err);
        };
        data_url.url = url_str;

        return dataURLResponse(data_url, globalThis, allocator);
    }

    // **Start with the harmless ones.**

    // "method"
    method = extract_method: {
        if (options_object) |options| {
            if (try options.getTruthyComptime(globalThis, "method")) |method_| {
                break :extract_method try Method.fromJS(globalThis, method_);
            }
        }

        if (request) |req| {
            break :extract_method req.method;
        }

        if (request_init_object) |req| {
            if (try req.getTruthyComptime(globalThis, "method")) |method_| {
                break :extract_method try Method.fromJS(globalThis, method_);
            }
        }

        break :extract_method null;
    } orelse .GET;

    // "decompress: boolean"
    disable_decompression = extract_disable_decompression: {
        const objects_to_try = [_]JSValue{
            options_object orelse .zero,
            request_init_object orelse .zero,
        };

        inline for (0..2) |i| {
            if (objects_to_try[i] != .zero) {
                if (try objects_to_try[i].get(globalThis, "decompress")) |decompression_value| {
                    if (decompression_value.isBoolean()) {
                        break :extract_disable_decompression !decompression_value.asBoolean();
                    } else if (decompression_value.isNumber()) {
                        break :extract_disable_decompression decompression_value.to(i32) == 0;
                    }
                }

                if (globalThis.hasException()) {
                    is_error = true;
                    return .zero;
                }
            }
        }

        break :extract_disable_decompression disable_decompression;
    };

    if (globalThis.hasException()) {
        is_error = true;
        return .zero;
    }

    // "tls: TLSConfig"
    ssl_config = extract_ssl_config: {
        const objects_to_try = [_]JSValue{
            options_object orelse .zero,
            request_init_object orelse .zero,
        };

        inline for (0..2) |i| {
            if (objects_to_try[i] != .zero) {
                if (try objects_to_try[i].get(globalThis, "tls")) |tls| {
                    if (tls.isObject()) {
                        if (try tls.get(ctx, "rejectUnauthorized")) |reject| {
                            if (reject.isBoolean()) {
                                reject_unauthorized = reject.asBoolean();
                            } else if (reject.isNumber()) {
                                reject_unauthorized = reject.to(i32) != 0;
                            }
                        }

                        if (globalThis.hasException()) {
                            is_error = true;
                            return .zero;
                        }

                        if (try tls.get(ctx, "checkServerIdentity")) |checkServerIdentity| {
                            if (checkServerIdentity.isCell() and checkServerIdentity.isCallable()) {
                                check_server_identity = checkServerIdentity;
                            }
                        }

                        if (globalThis.hasException()) {
                            is_error = true;
                            return .zero;
                        }

                        if (SSLConfig.fromJS(vm, globalThis, tls) catch {
                            is_error = true;
                            return .zero;
                        }) |config| {
                            const ssl_config_object = bun.default_allocator.create(SSLConfig) catch bun.outOfMemory();
                            ssl_config_object.* = config;
                            break :extract_ssl_config ssl_config_object;
                        }
                    }
                }
            }
        }

        break :extract_ssl_config ssl_config;
    };

    if (globalThis.hasException()) {
        is_error = true;
        return .zero;
    }

    // unix: string | undefined
    unix_socket_path = extract_unix_socket_path: {
        const objects_to_try = [_]JSValue{
            options_object orelse .zero,
            request_init_object orelse .zero,
        };

        inline for (0..2) |i| {
            if (objects_to_try[i] != .zero) {
                if (try objects_to_try[i].get(globalThis, "unix")) |socket_path| {
                    if (socket_path.isString() and try socket_path.getLength(ctx) > 0) {
                        if (socket_path.toSliceCloneWithAllocator(globalThis, allocator)) |slice| {
                            break :extract_unix_socket_path slice;
                        }
                    }
                }

                if (globalThis.hasException()) {
                    is_error = true;
                    return .zero;
                }
            }
        }
        break :extract_unix_socket_path unix_socket_path;
    };

    if (globalThis.hasException()) {
        is_error = true;
        return .zero;
    }

    // timeout: false | number | undefined
    disable_timeout = extract_disable_timeout: {
        const objects_to_try = [_]JSValue{
            options_object orelse .zero,
            request_init_object orelse .zero,
        };

        inline for (0..2) |i| {
            if (objects_to_try[i] != .zero) {
                if (try objects_to_try[i].get(globalThis, "timeout")) |timeout_value| {
                    if (timeout_value.isBoolean()) {
                        break :extract_disable_timeout !timeout_value.asBoolean();
                    } else if (timeout_value.isNumber()) {
                        break :extract_disable_timeout timeout_value.to(i32) == 0;
                    }
                }

                if (globalThis.hasException()) {
                    is_error = true;
                    return .zero;
                }
            }
        }

        break :extract_disable_timeout disable_timeout;
    };

    if (globalThis.hasException()) {
        is_error = true;
        return .zero;
    }

    // redirect: "follow" | "error" | "manual" | undefined;
    redirect_type = extract_redirect_type: {
        // First, try to use the Request object's redirect if available
        if (request) |req| {
            redirect_type = req.redirect;
        }

        // Then check options/init objects which can override the Request's redirect
        const objects_to_try = [_]JSValue{
            options_object orelse .zero,
            request_init_object orelse .zero,
        };

        inline for (0..2) |i| {
            if (objects_to_try[i] != .zero) {
                if (objects_to_try[i].getOptionalEnum(globalThis, "redirect", FetchRedirect) catch {
                    is_error = true;
                    return .zero;
                }) |redirect_value| {
                    break :extract_redirect_type redirect_value;
                }
            }
        }

        break :extract_redirect_type redirect_type;
    };

    if (globalThis.hasException()) {
        is_error = true;
        return .zero;
    }

    // keepalive: boolean | undefined;
    disable_keepalive = extract_disable_keepalive: {
        const objects_to_try = [_]JSValue{
            options_object orelse .zero,
            request_init_object orelse .zero,
        };

        inline for (0..2) |i| {
            if (objects_to_try[i] != .zero) {
                if (try objects_to_try[i].get(globalThis, "keepalive")) |keepalive_value| {
                    if (keepalive_value.isBoolean()) {
                        break :extract_disable_keepalive !keepalive_value.asBoolean();
                    } else if (keepalive_value.isNumber()) {
                        break :extract_disable_keepalive keepalive_value.to(i32) == 0;
                    }
                }

                if (globalThis.hasException()) {
                    is_error = true;
                    return .zero;
                }
            }
        }

        break :extract_disable_keepalive disable_keepalive;
    };

    if (globalThis.hasException()) {
        is_error = true;
        return .zero;
    }

    // verbose: boolean | "curl" | undefined;
    verbose = extract_verbose: {
        const objects_to_try = [_]JSValue{
            options_object orelse .zero,
            request_init_object orelse .zero,
        };

        inline for (0..2) |i| {
            if (objects_to_try[i] != .zero) {
                if (try objects_to_try[i].get(globalThis, "verbose")) |verb| {
                    if (verb.isString()) {
                        if ((try verb.getZigString(globalThis)).eqlComptime("curl")) {
                            break :extract_verbose .curl;
                        }
                    } else if (verb.isBoolean()) {
                        break :extract_verbose if (verb.toBoolean()) .headers else .none;
                    }
                }

                if (globalThis.hasException()) {
                    is_error = true;
                    return .zero;
                }
            }
        }
        break :extract_verbose verbose;
    };

    // proxy: string | undefined;
    url_proxy_buffer = extract_proxy: {
        const objects_to_try = [_]jsc.JSValue{
            options_object orelse .zero,
            request_init_object orelse .zero,
        };
        inline for (0..2) |i| {
            if (objects_to_try[i] != .zero) {
                if (try objects_to_try[i].get(globalThis, "proxy")) |proxy_arg| {
                    if (proxy_arg.isString() and try proxy_arg.getLength(ctx) > 0) {
                        var href = try jsc.URL.hrefFromJS(proxy_arg, globalThis);
                        if (href.tag == .Dead) {
                            const err = ctx.toTypeError(.INVALID_ARG_VALUE, "fetch() proxy URL is invalid", .{});
                            is_error = true;
                            return JSPromise.dangerouslyCreateRejectedPromiseValueWithoutNotifyingVM(globalThis, err);
                        }
                        defer href.deref();
                        const buffer = try std.fmt.allocPrint(allocator, "{s}{}", .{ url_proxy_buffer, href });
                        url = ZigURL.parse(buffer[0..url.href.len]);
                        if (url.isFile()) {
                            url_type = URLType.file;
                        } else if (url.isBlob()) {
                            url_type = URLType.blob;
                        }

                        proxy = ZigURL.parse(buffer[url.href.len..]);
                        allocator.free(url_proxy_buffer);
                        break :extract_proxy buffer;
                    }
                }

                if (globalThis.hasException()) {
                    is_error = true;
                    return .zero;
                }
            }
        }

        break :extract_proxy url_proxy_buffer;
    };

    if (globalThis.hasException()) {
        is_error = true;
        return .zero;
    }

    // signal: AbortSignal | undefined;
    signal = extract_signal: {
        if (options_object) |options| {
            if (try options.get(globalThis, "signal")) |signal_| {
                if (!signal_.isUndefined()) {
                    if (signal_.as(jsc.WebCore.AbortSignal)) |signal__| {
                        break :extract_signal signal__.ref();
                    }
                }
            }

            if (globalThis.hasException()) {
                is_error = true;
                return .zero;
            }
        }

        if (request) |req| {
            if (req.signal) |signal_| {
                break :extract_signal signal_.ref();
            }
            break :extract_signal null;
        }

        if (request_init_object) |options| {
            if (try options.get(globalThis, "signal")) |signal_| {
                if (signal_.isUndefined()) {
                    break :extract_signal null;
                }

                if (signal_.as(jsc.WebCore.AbortSignal)) |signal__| {
                    break :extract_signal signal__.ref();
                }
            }
        }

        break :extract_signal null;
    };

    if (globalThis.hasException()) {
        is_error = true;
        return .zero;
    }

    // We do this 2nd to last instead of last so that if it's a FormData
    // object, we can still insert the boundary.
    //
    // body: BodyInit | null | undefined;
    //
    body = extract_body: {
        if (options_object) |options| {
            if (try options.fastGet(globalThis, .body)) |body__| {
                if (!body__.isUndefined()) {
                    break :extract_body try FetchTasklet.HTTPRequestBody.fromJS(ctx, body__);
                }
            }

            if (globalThis.hasException()) {
                is_error = true;
                return .zero;
            }
        }

        if (request) |req| {
            if (req.body.value == .Used or (req.body.value == .Locked and (req.body.value.Locked.action != .none or req.body.value.Locked.isDisturbed(Request, globalThis, first_arg)))) {
                return globalThis.ERR(.BODY_ALREADY_USED, "Request body already used", .{}).throw();
            }

            if (req.body.value == .Locked) {
                if (req.body.value.Locked.readable.has()) {
                    break :extract_body FetchTasklet.HTTPRequestBody{ .ReadableStream = jsc.WebCore.ReadableStream.Strong.init(req.body.value.Locked.readable.get(globalThis).?, globalThis) };
                }
                const readable = try req.body.value.toReadableStream(globalThis);
                if (!readable.isEmptyOrUndefinedOrNull() and req.body.value == .Locked and req.body.value.Locked.readable.has()) {
                    break :extract_body FetchTasklet.HTTPRequestBody{ .ReadableStream = jsc.WebCore.ReadableStream.Strong.init(req.body.value.Locked.readable.get(globalThis).?, globalThis) };
                }
            }

            break :extract_body FetchTasklet.HTTPRequestBody{ .AnyBlob = req.body.value.useAsAnyBlob() };
        }

        if (request_init_object) |req| {
            if (try req.fastGet(globalThis, .body)) |body__| {
                if (!body__.isUndefined()) {
                    break :extract_body try FetchTasklet.HTTPRequestBody.fromJS(ctx, body__);
                }
            }
        }

        break :extract_body null;
    } orelse FetchTasklet.HTTPRequestBody.Empty;

    if (globalThis.hasException()) {
        is_error = true;
        return .zero;
    }

    // headers: Headers | undefined;
    headers = extract_headers: {
        var fetch_headers_to_deref: ?*bun.webcore.FetchHeaders = null;
        defer {
            if (fetch_headers_to_deref) |fetch_headers| {
                fetch_headers.deref();
            }
        }

        const fetch_headers: ?*bun.webcore.FetchHeaders = brk: {
            if (options_object) |options| {
                if (try options.fastGet(globalThis, .headers)) |headers_value| {
                    if (!headers_value.isUndefined()) {
                        if (headers_value.as(FetchHeaders)) |headers__| {
                            if (headers__.isEmpty()) {
                                break :brk null;
                            }

                            break :brk headers__;
                        }

                        if (try FetchHeaders.createFromJS(ctx, headers_value)) |headers__| {
                            fetch_headers_to_deref = headers__;
                            break :brk headers__;
                        }

                        break :brk null;
                    }
                }

                if (globalThis.hasException()) {
                    is_error = true;
                    return .zero;
                }
            }

            if (request) |req| {
                if (req.getFetchHeadersUnlessEmpty()) |head| {
                    break :brk head;
                }

                break :brk null;
            }

            if (request_init_object) |options| {
                if (try options.fastGet(globalThis, .headers)) |headers_value| {
                    if (!headers_value.isUndefined()) {
                        if (headers_value.as(FetchHeaders)) |headers__| {
                            if (headers__.isEmpty()) {
                                break :brk null;
                            }

                            break :brk headers__;
                        }

                        if (try FetchHeaders.createFromJS(ctx, headers_value)) |headers__| {
                            fetch_headers_to_deref = headers__;
                            break :brk headers__;
                        }

                        break :brk null;
                    }
                }
            }

            if (globalThis.hasException()) {
                is_error = true;
                return .zero;
            }

            break :extract_headers headers;
        };

        if (globalThis.hasException()) {
            is_error = true;
            return .zero;
        }

        if (fetch_headers) |headers_| {
            if (headers_.fastGet(bun.webcore.FetchHeaders.HTTPHeaderName.Host)) |_hostname| {
                if (hostname) |host| {
                    hostname = null;
                    allocator.free(host);
                }
                hostname = _hostname.toOwnedSliceZ(allocator) catch bun.outOfMemory();
            }
            if (url.isS3()) {
                if (headers_.fastGet(bun.webcore.FetchHeaders.HTTPHeaderName.Range)) |_range| {
                    if (range) |range_| {
                        range = null;
                        allocator.free(range_);
                    }
                    range = _range.toOwnedSliceZ(allocator) catch bun.outOfMemory();
                }
            }

            break :extract_headers Headers.from(headers_, allocator, .{ .body = body.getAnyBlob() }) catch bun.outOfMemory();
        }

        break :extract_headers headers;
    };

    if (globalThis.hasException()) {
        is_error = true;
        return .zero;
    }

    if (proxy != null and unix_socket_path.length() > 0) {
        is_error = true;
        const err = ctx.toTypeError(.INVALID_ARG_VALUE, fetch_error_proxy_unix, .{});
        return JSPromise.dangerouslyCreateRejectedPromiseValueWithoutNotifyingVM(globalThis, err);
    }

    if (globalThis.hasException()) {
        is_error = true;
        return .zero;
    }

    // This is not 100% correct.
    // We don't pass along headers, we ignore method, we ignore status code...
    // But it's better than status quo.
    if (url_type != .remote) {
        defer unix_socket_path.deinit();
        var path_buf: bun.PathBuffer = undefined;
        const PercentEncoding = @import("../../url.zig").PercentEncoding;
        var path_buf2: bun.PathBuffer = undefined;
        var stream = std.io.fixedBufferStream(&path_buf2);
        var url_path_decoded = path_buf2[0 .. PercentEncoding.decode(
            @TypeOf(&stream.writer()),
            &stream.writer(),
            switch (url_type) {
                .file => url.path,
                .blob => url.href["blob:".len..],
                .remote => unreachable,
            },
        ) catch |err| {
            return globalThis.throwError(err, "Failed to decode file url");
        }];
        var url_string: bun.String = bun.String.empty;
        defer url_string.deref();
        // This can be a blob: url or a file: url.
        const blob_to_use = blob: {

            // Support blob: urls
            if (url_type == URLType.blob) {
                if (jsc.WebCore.ObjectURLRegistry.singleton().resolveAndDupe(url_path_decoded)) |blob| {
                    url_string = bun.String.createFormat("blob:{s}", .{url_path_decoded}) catch bun.outOfMemory();
                    break :blob blob;
                } else {
                    // Consistent with what Node.js does - it rejects, not a 404.
                    const err = globalThis.toTypeError(.INVALID_ARG_VALUE, "Failed to resolve blob:{s}", .{
                        url_path_decoded,
                    });
                    is_error = true;
                    return JSPromise.dangerouslyCreateRejectedPromiseValueWithoutNotifyingVM(globalThis, err);
                }
            }

            const temp_file_path = brk: {
                if (std.fs.path.isAbsolute(url_path_decoded)) {
                    if (Environment.isWindows) {
                        // pathname will start with / if is a absolute path on windows, so we remove before normalizing it
                        if (url_path_decoded[0] == '/') {
                            url_path_decoded = url_path_decoded[1..];
                        }
                        break :brk PosixToWinNormalizer.resolveCWDWithExternalBufZ(&path_buf, url_path_decoded) catch |err| {
                            return globalThis.throwError(err, "Failed to resolve file url");
                        };
                    }
                    break :brk url_path_decoded;
                }

                var cwd_buf: bun.PathBuffer = undefined;
                const cwd = if (Environment.isWindows) (bun.getcwd(&cwd_buf) catch |err| {
                    return globalThis.throwError(err, "Failed to resolve file url");
                }) else globalThis.bunVM().transpiler.fs.top_level_dir;

                const fullpath = bun.path.joinAbsStringBuf(
                    cwd,
                    &path_buf,
                    &[_]string{
                        globalThis.bunVM().main,
                        "../",
                        url_path_decoded,
                    },
                    .auto,
                );
                if (Environment.isWindows) {
                    break :brk PosixToWinNormalizer.resolveCWDWithExternalBufZ(&path_buf2, fullpath) catch |err| {
                        return globalThis.throwError(err, "Failed to resolve file url");
                    };
                }
                break :brk fullpath;
            };

            url_string = jsc.URL.fileURLFromString(bun.String.borrowUTF8(temp_file_path));

            var pathlike: jsc.Node.PathOrFileDescriptor = .{
                .path = .{
                    .encoded_slice = ZigString.Slice.init(bun.default_allocator, try bun.default_allocator.dupe(u8, temp_file_path)),
                },
            };

            break :blob Blob.findOrCreateFileFromPath(
                &pathlike,
                globalThis,
                true,
            );
        };

        const response = bun.new(Response, Response{
            .body = Body{
                .value = .{ .Blob = blob_to_use },
            },
            .init = Response.Init{
                .status_code = 200,
            },
            .url = url_string.clone(),
        });

        return JSPromise.resolvedPromiseValue(globalThis, response.toJS(globalThis));
    }

    if (url.protocol.len > 0) {
        if (!(url.isHTTP() or url.isHTTPS() or url.isS3())) {
            const err = globalThis.toTypeError(.INVALID_ARG_VALUE, "protocol must be http:, https: or s3:", .{});
            is_error = true;
            return JSPromise.dangerouslyCreateRejectedPromiseValueWithoutNotifyingVM(globalThis, err);
        }
    }

    if (!method.hasRequestBody() and body.hasBody()) {
        const err = globalThis.toTypeError(.INVALID_ARG_VALUE, fetch_error_unexpected_body, .{});
        is_error = true;
        return JSPromise.dangerouslyCreateRejectedPromiseValueWithoutNotifyingVM(globalThis, err);
    }

    if (headers == null and body.hasBody() and body.hasContentTypeFromUser()) {
        headers = Headers.from(
            null,
            allocator,
            .{ .body = body.getAnyBlob() },
        ) catch bun.outOfMemory();
    }

    var http_body = body;
    if (body.isS3()) {
        prepare_body: {
            // is a S3 file we can use chunked here

            if (try jsc.WebCore.ReadableStream.fromJS(try jsc.WebCore.ReadableStream.fromBlobCopyRef(globalThis, &body.AnyBlob.Blob, s3.MultiPartUploadOptions.DefaultPartSize), globalThis)) |stream| {
                var old = body;
                defer old.detach();
                body = .{ .ReadableStream = jsc.WebCore.ReadableStream.Strong.init(stream, globalThis) };
                break :prepare_body;
            }
            const rejected_value = JSPromise.dangerouslyCreateRejectedPromiseValueWithoutNotifyingVM(globalThis, globalThis.createErrorInstance("Failed to start s3 stream", .{}));
            body.detach();

            return rejected_value;
        }
    }
    if (body.needsToReadFile()) {
        prepare_body: {
            const opened_fd_res: jsc.Maybe(bun.FileDescriptor) = switch (body.store().?.data.file.pathlike) {
                .fd => |fd| bun.sys.dup(fd),
                .path => |path| bun.sys.open(path.sliceZ(&globalThis.bunVM().nodeFS().sync_error_buf), if (Environment.isWindows) bun.O.RDONLY else bun.O.RDONLY | bun.O.NOCTTY, 0),
            };

            const opened_fd = switch (opened_fd_res) {
                .err => |err| {
                    const rejected_value = JSPromise.dangerouslyCreateRejectedPromiseValueWithoutNotifyingVM(globalThis, err.toJS(globalThis));
                    is_error = true;
                    return rejected_value;
                },
                .result => |fd| fd,
            };

            if (proxy == null and bun.http.SendFile.isEligible(url)) {
                use_sendfile: {
                    const stat: bun.Stat = switch (bun.sys.fstat(opened_fd)) {
                        .result => |result| result,
                        // bail out for any reason
                        .err => break :use_sendfile,
                    };

                    if (Environment.isMac) {
                        // macOS only supports regular files for sendfile()
                        if (!bun.isRegularFile(stat.mode)) {
                            break :use_sendfile;
                        }
                    }

                    // if it's < 32 KB, it's not worth it
                    if (stat.size < 32 * 1024) {
                        break :use_sendfile;
                    }

                    const original_size = body.AnyBlob.Blob.size;
                    const stat_size = @as(Blob.SizeType, @intCast(stat.size));
                    const blob_size = if (bun.isRegularFile(stat.mode))
                        stat_size
                    else
                        @min(original_size, stat_size);

                    http_body = .{
                        .Sendfile = .{
                            .fd = opened_fd,
                            .remain = body.AnyBlob.Blob.offset + original_size,
                            .offset = body.AnyBlob.Blob.offset,
                            .content_size = blob_size,
                        },
                    };

                    if (bun.isRegularFile(stat.mode)) {
                        http_body.Sendfile.offset = @min(http_body.Sendfile.offset, stat_size);
                        http_body.Sendfile.remain = @min(@max(http_body.Sendfile.remain, http_body.Sendfile.offset), stat_size) -| http_body.Sendfile.offset;
                    }
                    body.detach();

                    break :prepare_body;
                }
            }

            // TODO: make this async + lazy
            const res = jsc.Node.fs.NodeFS.readFile(
                globalThis.bunVM().nodeFS(),
                .{
                    .encoding = .buffer,
                    .path = .{ .fd = opened_fd },
                    .offset = body.AnyBlob.Blob.offset,
                    .max_size = body.AnyBlob.Blob.size,
                },
                .sync,
            );

            if (body.store().?.data.file.pathlike == .path) {
                opened_fd.close();
            }

            switch (res) {
                .err => |err| {
                    is_error = true;
                    const rejected_value = JSPromise.dangerouslyCreateRejectedPromiseValueWithoutNotifyingVM(globalThis, err.toJS(globalThis));
                    body.detach();

                    return rejected_value;
                },
                .result => |result| {
                    body.detach();
                    body = .{ .AnyBlob = .fromOwnedSlice(allocator, @constCast(result.slice())) };
                    http_body = .{ .AnyBlob = body.AnyBlob };
                },
            }
        }
    }

    if (url.isS3()) {
        // get ENV config
        var credentialsWithOptions: s3.S3CredentialsWithOptions = .{
            .credentials = globalThis.bunVM().transpiler.env.getS3Credentials(),
            .options = .{},
            .acl = null,
            .storage_class = null,
        };
        defer {
            credentialsWithOptions.deinit();
        }

        if (options_object) |options| {
            if (try options.getTruthyComptime(globalThis, "s3")) |s3_options| {
                if (s3_options.isObject()) {
                    s3_options.ensureStillAlive();
                    credentialsWithOptions = try s3.S3Credentials.getCredentialsWithOptions(credentialsWithOptions.credentials, .{}, s3_options, null, null, globalThis);
                }
            }
        }

        if (body == .ReadableStream) {
            // we cannot direct stream to s3 we need to use multi part upload
            defer body.ReadableStream.deinit();
            const Wrapper = struct {
                promise: jsc.JSPromise.Strong,
                url: ZigURL,
                url_proxy_buffer: []const u8,
                global: *jsc.JSGlobalObject,

                pub const new = bun.TrivialNew(@This());

                pub fn resolve(result: s3.S3UploadResult, self: *@This()) bun.JSExecutionTerminated!void {
                    const global = self.global;
                    defer bun.destroy(self);
                    defer bun.default_allocator.free(self.url_proxy_buffer);
                    switch (result) {
                        .success => {
                            const response = bun.new(Response, Response{
                                .body = .{ .value = .Empty },
                                .redirected = false,
                                .init = .{ .method = .PUT, .status_code = 200 },
                                .url = bun.String.createAtomIfPossible(self.url.href),
                            });
                            const response_js = Response.makeMaybePooled(@as(*jsc.JSGlobalObject, global), response);
                            response_js.ensureStillAlive();
                            try self.promise.resolve(global, response_js);
                        },
                        .failure => |err| {
                            const response = bun.new(Response, Response{
                                .body = .{
                                    .value = .{
                                        .InternalBlob = .{
                                            .bytes = std.ArrayList(u8).fromOwnedSlice(bun.default_allocator, bun.default_allocator.dupe(u8, err.message) catch bun.outOfMemory()),
                                            .was_string = true,
                                        },
                                    },
                                },
                                .redirected = false,
                                .init = .{
                                    .method = .PUT,
                                    .status_code = 500,
                                    .status_text = bun.String.createAtomIfPossible(err.code),
                                },
                                .url = bun.String.createAtomIfPossible(self.url.href),
                            });
                            const response_js = Response.makeMaybePooled(@as(*jsc.JSGlobalObject, global), response);
                            response_js.ensureStillAlive();
                            try self.promise.resolve(global, response_js);
                        },
                    }
                }
            };
            if (method != .PUT and method != .POST) {
                return jsc.JSPromise.dangerouslyCreateRejectedPromiseValueWithoutNotifyingVM(globalThis, globalThis.createErrorInstance("Only POST and PUT do support body when using S3", .{}));
            }
            const promise = jsc.JSPromise.Strong.init(globalThis);

            const s3_stream = Wrapper.new(.{
                .url = url,
                .url_proxy_buffer = url_proxy_buffer,
                .promise = promise,
                .global = globalThis,
            });

            const promise_value = promise.value();
            const proxy_url = if (proxy) |p| p.href else "";
            _ = bun.S3.uploadStream(
                credentialsWithOptions.credentials.dupe(),
                url.s3Path(),
                body.ReadableStream.get(globalThis).?,
                globalThis,
                credentialsWithOptions.options,
                credentialsWithOptions.acl,
                credentialsWithOptions.storage_class,
                if (headers) |h| (h.getContentType()) else null,
                proxy_url,
                @ptrCast(&Wrapper.resolve),
                s3_stream,
            );
            url = .{};
            url_proxy_buffer = "";
            return promise_value;
        }
        if (method == .POST) {
            method = .PUT;
        }

        var result = credentialsWithOptions.credentials.signRequest(.{
            .path = url.s3Path(),
            .method = method,
        }, false, null) catch |sign_err| {
            is_error = true;
            return JSPromise.dangerouslyCreateRejectedPromiseValueWithoutNotifyingVM(globalThis, s3.getJSSignError(sign_err, globalThis));
        };
        defer result.deinit();
        if (proxy) |proxy_| {
            // proxy and url are in the same buffer lets replace it
            const old_buffer = url_proxy_buffer;
            defer allocator.free(old_buffer);
            var buffer = allocator.alloc(u8, result.url.len + proxy_.href.len) catch bun.outOfMemory();
            bun.copy(u8, buffer[0..result.url.len], result.url);
            bun.copy(u8, buffer[proxy_.href.len..], proxy_.href);
            url_proxy_buffer = buffer;

            url = ZigURL.parse(url_proxy_buffer[0..result.url.len]);
            proxy = ZigURL.parse(url_proxy_buffer[result.url.len..]);
        } else {
            // replace headers and url of the request
            allocator.free(url_proxy_buffer);
            url_proxy_buffer = result.url;
            url = ZigURL.parse(result.url);
            result.url = ""; // fetch now owns this
        }

        const content_type = if (headers) |h| (h.getContentType()) else null;
        var header_buffer: [10]picohttp.Header = undefined;

        if (range) |range_| {
            const _headers = result.mixWithHeader(&header_buffer, .{ .name = "range", .value = range_ });
            setHeaders(&headers, _headers, allocator);
        } else if (content_type) |ct| {
            if (ct.len > 0) {
                const _headers = result.mixWithHeader(&header_buffer, .{ .name = "Content-Type", .value = ct });
                setHeaders(&headers, _headers, allocator);
            } else {
                setHeaders(&headers, result.headers(), allocator);
            }
        } else {
            setHeaders(&headers, result.headers(), allocator);
        }
    }

    // Only create this after we have validated all the input.
    // or else we will leak it
    var promise = JSPromise.Strong.init(globalThis);

    const promise_val = promise.value();

    const initial_body_reference_count: if (Environment.isDebug) usize else u0 = brk: {
        if (Environment.isDebug) {
            if (body.store()) |store| {
                break :brk store.ref_count.load(.monotonic);
            }
        }

        break :brk 0;
    };

    _ = FetchTasklet.queue(
        allocator,
        globalThis,
        .{
            .method = method,
            .url = url,
            .headers = headers orelse Headers{
                .allocator = allocator,
            },
            .body = http_body,
            .disable_keepalive = disable_keepalive,
            .disable_timeout = disable_timeout,
            .disable_decompression = disable_decompression,
            .reject_unauthorized = reject_unauthorized,
            .redirect_type = redirect_type,
            .verbose = verbose,
            .proxy = proxy,
            .url_proxy_buffer = url_proxy_buffer,
            .signal = signal,
            .globalThis = globalThis,
            .ssl_config = ssl_config,
            .hostname = hostname,
            .memory_reporter = memory_reporter,
            .check_server_identity = if (check_server_identity.isEmptyOrUndefinedOrNull()) .empty else .create(check_server_identity, globalThis),
            .unix_socket_path = unix_socket_path,
        },
        // Pass the Strong value instead of creating a new one, or else we
        // will leak it
        // see https://github.com/oven-sh/bun/issues/2985
        promise,
    ) catch bun.outOfMemory();

    if (Environment.isDebug) {
        if (body.store()) |store| {
            if (store.ref_count.load(.monotonic) == initial_body_reference_count) {
                Output.panic("Expected body ref count to have incremented in FetchTasklet", .{});
            }
        }
    }

    // These are now owned by FetchTasklet.
    url = .{};
    headers = null;
    // Reference count for the blob is incremented above.
    if (body.store() != null) {
        body.detach();
    } else {
        // These are single-use, and have effectively been moved to the FetchTasklet.
        body = FetchTasklet.HTTPRequestBody.Empty;
    }
    proxy = null;
    url_proxy_buffer = "";
    signal = null;
    ssl_config = null;
    hostname = null;
    unix_socket_path = ZigString.Slice.empty;

    return promise_val;
}
fn setHeaders(headers: *?Headers, new_headers: []const picohttp.Header, allocator: std.mem.Allocator) void {
    var old = headers.*;
    headers.* = Headers.fromPicoHttpHeaders(new_headers, allocator) catch bun.outOfMemory();

    if (old) |*headers_| {
        headers_.deinit();
    }
}

const string = []const u8;

const X509 = @import("../api/bun/x509.zig");
const std = @import("std");
const DataURL = @import("../../resolver/data_url.zig").DataURL;
const Method = @import("../../http/Method.zig").Method;
const ZigURL = @import("../../url.zig").URL;

const bun = @import("bun");
const Async = bun.Async;
const Environment = bun.Environment;
const MutableString = bun.MutableString;
const Mutex = bun.Mutex;
const Output = bun.Output;
const picohttp = bun.picohttp;
const s3 = bun.S3;
const BoringSSL = bun.BoringSSL.c;
const FetchHeaders = bun.webcore.FetchHeaders;
const PosixToWinNormalizer = bun.path.PosixToWinNormalizer;
const SSLConfig = bun.api.server.ServerConfig.SSLConfig;

const http = bun.http;
const FetchRedirect = http.FetchRedirect;
const Headers = bun.http.Headers;

const jsc = bun.jsc;
const JSGlobalObject = jsc.JSGlobalObject;
const JSPromise = jsc.JSPromise;
const JSValue = jsc.JSValue;
const VirtualMachine = jsc.VirtualMachine;
const ZigString = jsc.ZigString;
const JSType = jsc.C.JSType;

const Body = jsc.WebCore.Body;
const Request = jsc.WebCore.Request;
const Response = jsc.WebCore.Response;

const Blob = jsc.WebCore.Blob;
const AnyBlob = jsc.WebCore.Blob.Any;<|MERGE_RESOLUTION|>--- conflicted
+++ resolved
@@ -509,13 +509,8 @@
         }
     }
 
-<<<<<<< HEAD
     pub fn onProgressUpdate(this: *FetchTasklet) bun.JSExecutionTerminated!void {
-        JSC.markBinding(@src());
-=======
-    pub fn onProgressUpdate(this: *FetchTasklet) void {
         jsc.markBinding(@src());
->>>>>>> 71e21615
         log("onProgressUpdate", .{});
         this.mutex.lock();
         this.has_schedule_callback.store(false, .monotonic);
