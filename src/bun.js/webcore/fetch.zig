--- conflicted
+++ resolved
@@ -2107,13 +2107,11 @@
             }
 
             if (bodyValue.* == .Locked) {
-<<<<<<< HEAD
                 if (req.getBodyReadableStream(globalThis)) |readable| {
                     break :extract_body FetchTasklet.HTTPRequestBody{ .ReadableStream = jsc.WebCore.ReadableStream.Strong.init(readable, globalThis) };
-=======
+                }
                 if (bodyValue.Locked.readable.has()) {
                     break :extract_body FetchTasklet.HTTPRequestBody{ .ReadableStream = jsc.WebCore.ReadableStream.Strong.init(bodyValue.Locked.readable.get(globalThis).?, globalThis) };
->>>>>>> f358615a
                 }
                 const readable = try bodyValue.toReadableStream(globalThis);
                 if (!readable.isEmptyOrUndefinedOrNull() and bodyValue.* == .Locked and bodyValue.Locked.readable.has()) {
