--- conflicted
+++ resolved
@@ -429,12 +429,8 @@
                     this.readable_stream_ref = .{};
                     defer prev.deinit();
                     buffer_reset = false;
-<<<<<<< HEAD
-                    readable.ptr.Bytes.onData(
-=======
-                    this.memory_reporter.discard(scheduled_response_buffer.allocatedSlice());
+
                     try readable.ptr.Bytes.onData(
->>>>>>> 324c0d1a
                         .{
                             .temporary_and_done = bun.ByteList.fromBorrowedSliceDangerous(chunk),
                         },
