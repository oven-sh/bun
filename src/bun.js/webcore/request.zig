const std = @import("std");
const Api = @import("../../api/schema.zig").Api;
const bun = @import("root").bun;
const MimeType = bun.http.MimeType;
const ZigURL = @import("../../url.zig").URL;
const HTTPClient = bun.http;
const JSC = bun.JSC;
const js = JSC.C;

const Method = @import("../../http/method.zig").Method;
const FetchHeaders = JSC.FetchHeaders;
const AbortSignal = JSC.WebCore.AbortSignal;
const ObjectPool = @import("../../pool.zig").ObjectPool;
const SystemError = JSC.SystemError;
const Output = bun.Output;
const MutableString = bun.MutableString;
const strings = bun.strings;
const string = bun.string;
const default_allocator = bun.default_allocator;
const FeatureFlags = bun.FeatureFlags;
const ArrayBuffer = @import("../base.zig").ArrayBuffer;
const Properties = @import("../base.zig").Properties;

const castObj = @import("../base.zig").castObj;
const getAllocator = @import("../base.zig").getAllocator;

const GetJSPrivateData = @import("../base.zig").GetJSPrivateData;
const Environment = @import("../../env.zig");
const ZigString = JSC.ZigString;
const IdentityContext = @import("../../identity_context.zig").IdentityContext;
const JSPromise = JSC.JSPromise;
const JSValue = JSC.JSValue;
const JSError = JSC.JSError;
const JSGlobalObject = JSC.JSGlobalObject;
const NullableAllocator = bun.NullableAllocator;

const VirtualMachine = JSC.VirtualMachine;
const Task = JSC.Task;
const JSPrinter = bun.js_printer;
const picohttp = bun.picohttp;
const StringJoiner = bun.StringJoiner;
const uws = bun.uws;

const InlineBlob = JSC.WebCore.InlineBlob;
const AnyBlob = JSC.WebCore.AnyBlob;
const InternalBlob = JSC.WebCore.InternalBlob;
const BodyMixin = JSC.WebCore.BodyMixin;
const Body = JSC.WebCore.Body;
const Blob = JSC.WebCore.Blob;
const Response = JSC.WebCore.Response;

// https://developer.mozilla.org/en-US/docs/Web/API/Request
pub const Request = struct {
    url: bun.String = bun.String.empty,
    // NOTE(@cirospaciari): renamed to _headers to avoid direct manipulation, use getFetchHeaders, setFetchHeaders, ensureFetchHeaders and hasFetchHeaders instead
    _headers: ?*FetchHeaders = null,
    signal: ?*AbortSignal = null,
    body: *JSC.BodyValueRef,
    method: Method = Method.GET,
    request_context: JSC.API.AnyRequestContext = JSC.API.AnyRequestContext.Null,
    https: bool = false,
    upgrader: ?*anyopaque = null,

    // We must report a consistent value for this
    reported_estimated_size: usize = 0,

    const RequestMixin = BodyMixin(@This());
    pub usingnamespace JSC.Codegen.JSRequest;
    pub usingnamespace bun.New(@This());

    pub const getText = RequestMixin.getText;
    pub const getBytes = RequestMixin.getBytes;
    pub const getBody = RequestMixin.getBody;
    pub const getBodyUsed = RequestMixin.getBodyUsed;
    pub const getJSON = RequestMixin.getJSON;
    pub const getArrayBuffer = RequestMixin.getArrayBuffer;
    pub const getBlob = RequestMixin.getBlob;
    pub const getFormData = RequestMixin.getFormData;
    pub const getBlobWithoutCallFrame = RequestMixin.getBlobWithoutCallFrame;

    pub export fn Request__getUWSRequest(
        this: *Request,
    ) ?*uws.Request {
        return this.request_context.getRequest();
    }

    comptime {
        if (!JSC.is_bindgen) {
            _ = Request__getUWSRequest;
        }
    }

    pub fn init(
        url: bun.String,
        headers: ?*FetchHeaders,
        body: *JSC.BodyValueRef,
        method: Method,
    ) Request {
        return Request{
            .url = url,
            ._headers = headers,
            .body = body,
            .method = method,
        };
    }

    pub fn getContentType(
        this: *Request,
    ) ?ZigString.Slice {
        if (this.request_context.getRequest()) |req| {
            if (req.header("content-type")) |value| {
                return ZigString.Slice.fromUTF8NeverFree(value);
            }
        }

        if (this._headers) |headers| {
            if (headers.fastGet(.ContentType)) |value| {
                return value.toSlice(bun.default_allocator);
            }
        }

        if (this.body.value == .Blob) {
            if (this.body.value.Blob.content_type.len > 0)
                return ZigString.Slice.fromUTF8NeverFree(this.body.value.Blob.content_type);
        }

        return null;
    }

    pub fn getFormDataEncoding(this: *Request) ?*bun.FormData.AsyncFormData {
        var content_type_slice: ZigString.Slice = this.getContentType() orelse return null;
        defer content_type_slice.deinit();
        const encoding = bun.FormData.Encoding.get(content_type_slice.slice()) orelse return null;
        return bun.FormData.AsyncFormData.init(bun.default_allocator, encoding) catch unreachable;
    }

    pub fn estimatedSize(this: *Request) callconv(.C) usize {
        return this.reported_estimated_size;
    }

    pub fn calculateEstimatedByteSize(this: *Request) void {
        this.reported_estimated_size = this.body.value.estimatedSize() + this.sizeOfURL() + @sizeOf(Request);
    }

    pub fn toJS(this: *Request, globalObject: *JSGlobalObject) JSValue {
        this.calculateEstimatedByteSize();
        return Request.toJSUnchecked(globalObject, this);
    }

    pub fn writeFormat(this: *Request, comptime Formatter: type, formatter: *Formatter, writer: anytype, comptime enable_ansi_colors: bool) !void {
        const Writer = @TypeOf(writer);
        try writer.print("Request ({}) {{\n", .{bun.fmt.size(this.body.value.size())});
        {
            formatter.indent += 1;
            defer formatter.indent -|= 1;

            try formatter.writeIndent(Writer, writer);
            try writer.writeAll(comptime Output.prettyFmt("<r>method<d>:<r> \"", enable_ansi_colors));

            try writer.writeAll(bun.asByteSlice(@tagName(this.method)));
            try writer.writeAll("\"");
            formatter.printComma(Writer, writer, enable_ansi_colors) catch unreachable;
            try writer.writeAll("\n");

            try formatter.writeIndent(Writer, writer);
            try writer.writeAll(comptime Output.prettyFmt("<r>url<d>:<r> ", enable_ansi_colors));
            try this.ensureURL();
            try writer.print(comptime Output.prettyFmt("\"<b>{}<r>\"", enable_ansi_colors), .{this.url});
            formatter.printComma(Writer, writer, enable_ansi_colors) catch unreachable;
            try writer.writeAll("\n");

            try formatter.writeIndent(Writer, writer);
            try writer.writeAll(comptime Output.prettyFmt("<r>headers<d>:<r> ", enable_ansi_colors));
            formatter.printAs(.Private, Writer, writer, this.getHeaders(formatter.globalThis), .DOMWrapper, enable_ansi_colors);

            if (this.body.value == .Blob) {
                try writer.writeAll("\n");
                try formatter.writeIndent(Writer, writer);
                try this.body.value.Blob.writeFormat(Formatter, formatter, writer, enable_ansi_colors);
            } else if (this.body.value == .InternalBlob or this.body.value == .WTFStringImpl) {
                try writer.writeAll("\n");
                try formatter.writeIndent(Writer, writer);
                const size = this.body.value.size();
                if (size == 0) {
                    try Blob.initEmpty(undefined).writeFormat(Formatter, formatter, writer, enable_ansi_colors);
                } else {
                    try Blob.writeFormatForSize(size, writer, enable_ansi_colors);
                }
            } else if (this.body.value == .Locked) {
                if (this.body.value.Locked.readable.get()) |stream| {
                    try writer.writeAll("\n");
                    try formatter.writeIndent(Writer, writer);
                    formatter.printAs(.Object, Writer, writer, stream.value, stream.value.jsType(), enable_ansi_colors);
                }
            }
        }
        try writer.writeAll("\n");
        try formatter.writeIndent(Writer, writer);
        try writer.writeAll("}");
    }

    pub fn mimeType(this: *const Request) string {
        if (this._headers) |headers| {
            if (headers.fastGet(.ContentType)) |content_type| {
                return content_type.slice();
            }
        }

        switch (this.body.value) {
            .Blob => |blob| {
                if (blob.content_type.len > 0) {
                    return blob.content_type;
                }

                return MimeType.other.value;
            },
            .InternalBlob => return this.body.value.InternalBlob.contentType(),
            .WTFStringImpl => return MimeType.text.value,
            // .InlineBlob => return this.body.value.InlineBlob.contentType(),
            .Null, .Error, .Used, .Locked, .Empty => return MimeType.other.value,
        }
    }

    pub fn getCache(
        _: *Request,
        globalThis: *JSC.JSGlobalObject,
    ) JSC.JSValue {
        return ZigString.init(Properties.UTF8.default).toJS(globalThis);
    }
    pub fn getCredentials(
        _: *Request,
        globalThis: *JSC.JSGlobalObject,
    ) JSC.JSValue {
        return ZigString.init(Properties.UTF8.include).toJS(globalThis);
    }
    pub fn getDestination(
        _: *Request,
        globalThis: *JSC.JSGlobalObject,
    ) JSC.JSValue {
        return ZigString.init("").toJS(globalThis);
    }

    pub fn getIntegrity(
        _: *Request,
        globalThis: *JSC.JSGlobalObject,
    ) JSC.JSValue {
        return ZigString.Empty.toJS(globalThis);
    }

    pub fn getSignal(this: *Request, globalThis: *JSC.JSGlobalObject) JSC.JSValue {
        // Already have an C++ instance
        if (this.signal) |signal| {
            return signal.toJS(globalThis);
        } else {
            //Lazy create default signal
            const js_signal = AbortSignal.create(globalThis);
            js_signal.ensureStillAlive();
            if (AbortSignal.fromJS(js_signal)) |signal| {
                this.signal = signal.ref();
            }
            return js_signal;
        }
    }

    pub fn getMethod(
        this: *Request,
        globalThis: *JSC.JSGlobalObject,
    ) JSC.JSValue {
        return bun.String.static(@tagName(this.method)).toJS(globalThis);
    }

    pub fn getMode(
        _: *Request,
        globalThis: *JSC.JSGlobalObject,
    ) JSC.JSValue {
        return ZigString.init(Properties.UTF8.navigate).toJS(globalThis);
    }

    pub fn finalizeWithoutDeinit(this: *Request) void {
        if (this._headers) |headers| {
            headers.deref();
            this._headers = null;
        }

        this.url.deref();
        this.url = bun.String.empty;

        if (this.signal) |signal| {
            signal.unref();
            this.signal = null;
        }
    }

    pub fn finalize(this: *Request) void {
        this.finalizeWithoutDeinit();
        _ = this.body.unref();
        this.destroy();
    }

    pub fn getRedirect(
        _: *Request,
        globalThis: *JSC.JSGlobalObject,
    ) JSC.JSValue {
        return ZigString.init(Properties.UTF8.follow).toJS(globalThis);
    }
    pub fn getReferrer(
        this: *Request,
        globalObject: *JSC.JSGlobalObject,
    ) JSC.JSValue {
        if (this._headers) |headers_ref| {
            if (headers_ref.get("referrer", globalObject)) |referrer| {
                return ZigString.init(referrer).toJS(globalObject);
            }
        }

        return ZigString.init("").toJS(globalObject);
    }
    pub fn getReferrerPolicy(
        _: *Request,
        globalThis: *JSC.JSGlobalObject,
    ) JSC.JSValue {
        return ZigString.init("").toJS(globalThis);
    }
    pub fn getUrl(
        this: *Request,
        globalObject: *JSC.JSGlobalObject,
    ) JSC.JSValue {
        this.ensureURL() catch {
            globalObject.throw("Failed to join URL", .{});
            return .zero;
        };

        return this.url.toJS(globalObject);
    }

    pub fn sizeOfURL(this: *const Request) usize {
        if (this.url.length() > 0)
            return this.url.byteSlice().len;

        if (this.request_context.getRequest()) |req| {
            const req_url = req.url();
            if (req_url.len > 0 and req_url[0] == '/') {
                if (req.header("host")) |host| {
                    const fmt = bun.fmt.HostFormatter{
                        .is_https = this.https,
                        .host = host,
                    };
                    return this.getProtocol().len + req_url.len + std.fmt.count("{any}", .{fmt});
                }
            }
            return req_url.len;
        }

        return 0;
    }

    pub fn getProtocol(this: *const Request) []const u8 {
        if (this.https)
            return "https://";

        return "http://";
    }

    pub fn ensureURL(this: *Request) !void {
        if (!this.url.isEmpty()) return;

        if (this.request_context.getRequest()) |req| {
            const req_url = req.url();
            if (req_url.len > 0 and req_url[0] == '/') {
                if (req.header("host")) |host| {
                    const fmt = bun.fmt.HostFormatter{
                        .is_https = this.https,
                        .host = host,
                    };
                    const url_bytelength = std.fmt.count("{s}{any}{s}", .{
                        this.getProtocol(),
                        fmt,
                        req_url,
                    });

                    if (comptime Environment.allow_assert) {
                        bun.assert(this.sizeOfURL() == url_bytelength);
                    }

                    if (url_bytelength < 128) {
                        var buffer: [128]u8 = undefined;
                        const url = std.fmt.bufPrint(&buffer, "{s}{any}{s}", .{
                            this.getProtocol(),
                            fmt,
                            req_url,
                        }) catch @panic("Unexpected error while printing URL");

                        if (comptime Environment.allow_assert) {
                            bun.assert(this.sizeOfURL() == url.len);
                        }

                        var href = bun.JSC.URL.hrefFromString(bun.String.fromBytes(url));
                        if (!href.isEmpty()) {
                            if (href.byteSlice().ptr == url.ptr) {
                                this.url = bun.String.createLatin1(url[0..href.length()]);
                                href.deref();
                            } else {
                                this.url = href;
                            }
                        } else {
                            // TODO: what is the right thing to do for invalid URLS?
                            this.url = bun.String.createUTF8(url);
                        }

                        return;
                    }

                    if (strings.isAllASCII(host) and strings.isAllASCII(req_url)) {
                        this.url, const bytes = bun.String.createUninitialized(.latin1, url_bytelength);
                        _ = std.fmt.bufPrint(bytes, "{s}{any}{s}", .{
                            this.getProtocol(),
                            fmt,
                            req_url,
                        }) catch |err| switch (err) {
                            error.NoSpaceLeft => unreachable, // exact space should have been counted
                        };
                    } else {
                        // slow path
                        const temp_url = std.fmt.allocPrint(bun.default_allocator, "{s}{any}{s}", .{
                            this.getProtocol(),
                            fmt,
                            req_url,
                        }) catch bun.outOfMemory();
                        defer bun.default_allocator.free(temp_url);
                        this.url = bun.String.createUTF8(temp_url);
                    }

                    const href = bun.JSC.URL.hrefFromString(this.url);
                    // TODO: what is the right thing to do for invalid URLS?
                    if (!href.isEmpty()) {
                        this.url = href;
                    }

                    return;
                }
            }

            if (comptime Environment.allow_assert) {
                bun.assert(this.sizeOfURL() == req_url.len);
            }
            this.url = bun.String.createUTF8(req_url);
        }
    }

    const Fields = enum {
        method,
        headers,
        body,
        // referrer,
        // referrerPolicy,
        // mode,
        // credentials,
        // redirect,
        // integrity,
        // keepalive,
        signal,
        // proxy,
        // timeout,
        url,
    };

    // https://fetch.spec.whatwg.org/#request
    // The new Request(input, init) constructor steps are:
    // 34. Let inputBody be input’s request’s body if input is a Request object; otherwise null.
    // 35. If either init["body"] exists and is non-null or inputBody is non-null, and request’s method is `GET` or `HEAD`, then throw a TypeError.
    // 36. Let initBody be null.
    // 37. If init["body"] exists and is non-null, then:
    //   1. Let bodyWithType be the result of extracting init["body"], with keepalive set to request’s keepalive.
    //   2. Set initBody to bodyWithType’s body.
    //   3. Let type be bodyWithType’s type.
    //   4. If type is non-null and this’s headers’s header list does not contain `Content-Type`, then append (`Content-Type`, type) to this’s headers
    // 38. Let inputOrInitBody be initBody if it is non-null; otherwise inputBody.
    // 39. If inputOrInitBody is non-null and inputOrInitBody’s source is null, then:
    //   1. If initBody is non-null and init["duplex"] does not exist, then throw a TypeError.
    //   2. If this’s request’s mode is neither "same-origin" nor "cors", then throw a TypeError.
    //   3. Set this’s request’s use-CORS-preflight flag.
    // 40. Let finalBody be inputOrInitBody.
    // 41. If initBody is null and inputBody is non-null, then:
    //   1. If input is unusable, then throw a TypeError.
    //   2. Set finalBody to the result of creating a proxy for inputBody.
    // 42. Set this’s request’s body to finalBody.
    //                        std.debug.print("method {s}: \n", .{@tagName(req.method)});

    pub fn constructInto(
        globalThis: *JSC.JSGlobalObject,
        arguments: []const JSC.JSValue,
    ) ?Request {
        var success = false;
        const vm = globalThis.bunVM();
        const body = vm.initRequestBodyValue(.{ .Null = {} }) catch {
            return null;
        };
        var req = Request{
            .body = body,
        };
        defer {
            if (!success) {
                req.finalizeWithoutDeinit();
                _ = req.body.unref();
            }
            if (req.body != body) {
                _ = body.unref();
            }
        }

        if (arguments.len == 0) {
            globalThis.throw("Failed to construct 'Request': 1 argument required, but only 0 present.", .{});
            return null;
        } else if (arguments[0].isEmptyOrUndefinedOrNull() or !arguments[0].isCell()) {
            globalThis.throw("Failed to construct 'Request': expected non-empty string or object, got undefined", .{});
            return null;
        }

        const url_or_object = arguments[0];
        const url_or_object_type = url_or_object.jsType();
        var fields = std.EnumSet(Fields).initEmpty();

        const is_first_argument_a_url =
            // fastest path:
            url_or_object_type.isStringLike() or
            // slower path:
            url_or_object.as(JSC.DOMURL) != null;

        if (is_first_argument_a_url) {
            const str = bun.String.tryFromJS(arguments[0], globalThis) orelse {
                return null;
            };
            req.url = str;

            if (!req.url.isEmpty())
                fields.insert(.url);
        } else if (!url_or_object_type.isObject()) {
            globalThis.throw("Failed to construct 'Request': expected non-empty string or object", .{});
            return null;
        }

        const values_to_try_ = [_]JSValue{
            if (arguments.len > 1 and arguments[1].isObject())
                arguments[1]
            else if (is_first_argument_a_url)
                JSValue.undefined
            else
                url_or_object,
            if (is_first_argument_a_url) JSValue.undefined else url_or_object,
        };
        const values_to_try = values_to_try_[0 .. @as(usize, @intFromBool(!is_first_argument_a_url)) +
            @as(usize, @intFromBool(arguments.len > 1 and arguments[1].isObject()))];
        for (values_to_try) |value| {
            const value_type = value.jsType();
            const explicit_check = values_to_try.len == 2 and value_type == .FinalObject and values_to_try[1].jsType() == .DOMWrapper;
            if (value_type == .DOMWrapper) {
                if (value.asDirect(Request)) |request| {
                    if (values_to_try.len == 1) {
                        request.cloneInto(&req, globalThis.allocator(), globalThis, fields.contains(.url), value);
                        success = true;
                        return req;
                    }

                    if (!fields.contains(.method)) {
                        req.method = request.method;
                        fields.insert(.method);
                    }

                    if (!fields.contains(.headers)) {
                        if (request.cloneHeaders(globalThis)) |headers| {
                            req._headers = headers;
                            fields.insert(.headers);
                        }

                        if (globalThis.hasException()) return null;
                    }

                    if (!fields.contains(.body)) {
                        switch (request.body.value) {
                            .Null, .Empty, .Used => {},
                            else => {
                                req.body.value = request.body.value.clone(globalThis);
                                if (globalThis.hasException()) return null;
                                fields.insert(.body);
                            },
                        }
                    }
                }

                if (value.asDirect(JSC.WebCore.Response)) |response| {
                    if (!fields.contains(.method)) {
                        req.method = response.init.method;
                        fields.insert(.method);
                    }

                    if (!fields.contains(.headers)) {
                        if (response.init.headers) |headers| {
                            req._headers = headers.cloneThis(globalThis);
                            fields.insert(.headers);
                        }
                    }

                    if (!fields.contains(.url)) {
                        if (!response.url.isEmpty()) {
                            req.url = response.url.dupeRef();
                            fields.insert(.url);
                        }
                    }

                    if (!fields.contains(.body)) {
                        switch (response.body.value) {
                            .Null, .Empty, .Used => {},
                            else => {
                                req.body.value = response.body.value.clone(globalThis);
                                fields.insert(.body);
                            },
                        }
                    }

                    if (globalThis.hasException()) return null;
                }
            }

            if (!fields.contains(.body)) {
                if (value.fastGet(globalThis, .body)) |body_| {
                    fields.insert(.body);
                    req.body.value = Body.Value.fromJS(globalThis, body_) orelse {
                        return null;
                    };
                }

                if (globalThis.hasException()) return null;
            }

            if (!fields.contains(.url)) {
                if (value.fastGet(globalThis, .url)) |url| {
                    req.url = bun.String.fromJS(url, globalThis);
                    if (!req.url.isEmpty())
                        fields.insert(.url);

                    // first value
                } else if (@intFromEnum(value) == @intFromEnum(values_to_try[values_to_try.len - 1]) and !is_first_argument_a_url and
                    value.implementsToString(globalThis))
                {
                    const str = bun.String.tryFromJS(value, globalThis) orelse return null;
                    req.url = str;
                    if (!req.url.isEmpty())
                        fields.insert(.url);
                }

                if (globalThis.hasException()) return null;
            }

            if (!fields.contains(.signal)) {
                if (value.getTruthy(globalThis, "signal")) |signal_| {
                    fields.insert(.signal);
                    if (AbortSignal.fromJS(signal_)) |signal| {
                        //Keep it alive
                        signal_.ensureStillAlive();
                        req.signal = signal.ref();
                    } else {
                        if (!globalThis.hasException()) {
                            globalThis.throw("Failed to construct 'Request': signal is not of type AbortSignal.", .{});
                        }
                        return null;
                    }
                }

                if (globalThis.hasException()) return null;
            }

            if (!fields.contains(.method) or !fields.contains(.headers)) {
                if (globalThis.hasException()) return null;
                if (Response.Init.init(globalThis, value) catch null) |response_init| {
                    if (!explicit_check or (explicit_check and value.fastGet(globalThis, .headers) != null)) {
                        if (response_init.headers) |headers| {
                            if (!fields.contains(.headers)) {
                                req._headers = headers;
                                fields.insert(.headers);
                            } else {
                                headers.deref();
                            }
                        }
                    }

                    if (globalThis.hasException()) return null;

                    if (!explicit_check or (explicit_check and value.fastGet(globalThis, .method) != null)) {
                        if (!fields.contains(.method)) {
                            req.method = response_init.method;
                            fields.insert(.method);
                        }
                    }
                    if (globalThis.hasException()) return null;
                }

                if (globalThis.hasException()) return null;
            }
        }

        if (globalThis.hasException()) {
            return null;
        }

        if (req.url.isEmpty()) {
            globalThis.throw("Failed to construct 'Request': url is required.", .{});
            return null;
        }

        const href = JSC.URL.hrefFromString(req.url);
        if (href.isEmpty()) {
            if (!globalThis.hasException()) {
                // globalThis.throw can cause GC, which could cause the above string to be freed.
                // so we must increment the reference count before calling it.
                globalThis.throw("Failed to construct 'Request': Invalid URL \"{}\"", .{
                    req.url,
                });
            }
            return null;
        }

        // hrefFromString increments the reference count if they end up being
        // the same
        //
        // we increment the reference count on usage above, so we must
        // decrement it to be perfectly balanced.
        req.url.deref();

        req.url = href;

        if (req.body.value == .Blob and
            req._headers != null and
            req.body.value.Blob.content_type.len > 0 and
            !req._headers.?.fastHas(.ContentType))
        {
            req._headers.?.put(.ContentType, req.body.value.Blob.content_type, globalThis);
        }

        req.calculateEstimatedByteSize();
        success = true;

        return req;
    }
    pub fn constructor(
        globalThis: *JSC.JSGlobalObject,
        callframe: *JSC.CallFrame,
    ) ?*Request {
        const arguments_ = callframe.arguments(2);
        const arguments = arguments_.ptr[0..arguments_.len];

        const request = constructInto(globalThis, arguments) orelse {
            return null;
        };
        return Request.new(request);
    }

    pub fn getBodyValue(
        this: *Request,
    ) *Body.Value {
        return &this.body.value;
    }

    pub fn doClone(
        this: *Request,
        globalThis: *JSC.JSGlobalObject,
        callframe: *JSC.CallFrame,
    ) JSC.JSValue {
<<<<<<< HEAD
        var cloned = this.clone(getAllocator(globalThis), globalThis, callframe.this());
=======
        var cloned = this.clone(getAllocator(globalThis), globalThis);

        if (globalThis.hasException()) {
            cloned.finalize();
            return .zero;
        }

>>>>>>> 02ff16d9
        return cloned.toJS(globalThis);
    }

    // Returns if the request has headers already cached/set.
    pub fn hasFetchHeaders(this: *Request) bool {
        return this._headers != null;
    }

    /// Sets the headers of the request. This will take ownership of the headers.
    /// it will deref the previous headers if they exist.
    pub fn setFetchHeaders(
        this: *Request,
        headers: ?*FetchHeaders,
    ) void {
        if (this._headers) |old_headers| {
            old_headers.deref();
        }

        this._headers = headers;
    }

    /// Returns the headers of the request. If the headers are not already cached, it will create a new FetchHeaders object.
    /// If the headers are empty, it will look at request_context to get the headers.
    /// If the headers are empty and request_context is null, it will create an empty FetchHeaders object.
    pub fn ensureFetchHeaders(
        this: *Request,
        globalThis: *JSC.JSGlobalObject,
    ) *FetchHeaders {
        if (this._headers) |headers| {
            // headers is already set
            return headers;
        }

        if (this.request_context.getRequest()) |req| {
            // we have a request context, so we can get the headers from it
            this._headers = FetchHeaders.createFromUWS(req);
        } else {
            // we don't have a request context, so we need to create an empty headers object
            this._headers = FetchHeaders.createEmpty();

            if (this.body.value == .Blob) {
                const content_type = this.body.value.Blob.content_type;
                if (content_type.len > 0) {
                    this._headers.?.put(.ContentType, content_type, globalThis);
                }
            }
        }

        return this._headers.?;
    }

    pub fn getFetchHeadersUnlessEmpty(
        this: *Request,
    ) ?*FetchHeaders {
        if (this._headers == null) {
            if (this.request_context.getRequest()) |req| {
                // we have a request context, so we can get the headers from it
                this._headers = FetchHeaders.createFromUWS(req);
            }
        }

        const headers = this._headers orelse return null;
        if (headers.isEmpty()) {
            return null;
        }
        return headers;
    }

    /// Returns the headers of the request. This will not look at the request contex to get the headers.
    pub fn getFetchHeaders(
        this: *Request,
    ) ?*FetchHeaders {
        return this._headers;
    }

    /// This should only be called by the JS code. use getFetchHeaders to get the current headers or ensureFetchHeaders to get the headers and create them if they don't exist.
    pub fn getHeaders(
        this: *Request,
        globalThis: *JSC.JSGlobalObject,
    ) JSC.JSValue {
        return this.ensureFetchHeaders(globalThis).toJS(globalThis);
    }

    pub fn cloneHeaders(this: *Request, globalThis: *JSGlobalObject) ?*FetchHeaders {
        if (this._headers == null) {
            if (this.request_context.getRequest()) |uws_req| {
                this._headers = FetchHeaders.createFromUWS(uws_req);
            }
        }

        if (this._headers) |head| {
            if (head.isEmpty()) {
                return null;
            }

            return head.cloneThis(globalThis);
        }

        return null;
    }

    pub fn cloneInto(
        this: *Request,
        req: *Request,
        allocator: std.mem.Allocator,
        globalThis: *JSGlobalObject,
        preserve_url: bool,
        req_jsvalue: JSC.JSValue,
    ) void {
        _ = allocator;
        this.ensureURL() catch {};
<<<<<<< HEAD

        const body = InitRequestBodyValue(
            switch (this.body.value.clone(globalThis)) {
                .Empty => brk: {
                    const stream = stream: {
                        if (Request.bodyGetCached(req_jsvalue)) |existing_stream_value| {
                            const existing_stream = JSC.WebCore.ReadableStream.fromJS(existing_stream_value, globalThis) orelse break :stream null;
                            if (existing_stream.isDisturbed(globalThis)) {
                                break :stream null;
                            }

                            break :stream existing_stream;
                        }

                        if (this.body.value.Locked.readable.get()) |stream| {
                            if (stream.isDisturbed(globalThis)) {
                                break :stream null;
                            }

                            break :stream stream;
                        }

                        if (this.body.value.Locked.promise == null) {
                            const stream_value = this.body.value.toReadableStream(globalThis);
                            break :stream JSC.WebCore.ReadableStream.fromJS(stream_value, globalThis);
                        }

                        break :stream null;
                    };

                    if (stream) |s| {
                        if (s.tee(globalThis)) |teed| {
                            Request.bodySetCached(req_jsvalue, globalThis, teed[0].value);

                            break :brk Body.Value{
                                .Locked = .{
                                    .readable = JSC.WebCore.ReadableStream.Strong.init(teed[1], globalThis),
                                    .global = globalThis,
                                },
                            };
                        }
                    }

                    break :brk .{ .Empty = {} };
                },
                else => |result| result,
            },
        ) catch {
            globalThis.throw("Failed to clone request", .{});
=======
        const vm = globalThis.bunVM();
        const body = vm.initRequestBodyValue(this.body.value.clone(globalThis)) catch {
            if (!globalThis.hasException()) {
                globalThis.throw("Failed to clone request", .{});
            }
>>>>>>> 02ff16d9
            return;
        };
        const original_url = req.url;

        req.* = Request{
            .body = body,
            .url = if (preserve_url) original_url else this.url.dupeRef(),
            .method = this.method,
            ._headers = this.cloneHeaders(globalThis),
        };

        if (this.signal) |signal| {
            req.signal = signal.ref();
        }
    }

<<<<<<< HEAD
    pub fn clone(this: *Request, allocator: std.mem.Allocator, globalThis: *JSGlobalObject, this_jsvalue: JSC.JSValue) *Request {
        const req = allocator.create(Request) catch unreachable;
        this.cloneInto(req, allocator, globalThis, false, this_jsvalue);
=======
    pub fn clone(this: *Request, allocator: std.mem.Allocator, globalThis: *JSGlobalObject) *Request {
        const req = Request.new(undefined);
        this.cloneInto(req, allocator, globalThis, false);
>>>>>>> 02ff16d9
        return req;
    }
};<|MERGE_RESOLUTION|>--- conflicted
+++ resolved
@@ -765,17 +765,13 @@
         globalThis: *JSC.JSGlobalObject,
         callframe: *JSC.CallFrame,
     ) JSC.JSValue {
-<<<<<<< HEAD
         var cloned = this.clone(getAllocator(globalThis), globalThis, callframe.this());
-=======
-        var cloned = this.clone(getAllocator(globalThis), globalThis);
 
         if (globalThis.hasException()) {
             cloned.finalize();
             return .zero;
         }
 
->>>>>>> 02ff16d9
         return cloned.toJS(globalThis);
     }
 
@@ -887,7 +883,6 @@
     ) void {
         _ = allocator;
         this.ensureURL() catch {};
-<<<<<<< HEAD
 
         const body = InitRequestBodyValue(
             switch (this.body.value.clone(globalThis)) {
@@ -936,16 +931,14 @@
                 else => |result| result,
             },
         ) catch {
-            globalThis.throw("Failed to clone request", .{});
-=======
-        const vm = globalThis.bunVM();
-        const body = vm.initRequestBodyValue(this.body.value.clone(globalThis)) catch {
             if (!globalThis.hasException()) {
                 globalThis.throw("Failed to clone request", .{});
             }
->>>>>>> 02ff16d9
+
             return;
         };
+
+        const vm = globalThis.bunVM();
         const original_url = req.url;
 
         req.* = Request{
@@ -960,15 +953,9 @@
         }
     }
 
-<<<<<<< HEAD
     pub fn clone(this: *Request, allocator: std.mem.Allocator, globalThis: *JSGlobalObject, this_jsvalue: JSC.JSValue) *Request {
-        const req = allocator.create(Request) catch unreachable;
+        const req = allocator.create(Request) catch bun.outOfMemory();
         this.cloneInto(req, allocator, globalThis, false, this_jsvalue);
-=======
-    pub fn clone(this: *Request, allocator: std.mem.Allocator, globalThis: *JSGlobalObject) *Request {
-        const req = Request.new(undefined);
-        this.cloneInto(req, allocator, globalThis, false);
->>>>>>> 02ff16d9
         return req;
     }
 };