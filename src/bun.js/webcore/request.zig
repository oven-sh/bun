const std = @import("std");
const Api = @import("../../api/schema.zig").Api;
const bun = @import("root").bun;
const MimeType = bun.http.MimeType;
const ZigURL = @import("../../url.zig").URL;
const HTTPClient = @import("root").bun.http;
const JSC = @import("root").bun.JSC;
const js = JSC.C;

const Method = @import("../../http/method.zig").Method;
const FetchHeaders = JSC.FetchHeaders;
const AbortSignal = JSC.WebCore.AbortSignal;
const ObjectPool = @import("../../pool.zig").ObjectPool;
const SystemError = JSC.SystemError;
const Output = @import("root").bun.Output;
const MutableString = @import("root").bun.MutableString;
const strings = @import("root").bun.strings;
const string = @import("root").bun.string;
const default_allocator = @import("root").bun.default_allocator;
const FeatureFlags = @import("root").bun.FeatureFlags;
const ArrayBuffer = @import("../base.zig").ArrayBuffer;
const Properties = @import("../base.zig").Properties;

const castObj = @import("../base.zig").castObj;
const getAllocator = @import("../base.zig").getAllocator;

const GetJSPrivateData = @import("../base.zig").GetJSPrivateData;
const Environment = @import("../../env.zig");
const ZigString = JSC.ZigString;
const IdentityContext = @import("../../identity_context.zig").IdentityContext;
const JSPromise = JSC.JSPromise;
const JSValue = JSC.JSValue;
const JSError = JSC.JSError;
const JSGlobalObject = JSC.JSGlobalObject;
const NullableAllocator = @import("../../nullable_allocator.zig").NullableAllocator;

const VirtualMachine = JSC.VirtualMachine;
const Task = JSC.Task;
const JSPrinter = bun.js_printer;
const picohttp = @import("root").bun.picohttp;
const StringJoiner = @import("../../string_joiner.zig");
const uws = @import("root").bun.uws;

const InlineBlob = JSC.WebCore.InlineBlob;
const AnyBlob = JSC.WebCore.AnyBlob;
const InternalBlob = JSC.WebCore.InternalBlob;
const BodyMixin = JSC.WebCore.BodyMixin;
const Body = JSC.WebCore.Body;
const Blob = JSC.WebCore.Blob;
const Response = JSC.WebCore.Response;

const body_value_pool_size: u16 = 256;
pub const BodyValueRef = bun.HiveRef(Body.Value, body_value_pool_size);
const BodyValueHiveAllocator = bun.HiveArray(BodyValueRef, body_value_pool_size).Fallback;

var body_value_hive_allocator = BodyValueHiveAllocator.init(bun.default_allocator);

pub fn InitRequestBodyValue(value: Body.Value) !*BodyValueRef {
    return try BodyValueRef.init(value, &body_value_hive_allocator);
}
// https://developer.mozilla.org/en-US/docs/Web/API/Request
pub const Request = struct {
    url: bun.String = bun.String.empty,

    headers: ?*FetchHeaders = null,
    signal: ?*AbortSignal = null,
    body: *BodyValueRef,
    method: Method = Method.GET,
    request_context: JSC.API.AnyRequestContext = JSC.API.AnyRequestContext.Null,
    https: bool = false,
    upgrader: ?*anyopaque = null,

    // We must report a consistent value for this
    reported_estimated_size: ?u63 = null,

    const RequestMixin = BodyMixin(@This());
    pub usingnamespace JSC.Codegen.JSRequest;

    pub const getText = RequestMixin.getText;
    pub const getBody = RequestMixin.getBody;
    pub const getBodyUsed = RequestMixin.getBodyUsed;
    pub const getJSON = RequestMixin.getJSON;
    pub const getArrayBuffer = RequestMixin.getArrayBuffer;
    pub const getBlob = RequestMixin.getBlob;
    pub const getFormData = RequestMixin.getFormData;
    pub const getBlobWithoutCallFrame = RequestMixin.getBlobWithoutCallFrame;

    pub export fn Request__getUWSRequest(
        this: *Request,
    ) ?*uws.Request {
        return this.request_context.getRequest();
    }

    comptime {
        if (!JSC.is_bindgen) {
            _ = Request__getUWSRequest;
        }
    }

    pub fn getContentType(
        this: *Request,
    ) ?ZigString.Slice {
        if (this.request_context.getRequest()) |req| {
            if (req.header("content-type")) |value| {
                return ZigString.Slice.fromUTF8NeverFree(value);
            }
        }

        if (this.headers) |headers| {
            if (headers.fastGet(.ContentType)) |value| {
                return value.toSlice(bun.default_allocator);
            }
        }

        if (this.body.value == .Blob) {
            if (this.body.value.Blob.content_type.len > 0)
                return ZigString.Slice.fromUTF8NeverFree(this.body.value.Blob.content_type);
        }

        return null;
    }

    pub fn getFormDataEncoding(this: *Request) ?*bun.FormData.AsyncFormData {
        var content_type_slice: ZigString.Slice = this.getContentType() orelse return null;
        defer content_type_slice.deinit();
        const encoding = bun.FormData.Encoding.get(content_type_slice.slice()) orelse return null;
        return bun.FormData.AsyncFormData.init(bun.default_allocator, encoding) catch unreachable;
    }

    pub fn estimatedSize(this: *Request) callconv(.C) usize {
        return this.reported_estimated_size orelse brk: {
            this.reported_estimated_size = @as(u63, @truncate(this.body.value.estimatedSize() + this.sizeOfURL() + @sizeOf(Request)));
            break :brk this.reported_estimated_size.?;
        };
    }

    pub fn writeFormat(this: *Request, comptime Formatter: type, formatter: *Formatter, writer: anytype, comptime enable_ansi_colors: bool) !void {
        const Writer = @TypeOf(writer);
        try writer.print("Request ({}) {{\n", .{bun.fmt.size(this.body.value.size())});
        {
            formatter.indent += 1;
            defer formatter.indent -|= 1;

            try formatter.writeIndent(Writer, writer);
            try writer.writeAll(comptime Output.prettyFmt("<r>method<d>:<r> \"", enable_ansi_colors));

            try writer.writeAll(bun.asByteSlice(@tagName(this.method)));
            try writer.writeAll("\"");
            formatter.printComma(Writer, writer, enable_ansi_colors) catch unreachable;
            try writer.writeAll("\n");

            try formatter.writeIndent(Writer, writer);
            try writer.writeAll(comptime Output.prettyFmt("<r>url<d>:<r> ", enable_ansi_colors));
            try this.ensureURL();
            try writer.print(comptime Output.prettyFmt("\"<b>{}<r>\"", enable_ansi_colors), .{this.url});
            formatter.printComma(Writer, writer, enable_ansi_colors) catch unreachable;
            try writer.writeAll("\n");

            try formatter.writeIndent(Writer, writer);
            try writer.writeAll(comptime Output.prettyFmt("<r>headers<d>:<r> ", enable_ansi_colors));
            formatter.printAs(.Private, Writer, writer, this.getHeaders(formatter.globalThis), .DOMWrapper, enable_ansi_colors);

            if (this.body.value == .Blob) {
                try writer.writeAll("\n");
                try formatter.writeIndent(Writer, writer);
                try this.body.value.Blob.writeFormat(Formatter, formatter, writer, enable_ansi_colors);
            } else if (this.body.value == .InternalBlob or this.body.value == .WTFStringImpl) {
                try writer.writeAll("\n");
                try formatter.writeIndent(Writer, writer);
                const size = this.body.value.size();
                if (size == 0) {
                    try Blob.initEmpty(undefined).writeFormat(Formatter, formatter, writer, enable_ansi_colors);
                } else {
                    try Blob.writeFormatForSize(size, writer, enable_ansi_colors);
                }
            } else if (this.body.value == .Locked) {
                if (this.body.value.Locked.readable) |stream| {
                    try writer.writeAll("\n");
                    try formatter.writeIndent(Writer, writer);
                    formatter.printAs(.Object, Writer, writer, stream.value, stream.value.jsType(), enable_ansi_colors);
                }
            }
        }
        try writer.writeAll("\n");
        try formatter.writeIndent(Writer, writer);
        try writer.writeAll("}");
    }

    pub fn mimeType(this: *const Request) string {
        if (this.headers) |headers| {
            if (headers.fastGet(.ContentType)) |content_type| {
                return content_type.slice();
            }
        }

        switch (this.body.value) {
            .Blob => |blob| {
                if (blob.content_type.len > 0) {
                    return blob.content_type;
                }

                return MimeType.other.value;
            },
            .InternalBlob => return this.body.value.InternalBlob.contentType(),
            .WTFStringImpl => return MimeType.text.value,
            // .InlineBlob => return this.body.value.InlineBlob.contentType(),
            .Null, .Error, .Used, .Locked, .Empty => return MimeType.other.value,
        }
    }

    pub fn getCache(
        _: *Request,
        globalThis: *JSC.JSGlobalObject,
    ) callconv(.C) JSC.JSValue {
        return ZigString.init(Properties.UTF8.default).toValueGC(globalThis);
    }
    pub fn getCredentials(
        _: *Request,
        globalThis: *JSC.JSGlobalObject,
    ) callconv(.C) JSC.JSValue {
        return ZigString.init(Properties.UTF8.include).toValueGC(globalThis);
    }
    pub fn getDestination(
        _: *Request,
        globalThis: *JSC.JSGlobalObject,
    ) callconv(.C) JSC.JSValue {
        return ZigString.init("").toValueGC(globalThis);
    }

    pub fn getIntegrity(
        _: *Request,
        globalThis: *JSC.JSGlobalObject,
    ) callconv(.C) JSC.JSValue {
        return ZigString.Empty.toValueGC(globalThis);
    }

    pub fn getSignal(this: *Request, globalThis: *JSC.JSGlobalObject) callconv(.C) JSC.JSValue {
        // Already have an C++ instance
        if (this.signal) |signal| {
            return signal.toJS(globalThis);
        } else {
            //Lazy create default signal
            const js_signal = AbortSignal.create(globalThis);
            js_signal.ensureStillAlive();
            if (AbortSignal.fromJS(js_signal)) |signal| {
                this.signal = signal.ref();
            }
            return js_signal;
        }
    }

    pub fn getMethod(
        this: *Request,
        globalThis: *JSC.JSGlobalObject,
    ) callconv(.C) JSC.JSValue {
        return bun.String.static(@tagName(this.method)).toJS(globalThis);
    }

    pub fn getMode(
        _: *Request,
        globalThis: *JSC.JSGlobalObject,
    ) callconv(.C) JSC.JSValue {
        return ZigString.init(Properties.UTF8.navigate).toValue(globalThis);
    }

    pub fn finalizeWithoutDeinit(this: *Request) void {
        if (this.headers) |headers| {
            headers.deref();
            this.headers = null;
        }

        this.url.deref();
        this.url = bun.String.empty;

        if (this.signal) |signal| {
            _ = signal.unref();
            this.signal = null;
        }
    }

    pub fn finalize(this: *Request) callconv(.C) void {
        this.finalizeWithoutDeinit();
        _ = this.body.unref();
        bun.default_allocator.destroy(this);
    }

    pub fn getRedirect(
        _: *Request,
        globalThis: *JSC.JSGlobalObject,
    ) callconv(.C) JSC.JSValue {
        return ZigString.init(Properties.UTF8.follow).toValueGC(globalThis);
    }
    pub fn getReferrer(
        this: *Request,
        globalObject: *JSC.JSGlobalObject,
    ) callconv(.C) JSC.JSValue {
        if (this.headers) |headers_ref| {
            if (headers_ref.get("referrer", globalObject)) |referrer| {
                return ZigString.init(referrer).toValueGC(globalObject);
            }
        }

        return ZigString.init("").toValueGC(globalObject);
    }
    pub fn getReferrerPolicy(
        _: *Request,
        globalThis: *JSC.JSGlobalObject,
    ) callconv(.C) JSC.JSValue {
        return ZigString.init("").toValueGC(globalThis);
    }
    pub fn getUrl(
        this: *Request,
        globalObject: *JSC.JSGlobalObject,
    ) callconv(.C) JSC.JSValue {
        this.ensureURL() catch {
            globalObject.throw("Failed to join URL", .{});
            return .zero;
        };

        return this.url.toJS(globalObject);
    }

    pub fn sizeOfURL(this: *const Request) usize {
        if (this.url.length() > 0)
            return this.url.byteSlice().len;

        if (this.request_context.getRequest()) |req| {
            const req_url = req.url();
            if (req_url.len > 0 and req_url[0] == '/') {
                if (req.header("host")) |host| {
                    const fmt = strings.HostFormatter{
                        .is_https = this.https,
                        .host = host,
                    };
                    return this.getProtocol().len + req_url.len + std.fmt.count("{any}", .{fmt});
                }
            }
            return req_url.len;
        }

        return 0;
    }

    pub fn getProtocol(this: *const Request) []const u8 {
        if (this.https)
            return "https://";

        return "http://";
    }

    pub fn ensureURL(this: *Request) !void {
        if (!this.url.isEmpty()) return;

        if (this.request_context.getRequest()) |req| {
            const req_url = req.url();
            if (req_url.len > 0 and req_url[0] == '/') {
                if (req.header("host")) |host| {
                    const fmt = strings.HostFormatter{
                        .is_https = this.https,
                        .host = host,
                    };
                    const url_bytelength = std.fmt.count("{s}{any}{s}", .{
                        this.getProtocol(),
                        fmt,
                        req_url,
                    });

                    if (comptime Environment.allow_assert) {
                        std.debug.assert(this.sizeOfURL() == url_bytelength);
                    }

                    if (url_bytelength < 128) {
                        var buffer: [128]u8 = undefined;
                        const url = std.fmt.bufPrint(&buffer, "{s}{any}{s}", .{
                            this.getProtocol(),
                            fmt,
                            req_url,
                        }) catch @panic("Unexpected error while printing URL");

                        if (comptime Environment.allow_assert) {
                            std.debug.assert(this.sizeOfURL() == url.len);
                        }

                        var href = bun.JSC.URL.hrefFromString(bun.String.fromBytes(url));
                        if (!href.isEmpty()) {
                            if (href.byteSlice().ptr == url.ptr) {
                                this.url = bun.String.createLatin1(url[0..href.length()]);
                                href.deref();
                            } else {
                                this.url = href;
                            }
                        } else {
                            // TODO: what is the right thing to do for invalid URLS?
                            this.url = bun.String.create(url);
                        }

                        return;
                    }

                    if (strings.isAllASCII(host) and strings.isAllASCII(req_url)) {
<<<<<<< HEAD
                        this.url, var bytes = bun.String.createUninitialized(.latin1, url_bytelength);
=======
                        this.url = bun.String.createUninitializedLatin1(url_bytelength);
                        const bytes = @constCast(this.url.byteSlice());
>>>>>>> a1a4178c
                        _ = std.fmt.bufPrint(bytes, "{s}{any}{s}", .{
                            this.getProtocol(),
                            fmt,
                            req_url,
                        }) catch |err| switch (err) {
                            error.NoSpaceLeft => unreachable, // exact space should have been counted
                        };
                    } else {
                        // slow path
                        const temp_url = std.fmt.allocPrint(bun.default_allocator, "{s}{any}{s}", .{
                            this.getProtocol(),
                            fmt,
                            req_url,
                        }) catch bun.outOfMemory();
                        defer bun.default_allocator.free(temp_url);
                        this.url = bun.String.create(temp_url);
                    }

                    const href = bun.JSC.URL.hrefFromString(this.url);
                    // TODO: what is the right thing to do for invalid URLS?
                    if (!href.isEmpty()) {
                        this.url = href;
                    }

                    return;
                }
            }

            if (comptime Environment.allow_assert) {
                std.debug.assert(this.sizeOfURL() == req_url.len);
            }
            this.url = bun.String.create(req_url);
        }
    }

    const Fields = enum {
        method,
        headers,
        body,
        // referrer,
        // referrerPolicy,
        // mode,
        // credentials,
        // redirect,
        // integrity,
        // keepalive,
        signal,
        // proxy,
        // timeout,
        url,
    };

    pub fn constructInto(
        globalThis: *JSC.JSGlobalObject,
        arguments: []const JSC.JSValue,
    ) ?Request {
        var req = Request{
            .body = InitRequestBodyValue(.{ .Null = {} }) catch {
                return null;
            },
        };

        if (arguments.len == 0) {
            globalThis.throw("Failed to construct 'Request': 1 argument required, but only 0 present.", .{});
            _ = req.body.unref();
            return null;
        } else if (arguments[0].isEmptyOrUndefinedOrNull() or !arguments[0].isCell()) {
            globalThis.throw("Failed to construct 'Request': expected non-empty string or object, got undefined", .{});
            _ = req.body.unref();
            return null;
        }

        const url_or_object = arguments[0];
        const url_or_object_type = url_or_object.jsType();
        var fields = std.EnumSet(Fields).initEmpty();

        const is_first_argument_a_url =
            // fastest path:
            url_or_object_type.isStringLike() or
            // slower path:
            url_or_object.as(JSC.DOMURL) != null;

        if (is_first_argument_a_url) {
            const str = bun.String.tryFromJS(arguments[0], globalThis) orelse {
                req.finalizeWithoutDeinit();
                _ = req.body.unref();
                return null;
            };
            req.url = str.dupeRef();

            if (!req.url.isEmpty())
                fields.insert(.url);
        } else if (!url_or_object_type.isObject()) {
            globalThis.throw("Failed to construct 'Request': expected non-empty string or object", .{});
            _ = req.body.unref();
            return null;
        }

        const values_to_try_ = [_]JSValue{
            if (arguments.len > 1 and arguments[1].isObject())
                arguments[1]
            else if (is_first_argument_a_url)
                JSValue.undefined
            else
                url_or_object,
            if (is_first_argument_a_url) JSValue.undefined else url_or_object,
        };
        const values_to_try = values_to_try_[0 .. @as(usize, @intFromBool(!is_first_argument_a_url)) +
            @as(usize, @intFromBool(arguments.len > 1 and arguments[1].isObject()))];
        for (values_to_try) |value| {
            const value_type = value.jsType();
            const explicit_check = values_to_try.len == 2 and value_type == .FinalObject and values_to_try[1].jsType() == .DOMWrapper;
            if (value_type == .DOMWrapper) {
                if (value.as(Request)) |request| {
                    if (values_to_try.len == 1) {
                        request.cloneInto(&req, globalThis.allocator(), globalThis, fields.contains(.url));
                        return req;
                    }

                    if (!fields.contains(.method)) {
                        req.method = request.method;
                        fields.insert(.method);
                    }

                    if (!fields.contains(.headers)) {
                        if (request.cloneHeaders(globalThis)) |headers| {
                            req.headers = headers;
                            fields.insert(.headers);
                        }
                    }

                    if (!fields.contains(.body)) {
                        switch (request.body.value) {
                            .Null, .Empty, .Used => {},
                            else => {
                                req.body.value = request.body.value.clone(globalThis);
                                fields.insert(.body);
                            },
                        }
                    }
                }

                if (value.as(JSC.WebCore.Response)) |response| {
                    if (!fields.contains(.method)) {
                        req.method = response.init.method;
                        fields.insert(.method);
                    }

                    if (!fields.contains(.headers)) {
                        if (response.init.headers) |headers| {
                            req.headers = headers.cloneThis(globalThis);
                            fields.insert(.headers);
                        }
                    }

                    if (!fields.contains(.url)) {
                        if (!response.url.isEmpty()) {
                            req.url = response.url.dupeRef();
                            fields.insert(.url);
                        }
                    }

                    if (!fields.contains(.body)) {
                        switch (response.body.value) {
                            .Null, .Empty, .Used => {},
                            else => {
                                req.body.value = response.body.value.clone(globalThis);
                                fields.insert(.body);
                            },
                        }
                    }
                }
            }

            if (!fields.contains(.body)) {
                if (value.fastGet(globalThis, .body)) |body_| {
                    fields.insert(.body);
                    if (Body.Value.fromJS(globalThis, body_)) |body| {
                        req.body.value = body;
                    } else {
                        req.finalizeWithoutDeinit();
                        _ = req.body.unref();
                        return null;
                    }
                }
            }

            if (!fields.contains(.url)) {
                if (value.fastGet(globalThis, .url)) |url| {
                    req.url = bun.String.fromJS(url, globalThis).dupeRef();
                    if (!req.url.isEmpty())
                        fields.insert(.url);

                    // first value
                } else if (@intFromEnum(value) == @intFromEnum(values_to_try[values_to_try.len - 1]) and !is_first_argument_a_url and
                    value.implementsToString(globalThis))
                {
                    const str = bun.String.tryFromJS(value, globalThis) orelse {
                        req.finalizeWithoutDeinit();
                        _ = req.body.unref();
                        return null;
                    };
                    req.url = str.dupeRef();
                    if (!req.url.isEmpty())
                        fields.insert(.url);
                }
            }

            if (!fields.contains(.signal)) {
                if (value.getTruthy(globalThis, "signal")) |signal_| {
                    fields.insert(.signal);
                    if (AbortSignal.fromJS(signal_)) |signal| {
                        //Keep it alive
                        signal_.ensureStillAlive();
                        req.signal = signal.ref();
                    } else {
                        globalThis.throw("Failed to construct 'Request': signal is not of type AbortSignal.", .{});
                        req.finalizeWithoutDeinit();
                        _ = req.body.unref();
                        return null;
                    }
                }
            }

            if (!fields.contains(.method) or !fields.contains(.headers)) {
                if (Response.Init.init(globalThis.allocator(), globalThis, value) catch null) |init| {
                    if (!explicit_check or (explicit_check and value.fastGet(globalThis, .method) != null)) {
                        if (!fields.contains(.method)) {
                            req.method = init.method;
                            fields.insert(.method);
                        }
                    }
                    if (!explicit_check or (explicit_check and value.fastGet(globalThis, .headers) != null)) {
                        if (init.headers) |headers| {
                            if (!fields.contains(.headers)) {
                                req.headers = headers;
                                fields.insert(.headers);
                            } else {
                                headers.deref();
                            }
                        }
                    }
                }
            }
        }
        if (req.url.isEmpty()) {
            globalThis.throw("Failed to construct 'Request': url is required.", .{});
            req.finalizeWithoutDeinit();
            _ = req.body.unref();
            return null;
        }

        const href = JSC.URL.hrefFromString(req.url);
        if (href.isEmpty()) {
            // globalThis.throw can cause GC, which could cause the above string to be freed.
            // so we must increment the reference count before calling it.
            globalThis.throw("Failed to construct 'Request': Invalid URL \"{}\"", .{
                req.url,
            });
            req.finalizeWithoutDeinit();
            _ = req.body.unref();
            return null;
        }

        // hrefFromString increments the reference count if they end up being
        // the same
        //
        // we increment the reference count on usage above, so we must
        // decrement it to be perfectly balanced.
        req.url.deref();

        req.url = href;

        if (req.body.value == .Blob and
            req.headers != null and
            req.body.value.Blob.content_type.len > 0 and
            !req.headers.?.fastHas(.ContentType))
        {
            req.headers.?.put("content-type", req.body.value.Blob.content_type, globalThis);
        }

        return req;
    }
    pub fn constructor(
        globalThis: *JSC.JSGlobalObject,
        callframe: *JSC.CallFrame,
    ) callconv(.C) ?*Request {
        const arguments_ = callframe.arguments(2);
        const arguments = arguments_.ptr[0..arguments_.len];

        const request = constructInto(globalThis, arguments) orelse {
            return null;
        };
        const request_ = getAllocator(globalThis).create(Request) catch {
            return null;
        };
        request_.* = request;
        return request_;
    }

    pub fn getBodyValue(
        this: *Request,
    ) *Body.Value {
        return &this.body.value;
    }

    pub fn getFetchHeaders(
        this: *Request,
    ) ?*FetchHeaders {
        return this.headers;
    }

    pub fn doClone(
        this: *Request,
        globalThis: *JSC.JSGlobalObject,
        _: *JSC.CallFrame,
    ) callconv(.C) JSC.JSValue {
        var cloned = this.clone(getAllocator(globalThis), globalThis);
        return cloned.toJS(globalThis);
    }

    pub fn getHeaders(
        this: *Request,
        globalThis: *JSC.JSGlobalObject,
    ) callconv(.C) JSC.JSValue {
        if (this.headers == null) {
            if (this.request_context.getRequest()) |req| {
                this.headers = FetchHeaders.createFromUWS(globalThis, req);
            } else {
                this.headers = FetchHeaders.createEmpty();

                if (this.body.value == .Blob) {
                    const content_type = this.body.value.Blob.content_type;
                    if (content_type.len > 0) {
                        this.headers.?.put("content-type", content_type, globalThis);
                    }
                }
            }
        }

        return this.headers.?.toJS(globalThis);
    }

    pub fn cloneHeaders(this: *Request, globalThis: *JSGlobalObject) ?*FetchHeaders {
        if (this.headers == null) {
            if (this.request_context.getRequest()) |uws_req| {
                this.headers = FetchHeaders.createFromUWS(globalThis, uws_req);
            }
        }

        if (this.headers) |head| {
            if (head.isEmpty()) {
                return null;
            }

            return head.cloneThis(globalThis);
        }

        return null;
    }

    pub fn cloneInto(
        this: *Request,
        req: *Request,
        allocator: std.mem.Allocator,
        globalThis: *JSGlobalObject,
        preserve_url: bool,
    ) void {
        _ = allocator;
        this.ensureURL() catch {};

        const body = InitRequestBodyValue(this.body.value.clone(globalThis)) catch {
            globalThis.throw("Failed to clone request", .{});
            return;
        };
        const original_url = req.url;

        req.* = Request{
            .body = body,
            .url = if (preserve_url) original_url else this.url.dupeRef(),
            .method = this.method,
            .headers = this.cloneHeaders(globalThis),
        };

        if (this.signal) |signal| {
            req.signal = signal.ref();
        }
    }

    pub fn clone(this: *Request, allocator: std.mem.Allocator, globalThis: *JSGlobalObject) *Request {
        const req = allocator.create(Request) catch unreachable;
        this.cloneInto(req, allocator, globalThis, false);
        return req;
    }
};<|MERGE_RESOLUTION|>--- conflicted
+++ resolved
@@ -398,13 +398,8 @@
                     }
 
                     if (strings.isAllASCII(host) and strings.isAllASCII(req_url)) {
-<<<<<<< HEAD
                         this.url, var bytes = bun.String.createUninitialized(.latin1, url_bytelength);
-=======
-                        this.url = bun.String.createUninitializedLatin1(url_bytelength);
-                        const bytes = @constCast(this.url.byteSlice());
->>>>>>> a1a4178c
-                        _ = std.fmt.bufPrint(bytes, "{s}{any}{s}", .{
+                        _ = std.fmt.bufPrint(&bytes, "{s}{any}{s}", .{
                             this.getProtocol(),
                             fmt,
                             req_url,
