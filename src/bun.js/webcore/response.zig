--- conflicted
+++ resolved
@@ -1208,11 +1208,7 @@
             .{ .method = method, .url = url, .headers = headers orelse Headers{
                 .allocator = bun.default_allocator,
             }, .body = body, .timeout = std.time.ns_per_hour, .disable_keepalive = disable_keepalive, .disable_timeout = disable_timeout, .follow_redirects = follow_redirects, .verbose = verbose, .proxy = proxy, .url_proxy_buffer = url_proxy_buffer, .signal = signal, .globalThis = globalThis },
-<<<<<<< HEAD
-            JSC.JSValue.fromRef(deferred_promise),
-=======
             promise_val,
->>>>>>> fb313f21
         ) catch unreachable;
         return promise_val.asRef();
     }
