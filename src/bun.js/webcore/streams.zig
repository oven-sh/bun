const std = @import("std");
const Api = @import("../../api/schema.zig").Api;
const bun = @import("root").bun;
const MimeType = HTTPClient.MimeType;
const ZigURL = @import("../../url.zig").URL;
const HTTPClient = bun.http;
const JSC = @import("root").bun.JSC;
const js = JSC.C;

const Method = @import("../../http/method.zig").Method;
const FetchHeaders = JSC.FetchHeaders;
const ObjectPool = @import("../../pool.zig").ObjectPool;
const SystemError = JSC.SystemError;
const Output = @import("root").bun.Output;
const MutableString = @import("root").bun.MutableString;
const strings = @import("root").bun.strings;
const string = @import("root").bun.string;
const default_allocator = @import("root").bun.default_allocator;
const FeatureFlags = @import("root").bun.FeatureFlags;
const ArrayBuffer = @import("../base.zig").ArrayBuffer;
const Properties = @import("../base.zig").Properties;
const Async = bun.Async;
const castObj = @import("../base.zig").castObj;
const getAllocator = @import("../base.zig").getAllocator;

const GetJSPrivateData = @import("../base.zig").GetJSPrivateData;
const Environment = @import("../../env.zig");
const ZigString = JSC.ZigString;
const IdentityContext = @import("../../identity_context.zig").IdentityContext;
const JSInternalPromise = JSC.JSInternalPromise;
const JSPromise = JSC.JSPromise;
const JSValue = JSC.JSValue;
const JSError = JSC.JSError;
const JSGlobalObject = JSC.JSGlobalObject;
const E = bun.C.E;
const VirtualMachine = JSC.VirtualMachine;
const Task = JSC.Task;
const JSPrinter = bun.js_printer;
const picohttp = @import("root").bun.picohttp;
const StringJoiner = @import("../../string_joiner.zig");
const uws = @import("root").bun.uws;
const Blob = JSC.WebCore.Blob;
const Response = JSC.WebCore.Response;
const Request = JSC.WebCore.Request;
const assert = std.debug.assert;
const Syscall = bun.sys;

const AnyBlob = JSC.WebCore.AnyBlob;
pub const ReadableStream = struct {
    value: JSValue,
    ptr: Source,

    pub const Strong = struct {
        held: JSC.Strong = .{},

        pub fn globalThis(this: *const Strong) ?*JSGlobalObject {
            return this.held.globalThis;
        }

        pub fn init(this: ReadableStream, global: *JSGlobalObject) !Strong {
            switch (this.ptr) {
                .Blob => |stream| {
                    try stream.parent().incrementCount();
                },
                .File => |stream| {
                    try stream.parent().incrementCount();
                },
                .Bytes => |stream| {
                    try stream.parent().incrementCount();
                },
                else => {},
            }
            return .{
                .held = JSC.Strong.create(this.value, global),
            };
        }

        pub fn get(this: *Strong) ?ReadableStream {
            if (this.globalThis()) |global| {
                if (this.held.get()) |value| {
                    return ReadableStream.fromJS(value, global);
                }
            }
            return null;
        }

        pub fn deinit(this: *Strong) void {
            if (this.get()) |readable| {
                // decrement the ref count and if it's zero we auto detach
                readable.detachIfPossible(this.globalThis().?);
            }
            this.held.deinit();
        }
    };

    pub fn toJS(this: *const ReadableStream) JSValue {
        return this.value;
    }

    pub fn reloadTag(this: *ReadableStream, globalThis: *JSC.JSGlobalObject) void {
        if (ReadableStream.fromJS(this.value, globalThis)) |stream| {
            this.* = stream;
        } else {
            this.value.unprotect();
            this.* = .{ .ptr = .{ .Invalid = {} }, .value = .zero };
        }
    }

    pub fn toAnyBlob(
        stream: *ReadableStream,
        globalThis: *JSC.JSGlobalObject,
    ) ?JSC.WebCore.AnyBlob {
        if (stream.isDisturbed(globalThis)) {
            return null;
        }

        stream.reloadTag(globalThis);

        switch (stream.ptr) {
            .Blob => |blobby| {
                var blob = JSC.WebCore.Blob.initWithStore(blobby.store, globalThis);
                blob.offset = blobby.offset;
                blob.size = blobby.remain;
                blob.store.?.ref();
                stream.detachIfPossible(globalThis);

                return AnyBlob{ .Blob = blob };
            },
            .File => |blobby| {
                if (blobby.lazy_readable == .blob) {
                    var blob = JSC.WebCore.Blob.initWithStore(blobby.lazy_readable.blob, globalThis);
                    blob.store.?.ref();
                    // it should be lazy, file shouldn't have opened yet.
                    std.debug.assert(!blobby.started);
                    stream.detachIfPossible(globalThis);
                    return AnyBlob{ .Blob = blob };
                }
            },
            .Bytes => |bytes| {

                // If we've received the complete body by the time this function is called
                // we can avoid streaming it and convert it to a Blob
                if (bytes.has_received_last_chunk) {
                    var blob: JSC.WebCore.AnyBlob = undefined;
                    blob.from(bytes.buffer);
                    bytes.buffer.items = &.{};
                    bytes.buffer.capacity = 0;
                    stream.detachIfPossible(globalThis);
                    return blob;
                }

                return null;
            },
            else => {},
        }

        return null;
    }

    pub fn done(this: *const ReadableStream) void {
        this.value.unprotect();
    }

    pub fn cancel(this: *const ReadableStream, globalThis: *JSGlobalObject) void {
        JSC.markBinding(@src());
        ReadableStream__cancel(this.value, globalThis);
        this.value.unprotect();
    }

    pub fn abort(this: *const ReadableStream, globalThis: *JSGlobalObject) void {
        JSC.markBinding(@src());
        ReadableStream__cancel(this.value, globalThis);
        this.value.unprotect();
    }

    pub fn forceDetach(this: *const ReadableStream, globalObject: *JSGlobalObject) void {
        ReadableStream__detach(this.value, globalObject);
        this.value.unprotect();
    }

    /// Decrement Source ref count and detach the underlying stream if ref count is zero
    /// be careful, this can invalidate the stream do not call this multiple times
    /// this is meant to be called only once when we are done consuming the stream or from the ReadableStream.Strong.deinit
    pub fn detachIfPossible(this: *const ReadableStream, globalThis: *JSGlobalObject) void {
        JSC.markBinding(@src());

        const ref_count = switch (this.ptr) {
            .Blob => |blob| blob.parent().decrementCount(),
            .File => |file| file.parent().decrementCount(),
            .Bytes => |bytes| bytes.parent().decrementCount(),
            else => 0,
        };

        if (ref_count == 0) {
            ReadableStream__detach(this.value, globalThis);
            this.value.unprotect();
        }
    }

    pub const Tag = enum(i32) {
        Invalid = -1,

        /// ReadableStreamDefaultController or ReadableByteStreamController
        JavaScript = 0,

        /// ReadableByteStreamController
        /// but with a BlobLoader
        /// we can skip the BlobLoader and just use the underlying Blob
        Blob = 1,

        /// ReadableByteStreamController
        /// but with a FileLoader
        /// we can skip the FileLoader and just use the underlying File
        File = 2,

        /// This is a direct readable stream
        /// That means we can turn it into whatever we want
        Direct = 3,

        Bytes = 4,
    };
    pub const Source = union(Tag) {
        Invalid: void,
        /// ReadableStreamDefaultController or ReadableByteStreamController
        JavaScript: void,
        /// ReadableByteStreamController
        /// but with a BlobLoader
        /// we can skip the BlobLoader and just use the underlying Blob
        Blob: *ByteBlobLoader,

        /// ReadableByteStreamController
        /// but with a FileLoader
        /// we can skip the FileLoader and just use the underlying File
        File: *FileReader,

        /// This is a direct readable stream
        /// That means we can turn it into whatever we want
        Direct: void,

        Bytes: *ByteStream,
    };

    extern fn ReadableStreamTag__tagged(globalObject: *JSGlobalObject, possibleReadableStream: JSValue, ptr: *JSValue) Tag;
    extern fn ReadableStream__isDisturbed(possibleReadableStream: JSValue, globalObject: *JSGlobalObject) bool;
    extern fn ReadableStream__isLocked(possibleReadableStream: JSValue, globalObject: *JSGlobalObject) bool;
    extern fn ReadableStream__empty(*JSGlobalObject) JSC.JSValue;
    extern fn ReadableStream__used(*JSGlobalObject) JSC.JSValue;
    extern fn ReadableStream__cancel(stream: JSValue, *JSGlobalObject) void;
    extern fn ReadableStream__abort(stream: JSValue, *JSGlobalObject) void;
    extern fn ReadableStream__detach(stream: JSValue, *JSGlobalObject) void;
    extern fn ReadableStream__fromBlob(
        *JSGlobalObject,
        store: *anyopaque,
        offset: usize,
        length: usize,
    ) JSC.JSValue;

    pub fn isDisturbed(this: *const ReadableStream, globalObject: *JSGlobalObject) bool {
        JSC.markBinding(@src());
        return ReadableStream__isDisturbed(this.value, globalObject);
    }

    pub fn isLocked(this: *const ReadableStream, globalObject: *JSGlobalObject) bool {
        JSC.markBinding(@src());
        return ReadableStream__isLocked(this.value, globalObject);
    }

    pub fn fromJS(value: JSValue, globalThis: *JSGlobalObject) ?ReadableStream {
        JSC.markBinding(@src());
        var ptr = JSValue.zero;
        return switch (ReadableStreamTag__tagged(globalThis, value, &ptr)) {
            .JavaScript => ReadableStream{
                .value = value,
                .ptr = .{
                    .JavaScript = {},
                },
            },
            .Blob => ReadableStream{
                .value = value,
                .ptr = .{
                    .Blob = ptr.asPtr(ByteBlobLoader),
                },
            },
            .File => ReadableStream{
                .value = value,
                .ptr = .{
                    .File = ptr.asPtr(FileReader),
                },
            },

            .Bytes => ReadableStream{
                .value = value,
                .ptr = .{
                    .Bytes = ptr.asPtr(ByteStream),
                },
            },

            // .HTTPRequest => ReadableStream{
            //     .value = value,
            //     .ptr = .{
            //         .HTTPRequest = ptr.asPtr(HTTPRequest),
            //     },
            // },
            // .HTTPSRequest => ReadableStream{
            //     .value = value,
            //     .ptr = .{
            //         .HTTPSRequest = ptr.asPtr(HTTPSRequest),
            //     },
            // },
            else => null,
        };
    }

    extern fn ZigGlobalObject__createNativeReadableStream(*JSGlobalObject, nativePtr: JSValue, nativeType: JSValue) JSValue;

    pub fn fromNative(globalThis: *JSGlobalObject, id: Tag, ptr: *anyopaque) JSC.JSValue {
        JSC.markBinding(@src());
        return ZigGlobalObject__createNativeReadableStream(globalThis, JSValue.fromPtr(ptr), JSValue.jsNumber(@intFromEnum(id)));
    }

    pub fn fromBlob(globalThis: *JSGlobalObject, blob: *const Blob, recommended_chunk_size: Blob.SizeType) JSC.JSValue {
        JSC.markBinding(@src());
        var store = blob.store orelse {
            return ReadableStream.empty(globalThis);
        };
        switch (store.data) {
            .bytes => {
                var reader = globalThis.allocator().create(ByteBlobLoader.Source) catch unreachable;
                reader.* = .{
                    .globalThis = globalThis,
                    .context = undefined,
                };
                reader.context.setup(blob, recommended_chunk_size);
                return reader.toJS(globalThis);
            },
            .file => {
                var reader = globalThis.allocator().create(FileReader.Source) catch unreachable;
                reader.* = .{
                    .globalThis = globalThis,
                    .context = .{
                        .lazy_readable = .{
                            .blob = store,
                        },
                    },
                };
                store.ref();
                return reader.toJS(globalThis);
            },
        }
    }

    pub fn fromFIFO(
        globalThis: *JSGlobalObject,
        fifo: *FIFO,
        buffered_data: bun.ByteList,
    ) JSC.JSValue {
        JSC.markBinding(@src());
        var reader = globalThis.allocator().create(FileReader.Source) catch unreachable;
        reader.* = .{
            .globalThis = globalThis,
            .context = .{
                .buffered_data = buffered_data,
                .started = true,
                .lazy_readable = .{
                    .readable = .{
                        .FIFO = fifo.*,
                    },
                },
            },
        };

        if (reader.context.lazy_readable.readable.FIFO.poll_ref) |poll| {
            poll.owner.set(&reader.context.lazy_readable.readable.FIFO);
            fifo.poll_ref = null;
        }
        reader.context.lazy_readable.readable.FIFO.pending.future = undefined;
        reader.context.lazy_readable.readable.FIFO.auto_sizer = null;
        reader.context.lazy_readable.readable.FIFO.pending.state = .none;
        reader.context.lazy_readable.readable.FIFO.drained = buffered_data.len == 0;

        return reader.toJS(globalThis);
    }

    pub fn empty(globalThis: *JSGlobalObject) JSC.JSValue {
        JSC.markBinding(@src());

        return ReadableStream__empty(globalThis);
    }

    pub fn used(globalThis: *JSGlobalObject) JSC.JSValue {
        JSC.markBinding(@src());

        return ReadableStream__used(globalThis);
    }

    const Base = @import("../../ast/base.zig");
    pub const StreamTag = enum(usize) {
        invalid = 0,
        _,

        pub fn init(filedes: bun.FileDescriptor) StreamTag {
            var bytes = [8]u8{ 1, 0, 0, 0, 0, 0, 0, 0 };
            const filedes_ = @as([8]u8, @bitCast(@as(usize, @as(u56, @truncate(@as(usize, @intCast(filedes)))))));
            bytes[1..8].* = filedes_[0..7].*;

            return @as(StreamTag, @enumFromInt(@as(u64, @bitCast(bytes))));
        }

        pub fn fd(this: StreamTag) bun.FileDescriptor {
            var bytes = @as([8]u8, @bitCast(@intFromEnum(this)));
            if (bytes[0] != 1) {
                return bun.invalid_fd;
            }
            const out: u64 = 0;
            @as([8]u8, @bitCast(out))[0..7].* = bytes[1..8].*;
            return @as(bun.FileDescriptor, @intCast(out));
        }
    };
};

pub const StreamStart = union(Tag) {
    empty: void,
    err: Syscall.Error,
    chunk_size: Blob.SizeType,
    ArrayBufferSink: struct {
        chunk_size: Blob.SizeType,
        as_uint8array: bool,
        stream: bool,
    },
    FileSink: struct {
        chunk_size: Blob.SizeType = 16384,
        input_path: PathOrFileDescriptor,
        truncate: bool = true,
        close: bool = false,
        mode: bun.Mode = 0o664,
    },
    HTTPSResponseSink: void,
    HTTPResponseSink: void,
    ready: void,

    pub const Tag = enum {
        empty,
        err,
        chunk_size,
        ArrayBufferSink,
        FileSink,
        HTTPSResponseSink,
        HTTPResponseSink,
        ready,
    };

    pub fn toJS(this: StreamStart, globalThis: *JSGlobalObject) JSC.JSValue {
        switch (this) {
            .empty, .ready => {
                return JSC.JSValue.jsUndefined();
            },
            .chunk_size => |chunk| {
                return JSC.JSValue.jsNumber(@as(Blob.SizeType, @intCast(chunk)));
            },
            .err => |err| {
                globalThis.vm().throwError(globalThis, err.toJSC(globalThis));
                return JSC.JSValue.jsUndefined();
            },
            else => {
                return JSC.JSValue.jsUndefined();
            },
        }
    }

    pub fn fromJS(globalThis: *JSGlobalObject, value: JSValue) StreamStart {
        if (value.isEmptyOrUndefinedOrNull() or !value.isObject()) {
            return .{ .empty = {} };
        }

        if (value.get(globalThis, "chunkSize")) |chunkSize| {
            if (chunkSize.isNumber())
                return .{ .chunk_size = @as(Blob.SizeType, @intCast(@as(i52, @truncate(chunkSize.toInt64())))) };
        }

        return .{ .empty = {} };
    }

    pub fn fromJSWithTag(
        globalThis: *JSGlobalObject,
        value: JSValue,
        comptime tag: Tag,
    ) StreamStart {
        if (value.isEmptyOrUndefinedOrNull() or !value.isObject()) {
            return .{ .empty = {} };
        }

        switch (comptime tag) {
            .ArrayBufferSink => {
                var as_uint8array = false;
                var stream = false;
                var chunk_size: JSC.WebCore.Blob.SizeType = 0;
                var empty = true;

                if (value.get(globalThis, "asUint8Array")) |as_array| {
                    as_uint8array = as_array.toBoolean();
                    empty = false;
                }

                if (value.get(globalThis, "stream")) |as_array| {
                    stream = as_array.toBoolean();
                    empty = false;
                }

                if (value.get(globalThis, "highWaterMark")) |chunkSize| {
                    if (chunkSize.isNumber()) {
                        empty = false;
                        chunk_size = @as(JSC.WebCore.Blob.SizeType, @intCast(@max(0, @as(i51, @truncate(chunkSize.toInt64())))));
                    }
                }

                if (!empty) {
                    return .{
                        .ArrayBufferSink = .{
                            .chunk_size = chunk_size,
                            .as_uint8array = as_uint8array,
                            .stream = stream,
                        },
                    };
                }
            },
            .FileSink => {
                var chunk_size: JSC.WebCore.Blob.SizeType = 0;

                if (value.getTruthy(globalThis, "highWaterMark")) |chunkSize| {
                    if (chunkSize.isNumber())
                        chunk_size = @as(JSC.WebCore.Blob.SizeType, @intCast(@max(0, @as(i51, @truncate(chunkSize.toInt64())))));
                }

                if (value.getTruthy(globalThis, "path")) |path| {
                    if (!path.isString()) {
                        return .{
                            .err = Syscall.Error{
                                .errno = @intFromEnum(bun.C.SystemErrno.EINVAL),
                                .syscall = .write,
                            },
                        };
                    }

                    return .{
                        .FileSink = .{
                            .chunk_size = chunk_size,
                            .input_path = .{
                                .path = path.toSlice(globalThis, globalThis.bunVM().allocator),
                            },
                        },
                    };
                } else if (value.getTruthy(globalThis, "fd")) |fd_value| {
                    if (!fd_value.isAnyInt()) {
                        return .{
                            .err = Syscall.Error{
                                .errno = @intFromEnum(bun.C.SystemErrno.EBADF),
                                .syscall = .write,
                            },
                        };
                    }

                    if (bun.FDImpl.fromJS(fd_value)) |fd| {
                        return .{
                            .FileSink = .{
                                .chunk_size = chunk_size,
                                .input_path = .{
                                    .fd = fd.encode(),
                                },
                            },
                        };
                    } else {
                        return .{
                            .err = Syscall.Error{
                                .errno = @intFromEnum(bun.C.SystemErrno.EBADF),
                                .syscall = .write,
                            },
                        };
                    }
                }

                return .{
                    .FileSink = .{
                        .input_path = .{ .fd = bun.invalid_fd },
                        .chunk_size = chunk_size,
                    },
                };
            },
            .HTTPSResponseSink, .HTTPResponseSink => {
                var empty = true;
                var chunk_size: JSC.WebCore.Blob.SizeType = 2048;

                if (value.getTruthy(globalThis, "highWaterMark")) |chunkSize| {
                    if (chunkSize.isNumber()) {
                        empty = false;
                        chunk_size = @as(JSC.WebCore.Blob.SizeType, @intCast(@max(256, @as(i51, @truncate(chunkSize.toInt64())))));
                    }
                }

                if (!empty) {
                    return .{
                        .chunk_size = chunk_size,
                    };
                }
            },
            else => @compileError("Unuspported tag"),
        }

        return .{ .empty = {} };
    }
};

pub const DrainResult = union(enum) {
    owned: struct {
        list: std.ArrayList(u8),
        size_hint: usize,
    },
    estimated_size: usize,
    empty: void,
    aborted: void,
};

pub const StreamResult = union(Tag) {
    pending: *Pending,
    err: union(Err) { Error: Syscall.Error, JSValue: JSC.JSValue },
    done: void,
    owned: bun.ByteList,
    owned_and_done: bun.ByteList,
    temporary_and_done: bun.ByteList,
    temporary: bun.ByteList,
    into_array: IntoArray,
    into_array_and_done: IntoArray,

    pub const Err = enum {
        Error,
        JSValue,
    };

    pub const Tag = enum {
        pending,
        err,
        done,
        owned,
        owned_and_done,
        temporary_and_done,
        temporary,
        into_array,
        into_array_and_done,
    };

    pub fn slice(this: *const StreamResult) []const u8 {
        return switch (this.*) {
            .owned => |owned| owned.slice(),
            .owned_and_done => |owned_and_done| owned_and_done.slice(),
            .temporary_and_done => |temporary_and_done| temporary_and_done.slice(),
            .temporary => |temporary| temporary.slice(),
            else => "",
        };
    }

    pub const Writable = union(StreamResult.Tag) {
        pending: *Writable.Pending,

        err: Syscall.Error,
        done: void,

        owned: Blob.SizeType,
        owned_and_done: Blob.SizeType,
        temporary_and_done: Blob.SizeType,
        temporary: Blob.SizeType,
        into_array: Blob.SizeType,
        into_array_and_done: Blob.SizeType,

        pub const Pending = struct {
            future: Future = undefined,
            result: Writable,
            consumed: Blob.SizeType = 0,
            state: StreamResult.Pending.State = .none,

            pub const Future = union(enum) {
                promise: struct {
                    promise: *JSPromise,
                    globalThis: *JSC.JSGlobalObject,
                },
                handler: Handler,
            };

            pub fn promise(this: *Writable.Pending, globalThis: *JSC.JSGlobalObject) *JSPromise {
                const prom = JSPromise.create(globalThis);
                this.future = .{
                    .promise = .{ .promise = prom, .globalThis = globalThis },
                };
                this.state = .pending;
                return prom;
            }

            pub const Handler = struct {
                ctx: *anyopaque,
                handler: Fn,

                pub const Fn = *const fn (ctx: *anyopaque, result: StreamResult.Writable) void;

                pub fn init(this: *Handler, comptime Context: type, ctx: *Context, comptime handler_fn: fn (*Context, StreamResult.Writable) void) void {
                    this.ctx = ctx;
                    this.handler = struct {
                        const handler = handler_fn;
                        pub fn onHandle(ctx_: *anyopaque, result: StreamResult.Writable) void {
                            @call(.always_inline, handler, .{ bun.cast(*Context, ctx_), result });
                        }
                    }.onHandle;
                }
            };

            pub fn run(this: *Writable.Pending) void {
                if (this.state != .pending) return;
                this.state = .used;
                switch (this.future) {
                    .promise => |p| {
                        Writable.fulfillPromise(this.result, p.promise, p.globalThis);
                    },
                    .handler => |h| {
                        h.handler(h.ctx, this.result);
                    },
                }
            }
        };

        pub fn isDone(this: *const Writable) bool {
            return switch (this.*) {
                .owned_and_done, .temporary_and_done, .into_array_and_done, .done, .err => true,
                else => false,
            };
        }

        pub fn fulfillPromise(
            result: Writable,
            promise: *JSPromise,
            globalThis: *JSGlobalObject,
        ) void {
            promise.asValue(globalThis).unprotect();
            switch (result) {
                .err => |err| {
                    promise.reject(globalThis, err.toJSC(globalThis));
                },
                .done => {
                    promise.resolve(globalThis, JSValue.jsBoolean(false));
                },
                else => {
                    promise.resolve(globalThis, result.toJS(globalThis));
                },
            }
        }

        pub fn toJS(this: Writable, globalThis: *JSGlobalObject) JSValue {
            return switch (this) {
                .err => |err| JSC.JSPromise.rejectedPromise(globalThis, JSValue.c(err.toJS(globalThis))).asValue(globalThis),

                .owned => |len| JSC.JSValue.jsNumber(len),
                .owned_and_done => |len| JSC.JSValue.jsNumber(len),
                .temporary_and_done => |len| JSC.JSValue.jsNumber(len),
                .temporary => |len| JSC.JSValue.jsNumber(len),
                .into_array => |len| JSC.JSValue.jsNumber(len),
                .into_array_and_done => |len| JSC.JSValue.jsNumber(len),

                // false == controller.close()
                // undefined == noop, but we probably won't send it
                .done => JSC.JSValue.jsBoolean(true),

                .pending => |pending| brk: {
                    const promise_value = pending.promise(globalThis).asValue(globalThis);
                    promise_value.protect();
                    break :brk promise_value;
                },
            };
        }
    };

    pub const IntoArray = struct {
        value: JSValue = JSValue.zero,
        len: Blob.SizeType = std.math.maxInt(Blob.SizeType),
    };

    pub const Pending = struct {
        future: Future = undefined,
        result: StreamResult = .{ .done = {} },
        state: State = .none,

        pub fn set(this: *Pending, comptime Context: type, ctx: *Context, comptime handler_fn: fn (*Context, StreamResult) void) void {
            this.future.init(Context, ctx, handler_fn);
            this.state = .pending;
        }

        pub fn promise(this: *Pending, globalObject: *JSC.JSGlobalObject) *JSC.JSPromise {
            const prom = JSC.JSPromise.create(globalObject);
            this.future = .{
                .promise = .{
                    .promise = prom,
                    .globalThis = globalObject,
                },
            };
            this.state = .pending;
            return prom;
        }

        pub const Future = union(enum) {
            promise: struct {
                promise: *JSPromise,
                globalThis: *JSC.JSGlobalObject,
            },
            handler: Handler,

            pub fn init(this: *Future, comptime Context: type, ctx: *Context, comptime handler_fn: fn (*Context, StreamResult) void) void {
                this.* = .{
                    .handler = undefined,
                };
                this.handler.init(Context, ctx, handler_fn);
            }
        };

        pub const Handler = struct {
            ctx: *anyopaque,
            handler: Fn,

            pub const Fn = *const fn (ctx: *anyopaque, result: StreamResult) void;

            pub fn init(this: *Handler, comptime Context: type, ctx: *Context, comptime handler_fn: fn (*Context, StreamResult) void) void {
                this.ctx = ctx;
                this.handler = struct {
                    const handler = handler_fn;
                    pub fn onHandle(ctx_: *anyopaque, result: StreamResult) void {
                        @call(.always_inline, handler, .{ bun.cast(*Context, ctx_), result });
                    }
                }.onHandle;
            }
        };

        pub const State = enum {
            none,
            pending,
            used,
        };

        pub fn run(this: *Pending) void {
            if (this.state != .pending) return;
            this.state = .used;
            switch (this.future) {
                .promise => |p| {
                    StreamResult.fulfillPromise(this.result, p.promise, p.globalThis);
                },
                .handler => |h| {
                    h.handler(h.ctx, this.result);
                },
            }
        }
    };

    pub fn isDone(this: *const StreamResult) bool {
        return switch (this.*) {
            .owned_and_done, .temporary_and_done, .into_array_and_done, .done, .err => true,
            else => false,
        };
    }

    pub fn fulfillPromise(result: StreamResult, promise: *JSC.JSPromise, globalThis: *JSC.JSGlobalObject) void {
        promise.asValue(globalThis).unprotect();
        switch (result) {
            .err => |err| {
                if (err == .Error) {
                    promise.reject(globalThis, err.Error.toJSC(globalThis));
                } else {
                    const js_err = err.JSValue;
                    js_err.ensureStillAlive();
                    js_err.unprotect();
                    promise.reject(globalThis, js_err);
                }
            },
            .done => {
                promise.resolve(globalThis, JSValue.jsBoolean(false));
            },
            else => {
                promise.resolve(globalThis, result.toJS(globalThis));
            },
        }
    }

    pub fn toJS(this: *const StreamResult, globalThis: *JSGlobalObject) JSValue {
        switch (this.*) {
            .owned => |list| {
                return JSC.ArrayBuffer.fromBytes(list.slice(), .Uint8Array).toJS(globalThis, null);
            },
            .owned_and_done => |list| {
                return JSC.ArrayBuffer.fromBytes(list.slice(), .Uint8Array).toJS(globalThis, null);
            },
            .temporary => |temp| {
                var array = JSC.JSValue.createUninitializedUint8Array(globalThis, temp.len);
                var slice_ = array.asArrayBuffer(globalThis).?.slice();
                const temp_slice = temp.slice();
                @memcpy(slice_[0..temp_slice.len], temp_slice);
                return array;
            },
            .temporary_and_done => |temp| {
                var array = JSC.JSValue.createUninitializedUint8Array(globalThis, temp.len);
                var slice_ = array.asArrayBuffer(globalThis).?.slice();
                const temp_slice = temp.slice();
                @memcpy(slice_[0..temp_slice.len], temp_slice);
                return array;
            },
            .into_array => |array| {
                return JSC.JSValue.jsNumberFromInt64(array.len);
            },
            .into_array_and_done => |array| {
                return JSC.JSValue.jsNumberFromInt64(array.len);
            },
            .pending => |pending| {
                const promise = pending.promise(globalThis).asValue(globalThis);
                promise.protect();
                return promise;
            },

            .err => |err| {
                if (err == .Error) {
                    return JSC.JSPromise.rejectedPromise(globalThis, JSValue.c(err.Error.toJS(globalThis))).asValue(globalThis);
                }
                const js_err = err.JSValue;
                js_err.ensureStillAlive();
                js_err.unprotect();
                return JSC.JSPromise.rejectedPromise(globalThis, js_err).asValue(globalThis);
            },

            // false == controller.close()
            // undefined == noop, but we probably won't send it
            .done => {
                return JSC.JSValue.jsBoolean(false);
            },
        }
    }
};

pub const Signal = struct {
    ptr: *anyopaque = dead,
    vtable: VTable = VTable.Dead,

    pub const dead = @as(*anyopaque, @ptrFromInt(0xaaaaaaaa));

    pub fn clear(this: *Signal) void {
        this.ptr = dead;
    }

    pub fn isDead(this: Signal) bool {
        return this.ptr == dead;
    }

    pub fn initWithType(comptime Type: type, handler: *Type) Signal {
        // this is nullable when used as a JSValue
        @setRuntimeSafety(false);
        return .{
            .ptr = handler,
            .vtable = VTable.wrap(Type),
        };
    }

    pub fn init(handler: anytype) Signal {
        return initWithType(std.meta.Child(@TypeOf(handler)), handler);
    }

    pub fn close(this: Signal, err: ?Syscall.Error) void {
        if (this.isDead())
            return;
        this.vtable.close(this.ptr, err);
    }
    pub fn ready(this: Signal, amount: ?Blob.SizeType, offset: ?Blob.SizeType) void {
        if (this.isDead())
            return;
        this.vtable.ready(this.ptr, amount, offset);
    }
    pub fn start(this: Signal) void {
        if (this.isDead())
            return;
        this.vtable.start(this.ptr);
    }

    pub const VTable = struct {
        pub const OnCloseFn = *const (fn (this: *anyopaque, err: ?Syscall.Error) void);
        pub const OnReadyFn = *const (fn (this: *anyopaque, amount: ?Blob.SizeType, offset: ?Blob.SizeType) void);
        pub const OnStartFn = *const (fn (this: *anyopaque) void);
        close: OnCloseFn,
        ready: OnReadyFn,
        start: OnStartFn,

        const DeadFns = struct {
            pub fn close(_: *anyopaque, _: ?Syscall.Error) void {
                unreachable;
            }
            pub fn ready(_: *anyopaque, _: ?Blob.SizeType, _: ?Blob.SizeType) void {
                unreachable;
            }

            pub fn start(_: *anyopaque) void {
                unreachable;
            }
        };

        pub const Dead = VTable{ .close = DeadFns.close, .ready = DeadFns.ready, .start = DeadFns.start };

        pub fn wrap(
            comptime Wrapped: type,
        ) VTable {
            const Functions = struct {
                fn onClose(this: *anyopaque, err: ?Syscall.Error) void {
                    if (comptime !@hasDecl(Wrapped, "onClose"))
                        Wrapped.close(@as(*Wrapped, @ptrCast(@alignCast(this))), err)
                    else
                        Wrapped.onClose(@as(*Wrapped, @ptrCast(@alignCast(this))), err);
                }
                fn onReady(this: *anyopaque, amount: ?Blob.SizeType, offset: ?Blob.SizeType) void {
                    if (comptime !@hasDecl(Wrapped, "onReady"))
                        Wrapped.ready(@as(*Wrapped, @ptrCast(@alignCast(this))), amount, offset)
                    else
                        Wrapped.onReady(@as(*Wrapped, @ptrCast(@alignCast(this))), amount, offset);
                }
                fn onStart(this: *anyopaque) void {
                    if (comptime !@hasDecl(Wrapped, "onStart"))
                        Wrapped.start(@as(*Wrapped, @ptrCast(@alignCast(this))))
                    else
                        Wrapped.onStart(@as(*Wrapped, @ptrCast(@alignCast(this))));
                }
            };

            return VTable{
                .close = Functions.onClose,
                .ready = Functions.onReady,
                .start = Functions.onStart,
            };
        }
    };
};

pub const Sink = struct {
    ptr: *anyopaque,
    vtable: VTable,
    status: Status = Status.closed,
    used: bool = false,

    pub const pending = Sink{
        .ptr = @as(*anyopaque, @ptrFromInt(0xaaaaaaaa)),
        .vtable = undefined,
    };

    pub const Status = enum {
        ready,
        closed,
    };

    pub const Data = union(enum) {
        utf16: StreamResult,
        latin1: StreamResult,
        bytes: StreamResult,
    };

    pub fn initWithType(comptime Type: type, handler: *Type) Sink {
        return .{
            .ptr = handler,
            .vtable = VTable.wrap(Type),
            .status = .ready,
            .used = false,
        };
    }

    pub fn init(handler: anytype) Sink {
        return initWithType(std.meta.Child(@TypeOf(handler)), handler);
    }

    pub const UTF8Fallback = struct {
        const stack_size = 1024;
        pub fn writeLatin1(comptime Ctx: type, ctx: *Ctx, input: StreamResult, comptime writeFn: anytype) StreamResult.Writable {
            const str = input.slice();
            if (strings.isAllASCII(str)) {
                return writeFn(
                    ctx,
                    input,
                );
            }

            if (stack_size >= str.len) {
                var buf: [stack_size]u8 = undefined;
                @memcpy(buf[0..str.len], str);

                strings.replaceLatin1WithUTF8(buf[0..str.len]);
                if (input.isDone()) {
                    const result = writeFn(ctx, .{ .temporary_and_done = bun.ByteList.init(buf[0..str.len]) });
                    return result;
                } else {
                    const result = writeFn(ctx, .{ .temporary = bun.ByteList.init(buf[0..str.len]) });
                    return result;
                }
            }

            {
                var slice = bun.default_allocator.alloc(u8, str.len) catch return .{ .err = Syscall.Error.oom };
                @memcpy(slice[0..str.len], str);

                strings.replaceLatin1WithUTF8(slice[0..str.len]);
                if (input.isDone()) {
                    return writeFn(ctx, .{ .owned_and_done = bun.ByteList.init(slice) });
                } else {
                    return writeFn(ctx, .{ .owned = bun.ByteList.init(slice) });
                }
            }
        }

        pub fn writeUTF16(comptime Ctx: type, ctx: *Ctx, input: StreamResult, comptime writeFn: anytype) StreamResult.Writable {
            const str: []const u16 = std.mem.bytesAsSlice(u16, input.slice());

            if (stack_size >= str.len * 2) {
                var buf: [stack_size]u8 = undefined;
                const copied = strings.copyUTF16IntoUTF8(&buf, []const u16, str, true);
                std.debug.assert(copied.written <= stack_size);
                std.debug.assert(copied.read <= stack_size);
                if (input.isDone()) {
                    const result = writeFn(ctx, .{ .temporary_and_done = bun.ByteList.init(buf[0..copied.written]) });
                    return result;
                } else {
                    const result = writeFn(ctx, .{ .temporary = bun.ByteList.init(buf[0..copied.written]) });
                    return result;
                }
            }

            {
                const allocated = strings.toUTF8Alloc(bun.default_allocator, str) catch return .{ .err = Syscall.Error.oom };
                if (input.isDone()) {
                    return writeFn(ctx, .{ .owned_and_done = bun.ByteList.init(allocated) });
                } else {
                    return writeFn(ctx, .{ .owned = bun.ByteList.init(allocated) });
                }
            }
        }
    };

    pub const VTable = struct {
        pub const WriteUTF16Fn = *const (fn (this: *anyopaque, data: StreamResult) StreamResult.Writable);
        pub const WriteUTF8Fn = *const (fn (this: *anyopaque, data: StreamResult) StreamResult.Writable);
        pub const WriteLatin1Fn = *const (fn (this: *anyopaque, data: StreamResult) StreamResult.Writable);
        pub const EndFn = *const (fn (this: *anyopaque, err: ?Syscall.Error) JSC.Node.Maybe(void));
        pub const ConnectFn = *const (fn (this: *anyopaque, signal: Signal) JSC.Node.Maybe(void));

        connect: ConnectFn,
        write: WriteUTF8Fn,
        writeLatin1: WriteLatin1Fn,
        writeUTF16: WriteUTF16Fn,
        end: EndFn,

        pub fn wrap(
            comptime Wrapped: type,
        ) VTable {
            const Functions = struct {
                pub fn onWrite(this: *anyopaque, data: StreamResult) StreamResult.Writable {
                    return Wrapped.write(@as(*Wrapped, @ptrCast(@alignCast(this))), data);
                }
                pub fn onConnect(this: *anyopaque, signal: Signal) JSC.Node.Maybe(void) {
                    return Wrapped.connect(@as(*Wrapped, @ptrCast(@alignCast(this))), signal);
                }
                pub fn onWriteLatin1(this: *anyopaque, data: StreamResult) StreamResult.Writable {
                    return Wrapped.writeLatin1(@as(*Wrapped, @ptrCast(@alignCast(this))), data);
                }
                pub fn onWriteUTF16(this: *anyopaque, data: StreamResult) StreamResult.Writable {
                    return Wrapped.writeUTF16(@as(*Wrapped, @ptrCast(@alignCast(this))), data);
                }
                pub fn onEnd(this: *anyopaque, err: ?Syscall.Error) JSC.Node.Maybe(void) {
                    return Wrapped.end(@as(*Wrapped, @ptrCast(@alignCast(this))), err);
                }
            };

            return VTable{
                .write = Functions.onWrite,
                .writeLatin1 = Functions.onWriteLatin1,
                .writeUTF16 = Functions.onWriteUTF16,
                .end = Functions.onEnd,
                .connect = Functions.onConnect,
            };
        }
    };

    pub fn end(this: *Sink, err: ?Syscall.Error) JSC.Node.Maybe(void) {
        if (this.status == .closed) {
            return .{ .result = {} };
        }

        this.status = .closed;
        return this.vtable.end(this.ptr, err);
    }

    pub fn writeLatin1(this: *Sink, data: StreamResult) StreamResult.Writable {
        if (this.status == .closed) {
            return .{ .done = {} };
        }

        const res = this.vtable.writeLatin1(this.ptr, data);
        this.status = if ((res.isDone()) or this.status == .closed)
            Status.closed
        else
            Status.ready;
        this.used = true;
        return res;
    }

    pub fn writeBytes(this: *Sink, data: StreamResult) StreamResult.Writable {
        if (this.status == .closed) {
            return .{ .done = {} };
        }

        const res = this.vtable.write(this.ptr, data);
        this.status = if ((res.isDone()) or this.status == .closed)
            Status.closed
        else
            Status.ready;
        this.used = true;
        return res;
    }

    pub fn writeUTF16(this: *Sink, data: StreamResult) StreamResult.Writable {
        if (this.status == .closed) {
            return .{ .done = {} };
        }

        const res = this.vtable.writeUTF16(this.ptr, data);
        this.status = if ((res.isDone()) or this.status == .closed)
            Status.closed
        else
            Status.ready;
        this.used = true;
        return res;
    }

    pub fn write(this: *Sink, data: Data) StreamResult.Writable {
        switch (data) {
            .utf16 => |str| {
                return this.writeUTF16(str);
            },
            .latin1 => |str| {
                return this.writeLatin1(str);
            },
            .bytes => |bytes| {
                return this.writeBytes(bytes);
            },
        }
    }
};

pub const FileSink = NewFileSink(.js);
pub const FileSinkMini = NewFileSink(.mini);
pub fn NewFileSink(comptime EventLoop: JSC.EventLoopKind) type {
    return struct {
        buffer: bun.ByteList,
        allocator: std.mem.Allocator,
        done: bool = false,
        signal: Signal = .{},
        next: ?Sink = null,
        auto_close: bool = false,
        auto_truncate: bool = false,
        fd: bun.FileDescriptor = bun.invalid_fd,
        mode: bun.Mode = 0,
        chunk_size: usize = 0,
        pending: StreamResult.Writable.Pending = StreamResult.Writable.Pending{
            .result = .{ .done = {} },
        },

        scheduled_count: u32 = 0,
        written: usize = 0,
        head: usize = 0,
        requested_end: bool = false,
        has_adjusted_pipe_size_on_linux: bool = false,
        max_write_size: usize = std.math.maxInt(usize),
        reachable_from_js: bool = true,
        poll_ref: ?*Async.FilePoll = null,

        const ThisFileSink = @This();

        pub const event_loop_kind = EventLoop;
        pub usingnamespace NewReadyWatcher(@This(), .writable, ready);
        const log = Output.scoped(.FileSink, false);

        pub fn isReachable(this: *const ThisFileSink) bool {
            return this.reachable_from_js or !this.signal.isDead();
        }

        pub fn updateRef(this: *ThisFileSink, value: bool) void {
            // if (this.poll_ref) |poll| {
            //     if (value)
            //         poll.ref(JSC.VirtualMachine.get())
            //     else
            //         poll.unref(JSC.VirtualMachine.get());
            // }
            if (this.poll_ref) |poll| {
                if (value)
                    poll.ref(switch (comptime EventLoop) {
                        .js => JSC.VirtualMachine.get(),
                        .mini => JSC.MiniEventLoop.global,
                    })
                else
                    poll.unref(switch (comptime EventLoop) {
                        .js => JSC.VirtualMachine.get(),
                        .mini => JSC.MiniEventLoop.global,
                    });
            }
        }

        const max_fifo_size = 64 * 1024;
        pub fn prepare(this: *ThisFileSink, input_path: PathOrFileDescriptor, mode: bun.Mode) JSC.Node.Maybe(void) {
            var file_buf: [std.fs.MAX_PATH_BYTES]u8 = undefined;
            const auto_close = this.auto_close;
            const fd = if (!auto_close)
                input_path.fd
            else switch (bun.sys.open(input_path.path.toSliceZ(&file_buf), std.os.O.WRONLY | std.os.O.NONBLOCK | std.os.O.CLOEXEC | std.os.O.CREAT, mode)) {
                .result => |_fd| _fd,
                .err => |err| return .{ .err = err.withPath(input_path.path.slice()) },
            };

            if (this.poll_ref == null) {
                const stat: bun.Stat = switch (bun.sys.fstat(fd)) {
                    .result => |result| result,
                    .err => |err| {
                        if (auto_close) {
                            _ = bun.sys.close(fd);
                        }
                        return .{ .err = err.withPathLike(input_path) };
                    },
                };

                this.mode = @intCast(stat.mode);
                this.auto_truncate = this.auto_truncate and (bun.isRegularFile(this.mode));
            } else {
                this.auto_truncate = false;
                this.max_write_size = max_fifo_size;
            }

            this.fd = fd;

            return .{ .result = {} };
        }

        pub fn connect(this: *ThisFileSink, signal: Signal) void {
            std.debug.assert(this.reader == null);
            this.signal = signal;
        }

        pub fn start(this: *ThisFileSink, stream_start: StreamStart) JSC.Node.Maybe(void) {
            this.done = false;
            this.written = 0;
            this.auto_close = false;
            this.auto_truncate = false;
            this.requested_end = false;

            this.buffer.len = 0;

            switch (stream_start) {
                .FileSink => |config| {
                    this.chunk_size = config.chunk_size;
                    this.auto_close = config.close or config.input_path == .path;
                    this.auto_truncate = config.truncate;

                    switch (this.prepare(config.input_path, config.mode)) {
                        .err => |err| {
                            return .{ .err = err };
                        },
                        .result => {},
                    }
                },
                else => {},
            }

            this.signal.start();
            return .{ .result = {} };
        }

        pub fn flush(this: *ThisFileSink, buf: []const u8) StreamResult.Writable {
            return this.flushMaybePollWithSizeAndBuffer(buf, std.math.maxInt(usize));
        }

        fn adjustPipeLengthOnLinux(this: *ThisFileSink, fd: bun.FileDescriptor, remain_len: usize) void {
            // On Linux, we can adjust the pipe size to avoid blocking.
            this.has_adjusted_pipe_size_on_linux = true;

            switch (bun.sys.setPipeCapacityOnLinux(fd, @min(Syscall.getMaxPipeSizeOnLinux(), remain_len))) {
                .result => |len| {
                    if (len > 0) {
                        this.max_write_size = len;
                    }
                },
                else => {},
            }
        }

        pub fn flushMaybePollWithSizeAndBuffer(this: *ThisFileSink, buffer: []const u8, writable_size: usize) StreamResult.Writable {
            std.debug.assert(this.fd != bun.invalid_fd);

<<<<<<< HEAD
            var total: usize = this.written;
            const initial = total;
            const fd = this.fd;
            var remain = buffer;
            remain = remain[@min(this.head, remain.len)..];
            if (remain.len == 0) return .{ .owned = 0 };
=======
        var total = this.written;
        const initial = total;
        const fd = this.fd;
        var remain = buffer;
        remain = remain[@min(this.head, remain.len)..];
        if (remain.len == 0) return .{ .owned = 0 };
>>>>>>> 52894121

            defer this.written = total;

            const initial_remain = remain;
            defer {
                std.debug.assert(total - initial == @intFromPtr(remain.ptr) - @intFromPtr(initial_remain.ptr));

                if (remain.len == 0) {
                    this.head = 0;
                    this.buffer.len = 0;
                } else {
                    this.head += total - initial;
                }
            }
            const is_fifo = this.isFIFO();
            var did_adjust_pipe_size_on_linux_this_tick = false;
            if (comptime Environment.isLinux) {
                if (is_fifo and !this.has_adjusted_pipe_size_on_linux and remain.len >= (max_fifo_size - 1024)) {
                    this.adjustPipeLengthOnLinux(fd, remain.len);
                    did_adjust_pipe_size_on_linux_this_tick = true;
                }
            }

            const max_to_write =
                if (is_fifo)
            brk: {
                if (comptime Environment.isLinux) {
                    if (did_adjust_pipe_size_on_linux_this_tick)
                        break :brk this.max_write_size;
                }

                // The caller may have informed us of the size
                // in which case we should use that.
                if (writable_size != std.math.maxInt(usize))
                    break :brk writable_size;

                if (this.poll_ref) |poll| {
                    if (poll.isHUP()) {
                        this.done = true;
                        this.cleanup();
                        return .{ .done = {} };
                    }

                    if (poll.isWritable()) {
                        break :brk this.max_write_size;
                    }
                }

                switch (bun.isWritable(fd)) {
                    .not_ready => {
                        if (this.poll_ref) |poll| {
                            poll.flags.remove(.writable);
                        }

                        if (!this.isWatching())
                            this.watch(fd);

                        return .{
                            .pending = &this.pending,
                        };
                    },
                    .hup => {
                        if (this.poll_ref) |poll| {
                            poll.flags.remove(.writable);
                            poll.flags.insert(.hup);
                        }

                        this.cleanup();

                        return .{
                            .done = {},
                        };
                    },
                    .ready => break :brk this.max_write_size,
                }
            } else remain.len;

            if (max_to_write > 0) {
                while (remain.len > 0) {
                    const write_buf = remain[0..@min(remain.len, max_to_write)];
                    const res = bun.sys.write(fd, write_buf);

                    if (res == .err) {
                        const retry =
                            E.AGAIN;

                        switch (res.err.getErrno()) {
                            retry => {
                                if (this.poll_ref) |poll| {
                                    poll.flags.remove(.writable);
                                }

                                if (!this.isWatching())
                                    this.watch(fd);
                                return .{
                                    .pending = &this.pending,
                                };
                            },
                            .PIPE => {
                                this.cleanup();
                                this.pending.consumed = @as(Blob.SizeType, @truncate(total - initial));
                                return .{ .done = {} };
                            },
                            else => {},
                        }
                        this.pending.result = .{ .err = res.err };
                        this.pending.consumed = @as(Blob.SizeType, @truncate(total - initial));

                        return .{ .err = res.err };
                    }

                    remain = remain[res.result..];
                    total += res.result;

                    log("Wrote {d} bytes (fd: {d}, head: {d}, {d}/{d})", .{ res.result, fd, this.head, remain.len, total });

                    if (res.result == 0) {
                        if (this.poll_ref) |poll| {
                            poll.flags.remove(.writable);
                        }
                        break;
                    }

                    // we flushed an entire fifo
                    // but we still have more
                    // lets check if its writable, so we avoid blocking
                    if (is_fifo and remain.len > 0) {
                        switch (bun.isWritable(fd)) {
                            .ready => {
                                if (this.poll_ref) |poll_ref| {
                                    poll_ref.flags.insert(.writable);
                                    poll_ref.flags.insert(.fifo);
                                    std.debug.assert(poll_ref.flags.contains(.poll_writable));
                                }
                            },
                            .not_ready => {
                                if (!this.isWatching())
                                    this.watch(this.fd);

                                if (this.poll_ref) |poll| {
                                    poll.flags.remove(.writable);
                                    std.debug.assert(poll.flags.contains(.poll_writable));
                                }
                                this.pending.consumed = @as(Blob.SizeType, @truncate(total - initial));

                                return .{
                                    .pending = &this.pending,
                                };
                            },
                            .hup => {
                                if (this.poll_ref) |poll| {
                                    poll.flags.remove(.writable);
                                    poll.flags.insert(.hup);
                                }

                                this.cleanup();

                                return .{
                                    .done = {},
                                };
                            },
                        }
                    }
                }
            }

            this.pending.result = .{
                .owned = @as(Blob.SizeType, @truncate(total)),
            };
            this.pending.consumed = @as(Blob.SizeType, @truncate(total - initial));

            if (is_fifo and remain.len == 0 and this.isWatching()) {
                this.unwatch(fd);
            }

<<<<<<< HEAD
            if (this.requested_end) {
                this.done = true;
=======
            if (this.auto_truncate)
                _ = bun.sys.ftruncate(fd, @intCast(total));
>>>>>>> 52894121

                if (is_fifo and this.isWatching()) {
                    this.unwatch(fd);
                }

                if (this.auto_truncate)
                    std.os.ftruncate(bun.fdcast(fd), total) catch {};

                if (this.auto_close) {
                    _ = bun.sys.close(fd);
                    this.fd = bun.invalid_fd;
                }
            }
            this.pending.run();
            return .{ .owned = @as(Blob.SizeType, @truncate(total - initial)) };
        }

        pub fn flushFromJS(this: *ThisFileSink, globalThis: *JSGlobalObject, _: bool) JSC.Node.Maybe(JSValue) {
            if (this.isPending() or this.done) {
                return .{ .result = JSC.JSValue.jsUndefined() };
            }
            const result = this.flush(this.buffer.slice());

            if (result == .err) {
                return .{ .err = result.err };
            }

            return JSC.Node.Maybe(JSValue){
                .result = result.toJS(globalThis),
            };
        }

        fn cleanup(this: *ThisFileSink) void {
            this.done = true;

            if (this.poll_ref) |poll| {
                this.poll_ref = null;
                poll.deinitForceUnregister();
            }

            if (this.auto_close) {
                if (this.fd != bun.invalid_fd) {
                    if (this.scheduled_count > 0) {
                        this.scheduled_count = 0;
                    }

                    _ = bun.sys.close(this.fd);
                    this.fd = bun.invalid_fd;
                }
            }

            if (this.buffer.cap > 0) {
                this.buffer.listManaged(this.allocator).deinit();
                this.buffer = bun.ByteList.init("");
                this.head = 0;
            }

            this.pending.result = .done;
            this.pending.run();
        }

        pub fn finalize(this: *ThisFileSink) void {
            this.cleanup();
            this.signal.close(null);

            this.reachable_from_js = false;

            if (!this.isReachable())
                this.allocator.destroy(this);
        }

        pub fn init(allocator: std.mem.Allocator, next: ?Sink) !*ThisFileSink {
            const this = try allocator.create(ThisFileSink);
            this.* = ThisFileSink{
                .buffer = bun.ByteList{},
                .allocator = allocator,
                .next = next,
            };
            return this;
        }

        pub fn construct(
            this: *ThisFileSink,
            allocator: std.mem.Allocator,
        ) void {
            this.* = ThisFileSink{
                .buffer = bun.ByteList{},
                .allocator = allocator,
                .next = null,
            };
        }

        pub fn toJS(this: *ThisFileSink, globalThis: *JSGlobalObject) JSValue {
            return JSSink.createObject(globalThis, this);
        }

        pub fn ready(this: *ThisFileSink, writable: i64) void {
            var remain = this.buffer.slice();
            const pending = remain[@min(this.head, remain.len)..].len;
            if (pending == 0) {
                if (this.isWatching()) {
                    this.unwatch(this.fd);
                }

                return;
            }

            if (comptime Environment.isMac) {
                _ = this.flushMaybePollWithSizeAndBuffer(this.buffer.slice(), @as(usize, @intCast(@max(writable, 0))));
            } else {
                _ = this.flushMaybePollWithSizeAndBuffer(this.buffer.slice(), std.math.maxInt(usize));
            }
        }

        pub fn write(this: *@This(), data: StreamResult) StreamResult.Writable {
            if (this.done) {
                return .{ .done = {} };
            }
            const input = data.slice();

            if (!this.isPending() and this.buffer.len == 0 and input.len >= this.chunk_size) {
                const result = this.flush(input);
                if (this.isPending()) {
                    _ = this.buffer.write(this.allocator, input) catch {
                        return .{ .err = Syscall.Error.oom };
                    };
                }

                return result;
            }

            const len = this.buffer.write(this.allocator, input) catch {
                return .{ .err = Syscall.Error.oom };
            };

            if (!this.isPending() and this.buffer.len >= this.chunk_size) {
                return this.flush(this.buffer.slice());
            }

            this.signal.ready(null, null);
            return .{ .owned = len };
        }
        pub const writeBytes = write;
        pub fn writeLatin1(this: *@This(), data: StreamResult) StreamResult.Writable {
            if (this.done) {
                return .{ .done = {} };
            }

            const input = data.slice();

            if (!this.isPending() and this.buffer.len == 0 and input.len >= this.chunk_size and strings.isAllASCII(input)) {
                const result = this.flush(input);
                if (this.isPending()) {
                    _ = this.buffer.write(this.allocator, input) catch {
                        return .{ .err = Syscall.Error.oom };
                    };
                }

                return result;
            }

            const len = this.buffer.writeLatin1(this.allocator, input) catch {
                return .{ .err = Syscall.Error.oom };
            };

            if (!this.isPending() and this.buffer.len >= this.chunk_size) {
                return this.flush(this.buffer.slice());
            }

            this.signal.ready(null, null);
            return .{ .owned = len };
        }
        pub fn writeUTF16(this: *@This(), data: StreamResult) StreamResult.Writable {
            if (this.done) {
                return .{ .done = {} };
            }

            if (this.next) |*next| {
                return next.writeUTF16(data);
            }
            const len = this.buffer.writeUTF16(this.allocator, @as([*]const u16, @ptrCast(@alignCast(data.slice().ptr)))[0..std.mem.bytesAsSlice(u16, data.slice()).len]) catch {
                return .{ .err = Syscall.Error.oom };
            };

            if (!this.isPending() and this.buffer.len >= this.chunk_size) {
                return this.flush(this.buffer.slice());
            }
            this.signal.ready(null, null);

            return .{ .owned = len };
        }

        fn isPending(this: *const ThisFileSink) bool {
            if (this.done) return false;
            return this.pending.state == .pending;
        }

        pub fn close(this: *ThisFileSink) void {
            if (this.done)
                return;

            this.done = true;
            const fd = this.fd;
            const signal_close = fd != bun.invalid_fd;
            defer if (signal_close) this.signal.close(null);
            if (signal_close) {
                if (this.poll_ref) |poll| {
                    this.poll_ref = null;
                    poll.deinitForceUnregister();
                }

                this.fd = bun.invalid_fd;
                if (this.auto_close)
                    _ = bun.sys.close(fd);
            }

            this.pending.result = .done;
            this.pending.run();
        }

        pub fn end(this: *ThisFileSink, err: ?Syscall.Error) JSC.Node.Maybe(void) {
            if (this.done) {
                return .{ .result = {} };
            }

            if (this.next) |*next| {
                return next.end(err);
            }

            if (this.requested_end or this.done)
                return .{ .result = {} };

            this.requested_end = true;

            const flushy = this.flush(this.buffer.slice());

            if (flushy == .err) {
                return .{ .err = flushy.err };
            }

            if (flushy != .pending) {
                this.cleanup();
            }

            this.signal.close(err);
            return .{ .result = {} };
        }

        pub fn endFromJS(this: *ThisFileSink, globalThis: *JSGlobalObject) JSC.Node.Maybe(JSValue) {
            if (this.done) {
                return .{ .result = JSValue.jsNumber(this.written) };
            }

            std.debug.assert(this.next == null);
            this.requested_end = true;

            if (this.fd == bun.invalid_fd) {
                this.cleanup();
                return .{ .result = JSValue.jsNumber(this.written) };
            }

            const flushed = this.flush(this.buffer.slice());

            if (flushed == .err) {
                return .{ .err = flushed.err };
            }

            if (flushed != .pending) {
                this.cleanup();
            }

            this.signal.close(null);

            return .{ .result = flushed.toJS(globalThis) };
        }

        pub fn sink(this: *ThisFileSink) Sink {
            return Sink.init(this);
        }

        pub const JSSink = NewJSSink(@This(), "FileSink");
    };
}

pub const ArrayBufferSink = struct {
    bytes: bun.ByteList,
    allocator: std.mem.Allocator,
    done: bool = false,
    signal: Signal = .{},
    next: ?Sink = null,
    streaming: bool = false,
    as_uint8array: bool = false,

    pub fn connect(this: *ArrayBufferSink, signal: Signal) void {
        std.debug.assert(this.reader == null);
        this.signal = signal;
    }

    pub fn start(this: *ArrayBufferSink, stream_start: StreamStart) JSC.Node.Maybe(void) {
        this.bytes.len = 0;
        var list = this.bytes.listManaged(this.allocator);
        list.clearRetainingCapacity();

        switch (stream_start) {
            .ArrayBufferSink => |config| {
                if (config.chunk_size > 0) {
                    list.ensureTotalCapacityPrecise(config.chunk_size) catch return .{ .err = Syscall.Error.oom };
                    this.bytes.update(list);
                }

                this.as_uint8array = config.as_uint8array;
                this.streaming = config.stream;
            },
            else => {},
        }

        this.done = false;

        this.signal.start();
        return .{ .result = {} };
    }

    pub fn flush(_: *ArrayBufferSink) JSC.Node.Maybe(void) {
        return .{ .result = {} };
    }

    pub fn flushFromJS(this: *ArrayBufferSink, globalThis: *JSGlobalObject, wait: bool) JSC.Node.Maybe(JSValue) {
        if (this.streaming) {
            const value: JSValue = switch (this.as_uint8array) {
                true => JSC.ArrayBuffer.create(globalThis, this.bytes.slice(), .Uint8Array),
                false => JSC.ArrayBuffer.create(globalThis, this.bytes.slice(), .ArrayBuffer),
            };
            this.bytes.len = 0;
            if (wait) {}
            return .{ .result = value };
        }

        return .{ .result = JSValue.jsNumber(0) };
    }

    pub fn finalize(this: *ArrayBufferSink) void {
        if (this.bytes.len > 0) {
            this.bytes.listManaged(this.allocator).deinit();
            this.bytes = bun.ByteList.init("");
            this.done = true;
        }

        this.allocator.destroy(this);
    }

    pub fn init(allocator: std.mem.Allocator, next: ?Sink) !*ArrayBufferSink {
        const this = try allocator.create(ArrayBufferSink);
        this.* = ArrayBufferSink{
            .bytes = bun.ByteList.init(&.{}),
            .allocator = allocator,
            .next = next,
        };
        return this;
    }

    pub fn construct(
        this: *ArrayBufferSink,
        allocator: std.mem.Allocator,
    ) void {
        this.* = ArrayBufferSink{
            .bytes = bun.ByteList{},
            .allocator = allocator,
            .next = null,
        };
    }

    pub fn write(this: *@This(), data: StreamResult) StreamResult.Writable {
        if (this.next) |*next| {
            return next.writeBytes(data);
        }

        const len = this.bytes.write(this.allocator, data.slice()) catch {
            return .{ .err = Syscall.Error.oom };
        };
        this.signal.ready(null, null);
        return .{ .owned = len };
    }
    pub const writeBytes = write;
    pub fn writeLatin1(this: *@This(), data: StreamResult) StreamResult.Writable {
        if (this.next) |*next| {
            return next.writeLatin1(data);
        }
        const len = this.bytes.writeLatin1(this.allocator, data.slice()) catch {
            return .{ .err = Syscall.Error.oom };
        };
        this.signal.ready(null, null);
        return .{ .owned = len };
    }
    pub fn writeUTF16(this: *@This(), data: StreamResult) StreamResult.Writable {
        if (this.next) |*next| {
            return next.writeUTF16(data);
        }
        const len = this.bytes.writeUTF16(this.allocator, @as([*]const u16, @ptrCast(@alignCast(data.slice().ptr)))[0..std.mem.bytesAsSlice(u16, data.slice()).len]) catch {
            return .{ .err = Syscall.Error.oom };
        };
        this.signal.ready(null, null);
        return .{ .owned = len };
    }

    pub fn end(this: *ArrayBufferSink, err: ?Syscall.Error) JSC.Node.Maybe(void) {
        if (this.next) |*next| {
            return next.end(err);
        }
        this.signal.close(err);
        return .{ .result = {} };
    }
    pub fn destroy(this: *ArrayBufferSink) void {
        this.bytes.deinitWithAllocator(this.allocator);
        this.allocator.destroy(this);
    }
    pub fn toJS(this: *ArrayBufferSink, globalThis: *JSGlobalObject, as_uint8array: bool) JSValue {
        if (this.streaming) {
            const value: JSValue = switch (as_uint8array) {
                true => JSC.ArrayBuffer.create(globalThis, this.bytes.slice(), .Uint8Array),
                false => JSC.ArrayBuffer.create(globalThis, this.bytes.slice(), .ArrayBuffer),
            };
            this.bytes.len = 0;
            return value;
        }

        var list = this.bytes.listManaged(this.allocator);
        this.bytes = bun.ByteList.init("");
        return ArrayBuffer.fromBytes(
            try list.toOwnedSlice(),
            if (as_uint8array)
                .Uint8Array
            else
                .ArrayBuffer,
        ).toJS(globalThis, null);
    }

    pub fn endFromJS(this: *ArrayBufferSink, _: *JSGlobalObject) JSC.Node.Maybe(ArrayBuffer) {
        if (this.done) {
            return .{ .result = ArrayBuffer.fromBytes(&[_]u8{}, .ArrayBuffer) };
        }

        std.debug.assert(this.next == null);
        var list = this.bytes.listManaged(this.allocator);
        this.bytes = bun.ByteList.init("");
        this.done = true;
        this.signal.close(null);
        return .{ .result = ArrayBuffer.fromBytes(
            list.toOwnedSlice() catch @panic("TODO"),
            if (this.as_uint8array)
                .Uint8Array
            else
                .ArrayBuffer,
        ) };
    }

    pub fn sink(this: *ArrayBufferSink) Sink {
        return Sink.init(this);
    }

    pub const JSSink = NewJSSink(@This(), "ArrayBufferSink");
};

const AutoFlusher = struct {
    registered: bool = false,

    pub fn registerDeferredMicrotaskWithType(comptime Type: type, this: *Type, vm: *JSC.VirtualMachine) void {
        if (this.auto_flusher.registered) return;
        this.auto_flusher.registered = true;
        std.debug.assert(!vm.eventLoop().registerDeferredTask(this, @ptrCast(&Type.onAutoFlush)));
    }

    pub fn unregisterDeferredMicrotaskWithType(comptime Type: type, this: *Type, vm: *JSC.VirtualMachine) void {
        if (!this.auto_flusher.registered) return;
        this.auto_flusher.registered = false;
        std.debug.assert(vm.eventLoop().unregisterDeferredTask(this));
    }

    pub fn unregisterDeferredMicrotaskWithTypeUnchecked(comptime Type: type, this: *Type, vm: *JSC.VirtualMachine) void {
        std.debug.assert(this.auto_flusher.registered);
        std.debug.assert(vm.eventLoop().unregisterDeferredTask(this));
        this.auto_flusher.registered = false;
    }

    pub fn registerDeferredMicrotaskWithTypeUnchecked(comptime Type: type, this: *Type, vm: *JSC.VirtualMachine) void {
        std.debug.assert(!this.auto_flusher.registered);
        this.auto_flusher.registered = true;
        std.debug.assert(!vm.eventLoop().registerDeferredTask(this, @ptrCast(&Type.onAutoFlush)));
    }
};

pub fn NewJSSink(comptime SinkType: type, comptime name_: []const u8) type {
    return struct {
        sink: SinkType,

        const ThisSink = @This();

        pub const shim = JSC.Shimmer("", name_, @This());
        pub const name = std.fmt.comptimePrint("{s}", .{name_});

        // This attaches it to JS
        pub const SinkSignal = extern struct {
            cpp: JSValue,

            pub fn init(cpp: JSValue) Signal {
                // this one can be null
                @setRuntimeSafety(false);
                return Signal.initWithType(SinkSignal, @as(*SinkSignal, @ptrFromInt(@as(usize, @bitCast(@intFromEnum(cpp))))));
            }

            pub fn close(this: *@This(), _: ?Syscall.Error) void {
                onClose(@as(SinkSignal, @bitCast(@intFromPtr(this))).cpp, JSValue.jsUndefined());
            }

            pub fn ready(this: *@This(), _: ?Blob.SizeType, _: ?Blob.SizeType) void {
                onReady(@as(SinkSignal, @bitCast(@intFromPtr(this))).cpp, JSValue.jsUndefined(), JSValue.jsUndefined());
            }

            pub fn start(_: *@This()) void {}
        };

        pub fn onClose(ptr: JSValue, reason: JSValue) callconv(.C) void {
            JSC.markBinding(@src());

            return shim.cppFn("onClose", .{ ptr, reason });
        }

        pub fn onReady(ptr: JSValue, amount: JSValue, offset: JSValue) callconv(.C) void {
            JSC.markBinding(@src());

            return shim.cppFn("onReady", .{ ptr, amount, offset });
        }

        pub fn onStart(ptr: JSValue, globalThis: *JSGlobalObject) callconv(.C) void {
            JSC.markBinding(@src());

            return shim.cppFn("onStart", .{ ptr, globalThis });
        }

        pub fn createObject(globalThis: *JSGlobalObject, object: *anyopaque) callconv(.C) JSValue {
            JSC.markBinding(@src());

            return shim.cppFn("createObject", .{ globalThis, object });
        }

        pub fn fromJS(globalThis: *JSGlobalObject, value: JSValue) ?*anyopaque {
            JSC.markBinding(@src());

            return shim.cppFn("fromJS", .{ globalThis, value });
        }

        pub fn construct(globalThis: *JSGlobalObject, _: *JSC.CallFrame) callconv(.C) JSValue {
            JSC.markBinding(@src());

            if (comptime !@hasDecl(SinkType, "construct")) {
                const Static = struct {
                    pub const message = std.fmt.comptimePrint("{s} is not constructable", .{SinkType.name});
                };
                const err = JSC.SystemError{
                    .message = bun.String.static(Static.message),
                    .code = bun.String.static(@as(string, @tagName(JSC.Node.ErrorCode.ERR_ILLEGAL_CONSTRUCTOR))),
                };
                globalThis.throwValue(err.toErrorInstance(globalThis));
                return JSC.JSValue.jsUndefined();
            }

            var allocator = globalThis.bunVM().allocator;
            var this = allocator.create(ThisSink) catch {
                globalThis.vm().throwError(globalThis, Syscall.Error.oom.toJSC(
                    globalThis,
                ));
                return JSC.JSValue.jsUndefined();
            };
            this.sink.construct(allocator);
            return createObject(globalThis, this);
        }

        pub fn finalize(ptr: *anyopaque) callconv(.C) void {
            var this = @as(*ThisSink, @ptrCast(@alignCast(ptr)));

            this.sink.finalize();
        }

        pub fn detach(this: *ThisSink) void {
            if (comptime !@hasField(SinkType, "signal"))
                return;

            const ptr = this.sink.signal.ptr;
            if (this.sink.signal.isDead())
                return;
            this.sink.signal.clear();
            const value = @as(JSValue, @enumFromInt(@as(JSC.JSValueReprInt, @bitCast(@intFromPtr(ptr)))));
            value.unprotect();
            detachPtr(value);
        }

        pub fn detachPtr(ptr: JSValue) callconv(.C) void {
            shim.cppFn("detachPtr", .{ptr});
        }

        fn getThis(globalThis: *JSGlobalObject, callframe: *const JSC.CallFrame) ?*ThisSink {
            return @as(
                *ThisSink,
                @ptrCast(@alignCast(
                    fromJS(
                        globalThis,
                        callframe.this(),
                    ) orelse return null,
                )),
            );
        }

        fn invalidThis(globalThis: *JSGlobalObject) JSValue {
            const err = JSC.toTypeError(JSC.Node.ErrorCode.ERR_INVALID_THIS, "Expected Sink", .{}, globalThis);
            globalThis.vm().throwError(globalThis, err);
            return JSC.JSValue.jsUndefined();
        }

        pub fn write(globalThis: *JSGlobalObject, callframe: *JSC.CallFrame) callconv(.C) JSValue {
            JSC.markBinding(@src());
            var this = getThis(globalThis, callframe) orelse return invalidThis(globalThis);

            if (comptime @hasDecl(SinkType, "getPendingError")) {
                if (this.sink.getPendingError()) |err| {
                    globalThis.vm().throwError(globalThis, err);
                    return JSC.JSValue.jsUndefined();
                }
            }

            const args_list = callframe.arguments(4);
            const args = args_list.ptr[0..args_list.len];

            if (args.len == 0) {
                globalThis.vm().throwError(globalThis, JSC.toTypeError(
                    JSC.Node.ErrorCode.ERR_MISSING_ARGS,
                    "write() expects a string, ArrayBufferView, or ArrayBuffer",
                    .{},
                    globalThis,
                ));
                return JSC.JSValue.jsUndefined();
            }

            const arg = args[0];
            arg.ensureStillAlive();
            defer arg.ensureStillAlive();

            if (arg.isEmptyOrUndefinedOrNull()) {
                globalThis.vm().throwError(globalThis, JSC.toTypeError(
                    JSC.Node.ErrorCode.ERR_STREAM_NULL_VALUES,
                    "write() expects a string, ArrayBufferView, or ArrayBuffer",
                    .{},
                    globalThis,
                ));
                return JSC.JSValue.jsUndefined();
            }

            if (arg.asArrayBuffer(globalThis)) |buffer| {
                const slice = buffer.slice();
                if (slice.len == 0) {
                    return JSC.JSValue.jsNumber(0);
                }

                return this.sink.writeBytes(.{ .temporary = bun.ByteList.init(slice) }).toJS(globalThis);
            }

            if (!arg.isString()) {
                globalThis.vm().throwError(globalThis, JSC.toTypeError(
                    JSC.Node.ErrorCode.ERR_INVALID_ARG_TYPE,
                    "write() expects a string, ArrayBufferView, or ArrayBuffer",
                    .{},
                    globalThis,
                ));
                return JSC.JSValue.jsUndefined();
            }

            const str = arg.getZigString(globalThis);
            if (str.len == 0) {
                return JSC.JSValue.jsNumber(0);
            }

            if (str.is16Bit()) {
                return this.sink.writeUTF16(.{ .temporary = bun.ByteList.initConst(std.mem.sliceAsBytes(str.utf16SliceAligned())) }).toJS(globalThis);
            }

            return this.sink.writeLatin1(.{ .temporary = bun.ByteList.initConst(str.slice()) }).toJS(globalThis);
        }

        pub fn writeUTF8(globalThis: *JSGlobalObject, callframe: *JSC.CallFrame) callconv(.C) JSValue {
            JSC.markBinding(@src());

            var this = getThis(globalThis, callframe) orelse return invalidThis(globalThis);

            if (comptime @hasDecl(SinkType, "getPendingError")) {
                if (this.sink.getPendingError()) |err| {
                    globalThis.vm().throwError(globalThis, err);
                    return JSC.JSValue.jsUndefined();
                }
            }

            const args_list = callframe.arguments(4);
            const args = args_list.ptr[0..args_list.len];
            if (args.len == 0 or !args[0].isString()) {
                const err = JSC.toTypeError(
                    if (args.len == 0) JSC.Node.ErrorCode.ERR_MISSING_ARGS else JSC.Node.ErrorCode.ERR_INVALID_ARG_TYPE,
                    "writeUTF8() expects a string",
                    .{},
                    globalThis,
                );
                globalThis.vm().throwError(globalThis, err);
                return JSC.JSValue.jsUndefined();
            }

            const arg = args[0];

            const str = arg.getZigString(globalThis);
            if (str.len == 0) {
                return JSC.JSValue.jsNumber(0);
            }

            if (str.is16Bit()) {
                return this.sink.writeUTF16(.{ .temporary = str.utf16SliceAligned() }).toJS(globalThis);
            }

            return this.sink.writeLatin1(.{ .temporary = str.slice() }).toJS(globalThis);
        }

        pub fn close(globalThis: *JSGlobalObject, sink_ptr: ?*anyopaque) callconv(.C) JSValue {
            JSC.markBinding(@src());
            var this = @as(*ThisSink, @ptrCast(@alignCast(sink_ptr orelse return invalidThis(globalThis))));

            if (comptime @hasDecl(SinkType, "getPendingError")) {
                if (this.sink.getPendingError()) |err| {
                    globalThis.vm().throwError(globalThis, err);
                    return JSC.JSValue.jsUndefined();
                }
            }

            return this.sink.end(null).toJS(globalThis);
        }

        pub fn flush(globalThis: *JSGlobalObject, callframe: *JSC.CallFrame) callconv(.C) JSValue {
            JSC.markBinding(@src());

            var this = getThis(globalThis, callframe) orelse return invalidThis(globalThis);

            if (comptime @hasDecl(SinkType, "getPendingError")) {
                if (this.sink.getPendingError()) |err| {
                    globalThis.vm().throwError(globalThis, err);
                    return JSC.JSValue.jsUndefined();
                }
            }

            defer {
                if ((comptime @hasField(SinkType, "done")) and this.sink.done) {
                    callframe.this().unprotect();
                }
            }

            if (comptime @hasDecl(SinkType, "flushFromJS")) {
                const wait = callframe.argumentsCount() > 0 and
                    callframe.argument(0).isBoolean() and
                    callframe.argument(0).asBoolean();
                const maybe_value: JSC.Node.Maybe(JSValue) = this.sink.flushFromJS(globalThis, wait);
                return switch (maybe_value) {
                    .result => |value| value,
                    .err => |err| blk: {
                        globalThis.vm().throwError(globalThis, err.toJSC(globalThis));
                        break :blk JSC.JSValue.jsUndefined();
                    },
                };
            }

            return this.sink.flush().toJS(globalThis);
        }

        pub fn start(globalThis: *JSGlobalObject, callframe: *JSC.CallFrame) callconv(.C) JSValue {
            JSC.markBinding(@src());

            var this = getThis(globalThis, callframe) orelse return invalidThis(globalThis);

            if (comptime @hasDecl(SinkType, "getPendingError")) {
                if (this.sink.getPendingError()) |err| {
                    globalThis.vm().throwError(globalThis, err);
                    return JSC.JSValue.jsUndefined();
                }
            }

            if (comptime @hasField(StreamStart, name_)) {
                return this.sink.start(
                    if (callframe.argumentsCount() > 0)
                        StreamStart.fromJSWithTag(
                            globalThis,
                            callframe.argument(0),
                            comptime @field(StreamStart, name_),
                        )
                    else
                        StreamStart{ .empty = {} },
                ).toJS(globalThis);
            }

            return this.sink.start(
                if (callframe.argumentsCount() > 0)
                    StreamStart.fromJS(globalThis, callframe.argument(0))
                else
                    StreamStart{ .empty = {} },
            ).toJS(globalThis);
        }

        pub fn end(globalThis: *JSGlobalObject, callframe: *JSC.CallFrame) callconv(.C) JSValue {
            JSC.markBinding(@src());

            var this = getThis(globalThis, callframe) orelse return invalidThis(globalThis);

            if (comptime @hasDecl(SinkType, "getPendingError")) {
                if (this.sink.getPendingError()) |err| {
                    globalThis.vm().throwError(globalThis, err);
                    return JSC.JSValue.jsUndefined();
                }
            }

            defer {
                if (comptime @hasField(SinkType, "done")) {
                    if (this.sink.done) {
                        callframe.this().unprotect();
                    }
                }
            }

            return this.sink.endFromJS(globalThis).toJS(globalThis);
        }

        pub fn endWithSink(ptr: *anyopaque, globalThis: *JSGlobalObject) callconv(.C) JSValue {
            JSC.markBinding(@src());

            var this = @as(*ThisSink, @ptrCast(@alignCast(ptr)));

            if (comptime @hasDecl(SinkType, "getPendingError")) {
                if (this.sink.getPendingError()) |err| {
                    globalThis.vm().throwError(globalThis, err);
                    return JSC.JSValue.jsUndefined();
                }
            }

            return this.sink.endFromJS(globalThis).toJS(globalThis);
        }

        pub fn assignToStream(globalThis: *JSGlobalObject, stream: JSValue, ptr: *anyopaque, jsvalue_ptr: **anyopaque) JSValue {
            return shim.cppFn("assignToStream", .{ globalThis, stream, ptr, jsvalue_ptr });
        }

        pub const Export = shim.exportFunctions(.{
            .finalize = finalize,
            .write = write,
            .close = close,
            .flush = flush,
            .start = start,
            .end = end,
            .construct = construct,
            .endWithSink = endWithSink,
            .updateRef = updateRef,
        });

        pub fn updateRef(ptr: *anyopaque, value: bool) callconv(.C) void {
            JSC.markBinding(@src());
            var this = bun.cast(*ThisSink, ptr);
            if (comptime @hasDecl(SinkType, "updateRef"))
                this.sink.updateRef(value);
        }

        comptime {
            if (!JSC.is_bindgen) {
                @export(finalize, .{ .name = Export[0].symbol_name });
                @export(write, .{ .name = Export[1].symbol_name });
                @export(close, .{ .name = Export[2].symbol_name });
                @export(flush, .{ .name = Export[3].symbol_name });
                @export(start, .{ .name = Export[4].symbol_name });
                @export(end, .{ .name = Export[5].symbol_name });
                @export(construct, .{ .name = Export[6].symbol_name });
                @export(endWithSink, .{ .name = Export[7].symbol_name });
                @export(updateRef, .{ .name = Export[8].symbol_name });
            }
        }

        pub const Extern = [_][]const u8{ "createObject", "fromJS", "assignToStream", "onReady", "onClose", "detachPtr" };
    };
}

// pub fn NetworkSocket(comptime tls: bool) type {
//     return struct {
//         const Socket = uws.NewSocketHandler(tls);
//         const ThisSocket = @This();

//         socket: Socket,

//         pub fn connect(globalThis: *JSGlobalObject, callframe: *JSC.CallFrame) callconv(.C) JSValue {
//             JSC.markBinding(@src());

//             var this = @ptrCast(*ThisSocket, @alignCast( fromJS(globalThis, callframe.this()) orelse {
//                 const err = JSC.toTypeError(JSC.Node.ErrorCode.ERR_INVALID_THIS, "Expected Socket", .{}, globalThis);
//                 globalThis.vm().throwError(globalThis, err);
//                 return JSC.JSValue.jsUndefined();
//             }));
//         }
//     };
// }

// TODO: make this JSGlobalObject local
// for better security
const ByteListPool = ObjectPool(
    bun.ByteList,
    null,
    true,
    8,
);

pub fn HTTPServerWritable(comptime ssl: bool) type {
    return struct {
        const UWSResponse = uws.NewApp(ssl).Response;
        res: *UWSResponse,
        buffer: bun.ByteList,
        pooled_buffer: ?*ByteListPool.Node = null,
        offset: Blob.SizeType = 0,

        is_listening_for_abort: bool = false,
        wrote: Blob.SizeType = 0,

        allocator: std.mem.Allocator,
        done: bool = false,
        signal: Signal = .{},
        pending_flush: ?*JSC.JSPromise = null,
        wrote_at_start_of_flush: Blob.SizeType = 0,
        globalThis: *JSGlobalObject = undefined,
        highWaterMark: Blob.SizeType = 2048,

        requested_end: bool = false,

        has_backpressure: bool = false,
        end_len: usize = 0,
        aborted: bool = false,

        onFirstWrite: ?*const fn (?*anyopaque) void = null,
        ctx: ?*anyopaque = null,

        auto_flusher: AutoFlusher = AutoFlusher{},

        const log = Output.scoped(.HTTPServerWritable, false);

        pub fn connect(this: *@This(), signal: Signal) void {
            this.signal = signal;
        }

        fn handleWrote(this: *@This(), amount1: usize) void {
            const amount = @as(Blob.SizeType, @truncate(amount1));
            this.offset += amount;
            this.wrote += amount;
            this.buffer.len -|= @as(u32, @truncate(amount));

            if (this.offset >= this.buffer.len) {
                this.offset = 0;
                this.buffer.len = 0;
            }
        }

        fn handleFirstWriteIfNecessary(this: *@This()) void {
            if (this.onFirstWrite) |onFirstWrite| {
                const ctx = this.ctx;
                this.ctx = null;
                this.onFirstWrite = null;
                onFirstWrite(ctx);
            }
        }

        fn hasBackpressure(this: *const @This()) bool {
            return this.has_backpressure;
        }

        fn sendWithoutAutoFlusher(this: *@This(), buf: []const u8) bool {
            std.debug.assert(!this.done);
            defer log("send: {d} bytes (backpressure: {any})", .{ buf.len, this.has_backpressure });

            if (this.requested_end and !this.res.state().isHttpWriteCalled()) {
                this.handleFirstWriteIfNecessary();
                const success = this.res.tryEnd(buf, this.end_len, false);
                this.has_backpressure = !success;
                return success;
            }

            // uWebSockets lacks a tryWrite() function
            // This means that backpressure will be handled by appending to an "infinite" memory buffer
            // It will do the backpressure handling for us
            // so in this scenario, we just append to the buffer
            // and report success
            if (this.requested_end) {
                this.handleFirstWriteIfNecessary();
                this.res.end(buf, false);
                this.has_backpressure = false;
                return true;
            } else {
                this.handleFirstWriteIfNecessary();
                this.has_backpressure = !this.res.write(buf);
                if (this.has_backpressure) {
                    this.res.onWritable(*@This(), onWritable, this);
                }
                return true;
            }

            unreachable;
        }

        fn send(this: *@This(), buf: []const u8) bool {
            this.unregisterAutoFlusher();
            return this.sendWithoutAutoFlusher(buf);
        }

        fn readableSlice(this: *@This()) []const u8 {
            return this.buffer.ptr[this.offset..this.buffer.cap][0..this.buffer.len];
        }

        pub fn onWritable(this: *@This(), write_offset_: c_ulong, _: *UWSResponse) callconv(.C) bool {
            const write_offset: u64 = @as(u64, write_offset_);
            log("onWritable ({d})", .{write_offset});

            if (this.done) {
                if (this.aborted == false) {
                    this.res.endStream(false);
                }
                this.finalize();
                return false;
            }

            // do not write more than available
            // if we do, it will cause this to be delayed until the next call, each time
            const to_write = @min(@as(Blob.SizeType, @truncate(write_offset)), @as(Blob.SizeType, this.buffer.len));

            // figure out how much data exactly to write
            const readable = this.readableSlice()[0..to_write];
            if (!this.send(readable)) {
                // if we were unable to send it, retry
                this.res.onWritable(*@This(), onWritable, this);
                return true;
            }

            this.handleWrote(@as(Blob.SizeType, @truncate(readable.len)));
            const initial_wrote = this.wrote;

            if (this.buffer.len > 0 and !this.done) {
                this.res.onWritable(*@This(), onWritable, this);
                return true;
            }

            // flush the javascript promise from calling .flush()
            this.flushPromise();

            // pending_flush or callback could have caused another send()
            // so we check again if we should report readiness
            if (!this.done and !this.requested_end and !this.hasBackpressure()) {
                const pending = @as(Blob.SizeType, @truncate(write_offset)) -| to_write;
                const written_after_flush = this.wrote - initial_wrote;
                const to_report = pending - @min(written_after_flush, pending);

                if ((written_after_flush == initial_wrote and pending == 0) or to_report > 0) {
                    this.signal.ready(to_report, null);
                }
            }

            return false;
        }

        pub fn start(this: *@This(), stream_start: StreamStart) JSC.Node.Maybe(void) {
            if (this.aborted or this.res.hasResponded()) {
                this.markDone();
                this.signal.close(null);
                return .{ .result = {} };
            }

            this.wrote = 0;
            this.wrote_at_start_of_flush = 0;
            this.flushPromise();

            if (this.buffer.cap == 0) {
                std.debug.assert(this.pooled_buffer == null);
                if (comptime FeatureFlags.http_buffer_pooling) {
                    if (ByteListPool.getIfExists()) |pooled_node| {
                        this.pooled_buffer = pooled_node;
                        this.buffer = this.pooled_buffer.?.data;
                    }
                }
            }

            this.buffer.len = 0;

            switch (stream_start) {
                .chunk_size => |chunk_size| {
                    if (chunk_size > 0) {
                        this.highWaterMark = chunk_size;
                    }
                },
                else => {},
            }

            var list = this.buffer.listManaged(this.allocator);
            list.clearRetainingCapacity();
            list.ensureTotalCapacityPrecise(this.highWaterMark) catch return .{ .err = Syscall.Error.oom };
            this.buffer.update(list);

            this.done = false;

            this.signal.start();

            log("start({d})", .{this.highWaterMark});

            return .{ .result = {} };
        }

        fn flushFromJSNoWait(this: *@This()) JSC.Node.Maybe(JSValue) {
            log("flushFromJSNoWait", .{});
            if (this.hasBackpressure() or this.done) {
                return .{ .result = JSValue.jsNumberFromInt32(0) };
            }

            const slice = this.readableSlice();
            if (slice.len == 0) {
                return .{ .result = JSValue.jsNumberFromInt32(0) };
            }

            const success = this.send(slice);
            if (success) {
                this.handleWrote(@as(Blob.SizeType, @truncate(slice.len)));
                return .{ .result = JSValue.jsNumber(slice.len) };
            }

            return .{ .result = JSValue.jsNumberFromInt32(0) };
        }

        pub fn flushFromJS(this: *@This(), globalThis: *JSGlobalObject, wait: bool) JSC.Node.Maybe(JSValue) {
            log("flushFromJS({any})", .{wait});
            this.unregisterAutoFlusher();

            if (!wait) {
                return this.flushFromJSNoWait();
            }

            if (this.pending_flush) |prom| {
                return .{ .result = prom.asValue(globalThis) };
            }

            if (this.buffer.len == 0 or this.done) {
                return .{ .result = JSC.JSPromise.resolvedPromiseValue(globalThis, JSValue.jsNumberFromInt32(0)) };
            }

            if (!this.hasBackpressure()) {
                const slice = this.readableSlice();
                assert(slice.len > 0);
                const success = this.send(slice);
                if (success) {
                    this.handleWrote(@as(Blob.SizeType, @truncate(slice.len)));
                    return .{ .result = JSC.JSPromise.resolvedPromiseValue(globalThis, JSValue.jsNumber(slice.len)) };
                }

                this.res.onWritable(*@This(), onWritable, this);
            }
            this.wrote_at_start_of_flush = this.wrote;
            this.pending_flush = JSC.JSPromise.create(globalThis);
            this.globalThis = globalThis;
            var promise_value = this.pending_flush.?.asValue(globalThis);
            promise_value.protect();

            return .{ .result = promise_value };
        }

        pub fn flush(this: *@This()) JSC.Node.Maybe(void) {
            log("flush()", .{});
            this.unregisterAutoFlusher();

            if (!this.hasBackpressure() or this.done) {
                return .{ .result = {} };
            }

            if (this.res.hasResponded()) {
                this.markDone();
                this.signal.close(null);
            }

            return .{ .result = {} };
        }

        pub fn write(this: *@This(), data: StreamResult) StreamResult.Writable {
            if (this.done or this.requested_end) {
                return .{ .owned = 0 };
            }

            const bytes = data.slice();
            const len = @as(Blob.SizeType, @truncate(bytes.len));
            log("write({d})", .{bytes.len});

            if (this.buffer.len == 0 and len >= this.highWaterMark) {
                // fast path:
                // - large-ish chunk
                // - no backpressure
                if (this.send(bytes)) {
                    this.handleWrote(len);
                    return .{ .owned = len };
                }

                _ = this.buffer.write(this.allocator, bytes) catch {
                    return .{ .err = Syscall.Error.fromCode(.NOMEM, .write) };
                };
                this.registerAutoFlusher();
            } else if (this.buffer.len + len >= this.highWaterMark) {
                // TODO: attempt to write both in a corked buffer?
                _ = this.buffer.write(this.allocator, bytes) catch {
                    return .{ .err = Syscall.Error.fromCode(.NOMEM, .write) };
                };
                const slice = this.readableSlice();
                if (this.send(slice)) {
                    this.handleWrote(slice.len);
                    this.buffer.len = 0;
                    return .{ .owned = len };
                }
            } else {
                // queue the data
                // do not send it
                _ = this.buffer.write(this.allocator, bytes) catch {
                    return .{ .err = Syscall.Error.fromCode(.NOMEM, .write) };
                };
                this.registerAutoFlusher();
                return .{ .owned = len };
            }

            this.registerAutoFlusher();
            this.res.onWritable(*@This(), onWritable, this);

            return .{ .owned = len };
        }
        pub const writeBytes = write;
        pub fn writeLatin1(this: *@This(), data: StreamResult) StreamResult.Writable {
            if (this.done or this.requested_end) {
                return .{ .owned = 0 };
            }

            if (this.res.hasResponded()) {
                this.signal.close(null);
                this.markDone();
                return .{ .done = {} };
            }

            const bytes = data.slice();
            const len = @as(Blob.SizeType, @truncate(bytes.len));
            log("writeLatin1({d})", .{bytes.len});

            if (this.buffer.len == 0 and len >= this.highWaterMark) {
                var do_send = true;
                // common case
                if (strings.isAllASCII(bytes)) {
                    // fast path:
                    // - large-ish chunk
                    // - no backpressure
                    if (this.send(bytes)) {
                        this.handleWrote(bytes.len);
                        return .{ .owned = len };
                    }
                    do_send = false;
                }

                _ = this.buffer.writeLatin1(this.allocator, bytes) catch {
                    return .{ .err = Syscall.Error.fromCode(.NOMEM, .write) };
                };

                if (do_send) {
                    if (this.send(this.readableSlice())) {
                        this.handleWrote(bytes.len);
                        return .{ .owned = len };
                    }
                }
            } else if (this.buffer.len + len >= this.highWaterMark) {
                // kinda fast path:
                // - combined chunk is large enough to flush automatically
                // - no backpressure
                _ = this.buffer.writeLatin1(this.allocator, bytes) catch {
                    return .{ .err = Syscall.Error.fromCode(.NOMEM, .write) };
                };
                const readable = this.readableSlice();
                if (this.send(readable)) {
                    this.handleWrote(readable.len);
                    return .{ .owned = len };
                }
            } else {
                _ = this.buffer.writeLatin1(this.allocator, bytes) catch {
                    return .{ .err = Syscall.Error.fromCode(.NOMEM, .write) };
                };
                this.registerAutoFlusher();
                return .{ .owned = len };
            }

            this.registerAutoFlusher();
            this.res.onWritable(*@This(), onWritable, this);

            return .{ .owned = len };
        }
        pub fn writeUTF16(this: *@This(), data: StreamResult) StreamResult.Writable {
            if (this.done or this.requested_end) {
                return .{ .owned = 0 };
            }

            if (this.res.hasResponded()) {
                this.signal.close(null);
                this.markDone();
                return .{ .done = {} };
            }

            const bytes = data.slice();

            log("writeUTF16({d})", .{bytes.len});

            // we must always buffer UTF-16
            // we assume the case of all-ascii UTF-16 string is pretty uncommon
            const written = this.buffer.writeUTF16(this.allocator, @alignCast(std.mem.bytesAsSlice(u16, bytes))) catch {
                return .{ .err = Syscall.Error.fromCode(.NOMEM, .write) };
            };

            const readable = this.readableSlice();

            if (readable.len >= this.highWaterMark or this.hasBackpressure()) {
                if (this.send(readable)) {
                    this.handleWrote(readable.len);
                    return .{ .owned = @as(Blob.SizeType, @intCast(written)) };
                }

                this.res.onWritable(*@This(), onWritable, this);
            }

            this.registerAutoFlusher();
            return .{ .owned = @as(Blob.SizeType, @intCast(written)) };
        }

        pub fn markDone(this: *@This()) void {
            this.done = true;
            this.unregisterAutoFlusher();
        }

        // In this case, it's always an error
        pub fn end(this: *@This(), err: ?Syscall.Error) JSC.Node.Maybe(void) {
            log("end({any})", .{err});

            if (this.requested_end) {
                return .{ .result = {} };
            }

            if (this.done or this.res.hasResponded()) {
                this.signal.close(err);
                this.markDone();
                this.finalize();
                return .{ .result = {} };
            }

            this.requested_end = true;
            const readable = this.readableSlice();
            this.end_len = readable.len;

            if (readable.len == 0) {
                this.signal.close(err);
                this.markDone();
                // we do not close the stream here
                // this.res.endStream(false);
                this.finalize();
                return .{ .result = {} };
            }

            return .{ .result = {} };
        }

        pub fn endFromJS(this: *@This(), globalThis: *JSGlobalObject) JSC.Node.Maybe(JSValue) {
            log("endFromJS()", .{});

            if (this.requested_end) {
                return .{ .result = JSC.JSValue.jsNumber(0) };
            }

            if (this.done or this.res.hasResponded()) {
                this.requested_end = true;
                this.signal.close(null);
                this.markDone();
                this.finalize();
                return .{ .result = JSC.JSValue.jsNumber(0) };
            }

            this.requested_end = true;
            const readable = this.readableSlice();
            this.end_len = readable.len;

            if (readable.len > 0) {
                if (!this.send(readable)) {
                    this.pending_flush = JSC.JSPromise.create(globalThis);
                    this.globalThis = globalThis;
                    const value = this.pending_flush.?.asValue(globalThis);
                    value.protect();
                    return .{ .result = value };
                }
            } else {
                this.res.end("", false);
            }

            this.markDone();
            this.flushPromise();
            this.signal.close(null);
            this.finalize();

            return .{ .result = JSC.JSValue.jsNumber(this.wrote) };
        }

        pub fn sink(this: *@This()) Sink {
            return Sink.init(this);
        }

        pub fn abort(this: *@This()) void {
            log("onAborted()", .{});
            this.done = true;
            this.unregisterAutoFlusher();

            this.aborted = true;
            this.signal.close(null);

            this.flushPromise();
            this.finalize();
        }

        fn unregisterAutoFlusher(this: *@This()) void {
            if (this.auto_flusher.registered)
                AutoFlusher.unregisterDeferredMicrotaskWithTypeUnchecked(@This(), this, this.globalThis.bunVM());
        }

        fn registerAutoFlusher(this: *@This()) void {
            if (!this.auto_flusher.registered)
                AutoFlusher.registerDeferredMicrotaskWithTypeUnchecked(@This(), this, this.globalThis.bunVM());
        }

        pub fn onAutoFlush(this: *@This()) bool {
            log("onAutoFlush()", .{});
            if (this.done) {
                this.auto_flusher.registered = false;
                return false;
            }

            const readable = this.readableSlice();

            if (this.hasBackpressure() or readable.len == 0) {
                this.auto_flusher.registered = false;
                return false;
            }

            if (!this.sendWithoutAutoFlusher(readable)) {
                this.auto_flusher.registered = true;
                this.res.onWritable(*@This(), onWritable, this);
                return true;
            }

            this.handleWrote(readable.len);
            this.auto_flusher.registered = false;
            return false;
        }

        pub fn destroy(this: *@This()) void {
            log("destroy()", .{});
            var bytes = this.buffer.listManaged(this.allocator);
            if (bytes.capacity > 0) {
                this.buffer = bun.ByteList.init("");
                bytes.deinit();
            }

            this.unregisterAutoFlusher();

            this.allocator.destroy(this);
        }

        // This can be called _many_ times for the same instance
        // so it must zero out state instead of make it
        pub fn finalize(this: *@This()) void {
            log("finalize()", .{});

            if (!this.done) {
                this.done = true;
                this.unregisterAutoFlusher();
                this.res.endStream(false);
            }

            if (comptime !FeatureFlags.http_buffer_pooling) {
                assert(this.pooled_buffer == null);
            }

            if (this.pooled_buffer) |pooled| {
                this.buffer.len = 0;
                pooled.data = this.buffer;
                this.buffer = bun.ByteList.init("");
                this.pooled_buffer = null;
                pooled.release();
            } else if (this.buffer.cap == 0) {} else if (FeatureFlags.http_buffer_pooling and !ByteListPool.full()) {
                const buffer = this.buffer;
                this.buffer = bun.ByteList.init("");
                ByteListPool.push(this.allocator, buffer);
            } else {
                // Don't release this buffer until destroy() is called
                this.buffer.len = 0;
            }
        }

        pub fn flushPromise(this: *@This()) void {
            if (this.pending_flush) |prom| {
                log("flushPromise()", .{});

                this.pending_flush = null;
                const globalThis = this.globalThis;
                prom.asValue(globalThis).unprotect();
                prom.resolve(globalThis, JSC.JSValue.jsNumber(this.wrote -| this.wrote_at_start_of_flush));
                this.wrote_at_start_of_flush = this.wrote;
            }
        }

        const name = if (ssl) "HTTPSResponseSink" else "HTTPResponseSink";
        pub const JSSink = NewJSSink(@This(), name);
    };
}
pub const HTTPSResponseSink = HTTPServerWritable(true);
pub const HTTPResponseSink = HTTPServerWritable(false);

pub fn ReadableStreamSource(
    comptime Context: type,
    comptime name_: []const u8,
    comptime onStart: anytype,
    comptime onPull: anytype,
    comptime onCancel: fn (this: *Context) void,
    comptime deinit_fn: fn (this: *Context) void,
    comptime setRefUnrefFn: ?fn (this: *Context, enable: bool) void,
    comptime drainInternalBuffer: ?fn (this: *Context) bun.ByteList,
) type {
    return struct {
        context: Context,
        cancelled: bool = false,
        deinited: bool = false,
        ref_count: u32 = 1,
        pending_err: ?Syscall.Error = null,
        close_handler: ?*const fn (*anyopaque) void = null,
        close_ctx: ?*anyopaque = null,
        close_jsvalue: JSValue = JSValue.zero,
        globalThis: *JSGlobalObject = undefined,

        const This = @This();
        const ReadableStreamSourceType = @This();

        pub fn pull(this: *This, buf: []u8) StreamResult {
            return onPull(&this.context, buf, JSValue.zero);
        }

        pub fn ref(this: *This) void {
            if (setRefUnrefFn) |setRefUnref| {
                setRefUnref(&this.context, true);
            }
        }

        pub fn unref(this: *This) void {
            if (setRefUnrefFn) |setRefUnref| {
                setRefUnref(&this.context, false);
            }
        }

        pub fn setRef(this: *This, value: bool) void {
            if (setRefUnrefFn) |setRefUnref| {
                setRefUnref(&this.context, value);
            }
        }

        pub fn start(
            this: *This,
        ) StreamStart {
            return onStart(&this.context);
        }

        pub fn pullFromJS(this: *This, buf: []u8, view: JSValue) StreamResult {
            return onPull(&this.context, buf, view);
        }

        pub fn startFromJS(this: *This) StreamStart {
            return onStart(&this.context);
        }

        pub fn cancel(this: *This) void {
            if (this.cancelled or this.deinited) {
                return;
            }

            this.cancelled = true;
            onCancel(&this.context);
        }

        pub fn onClose(this: *This) void {
            if (this.cancelled or this.deinited) {
                return;
            }

            if (this.close_handler) |close| {
                this.close_handler = null;
                close(this.close_ctx);
            }
        }

        pub fn incrementCount(this: *This) !void {
            if (this.deinited) {
                return error.InvalidStream;
            }
            this.ref_count += 1;
        }

        pub fn decrementCount(this: *This) u32 {
            if (this.ref_count == 0 or this.deinited) {
                return 0;
            }

            this.ref_count -= 1;
            if (this.ref_count == 0) {
                this.deinited = true;
                deinit_fn(&this.context);
                return 0;
            }

            return this.ref_count;
        }

        pub fn getError(this: *This) ?Syscall.Error {
            if (this.pending_err) |err| {
                this.pending_err = null;
                return err;
            }

            return null;
        }

        pub fn drain(this: *This) bun.ByteList {
            if (drainInternalBuffer) |drain_fn| {
                return drain_fn(&this.context);
            }

            return .{};
        }

        pub fn toJS(this: *ReadableStreamSourceType, globalThis: *JSGlobalObject) JSC.JSValue {
            return ReadableStream.fromNative(globalThis, Context.tag, this);
        }

        const supports_ref = setRefUnrefFn != null;

        pub const JSReadableStreamSource = struct {
            pub const shim = JSC.Shimmer(name_, "JSReadableStreamSource", @This());
            pub const name = std.fmt.comptimePrint("{s}_JSReadableStreamSource", .{name_});

            pub fn pull(globalThis: *JSGlobalObject, callFrame: *JSC.CallFrame) callconv(.C) JSC.JSValue {
                JSC.markBinding(@src());
                const arguments = callFrame.arguments(3);
                var this = arguments.ptr[0].asPtr(ReadableStreamSourceType);
                const view = arguments.ptr[1];
                view.ensureStillAlive();
                this.globalThis = globalThis;
                var buffer = view.asArrayBuffer(globalThis) orelse return JSC.JSValue.jsUndefined();
                return processResult(
                    globalThis,
                    arguments.ptr[2],
                    this.pullFromJS(buffer.slice(), view),
                );
            }
            pub fn start(globalThis: *JSGlobalObject, callFrame: *JSC.CallFrame) callconv(.C) JSC.JSValue {
                JSC.markBinding(@src());
                var this = callFrame.argument(0).asPtr(ReadableStreamSourceType);
                this.globalThis = globalThis;
                switch (this.startFromJS()) {
                    .empty => return JSValue.jsNumber(0),
                    .ready => return JSValue.jsNumber(16384),
                    .chunk_size => |size| return JSValue.jsNumber(size),
                    .err => |err| {
                        globalThis.vm().throwError(globalThis, err.toJSC(globalThis));
                        return JSC.JSValue.jsUndefined();
                    },
                    else => unreachable,
                }
            }

            pub fn processResult(globalThis: *JSGlobalObject, flags: JSValue, result: StreamResult) JSC.JSValue {
                switch (result) {
                    .err => |err| {
                        if (err == .Error) {
                            globalThis.vm().throwError(globalThis, err.Error.toJSC(globalThis));
                        } else {
                            const js_err = err.JSValue;
                            js_err.ensureStillAlive();
                            js_err.unprotect();
                            globalThis.vm().throwError(globalThis, js_err);
                        }
                        return JSValue.jsUndefined();
                    },
                    .temporary_and_done, .owned_and_done, .into_array_and_done => {
                        JSC.C.JSObjectSetPropertyAtIndex(globalThis, flags.asObjectRef(), 0, JSValue.jsBoolean(true).asObjectRef(), null);
                        return result.toJS(globalThis);
                    },
                    else => return result.toJS(globalThis),
                }
            }
            pub fn cancel(_: *JSGlobalObject, callFrame: *JSC.CallFrame) callconv(.C) JSC.JSValue {
                JSC.markBinding(@src());
                var this = callFrame.argument(0).asPtr(ReadableStreamSourceType);
                this.cancel();
                return JSC.JSValue.jsUndefined();
            }
            pub fn setClose(globalThis: *JSGlobalObject, callFrame: *JSC.CallFrame) callconv(.C) JSC.JSValue {
                JSC.markBinding(@src());
                var this = callFrame.argument(0).asPtr(ReadableStreamSourceType);
                this.close_ctx = this;
                this.close_handler = JSReadableStreamSource.onClose;
                this.globalThis = globalThis;
                this.close_jsvalue = callFrame.argument(1);
                return JSC.JSValue.jsUndefined();
            }

            pub fn updateRef(_: *JSGlobalObject, callFrame: *JSC.CallFrame) callconv(.C) JSC.JSValue {
                JSC.markBinding(@src());
                var this = callFrame.argument(0).asPtr(ReadableStreamSourceType);
                const ref_or_unref = callFrame.argument(1).asBoolean();
                this.setRef(ref_or_unref);
                return JSC.JSValue.jsUndefined();
            }

            fn onClose(ptr: *anyopaque) void {
                JSC.markBinding(@src());
                var this = bun.cast(*ReadableStreamSourceType, ptr);
                _ = this.close_jsvalue.call(this.globalThis, &.{});
                //    this.closer
            }

            pub fn deinit(_: *JSGlobalObject, callFrame: *JSC.CallFrame) callconv(.C) JSC.JSValue {
                JSC.markBinding(@src());
                var this = callFrame.argument(0).asPtr(ReadableStreamSourceType);
                _ = this.decrementCount();
                return JSValue.jsUndefined();
            }

            pub fn drain(globalThis: *JSGlobalObject, callFrame: *JSC.CallFrame) callconv(.C) JSC.JSValue {
                JSC.markBinding(@src());
                var this = callFrame.argument(0).asPtr(ReadableStreamSourceType);
                var list = this.drain();
                if (list.len > 0) {
                    return JSC.ArrayBuffer.fromBytes(list.slice(), .Uint8Array).toJS(globalThis, null);
                }
                return JSValue.jsUndefined();
            }

            pub fn load(globalThis: *JSGlobalObject) callconv(.C) JSC.JSValue {
                JSC.markBinding(@src());
                // This is used also in Node.js streams
                return JSC.JSArray.from(globalThis, &.{
                    JSC.NewFunction(globalThis, null, 2, JSReadableStreamSource.pull, true),
                    JSC.NewFunction(globalThis, null, 2, JSReadableStreamSource.start, true),
                    JSC.NewFunction(globalThis, null, 2, JSReadableStreamSource.cancel, true),
                    JSC.NewFunction(globalThis, null, 2, JSReadableStreamSource.setClose, true),
                    JSC.NewFunction(globalThis, null, 2, JSReadableStreamSource.deinit, true),
                    if (supports_ref)
                        JSC.NewFunction(globalThis, null, 2, JSReadableStreamSource.updateRef, true)
                    else
                        JSC.JSValue.jsNull(),
                    if (drainInternalBuffer != null)
                        JSC.NewFunction(globalThis, null, 1, JSReadableStreamSource.drain, true)
                    else
                        JSC.JSValue.jsNull(),
                });
            }

            pub const Export = shim.exportFunctions(.{
                .load = load,
            });

            comptime {
                if (!JSC.is_bindgen) {
                    @export(load, .{ .name = Export[0].symbol_name });
                }
            }
        };
    };
}

pub const ByteBlobLoader = struct {
    offset: Blob.SizeType = 0,
    store: *Blob.Store,
    chunk_size: Blob.SizeType = 1024 * 1024 * 2,
    remain: Blob.SizeType = 1024 * 1024 * 2,
    done: bool = false,

    pub const tag = ReadableStream.Tag.Blob;

    pub fn parent(this: *@This()) *Source {
        return @fieldParentPtr(Source, "context", this);
    }

    pub fn setup(
        this: *ByteBlobLoader,
        blob: *const Blob,
        user_chunk_size: Blob.SizeType,
    ) void {
        blob.store.?.ref();
        var blobe = blob.*;
        blobe.resolveSize();
        this.* = ByteBlobLoader{
            .offset = blobe.offset,
            .store = blobe.store.?,
            .chunk_size = if (user_chunk_size > 0) @min(user_chunk_size, blobe.size) else @min(1024 * 1024 * 2, blobe.size),
            .remain = blobe.size,
            .done = false,
        };
    }

    pub fn onStart(this: *ByteBlobLoader) StreamStart {
        return .{ .chunk_size = this.chunk_size };
    }

    pub fn onPull(this: *ByteBlobLoader, buffer: []u8, array: JSC.JSValue) StreamResult {
        array.ensureStillAlive();
        defer array.ensureStillAlive();
        if (this.done) {
            return .{ .done = {} };
        }

        var temporary = this.store.sharedView();
        temporary = temporary[this.offset..];

        temporary = temporary[0..@min(buffer.len, @min(temporary.len, this.remain))];
        if (temporary.len == 0) {
            this.store.deref();
            this.done = true;
            return .{ .done = {} };
        }

        const copied = @as(Blob.SizeType, @intCast(temporary.len));

        this.remain -|= copied;
        this.offset +|= copied;
        std.debug.assert(buffer.ptr != temporary.ptr);
        @memcpy(buffer[0..temporary.len], temporary);
        if (this.remain == 0) {
            return .{ .into_array_and_done = .{ .value = array, .len = copied } };
        }

        return .{ .into_array = .{ .value = array, .len = copied } };
    }

    pub fn onCancel(_: *ByteBlobLoader) void {}

    pub fn deinit(this: *ByteBlobLoader) void {
        if (!this.done) {
            this.done = true;
            this.store.deref();
        }

        bun.default_allocator.destroy(this);
    }

    pub fn drain(this: *ByteBlobLoader) bun.ByteList {
        var temporary = this.store.sharedView();
        temporary = temporary[this.offset..];
        temporary = temporary[0..@min(16384, @min(temporary.len, this.remain))];

        const cloned = bun.ByteList.init(temporary).listManaged(bun.default_allocator).clone() catch @panic("Out of memory");
        this.offset +|= @as(Blob.SizeType, @truncate(cloned.items.len));
        this.remain -|= @as(Blob.SizeType, @truncate(cloned.items.len));

        return bun.ByteList.fromList(cloned);
    }

    pub const Source = ReadableStreamSource(
        @This(),
        "ByteBlob",
        onStart,
        onPull,
        onCancel,
        deinit,
        null,
        drain,
    );
};

pub const PipeFunction = *const fn (ctx: *anyopaque, stream: StreamResult, allocator: std.mem.Allocator) void;

pub const PathOrFileDescriptor = union(enum) {
    path: ZigString.Slice,
    fd: bun.FileDescriptor,

    pub fn deinit(this: *const PathOrFileDescriptor) void {
        if (this.* == .path) this.path.deinit();
    }
};

pub const Pipe = struct {
    ctx: ?*anyopaque = null,
    onPipe: ?PipeFunction = null,

    pub fn New(comptime Type: type, comptime Function: anytype) type {
        return struct {
            pub fn pipe(self: *anyopaque, stream: StreamResult, allocator: std.mem.Allocator) void {
                Function(@as(*Type, @ptrCast(@alignCast(self))), stream, allocator);
            }

            pub fn init(self: *Type) Pipe {
                return Pipe{
                    .ctx = self,
                    .onPipe = pipe,
                };
            }
        };
    }
};

pub const ByteStream = struct {
    buffer: std.ArrayList(u8) = .{
        .allocator = bun.default_allocator,
        .items = &.{},
        .capacity = 0,
    },
    has_received_last_chunk: bool = false,
    pending: StreamResult.Pending = StreamResult.Pending{
        .result = .{ .done = {} },
    },
    done: bool = false,
    pending_buffer: []u8 = &.{},
    pending_value: JSC.Strong = .{},
    offset: usize = 0,
    highWaterMark: Blob.SizeType = 0,
    pipe: Pipe = .{},
    size_hint: Blob.SizeType = 0,

    pub const tag = ReadableStream.Tag.Bytes;

    pub fn setup(this: *ByteStream) void {
        this.* = .{};
    }

    pub fn onStart(this: *@This()) StreamStart {
        if (this.has_received_last_chunk and this.buffer.items.len == 0) {
            return .{ .empty = {} };
        }

        if (this.has_received_last_chunk) {
            return .{ .chunk_size = @min(1024 * 1024 * 2, this.buffer.items.len) };
        }

        if (this.highWaterMark == 0) {
            return .{ .ready = {} };
        }

        return .{ .chunk_size = @max(this.highWaterMark, std.mem.page_size) };
    }

    pub fn value(this: *@This()) JSValue {
        const result = this.pending_value.get() orelse {
            return .zero;
        };
        this.pending_value.clear();
        return result;
    }

    pub fn isCancelled(this: *const @This()) bool {
        return @fieldParentPtr(Source, "context", this).cancelled;
    }

    pub fn unpipe(this: *@This()) void {
        this.pipe.ctx = null;
        this.pipe.onPipe = null;
        if (!this.parent().deinited) {
            this.parent().deinited = true;
            bun.default_allocator.destroy(this.parent());
        }
    }

    pub fn onData(
        this: *@This(),
        stream: StreamResult,
        allocator: std.mem.Allocator,
    ) void {
        JSC.markBinding(@src());
        if (this.done) {
            if (stream.isDone() and (stream == .owned or stream == .owned_and_done)) {
                if (stream == .owned) allocator.free(stream.owned.slice());
                if (stream == .owned_and_done) allocator.free(stream.owned_and_done.slice());
            }

            return;
        }

        std.debug.assert(!this.has_received_last_chunk);
        this.has_received_last_chunk = stream.isDone();

        if (this.pipe.ctx != null) {
            this.pipe.onPipe.?(this.pipe.ctx.?, stream, allocator);
            return;
        }

        const chunk = stream.slice();

        if (this.pending.state == .pending) {
            std.debug.assert(this.buffer.items.len == 0);
            const to_copy = this.pending_buffer[0..@min(chunk.len, this.pending_buffer.len)];
            const pending_buffer_len = this.pending_buffer.len;
            std.debug.assert(to_copy.ptr != chunk.ptr);
            @memcpy(to_copy, chunk[0..to_copy.len]);
            this.pending_buffer = &.{};

            const is_really_done = this.has_received_last_chunk and to_copy.len <= pending_buffer_len;

            if (is_really_done) {
                this.done = true;

                if (to_copy.len == 0) {
                    if (stream == .err) {
                        if (stream.err == .Error) {
                            this.pending.result = .{ .err = .{ .Error = stream.err.Error } };
                        }
                        const js_err = stream.err.JSValue;
                        js_err.ensureStillAlive();
                        js_err.protect();
                        this.pending.result = .{ .err = .{ .JSValue = js_err } };
                    } else {
                        this.pending.result = .{
                            .done = {},
                        };
                    }
                } else {
                    this.pending.result = .{
                        .into_array_and_done = .{
                            .value = this.value(),
                            .len = @as(Blob.SizeType, @truncate(to_copy.len)),
                        },
                    };
                }
            } else {
                this.pending.result = .{
                    .into_array = .{
                        .value = this.value(),
                        .len = @as(Blob.SizeType, @truncate(to_copy.len)),
                    },
                };
            }

            const remaining = chunk[to_copy.len..];
            if (remaining.len > 0)
                this.append(stream, to_copy.len, allocator) catch @panic("Out of memory while copying request body");

            this.pending.run();
            return;
        }

        this.append(stream, 0, allocator) catch @panic("Out of memory while copying request body");
    }

    pub fn append(
        this: *@This(),
        stream: StreamResult,
        offset: usize,
        allocator: std.mem.Allocator,
    ) !void {
        const chunk = stream.slice()[offset..];

        if (this.buffer.capacity == 0) {
            switch (stream) {
                .owned => |owned| {
                    this.buffer = owned.listManaged(allocator);
                    this.offset += offset;
                },
                .owned_and_done => |owned| {
                    this.buffer = owned.listManaged(allocator);
                    this.offset += offset;
                },
                .temporary_and_done, .temporary => {
                    this.buffer = try std.ArrayList(u8).initCapacity(bun.default_allocator, chunk.len);
                    this.buffer.appendSliceAssumeCapacity(chunk);
                },
                .err => {
                    this.pending.result = .{ .err = stream.err };
                },
                else => unreachable,
            }
            return;
        }

        switch (stream) {
            .temporary_and_done, .temporary => {
                try this.buffer.appendSlice(chunk);
            },
            .err => {
                this.pending.result = .{ .err = stream.err };
            },
            // We don't support the rest of these yet
            else => unreachable,
        }
    }

    pub fn setValue(this: *@This(), view: JSC.JSValue) void {
        JSC.markBinding(@src());
        this.pending_value.set(this.parent().globalThis, view);
    }

    pub fn parent(this: *@This()) *Source {
        return @fieldParentPtr(Source, "context", this);
    }

    pub fn onPull(this: *@This(), buffer: []u8, view: JSC.JSValue) StreamResult {
        JSC.markBinding(@src());
        std.debug.assert(buffer.len > 0);

        if (this.buffer.items.len > 0) {
            std.debug.assert(this.value() == .zero);
            const to_write = @min(
                this.buffer.items.len - this.offset,
                buffer.len,
            );
            const remaining_in_buffer = this.buffer.items[this.offset..][0..to_write];

            @memcpy(buffer[0..to_write], this.buffer.items[this.offset..][0..to_write]);

            if (this.offset + to_write == this.buffer.items.len) {
                this.offset = 0;
                this.buffer.items.len = 0;
            } else {
                this.offset += to_write;
            }

            if (this.has_received_last_chunk and remaining_in_buffer.len == 0) {
                this.buffer.clearAndFree();
                this.done = true;

                return .{
                    .into_array_and_done = .{
                        .value = view,
                        .len = @as(Blob.SizeType, @truncate(to_write)),
                    },
                };
            }

            return .{
                .into_array = .{
                    .value = view,
                    .len = @as(Blob.SizeType, @truncate(to_write)),
                },
            };
        }

        if (this.has_received_last_chunk) {
            return .{
                .done = {},
            };
        }

        this.pending_buffer = buffer;
        this.setValue(view);

        return .{
            .pending = &this.pending,
        };
    }

    pub fn onCancel(this: *@This()) void {
        JSC.markBinding(@src());
        const view = this.value();
        if (this.buffer.capacity > 0) this.buffer.clearAndFree();
        this.done = true;
        this.pending_value.deinit();

        if (view != .zero) {
            this.pending_buffer = &.{};
            this.pending.result = .{ .done = {} };
            this.pending.run();
        }
    }

    pub fn deinit(this: *@This()) void {
        JSC.markBinding(@src());
        if (this.buffer.capacity > 0) this.buffer.clearAndFree();

        this.pending_value.deinit();
        if (!this.done) {
            this.done = true;

            this.pending_buffer = &.{};
            this.pending.result = .{ .done = {} };
            this.pending.run();
        }

        bun.default_allocator.destroy(this.parent());
    }

    pub const Source = ReadableStreamSource(
        @This(),
        "ByteStream",
        onStart,
        onPull,
        onCancel,
        deinit,
        null,
        null,
    );
};

pub const ReadResult = union(enum) {
    pending: void,
    err: Syscall.Error,
    done: void,
    read: []u8,

    pub fn toStream(this: ReadResult, pending: *StreamResult.Pending, buf: []u8, view: JSValue, close_on_empty: bool) StreamResult {
        return toStreamWithIsDone(
            this,
            pending,
            buf,
            view,
            close_on_empty,
            false,
        );
    }
    pub fn toStreamWithIsDone(this: ReadResult, pending: *StreamResult.Pending, buf: []u8, view: JSValue, close_on_empty: bool, is_done: bool) StreamResult {
        return switch (this) {
            .pending => .{ .pending = pending },
            .err => .{ .err = .{ .Error = this.err } },
            .done => .{ .done = {} },
            .read => |slice| brk: {
                const owned = slice.ptr != buf.ptr;
                const done = is_done or (close_on_empty and slice.len == 0);

                break :brk if (owned and done)
                    StreamResult{ .owned_and_done = bun.ByteList.init(slice) }
                else if (owned)
                    StreamResult{ .owned = bun.ByteList.init(slice) }
                else if (done)
                    StreamResult{ .into_array_and_done = .{ .len = @as(Blob.SizeType, @truncate(slice.len)), .value = view } }
                else if (view == .zero and done)
                    StreamResult{ .temporary_and_done = bun.ByteList.init(slice) }
                else if (view == .zero)
                    StreamResult{ .temporary = bun.ByteList.init(slice) }
                else
                    StreamResult{ .into_array = .{ .len = @as(Blob.SizeType, @truncate(slice.len)), .value = view } };
            },
        };
    }
};

pub const AutoSizer = struct {
    buffer: *bun.ByteList,
    allocator: std.mem.Allocator,
    max: usize,

    pub fn resize(this: *AutoSizer, size: usize) ![]u8 {
        const available = this.buffer.cap - this.buffer.len;
        if (available >= size) return this.buffer.ptr[this.buffer.len..this.buffer.cap][0..size];
        const to_grow = size -| available;
        if (to_grow + @as(usize, this.buffer.cap) > this.max)
            return this.buffer.ptr[this.buffer.len..this.buffer.cap];

        var list = this.buffer.listManaged(this.allocator);
        const prev_len = list.items.len;
        try list.ensureTotalCapacity(to_grow + @as(usize, this.buffer.cap));
        this.buffer.update(list);
        return this.buffer.ptr[prev_len..@as(usize, this.buffer.cap)];
    }
};

pub const FIFO = NewFIFO(.js);
pub const FIFOMini = NewFIFO(.mini);
pub fn NewFIFO(comptime EventLoop: JSC.EventLoopKind) type {
    return struct {
        buf: []u8 = &[_]u8{},
        view: JSC.Strong = .{},
        poll_ref: ?*Async.FilePoll = null,
        fd: bun.FileDescriptor = bun.invalid_fd,
        to_read: ?u32 = null,
        close_on_empty_read: bool = false,
        auto_sizer: ?*AutoSizer = null,
        pending: StreamResult.Pending = StreamResult.Pending{
            .future = undefined,
            .state = .none,
            .result = .{ .done = {} },
        },
        signal: JSC.WebCore.Signal = .{},
        is_first_read: bool = true,
        has_adjusted_pipe_size_on_linux: bool = false,
        drained: bool = true,

        pub const event_loop_kind = EventLoop;
        pub usingnamespace NewReadyWatcher(@This(), .readable, ready);

        pub fn finish(this: *@This()) void {
            this.close_on_empty_read = true;
            if (this.poll_ref) |poll| {
                poll.flags.insert(.hup);
                poll.disableKeepingProcessAlive(EventLoop.getVm());
            }

            this.pending.result = .{ .done = {} };
            this.pending.run();
        }

        pub fn close(this: *@This()) void {
            if (this.poll_ref) |poll| {
                this.poll_ref = null;
                poll.deinit();
            }

            const fd = this.fd;
            const signal_close = fd != bun.invalid_fd;
            defer if (signal_close) this.signal.close(null);
            if (signal_close) {
                this.fd = bun.invalid_fd;
                _ = bun.sys.close(fd);
            }

            this.to_read = null;
            this.pending.result = .{ .done = {} };

            this.pending.run();
        }

<<<<<<< HEAD
        pub fn isClosed(this: *@This()) bool {
            return this.fd == bun.invalid_fd;
=======
    pub fn getAvailableToReadOnLinux(this: *FIFO) u32 {
        var len: c_int = 0;
        const rc: c_int = std.c.ioctl(this.fd.cast(), std.os.linux.T.FIONREAD, @as(*c_int, &len));
        if (rc != 0) {
            len = 0;
>>>>>>> 52894121
        }

        pub fn getAvailableToReadOnLinux(this: *@This()) u32 {
            var len: c_int = 0;
            const rc: c_int = std.c.ioctl(this.fd, std.os.linux.T.FIONREAD, @as(*c_int, &len));
            if (rc != 0) {
                len = 0;
            }

            if (len > 0) {
                if (this.poll_ref) |poll| {
                    poll.flags.insert(.readable);
                }
            } else {
                if (this.poll_ref) |poll| {
                    poll.flags.remove(.readable);
                }

                return @as(u32, 0);
            }

            return @as(u32, @intCast(@max(len, 0)));
        }

        pub fn adjustPipeCapacityOnLinux(this: *@This(), current: usize, max: usize) void {
            // we do not un-mark it as readable if there's nothing in the pipe
            if (!this.has_adjusted_pipe_size_on_linux) {
                if (current > 0 and max >= std.mem.page_size * 16) {
                    this.has_adjusted_pipe_size_on_linux = true;
                    _ = Syscall.setPipeCapacityOnLinux(this.fd, @min(max * 4, Syscall.getMaxPipeSizeOnLinux()));
                }
            }
        }

        pub fn cannotRead(this: *@This(), available: u32) ?ReadResult {
            if (comptime Environment.isLinux) {
                if (available > 0 and available != std.math.maxInt(u32)) {
                    return null;
                }
            }

<<<<<<< HEAD
            if (this.poll_ref) |poll| {
                if (comptime Environment.isMac) {
                    if (available > 0 and available != std.math.maxInt(u32)) {
                        poll.flags.insert(.readable);
                    }
=======
            const is_readable = poll.isReadable();
            if (!is_readable and (this.close_on_empty_read or poll.isHUP())) {
                // it might be readable actually
                this.close_on_empty_read = true;
                switch (bun.isReadable(poll.fd)) {
                    .ready => {
                        this.close_on_empty_read = false;
                        return null;
                    },
                    // we need to read the 0 at the end or else we are not truly done
                    .hup => {
                        this.close_on_empty_read = true;
                        poll.flags.insert(.hup);
                        return null;
                    },
                    else => {},
>>>>>>> 52894121
                }

                const is_readable = poll.isReadable();
                if (!is_readable and (this.close_on_empty_read or poll.isHUP())) {
                    // it might be readable actually
                    this.close_on_empty_read = true;
                    switch (bun.isReadable(@intCast(poll.fd))) {
                        .ready => {
                            this.close_on_empty_read = false;
                            return null;
                        },
                        // we need to read the 0 at the end or else we are not truly done
                        .hup => {
                            this.close_on_empty_read = true;
                            poll.flags.insert(.hup);
                            return null;
                        },
                        else => {},
                    }

<<<<<<< HEAD
                    return .done;
                } else if (!is_readable and poll.isWatching()) {
                    // if the file was opened non-blocking
                    // we don't risk anything by attempting to read it!
                    if (poll.flags.contains(.nonblocking))
=======
                // this happens if we've registered a watcher but we haven't
                // ticked the event loop since registering it
                switch (bun.isReadable(poll.fd)) {
                    .ready => {
                        poll.flags.insert(.readable);
>>>>>>> 52894121
                        return null;

                    // this happens if we've registered a watcher but we haven't
                    // ticked the event loop since registering it
                    switch (bun.isReadable(@intCast(poll.fd))) {
                        .ready => {
                            poll.flags.insert(.readable);
                            return null;
                        },
                        .hup => {
                            poll.flags.insert(.hup);
                            poll.flags.insert(.readable);
                            return null;
                        },
                        else => {
                            return .pending;
                        },
                    }
                }
            }

            if (comptime Environment.isLinux) {
                if (available == 0) {
                    std.debug.assert(this.poll_ref == null);
                    return .pending;
                }
            } else if (available == std.math.maxInt(@TypeOf(available)) and this.poll_ref == null) {
                // we don't know if it's readable or not
                return switch (bun.isReadable(this.fd)) {
                    .hup => {
                        this.close_on_empty_read = true;
                        return null;
                    },
                    .ready => null,
                    else => ReadResult{ .pending = {} },
                };
            }

            return null;
        }

        pub fn getAvailableToRead(this: *@This(), size_or_offset: i64) ?u32 {
            if (comptime Environment.isLinux) {
                return this.getAvailableToReadOnLinux();
            }

            if (size_or_offset != std.math.maxInt(@TypeOf(size_or_offset)))
                this.to_read = @as(u32, @intCast(@max(size_or_offset, 0)));

            return this.to_read;
        }

        const log = bun.Output.scoped(.FIFO, false);
        pub fn ready(this: *@This(), sizeOrOffset: i64, is_hup: bool) void {
            log("FIFO ready", .{});
            if (this.isClosed()) {
                if (this.isWatching())
                    this.unwatch(this.poll_ref.?.fd);
                return;
            }

            defer {
                if (comptime EventLoop == .js) JSC.VirtualMachine.get().drainMicrotasks();
            }

            if (comptime Environment.isMac) {
                if (sizeOrOffset == 0 and is_hup and this.drained) {
                    this.close();
                    return;
                }
            } else if (is_hup and this.drained and this.getAvailableToReadOnLinux() == 0) {
                this.close();
                return;
            }

            if (this.buf.len == 0) {
                var auto_sizer = this.auto_sizer orelse return;
                if (comptime Environment.isMac) {
                    if (sizeOrOffset > 0) {
                        this.buf = auto_sizer.resize(@as(usize, @intCast(sizeOrOffset))) catch return;
                    } else {
                        this.buf = auto_sizer.resize(8096) catch return;
                    }
                }
            }

            const read_result = this.read(
                this.buf,
                // On Linux, we end up calling ioctl() twice if we don't do this
                if (comptime Environment.isMac)
                    // i33 holds the same amount of unsigned space as a u32, so we truncate it there before casting
                    @as(u32, @intCast(@as(i33, @truncate(sizeOrOffset))))
                else
                    null,
            );

            if (read_result == .read) {
                if (this.to_read) |*to_read| {
                    to_read.* = to_read.* -| @as(u32, @truncate(read_result.read.len));
                }
            }

            this.pending.result = read_result.toStream(
                &this.pending,
                this.buf,
                this.view.get() orelse .zero,
                this.close_on_empty_read,
            );
            this.pending.run();
        }

        pub fn readFromJS(
            this: *@This(),
            buf_: []u8,
            view: JSValue,
            globalThis: *JSC.JSGlobalObject,
        ) StreamResult {
            if (this.isClosed()) {
                return .{ .done = {} };
            }

            if (!this.isWatching()) {
                this.watch(this.fd);
            }

            const read_result = this.read(buf_, this.to_read);
            if (read_result == .read and read_result.read.len == 0) {
                this.close();
                return .{ .done = {} };
            }

            if (read_result == .read) {
                if (this.to_read) |*to_read| {
                    to_read.* = to_read.* -| @as(u32, @truncate(read_result.read.len));
                }
            }

            if (read_result == .pending) {
                this.buf = buf_;
                this.view.set(globalThis, view);
                if (!this.isWatching()) this.watch(this.fd);
                std.debug.assert(this.isWatching());
                return .{ .pending = &this.pending };
            }

            return read_result.toStream(&this.pending, buf_, view, this.close_on_empty_read);
        }

        pub fn read(
            this: *@This(),
            buf_: []u8,
            /// provided via kqueue(), only on macOS
            kqueue_read_amt: ?u32,
        ) ReadResult {
            const available_to_read = this.getAvailableToRead(
                if (kqueue_read_amt != null)
                    @as(i64, @intCast(kqueue_read_amt.?))
                else
                    std.math.maxInt(i64),
            );

            if (this.cannotRead(available_to_read orelse std.math.maxInt(u32))) |res| {
                return switch (res) {
                    .pending => .{ .pending = {} },
                    .done => .{ .done = {} },
                    else => unreachable,
                };
            }

            var buf = buf_;
            std.debug.assert(buf.len > 0);

            if (available_to_read) |amt| {
                if (amt >= buf.len) {
                    if (comptime Environment.isLinux) {
                        this.adjustPipeCapacityOnLinux(amt, buf.len);
                    }

                    if (this.auto_sizer) |sizer| {
                        buf = sizer.resize(amt) catch buf_;
                    }
                }
            }

            return this.doRead(buf);
        }

        fn doRead(
            this: *@This(),
            buf: []u8,
        ) ReadResult {
            switch (Syscall.read(this.fd, buf)) {
                .err => |err| {
                    const retry = E.AGAIN;
                    const errno: E = brk: {
                        const _errno = err.getErrno();

                        if (comptime Environment.isLinux) {
                            if (_errno == .PERM)
                                // EPERM and its a FIFO on Linux? Trying to read past a FIFO which has already
                                // sent a 0
                                // Let's retry later.
                                return .{ .pending = {} };
                        }

                        break :brk _errno;
                    };

                    switch (errno) {
                        retry => {
                            return .{ .pending = {} };
                        },
                        else => {},
                    }

                    return .{ .err = err };
                },
                .result => |result| {
                    if (this.poll_ref) |poll| {
                        if (comptime Environment.isLinux) {
                            // do not insert .eof here
                            if (result < buf.len)
                                poll.flags.remove(.readable);
                        } else {
                            // Since we have no way of querying FIFO capacity
                            // its only okay to read when kqueue says its readable
                            // otherwise we might block the process
                            poll.flags.remove(.readable);
                        }
                    }

                    if (result == 0) {
                        return .{ .read = buf[0..0] };
                    }
                    return .{ .read = buf[0..result] };
                },
            }
        }
    };
}

pub const File = struct {
    buf: []u8 = &[_]u8{},
    view: JSC.Strong = .{},

    poll_ref: Async.KeepAlive = .{},
    fd: bun.FileDescriptor = bun.invalid_fd,
    concurrent: Concurrent = .{},
    loop: *JSC.EventLoop,
    seekable: bool = false,
    auto_close: bool = false,
    remaining_bytes: Blob.SizeType = std.math.maxInt(Blob.SizeType),
    user_chunk_size: Blob.SizeType = 0,
    total_read: Blob.SizeType = 0,
    mode: bun.Mode = 0,
    pending: StreamResult.Pending = .{},
    scheduled_count: u32 = 0,

    pub fn close(this: *File) void {
        if (this.auto_close) {
            this.auto_close = false;
            const fd = this.fd;
            if (fd != bun.invalid_fd) {
                this.fd = bun.invalid_fd;
                _ = Syscall.close(fd);
            }
        }

        this.poll_ref.disable();

        this.view.clear();
        this.buf.len = 0;

        this.pending.result = .{ .done = {} };
        this.pending.run();
    }

    pub fn deinit(this: *File) void {
        this.close();
    }

    pub fn isClosed(this: *const File) bool {
        return this.fd == bun.invalid_fd;
    }

    fn calculateChunkSize(this: *File, available_to_read: usize) usize {
        const chunk_size: usize = switch (this.user_chunk_size) {
            0 => if (this.isSeekable())
                default_file_chunk_size
            else
                default_fifo_chunk_size,
            else => |size| size,
        };

        return if (available_to_read == std.math.maxInt(usize) and this.remaining_bytes > 0 and this.isSeekable())
            @min(chunk_size, this.remaining_bytes -| this.total_read)
        else
            @min(chunk_size, available_to_read);
    }

    pub fn start(
        this: *File,
        file: *Blob.FileStore,
    ) StreamStart {
        var file_buf: [std.fs.MAX_PATH_BYTES]u8 = undefined;

        var fd = if (file.pathlike != .path)
            // We will always need to close the file descriptor.
            switch (Syscall.dup(file.pathlike.fd)) {
                .result => |_fd| _fd,
                .err => |err| {
                    return .{ .err = err.withFd(file.pathlike.fd) };
                },
            }
        else switch (Syscall.open(file.pathlike.path.sliceZ(&file_buf), std.os.O.RDONLY | std.os.O.NONBLOCK | std.os.O.CLOEXEC, 0)) {
            .result => |_fd| _fd,
            .err => |err| {
                return .{ .err = err.withPath(file.pathlike.path.slice()) };
            },
        };

        if (comptime Environment.isPosix) {
            if ((file.is_atty orelse false) or (fd.int() < 3 and std.os.isatty(fd.cast()))) {
                var termios = std.mem.zeroes(std.os.termios);
                _ = std.c.tcgetattr(fd.cast(), &termios);
                bun.C.cfmakeraw(&termios);
                file.is_atty = true;
            }
        }

        if (file.pathlike != .path and !(file.is_atty orelse false)) {
            if (comptime Environment.isWindows) {
                @panic("TODO on Windows");
            }

            // ensure we have non-blocking IO set
            switch (Syscall.fcntl(fd, std.os.F.GETFL, 0)) {
                .err => return .{ .err = Syscall.Error.fromCode(E.BADF, .fcntl) },
                .result => |flags| {
                    // if we do not, clone the descriptor and set non-blocking
                    // it is important for us to clone it so we don't cause Weird Things to happen
                    if ((flags & std.os.O.NONBLOCK) == 0) {
                        fd = switch (Syscall.fcntl(fd, std.os.F.DUPFD, 0)) {
                            .result => |_fd| bun.toFD(_fd),
                            .err => |err| return .{ .err = err },
                        };

                        switch (Syscall.fcntl(fd, std.os.F.SETFL, flags | std.os.O.NONBLOCK)) {
                            .err => |err| return .{ .err = err },
                            .result => |_| {},
                        }
                    }
                },
            }
        }
        var size: Blob.SizeType = 0;
        if (comptime Environment.isPosix) {
            const stat: bun.Stat = switch (Syscall.fstat(fd)) {
                .result => |result| result,
                .err => |err| {
                    _ = Syscall.close(fd);
                    return .{ .err = err };
                },
            };

            if (bun.S.ISDIR(stat.mode)) {
                _ = Syscall.close(fd);
                return .{ .err = Syscall.Error.fromCode(.ISDIR, .fstat) };
            }

            file.mode = @as(bun.Mode, @intCast(stat.mode));
            this.mode = file.mode;

            this.seekable = bun.isRegularFile(stat.mode);
            file.seekable = this.seekable;
            size = @intCast(stat.size);
        } else if (comptime Environment.isWindows) outer: {
            size = @intCast(fd.asFile().getEndPos() catch {
                this.seekable = false;
                break :outer;
            });
            this.seekable = true;
        } else {
            @compileError("Not Implemented");
        }

        if (this.seekable) {
            this.remaining_bytes = size;
            file.max_size = this.remaining_bytes;

            if (this.remaining_bytes == 0) {
                _ = Syscall.close(fd);

                return .{ .empty = {} };
            }
        } else {
            file.max_size = Blob.max_size;
        }

        this.fd = fd;

        return StreamStart{ .ready = {} };
    }

    pub fn isSeekable(this: File) bool {
        return this.seekable;
    }

    const Concurrent = struct {
        read: Blob.SizeType = 0,
        task: bun.ThreadPool.Task = .{ .callback = Concurrent.taskCallback },
        chunk_size: Blob.SizeType = 0,
        main_thread_task: JSC.AnyTask = .{ .callback = onJSThread, .ctx = null },
        concurrent_task: JSC.ConcurrentTask = .{},

        pub fn taskCallback(task: *bun.ThreadPool.Task) void {
            runAsync(@fieldParentPtr(File, "concurrent", @fieldParentPtr(Concurrent, "task", task)));
        }

        pub fn scheduleRead(this: *File) void {
            var remaining = this.buf[this.concurrent.read..];

            while (remaining.len > 0) {
                const to_read = @min(@as(usize, this.concurrent.chunk_size), remaining.len);
                switch (Syscall.read(this.fd, remaining[0..to_read])) {
                    .err => |err| {
                        const retry = E.AGAIN;

                        switch (err.getErrno()) {
                            retry => break,
                            else => {},
                        }

                        this.pending.result = .{ .err = .{ .Error = err } };
                        scheduleMainThreadTask(this);
                        return;
                    },
                    .result => |result| {
                        this.concurrent.read += @as(Blob.SizeType, @intCast(result));
                        remaining = remaining[result..];

                        if (result == 0) {
                            remaining.len = 0;
                            break;
                        }
                    },
                }
            }

            scheduleMainThreadTask(this);
        }

        pub fn onJSThread(task_ctx: *anyopaque) void {
            var this: *File = bun.cast(*File, task_ctx);
            const view = this.view.get().?;
            defer this.view.clear();

            if (this.isClosed()) {
                this.deinit();

                return;
            }

            if (this.concurrent.read == 0) {
                this.pending.result = .{ .done = {} };
            } else if (view != .zero) {
                this.pending.result = .{
                    .into_array = .{
                        .value = view,
                        .len = @as(Blob.SizeType, @truncate(this.concurrent.read)),
                    },
                };
            } else {
                this.pending.result = .{
                    .owned = bun.ByteList.init(this.buf),
                };
            }

            this.pending.run();
        }

        pub fn scheduleMainThreadTask(this: *File) void {
            this.concurrent.main_thread_task.ctx = this;
            this.loop.enqueueTaskConcurrent(this.concurrent.concurrent_task.from(&this.concurrent.main_thread_task, .manual_deinit));
        }

        fn runAsync(this: *File) void {
            this.concurrent.read = 0;

            Concurrent.scheduleRead(this);
        }
    };

    pub fn scheduleAsync(
        this: *File,
        chunk_size: Blob.SizeType,
        globalThis: *JSC.JSGlobalObject,
    ) void {
        this.scheduled_count += 1;
        this.poll_ref.ref(globalThis.bunVM());
        this.concurrent.chunk_size = chunk_size;
        JSC.WorkPool.schedule(&this.concurrent.task);
    }

    pub fn read(this: *File, buf: []u8) ReadResult {
        if (this.fd == bun.invalid_fd)
            return .{ .done = {} };

        if (this.seekable and this.remaining_bytes == 0)
            return .{ .done = {} };

        return this.doRead(buf);
    }

    pub fn readFromJS(this: *File, buf: []u8, view: JSValue, globalThis: *JSC.JSGlobalObject) StreamResult {
        const read_result = this.read(buf);

        switch (read_result) {
            .read => |slice| if (slice.len == 0) {
                this.close();
                return .{ .done = {} };
            },
            .pending => {
                if (this.scheduled_count == 0) {
                    this.buf = buf;
                    this.view.set(globalThis, view);
                    this.scheduleAsync(@as(Blob.SizeType, @truncate(buf.len)), globalThis);
                }
                return .{ .pending = &this.pending };
            },
            else => {},
        }

        return read_result.toStream(&this.pending, buf, view, false);
    }

    pub fn doRead(this: *File, buf: []u8) ReadResult {
        switch (Syscall.read(this.fd, buf)) {
            .err => |err| {
                const retry = bun.C.E.AGAIN;
                const errno = err.getErrno();

                switch (errno) {
                    retry => {
                        return .{ .pending = {} };
                    },
                    else => {
                        return .{ .err = err };
                    },
                }
            },
            .result => |result| {
                this.remaining_bytes -|= @as(@TypeOf(this.remaining_bytes), @truncate(result));

                if (result == 0) {
                    return .{ .done = {} };
                }

                return .{ .read = buf[0..result] };
            },
        }
    }
};

// macOS default pipe size is page_size, 16k, or 64k. It changes based on how much was written
// Linux default pipe size is 16 pages of memory
const default_fifo_chunk_size = 64 * 1024;
const default_file_chunk_size = 1024 * 1024 * 2;

/// **Not** the Web "FileReader" API
pub const FileReader = struct {
    buffered_data: bun.ByteList = .{},

    total_read: Blob.SizeType = 0,
    max_read: Blob.SizeType = 0,

    cancelled: bool = false,
    started: bool = false,
    stored_global_this_: ?*JSC.JSGlobalObject = null,
    user_chunk_size: Blob.SizeType = 0,
    lazy_readable: Readable.Lazy = undefined,

    pub fn parent(this: *@This()) *Source {
        return @fieldParentPtr(Source, "context", this);
    }

    pub fn setSignal(this: *FileReader, signal: Signal) void {
        switch (this.lazy_readable) {
            .readable => {
                if (this.lazy_readable.readable == .FIFO)
                    this.lazy_readable.readable.FIFO.signal = signal;
            },
            else => {},
        }
    }

    pub fn readable(this: *FileReader) *Readable {
        return &this.lazy_readable.readable;
    }

    pub const Readable = union(enum) {
        FIFO: FIFO,
        File: File,

        pub const Lazy = union(enum) {
            readable: Readable,
            blob: *Blob.Store,
            empty: void,

            pub fn onDrain(this: *Lazy) void {
                if (this.* == .readable) {
                    if (this.readable == .FIFO) {
                        this.readable.FIFO.drained = true;
                    }
                }
            }

            pub fn finish(this: *Lazy) void {
                switch (this.readable) {
                    .FIFO => {
                        this.readable.FIFO.finish();
                    },
                    .File => {},
                }
            }

            pub fn isClosed(this: *Lazy) bool {
                switch (this.*) {
                    .empty, .blob => {
                        return true;
                    },
                    .readable => {
                        return this.readable.isClosed();
                    },
                }
            }

            pub fn deinit(this: *Lazy) void {
                switch (this.*) {
                    .blob => |blob| {
                        blob.deref();
                    },
                    .readable => {
                        this.readable.deinit();
                    },
                    .empty => {},
                }
                this.* = .{ .empty = {} };
            }
        };

        pub fn toBlob(this: *Readable) Blob {
            if (this.isClosed()) return Blob.initEmpty(JSC.VirtualMachine.get().global);
        }

        pub fn deinit(this: *Readable) void {
            switch (this.*) {
                .FIFO => {
                    this.FIFO.close();
                },
                .File => {
                    this.File.deinit();
                },
            }
        }

        pub fn isClosed(this: *Readable) bool {
            switch (this.*) {
                .FIFO => {
                    return this.FIFO.isClosed();
                },
                .File => {
                    return this.File.isClosed();
                },
            }
        }

        pub fn close(this: *Readable) void {
            switch (this.*) {
                .FIFO => {
                    this.FIFO.close();
                },
                .File => {
                    if (this.File.concurrent) |concurrent| {
                        this.File.concurrent = null;
                        concurrent.close();
                    }

                    this.File.close();
                },
            }
        }

        pub fn read(
            this: *Readable,
            read_buf: []u8,
            view: JSC.JSValue,
            global: *JSC.JSGlobalObject,
        ) StreamResult {
            return switch (std.meta.activeTag(this.*)) {
                .FIFO => this.FIFO.readFromJS(read_buf, view, global),
                .File => this.File.readFromJS(read_buf, view, global),
            };
        }

        pub fn isSeekable(this: Readable) bool {
            if (this == .File) {
                return this.File.isSeekable();
            }

            return false;
        }

        pub fn watch(this: *Readable) void {
            switch (this.*) {
                .FIFO => {
                    if (!this.FIFO.isWatching())
                        this.FIFO.watch(this.FIFO.fd);
                },
            }
        }
    };

    pub inline fn globalThis(this: *FileReader) *JSC.JSGlobalObject {
        return this.stored_global_this_ orelse @fieldParentPtr(Source, "context", this).globalThis;
    }

    const run_on_different_thread_size = bun.huge_allocator_threshold;

    pub const tag = ReadableStream.Tag.File;

    pub fn fromReadable(this: *FileReader, chunk_size: Blob.SizeType, readable_: *Readable) void {
        this.* = .{
            .lazy_readable = .{
                .readable = readable_.*,
            },
        };
        this.user_chunk_size = chunk_size;
    }

    pub fn finish(this: *FileReader) void {
        this.lazy_readable.finish();
    }

    pub fn onStart(this: *FileReader) StreamStart {
        if (!this.started) {
            this.started = true;

            switch (this.lazy_readable) {
                .blob => |blob| {
                    defer blob.deref();
                    var readable_file = File{ .loop = this.globalThis().bunVM().eventLoop() };

                    const result = readable_file.start(&blob.data.file);
                    if (result == .empty) {
                        this.lazy_readable = .{ .empty = {} };
                        return result;
                    }
                    if (result != .ready) {
                        return result;
                    }

                    const is_fifo = bun.S.ISFIFO(readable_file.mode) or bun.S.ISCHR(readable_file.mode);

                    // for our purposes, ISCHR and ISFIFO are the same
                    if (is_fifo) {
                        this.lazy_readable = .{
                            .readable = .{
                                .FIFO = .{
                                    .fd = readable_file.fd,
                                    .drained = this.buffered_data.len == 0,
                                },
                            },
                        };
                        this.lazy_readable.readable.FIFO.watch(readable_file.fd);
                        this.lazy_readable.readable.FIFO.pollRef().enableKeepingProcessAlive(this.globalThis().bunVM());
                        if (!(blob.data.file.is_atty orelse false)) {
                            this.lazy_readable.readable.FIFO.poll_ref.?.flags.insert(.nonblocking);
                        }
                    } else {
                        this.lazy_readable = .{
                            .readable = .{ .File = readable_file },
                        };
                    }
                },
                .readable => {},
                .empty => return .{ .empty = {} },
            }
        } else if (this.lazy_readable == .empty)
            return .{ .empty = {} };

        if (this.readable().* == .File) {
            const chunk_size = this.readable().File.calculateChunkSize(std.math.maxInt(usize));
            return .{ .chunk_size = @as(Blob.SizeType, @truncate(chunk_size)) };
        }

        return .{ .chunk_size = if (this.user_chunk_size == 0) default_fifo_chunk_size else this.user_chunk_size };
    }

    pub fn onPullInto(this: *FileReader, buffer: []u8, view: JSC.JSValue) StreamResult {
        std.debug.assert(this.started);

        // this state isn't really supposed to happen
        // but we handle it just in-case
        if (this.lazy_readable == .empty) {
            if (this.buffered_data.len == 0) {
                return .{ .done = {} };
            }

            return .{ .owned_and_done = this.drainInternalBuffer() };
        }

        return this.readable().read(buffer, view, this.globalThis());
    }

    fn isFIFO(this: *const FileReader) bool {
        if (this.lazy_readable == .readable) {
            return this.lazy_readable.readable == .FIFO;
        }

        return false;
    }

    pub fn finalize(this: *FileReader) void {
        this.lazy_readable.deinit();
    }

    pub fn onCancel(this: *FileReader) void {
        this.cancelled = true;
        this.deinit();
    }

    pub fn deinit(this: *FileReader) void {
        this.finalize();
        if (this.lazy_readable.isClosed()) {
            this.destroy();
        }
    }

    pub fn destroy(this: *FileReader) void {
        bun.default_allocator.destroy(this);
    }

    pub fn setRefOrUnref(this: *FileReader, value: bool) void {
        if (this.lazy_readable == .readable) {
            switch (this.lazy_readable.readable) {
                .FIFO => {
                    if (this.lazy_readable.readable.FIFO.poll_ref) |poll| {
                        if (value) {
                            poll.ref(this.globalThis().bunVM());
                        } else {
                            poll.unref(this.globalThis().bunVM());
                        }
                    }
                },
                .File => {
                    if (value)
                        this.lazy_readable.readable.File.poll_ref.ref(JSC.VirtualMachine.get())
                    else
                        this.lazy_readable.readable.File.poll_ref.unref(JSC.VirtualMachine.get());
                },
            }
        }
    }

    pub const setRef = setRefOrUnref;

    pub fn drainInternalBuffer(this: *FileReader) bun.ByteList {
        const buffered = this.buffered_data;
        this.lazy_readable.onDrain();
        if (buffered.cap > 0) {
            this.buffered_data = .{};
        }

        return buffered;
    }

    pub const Source = ReadableStreamSource(
        @This(),
        "FileReader",
        onStart,
        onPullInto,
        onCancel,
        deinit,
        setRefOrUnref,
        drainInternalBuffer,
    );
};

pub fn NewReadyWatcher(
    comptime Context: type,
    comptime flag_: Async.FilePoll.Flags,
    comptime onReady: anytype,
) type {
    if (!@hasDecl(Context, "event_loop_kind")) {
        @compileError("Need `pub const event_loop_kind = ...` on " ++ @typeName(Context));
    }
    const EventLoopKind = enum { js, mini };

    const event_loop_kind: EventLoopKind = switch (Context.event_loop_kind) {
        .js => .js,
        .mini => .mini,
    };

    const EventLoopCtxPtr = switch (event_loop_kind) {
        .js => *JSC.VirtualMachine,
        .mini => *JSC.MiniEventLoop,
    };

    const event_loop_ptr = struct {
        fn get() EventLoopCtxPtr {
            return switch (event_loop_kind) {
                .js => JSC.VirtualMachine.get(),
                .mini => bun.JSC.MiniEventLoop.global,
            };
        }
    };

    return struct {
        const flag = flag_;
        const ready = onReady;

        const Watcher = @This();

        pub inline fn isFIFO(this: *const Context) bool {
            if (comptime @hasField(Context, "is_fifo")) {
                return this.is_fifo;
            }

            if (this.poll_ref) |_poll_ref| {
                return _poll_ref.flags.contains(.fifo);
            }

            if (comptime @hasField(Context, "mode")) {
                return bun.S.ISFIFO(this.mode);
            }

            return false;
        }

        pub fn onPoll(this: *Context, sizeOrOffset: i64, _: u16) void {
            defer {
                if (comptime event_loop_kind == .js) JSC.VirtualMachine.get().drainMicrotasks();
            }
            ready(this, sizeOrOffset);
        }

        pub fn unwatch(this: *Context, fd_: anytype) void {
            if (comptime Environment.isWindows) {
                @panic("TODO on Windows");
            }

            std.debug.assert(this.poll_ref.?.fd == fd_);
            std.debug.assert(
                // this.poll_ref.?.unregister(JSC.VirtualMachine.get().event_loop_handle.?, false) == .result,
                this.poll_ref.?.unregister(JSC.AbstractVM(event_loop_ptr.get()).platformEventLoop(), false) == .result,
            );
            // this.poll_ref.?.disableKeepingProcessAlive(JSC.VirtualMachine.get());
            this.poll_ref.?.disableKeepingProcessAlive(event_loop_ptr.get());
        }

        pub fn pollRef(this: *Context) *Async.FilePoll {
            return this.poll_ref orelse brk: {
                this.poll_ref = Async.FilePoll.init(
                    // JSC.VirtualMachine.get(),
                    event_loop_ptr.get(),
                    this.fd,
                    .{},
                    Context,
                    this,
                );
                break :brk this.poll_ref.?;
            };
        }

        pub fn isWatching(this: *const Context) bool {
            if (this.poll_ref) |poll| {
                return poll.flags.contains(flag.poll()) and !poll.flags.contains(.needs_rearm);
            }

            return false;
        }

        pub fn watch(this: *Context, fd: bun.FileDescriptor) void {
            if (comptime Environment.isWindows) {
                @panic("Do not call watch() on windows");
            }
            var poll_ref: *Async.FilePoll = this.poll_ref orelse brk: {
                this.poll_ref = Async.FilePoll.init(
                    // JSC.VirtualMachine.get(),
                    event_loop_ptr.get(),
                    fd,
                    .{},
                    Context,
                    this,
                );
                break :brk this.poll_ref.?;
            };
            std.debug.assert(poll_ref.fd == fd);
            std.debug.assert(!this.isWatching());
            // switch (poll_ref.register(JSC.VirtualMachine.get().event_loop_handle.?, flag, true)) {
            switch (poll_ref.register(JSC.AbstractVM(event_loop_ptr.get()).platformEventLoop(), flag, true)) {
                .err => |err| {
                    std.debug.panic("FilePoll.register failed: {d}", .{err.errno});
                },
                .result => {},
            }
        }
    };
}

// pub const HTTPRequest = RequestBodyStreamer(false);
// pub const HTTPSRequest = RequestBodyStreamer(true);
// pub fn ResponseBodyStreamer(comptime is_ssl: bool) type {
//     return struct {
//         const Streamer = @This();
//         pub fn onEnqueue(this: *Streamer, buffer: []u8, ): anytype,
//         pub fn onEnqueueMany(this: *Streamer): anytype,
//         pub fn onClose(this: *Streamer): anytype,
//         pub fn onError(this: *Streamer): anytype,
//     };
// }<|MERGE_RESOLUTION|>--- conflicted
+++ resolved
@@ -1272,11 +1272,12 @@
         reachable_from_js: bool = true,
         poll_ref: ?*Async.FilePoll = null,
 
-        const ThisFileSink = @This();
-
-        pub const event_loop_kind = EventLoop;
         pub usingnamespace NewReadyWatcher(@This(), .writable, ready);
         const log = Output.scoped(.FileSink, false);
+
+        const ThisFileSink = @This();
+
+        pub const event_loop_kind = EventLoop;
 
         pub fn isReachable(this: *const ThisFileSink) bool {
             return this.reachable_from_js or !this.signal.isDead();
@@ -1392,21 +1393,12 @@
         pub fn flushMaybePollWithSizeAndBuffer(this: *ThisFileSink, buffer: []const u8, writable_size: usize) StreamResult.Writable {
             std.debug.assert(this.fd != bun.invalid_fd);
 
-<<<<<<< HEAD
-            var total: usize = this.written;
+            var total = this.written;
             const initial = total;
             const fd = this.fd;
             var remain = buffer;
             remain = remain[@min(this.head, remain.len)..];
             if (remain.len == 0) return .{ .owned = 0 };
-=======
-        var total = this.written;
-        const initial = total;
-        const fd = this.fd;
-        var remain = buffer;
-        remain = remain[@min(this.head, remain.len)..];
-        if (remain.len == 0) return .{ .owned = 0 };
->>>>>>> 52894121
 
             defer this.written = total;
 
@@ -1582,20 +1574,15 @@
                 this.unwatch(fd);
             }
 
-<<<<<<< HEAD
             if (this.requested_end) {
                 this.done = true;
-=======
-            if (this.auto_truncate)
-                _ = bun.sys.ftruncate(fd, @intCast(total));
->>>>>>> 52894121
 
                 if (is_fifo and this.isWatching()) {
                     this.unwatch(fd);
                 }
 
                 if (this.auto_truncate)
-                    std.os.ftruncate(bun.fdcast(fd), total) catch {};
+                    _ = bun.sys.ftruncate(fd, @intCast(total));
 
                 if (this.auto_close) {
                     _ = bun.sys.close(fd);
@@ -1660,9 +1647,9 @@
                 this.allocator.destroy(this);
         }
 
-        pub fn init(allocator: std.mem.Allocator, next: ?Sink) !*ThisFileSink {
-            const this = try allocator.create(ThisFileSink);
-            this.* = ThisFileSink{
+        pub fn init(allocator: std.mem.Allocator, next: ?Sink) !*FileSink {
+            const this = try allocator.create(FileSink);
+            this.* = FileSink{
                 .buffer = bun.ByteList{},
                 .allocator = allocator,
                 .next = next,
@@ -1674,7 +1661,7 @@
             this: *ThisFileSink,
             allocator: std.mem.Allocator,
         ) void {
-            this.* = ThisFileSink{
+            this.* = FileSink{
                 .buffer = bun.ByteList{},
                 .allocator = allocator,
                 .next = null,
@@ -3822,10 +3809,6 @@
                     StreamResult{ .owned = bun.ByteList.init(slice) }
                 else if (done)
                     StreamResult{ .into_array_and_done = .{ .len = @as(Blob.SizeType, @truncate(slice.len)), .value = view } }
-                else if (view == .zero and done)
-                    StreamResult{ .temporary_and_done = bun.ByteList.init(slice) }
-                else if (view == .zero)
-                    StreamResult{ .temporary = bun.ByteList.init(slice) }
                 else
                     StreamResult{ .into_array = .{ .len = @as(Blob.SizeType, @truncate(slice.len)), .value = view } };
             },
@@ -3855,6 +3838,7 @@
 
 pub const FIFO = NewFIFO(.js);
 pub const FIFOMini = NewFIFO(.mini);
+
 pub fn NewFIFO(comptime EventLoop: JSC.EventLoopKind) type {
     return struct {
         buf: []u8 = &[_]u8{},
@@ -3908,16 +3892,8 @@
             this.pending.run();
         }
 
-<<<<<<< HEAD
         pub fn isClosed(this: *@This()) bool {
             return this.fd == bun.invalid_fd;
-=======
-    pub fn getAvailableToReadOnLinux(this: *FIFO) u32 {
-        var len: c_int = 0;
-        const rc: c_int = std.c.ioctl(this.fd.cast(), std.os.linux.T.FIONREAD, @as(*c_int, &len));
-        if (rc != 0) {
-            len = 0;
->>>>>>> 52894121
         }
 
         pub fn getAvailableToReadOnLinux(this: *@This()) u32 {
@@ -3959,37 +3935,18 @@
                 }
             }
 
-<<<<<<< HEAD
             if (this.poll_ref) |poll| {
                 if (comptime Environment.isMac) {
                     if (available > 0 and available != std.math.maxInt(u32)) {
                         poll.flags.insert(.readable);
                     }
-=======
-            const is_readable = poll.isReadable();
-            if (!is_readable and (this.close_on_empty_read or poll.isHUP())) {
-                // it might be readable actually
-                this.close_on_empty_read = true;
-                switch (bun.isReadable(poll.fd)) {
-                    .ready => {
-                        this.close_on_empty_read = false;
-                        return null;
-                    },
-                    // we need to read the 0 at the end or else we are not truly done
-                    .hup => {
-                        this.close_on_empty_read = true;
-                        poll.flags.insert(.hup);
-                        return null;
-                    },
-                    else => {},
->>>>>>> 52894121
                 }
 
                 const is_readable = poll.isReadable();
                 if (!is_readable and (this.close_on_empty_read or poll.isHUP())) {
                     // it might be readable actually
                     this.close_on_empty_read = true;
-                    switch (bun.isReadable(@intCast(poll.fd))) {
+                    switch (bun.isReadable(poll.fd)) {
                         .ready => {
                             this.close_on_empty_read = false;
                             return null;
@@ -4003,24 +3960,16 @@
                         else => {},
                     }
 
-<<<<<<< HEAD
                     return .done;
                 } else if (!is_readable and poll.isWatching()) {
                     // if the file was opened non-blocking
                     // we don't risk anything by attempting to read it!
                     if (poll.flags.contains(.nonblocking))
-=======
-                // this happens if we've registered a watcher but we haven't
-                // ticked the event loop since registering it
-                switch (bun.isReadable(poll.fd)) {
-                    .ready => {
-                        poll.flags.insert(.readable);
->>>>>>> 52894121
                         return null;
 
                     // this happens if we've registered a watcher but we haven't
                     // ticked the event loop since registering it
-                    switch (bun.isReadable(@intCast(poll.fd))) {
+                    switch (bun.isReadable(poll.fd)) {
                         .ready => {
                             poll.flags.insert(.readable);
                             return null;
@@ -4910,30 +4859,6 @@
     comptime flag_: Async.FilePoll.Flags,
     comptime onReady: anytype,
 ) type {
-    if (!@hasDecl(Context, "event_loop_kind")) {
-        @compileError("Need `pub const event_loop_kind = ...` on " ++ @typeName(Context));
-    }
-    const EventLoopKind = enum { js, mini };
-
-    const event_loop_kind: EventLoopKind = switch (Context.event_loop_kind) {
-        .js => .js,
-        .mini => .mini,
-    };
-
-    const EventLoopCtxPtr = switch (event_loop_kind) {
-        .js => *JSC.VirtualMachine,
-        .mini => *JSC.MiniEventLoop,
-    };
-
-    const event_loop_ptr = struct {
-        fn get() EventLoopCtxPtr {
-            return switch (event_loop_kind) {
-                .js => JSC.VirtualMachine.get(),
-                .mini => bun.JSC.MiniEventLoop.global,
-            };
-        }
-    };
-
     return struct {
         const flag = flag_;
         const ready = onReady;
@@ -4957,9 +4882,7 @@
         }
 
         pub fn onPoll(this: *Context, sizeOrOffset: i64, _: u16) void {
-            defer {
-                if (comptime event_loop_kind == .js) JSC.VirtualMachine.get().drainMicrotasks();
-            }
+            defer JSC.VirtualMachine.get().drainMicrotasks();
             ready(this, sizeOrOffset);
         }
 
@@ -4970,18 +4893,15 @@
 
             std.debug.assert(this.poll_ref.?.fd == fd_);
             std.debug.assert(
-                // this.poll_ref.?.unregister(JSC.VirtualMachine.get().event_loop_handle.?, false) == .result,
-                this.poll_ref.?.unregister(JSC.AbstractVM(event_loop_ptr.get()).platformEventLoop(), false) == .result,
+                this.poll_ref.?.unregister(JSC.VirtualMachine.get().event_loop_handle.?, false) == .result,
             );
-            // this.poll_ref.?.disableKeepingProcessAlive(JSC.VirtualMachine.get());
-            this.poll_ref.?.disableKeepingProcessAlive(event_loop_ptr.get());
+            this.poll_ref.?.disableKeepingProcessAlive(JSC.VirtualMachine.get());
         }
 
         pub fn pollRef(this: *Context) *Async.FilePoll {
             return this.poll_ref orelse brk: {
                 this.poll_ref = Async.FilePoll.init(
-                    // JSC.VirtualMachine.get(),
-                    event_loop_ptr.get(),
+                    JSC.VirtualMachine.get(),
                     this.fd,
                     .{},
                     Context,
@@ -5005,8 +4925,7 @@
             }
             var poll_ref: *Async.FilePoll = this.poll_ref orelse brk: {
                 this.poll_ref = Async.FilePoll.init(
-                    // JSC.VirtualMachine.get(),
-                    event_loop_ptr.get(),
+                    JSC.VirtualMachine.get(),
                     fd,
                     .{},
                     Context,
@@ -5016,8 +4935,7 @@
             };
             std.debug.assert(poll_ref.fd == fd);
             std.debug.assert(!this.isWatching());
-            // switch (poll_ref.register(JSC.VirtualMachine.get().event_loop_handle.?, flag, true)) {
-            switch (poll_ref.register(JSC.AbstractVM(event_loop_ptr.get()).platformEventLoop(), flag, true)) {
+            switch (poll_ref.register(JSC.VirtualMachine.get().event_loop_handle.?, flag, true)) {
                 .err => |err| {
                     std.debug.panic("FilePoll.register failed: {d}", .{err.errno});
                 },
