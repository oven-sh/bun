pub const Start = union(Tag) {
    empty: void,
    err: Syscall.Error,
    chunk_size: Blob.SizeType,
    ArrayBufferSink: struct {
        chunk_size: Blob.SizeType,
        as_uint8array: bool,
        stream: bool,
    },
    FileSink: FileSink.Options,
    HTTPSResponseSink: void,
    HTTPResponseSink: void,
    NetworkSink: void,
    ready: void,
    owned_and_done: bun.ByteList,
    done: bun.ByteList,

    pub const Tag = enum {
        empty,
        err,
        chunk_size,
        ArrayBufferSink,
        FileSink,
        HTTPSResponseSink,
        HTTPResponseSink,
        NetworkSink,
        ready,
        owned_and_done,
        done,
    };

    pub fn toJS(this: Start, globalThis: *JSGlobalObject) bun.JSError!jsc.JSValue {
        switch (this) {
            .empty, .ready => {
                return .js_undefined;
            },
            .chunk_size => |chunk| {
                return jsc.JSValue.jsNumber(@as(Blob.SizeType, @intCast(chunk)));
            },
            .err => |err| {
                return globalThis.throwValue(err.toJS(globalThis));
            },
            .owned_and_done => |list| {
                return jsc.ArrayBuffer.fromBytes(list.slice(), .Uint8Array).toJS(globalThis);
            },
            .done => |list| {
                return jsc.ArrayBuffer.create(globalThis, list.slice(), .Uint8Array);
            },
            else => {
                return .js_undefined;
            },
        }
    }

    pub fn fromJS(globalThis: *JSGlobalObject, value: JSValue) bun.JSError!Start {
        if (value.isEmptyOrUndefinedOrNull() or !value.isObject()) {
            return .{ .empty = {} };
        }

        if (value.get(globalThis, "chunkSize")) |chunkSize| {
            if (chunkSize.isNumber())
                return .{ .chunk_size = @as(Blob.SizeType, @intCast(@as(i52, @truncate(chunkSize.toInt64())))) };
        }

        return .{ .empty = {} };
    }

    pub fn fromJSWithTag(
        globalThis: *JSGlobalObject,
        value: JSValue,
        comptime tag: Tag,
    ) bun.JSError!Start {
        if (value.isEmptyOrUndefinedOrNull() or !value.isObject()) {
            return .{ .empty = {} };
        }

        switch (comptime tag) {
            .ArrayBufferSink => {
                var as_uint8array = false;
                var stream = false;
                var chunk_size: Blob.SizeType = 0;
                var empty = true;

                if (try value.getOwn(globalThis, "asUint8Array")) |val| {
                    if (val.isBoolean()) {
                        as_uint8array = val.toBoolean();
                        empty = false;
                    }
                }

                if (try value.fastGet(globalThis, .stream)) |val| {
                    if (val.isBoolean()) {
                        stream = val.toBoolean();
                        empty = false;
                    }
                }

                if (try value.fastGet(globalThis, .highWaterMark)) |chunkSize| {
                    if (chunkSize.isNumber()) {
                        empty = false;
                        chunk_size = @as(Blob.SizeType, @intCast(@max(0, @as(i51, @truncate(chunkSize.toInt64())))));
                    }
                }

                if (!empty) {
                    return .{
                        .ArrayBufferSink = .{
                            .chunk_size = chunk_size,
                            .as_uint8array = as_uint8array,
                            .stream = stream,
                        },
                    };
                }
            },
            .FileSink => {
                var chunk_size: Blob.SizeType = 0;

                if (try value.fastGet(globalThis, .highWaterMark)) |chunkSize| {
                    if (chunkSize.isNumber())
                        chunk_size = @as(Blob.SizeType, @intCast(@max(0, @as(i51, @truncate(chunkSize.toInt64())))));
                }

                if (try value.fastGet(globalThis, .path)) |path| {
                    if (!path.isString()) {
                        return .{
                            .err = Syscall.Error{
                                .errno = @intFromEnum(bun.sys.SystemErrno.EINVAL),
                                .syscall = .write,
                            },
                        };
                    }

                    return .{
                        .FileSink = .{
                            .chunk_size = chunk_size,
                            .input_path = .{
                                .path = try path.toSlice(globalThis, globalThis.bunVM().allocator),
                            },
                        },
                    };
                } else if (try value.getTruthy(globalThis, "fd")) |fd_value| {
                    if (!fd_value.isAnyInt()) {
                        return .{
                            .err = Syscall.Error{
                                .errno = @intFromEnum(bun.sys.SystemErrno.EBADF),
                                .syscall = .write,
                            },
                        };
                    }

                    if (bun.FD.fromJS(fd_value)) |fd| {
                        return .{
                            .FileSink = .{
                                .chunk_size = chunk_size,
                                .input_path = .{ .fd = fd },
                            },
                        };
                    } else {
                        return .{ .err = Syscall.Error{
                            .errno = @intFromEnum(bun.sys.SystemErrno.EBADF),
                            .syscall = .write,
                        } };
                    }
                }

                return .{
                    .FileSink = .{
                        .input_path = .{ .fd = bun.invalid_fd },
                        .chunk_size = chunk_size,
                    },
                };
            },
            .NetworkSink, .HTTPSResponseSink, .HTTPResponseSink => {
                var empty = true;
                var chunk_size: Blob.SizeType = 2048;

                if (try value.fastGet(globalThis, .highWaterMark)) |chunkSize| {
                    if (chunkSize.isNumber()) {
                        empty = false;
                        chunk_size = @as(Blob.SizeType, @intCast(@max(256, @as(i51, @truncate(chunkSize.toInt64())))));
                    }
                }

                if (!empty) {
                    return .{
                        .chunk_size = chunk_size,
                    };
                }
            },
            else => @compileError("Unuspported tag"),
        }

        return .{ .empty = {} };
    }
};

pub const Result = union(Tag) {
    pending: *Pending,
    err: StreamError,
    done: void,
    owned: bun.ByteList,
    owned_and_done: bun.ByteList,
    temporary_and_done: bun.ByteList,
    temporary: bun.ByteList,
    into_array: IntoArray,
    into_array_and_done: IntoArray,

    pub fn deinit(this: *Result) void {
        switch (this.*) {
            .owned => |*owned| owned.deinitWithAllocator(bun.default_allocator),
            .owned_and_done => |*owned_and_done| owned_and_done.deinitWithAllocator(bun.default_allocator),
            .err => |err| {
                if (err == .JSValue) {
                    err.JSValue.unprotect();
                }
            },
            else => {},
        }
    }

    pub const StreamError = union(enum) {
        Error: Syscall.Error,
        AbortReason: jsc.CommonAbortReason,

        // TODO: use an explicit jsc.Strong.Optional here.
        JSValue: jsc.JSValue,
        WeakJSValue: jsc.JSValue,

        const WasStrong = enum {
            Strong,
            Weak,
        };

        pub fn toJSWeak(this: *const @This(), globalObject: *jsc.JSGlobalObject) struct { jsc.JSValue, WasStrong } {
            return switch (this.*) {
                .Error => |err| {
                    return .{ err.toJS(globalObject), WasStrong.Weak };
                },
                .JSValue => .{ this.JSValue, WasStrong.Strong },
                .WeakJSValue => .{ this.WeakJSValue, WasStrong.Weak },
                .AbortReason => |reason| {
                    const value = reason.toJS(globalObject);
                    return .{ value, WasStrong.Weak };
                },
            };
        }
    };

    pub const Tag = enum {
        pending,
        err,
        done,
        owned,
        owned_and_done,
        temporary_and_done,
        temporary,
        into_array,
        into_array_and_done,
    };

    pub fn slice16(this: *const Result) []const u16 {
        const bytes = this.slice();
        return @as([*]const u16, @ptrCast(@alignCast(bytes.ptr)))[0..std.mem.bytesAsSlice(u16, bytes).len];
    }

    pub fn slice(this: *const Result) []const u8 {
        return switch (this.*) {
            .owned => |owned| owned.slice(),
            .owned_and_done => |owned_and_done| owned_and_done.slice(),
            .temporary_and_done => |temporary_and_done| temporary_and_done.slice(),
            .temporary => |temporary| temporary.slice(),
            else => "",
        };
    }

    pub const Writable = union(Result.Tag) {
        pending: *Writable.Pending,

        err: Syscall.Error,
        done: void,

        owned: Blob.SizeType,
        owned_and_done: Blob.SizeType,
        temporary_and_done: Blob.SizeType,
        temporary: Blob.SizeType,
        into_array: Blob.SizeType,
        into_array_and_done: Blob.SizeType,

        pub const Pending = struct {
            future: Future = .{ .none = {} },
            result: Writable,
            consumed: Blob.SizeType = 0,
            state: Result.Pending.State = .none,

            pub fn deinit(this: *@This()) void {
                this.future.deinit();
            }

            pub const Future = union(enum) {
                none: void,
                promise: struct {
                    strong: jsc.JSPromise.Strong,
                    global: *jsc.JSGlobalObject,
                },
                handler: Handler,

                pub fn deinit(this: *@This()) void {
                    if (this.* == .promise) {
                        this.promise.strong.deinit();
                        this.* = .{ .none = {} };
                    }
                }
            };

            pub fn promise(this: *Writable.Pending, globalThis: *jsc.JSGlobalObject) *JSPromise {
                this.state = .pending;

                switch (this.future) {
                    .promise => |p| {
                        return p.strong.get();
                    },
                    else => {
                        this.future = .{
                            .promise = .{
                                .strong = jsc.JSPromise.Strong.init(globalThis),
                                .global = globalThis,
                            },
                        };

                        return this.future.promise.strong.get();
                    },
                }
            }

            pub const Handler = struct {
                ctx: *anyopaque,
                handler: Fn,

                pub const Fn = *const fn (ctx: *anyopaque, result: Result.Writable) void;

                pub fn init(this: *Handler, comptime Context: type, ctx: *Context, comptime handler_fn: fn (*Context, Result.Writable) void) void {
                    this.ctx = ctx;
                    this.handler = struct {
                        const handler = handler_fn;
                        pub fn onHandle(ctx_: *anyopaque, result: Result.Writable) void {
                            @call(bun.callmod_inline, handler, .{ bun.cast(*Context, ctx_), result });
                        }
                    }.onHandle;
                }
            };

            pub fn run(this: *Writable.Pending) bun.JSError!void {
                if (this.state != .pending) return;
                this.state = .used;
                switch (this.future) {
                    .promise => {
                        var p = this.future.promise;
                        this.future = .none;
                        try Writable.fulfillPromise(this.result, p.strong.swap(), p.global);
                    },
                    .handler => |h| {
                        h.handler(h.ctx, this.result);
                    },
                    .none => {},
                }
            }
        };

        pub fn isDone(this: *const Writable) bool {
            return switch (this.*) {
                .owned_and_done, .temporary_and_done, .into_array_and_done, .done, .err => true,
                else => false,
            };
        }

        pub fn fulfillPromise(
            result: Writable,
            promise: *JSPromise,
            globalThis: *JSGlobalObject,
        ) bun.JSExecutionTerminated!void {
            defer promise.toJS().unprotect();
            return switch (result) {
                .err => |err| promise.reject(globalThis, err.toJS(globalThis)),
                .done => promise.resolve(globalThis, JSValue.jsBoolean(false)),

                .pending => promise.resolve(globalThis, result.toJS(globalThis)),
                .owned => promise.resolve(globalThis, result.toJS(globalThis)),
                .owned_and_done => promise.resolve(globalThis, result.toJS(globalThis)),
                .temporary_and_done => promise.resolve(globalThis, result.toJS(globalThis)),
                .temporary => promise.resolve(globalThis, result.toJS(globalThis)),
                .into_array => promise.resolve(globalThis, result.toJS(globalThis)),
                .into_array_and_done => promise.resolve(globalThis, result.toJS(globalThis)),
            };
        }

        pub fn toJS(this: Writable, globalThis: *JSGlobalObject) JSValue {
            return switch (this) {
                .err => |err| jsc.JSPromise.rejectedPromise(globalThis, err.toJS(globalThis)).toJS(),

                .owned => |len| jsc.JSValue.jsNumber(len),
                .owned_and_done => |len| jsc.JSValue.jsNumber(len),
                .temporary_and_done => |len| jsc.JSValue.jsNumber(len),
                .temporary => |len| jsc.JSValue.jsNumber(len),
                .into_array => |len| jsc.JSValue.jsNumber(len),
                .into_array_and_done => |len| jsc.JSValue.jsNumber(len),

                // false == controller.close()
                // undefined == noop, but we probably won't send it
                .done => jsc.JSValue.jsBoolean(true),

                .pending => |pending| pending.promise(globalThis).toJS(),
            };
        }
    };

    pub const IntoArray = struct {
        value: JSValue = JSValue.zero,
        len: Blob.SizeType = std.math.maxInt(Blob.SizeType),
    };

    pub const Pending = struct {
        future: Future = undefined,
        result: Result = .{ .done = {} },
        state: State = .none,

        pub fn set(this: *Pending, comptime Context: type, ctx: *Context, comptime handler_fn: fn (*Context, Result) void) void {
            this.future.init(Context, ctx, handler_fn);
            this.state = .pending;
        }

        pub fn promise(this: *Pending, globalObject: *jsc.JSGlobalObject) *jsc.JSPromise {
            const prom = jsc.JSPromise.create(globalObject);
            this.future = .{
                .promise = .{
                    .promise = prom,
                    .globalThis = globalObject,
                },
            };
            this.state = .pending;
            return prom;
        }

        pub fn runOnNextTick(this: *Pending) void {
            if (this.state != .pending) return;
            const vm = jsc.VirtualMachine.get();
            if (vm.isShuttingDown()) {
                return;
            }

            const clone = bun.create(bun.default_allocator, Pending, this.*);
            this.state = .none;
            this.result = .{ .done = {} };
            vm.eventLoop().enqueueTask(jsc.Task.init(clone));
        }

        pub fn runFromJSThread(this: *Pending) void {
            this.run();

            bun.destroy(this);
        }

        pub const Future = union(enum) {
            promise: struct {
                promise: *JSPromise,
                globalThis: *jsc.JSGlobalObject,
            },
            handler: Handler,

            pub fn init(this: *Future, comptime Context: type, ctx: *Context, comptime handler_fn: fn (*Context, Result) void) void {
                this.* = .{
                    .handler = undefined,
                };
                this.handler.init(Context, ctx, handler_fn);
            }
        };

        pub const Handler = struct {
            ctx: *anyopaque,
            handler: Fn,

            pub const Fn = *const fn (ctx: *anyopaque, result: Result) void;

            pub fn init(this: *Handler, comptime Context: type, ctx: *Context, comptime handler_fn: fn (*Context, Result) void) void {
                this.ctx = ctx;
                this.handler = struct {
                    const handler = handler_fn;
                    pub fn onHandle(ctx_: *anyopaque, result: Result) void {
                        @call(bun.callmod_inline, handler, .{ bun.cast(*Context, ctx_), result });
                    }
                }.onHandle;
            }
        };

        pub const State = enum {
            none,
            pending,
            used,
        };

        pub fn run(this: *Pending) void {
            if (this.state != .pending) return;
            this.state = .used;
            switch (this.future) {
                .promise => |p| {
                    Result.fulfillPromise(&this.result, p.promise, p.globalThis);
                },
                .handler => |h| {
                    h.handler(h.ctx, this.result);
                },
            }
        }
    };

    pub fn isDone(this: *const Result) bool {
        return switch (this.*) {
            .owned_and_done, .temporary_and_done, .into_array_and_done, .done, .err => true,
            else => false,
        };
    }

    pub fn fulfillPromise(result: *Result, promise: *jsc.JSPromise, globalThis: *jsc.JSGlobalObject) void {
        const vm = globalThis.bunVM();
        const loop = vm.eventLoop();
        const promise_value = promise.toJS();
        defer promise_value.unprotect();

        loop.enter();
        defer loop.exit();

        switch (result.*) {
            .err => |*err| {
                const value = brk: {
                    const js_err, const was_strong = err.toJSWeak(globalThis);
                    js_err.ensureStillAlive();
                    if (was_strong == .Strong)
                        js_err.unprotect();

                    break :brk js_err;
                };
                result.* = .{ .temporary = .{} };
                promise.reject(globalThis, value) catch return;
            },
            .done => {
                promise.resolve(globalThis, JSValue.jsBoolean(false)) catch return;
            },
            else => {
                const value = result.toJS(globalThis) catch |err| {
                    result.* = .{ .temporary = .{} };
                    promise.reject(globalThis, err) catch return;
                    return;
                };
                value.ensureStillAlive();

                result.* = .{ .temporary = .{} };
                promise.resolve(globalThis, value) catch return;
            },
        }
    }

    pub fn toJS(this: *const Result, globalThis: *JSGlobalObject) bun.JSError!JSValue {
        if (jsc.VirtualMachine.get().isShuttingDown()) {
            var that = this.*;
            that.deinit();
            return .zero;
        }

        switch (this.*) {
            .owned => |list| {
                return jsc.ArrayBuffer.fromBytes(list.slice(), .Uint8Array).toJS(globalThis);
            },
            .owned_and_done => |list| {
                return jsc.ArrayBuffer.fromBytes(list.slice(), .Uint8Array).toJS(globalThis);
            },
            .temporary => |temp| {
                var array = try jsc.JSValue.createUninitializedUint8Array(globalThis, temp.len);
                var slice_ = array.asArrayBuffer(globalThis).?.slice();
                const temp_slice = temp.slice();
                @memcpy(slice_[0..temp_slice.len], temp_slice);
                return array;
            },
            .temporary_and_done => |temp| {
                var array = try jsc.JSValue.createUninitializedUint8Array(globalThis, temp.len);
                var slice_ = array.asArrayBuffer(globalThis).?.slice();
                const temp_slice = temp.slice();
                @memcpy(slice_[0..temp_slice.len], temp_slice);
                return array;
            },
            .into_array => |array| {
                return jsc.JSValue.jsNumberFromInt64(array.len);
            },
            .into_array_and_done => |array| {
                return jsc.JSValue.jsNumberFromInt64(array.len);
            },
            .pending => |pending| {
                const promise = pending.promise(globalThis).toJS();
                promise.protect();
                return promise;
            },

            .err => |err| {
                const js_err, const was_strong = err.toJSWeak(globalThis);
                if (was_strong == .Strong) {
                    js_err.unprotect();
                }
                js_err.ensureStillAlive();
                return jsc.JSPromise.rejectedPromise(globalThis, js_err).toJS();
            },

            // false == controller.close()
            // undefined == noop, but we probably won't send it
            .done => {
                return jsc.JSValue.jsBoolean(false);
            },
        }
    }
};

pub const Signal = struct {
    ptr: ?*anyopaque = null,
    vtable: ?*const VTable = null,

    pub fn clear(this: *Signal) void {
        this.ptr = null;
    }

    pub fn isDead(this: Signal) bool {
        return this.ptr == null;
    }

    pub fn initWithType(comptime Type: type, handler: *Type) Signal {
        // this is nullable when used as a JSValue
        @setRuntimeSafety(false);
        return .{
            .ptr = handler,
            .vtable = comptime &VTable.wrap(Type),
        };
    }

    pub fn init(handler: anytype) Signal {
        return initWithType(std.meta.Child(@TypeOf(handler)), handler);
    }

    pub fn close(this: *Signal, err: ?Syscall.Error) void {
        if (this.isDead())
            return;
        this.vtable.?.close(this.ptr.?, err);
    }

    pub fn ready(this: *Signal, amount: ?Blob.SizeType, offset: ?Blob.SizeType) void {
        if (this.isDead())
            return;
        this.vtable.?.ready(this.ptr.?, amount, offset);
    }

    pub fn start(this: *Signal) void {
        if (this.isDead())
            return;
        this.vtable.?.start(this.ptr.?);
    }

    pub const VTable = struct {
        pub const OnCloseFn = *const (fn (this: *anyopaque, err: ?Syscall.Error) void);
        pub const OnReadyFn = *const (fn (this: *anyopaque, amount: ?Blob.SizeType, offset: ?Blob.SizeType) void);
        pub const OnStartFn = *const (fn (this: *anyopaque) void);

        close: OnCloseFn,
        ready: OnReadyFn,
        start: OnStartFn,

        pub fn wrap(
            comptime Wrapped: type,
        ) VTable {
            const Functions = struct {
                fn onClose(this: *anyopaque, err: ?Syscall.Error) void {
                    if (comptime !@hasDecl(Wrapped, "onClose"))
                        Wrapped.close(@as(*Wrapped, @ptrCast(@alignCast(this))), err)
                    else
                        Wrapped.onClose(@as(*Wrapped, @ptrCast(@alignCast(this))), err);
                }
                fn onReady(this: *anyopaque, amount: ?Blob.SizeType, offset: ?Blob.SizeType) void {
                    if (comptime !@hasDecl(Wrapped, "onReady"))
                        Wrapped.ready(@as(*Wrapped, @ptrCast(@alignCast(this))), amount, offset)
                    else
                        Wrapped.onReady(@as(*Wrapped, @ptrCast(@alignCast(this))), amount, offset);
                }
                fn onStart(this: *anyopaque) void {
                    if (comptime !@hasDecl(Wrapped, "onStart"))
                        Wrapped.start(@as(*Wrapped, @ptrCast(@alignCast(this))))
                    else
                        Wrapped.onStart(@as(*Wrapped, @ptrCast(@alignCast(this))));
                }
            };

            return VTable{
                .close = Functions.onClose,
                .ready = Functions.onReady,
                .start = Functions.onStart,
            };
        }
    };
};

pub fn HTTPServerWritable(comptime ssl: bool) type {
    return struct {
        const UWSResponse = uws.NewApp(ssl).Response;
        res: *UWSResponse,
        buffer: bun.ByteList,
        pooled_buffer: ?*WebCore.ByteListPool.Node = null,
        offset: Blob.SizeType = 0,

        is_listening_for_abort: bool = false,
        wrote: Blob.SizeType = 0,

        allocator: std.mem.Allocator,
        done: bool = false,
        signal: Signal = .{},
        pending_flush: ?*jsc.JSPromise = null,
        wrote_at_start_of_flush: Blob.SizeType = 0,
        globalThis: *JSGlobalObject = undefined,
        highWaterMark: Blob.SizeType = 2048,

        requested_end: bool = false,

        has_backpressure: bool = false,
        end_len: usize = 0,
        aborted: bool = false,

        onFirstWrite: ?*const fn (?*anyopaque) void = null,
        ctx: ?*anyopaque = null,

        auto_flusher: WebCore.AutoFlusher = .{},

        const log = Output.scoped(.HTTPServerWritable, false);

        pub fn connect(this: *@This(), signal: Signal) void {
            this.signal = signal;
        }

        // Don't include @sizeOf(This) because it's already included in the memoryCost of the sink
        pub fn memoryCost(this: *@This()) usize {
            // TODO: include Socket send buffer size. We can't here because we
            // don't track if it's still accessible.
            // Since this is a JSSink, the NewJSSink function does @sizeOf(JSSink) which includes @sizeOf(ArrayBufferSink).
            return this.buffer.cap;
        }

        fn handleWrote(this: *@This(), amount1: usize) void {
            defer log("handleWrote: {d} offset: {d}, {d}", .{ amount1, this.offset, this.buffer.len });
            const amount = @as(Blob.SizeType, @truncate(amount1));
            this.offset += amount;
            this.wrote += amount;

            if (this.offset >= this.buffer.len) {
                this.offset = 0;
                this.buffer.len = 0;
            }
        }

        fn handleFirstWriteIfNecessary(this: *@This()) void {
            if (this.onFirstWrite) |onFirstWrite| {
                const ctx = this.ctx;
                this.ctx = null;
                this.onFirstWrite = null;
                onFirstWrite(ctx);
            }
        }

        fn hasBackpressure(this: *const @This()) bool {
            return this.has_backpressure;
        }
        fn hasBackpressureAndIsTryEnd(this: *const @This()) bool {
            return this.has_backpressure and this.end_len > 0;
        }
        fn sendWithoutAutoFlusher(this: *@This(), buf: []const u8) bool {
            bun.assert(!this.done);
            defer log("send: {d} bytes (backpressure: {any})", .{ buf.len, this.has_backpressure });

            if (this.requested_end and !this.res.state().isHttpWriteCalled()) {
                this.handleFirstWriteIfNecessary();
                const success = this.res.tryEnd(buf, this.end_len, false);
                if (success) {
                    this.has_backpressure = false;
                    this.handleWrote(this.end_len);
                } else {
                    this.has_backpressure = true;
                    this.res.onWritable(*@This(), onWritable, this);
                }
                return success;
            }
            // clean this so we know when its relevant or not
            this.end_len = 0;
            // we clear the onWritable handler so uWS can handle the backpressure for us
            this.res.clearOnWritable();
            this.handleFirstWriteIfNecessary();
            // uWebSockets lacks a tryWrite() function
            // This means that backpressure will be handled by appending to an "infinite" memory buffer
            // It will do the backpressure handling for us
            // so in this scenario, we just append to the buffer
            // and report success
            if (this.requested_end) {
                this.res.end(buf, false);
                this.has_backpressure = false;
            } else {
                this.has_backpressure = this.res.write(buf) == .backpressure;
            }
            this.handleWrote(buf.len);
            return true;
        }

        fn send(this: *@This(), buf: []const u8) bool {
            this.unregisterAutoFlusher();
            return this.sendWithoutAutoFlusher(buf);
        }

        fn readableSlice(this: *@This()) []const u8 {
            return this.buffer.ptr[this.offset..this.buffer.len];
        }

        pub fn onWritable(this: *@This(), write_offset: u64, _: *UWSResponse) bool {
            // write_offset is the amount of data that was written not how much we need to write
            log("onWritable ({d})", .{write_offset});
            // onWritable reset backpressure state to allow flushing
            this.has_backpressure = false;
            if (this.aborted) {
                this.res.clearOnWritable();
                this.signal.close(null);
                this.flushPromise();
                this.finalize();
                return false;
            }
            var total_written: u64 = 0;

            // do not write more than available
            // if we do, it will cause this to be delayed until the next call, each time
            // TODO: should we break it in smaller chunks?
            const to_write = @min(@as(Blob.SizeType, @truncate(write_offset)), @as(Blob.SizeType, this.buffer.len - 1));
            const chunk = this.readableSlice()[to_write..];
            // if we have nothing to write, we are done
            if (chunk.len == 0) {
                if (this.done) {
                    this.res.clearOnWritable();
                    this.signal.close(null);
                    this.flushPromise();
                    this.finalize();
                    return true;
                }
            } else {
                if (!this.send(chunk)) {
                    // if we were unable to send it, retry
                    return false;
                }
                total_written = chunk.len;

                if (this.requested_end) {
                    this.res.clearOnWritable();
                    this.signal.close(null);
                    this.flushPromise();
                    this.finalize();
                    return true;
                }
            }

            // flush the javascript promise from calling .flush()
            this.flushPromise();

            // pending_flush or callback could have caused another send()
            // so we check again if we should report readiness
            if (!this.done and !this.requested_end and !this.hasBackpressure()) {
                // no pending and total_written > 0
                if (total_written > 0 and this.readableSlice().len == 0) {
                    this.signal.ready(@as(Blob.SizeType, @truncate(total_written)), null);
                }
            }

            return true;
        }

        pub fn start(this: *@This(), stream_start: Start) jsc.Maybe(void) {
            if (this.aborted or this.res.hasResponded()) {
                this.markDone();
                this.signal.close(null);
                return .{ .result = {} };
            }

            this.wrote = 0;
            this.wrote_at_start_of_flush = 0;
            this.flushPromise();

            if (this.buffer.cap == 0) {
                bun.assert(this.pooled_buffer == null);
                if (comptime FeatureFlags.http_buffer_pooling) {
                    if (WebCore.ByteListPool.getIfExists()) |pooled_node| {
                        this.pooled_buffer = pooled_node;
                        this.buffer = this.pooled_buffer.?.data;
                    }
                }
            }

            this.buffer.len = 0;

            switch (stream_start) {
                .chunk_size => |chunk_size| {
                    if (chunk_size > 0) {
                        this.highWaterMark = chunk_size;
                    }
                },
                else => {},
            }

            var list = this.buffer.listManaged(this.allocator);
            list.clearRetainingCapacity();
            list.ensureTotalCapacityPrecise(this.highWaterMark) catch return .{ .err = Syscall.Error.oom };
            this.buffer.update(list);

            this.done = false;

            this.signal.start();

            log("start({d})", .{this.highWaterMark});

            return .{ .result = {} };
        }

        fn flushFromJSNoWait(this: *@This()) jsc.Maybe(JSValue) {
            log("flushFromJSNoWait", .{});

            return .{ .result = JSValue.jsNumber(this.flushNoWait()) };
        }

        pub fn flushNoWait(this: *@This()) usize {
            if (this.hasBackpressureAndIsTryEnd() or this.done) {
                return 0;
            }

            const slice = this.readableSlice();
            if (slice.len == 0) {
                return 0;
            }

            const success = this.send(slice);
            if (success) {
                return slice.len;
            }

            return 0;
        }

        pub fn flushFromJS(this: *@This(), globalThis: *JSGlobalObject, wait: bool) jsc.Maybe(JSValue) {
            log("flushFromJS({any})", .{wait});
            this.unregisterAutoFlusher();

            if (!wait) {
                return this.flushFromJSNoWait();
            }

            if (this.pending_flush) |prom| {
                return .{ .result = prom.toJS() };
            }

            if (this.buffer.len == 0 or this.done) {
                return .{ .result = jsc.JSPromise.resolvedPromiseValue(globalThis, JSValue.jsNumberFromInt32(0)) };
            }

            if (!this.hasBackpressureAndIsTryEnd()) {
                const slice = this.readableSlice();
                assert(slice.len > 0);
                const success = this.send(slice);
                if (success) {
                    return .{ .result = jsc.JSPromise.resolvedPromiseValue(globalThis, JSValue.jsNumber(slice.len)) };
                }
            }
            this.wrote_at_start_of_flush = this.wrote;
            this.pending_flush = jsc.JSPromise.create(globalThis);
            this.globalThis = globalThis;
            var promise_value = this.pending_flush.?.toJS();
            promise_value.protect();

            return .{ .result = promise_value };
        }

        pub fn flush(this: *@This()) jsc.Maybe(void) {
            log("flush()", .{});
            this.unregisterAutoFlusher();

            if (!this.hasBackpressure() or this.done) {
                return .{ .result = {} };
            }

            if (this.res.hasResponded()) {
                this.markDone();
                this.signal.close(null);
            }

            return .{ .result = {} };
        }

        pub fn write(this: *@This(), data: Result) Result.Writable {
            if (this.done or this.requested_end) {
                return .{ .owned = 0 };
            }

            const bytes = data.slice();
            const len = @as(Blob.SizeType, @truncate(bytes.len));
            log("write({d})", .{bytes.len});

            if (this.buffer.len == 0 and len >= this.highWaterMark) {
                // fast path:
                // - large-ish chunk
                // - no backpressure
                if (this.send(bytes)) {
                    return .{ .owned = len };
                }

                _ = this.buffer.write(this.allocator, bytes) catch {
                    return .{ .err = Syscall.Error.fromCode(.NOMEM, .write) };
                };
            } else if (this.buffer.len + len >= this.highWaterMark) {

                // TODO: attempt to write both in a corked buffer?
                _ = this.buffer.write(this.allocator, bytes) catch {
                    return .{ .err = Syscall.Error.fromCode(.NOMEM, .write) };
                };
                const slice = this.readableSlice();
                if (this.send(slice)) {
                    return .{ .owned = len };
                }
            } else {
                // queue the data wait until highWaterMark is reached or the auto flusher kicks in
                _ = this.buffer.write(this.allocator, bytes) catch {
                    return .{ .err = Syscall.Error.fromCode(.NOMEM, .write) };
                };
            }

            this.registerAutoFlusher();

            return .{ .owned = len };
        }
        pub const writeBytes = write;
        pub fn writeLatin1(this: *@This(), data: Result) Result.Writable {
            if (this.done or this.requested_end) {
                return .{ .owned = 0 };
            }

            if (this.res.hasResponded()) {
                this.signal.close(null);
                this.markDone();
                return .{ .done = {} };
            }

            const bytes = data.slice();
            const len = @as(Blob.SizeType, @truncate(bytes.len));
            log("writeLatin1({d})", .{bytes.len});

            if (this.buffer.len == 0 and len >= this.highWaterMark) {
                var do_send = true;
                // common case
                if (strings.isAllASCII(bytes)) {
                    // fast path:
                    // - large-ish chunk
                    // - no backpressure
                    if (this.send(bytes)) {
                        return .{ .owned = len };
                    }
                    do_send = false;
                }

                _ = this.buffer.writeLatin1(this.allocator, bytes) catch {
                    return .{ .err = Syscall.Error.fromCode(.NOMEM, .write) };
                };

                if (do_send) {
                    if (this.send(this.readableSlice())) {
                        return .{ .owned = len };
                    }
                }
            } else if (this.buffer.len + len >= this.highWaterMark) {
                // kinda fast path:
                // - combined chunk is large enough to flush automatically
                // - no backpressure
                _ = this.buffer.writeLatin1(this.allocator, bytes) catch {
                    return .{ .err = Syscall.Error.fromCode(.NOMEM, .write) };
                };
                const readable = this.readableSlice();
                if (this.send(readable)) {
                    return .{ .owned = len };
                }
            } else {
                _ = this.buffer.writeLatin1(this.allocator, bytes) catch {
                    return .{ .err = Syscall.Error.fromCode(.NOMEM, .write) };
                };
            }

            this.registerAutoFlusher();

            return .{ .owned = len };
        }
        pub fn writeUTF16(this: *@This(), data: Result) Result.Writable {
            if (this.done or this.requested_end) {
                return .{ .owned = 0 };
            }

            if (this.res.hasResponded()) {
                this.signal.close(null);
                this.markDone();
                return .{ .done = {} };
            }

            const bytes = data.slice();

            log("writeUTF16({d})", .{bytes.len});

            // we must always buffer UTF-16
            // we assume the case of all-ascii UTF-16 string is pretty uncommon
            const written = this.buffer.writeUTF16(this.allocator, @alignCast(std.mem.bytesAsSlice(u16, bytes))) catch {
                return .{ .err = Syscall.Error.fromCode(.NOMEM, .write) };
            };

            const readable = this.readableSlice();
            if (readable.len >= this.highWaterMark or this.hasBackpressure()) {
                if (this.send(readable)) {
                    return .{ .owned = @as(Blob.SizeType, @intCast(written)) };
                }
            }

            this.registerAutoFlusher();
            return .{ .owned = @as(Blob.SizeType, @intCast(written)) };
        }

        pub fn markDone(this: *@This()) void {
            this.done = true;
            this.unregisterAutoFlusher();
        }

        // In this case, it's always an error
        pub fn end(this: *@This(), err: ?Syscall.Error) jsc.Maybe(void) {
            log("end({any})", .{err});

            if (this.requested_end) {
                return .{ .result = {} };
            }

            if (this.done or this.res.hasResponded()) {
                this.signal.close(err);
                this.markDone();
                this.finalize();
                return .{ .result = {} };
            }

            this.requested_end = true;
            const readable = this.readableSlice();
            this.end_len = readable.len;

            if (readable.len == 0) {
                this.signal.close(err);
                this.markDone();
                // we do not close the stream here
                // this.res.endStream(false);
                this.finalize();
                return .{ .result = {} };
            }
            return .{ .result = {} };
        }

        pub fn endFromJS(this: *@This(), globalThis: *JSGlobalObject) jsc.Maybe(JSValue) {
            log("endFromJS()", .{});

            if (this.requested_end) {
                return .{ .result = jsc.JSValue.jsNumber(0) };
            }

            if (this.done or this.res.hasResponded()) {
                this.requested_end = true;
                this.signal.close(null);
                this.markDone();
                this.finalize();
                return .{ .result = jsc.JSValue.jsNumber(0) };
            }

            this.requested_end = true;
            const readable = this.readableSlice();
            this.end_len = readable.len;

            if (readable.len > 0) {
                if (!this.send(readable)) {
                    this.pending_flush = jsc.JSPromise.create(globalThis);
                    this.globalThis = globalThis;
                    const value = this.pending_flush.?.toJS();
                    value.protect();
                    return .{ .result = value };
                }
            } else {
                this.res.end("", false);
            }

            this.markDone();
            this.flushPromise();
            this.signal.close(null);
            this.finalize();

            return .{ .result = jsc.JSValue.jsNumber(this.wrote) };
        }

        pub fn sink(this: *@This()) Sink {
            return Sink.init(this);
        }

        pub fn abort(this: *@This()) void {
            log("onAborted()", .{});
            this.done = true;
            this.unregisterAutoFlusher();

            this.aborted = true;

            this.signal.close(null);

            this.flushPromise();
            this.finalize();
        }

        fn unregisterAutoFlusher(this: *@This()) void {
            if (this.auto_flusher.registered)
                AutoFlusher.unregisterDeferredMicrotaskWithTypeUnchecked(@This(), this, this.globalThis.bunVM());
        }

        fn registerAutoFlusher(this: *@This()) void {
            // if we enqueue data we should reset the timeout
            this.res.resetTimeout();
            if (!this.auto_flusher.registered)
                AutoFlusher.registerDeferredMicrotaskWithTypeUnchecked(@This(), this, this.globalThis.bunVM());
        }

        pub fn onAutoFlush(this: *@This()) bool {
            log("onAutoFlush()", .{});
            if (this.done) {
                this.auto_flusher.registered = false;
                return false;
            }

            const readable = this.readableSlice();

            if ((this.hasBackpressureAndIsTryEnd()) or readable.len == 0) {
                this.auto_flusher.registered = false;
                return false;
            }

            if (!this.sendWithoutAutoFlusher(readable)) {
                this.auto_flusher.registered = true;
                return true;
            }
            this.auto_flusher.registered = false;
            return false;
        }

        pub fn destroy(this: *@This()) void {
            log("destroy()", .{});
            var bytes = this.buffer.listManaged(this.allocator);
            if (bytes.capacity > 0) {
                this.buffer = bun.ByteList.init("");
                bytes.deinit();
            }

            this.unregisterAutoFlusher();
            this.allocator.destroy(this);
        }

        // This can be called _many_ times for the same instance
        // so it must zero out state instead of make it
        pub fn finalize(this: *@This()) void {
            log("finalize()", .{});
            if (!this.done) {
                this.unregisterAutoFlusher();
                // make sure we detached the handlers before flushing inside the finalize function
                this.res.clearOnWritable();
                this.res.clearAborted();
                this.res.clearOnData();
                _ = this.flushNoWait();
                this.done = true;
                // is actually fine to call this if the socket is closed because of flushNoWait, the free will be defered by usockets
                this.res.endStream(false);
            }

            if (comptime !FeatureFlags.http_buffer_pooling) {
                assert(this.pooled_buffer == null);
            }

            if (this.pooled_buffer) |pooled| {
                this.buffer.len = 0;
                if (this.buffer.cap > 64 * 1024) {
                    this.buffer.deinitWithAllocator(bun.default_allocator);
                    this.buffer = bun.ByteList.init("");
                }
                pooled.data = this.buffer;

                this.buffer = bun.ByteList.init("");
                this.pooled_buffer = null;
                pooled.release();
            } else if (this.buffer.cap == 0) {
                //
            } else if (FeatureFlags.http_buffer_pooling and !WebCore.ByteListPool.full()) {
                const buffer = this.buffer;
                this.buffer = bun.ByteList.init("");
                WebCore.ByteListPool.push(this.allocator, buffer);
            } else {
                // Don't release this buffer until destroy() is called
                this.buffer.len = 0;
            }
        }

        pub fn flushPromise(this: *@This()) void {
            if (this.pending_flush) |prom| {
                log("flushPromise()", .{});

                this.pending_flush = null;
                const globalThis = this.globalThis;
                prom.toJS().unprotect();
<<<<<<< HEAD
                prom.resolve(globalThis, JSC.JSValue.jsNumber(this.wrote -| this.wrote_at_start_of_flush)) catch return;
=======
                prom.resolve(globalThis, jsc.JSValue.jsNumber(this.wrote -| this.wrote_at_start_of_flush));
>>>>>>> 71e21615
                this.wrote_at_start_of_flush = this.wrote;
            }
        }

        pub const name = if (ssl) "HTTPSResponseSink" else "HTTPResponseSink";
        pub const JSSink = Sink.JSSink(@This(), name);
    };
}
pub const HTTPSResponseSink = HTTPServerWritable(true);
pub const HTTPResponseSink = HTTPServerWritable(false);
pub const NetworkSink = struct {
    pub const new = bun.TrivialNew(@This());
    pub const deinit = bun.TrivialDeinit(@This());

    task: ?*bun.S3.MultiPartUpload = null,
    signal: Signal = .{},
    globalThis: *JSGlobalObject = undefined,
    highWaterMark: Blob.SizeType = 2048,
    flushPromise: jsc.JSPromise.Strong = .{},
    endPromise: jsc.JSPromise.Strong = .{},
    ended: bool = false,
    done: bool = false,
    cancel: bool = false,

    const log = bun.Output.scoped(.NetworkSink, false);

    fn getHighWaterMark(this: *@This()) Blob.SizeType {
        if (this.task) |task| {
            return task.partSizeInBytes();
        }
        return this.highWaterMark;
    }

    pub fn path(this: *@This()) ?[]const u8 {
        if (this.task) |task| {
            return task.path;
        }
        return null;
    }

    pub fn start(this: *@This(), stream_start: Start) jsc.Maybe(void) {
        if (this.ended) {
            return .{ .result = {} };
        }

        switch (stream_start) {
            .chunk_size => |chunk_size| {
                if (chunk_size > 0) {
                    this.highWaterMark = chunk_size;
                }
            },
            else => {},
        }
        this.ended = false;
        this.signal.start();
        return .{ .result = {} };
    }

    pub fn connect(this: *@This(), signal: Signal) void {
        this.signal = signal;
    }
    pub fn sink(this: *@This()) Sink {
        return Sink.init(this);
    }
    pub fn toSink(this: *@This()) *@This().JSSink {
        return @ptrCast(this);
    }
    pub fn finalize(this: *@This()) void {
        this.detachWritable();
    }

    fn detachWritable(this: *@This()) void {
        if (this.task) |task| {
            this.task = null;
            task.deref();
        }
    }

    pub fn onWritable(task: *bun.S3.MultiPartUpload, this: *@This(), flushed: u64) void {
        log("onWritable flushed: {d} state: {s}", .{ flushed, @tagName(task.state) });
        if (this.flushPromise.hasValue()) {
<<<<<<< HEAD
            this.flushPromise.resolve(this.globalThis, JSC.JSValue.jsNumber(flushed)) catch return;
=======
            this.flushPromise.resolve(this.globalThis, jsc.JSValue.jsNumber(flushed));
>>>>>>> 71e21615
        }
    }

    pub fn flush(_: *@This()) jsc.Maybe(void) {
        return .{ .result = {} };
    }

    pub fn flushFromJS(this: *@This(), globalThis: *JSGlobalObject, _: bool) jsc.Maybe(JSValue) {
        // still waiting for more data tobe flushed
        if (this.flushPromise.hasValue()) {
            return .{ .result = this.flushPromise.value() };
        }

        // nothing todo here
        if (this.done) {
            return .{ .result = jsc.JSPromise.resolvedPromiseValue(globalThis, JSValue.jsNumber(0)) };
        }
        // flush more
        if (this.task) |task| {
            if (!task.isQueueEmpty()) {
                // we have something queued, we need to wait for the next flush
                this.flushPromise = jsc.JSPromise.Strong.init(globalThis);
                return .{ .result = this.flushPromise.value() };
            }
        }
        // we are done flushing no backpressure
        return .{ .result = jsc.JSPromise.resolvedPromiseValue(globalThis, JSValue.jsNumber(0)) };
    }
    pub fn finalizeAndDestroy(this: *@This()) void {
        this.finalize();
        bun.destroy(this);
    }

    pub fn abort(this: *@This()) void {
        this.ended = true;
        this.done = true;
        this.signal.close(null);
        this.cancel = true;
        this.finalize();
    }

    pub fn write(this: *@This(), data: Result) Result.Writable {
        if (this.ended) {
            return .{ .owned = 0 };
        }
        const bytes = data.slice();
        const len = @as(Blob.SizeType, @truncate(bytes.len));

        if (this.task) |task| {
            _ = task.writeBytes(bytes, false) catch {
                return .{ .err = Syscall.Error.fromCode(.NOMEM, .write) };
            };
        }
        return .{ .owned = len };
    }

    pub const writeBytes = write;
    pub fn writeLatin1(this: *@This(), data: Result) Result.Writable {
        if (this.ended) {
            return .{ .owned = 0 };
        }

        const bytes = data.slice();
        const len = @as(Blob.SizeType, @truncate(bytes.len));

        if (this.task) |task| {
            _ = task.writeLatin1(bytes, false) catch {
                return .{ .err = Syscall.Error.fromCode(.NOMEM, .write) };
            };
        }
        return .{ .owned = len };
    }
    pub fn writeUTF16(this: *@This(), data: Result) Result.Writable {
        if (this.ended) {
            return .{ .owned = 0 };
        }
        const bytes = data.slice();
        if (this.task) |task| {
            // we must always buffer UTF-16
            // we assume the case of all-ascii UTF-16 string is pretty uncommon
            _ = task.writeUTF16(bytes, false) catch {
                return .{ .err = Syscall.Error.fromCode(.NOMEM, .write) };
            };
        }

        return .{ .owned = @as(Blob.SizeType, @intCast(bytes.len)) };
    }

    pub fn end(this: *@This(), err: ?Syscall.Error) jsc.Maybe(void) {
        if (this.ended) {
            return .{ .result = {} };
        }

        // send EOF
        this.ended = true;
        // flush everything and send EOF
        if (this.task) |task| {
            _ = task.writeBytes("", true) catch bun.outOfMemory();
        }

        this.signal.close(err);
        return .{ .result = {} };
    }
    pub fn endFromJS(this: *@This(), _: *JSGlobalObject) jsc.Maybe(JSValue) {
        _ = this.end(null);
        if (this.endPromise.hasValue()) {
            // we are already waiting for the end
            return .{ .result = this.endPromise.value() };
        }
        if (this.task) |task| {
            // we need to wait for the task to end
            this.endPromise = jsc.JSPromise.Strong.init(this.globalThis);
            const value = this.endPromise.value();
            if (!this.ended) {
                this.ended = true;
                // we need to send EOF
                _ = task.writeBytes("", true) catch bun.outOfMemory();
                this.signal.close(null);
            }
            return .{ .result = value };
        }
        // task already detached
        return .{ .result = jsc.JSValue.jsNumber(0) };
    }
    pub fn toJS(this: *@This(), globalThis: *JSGlobalObject) JSValue {
        return JSSink.createObject(globalThis, this, 0);
    }

    pub fn memoryCost(this: *const @This()) usize {
        // Since this is a JSSink, the NewJSSink function does @sizeOf(JSSink) which includes @sizeOf(ArrayBufferSink).
        if (this.task) |task| {
            //TODO: we could do better here
            return task.buffered.memoryCost();
        }
        return 0;
    }

    pub const name = "NetworkSink";
    pub const JSSink = Sink.JSSink(@This(), name);
};

pub const BufferAction = union(enum) {
    text: jsc.JSPromise.Strong,
    arrayBuffer: jsc.JSPromise.Strong,
    blob: jsc.JSPromise.Strong,
    bytes: jsc.JSPromise.Strong,
    json: jsc.JSPromise.Strong,

    pub const Tag = @typeInfo(BufferAction).@"union".tag_type.?;

<<<<<<< HEAD
    pub fn fulfill(this: *BufferAction, global: *JSC.JSGlobalObject, blob: *AnyBlob) bun.JSExecutionTerminated!void {
        return blob.wrap(.{ .normal = this.swap() }, global, this.*);
    }

    pub fn reject(this: *BufferAction, global: *JSC.JSGlobalObject, err: Result.StreamError) bun.JSExecutionTerminated!void {
        return this.swap().reject(global, err.toJSWeak(global)[0]);
    }

    pub fn resolve(this: *BufferAction, global: *JSC.JSGlobalObject, result: JSC.JSValue) bun.JSExecutionTerminated!void {
        return this.swap().resolve(global, result);
=======
    pub fn fulfill(this: *BufferAction, global: *jsc.JSGlobalObject, blob: *AnyBlob) void {
        blob.wrap(.{ .normal = this.swap() }, global, this.*);
    }

    pub fn reject(this: *BufferAction, global: *jsc.JSGlobalObject, err: Result.StreamError) void {
        this.swap().reject(global, err.toJSWeak(global)[0]);
    }

    pub fn resolve(this: *BufferAction, global: *jsc.JSGlobalObject, result: jsc.JSValue) void {
        this.swap().resolve(global, result);
>>>>>>> 71e21615
    }

    pub fn value(this: *BufferAction) jsc.JSValue {
        return switch (this.*) {
            inline else => |promise| promise.value(),
        };
    }

    pub fn get(this: *BufferAction) *jsc.JSPromise {
        return switch (this.*) {
            inline else => |promise| promise.get(),
        };
    }

    pub fn swap(this: *BufferAction) *jsc.JSPromise {
        return switch (this.*) {
            inline else => |*promise| promise.swap(),
        };
    }

    pub fn deinit(this: *BufferAction) void {
        switch (this.*) {
            inline else => |*promise| promise.deinit(),
        }
    }
};

pub const ReadResult = union(enum) {
    pending: void,
    err: Syscall.Error,
    done: void,
    read: []u8,

    pub fn toStream(this: ReadResult, pending: *Result.Pending, buf: []u8, view: JSValue, close_on_empty: bool) Result {
        return toStreamWithIsDone(
            this,
            pending,
            buf,
            view,
            close_on_empty,
            false,
        );
    }
    pub fn toStreamWithIsDone(this: ReadResult, pending: *Result.Pending, buf: []u8, view: JSValue, close_on_empty: bool, is_done: bool) Result {
        return switch (this) {
            .pending => .{ .pending = pending },
            .err => .{ .err = .{ .Error = this.err } },
            .done => .{ .done = {} },
            .read => |slice| brk: {
                const owned = slice.ptr != buf.ptr;
                const done = is_done or (close_on_empty and slice.len == 0);

                break :brk if (owned and done)
                    Result{ .owned_and_done = bun.ByteList.init(slice) }
                else if (owned)
                    Result{ .owned = bun.ByteList.init(slice) }
                else if (done)
                    Result{ .into_array_and_done = .{ .len = @as(Blob.SizeType, @truncate(slice.len)), .value = view } }
                else
                    Result{ .into_array = .{ .len = @as(Blob.SizeType, @truncate(slice.len)), .value = view } };
            },
        };
    }
};

pub const AutoSizer = struct {
    buffer: *bun.ByteList,
    allocator: std.mem.Allocator,
    max: usize,

    pub fn resize(this: *AutoSizer, size: usize) ![]u8 {
        const available = this.buffer.cap - this.buffer.len;
        if (available >= size) return this.buffer.ptr[this.buffer.len..this.buffer.cap][0..size];
        const to_grow = size -| available;
        if (to_grow + @as(usize, this.buffer.cap) > this.max)
            return this.buffer.ptr[this.buffer.len..this.buffer.cap];

        var list = this.buffer.listManaged(this.allocator);
        const prev_len = list.items.len;
        try list.ensureTotalCapacity(to_grow + @as(usize, this.buffer.cap));
        this.buffer.update(list);
        return this.buffer.ptr[prev_len..@as(usize, this.buffer.cap)];
    }
};

const string = []const u8;

const std = @import("std");

const bun = @import("bun");
const FeatureFlags = bun.FeatureFlags;
const Output = bun.Output;
const Syscall = bun.sys;
const assert = bun.assert;
const default_allocator = bun.default_allocator;
const strings = bun.strings;
const uws = bun.uws;

const jsc = bun.jsc;
const ArrayBuffer = jsc.ArrayBuffer;
const JSGlobalObject = jsc.JSGlobalObject;
const JSPromise = jsc.JSPromise;
const JSValue = jsc.JSValue;
const VirtualMachine = jsc.VirtualMachine;

const WebCore = jsc.WebCore;
const AutoFlusher = WebCore.AutoFlusher;
const FileSink = WebCore.FileSink;
const Response = jsc.WebCore.Response;
const Sink = WebCore.Sink;

const Blob = bun.webcore.Blob;
const AnyBlob = bun.webcore.Blob.Any;<|MERGE_RESOLUTION|>--- conflicted
+++ resolved
@@ -1313,11 +1313,7 @@
                 this.pending_flush = null;
                 const globalThis = this.globalThis;
                 prom.toJS().unprotect();
-<<<<<<< HEAD
-                prom.resolve(globalThis, JSC.JSValue.jsNumber(this.wrote -| this.wrote_at_start_of_flush)) catch return;
-=======
-                prom.resolve(globalThis, jsc.JSValue.jsNumber(this.wrote -| this.wrote_at_start_of_flush));
->>>>>>> 71e21615
+                prom.resolve(globalThis, jsc.JSValue.jsNumber(this.wrote -| this.wrote_at_start_of_flush)) catch return;
                 this.wrote_at_start_of_flush = this.wrote;
             }
         }
@@ -1399,11 +1395,7 @@
     pub fn onWritable(task: *bun.S3.MultiPartUpload, this: *@This(), flushed: u64) void {
         log("onWritable flushed: {d} state: {s}", .{ flushed, @tagName(task.state) });
         if (this.flushPromise.hasValue()) {
-<<<<<<< HEAD
-            this.flushPromise.resolve(this.globalThis, JSC.JSValue.jsNumber(flushed)) catch return;
-=======
-            this.flushPromise.resolve(this.globalThis, jsc.JSValue.jsNumber(flushed));
->>>>>>> 71e21615
+            this.flushPromise.resolve(this.globalThis, jsc.JSValue.jsNumber(flushed)) catch return;
         }
     }
 
@@ -1554,29 +1546,16 @@
 
     pub const Tag = @typeInfo(BufferAction).@"union".tag_type.?;
 
-<<<<<<< HEAD
-    pub fn fulfill(this: *BufferAction, global: *JSC.JSGlobalObject, blob: *AnyBlob) bun.JSExecutionTerminated!void {
+    pub fn fulfill(this: *BufferAction, global: *jsc.JSGlobalObject, blob: *AnyBlob) bun.JSExecutionTerminated!void {
         return blob.wrap(.{ .normal = this.swap() }, global, this.*);
     }
 
-    pub fn reject(this: *BufferAction, global: *JSC.JSGlobalObject, err: Result.StreamError) bun.JSExecutionTerminated!void {
+    pub fn reject(this: *BufferAction, global: *jsc.JSGlobalObject, err: Result.StreamError) bun.JSExecutionTerminated!void {
         return this.swap().reject(global, err.toJSWeak(global)[0]);
     }
 
-    pub fn resolve(this: *BufferAction, global: *JSC.JSGlobalObject, result: JSC.JSValue) bun.JSExecutionTerminated!void {
+    pub fn resolve(this: *BufferAction, global: *jsc.JSGlobalObject, result: jsc.JSValue) bun.JSExecutionTerminated!void {
         return this.swap().resolve(global, result);
-=======
-    pub fn fulfill(this: *BufferAction, global: *jsc.JSGlobalObject, blob: *AnyBlob) void {
-        blob.wrap(.{ .normal = this.swap() }, global, this.*);
-    }
-
-    pub fn reject(this: *BufferAction, global: *jsc.JSGlobalObject, err: Result.StreamError) void {
-        this.swap().reject(global, err.toJSWeak(global)[0]);
-    }
-
-    pub fn resolve(this: *BufferAction, global: *jsc.JSGlobalObject, result: jsc.JSValue) void {
-        this.swap().resolve(global, result);
->>>>>>> 71e21615
     }
 
     pub fn value(this: *BufferAction) jsc.JSValue {
