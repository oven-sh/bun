/// The functions in this file are used throughout Bun's codebase
//
// Do not import this file directly!
//   To import it:
//      @import("root").bun
//
// Otherwise, you risk a circular dependency or Zig including multiple copies of this file which leads to strange bugs.
const builtin = @import("builtin");
const std = @import("std");
pub const Environment = @import("env.zig");

pub const use_mimalloc = !Environment.isTest;

pub const default_allocator: std.mem.Allocator = if (!use_mimalloc)
    std.heap.c_allocator
else
    @import("./memory_allocator.zig").c_allocator;

pub const huge_allocator: std.mem.Allocator = if (!use_mimalloc)
    std.heap.c_allocator
else
    @import("./memory_allocator.zig").huge_allocator;

pub const auto_allocator: std.mem.Allocator = if (!use_mimalloc)
    std.heap.c_allocator
else
    @import("./memory_allocator.zig").auto_allocator;

pub const huge_allocator_threshold: comptime_int = @import("./memory_allocator.zig").huge_threshold;

pub const callmod_inline: std.builtin.CallModifier = if (builtin.mode == .Debug) .auto else .always_inline;
pub const callconv_inline: std.builtin.CallingConvention = if (builtin.mode == .Debug) .Unspecified else .Inline;

/// We cannot use a threadlocal memory allocator for FileSystem-related things
/// FileSystem is a singleton.
pub const fs_allocator = default_allocator;

pub const C = @import("root").C;
pub const sha = @import("./sha.zig");
pub const FeatureFlags = @import("feature_flags.zig");
pub const meta = @import("./meta.zig");
pub const ComptimeStringMap = @import("./comptime_string_map.zig").ComptimeStringMap;
pub const base64 = @import("./base64/base64.zig");
pub const path = @import("./resolver/resolve_path.zig");
pub const resolver = @import("./resolver/resolver.zig");
pub const DirIterator = @import("./bun.js/node/dir_iterator.zig");
pub const PackageJSON = @import("./resolver/package_json.zig").PackageJSON;
pub const fmt = @import("./fmt.zig");
pub const allocators = @import("./allocators.zig");

pub const shell = struct {
    pub usingnamespace @import("./shell/shell.zig");
    pub const ShellSubprocess = @import("./shell/subproc.zig").ShellSubprocess;
    // pub const ShellSubprocessMini = @import("./shell/subproc.zig").ShellSubprocessMini;
};

pub const Output = @import("./output.zig");
pub const Global = @import("./Global.zig");

// make this non-pub after https://github.com/ziglang/zig/issues/18462 is resolved
pub const FileDescriptorInt = if (Environment.isBrowser)
    u0
else if (Environment.isWindows)
    // On windows, this is a bitcast "bun.FDImpl" struct
    // Do not bitcast it to *anyopaque manually, but instead use `fdcast()`
    u64
else
    std.posix.fd_t;

pub const FileDescriptor = enum(FileDescriptorInt) {
    /// Zero is used in old filesystem code to indicate "no file descriptor"
    /// This is problematic because on POSIX, this is ambiguous with stdin being 0.
    /// All code that uses this should migrate to invalid_fd to represent invalid states.
    zero = 0,
    // Represents an invalid file descriptor. This is used instead of null to
    // avoid an extra bit.
    // invalid = @intFromEnum(invalid_fd),
    _,

    /// Do not use this function in new code.
    ///
    /// Interpreting a FD as an integer is almost certainly a mistake.
    /// On Windows, it is always a mistake, as the integer is bitcast of a tagged packed struct.
    ///
    /// TODO(@paperdave): remove this API.
    pub inline fn int(self: FileDescriptor) std.posix.fd_t {
        if (Environment.isWindows)
            @compileError("FileDescriptor.int() is not allowed on Windows.");
        return @intFromEnum(self);
    }

    pub inline fn writeTo(fd: FileDescriptor, writer: anytype, endian: std.builtin.Endian) !void {
        try writer.writeInt(FileDescriptorInt, @intFromEnum(fd), endian);
    }

    pub inline fn readFrom(reader: anytype, endian: std.builtin.Endian) !FileDescriptor {
        return @enumFromInt(try reader.readInt(FileDescriptorInt, endian));
    }

    /// converts a `bun.FileDescriptor` into the native operating system fd
    ///
    /// On non-windows this does nothing, but on windows it converts UV descriptors
    /// to Windows' *HANDLE, and casts the types for proper usage.
    ///
    /// This may be needed in places where a FileDescriptor is given to `std` or `kernel32` apis
    pub inline fn cast(fd: FileDescriptor) std.posix.fd_t {
        if (!Environment.isWindows) return fd.int();
        // if not having this check, the cast may crash zig compiler?
        if (@inComptime() and fd == invalid_fd) return FDImpl.invalid.system();
        return FDImpl.decode(fd).system();
    }

    pub inline fn asDir(fd: FileDescriptor) std.fs.Dir {
        return std.fs.Dir{ .fd = fd.cast() };
    }

    pub inline fn asFile(fd: FileDescriptor) std.fs.File {
        return std.fs.File{ .handle = fd.cast() };
    }

    pub fn format(fd: FileDescriptor, comptime fmt_: string, options_: std.fmt.FormatOptions, writer: anytype) !void {
        try FDImpl.format(FDImpl.decode(fd), fmt_, options_, writer);
    }

    pub fn assertValid(fd: FileDescriptor) void {
        FDImpl.decode(fd).assertValid();
    }

    pub fn isValid(fd: FileDescriptor) bool {
        return FDImpl.decode(fd).isValid();
    }

    pub fn assertKind(fd: FileDescriptor, kind: FDImpl.Kind) void {
        assert(FDImpl.decode(fd).kind == kind);
    }

    pub fn cwd() FileDescriptor {
        return toFD(std.fs.cwd().fd);
    }

    pub fn isStdio(fd: FileDescriptor) bool {
        // fd.assertValid();
        const decoded = FDImpl.decode(fd);
        return switch (Environment.os) {
            else => decoded.value.as_system < 3,
            .windows => switch (decoded.kind) {
                .system => fd == win32.STDIN_FD or
                    fd == win32.STDOUT_FD or
                    fd == win32.STDERR_FD,
                .uv => decoded.value.as_uv < 3,
            },
        };
    }

    pub fn toJS(value: FileDescriptor, global: *JSC.JSGlobalObject) JSC.JSValue {
        return FDImpl.decode(value).toJS(global);
    }
};

pub const FDImpl = @import("./fd.zig").FDImpl;

// When we are on a computer with an absurdly high number of max open file handles
// such is often the case with macOS
// As a useful optimization, we can store file descriptors and just keep them open...forever
pub const StoredFileDescriptorType = FileDescriptor;

/// Thin wrapper around iovec / libuv buffer
/// This is used for readv/writev calls.
pub const PlatformIOVec = if (Environment.isWindows)
    windows.libuv.uv_buf_t
else
    std.posix.iovec;

pub const PlatformIOVecConst = if (Environment.isWindows)
    windows.libuv.uv_buf_t
else
    std.posix.iovec_const;

pub fn platformIOVecCreate(input: []const u8) PlatformIOVec {
    if (Environment.isWindows) return windows.libuv.uv_buf_t.init(input);
    if (Environment.allow_assert) {
        if (input.len > @as(usize, std.math.maxInt(u32))) {
            Output.debugWarn("call to bun.PlatformIOVec.init with length larger than u32, this will overflow on windows", .{});
        }
    }
    return .{ .iov_len = @intCast(input.len), .iov_base = @constCast(input.ptr) };
}

pub fn platformIOVecConstCreate(input: []const u8) PlatformIOVecConst {
    if (Environment.isWindows) return windows.libuv.uv_buf_t.init(input);
    if (Environment.allow_assert) {
        if (input.len > @as(usize, std.math.maxInt(u32))) {
            Output.debugWarn("call to bun.PlatformIOVecConst.init with length larger than u32, this will overflow on windows", .{});
        }
    }
    return .{ .iov_len = @intCast(input.len), .iov_base = input.ptr };
}

pub fn platformIOVecToSlice(iovec: PlatformIOVec) []u8 {
    if (Environment.isWindows) return windows.libuv.uv_buf_t.slice(iovec);
    return iovec.base[0..iovec.len];
}

pub const StringTypes = @import("string_types.zig");
pub const stringZ = StringTypes.stringZ;
pub const string = StringTypes.string;
pub const CodePoint = StringTypes.CodePoint;
pub const PathString = StringTypes.PathString;
pub const HashedString = StringTypes.HashedString;
pub const strings = @import("string_immutable.zig");
pub const MutableString = @import("string_mutable.zig").MutableString;
pub const RefCount = @import("./ref_count.zig").RefCount;

pub const MAX_PATH_BYTES: usize = if (Environment.isWasm) 1024 else std.fs.MAX_PATH_BYTES;
pub const PathBuffer = [MAX_PATH_BYTES]u8;
pub const WPathBuffer = [std.os.windows.PATH_MAX_WIDE]u16;
pub const OSPathChar = if (Environment.isWindows) u16 else u8;
pub const OSPathSliceZ = [:0]const OSPathChar;
pub const OSPathSlice = []const OSPathChar;
pub const OSPathBuffer = if (Environment.isWindows) WPathBuffer else PathBuffer;

pub inline fn cast(comptime To: type, value: anytype) To {
    if (@typeInfo(@TypeOf(value)) == .Int) {
        return @ptrFromInt(@as(usize, value));
    }

    return @ptrCast(@alignCast(value));
}

extern fn strlen(ptr: [*c]const u8) usize;

pub fn indexOfSentinel(comptime Elem: type, comptime sentinel: Elem, ptr: [*:sentinel]const Elem) usize {
    if (Elem == u8 and sentinel == 0) {
        return strlen(ptr);
    } else {
        var i: usize = 0;
        while (ptr[i] != sentinel) {
            i += 1;
        }
        return i;
    }
}

pub fn len(value: anytype) usize {
    return switch (@typeInfo(@TypeOf(value))) {
        .Array => |info| info.len,
        .Vector => |info| info.len,
        .Pointer => |info| switch (info.size) {
            .One => switch (@typeInfo(info.child)) {
                .Array => |array| brk: {
                    if (array.sentinel != null) {
                        @compileError("use bun.sliceTo");
                    }

                    break :brk array.len;
                },
                else => @compileError("invalid type given to std.mem.len"),
            },
            .Many => {
                const sentinel_ptr = info.sentinel orelse
                    @compileError("length of pointer with no sentinel");
                const sentinel = @as(*align(1) const info.child, @ptrCast(sentinel_ptr)).*;

                return indexOfSentinel(info.child, sentinel, value);
            },
            .C => {
                assert(value != null);
                return indexOfSentinel(info.child, 0, value);
            },
            .Slice => value.len,
        },
        .Struct => |info| if (info.is_tuple) {
            return info.fields.len;
        } else @compileError("invalid type given to std.mem.len"),
        else => @compileError("invalid type given to std.mem.len"),
    };
}

fn Span(comptime T: type) type {
    switch (@typeInfo(T)) {
        .Optional => |optional_info| {
            return ?Span(optional_info.child);
        },
        .Pointer => |ptr_info| {
            var new_ptr_info = ptr_info;
            switch (ptr_info.size) {
                .One => switch (@typeInfo(ptr_info.child)) {
                    .Array => |info| {
                        new_ptr_info.child = info.child;
                        new_ptr_info.sentinel = info.sentinel;
                    },
                    else => @compileError("invalid type given to std.mem.Span"),
                },
                .C => {
                    new_ptr_info.sentinel = &@as(ptr_info.child, 0);
                    new_ptr_info.is_allowzero = false;
                },
                .Many, .Slice => {},
            }
            new_ptr_info.size = .Slice;
            return @Type(.{ .Pointer = new_ptr_info });
        },
        else => @compileError("invalid type given to std.mem.Span: " ++ @typeName(T)),
    }
}
// fn Span(comptime T: type) type {
//     switch (@typeInfo(T)) {
//         .Optional => |optional_info| {
//             return ?Span(optional_info.child);
//         },
//         .Pointer => |ptr_info| {
//             var new_ptr_info = ptr_info;
//             switch (ptr_info.size) {
//                 .C => {
//                     new_ptr_info.sentinel = &@as(ptr_info.child, 0);
//                     new_ptr_info.is_allowzero = false;
//                 },
//                 .Many => if (ptr_info.sentinel == null) @compileError("invalid type given to bun.span: " ++ @typeName(T)),
//                 else => {},
//             }
//             new_ptr_info.size = .Slice;
//             return @Type(.{ .Pointer = new_ptr_info });
//         },
//         else => {},
//     }
//     @compileError("invalid type given to bun.span: " ++ @typeName(T));
// }

pub fn span(ptr: anytype) Span(@TypeOf(ptr)) {
    if (@typeInfo(@TypeOf(ptr)) == .Optional) {
        if (ptr) |non_null| {
            return span(non_null);
        } else {
            return null;
        }
    }
    const Result = Span(@TypeOf(ptr));
    const l = len(ptr);
    const ptr_info = @typeInfo(Result).Pointer;
    if (ptr_info.sentinel) |s_ptr| {
        const s = @as(*align(1) const ptr_info.child, @ptrCast(s_ptr)).*;
        return ptr[0..l :s];
    } else {
        return ptr[0..l];
    }
}

pub const IdentityContext = @import("./identity_context.zig").IdentityContext;
pub const ArrayIdentityContext = @import("./identity_context.zig").ArrayIdentityContext;
pub const StringHashMapUnowned = struct {
    pub const Key = struct {
        hash: u64,
        len: usize,

        pub fn init(str: []const u8) Key {
            return Key{
                .hash = hash(str),
                .len = str.len,
            };
        }
    };

    pub const Adapter = struct {
        pub fn eql(_: @This(), a: Key, b: Key) bool {
            return a.hash == b.hash and a.len == b.len;
        }

        pub fn hash(_: @This(), key: Key) u64 {
            return key.hash;
        }
    };
};
pub const BabyList = @import("./baby_list.zig").BabyList;
pub const ByteList = BabyList(u8);

pub fn DebugOnly(comptime Type: type) type {
    if (comptime Environment.allow_assert) {
        return Type;
    }

    return void;
}

pub fn DebugOnlyDefault(comptime val: anytype) if (Environment.allow_assert) @TypeOf(val) else void {
    if (comptime Environment.allow_assert) {
        return val;
    }

    return {};
}

pub inline fn range(comptime min: anytype, comptime max: anytype) [max - min]usize {
    return comptime brk: {
        var slice: [max - min]usize = undefined;
        for (min..max) |i| {
            slice[i - min] = i;
        }
        break :brk slice;
    };
}

pub fn copy(comptime Type: type, dest: []Type, src: []const Type) void {
    if (comptime Environment.allow_assert) assert(dest.len >= src.len);
    if (@intFromPtr(src.ptr) == @intFromPtr(dest.ptr) or src.len == 0) return;

    const input: []const u8 = std.mem.sliceAsBytes(src);
    const output: []u8 = std.mem.sliceAsBytes(dest);

    assert(input.len > 0);
    assert(output.len > 0);

    const does_input_or_output_overlap = (@intFromPtr(input.ptr) < @intFromPtr(output.ptr) and
        @intFromPtr(input.ptr) + input.len > @intFromPtr(output.ptr)) or
        (@intFromPtr(output.ptr) < @intFromPtr(input.ptr) and
        @intFromPtr(output.ptr) + output.len > @intFromPtr(input.ptr));

    if (!does_input_or_output_overlap) {
        @memcpy(output[0..input.len], input);
    } else if (comptime Environment.isNative) {
        C.memmove(output.ptr, input.ptr, input.len);
    } else {
        for (input, output) |input_byte, *out| {
            out.* = input_byte;
        }
    }
}

pub fn clone(item: anytype, allocator: std.mem.Allocator) !@TypeOf(item) {
    const T = @TypeOf(item);

    if (std.meta.hasFn(T, "clone")) {
        return try item.clone(allocator);
    }

    const Child = std.meta.Child(T);
    if (comptime trait.isContainer(Child)) {
        if (std.meta.hasFn(Child, "clone")) {
            const slice = try allocator.alloc(Child, item.len);
            for (slice, 0..) |*val, i| {
                val.* = try item[i].clone(allocator);
            }
            return slice;
        }

        @compileError("Expected clone() to exist for slice child: " ++ @typeName(Child));
    }

    return try allocator.dupe(Child, item);
}

pub const StringBuilder = @import("./string_builder.zig");

pub const LinearFifo = @import("./linear_fifo.zig").LinearFifo;
pub const linux = struct {
    pub const memfd_allocator = @import("./linux_memfd_allocator.zig").LinuxMemFdAllocator;
};

/// hash a string
pub fn hash(content: []const u8) u64 {
    return std.hash.Wyhash.hash(0, content);
}

/// Get a random-ish value
pub fn fastRandom() u64 {
    const pcrng = struct {
        const random_seed = struct {
            var seed_value: std.atomic.Value(u64) = std.atomic.Value(u64).init(0);
            pub fn get() u64 {
                // This is slightly racy but its fine because this memoization is done as a performance optimization
                // and we only need to do it once per process
                var value = seed_value.load(.monotonic);
                while (value == 0) : (value = seed_value.load(.monotonic)) {
                    if (comptime Environment.isDebug) outer: {
                        if (getenvZ("BUN_DEBUG_HASH_RANDOM_SEED")) |env| {
                            value = std.fmt.parseInt(u64, env, 10) catch break :outer;
                            seed_value.store(value, .monotonic);
                            return value;
                        }
                    }
                    rand(std.mem.asBytes(&value));
                    seed_value.store(value, .monotonic);
                }

                return value;
            }
        };

        var prng_: ?std.rand.DefaultPrng = null;

        pub fn get() u64 {
            if (prng_ == null) {
                prng_ = std.rand.DefaultPrng.init(random_seed.get());
            }

            return prng_.?.random().uintAtMost(u64, std.math.maxInt(u64));
        }
    };

    return pcrng.get();
}

pub fn hashWithSeed(seed: u64, content: []const u8) u64 {
    return std.hash.Wyhash.hash(seed, content);
}

pub fn hash32(content: []const u8) u32 {
    const res = hash(content);
    return @as(u32, @truncate(res));
}

pub const HiveArray = @import("./hive_array.zig").HiveArray;

pub fn rand(bytes: []u8) void {
    _ = BoringSSL.RAND_bytes(bytes.ptr, bytes.len);
}

pub const ObjectPool = @import("./pool.zig").ObjectPool;

pub fn assertNonBlocking(fd: anytype) void {
<<<<<<< HEAD
    std.debug.assert(
        (std.posix.fcntl(fd, std.posix.F.GETFL, 0) catch unreachable) & O.NONBLOCK != 0,
=======
    assert(
        (std.os.fcntl(fd, std.os.F.GETFL, 0) catch unreachable) & std.os.O.NONBLOCK != 0,
>>>>>>> 49fa21f6
    );
}

pub fn ensureNonBlocking(fd: anytype) void {
    const current = std.posix.fcntl(fd, std.posix.F.GETFL, 0) catch 0;
    _ = std.posix.fcntl(fd, std.posix.F.SETFL, current | O.NONBLOCK) catch 0;
}

const global_scope_log = sys.syslog;
pub fn isReadable(fd: FileDescriptor) PollFlag {
    if (comptime Environment.isWindows) {
        @panic("TODO on Windows");
    }
<<<<<<< HEAD
    std.debug.assert(fd != invalid_fd);
    var polls = [_]std.posix.pollfd{
=======
    assert(fd != invalid_fd);
    var polls = [_]std.os.pollfd{
>>>>>>> 49fa21f6
        .{
            .fd = fd.cast(),
            .events = std.posix.POLL.IN | std.posix.POLL.ERR | std.posix.POLL.HUP,
            .revents = 0,
        },
    };

    const result = (std.posix.poll(&polls, 0) catch 0) != 0;
    const rc = if (result and polls[0].revents & (std.posix.POLL.HUP | std.posix.POLL.ERR) != 0)
        PollFlag.hup
    else if (result)
        PollFlag.ready
    else
        PollFlag.not_ready;
    global_scope_log("poll({}, .readable): {any} ({s}{s})", .{
        fd,
        result,
        @tagName(rc),
        if (polls[0].revents & std.posix.POLL.ERR != 0) " ERR " else "",
    });
    return rc;
}

pub const PollFlag = enum { ready, not_ready, hup };
pub fn isWritable(fd: FileDescriptor) PollFlag {
    if (comptime Environment.isWindows) {
        var polls = [_]std.os.windows.ws2_32.WSAPOLLFD{
            .{
                .fd = socketcast(fd),
                .events = std.posix.POLL.WRNORM,
                .revents = 0,
            },
        };
        const rc = std.os.windows.ws2_32.WSAPoll(&polls, 1, 0);
        const result = (if (rc != std.os.windows.ws2_32.SOCKET_ERROR) @as(usize, @intCast(rc)) else 0) != 0;
        global_scope_log("poll({}) writable: {any} ({d})", .{ fd, result, polls[0].revents });
        if (result and polls[0].revents & std.posix.POLL.WRNORM != 0) {
            return .hup;
        } else if (result) {
            return .ready;
        } else {
            return .not_ready;
        }
        return;
    }
    assert(fd != invalid_fd);

    var polls = [_]std.posix.pollfd{
        .{
            .fd = fd.cast(),
            .events = std.posix.POLL.OUT | std.posix.POLL.ERR | std.posix.POLL.HUP,
            .revents = 0,
        },
    };

    const result = (std.posix.poll(&polls, 0) catch 0) != 0;
    const rc = if (result and polls[0].revents & (std.posix.POLL.HUP | std.posix.POLL.ERR) != 0)
        PollFlag.hup
    else if (result)
        PollFlag.ready
    else
        PollFlag.not_ready;
    global_scope_log("poll({}, .writable): {any} ({s}{s})", .{
        fd,
        result,
        @tagName(rc),
        if (polls[0].revents & std.posix.POLL.ERR != 0) " ERR " else "",
    });
    return rc;
}

/// Do not use this function, call std.debug.panic directly.
///
/// This function used to panic in debug, and be `unreachable` in release
/// however, if something is possibly reachable, it should not be marked unreachable.
/// It now panics in all release modes.
pub inline fn unreachablePanic(comptime fmts: []const u8, args: anytype) noreturn {
    // if (comptime !Environment.allow_assert) unreachable;
    std.debug.panic(fmts, args);
}

pub fn StringEnum(comptime Type: type, comptime Map: anytype, value: []const u8) ?Type {
    return ComptimeStringMap(Type, Map).get(value);
}

pub const Bunfig = @import("./bunfig.zig").Bunfig;

pub const HTTPThread = @import("./http.zig").HTTPThread;
pub const http = @import("./http.zig");

pub const Analytics = @import("./analytics/analytics_thread.zig");

pub usingnamespace @import("./tagged_pointer.zig");

pub fn once(comptime function: anytype, comptime ReturnType: type) ReturnType {
    const Result = struct {
        var value: ReturnType = undefined;
        var ran = false;

        pub fn execute() ReturnType {
            if (ran) return value;
            ran = true;
            value = function();
            return value;
        }
    };

    return Result.execute();
}

pub fn isHeapMemory(memory: anytype) bool {
    if (comptime use_mimalloc) {
        const Memory = @TypeOf(memory);
        if (comptime std.meta.trait.isSingleItemPtr(Memory)) {
            return Mimalloc.mi_is_in_heap_region(memory);
        }
        return Mimalloc.mi_is_in_heap_region(std.mem.sliceAsBytes(memory).ptr);
    }
    return false;
}

pub const Mimalloc = @import("./allocators/mimalloc.zig");

pub const isSliceInBuffer = allocators.isSliceInBuffer;
pub const isSliceInBufferT = allocators.isSliceInBufferT;

pub inline fn sliceInBuffer(stable: string, value: string) string {
    if (allocators.sliceRange(stable, value)) |_| {
        return value;
    }
    if (strings.indexOf(stable, value)) |index| {
        return stable[index..][0..value.len];
    }
    return value;
}

pub fn rangeOfSliceInBuffer(slice: []const u8, buffer: []const u8) ?[2]u32 {
    if (!isSliceInBuffer(slice, buffer)) return null;
    const r = [_]u32{
        @as(u32, @truncate(@intFromPtr(slice.ptr) -| @intFromPtr(buffer.ptr))),
        @as(u32, @truncate(slice.len)),
    };
    if (comptime Environment.allow_assert)
        assert(strings.eqlLong(slice, buffer[r[0]..][0..r[1]], false));
    return r;
}

/// on unix, this == std.math.maxInt(i32)
/// on windows, this is encode(.{ .system, std.math.maxInt(u63) })
pub const invalid_fd: FileDescriptor = FDImpl.invalid.encode();

pub const simdutf = @import("./bun.js/bindings/bun-simdutf.zig");

pub const JSC = @import("root").JavaScriptCore;
pub const AsyncIO = @import("async_io");

pub const logger = @import("./logger.zig");
pub const ThreadPool = @import("./thread_pool.zig");
pub const default_thread_stack_size = ThreadPool.default_thread_stack_size;
pub const picohttp = @import("./deps/picohttp.zig");
pub const uws = @import("./deps/uws.zig");
pub const BoringSSL = @import("./boringssl.zig");
pub const LOLHTML = @import("./deps/lol-html.zig");
pub const clap = @import("./deps/zig-clap/clap.zig");
pub const analytics = @import("./analytics/analytics_thread.zig");
pub const zlib = @import("./zlib.zig");

pub var start_time: i128 = 0;

pub fn openFileZ(pathZ: [:0]const u8, open_flags: std.fs.File.OpenFlags) !std.fs.File {
    var flags: Mode = 0;
    switch (open_flags.mode) {
        .read_only => flags |= O.RDONLY,
        .write_only => flags |= O.WRONLY,
        .read_write => flags |= O.RDWR,
    }

    const res = try sys.open(pathZ, flags, 0).unwrap();
    return std.fs.File{ .handle = res.cast() };
}

pub fn openFile(path_: []const u8, open_flags: std.fs.File.OpenFlags) !std.fs.File {
    if (comptime Environment.isWindows) {
        var flags: Mode = 0;
        switch (open_flags.mode) {
            .read_only => flags |= O.RDONLY,
            .write_only => flags |= O.WRONLY,
            .read_write => flags |= O.RDWR,
        }

        const fd = try sys.openA(path_, flags, 0).unwrap();
        return fd.asFile();
    }

    return try openFileZ(&try std.posix.toPosixPath(path_), open_flags);
}

pub fn openDir(dir: std.fs.Dir, path_: [:0]const u8) !std.fs.Dir {
    if (comptime Environment.isWindows) {
        const res = try sys.openDirAtWindowsA(toFD(dir.fd), path_, .{ .iterable = true, .can_rename_or_delete = true, .read_only = true }).unwrap();
        return res.asDir();
    } else {
        const fd = try sys.openat(toFD(dir.fd), path_, O.DIRECTORY | O.CLOEXEC | O.RDONLY, 0).unwrap();
        return fd.asDir();
    }
}

pub fn openDirA(dir: std.fs.Dir, path_: []const u8) !std.fs.Dir {
    if (comptime Environment.isWindows) {
        const res = try sys.openDirAtWindowsA(toFD(dir.fd), path_, .{ .iterable = true, .can_rename_or_delete = true, .read_only = true }).unwrap();
        return res.asDir();
    } else {
        const fd = try sys.openatA(toFD(dir.fd), path_, O.DIRECTORY | O.CLOEXEC | O.RDONLY, 0).unwrap();
        return fd.asDir();
    }
}

pub fn openDirForIteration(dir: std.fs.Dir, path_: []const u8) !std.fs.Dir {
    if (comptime Environment.isWindows) {
        const res = try sys.openDirAtWindowsA(toFD(dir.fd), path_, .{ .iterable = true, .can_rename_or_delete = false, .read_only = true }).unwrap();
        return res.asDir();
    } else {
        const fd = try sys.openatA(toFD(dir.fd), path_, O.DIRECTORY | O.CLOEXEC | O.RDONLY, 0).unwrap();
        return fd.asDir();
    }
}

pub fn openDirAbsolute(path_: []const u8) !std.fs.Dir {
    if (comptime Environment.isWindows) {
        const res = try sys.openDirAtWindowsA(invalid_fd, path_, .{ .iterable = true, .can_rename_or_delete = true, .read_only = true }).unwrap();
        return res.asDir();
    } else {
        const fd = try sys.openA(path_, O.DIRECTORY | O.CLOEXEC | O.RDONLY, 0).unwrap();
        return fd.asDir();
    }
}
pub const MimallocArena = @import("./mimalloc_arena.zig").Arena;

/// This wrapper exists to avoid the call to sliceTo(0)
/// Zig's sliceTo(0) is scalar
pub fn getenvZ(key: [:0]const u8) ?[]const u8 {
    if (comptime !Environment.isNative) {
        return null;
    }

    if (comptime Environment.isWindows) {
        // Windows UCRT will fill this in for us
        for (std.os.environ) |lineZ| {
            const line = sliceTo(lineZ, 0);
            const key_end = strings.indexOfCharUsize(line, '=') orelse line.len;
            if (strings.eqlInsensitive(line[0..key_end], key)) {
                return line[@min(key_end + 1, line.len)..];
            }
        }

        return null;
    }

    const ptr = std.c.getenv(key.ptr) orelse return null;
    return sliceTo(ptr, 0);
}

pub const FDHashMapContext = struct {
    pub fn hash(_: @This(), fd: FileDescriptor) u64 {
        // a file descriptor is i32 on linux, u64 on windows
        // the goal here is to do zero work and widen the 32 bit type to 64
        // this should compile error if FileDescriptor somehow is larger than 64 bits.
        comptime assert(@bitSizeOf(FileDescriptor) <= 64);
        return @intCast(fd.int());
    }
    pub fn eql(_: @This(), a: FileDescriptor, b: FileDescriptor) bool {
        return a == b;
    }
    pub fn pre(input: FileDescriptor) Prehashed {
        return Prehashed{
            .value = @This().hash(.{}, input),
            .input = input,
        };
    }

    pub const Prehashed = struct {
        value: u64,
        input: FileDescriptor,
        pub fn hash(this: @This(), fd: FileDescriptor) u64 {
            if (fd == this.input) return this.value;
            return fd;
        }

        pub fn eql(_: @This(), a: FileDescriptor, b: FileDescriptor) bool {
            return a == b;
        }
    };
};

pub const U32HashMapContext = struct {
    pub fn hash(_: @This(), value: u32) u64 {
        return @intCast(value);
    }
    pub fn eql(_: @This(), a: u32, b: u32) bool {
        return a == b;
    }
    pub fn pre(input: u32) Prehashed {
        return Prehashed{
            .value = @This().hash(.{}, input),
            .input = input,
        };
    }

    pub const Prehashed = struct {
        value: u64,
        input: u32,
        pub fn hash(this: @This(), value: u32) u64 {
            if (value == this.input) return this.value;
            return @intCast(value);
        }

        pub fn eql(_: @This(), a: u32, b: u32) bool {
            return a == b;
        }
    };
};
// These wrappers exist to use our strings.eqlLong function
pub const StringArrayHashMapContext = struct {
    pub fn hash(_: @This(), s: []const u8) u32 {
        return @as(u32, @truncate(std.hash.Wyhash.hash(0, s)));
    }
    pub fn eql(_: @This(), a: []const u8, b: []const u8, _: usize) bool {
        return strings.eqlLong(a, b, true);
    }

    pub fn pre(input: []const u8) Prehashed {
        return Prehashed{
            .value = @This().hash(.{}, input),
            .input = input,
        };
    }

    pub const Prehashed = struct {
        value: u32,
        input: []const u8,
        pub fn hash(this: @This(), s: []const u8) u32 {
            if (s.ptr == this.input.ptr and s.len == this.input.len)
                return this.value;
            return @as(u32, @truncate(std.hash.Wyhash.hash(0, s)));
        }

        pub fn eql(_: @This(), a: []const u8, b: []const u8) bool {
            return strings.eqlLong(a, b, true);
        }
    };
};

pub const CaseInsensitiveASCIIStringContext = struct {
    pub fn hash(_: @This(), str_: []const u8) u32 {
        var buf: [1024]u8 = undefined;
        if (str_.len < buf.len) {
            return @truncate(std.hash.Wyhash.hash(0, strings.copyLowercase(str_, &buf)));
        }
        var str = str_;
        var wyhash = std.hash.Wyhash.init(0);
        while (str.len > 0) {
            const length = @min(str.len, buf.len);
            wyhash.update(strings.copyLowercase(str[0..length], &buf));
            str = str[length..];
        }
        return @truncate(wyhash.final());
    }

    pub fn eql(_: @This(), a: []const u8, b: []const u8, _: usize) bool {
        return strings.eqlCaseInsensitiveASCIIICheckLength(a, b);
    }

    pub fn pre(input: []const u8) Prehashed {
        return Prehashed{
            .value = @This().hash(.{}, input),
            .input = input,
        };
    }

    pub const Prehashed = struct {
        value: u32,
        input: []const u8,

        pub fn hash(this: @This(), s: []const u8) u32 {
            if (s.ptr == this.input.ptr and s.len == this.input.len)
                return this.value;
            return CaseInsensitiveASCIIStringContext.hash(.{}, s);
        }

        pub fn eql(_: @This(), a: []const u8, b: []const u8) bool {
            return strings.eqlCaseInsensitiveASCIIICheckLength(a, b);
        }
    };
};

pub const StringHashMapContext = struct {
    pub fn hash(_: @This(), s: []const u8) u64 {
        return std.hash.Wyhash.hash(0, s);
    }
    pub fn eql(_: @This(), a: []const u8, b: []const u8) bool {
        return strings.eqlLong(a, b, true);
    }

    pub fn pre(input: []const u8) Prehashed {
        return Prehashed{
            .value = @This().hash(.{}, input),
            .input = input,
        };
    }

    pub const Prehashed = struct {
        value: u64,
        input: []const u8,
        pub fn hash(this: @This(), s: []const u8) u64 {
            if (s.ptr == this.input.ptr and s.len == this.input.len)
                return this.value;
            return StringHashMapContext.hash(.{}, s);
        }

        pub fn eql(_: @This(), a: []const u8, b: []const u8) bool {
            return strings.eqlLong(a, b, true);
        }
    };

    pub const PrehashedCaseInsensitive = struct {
        value: u64,
        input: []const u8,
        pub fn init(allocator: std.mem.Allocator, input: []const u8) PrehashedCaseInsensitive {
            const out = allocator.alloc(u8, input.len) catch unreachable;
            _ = strings.copyLowercase(input, out);
            return PrehashedCaseInsensitive{
                .value = StringHashMapContext.hash(.{}, out),
                .input = out,
            };
        }
        pub fn deinit(this: @This(), allocator: std.mem.Allocator) void {
            allocator.free(this.input);
        }
        pub fn hash(this: @This(), s: []const u8) u64 {
            if (s.ptr == this.input.ptr and s.len == this.input.len)
                return this.value;
            return StringHashMapContext.hash(.{}, s);
        }

        pub fn eql(_: @This(), a: []const u8, b: []const u8) bool {
            return strings.eqlCaseInsensitiveASCIIICheckLength(a, b);
        }
    };
};

pub fn StringArrayHashMap(comptime Type: type) type {
    return std.ArrayHashMap([]const u8, Type, StringArrayHashMapContext, true);
}

pub fn CaseInsensitiveASCIIStringArrayHashMap(comptime Type: type) type {
    return std.ArrayHashMap([]const u8, Type, CaseInsensitiveASCIIStringContext, true);
}

pub fn StringArrayHashMapUnmanaged(comptime Type: type) type {
    return std.ArrayHashMapUnmanaged([]const u8, Type, StringArrayHashMapContext, true);
}

pub fn StringHashMap(comptime Type: type) type {
    return std.HashMap([]const u8, Type, StringHashMapContext, std.hash_map.default_max_load_percentage);
}

pub fn StringHashMapUnmanaged(comptime Type: type) type {
    return std.HashMapUnmanaged([]const u8, Type, StringHashMapContext, std.hash_map.default_max_load_percentage);
}

pub fn FDHashMap(comptime Type: type) type {
    return std.HashMap(StoredFileDescriptorType, Type, FDHashMapContext, std.hash_map.default_max_load_percentage);
}

pub fn U32HashMap(comptime Type: type) type {
    return std.HashMap(u32, Type, U32HashMapContext, std.hash_map.default_max_load_percentage);
}

const CopyFile = @import("./copy_file.zig");
pub const copyFileRange = CopyFile.copyFileRange;
pub const canUseCopyFileRangeSyscall = CopyFile.canUseCopyFileRangeSyscall;
pub const disableCopyFileRangeSyscall = CopyFile.disableCopyFileRangeSyscall;
pub const can_use_ioctl_ficlone = CopyFile.can_use_ioctl_ficlone;
pub const disable_ioctl_ficlone = CopyFile.disable_ioctl_ficlone;
pub const copyFile = CopyFile.copyFile;
pub const copyFileWithState = CopyFile.copyFileWithState;
pub const CopyFileState = CopyFile.CopyFileState;

pub fn parseDouble(input: []const u8) !f64 {
    if (comptime Environment.isWasm) {
        return try std.fmt.parseFloat(f64, input);
    }
    return JSC.WTF.parseDouble(input);
}

pub const SignalCode = enum(u8) {
    SIGHUP = 1,
    SIGINT = 2,
    SIGQUIT = 3,
    SIGILL = 4,
    SIGTRAP = 5,
    SIGABRT = 6,
    SIGBUS = 7,
    SIGFPE = 8,
    SIGKILL = 9,
    SIGUSR1 = 10,
    SIGSEGV = 11,
    SIGUSR2 = 12,
    SIGPIPE = 13,
    SIGALRM = 14,
    SIGTERM = 15,
    SIG16 = 16,
    SIGCHLD = 17,
    SIGCONT = 18,
    SIGSTOP = 19,
    SIGTSTP = 20,
    SIGTTIN = 21,
    SIGTTOU = 22,
    SIGURG = 23,
    SIGXCPU = 24,
    SIGXFSZ = 25,
    SIGVTALRM = 26,
    SIGPROF = 27,
    SIGWINCH = 28,
    SIGIO = 29,
    SIGPWR = 30,
    SIGSYS = 31,
    _,

    // The `subprocess.kill()` method sends a signal to the child process. If no
    // argument is given, the process will be sent the 'SIGTERM' signal.
    pub const default = @intFromEnum(SignalCode.SIGTERM);
    pub const Map = ComptimeEnumMap(SignalCode);
    pub fn name(value: SignalCode) ?[]const u8 {
        if (@intFromEnum(value) <= @intFromEnum(SignalCode.SIGSYS)) {
            return asByteSlice(@tagName(value));
        }

        return null;
    }

    pub fn valid(value: SignalCode) bool {
        return @intFromEnum(value) <= @intFromEnum(SignalCode.SIGSYS) and @intFromEnum(value) >= @intFromEnum(SignalCode.SIGHUP);
    }

    /// Shell scripts use exit codes 128 + signal number
    /// https://tldp.org/LDP/abs/html/exitcodes.html
    pub fn toExitCode(value: SignalCode) ?u8 {
        return switch (@intFromEnum(value)) {
            1...31 => 128 +% @intFromEnum(value),
            else => null,
        };
    }

    pub fn description(signal: SignalCode) ?[]const u8 {
        // Description names copied from fish
        // https://github.com/fish-shell/fish-shell/blob/00ffc397b493f67e28f18640d3de808af29b1434/fish-rust/src/signal.rs#L420
        return switch (signal) {
            .SIGHUP => "Terminal hung up",
            .SIGINT => "Quit request",
            .SIGQUIT => "Quit request",
            .SIGILL => "Illegal instruction",
            .SIGTRAP => "Trace or breakpoint trap",
            .SIGABRT => "Abort",
            .SIGBUS => "Misaligned address error",
            .SIGFPE => "Floating point exception",
            .SIGKILL => "Forced quit",
            .SIGUSR1 => "User defined signal 1",
            .SIGUSR2 => "User defined signal 2",
            .SIGSEGV => "Address boundary error",
            .SIGPIPE => "Broken pipe",
            .SIGALRM => "Timer expired",
            .SIGTERM => "Polite quit request",
            .SIGCHLD => "Child process status changed",
            .SIGCONT => "Continue previously stopped process",
            .SIGSTOP => "Forced stop",
            .SIGTSTP => "Stop request from job control (^Z)",
            .SIGTTIN => "Stop from terminal input",
            .SIGTTOU => "Stop from terminal output",
            .SIGURG => "Urgent socket condition",
            .SIGXCPU => "CPU time limit exceeded",
            .SIGXFSZ => "File size limit exceeded",
            .SIGVTALRM => "Virtual timefr expired",
            .SIGPROF => "Profiling timer expired",
            .SIGWINCH => "Window size change",
            .SIGIO => "I/O on asynchronous file descriptor is possible",
            .SIGSYS => "Bad system call",
            .SIGPWR => "Power failure",
            else => null,
        };
    }

    pub fn from(value: anytype) SignalCode {
        return @enumFromInt(std.mem.asBytes(&value)[0]);
    }

    // This wrapper struct is lame, what if bun's color formatter was more versitile
    const Fmt = struct {
        signal: SignalCode,
        enable_ansi_colors: bool,
        pub fn format(this: Fmt, comptime _: []const u8, _: std.fmt.FormatOptions, writer: anytype) !void {
            const signal = this.signal;
            switch (this.enable_ansi_colors) {
                inline else => |enable_ansi_colors| {
                    if (signal.name()) |str| if (signal.description()) |desc| {
                        try writer.print(Output.prettyFmt("{s} <d>({s})<r>", enable_ansi_colors), .{ str, desc });
                        return;
                    };
                    try writer.print("code {d}", .{@intFromEnum(signal)});
                },
            }
        }
    };

    pub fn fmt(signal: SignalCode, enable_ansi_colors: bool) Fmt {
        return .{ .signal = signal, .enable_ansi_colors = enable_ansi_colors };
    }
};

pub fn isMissingIOUring() bool {
    if (comptime !Environment.isLinux)
        // it is not missing when it was not supposed to be there in the first place
        return false;

    // cache the boolean value
    const Missing = struct {
        pub var is_missing_io_uring: ?bool = null;
    };

    return Missing.is_missing_io_uring orelse brk: {
        const kernel = Analytics.GenerateHeader.GeneratePlatform.kernelVersion();
        // io_uring was introduced in earlier versions of Linux, but it was not
        // really usable for us until 5.3
        const result = kernel.major < 5 or (kernel.major == 5 and kernel.minor < 3);
        Missing.is_missing_io_uring = result;
        break :brk result;
    };
}

pub const CLI = @import("./cli.zig");

pub const install = @import("./install/install.zig");
pub const PackageManager = install.PackageManager;
pub const RunCommand = @import("./cli/run_command.zig").RunCommand;

pub const fs = @import("./fs.zig");
pub const Bundler = bundler.Bundler;
pub const bundler = @import("./bundler.zig");
pub const which = @import("./which.zig").which;
pub const js_parser = @import("./js_parser.zig");
pub const js_printer = @import("./js_printer.zig");
pub const js_lexer = @import("./js_lexer.zig");
pub const JSON = @import("./json_parser.zig");
pub const JSAst = @import("./js_ast.zig");
pub const bit_set = @import("./bit_set.zig");

pub fn enumMap(comptime T: type, comptime args: anytype) (fn (T) []const u8) {
    const Map = struct {
        const vargs = args;
        const labels = brk: {
            var vabels_ = std.enums.EnumArray(T, []const u8).initFill("");
            @setEvalBranchQuota(99999);
            for (vargs) |field| {
                vabels_.set(field.@"0", field.@"1");
            }
            break :brk vabels_;
        };

        pub fn get(input: T) []const u8 {
            return labels.get(input);
        }
    };

    return Map.get;
}

pub fn ComptimeEnumMap(comptime T: type) type {
    comptime {
        var entries: [std.enums.values(T).len]struct { string, T } = undefined;
        var i: usize = 0;
        for (std.enums.values(T)) |value| {
            entries[i] = .{ .@"0" = @tagName(value), .@"1" = value };
            i += 1;
        }
        return ComptimeStringMap(T, entries);
    }
}

/// Write 0's for every byte in Type
/// Ignores default struct values.
pub fn zero(comptime Type: type) Type {
    var out: [@sizeOf(Type)]u8 align(@alignOf(Type)) = undefined;
    @memset(@as([*]u8, @ptrCast(&out))[0..out.len], 0);
    return @as(Type, @bitCast(out));
}
pub const c_ares = @import("./deps/c_ares.zig");
pub const URL = @import("./url.zig").URL;
pub const FormData = @import("./url.zig").FormData;

var needs_proc_self_workaround: bool = false;

// This is our "polyfill" when /proc/self/fd is not available it's only
// necessary on linux because other platforms don't have an optional
// /proc/self/fd
fn getFdPathViaCWD(fd: std.posix.fd_t, buf: *[@This().MAX_PATH_BYTES]u8) ![]u8 {
    const prev_fd = try std.posix.openatZ(std.fs.cwd().fd, ".", .{ .DIRECTORY = true }, 0);
    var needs_chdir = false;
    defer {
        if (needs_chdir) std.posix.fchdir(prev_fd) catch unreachable;
        std.posix.close(prev_fd);
    }
    try std.posix.fchdir(fd);
    needs_chdir = true;
    return std.posix.getcwd(buf);
}

pub const getcwd = std.posix.getcwd;

pub fn getcwdAlloc(allocator: std.mem.Allocator) ![]u8 {
    var temp: [MAX_PATH_BYTES]u8 = undefined;
    const temp_slice = try getcwd(&temp);
    return allocator.dupe(u8, temp_slice);
}

/// Get the absolute path to a file descriptor.
/// On Linux, when `/proc/self/fd` is not available, this function will attempt to use `fchdir` and `getcwd` to get the path instead.
pub fn getFdPath(fd_: anytype, buf: *[@This().MAX_PATH_BYTES]u8) ![]u8 {
    const fd = toFD(fd_).cast();

    if (comptime Environment.isWindows) {
        var wide_buf: WPathBuffer = undefined;
        const wide_slice = try windows.GetFinalPathNameByHandle(fd, .{}, wide_buf[0..]);
        const res = strings.copyUTF16IntoUTF8(buf[0..], @TypeOf(wide_slice), wide_slice, true);
        return buf[0..res.written];
    }

    if (comptime Environment.allow_assert) {
        // We need a way to test that the workaround is working
        // but we don't want to do this check in a release build
        const ProcSelfWorkAroundForDebugging = struct {
            pub var has_checked = false;
        };

        if (!ProcSelfWorkAroundForDebugging.has_checked) {
            ProcSelfWorkAroundForDebugging.has_checked = true;
            needs_proc_self_workaround = strings.eql(getenvZ("BUN_NEEDS_PROC_SELF_WORKAROUND") orelse "0", "1");
        }
    } else if (comptime !Environment.isLinux) {
        return try std.os.getFdPath(fd, buf);
    }

    if (needs_proc_self_workaround) {
        return getFdPathViaCWD(fd, buf);
    }

    return std.os.getFdPath(fd, buf) catch |err| {
        if (err == error.FileNotFound and !needs_proc_self_workaround) {
            needs_proc_self_workaround = true;
            return getFdPathViaCWD(fd, buf);
        }

        return err;
    };
}

pub fn getFdPathW(fd_: anytype, buf: *WPathBuffer) ![]u16 {
    const fd = toFD(fd_).cast();

    if (comptime Environment.isWindows) {
        const wide_slice = try windows.GetFinalPathNameByHandle(fd, .{}, buf);

        return wide_slice;
    }

    @panic("TODO unsupported platform for getFdPathW");
}

fn lenSliceTo(ptr: anytype, comptime end: meta.Elem(@TypeOf(ptr))) usize {
    switch (@typeInfo(@TypeOf(ptr))) {
        .Pointer => |ptr_info| switch (ptr_info.size) {
            .One => switch (@typeInfo(ptr_info.child)) {
                .Array => |array_info| {
                    if (array_info.sentinel) |sentinel_ptr| {
                        const sentinel = @as(*align(1) const array_info.child, @ptrCast(sentinel_ptr)).*;
                        if (sentinel == end) {
                            return indexOfSentinel(array_info.child, end, ptr);
                        }
                    }
                    return std.mem.indexOfScalar(array_info.child, ptr, end) orelse array_info.len;
                },
                else => {},
            },
            .Many => if (ptr_info.sentinel) |sentinel_ptr| {
                const sentinel = @as(*align(1) const ptr_info.child, @ptrCast(sentinel_ptr)).*;
                // We may be looking for something other than the sentinel,
                // but iterating past the sentinel would be a bug so we need
                // to check for both.
                var i: usize = 0;
                while (ptr[i] != end and ptr[i] != sentinel) i += 1;
                return i;
            },
            .C => {
                assert(ptr != null);
                return indexOfSentinel(ptr_info.child, end, ptr);
            },
            .Slice => {
                if (ptr_info.sentinel) |sentinel_ptr| {
                    const sentinel = @as(*align(1) const ptr_info.child, @ptrCast(sentinel_ptr)).*;
                    if (sentinel == end) {
                        return indexOfSentinel(ptr_info.child, sentinel, ptr);
                    }
                }
                return std.mem.indexOfScalar(ptr_info.child, ptr, end) orelse ptr.len;
            },
        },
        else => {},
    }
    @compileError("invalid type given to std.mem.sliceTo: " ++ @typeName(@TypeOf(ptr)));
}

/// Helper for the return type of sliceTo()
fn SliceTo(comptime T: type, comptime end: meta.Elem(T)) type {
    switch (@typeInfo(T)) {
        .Optional => |optional_info| {
            return ?SliceTo(optional_info.child, end);
        },
        .Pointer => |ptr_info| {
            var new_ptr_info = ptr_info;
            new_ptr_info.size = .Slice;
            switch (ptr_info.size) {
                .One => switch (@typeInfo(ptr_info.child)) {
                    .Array => |array_info| {
                        new_ptr_info.child = array_info.child;
                        // The return type must only be sentinel terminated if we are guaranteed
                        // to find the value searched for, which is only the case if it matches
                        // the sentinel of the type passed.
                        if (array_info.sentinel) |sentinel_ptr| {
                            const sentinel = @as(*align(1) const array_info.child, @ptrCast(sentinel_ptr)).*;
                            if (end == sentinel) {
                                new_ptr_info.sentinel = &end;
                            } else {
                                new_ptr_info.sentinel = null;
                            }
                        }
                    },
                    else => {},
                },
                .Many, .Slice => {
                    // The return type must only be sentinel terminated if we are guaranteed
                    // to find the value searched for, which is only the case if it matches
                    // the sentinel of the type passed.
                    if (ptr_info.sentinel) |sentinel_ptr| {
                        const sentinel = @as(*align(1) const ptr_info.child, @ptrCast(sentinel_ptr)).*;
                        if (end == sentinel) {
                            new_ptr_info.sentinel = &end;
                        } else {
                            new_ptr_info.sentinel = null;
                        }
                    }
                },
                .C => {
                    new_ptr_info.sentinel = &end;
                    // C pointers are always allowzero, but we don't want the return type to be.
                    assert(new_ptr_info.is_allowzero);
                    new_ptr_info.is_allowzero = false;
                },
            }
            return @Type(.{ .Pointer = new_ptr_info });
        },
        else => {},
    }
    @compileError("invalid type given to std.mem.sliceTo: " ++ @typeName(T));
}

/// Takes an array, a pointer to an array, a sentinel-terminated pointer, or a slice and
/// iterates searching for the first occurrence of `end`, returning the scanned slice.
/// If `end` is not found, the full length of the array/slice/sentinel terminated pointer is returned.
/// If the pointer type is sentinel terminated and `end` matches that terminator, the
/// resulting slice is also sentinel terminated.
/// Pointer properties such as mutability and alignment are preserved.
/// C pointers are assumed to be non-null.
pub fn sliceTo(ptr: anytype, comptime end: meta.Elem(@TypeOf(ptr))) SliceTo(@TypeOf(ptr), end) {
    if (@typeInfo(@TypeOf(ptr)) == .Optional) {
        const non_null = ptr orelse return null;
        return sliceTo(non_null, end);
    }
    const Result = SliceTo(@TypeOf(ptr), end);
    const length = lenSliceTo(ptr, end);
    const ptr_info = @typeInfo(Result).Pointer;
    if (ptr_info.sentinel) |s_ptr| {
        const s = @as(*align(1) const ptr_info.child, @ptrCast(s_ptr)).*;
        return ptr[0..length :s];
    } else {
        return ptr[0..length];
    }
}

pub fn cstring(input: []const u8) [:0]const u8 {
    if (input.len == 0)
        return "";

    if (comptime Environment.allow_assert) {
        assert(
            input.ptr[input.len] == 0,
        );
    }
    return @as([*:0]const u8, @ptrCast(input.ptr))[0..input.len :0];
}

pub const Semver = @import("./install/semver.zig");
pub const ImportRecord = @import("./import_record.zig").ImportRecord;
pub const ImportKind = @import("./import_record.zig").ImportKind;

pub usingnamespace @import("./util.zig");
pub const fast_debug_build_cmd = .None;
pub const fast_debug_build_mode = fast_debug_build_cmd != .None and
    Environment.isDebug;

pub const MultiArrayList = @import("./multi_array_list.zig").MultiArrayList;

pub const Joiner = @import("./string_joiner.zig");
pub const renamer = @import("./renamer.zig");
pub const sourcemap = struct {
    pub usingnamespace @import("./sourcemap/sourcemap.zig");
    pub usingnamespace @import("./sourcemap/CodeCoverage.zig");
};

pub fn asByteSlice(buffer: anytype) []const u8 {
    return switch (@TypeOf(buffer)) {
        []const u8, []u8, [:0]const u8, [:0]u8 => buffer.ptr[0..buffer.len],
        [*:0]u8, [*:0]const u8 => buffer[0..len(buffer)],
        [*c]const u8, [*c]u8 => span(buffer),

        else => buffer, // attempt to coerce to []const u8
    };
}

comptime {
    if (fast_debug_build_cmd != .RunCommand and fast_debug_build_mode) {
        _ = @import("./bun.js/node/buffer.zig").BufferVectorized.fill;
        _ = @import("./cli/upgrade_command.zig").Version;
    }
}

pub fn DebugOnlyDisabler(comptime Type: type) type {
    return struct {
        const T = Type;
        threadlocal var disable_create_in_debug: if (Environment.allow_assert) usize else u0 = 0;
        pub inline fn disable() void {
            if (comptime !Environment.allow_assert) return;
            disable_create_in_debug += 1;
        }

        pub inline fn enable() void {
            if (comptime !Environment.allow_assert) return;
            disable_create_in_debug -= 1;
        }

        pub inline fn assert() void {
            if (comptime !Environment.allow_assert) return;
            if (disable_create_in_debug > 0) {
                Output.panic(comptime "[" ++ @typeName(T) ++ "] called while disabled (did you forget to call enable?)", .{});
            }
        }
    };
}

const FailingAllocator = struct {
    fn alloc(_: *anyopaque, _: usize, _: u8, _: usize) ?[*]u8 {
        if (comptime Environment.allow_assert) {
            unreachablePanic("FailingAllocator should never be reached. This means some memory was not defined", .{});
        }
        return null;
    }

    fn resize(_: *anyopaque, _: []u8, _: u8, _: usize, _: usize) bool {
        if (comptime Environment.allow_assert) {
            unreachablePanic("FailingAllocator should never be reached. This means some memory was not defined", .{});
        }
        return false;
    }

    fn free(
        _: *anyopaque,
        _: []u8,
        _: u8,
        _: usize,
    ) void {
        unreachable;
    }
};

/// When we want to avoid initializing a value as undefined, we can use this allocator
pub const failing_allocator = std.mem.Allocator{ .ptr = undefined, .vtable = &.{
    .alloc = FailingAllocator.alloc,
    .resize = FailingAllocator.resize,
    .free = FailingAllocator.free,
} };

<<<<<<< HEAD
var is_reload_in_progress = std.atomic.Value(bool).init(false);
threadlocal var is_reload_in_progress_on_current_thread = false;
fn isProcessReloadInProgressOnAnotherThread() bool {
    @fence(.acquire);
    return is_reload_in_progress.load(.monotonic) and !is_reload_in_progress_on_current_thread;
=======
var __reload_in_progress__ = std.atomic.Value(bool).init(false);
threadlocal var __reload_in_progress__on_current_thread = false;
pub fn isProcessReloadInProgressOnAnotherThread() bool {
    @fence(.Acquire);
    return __reload_in_progress__.load(.Monotonic) and !__reload_in_progress__on_current_thread;
>>>>>>> 49fa21f6
}

pub noinline fn maybeHandlePanicDuringProcessReload() void {
    if (isProcessReloadInProgressOnAnotherThread()) {
        Output.flush();
        if (comptime Environment.isDebug) {
            Output.debugWarn("panic() called during process reload, ignoring\n", .{});
        }

        exitThread();
    }

    // This shouldn't be reachable, but it can technically be because
    // pthread_exit is a request and not guranteed.
    if (isProcessReloadInProgressOnAnotherThread()) {
        while (true) {
            std.atomic.spinLoopHint();

            if (comptime Environment.isPosix) {
                std.posix.nanosleep(1, 0);
            }
        }
    }
}

/// Reload Bun's process. This clones envp, argv, and gets the current
/// executable path.
///
/// On posix, this overwrites the current process with the new process using
/// `execve`. On Windows, we dont have this API, instead relying on a dummy
/// parent process that we can signal via a special exit code.
///
/// Must be able to allocate memory. `malloc` is not signal safe, but it's
/// best-effort. Not much we can do if it fails.
///
/// Note that this function is called during the crash handler, in which it is
/// passed true to `may_return`. If failure occurs, one line of standard error
/// is printed and then this returns void. If `may_return == false`, then a
/// panic will occur on failure. The crash handler will not schedule two reloads
/// at once.
pub fn reloadProcess(
    allocator: std.mem.Allocator,
    clear_terminal: bool,
<<<<<<< HEAD
) noreturn {
    is_reload_in_progress.store(true, .monotonic);
    is_reload_in_progress_on_current_thread = true;
=======
    comptime may_return: bool,
) if (may_return) void else noreturn {
    __reload_in_progress__.store(true, .Monotonic);
    __reload_in_progress__on_current_thread = true;
>>>>>>> 49fa21f6

    if (clear_terminal) {
        Output.flush();
        Output.disableBuffering();
        Output.resetTerminalAll();
    }

    Output.Source.Stdio.restore();
    const bun = @This();

    if (comptime Environment.isWindows) {
        // on windows we assume that we have a parent process that is monitoring us and will restart us if we exit with a magic exit code
        // see becomeWatcherManager
        const rc = bun.windows.TerminateProcess(bun.windows.GetCurrentProcess(), win32.watcher_reload_exit);
        if (rc == 0) {
            const err = bun.windows.GetLastError();
            if (may_return) {
                Output.errGeneric("Failed to reload process: {s}", .{@tagName(err)});
                return;
            }
            Output.panic("Error while reloading process: {s}", .{@tagName(err)});
        } else {
            if (may_return) {
                Output.errGeneric("Failed to reload process", .{});
                return;
            }
            Output.panic("Unexpected error while reloading process\n", .{});
        }
    }

    const PosixSpawn = posix.spawn;
    const dupe_argv = allocator.allocSentinel(?[*:0]const u8, bun.argv.len, null) catch unreachable;
    for (bun.argv, dupe_argv) |src, *dest| {
        dest.* = (allocator.dupeZ(u8, src) catch unreachable).ptr;
    }

    const environ_slice = std.mem.span(std.c.environ);
    const environ = allocator.allocSentinel(?[*:0]const u8, environ_slice.len, null) catch unreachable;
    for (environ_slice, environ) |src, *dest| {
        if (src == null) {
            dest.* = null;
        } else {
            dest.* = (allocator.dupeZ(u8, sliceTo(src.?, 0)) catch unreachable).ptr;
        }
    }

    // we must clone selfExePath incase the argv[0] was not an absolute path (what appears in the terminal)
    const exec_path = (bun.selfExePath() catch unreachable).ptr;

    // we clone argv so that the memory address isn't the same as the libc one
    const newargv = @as([*:null]?[*:0]const u8, @ptrCast(dupe_argv.ptr));

    // we clone envp so that the memory address of environment variables isn't the same as the libc one
    const envp = @as([*:null]?[*:0]const u8, @ptrCast(environ.ptr));

    // macOS doesn't have CLOEXEC, so we must go through posix_spawn
    if (comptime Environment.isMac) {
        var actions = PosixSpawn.Actions.init() catch unreachable;
        actions.inherit(posix.STDIN_FD) catch unreachable;
        actions.inherit(posix.STDOUT_FD) catch unreachable;
        actions.inherit(posix.STDERR_FD) catch unreachable;

        var attrs = PosixSpawn.Attr.init() catch unreachable;
        attrs.resetSignals() catch {};

        attrs.set(
            C.POSIX_SPAWN_CLOEXEC_DEFAULT |
                // Apple Extension: If this bit is set, rather
                // than returning to the caller, posix_spawn(2)
                // and posix_spawnp(2) will behave as a more
                // featureful execve(2).
                C.POSIX_SPAWN_SETEXEC |
                C.POSIX_SPAWN_SETSIGDEF | C.POSIX_SPAWN_SETSIGMASK,
        ) catch unreachable;
        switch (PosixSpawn.spawnZ(exec_path, actions, attrs, @as([*:null]?[*:0]const u8, @ptrCast(newargv)), @as([*:null]?[*:0]const u8, @ptrCast(envp)))) {
            .err => |err| {
                if (may_return) {
                    Output.errGeneric("Failed to reload process: {s}", .{@tagName(err.getErrno())});
                    return;
                }
                Output.panic("Unexpected error while reloading: {d} {s}", .{ err.errno, @tagName(err.getErrno()) });
            },
            .result => |_| {
                if (may_return) {
                    Output.errGeneric("Failed to reload process", .{});
                    return;
                }
                Output.panic("Unexpected error while reloading: posix_spawn returned a result", .{});
            },
        }
    } else if (comptime Environment.isPosix) {
        const on_before_reload_process_linux = struct {
            pub extern "C" fn on_before_reload_process_linux() void;
        }.on_before_reload_process_linux;

        on_before_reload_process_linux();
        const err = std.posix.execveZ(
            exec_path,
            newargv,
            envp,
        );
        if (may_return) {
            Output.errGeneric("Failed to reload process: {s}", .{@errorName(err)});
            return;
        }
        Output.panic("Unexpected error while reloading: {s}", .{@errorName(err)});
    } else {
        @compileError("unsupported platform for reloadProcess");
    }
}
pub var auto_reload_on_crash = false;

pub const options = @import("./options.zig");
pub const StringSet = struct {
    map: Map,

    pub const Map = StringArrayHashMap(void);

    pub fn init(allocator: std.mem.Allocator) StringSet {
        return StringSet{
            .map = Map.init(allocator),
        };
    }

    pub fn keys(self: StringSet) []const string {
        return self.map.keys();
    }

    pub fn insert(self: *StringSet, key: []const u8) !void {
        const entry = try self.map.getOrPut(key);
        if (!entry.found_existing) {
            entry.key_ptr.* = try self.map.allocator.dupe(u8, key);
        }
    }

    pub fn deinit(self: *StringSet) void {
        for (self.map.keys()) |key| {
            self.map.allocator.free(key);
        }

        self.map.deinit();
    }
};

pub const Schema = @import("./api/schema.zig");

pub const StringMap = struct {
    map: Map,
    dupe_keys: bool = false,

    pub const Map = StringArrayHashMap(string);

    pub fn init(allocator: std.mem.Allocator, dupe_keys: bool) StringMap {
        return StringMap{
            .map = Map.init(allocator),
            .dupe_keys = dupe_keys,
        };
    }

    pub fn keys(self: StringMap) []const string {
        return self.map.keys();
    }

    pub fn values(self: StringMap) []const string {
        return self.map.values();
    }

    pub fn count(self: StringMap) usize {
        return self.map.count();
    }

    pub fn toAPI(self: StringMap) Schema.Api.StringMap {
        return Schema.Api.StringMap{
            .keys = self.keys(),
            .values = self.values(),
        };
    }

    pub fn insert(self: *StringMap, key: []const u8, value: []const u8) !void {
        const entry = try self.map.getOrPut(key);
        if (!entry.found_existing) {
            if (self.dupe_keys)
                entry.key_ptr.* = try self.map.allocator.dupe(u8, key);
        } else {
            self.map.allocator.free(entry.value_ptr.*);
        }

        entry.value_ptr.* = try self.map.allocator.dupe(u8, value);
    }
    pub const put = insert;

    pub fn get(self: *const StringMap, key: []const u8) ?[]const u8 {
        return self.map.get(key);
    }

    pub fn sort(self: *StringMap, sort_ctx: anytype) void {
        self.map.sort(sort_ctx);
    }

    pub fn deinit(self: *StringMap) void {
        for (self.map.values()) |value| {
            self.map.allocator.free(value);
        }

        if (self.dupe_keys) {
            for (self.map.keys()) |key| {
                self.map.allocator.free(key);
            }
        }

        self.map.deinit();
    }
};

pub const DotEnv = @import("./env_loader.zig");
pub const BundleV2 = @import("./bundler/bundle_v2.zig").BundleV2;
pub const ParseTask = @import("./bundler/bundle_v2.zig").ParseTask;

pub const Lock = @import("./lock.zig").Lock;
pub const UnboundedQueue = @import("./bun.js/unbounded_queue.zig").UnboundedQueue;

pub fn threadlocalAllocator() std.mem.Allocator {
    if (comptime use_mimalloc) {
        return MimallocArena.getThreadlocalDefault();
    }

    return default_allocator;
}

pub fn Ref(comptime T: type) type {
    return struct {
        ref_count: u32,
        allocator: std.mem.Allocator,
        value: T,

        pub fn init(value: T, allocator: std.mem.Allocator) !*@This() {
            var this = try allocator.create(@This());
            this.allocator = allocator;
            this.ref_count = 1;
            this.value = value;
            return this;
        }

        pub fn ref(this: *@This()) *@This() {
            this.ref_count += 1;
            return this;
        }

        pub fn unref(this: *@This()) ?*@This() {
            this.ref_count -= 1;
            if (this.ref_count == 0) {
                if (@hasDecl(T, "deinit")) {
                    this.value.deinit();
                }
                this.allocator.destroy(this);
                return null;
            }
            return this;
        }
    };
}

pub fn HiveRef(comptime T: type, comptime capacity: u16) type {
    return struct {
        const HiveAllocator = HiveArray(@This(), capacity).Fallback;

        ref_count: u32,
        allocator: *HiveAllocator,
        value: T,
        pub fn init(value: T, allocator: *HiveAllocator) !*@This() {
            var this = try allocator.tryGet();
            this.allocator = allocator;
            this.ref_count = 1;
            this.value = value;
            return this;
        }

        pub fn ref(this: *@This()) *@This() {
            this.ref_count += 1;
            return this;
        }

        pub fn unref(this: *@This()) ?*@This() {
            this.ref_count -= 1;
            if (this.ref_count == 0) {
                if (@hasDecl(T, "deinit")) {
                    this.value.deinit();
                }
                this.allocator.put(this);
                return null;
            }
            return this;
        }
    };
}

pub const MaxHeapAllocator = @import("./max_heap_allocator.zig").MaxHeapAllocator;

pub const tracy = @import("./tracy.zig");
pub const trace = tracy.trace;

pub fn openFileForPath(file_path: [:0]const u8) !std.fs.File {
    if (Environment.isWindows)
        return std.fs.cwd().openFileZ(file_path, .{});

    const O_PATH = if (comptime Environment.isLinux) O.PATH else O.RDONLY;
    const flags: u32 = O.CLOEXEC | O.NOCTTY | O_PATH;

    const fd = try std.posix.openZ(file_path, O.toPacked(flags), 0);
    return std.fs.File{
        .handle = fd,
    };
}

pub fn openDirForPath(file_path: [:0]const u8) !std.fs.Dir {
    if (Environment.isWindows)
        return std.fs.cwd().openDirZ(file_path, .{});

    const O_PATH = if (comptime Environment.isLinux) O.PATH else O.RDONLY;
    const flags: u32 = O.CLOEXEC | O.NOCTTY | O.DIRECTORY | O_PATH;

    const fd = try std.posix.openZ(file_path, O.toPacked(flags), 0);
    return std.fs.Dir{
        .fd = fd,
    };
}

pub const Generation = u16;

pub const zstd = @import("./deps/zstd.zig");
pub const StringPointer = Schema.Api.StringPointer;
pub const StandaloneModuleGraph = @import("./StandaloneModuleGraph.zig").StandaloneModuleGraph;

pub const String = @import("./string.zig").String;
pub const SliceWithUnderlyingString = @import("./string.zig").SliceWithUnderlyingString;

pub const WTF = struct {
    /// The String type from WebKit's WTF library.
    pub const StringImpl = @import("./string.zig").WTFStringImpl;
};

pub const ArenaAllocator = @import("./ArenaAllocator.zig").ArenaAllocator;

pub const Wyhash11 = @import("./wyhash.zig").Wyhash11;

pub const RegularExpression = @import("./bun.js/bindings/RegularExpression.zig").RegularExpression;
pub inline fn assertComptime() void {
    if (comptime !@inComptime()) {
        @compileError("This function can only be called in comptime.");
    }
}

const TODO_LOG = Output.scoped(.TODO, false);
pub inline fn todo(src: std.builtin.SourceLocation, value: anytype) @TypeOf(value) {
    if (comptime Environment.allow_assert) {
        TODO_LOG("{s}() at {s}:{d}:{d}", .{ src.fn_name, src.file, src.line, src.column });
    }

    return value;
}

/// Converts a native file descriptor into a `bun.FileDescriptor`
///
/// Accepts either a UV descriptor (i32) or a windows handle (*anyopaque)
pub inline fn toFD(fd: anytype) FileDescriptor {
    const T = @TypeOf(fd);
    if (Environment.isWindows) {
        return (switch (T) {
            FDImpl => fd, // TODO: remove the toFD call from these places and make this a @compileError
            FDImpl.System => FDImpl.fromSystem(fd),
            FDImpl.UV, i32, comptime_int => FDImpl.fromUV(fd),
            FileDescriptor => FDImpl.decode(fd),
            std.fs.Dir => FDImpl.fromSystem(fd.fd),
            sys.File, std.fs.File => FDImpl.fromSystem(fd.handle),
            // TODO: remove u32
            u32 => FDImpl.fromUV(@intCast(fd)),
            else => @compileError("toFD() does not support type \"" ++ @typeName(T) ++ "\""),
        }).encode();
    } else {
        // TODO: remove intCast. we should not be casting u32 -> i32
        // even though file descriptors are always positive, linux/mac repesents them as signed integers
        return switch (T) {
            FileDescriptor => fd, // TODO: remove the toFD call from these places and make this a @compileError
            sys.File => fd.handle,
            std.fs.File => @enumFromInt(fd.handle),
            std.fs.Dir => @enumFromInt(@as(i32, @intCast(fd.fd))),
            c_int, i32, u32, comptime_int => @enumFromInt(fd),
            else => @compileError("bun.toFD() not implemented for: " ++ @typeName(T)),
        };
    }
}

/// Converts a native file descriptor into a `bun.FileDescriptor`
///
/// Accepts either a UV descriptor (i32) or a windows handle (*anyopaque)
///
/// On windows, this file descriptor will always be backed by libuv, so calling .close() is safe.
pub inline fn toLibUVOwnedFD(fd: anytype) !FileDescriptor {
    const T = @TypeOf(fd);
    if (Environment.isWindows) {
        return (switch (T) {
            FDImpl.System => try FDImpl.fromSystem(fd).makeLibUVOwned(),
            FDImpl.UV => FDImpl.fromUV(fd),
            FileDescriptor => try FDImpl.decode(fd).makeLibUVOwned(),
            FDImpl => fd.makeLibUVOwned(),
            else => @compileError("toLibUVOwnedFD() does not support type \"" ++ @typeName(T) ++ "\""),
        }).encode();
    } else {
        return toFD(fd);
    }
}

/// Converts FileDescriptor into a UV file descriptor.
///
/// This explicitly is setup to disallow converting a Windows descriptor into a UV
/// descriptor. If this was allowed, then it would imply the caller still owns the
/// windows handle, but Win->UV will always invalidate the handle.
///
/// In that situation, it is almost impossible to close the handle properly,
/// you want to use `bun.FDImpl.decode(fd)` or `bun.toLibUVOwnedFD` instead.
///
/// This way, you can call .close() on the libuv descriptor.
pub inline fn uvfdcast(fd: anytype) FDImpl.UV {
    const T = @TypeOf(fd);
    if (Environment.isWindows) {
        const decoded = (switch (T) {
            FDImpl.System => @compileError("This cast (FDImpl.System -> FDImpl.UV) makes this file descriptor very hard to close. Use toLibUVOwnedFD() and FileDescriptor instead. If you truly need to do this conversion (dave will probably reject your PR), use bun.FDImpl.fromSystem(fd).uv()"),
            FDImpl => fd,
            FDImpl.UV => return fd,
            FileDescriptor => FDImpl.decode(fd),
            else => @compileError("uvfdcast() does not support type \"" ++ @typeName(T) ++ "\""),
        });

        // Specifically allow these anywhere:
        if (fd == win32.STDIN_FD) {
            return 0;
        }

        if (fd == win32.STDOUT_FD) {
            return 1;
        }

        if (fd == win32.STDERR_FD) {
            return 2;
        }

        if (Environment.allow_assert) {
            if (decoded.kind != .uv) {
                std.debug.panic("uvfdcast({}) called on an windows handle", .{decoded});
            }
        }
        return decoded.uv();
    } else {
        return fd.cast();
    }
}

pub inline fn socketcast(fd: anytype) std.posix.socket_t {
    if (Environment.isWindows) {
        return @ptrCast(FDImpl.decode(fd).system());
    } else {
        return fd.cast();
    }
}

pub const HOST_NAME_MAX = if (Environment.isWindows)
    // On Windows the maximum length, in bytes, of the string returned in the buffer pointed to by the name parameter is dependent on the namespace provider, but this string must be 256 bytes or less.
    // So if a buffer of 256 bytes is passed in the name parameter and the namelen parameter is set to 256, the buffer size will always be adequate.
    // https://learn.microsoft.com/en-us/windows/win32/api/winsock/nf-winsock-gethostname
    256
else
    std.posix.HOST_NAME_MAX;

// TODO: remove this
pub const enums = std.enums;

const WindowsStat = extern struct {
    dev: u32,
    ino: u32,
    nlink: usize,

    mode: Mode,
    uid: u32,
    gid: u32,
    rdev: u32,
    size: u32,
    blksize: isize,
    blocks: i64,

    atim: std.c.timespec,
    mtim: std.c.timespec,
    ctim: std.c.timespec,

    pub fn birthtime(_: *const WindowsStat) std.c.timespec {
        return std.c.timespec{ .tv_nsec = 0, .tv_sec = 0 };
    }

    pub fn mtime(this: *const WindowsStat) std.c.timespec {
        return this.mtim;
    }

    pub fn ctime(this: *const WindowsStat) std.c.timespec {
        return this.ctim;
    }

    pub fn atime(this: *const WindowsStat) std.c.timespec {
        return this.atim;
    }
};

pub const Stat = if (Environment.isWindows) windows.libuv.uv_stat_t else std.posix.Stat;

pub var argv: [][:0]const u8 = &[_][:0]const u8{};

pub fn initArgv(allocator: std.mem.Allocator) !void {
    argv = try std.process.argsAlloc(allocator);
}

pub const posix = struct {
    pub const STDIN_FD = toFD(0);
    pub const STDOUT_FD = toFD(1);
    pub const STDERR_FD = toFD(2);

    pub fn stdio(i: anytype) FileDescriptor {
        return switch (i) {
            1 => STDOUT_FD,
            2 => STDERR_FD,
            0 => STDIN_FD,
            else => @panic("Invalid stdio fd"),
        };
    }

    pub const spawn = @import("./bun.js/api/bun/spawn.zig").PosixSpawn;
};

pub const win32 = struct {
    const w = std.os.windows;
    pub var STDOUT_FD: FileDescriptor = undefined;
    pub var STDERR_FD: FileDescriptor = undefined;
    pub var STDIN_FD: FileDescriptor = undefined;

    /// Returns the original mode
    pub fn unsetStdioModeFlags(i: anytype, flags: w.DWORD) !w.DWORD {
        const fd = stdio(i);
        var original_mode: w.DWORD = 0;
        if (windows.GetConsoleMode(fd.cast(), &original_mode) != 0) {
            if (windows.SetConsoleMode(fd.cast(), original_mode & ~flags) == 0) {
                return windows.getLastError();
            }
        } else return windows.getLastError();

        return original_mode;
    }

    /// Returns the original mode
    pub fn setStdioModeFlags(i: anytype, flags: w.DWORD) !w.DWORD {
        const fd = stdio(i);
        var original_mode: w.DWORD = 0;
        if (windows.GetConsoleMode(fd.cast(), &original_mode) != 0) {
            if (windows.SetConsoleMode(fd.cast(), original_mode | flags) == 0) {
                return windows.getLastError();
            }
        } else return windows.getLastError();
        return original_mode;
    }

    const watcherChildEnv: [:0]const u16 = strings.toUTF16LiteralZ("_BUN_WATCHER_CHILD");
    // magic exit code to indicate to the watcher manager that the child process should be re-spawned
    // this was randomly generated - we need to avoid using a common exit code that might be used by the script itself
    const watcher_reload_exit: w.DWORD = 3224497970;

    pub fn stdio(i: anytype) FileDescriptor {
        return switch (i) {
            0 => STDIN_FD,
            1 => STDOUT_FD,
            2 => STDERR_FD,
            else => @panic("Invalid stdio fd"),
        };
    }

    pub const spawn = @import("./bun.js/api/bun/spawn.zig").PosixSpawn;

    pub fn isWatcherChild() bool {
        var buf: [1]u16 = undefined;
        return windows.GetEnvironmentVariableW(@constCast(watcherChildEnv.ptr), &buf, 1) > 0;
    }

    pub fn becomeWatcherManager(allocator: std.mem.Allocator) noreturn {
        // this process will be the parent of the child process that actually runs the script
        var procinfo: std.os.windows.PROCESS_INFORMATION = undefined;
        C.windows_enable_stdio_inheritance();
        while (true) {
            spawnWatcherChild(allocator, &procinfo) catch |err| {
                Output.panic("Failed to spawn process: {s}\n", .{@errorName(err)});
            };
            w.WaitForSingleObject(procinfo.hProcess, w.INFINITE) catch |err| {
                Output.panic("Failed to wait for child process: {s}\n", .{@errorName(err)});
            };
            var exit_code: w.DWORD = 0;
            if (w.kernel32.GetExitCodeProcess(procinfo.hProcess, &exit_code) == 0) {
                const err = windows.GetLastError();
                _ = std.os.windows.ntdll.NtClose(procinfo.hProcess);
                Output.panic("Failed to get exit code of child process: {s}\n", .{@tagName(err)});
            }
            _ = std.os.windows.ntdll.NtClose(procinfo.hProcess);

            // magic exit code to indicate that the child process should be re-spawned
            if (exit_code == watcher_reload_exit) {
                continue;
            } else {
                Global.exitWide(exit_code);
            }
        }
    }

    pub fn spawnWatcherChild(
        allocator: std.mem.Allocator,
        procinfo: *std.os.windows.PROCESS_INFORMATION,
    ) !void {
        const flags: std.os.windows.DWORD = w.CREATE_UNICODE_ENVIRONMENT;

        const image_path = windows.exePathW();
        var wbuf: WPathBuffer = undefined;
        @memcpy(wbuf[0..image_path.len], image_path);
        wbuf[image_path.len] = 0;

        const image_pathZ = wbuf[0..image_path.len :0];

        const kernelenv = w.kernel32.GetEnvironmentStringsW();
        defer {
            if (kernelenv) |envptr| {
                _ = w.kernel32.FreeEnvironmentStringsW(envptr);
            }
        }

        var size: usize = 0;
        if (kernelenv) |ptr| {
            // check that env is non-empty
            if (ptr[0] != 0 or ptr[1] != 0) {
                // array is terminated by two nulls
                while (ptr[size] != 0 or ptr[size + 1] != 0) size += 1;
                size += 1;
            }
        }
        // now ptr[size] is the first null

        const envbuf = try allocator.alloc(u16, size + watcherChildEnv.len + 4);
        defer allocator.free(envbuf);
        if (kernelenv) |ptr| {
            @memcpy(envbuf[0..size], ptr);
        }
        @memcpy(envbuf[size .. size + watcherChildEnv.len], watcherChildEnv);
        envbuf[size + watcherChildEnv.len] = '=';
        envbuf[size + watcherChildEnv.len + 1] = '1';
        envbuf[size + watcherChildEnv.len + 2] = 0;
        envbuf[size + watcherChildEnv.len + 3] = 0;

        var startupinfo = w.STARTUPINFOW{
            .cb = @sizeOf(w.STARTUPINFOW),
            .lpReserved = null,
            .lpDesktop = null,
            .lpTitle = null,
            .dwX = 0,
            .dwY = 0,
            .dwXSize = 0,
            .dwYSize = 0,
            .dwXCountChars = 0,
            .dwYCountChars = 0,
            .dwFillAttribute = 0,
            .dwFlags = w.STARTF_USESTDHANDLES,
            .wShowWindow = 0,
            .cbReserved2 = 0,
            .lpReserved2 = null,
            .hStdInput = std.io.getStdIn().handle,
            .hStdOutput = std.io.getStdOut().handle,
            .hStdError = std.io.getStdErr().handle,
        };
        @memset(std.mem.asBytes(procinfo), 0);
        const rc = w.kernel32.CreateProcessW(
            image_pathZ.ptr,
            w.kernel32.GetCommandLineW(),
            null,
            null,
            1,
            flags,
            envbuf.ptr,
            null,
            &startupinfo,
            procinfo,
        );
        if (rc == 0) {
            Output.panic("Unexpected error while reloading process\n", .{});
        }
        _ = std.os.windows.ntdll.NtClose(procinfo.hThread);
    }
};

pub usingnamespace if (@import("builtin").target.os.tag != .windows) posix else win32;

pub fn isRegularFile(mode: anytype) bool {
    return S.ISREG(@intCast(mode));
}

pub const sys = @import("./sys.zig");
pub const O = sys.O;

pub const Mode = C.Mode;

pub const windows = @import("./windows.zig");

pub const FDTag = enum {
    none,
    stderr,
    stdin,
    stdout,
    pub fn get(fd_: anytype) FDTag {
        const fd = toFD(fd_);
        const T = @TypeOf(fd_);
        if (comptime Environment.isWindows) {
            if (@typeInfo(T) == .Int or @typeInfo(T) == .ComptimeInt) {
                switch (fd_) {
                    0 => return .stdin,
                    1 => return .stdout,
                    2 => return .stderr,
                    else => {},
                }
            }

            if (fd == win32.STDOUT_FD) {
                return .stdout;
            } else if (fd == win32.STDERR_FD) {
                return .stderr;
            } else if (fd == win32.STDIN_FD) {
                return .stdin;
            }

            return .none;
        } else {
            return switch (fd) {
                posix.STDIN_FD => FDTag.stdin,
                posix.STDOUT_FD => FDTag.stdout,
                posix.STDERR_FD => FDTag.stderr,
                else => .none,
            };
        }
    }
};

pub fn fdi32(fd_: anytype) i32 {
    if (comptime Environment.isPosix) {
        return @intCast(toFD(fd_));
    }

    if (comptime @TypeOf(fd_) == *anyopaque) {
        return @intCast(@intFromPtr(fd_));
    }

    return @intCast(fd_);
}

pub const LazyBoolValue = enum {
    unknown,
    no,
    yes,
};
/// Create a lazily computed boolean value.
/// Getter must be a function that takes a pointer to the parent struct and returns a boolean.
/// Parent must be a type which contains the field we are getting.
pub fn LazyBool(comptime Getter: anytype, comptime Parent: type, comptime field: string) type {
    return struct {
        value: LazyBoolValue = .unknown,

        pub fn get(self: *@This()) bool {
            if (self.value == .unknown) {
                const parent: *Parent = @alignCast(@fieldParentPtr(field, self));
                self.value = switch (Getter(parent)) {
                    true => .yes,
                    false => .no,
                };
            }

            return self.value == .yes;
        }
    };
}

pub fn serializable(input: anytype) @TypeOf(input) {
    const T = @TypeOf(input);
    comptime {
        if (trait.isExternContainer(T)) {
            if (@typeInfo(T) == .Union) {
                @compileError("Extern unions must be serialized with serializableInto");
            }
        }
    }
    var zeroed: [@sizeOf(T)]u8 align(@alignOf(T)) = std.mem.zeroes([@sizeOf(T)]u8);
    const result: *T = @ptrCast(&zeroed);

    inline for (comptime std.meta.fieldNames(T)) |field_name| {
        @field(result, field_name) = @field(input, field_name);
    }

    return result.*;
}

pub inline fn serializableInto(comptime T: type, init: anytype) T {
    var zeroed: [@sizeOf(T)]u8 align(@alignOf(T)) = std.mem.zeroes([@sizeOf(T)]u8);
    const result: *T = @ptrCast(&zeroed);

    inline for (comptime std.meta.fieldNames(@TypeOf(init))) |field_name| {
        @field(result, field_name) = @field(init, field_name);
    }

    return result.*;
}

/// Like std.fs.Dir.makePath except instead of infinite looping on dangling
/// symlink, it deletes the symlink and tries again.
pub fn makePath(dir: std.fs.Dir, sub_path: []const u8) !void {
    var it = try std.fs.path.componentIterator(sub_path);
    var component = it.last() orelse return;
    while (true) {
        dir.makeDir(component.path) catch |err| switch (err) {
            error.PathAlreadyExists => {
                var path_buf2: [MAX_PATH_BYTES * 2]u8 = undefined;
                copy(u8, &path_buf2, component.path);

                path_buf2[component.path.len] = 0;
                const path_to_use = path_buf2[0..component.path.len :0];
                const result = try sys.lstat(path_to_use).unwrap();
                const is_dir = S.ISDIR(@intCast(result.mode));
                // dangling symlink
                if (!is_dir) {
                    dir.deleteTree(component.path) catch {};
                    continue;
                }
            },
            error.FileNotFound => |e| {
                component = it.previous() orelse return e;
                continue;
            },
            else => |e| return e,
        };
        component = it.next() orelse return;
    }
}

pub const Async = @import("async");

/// This is a helper for writing path string literals that are compatible with Windows.
/// Returns the string as-is on linux, on windows replace `/` with `\`
pub inline fn pathLiteral(comptime literal: anytype) *const [literal.len:0]u8 {
    if (!Environment.isWindows) return @ptrCast(literal);
    return comptime {
        var buf: [literal.len:0]u8 = undefined;
        for (literal, 0..) |c, i| {
            buf[i] = if (c == '/') '\\' else c;
            std.debug.assert(buf[i] != 0 and buf[i] < 128);
        }
        buf[buf.len] = 0;
        const final = buf[0..buf.len :0].*;
        return &final;
    };
}

/// Same as `pathLiteral`, but the character type is chosen from platform.
pub inline fn OSPathLiteral(comptime literal: anytype) *const [literal.len:0]OSPathChar {
    if (!Environment.isWindows) return @ptrCast(literal);
    return comptime {
        var buf: [literal.len:0]OSPathChar = undefined;
        for (literal, 0..) |c, i| {
            buf[i] = if (c == '/') '\\' else c;
            std.debug.assert(buf[i] != 0 and buf[i] < 128);
        }
        buf[buf.len] = 0;
        const final = buf[0..buf.len :0].*;
        return &final;
    };
}

pub const MakePath = struct {
    const w = std.os.windows;

    // TODO(@paperdave): upstream making this public into zig std
    // there is zero reason this must be copied
    //
    /// Calls makeOpenDirAccessMaskW iteratively to make an entire path
    /// (i.e. creating any parent directories that do not exist).
    /// Opens the dir if the path already exists and is a directory.
    /// This function is not atomic, and if it returns an error, the file system may
    /// have been modified regardless.
    fn makeOpenPathAccessMaskW(self: std.fs.Dir, comptime T: type, sub_path: []const T, access_mask: u32, no_follow: bool) !std.fs.Dir {
        const Iterator = std.fs.path.ComponentIterator(.windows, T);
        var it = try Iterator.init(sub_path);
        // If there are no components in the path, then create a dummy component with the full path.
        var component = it.last() orelse Iterator.Component{
            .name = &.{},
            .path = sub_path,
        };

        while (true) {
            const sub_path_w = if (comptime T == u16)
                try w.wToPrefixedFileW(self.fd,
                // TODO: report this bug
                // they always copy it
                // it doesn't need to be [:0]const u16
                @ptrCast(component.path))
            else
                try w.sliceToPrefixedFileW(self.fd, component.path);
            const is_last = it.peekNext() == null;
            _ = is_last; // autofix
            var result = makeOpenDirAccessMaskW(self, sub_path_w.span().ptr, access_mask, .{
                .no_follow = no_follow,
                .create_disposition = w.FILE_OPEN_IF,
            }) catch |err| switch (err) {
                error.FileNotFound => |e| {
                    component = it.previous() orelse return e;
                    continue;
                },
                else => |e| return e,
            };

            component = it.next() orelse return result;
            // Don't leak the intermediate file handles
            result.close();
        }
    }
    const MakeOpenDirAccessMaskWOptions = struct {
        no_follow: bool,
        create_disposition: u32,
    };

    fn makeOpenDirAccessMaskW(self: std.fs.Dir, sub_path_w: [*:0]const u16, access_mask: u32, flags: MakeOpenDirAccessMaskWOptions) !std.fs.Dir {
        var result = std.fs.Dir{
            .fd = undefined,
        };

        const path_len_bytes = @as(u16, @intCast(std.mem.sliceTo(sub_path_w, 0).len * 2));
        var nt_name = w.UNICODE_STRING{
            .Length = path_len_bytes,
            .MaximumLength = path_len_bytes,
            .Buffer = @constCast(sub_path_w),
        };
        var attr = w.OBJECT_ATTRIBUTES{
            .Length = @sizeOf(w.OBJECT_ATTRIBUTES),
            .RootDirectory = if (std.fs.path.isAbsoluteWindowsW(sub_path_w)) null else self.fd,
            .Attributes = 0, // Note we do not use OBJ_CASE_INSENSITIVE here.
            .ObjectName = &nt_name,
            .SecurityDescriptor = null,
            .SecurityQualityOfService = null,
        };
        const open_reparse_point: w.DWORD = if (flags.no_follow) w.FILE_OPEN_REPARSE_POINT else 0x0;
        var status: w.IO_STATUS_BLOCK = undefined;
        const rc = w.ntdll.NtCreateFile(
            &result.fd,
            access_mask,
            &attr,
            &status,
            null,
            w.FILE_ATTRIBUTE_NORMAL,
            w.FILE_SHARE_READ | w.FILE_SHARE_WRITE | w.FILE_SHARE_DELETE,
            flags.create_disposition,
            w.FILE_DIRECTORY_FILE | w.FILE_SYNCHRONOUS_IO_NONALERT | w.FILE_OPEN_FOR_BACKUP_INTENT | w.FILE_WRITE_THROUGH | open_reparse_point,
            null,
            0,
        );

        switch (rc) {
            .SUCCESS => return result,
            .OBJECT_NAME_INVALID => return error.BadPathName,
            .OBJECT_NAME_NOT_FOUND => return error.FileNotFound,
            .OBJECT_PATH_NOT_FOUND => return error.FileNotFound,
            .NOT_A_DIRECTORY => return error.NotDir,
            // This can happen if the directory has 'List folder contents' permission set to 'Deny'
            // and the directory is trying to be opened for iteration.
            .ACCESS_DENIED => return error.AccessDenied,
            .INVALID_PARAMETER => return error.BadPathName,
            .SHARING_VIOLATION => return error.SharingViolation,
            else => return w.unexpectedStatus(rc),
        }
    }

    pub fn makeOpenPath(self: std.fs.Dir, sub_path: anytype, opts: std.fs.Dir.OpenDirOptions) !std.fs.Dir {
        if (comptime Environment.isWindows) {
            return makeOpenPathAccessMaskW(
                self,
                std.meta.Elem(@TypeOf(sub_path)),
                sub_path,
                w.STANDARD_RIGHTS_READ |
                    w.FILE_READ_ATTRIBUTES |
                    w.FILE_READ_EA |
                    w.SYNCHRONIZE |
                    w.FILE_TRAVERSE,
                false,
            );
        }

        return self.makeOpenPath(sub_path, opts);
    }

    /// copy/paste of `std.fs.Dir.makePath` and related functions and modified to support u16 slices.
    /// inside `MakePath` scope to make deleting later easier.
    /// TODO(dylan-conway) delete `MakePath`
    pub fn makePath(comptime T: type, self: std.fs.Dir, sub_path: []const T) !void {
        if (Environment.isWindows) {
            var dir = try makeOpenPath(self, sub_path, .{});
            dir.close();
            return;
        }

        var it = try componentIterator(T, sub_path);
        var component = it.last() orelse return;
        while (true) {
            std.fs.Dir.makeDir(self, component.path) catch |err| switch (err) {
                error.PathAlreadyExists => {
                    // TODO stat the file and return an error if it's not a directory
                    // this is important because otherwise a dangling symlink
                    // could cause an infinite loop
                },
                error.FileNotFound => |e| {
                    component = it.previous() orelse return e;
                    continue;
                },
                else => |e| return e,
            };
            component = it.next() orelse return;
        }
    }

    fn componentIterator(comptime T: type, path_: []const T) !std.fs.path.ComponentIterator(switch (builtin.target.os.tag) {
        .windows => .windows,
        .uefi => .uefi,
        else => .posix,
    }, T) {
        return std.fs.path.ComponentIterator(switch (builtin.target.os.tag) {
            .windows => .windows,
            .uefi => .uefi,
            else => .posix,
        }, T).init(path_);
    }
};

pub const Dirname = struct {
    /// copy/paste of `std.fs.path.dirname` and related functions and modified to support u16 slices.
    /// inside `Dirname` scope to make deleting later easier.
    /// TODO(dylan-conway) delete `Dirname`
    pub fn dirname(comptime T: type, path_: []const T) ?[]const T {
        if (builtin.target.os.tag == .windows) {
            return dirnameWindows(T, path_);
        } else {
            return std.fs.path.dirnamePosix(path_);
        }
    }

    fn dirnameWindows(comptime T: type, path_: []const T) ?[]const T {
        if (path_.len == 0)
            return null;

        const root_slice = diskDesignatorWindows(T, path_);
        if (path_.len == root_slice.len)
            return null;

        const have_root_slash = path_.len > root_slice.len and (path_[root_slice.len] == '/' or path_[root_slice.len] == '\\');

        var end_index: usize = path_.len - 1;

        while (path_[end_index] == '/' or path_[end_index] == '\\') {
            if (end_index == 0)
                return null;
            end_index -= 1;
        }

        while (path_[end_index] != '/' and path_[end_index] != '\\') {
            if (end_index == 0)
                return null;
            end_index -= 1;
        }

        if (have_root_slash and end_index == root_slice.len) {
            end_index += 1;
        }

        if (end_index == 0)
            return null;

        return path_[0..end_index];
    }

    fn diskDesignatorWindows(comptime T: type, path_: []const T) []const T {
        return windowsParsePath(T, path_).disk_designator;
    }

    fn windowsParsePath(comptime T: type, path_: []const T) WindowsPath(T) {
        const WindowsPath_ = WindowsPath(T);
        if (path_.len >= 2 and path_[1] == ':') {
            return WindowsPath_{
                .is_abs = if (comptime T == u16) std.fs.path.isAbsoluteWindowsWTF16(path_) else std.fs.path.isAbsolute(path_),
                .kind = WindowsPath_.Kind.Drive,
                .disk_designator = path_[0..2],
            };
        }
        if (path_.len >= 1 and (path_[0] == '/' or path_[0] == '\\') and
            (path_.len == 1 or (path_[1] != '/' and path_[1] != '\\')))
        {
            return WindowsPath_{
                .is_abs = true,
                .kind = WindowsPath_.Kind.None,
                .disk_designator = path_[0..0],
            };
        }
        const relative_path = WindowsPath_{
            .kind = WindowsPath_.Kind.None,
            .disk_designator = &[_]T{},
            .is_abs = false,
        };
        if (path_.len < "//a/b".len) {
            return relative_path;
        }

        inline for ("/\\") |this_sep| {
            const two_sep = [_]T{ this_sep, this_sep };
            if (std.mem.startsWith(T, path_, &two_sep)) {
                if (path_[2] == this_sep) {
                    return relative_path;
                }

                var it = std.mem.tokenizeScalar(T, path_, this_sep);
                _ = (it.next() orelse return relative_path);
                _ = (it.next() orelse return relative_path);
                return WindowsPath_{
                    .is_abs = if (T == u16) std.fs.path.isAbsoluteWindowsWTF16(path_) else std.fs.path.isAbsolute(path_),
                    .kind = WindowsPath_.Kind.NetworkShare,
                    .disk_designator = path_[0..it.index],
                };
            }
        }
        return relative_path;
    }

    fn WindowsPath(comptime T: type) type {
        return struct {
            is_abs: bool,
            kind: Kind,
            disk_designator: []const T,

            pub const Kind = enum {
                None,
                Drive,
                NetworkShare,
            };
        };
    }
};

pub noinline fn outOfMemory() noreturn {
    @setCold(true);
    crash_handler.crashHandler(.out_of_memory, null, @returnAddress());
}

pub const is_heap_breakdown_enabled = Environment.allow_assert and Environment.isMac;

pub const HeapBreakdown = if (is_heap_breakdown_enabled) @import("./heap_breakdown.zig") else struct {};

/// Globally-allocate a value on the heap.
///
/// When used, you must call `bun.destroy` to free the memory.
/// default_allocator.destroy should not be used.
///
/// On macOS, you can use `Bun.unsafe.mimallocDump()`
/// to dump the heap.
pub inline fn new(comptime T: type, t: T) *T {
    if (comptime is_heap_breakdown_enabled) {
        const ptr = HeapBreakdown.allocator(T).create(T) catch outOfMemory();
        ptr.* = t;
        return ptr;
    }

    const ptr = default_allocator.create(T) catch outOfMemory();
    ptr.* = t;
    return ptr;
}

pub inline fn dupe(comptime T: type, t: *T) *T {
    if (comptime is_heap_breakdown_enabled) {
        const ptr = HeapBreakdown.allocator(T).create(T) catch outOfMemory();
        ptr.* = t.*;
        return ptr;
    }

    const ptr = default_allocator.create(T) catch outOfMemory();
    ptr.* = t.*;
    return ptr;
}

/// Free a globally-allocated a value
///
/// On macOS, you can use `Bun.unsafe.mimallocDump()`
/// to dump the heap.
pub inline fn destroyWithAlloc(allocator: std.mem.Allocator, t: anytype) void {
    if (comptime is_heap_breakdown_enabled) {
        if (allocator.vtable == default_allocator.vtable) {
            destroy(t);
            return;
        }
    }

    allocator.destroy(t);
}

pub fn New(comptime T: type) type {
    return struct {
        const allocation_logger = Output.scoped(.alloc, @hasDecl(T, "logAllocations"));

        pub inline fn destroy(self: *T) void {
            if (comptime Environment.allow_assert) {
                allocation_logger("destroy({*})", .{self});
            }

            if (comptime is_heap_breakdown_enabled) {
                HeapBreakdown.allocator(T).destroy(self);
            } else {
                default_allocator.destroy(self);
            }
        }

        pub inline fn new(t: T) *T {
            if (comptime is_heap_breakdown_enabled) {
                const ptr = HeapBreakdown.allocator(T).create(T) catch outOfMemory();
                ptr.* = t;
                if (comptime Environment.allow_assert) {
                    allocation_logger("new() = {*}", .{ptr});
                }
                return ptr;
            }

            const ptr = default_allocator.create(T) catch outOfMemory();
            ptr.* = t;

            if (comptime Environment.allow_assert) {
                allocation_logger("new() = {*}", .{ptr});
            }
            return ptr;
        }
    };
}

/// Reference-counted heap-allocated instance value.
///
/// `ref_count` is expected to be defined on `T` with a default value set to `1`
pub fn NewRefCounted(comptime T: type, comptime deinit_fn: ?fn (self: *T) void) type {
    if (!@hasField(T, "ref_count")) {
        @compileError("Expected a field named \"ref_count\" with a default value of 1 on " ++ @typeName(T));
    }

    for (std.meta.fields(T)) |field| {
        if (strings.eqlComptime(field.name, "ref_count")) {
            if (field.default_value == null) {
                @compileError("Expected a field named \"ref_count\" with a default value of 1 on " ++ @typeName(T));
            }
        }
    }

    const output_name: []const u8 = if (@hasDecl(T, "DEBUG_REFCOUNT_NAME")) T.DEBUG_REFCOUNT_NAME else meta.typeBaseName(@typeName(T));

    const log = Output.scoped(output_name, true);

    return struct {
        const allocation_logger = Output.scoped(.alloc, @hasDecl(T, "logAllocations"));

        pub fn destroy(self: *T) void {
            if (comptime Environment.allow_assert) {
                assert(self.ref_count == 0);
                allocation_logger("destroy() = {*}", .{self});
            }

            if (comptime is_heap_breakdown_enabled) {
                HeapBreakdown.allocator(T).destroy(self);
            } else {
                default_allocator.destroy(self);
            }
        }

        pub fn ref(self: *T) void {
            if (comptime Environment.isDebug) log("0x{x} ref {d} + 1 = {d}", .{ @intFromPtr(self), self.ref_count, self.ref_count + 1 });
            self.ref_count += 1;
        }

        pub fn deref(self: *T) void {
            if (comptime Environment.isDebug) log("0x{x} deref {d} - 1 = {d}", .{ @intFromPtr(self), self.ref_count, self.ref_count - 1 });
            self.ref_count -= 1;

            if (self.ref_count == 0) {
                if (comptime deinit_fn) |deinit| {
                    deinit(self);
                } else {
                    self.destroy();
                }
            }
        }

        pub inline fn new(t: T) *T {
            if (comptime is_heap_breakdown_enabled) {
                const ptr = HeapBreakdown.allocator(T).create(T) catch outOfMemory();
                ptr.* = t;

                if (comptime Environment.allow_assert) {
                    if (ptr.ref_count != 1) {
                        std.debug.panic("Expected ref_count to be 1, got {d}", .{ptr.ref_count});
                    }
                    allocation_logger("new() = {*}", .{ptr});
                }

                return ptr;
            }

            const ptr = default_allocator.create(T) catch outOfMemory();
            ptr.* = t;

            if (comptime Environment.allow_assert) {
                assert(ptr.ref_count == 1);
                allocation_logger("new() = {*}", .{ptr});
            }

            return ptr;
        }
    };
}

/// Free a globally-allocated a value.
///
/// Must have used `new` to allocate the value.
///
/// On macOS, you can use `Bun.unsafe.mimallocDump()`
/// to dump the heap.
pub inline fn destroy(t: anytype) void {
    if (comptime is_heap_breakdown_enabled) {
        HeapBreakdown.allocator(std.meta.Child(@TypeOf(t))).destroy(t);
    } else {
        default_allocator.destroy(t);
    }
}

pub inline fn newWithAlloc(allocator: std.mem.Allocator, comptime T: type, t: T) *T {
    if (comptime is_heap_breakdown_enabled) {
        if (allocator.vtable == default_allocator.vtable) {
            return new(T, t);
        }
    }

    const ptr = allocator.create(T) catch outOfMemory();
    ptr.* = t;
    return ptr;
}

pub fn exitThread() noreturn {
    const exiter = struct {
        pub extern "C" fn pthread_exit(?*anyopaque) noreturn;
        pub extern "kernel32" fn ExitThread(windows.DWORD) noreturn;
    };

    if (comptime Environment.isWindows) {
        exiter.ExitThread(0);
    } else if (comptime Environment.isPosix) {
        exiter.pthread_exit(null);
    } else {
        @compileError("Unsupported platform");
    }
}

pub const Tmpfile = @import("./tmp.zig").Tmpfile;

pub const io = @import("./io/io.zig");

const errno_map = errno_map: {
    var max_value = 0;
    for (std.enums.values(C.SystemErrno)) |v|
        max_value = @max(max_value, @intFromEnum(v));

    var map: [max_value + 1]anyerror = undefined;
    @memset(&map, error.Unexpected);
    for (std.enums.values(C.SystemErrno)) |v|
        map[@intFromEnum(v)] = @field(anyerror, @tagName(v));

    break :errno_map map;
};

pub fn errnoToZigErr(err: anytype) anyerror {
    var num = if (@typeInfo(@TypeOf(err)) == .Enum)
        @intFromEnum(err)
    else
        err;

    if (Environment.allow_assert) {
        assert(num != 0);
    }

    if (Environment.os == .windows) {
        // uv errors are negative, normalizing it will make this more resilient
        num = @abs(num);
    } else {
        if (Environment.allow_assert) {
            assert(num > 0);
        }
    }

    if (num > 0 and num < errno_map.len)
        return errno_map[num];

    return error.Unexpected;
}

pub const S = if (Environment.isWindows) C.S else std.posix.S;

/// Deprecated!
pub const trait = @import("./trait.zig");

pub const brotli = @import("./brotli.zig");

pub fn iterateDir(dir: std.fs.Dir) DirIterator.Iterator {
    return DirIterator.iterate(dir, .u8).iter;
}

fn ReinterpretSliceType(comptime T: type, comptime slice: type) type {
    const is_const = @typeInfo(slice).Pointer.is_const;
    return if (is_const) []const T else []T;
}

/// Zig has a todo for @ptrCast changing the `.len`. This is the workaround
pub fn reinterpretSlice(comptime T: type, slice: anytype) ReinterpretSliceType(T, @TypeOf(slice)) {
    const is_const = @typeInfo(@TypeOf(slice)).Pointer.is_const;
    const bytes = std.mem.sliceAsBytes(slice);
    const new_ptr = @as(if (is_const) [*]const T else [*]T, @ptrCast(@alignCast(bytes.ptr)));
    return new_ptr[0..@divTrunc(bytes.len, @sizeOf(T))];
}

extern "kernel32" fn GetUserNameA(username: *u8, size: *u32) callconv(std.os.windows.WINAPI) c_int;

pub fn getUserName(output_buffer: []u8) ?[]const u8 {
    if (Environment.isWindows) {
        var size: u32 = @intCast(output_buffer.len);
        if (GetUserNameA(@ptrCast(@constCast(output_buffer.ptr)), &size) == 0) {
            return null;
        }
        return output_buffer[0..size];
    }
    var env = std.process.getEnvMap(default_allocator) catch outOfMemory();
    const user = env.get("USER") orelse return null;
    const size = @min(output_buffer.len, user.len);
    copy(u8, output_buffer[0..size], user[0..size]);
    return output_buffer[0..size];
}

pub inline fn markWindowsOnly() if (Environment.isWindows) void else noreturn {
    if (Environment.isWindows) {
        return;
    }

    if (@inComptime()) {
        @compileError("This function is only available on Windows");
    }

    @panic("Assertion failure: this function should only be accessible on Windows.");
}

pub inline fn markPosixOnly() if (Environment.isPosix) void else noreturn {
    if (Environment.isPosix) {
        return;
    }

    if (@inComptime()) {
        @compileError("This function is only available on POSIX");
    }

    @panic("Assertion failure: this function should only be accessible on POSIX.");
}

pub fn linuxKernelVersion() Semver.Version {
    if (comptime !Environment.isLinux) @compileError("linuxKernelVersion() is only available on Linux");
    return analytics.GenerateHeader.GeneratePlatform.kernelVersion();
}

pub fn selfExePath() ![:0]u8 {
    const memo = struct {
        var set = false;
        // TODO open zig issue to make 'std.fs.selfExePath' return [:0]u8 directly
        // note: this doesn't use MAX_PATH_BYTES because on windows that's 32767*3+1 yet normal paths are 255.
        // should this fail it will still do so gracefully. 4096 is MAX_PATH_BYTES on posix.
        var value: [
            4096 + 1 // + 1 for the null terminator
        ]u8 = undefined;
        var len: usize = 0;
        var lock = Lock.init();

        pub fn load() ![:0]u8 {
            const init = try std.fs.selfExePath(&value);
            @This().len = init.len;
            value[@This().len] = 0;
            set = true;
            return value[0..@This().len :0];
        }
    };

    // try without a lock
    if (memo.set) return memo.value[0..memo.len :0];

    // make it thread-safe
    memo.lock.lock();
    defer memo.lock.unlock();
    // two calls could happen concurrently, so we must check again
    if (memo.set) return memo.value[0..memo.len :0];
    return memo.load();
}
pub const exe_suffix = if (Environment.isWindows) ".exe" else "";

pub const spawnSync = @This().spawn.sync.spawn;

pub fn SliceIterator(comptime T: type) type {
    return struct {
        items: []const T,
        index: usize = 0,

        pub fn init(items: []const T) @This() {
            return .{ .items = items };
        }

        pub fn next(this: *@This()) ?T {
            if (this.index >= this.items.len) return null;
            defer this.index += 1;
            return this.items[this.index];
        }
    };
}

pub const Futex = @import("./futex.zig");

pub const crash_handler = @import("crash_handler.zig");
pub const handleErrorReturnTrace = crash_handler.handleErrorReturnTrace;

noinline fn assertionFailure() noreturn {
    if (@inComptime()) {
        @compileError("assertion failure");
    }

    @setCold(true);
    Output.panic("Internal assertion failure", .{});
}

pub inline fn debugAssert(cheap_value_only_plz: bool) void {
    if (comptime !Environment.isDebug) {
        return;
    }

    if (!cheap_value_only_plz) {
        unreachable;
    }
}

pub fn assert(value: bool) callconv(callconv_inline) void {
    if (comptime !Environment.allow_assert) {
        return;
    }

    if (!value) {
        if (comptime Environment.isDebug) unreachable;
        assertionFailure();
    }
}

/// This has no effect on the real code but capturing 'a' and 'b' into parameters makes assertion failures much easier inspect in a debugger.
pub inline fn assert_eql(a: anytype, b: anytype) void {
    return assert(a == b);
}

/// This has no effect on the real code but capturing 'a' and 'b' into parameters makes assertion failures much easier inspect in a debugger.
pub inline fn assert_neql(a: anytype, b: anytype) void {
    return assert(a != b);
}

pub inline fn unsafeAssert(condition: bool) void {
    if (!condition) {
        unreachable;
    }
}<|MERGE_RESOLUTION|>--- conflicted
+++ resolved
@@ -517,14 +517,7 @@
 pub const ObjectPool = @import("./pool.zig").ObjectPool;
 
 pub fn assertNonBlocking(fd: anytype) void {
-<<<<<<< HEAD
-    std.debug.assert(
-        (std.posix.fcntl(fd, std.posix.F.GETFL, 0) catch unreachable) & O.NONBLOCK != 0,
-=======
-    assert(
-        (std.os.fcntl(fd, std.os.F.GETFL, 0) catch unreachable) & std.os.O.NONBLOCK != 0,
->>>>>>> 49fa21f6
-    );
+    assert((std.posix.fcntl(fd, std.posix.F.GETFL, 0) catch unreachable) & O.NONBLOCK != 0);
 }
 
 pub fn ensureNonBlocking(fd: anytype) void {
@@ -537,13 +530,8 @@
     if (comptime Environment.isWindows) {
         @panic("TODO on Windows");
     }
-<<<<<<< HEAD
-    std.debug.assert(fd != invalid_fd);
+    assert(fd != invalid_fd);
     var polls = [_]std.posix.pollfd{
-=======
-    assert(fd != invalid_fd);
-    var polls = [_]std.os.pollfd{
->>>>>>> 49fa21f6
         .{
             .fd = fd.cast(),
             .events = std.posix.POLL.IN | std.posix.POLL.ERR | std.posix.POLL.HUP,
@@ -1543,19 +1531,11 @@
     .free = FailingAllocator.free,
 } };
 
-<<<<<<< HEAD
-var is_reload_in_progress = std.atomic.Value(bool).init(false);
-threadlocal var is_reload_in_progress_on_current_thread = false;
-fn isProcessReloadInProgressOnAnotherThread() bool {
-    @fence(.acquire);
-    return is_reload_in_progress.load(.monotonic) and !is_reload_in_progress_on_current_thread;
-=======
 var __reload_in_progress__ = std.atomic.Value(bool).init(false);
 threadlocal var __reload_in_progress__on_current_thread = false;
 pub fn isProcessReloadInProgressOnAnotherThread() bool {
-    @fence(.Acquire);
-    return __reload_in_progress__.load(.Monotonic) and !__reload_in_progress__on_current_thread;
->>>>>>> 49fa21f6
+    @fence(.acquire);
+    return __reload_in_progress__.load(.monotonic) and !__reload_in_progress__on_current_thread;
 }
 
 pub noinline fn maybeHandlePanicDuringProcessReload() void {
@@ -1599,16 +1579,10 @@
 pub fn reloadProcess(
     allocator: std.mem.Allocator,
     clear_terminal: bool,
-<<<<<<< HEAD
-) noreturn {
-    is_reload_in_progress.store(true, .monotonic);
-    is_reload_in_progress_on_current_thread = true;
-=======
     comptime may_return: bool,
 ) if (may_return) void else noreturn {
-    __reload_in_progress__.store(true, .Monotonic);
+    __reload_in_progress__.store(true, .monotonic);
     __reload_in_progress__on_current_thread = true;
->>>>>>> 49fa21f6
 
     if (clear_terminal) {
         Output.flush();
