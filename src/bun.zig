--- conflicted
+++ resolved
@@ -36,6 +36,12 @@
 pub const PackageJSON = @import("./resolver/package_json.zig").PackageJSON;
 pub const fmt = @import("./fmt.zig");
 
+pub const shell = struct {
+    pub usingnamespace @import("./shell/shell.zig");
+};
+
+pub const ShellSubprocess = @import("./shell/subproc.zig").ShellSubprocess;
+
 pub const Output = @import("./output.zig");
 pub const Global = @import("./__global.zig");
 
@@ -93,27 +99,6 @@
     }
 };
 
-<<<<<<< HEAD
-pub const shell = struct {
-    pub usingnamespace @import("./shell/shell.zig");
-};
-
-pub const ShellSubprocess = @import("./shell/subproc.zig").ShellSubprocess;
-
-pub const Output = @import("./output.zig");
-pub const Global = @import("./__global.zig");
-
-pub const FileDescriptor = if (Environment.isBrowser)
-    u0
-else if (Environment.isWindows)
-    // On windows, this is a bitcast "bun.FDImpl" struct
-    // Do not bitcast it to *anyopaque manually, but instead use `fdcast()`
-    u64
-else
-    std.os.fd_t;
-
-=======
->>>>>>> 52894121
 pub const FDImpl = @import("./fd.zig").FDImpl;
 
 // When we are on a computer with an absurdly high number of max open file handles
