//! This is the root source file of Bun's zig module. It can be imported using
//! `@import("bun")`, and should be able to reach all code via `.` syntax.
//!
//! Prefer adding new code into a separate file and adding an import, or putting
//! code in the relevant namespace.
const bun = @This();
const builtin = @import("builtin");
const std = @import("std");

pub const Environment = @import("env.zig");

pub const use_mimalloc = true;

pub const default_allocator: std.mem.Allocator = if (!use_mimalloc)
    std.heap.c_allocator
else
    @import("./allocators/memory_allocator.zig").c_allocator;

/// Zeroing memory allocator
pub const z_allocator: std.mem.Allocator = if (!use_mimalloc)
    std.heap.c_allocator
else
    @import("./allocators/memory_allocator.zig").z_allocator;

pub const callmod_inline: std.builtin.CallModifier = if (builtin.mode == .Debug) .auto else .always_inline;
pub const callconv_inline: std.builtin.CallingConvention = if (builtin.mode == .Debug) .Unspecified else .Inline;

/// In debug builds, this will catch memory leaks. In release builds, it is mimalloc.
pub const debug_allocator: std.mem.Allocator = if (Environment.isDebug or Environment.enable_asan)
    debug_allocator_data.allocator
else
    default_allocator;
pub const debug_allocator_data = struct {
    comptime {
        if (!Environment.isDebug) @compileError("only available in debug");
    }
    pub var backing: ?std.heap.DebugAllocator(.{}) = null;
    pub const allocator: std.mem.Allocator = .{
        .ptr = undefined,
        .vtable = &.{
            .alloc = &alloc,
            .resize = &resize,
            .remap = &remap,
            .free = &free,
        },
    };

    fn alloc(_: *anyopaque, new_len: usize, alignment: std.mem.Alignment, ret_addr: usize) ?[*]u8 {
        return backing.?.allocator().rawAlloc(new_len, alignment, ret_addr);
    }

    fn resize(_: *anyopaque, memory: []u8, alignment: std.mem.Alignment, new_len: usize, ret_addr: usize) bool {
        return backing.?.allocator().rawResize(memory, alignment, new_len, ret_addr);
    }

    fn remap(_: *anyopaque, memory: []u8, alignment: std.mem.Alignment, new_len: usize, ret_addr: usize) ?[*]u8 {
        return backing.?.allocator().rawRemap(memory, alignment, new_len, ret_addr);
    }

    fn free(_: *anyopaque, memory: []u8, alignment: std.mem.Alignment, ret_addr: usize) void {
        return backing.?.allocator().rawFree(memory, alignment, ret_addr);
    }
};

pub extern "c" fn powf(x: f32, y: f32) f32;
pub extern "c" fn pow(x: f64, y: f64) f64;

/// Restrict a value to a certain interval unless it is a float and NaN.
pub inline fn clamp(self: anytype, min: @TypeOf(self), max: @TypeOf(self)) @TypeOf(self) {
    bun.debugAssert(min <= max);
    if (comptime (@TypeOf(self) == f32 or @TypeOf(self) == f64)) {
        return clampFloat(self, min, max);
    }
    return std.math.clamp(self, min, max);
}

/// Restrict a value to a certain interval unless it is NaN.
///
/// Returns `max` if `self` is greater than `max`, and `min` if `self` is
/// less than `min`. Otherwise this returns `self`.
///
/// Note that this function returns NaN if the initial value was NaN as
/// well.
pub inline fn clampFloat(_self: anytype, min: @TypeOf(_self), max: @TypeOf(_self)) @TypeOf(_self) {
    if (comptime !(@TypeOf(_self) == f32 or @TypeOf(_self) == f64)) {
        @compileError("Only call this on floats.");
    }
    var self = _self;
    if (self < min) {
        self = min;
    }
    if (self > max) {
        self = max;
    }
    return self;
}

/// We cannot use a threadlocal memory allocator for FileSystem-related things
/// FileSystem is a singleton.
pub const fs_allocator = default_allocator;

pub fn typedAllocator(comptime T: type) std.mem.Allocator {
    if (heap_breakdown.enabled)
        return heap_breakdown.allocator(comptime T);

    return default_allocator;
}

pub inline fn namedAllocator(comptime name: [:0]const u8) std.mem.Allocator {
    if (heap_breakdown.enabled)
        return heap_breakdown.namedAllocator(name);

    return default_allocator;
}

pub const OOM = std.mem.Allocator.Error;

pub const JSError = error{
    /// There is an active exception on the global object.
    /// You should almost never have to construct this manually.
    JSError,
    // XXX: This is temporary! meghan will remove this soon
    OutOfMemory,
};

pub const JSExecutionTerminated = error{
    /// JavaScript execution has been terminated.
    /// This condition is indicated by throwing an exception, so most code should still handle it
    /// with JSError. If you expect that you will not throw any errors other than the termination
    /// exception, you can catch JSError, assert that the exception is the termination exception,
    /// and return error.JSExecutionTerminated.
    JSExecutionTerminated,
};

pub const JSOOM = OOM || JSError;

pub const detectCI = @import("ci_info.zig").detectCI;

/// Cross-platform system APIs
pub const sys = @import("sys.zig");
/// Deprecated: use bun.sys.S
pub const S = sys.S;
pub const O = sys.O;
pub const Mode = sys.Mode;

// Platform-specific system APIs. If something can be implemented on multiple
// platforms, it does not belong in these three namespaces.
pub const windows = @import("windows.zig");
pub const darwin = @import("darwin.zig");
pub const linux = @import("linux.zig");

/// Translated from `c-headers-for-zig.h` for the current platform.
pub const c = @import("translated-c-headers");

pub const sha = @import("./sha.zig");
pub const FeatureFlags = @import("feature_flags.zig");
pub const meta = @import("./meta.zig");
pub const base64 = @import("./base64/base64.zig");
pub const path = @import("./resolver/resolve_path.zig");
pub const resolver = @import("./resolver/resolver.zig");
pub const DirIterator = @import("./bun.js/node/dir_iterator.zig");
pub const PackageJSON = @import("./resolver/package_json.zig").PackageJSON;
pub const fmt = @import("./fmt.zig");
pub const allocators = @import("./allocators.zig");
pub const bun_js = @import("./bun_js.zig");

// This file is gennerated, but cant be placed in the build/debug/codegen
// folder because zig will complain about outside-of-module stuff
/// All functions and interfaces provided from Bun's `bindgen` utility.
pub const gen = @import("bun.js/bindings/GeneratedBindings.zig");

comptime {
    // This file is gennerated, but cant be placed in the build/debug/codegen
    // folder because zig will complain about outside-of-module stuff
    _ = &@import("bun.js/bindings/GeneratedJS2Native.zig");
    _ = &gen; // reference bindings
}

/// Copied from Zig std.trait
pub const trait = @import("./trait.zig");
/// Copied from Zig std.Progress before 0.13 rewrite
pub const Progress = @import("./Progress.zig");
/// Modified version of Zig's ComptimeStringMap
pub const comptime_string_map = @import("./comptime_string_map.zig");
pub const ComptimeStringMap = comptime_string_map.ComptimeStringMap;
pub const ComptimeStringMap16 = comptime_string_map.ComptimeStringMap16;
pub const ComptimeStringMapWithKeyType = comptime_string_map.ComptimeStringMapWithKeyType;

pub const glob = @import("./glob.zig");
pub const patch = @import("./patch.zig");
pub const ini = @import("./ini.zig");
pub const bits = @import("bits.zig");
pub const css = @import("./css/css_parser.zig");
pub const csrf = @import("./csrf.zig");
pub const validators = @import("./bun.js/node/util/validators.zig");

pub const shell = @import("./shell/shell.zig");

pub const Output = @import("./output.zig");
pub const Global = @import("./Global.zig");

pub const FD = @import("fd.zig").FD;

/// Deprecated: Use `FD` instead.
pub const FileDescriptor = FD;

// When we are on a computer with an absurdly high number of max open file handles
// such is often the case with macOS
// As a useful optimization, we can store file descriptors and just keep them open...forever
/// Deprecated: Rename to use `FD` instead.
pub const StoredFileDescriptorType = FileDescriptor;

/// Thin wrapper around iovec / libuv buffer
/// This is used for readv/writev calls.
pub const PlatformIOVec = if (Environment.isWindows)
    windows.libuv.uv_buf_t
else
    std.posix.iovec;

pub const PlatformIOVecConst = if (Environment.isWindows)
    windows.libuv.uv_buf_t
else
    std.posix.iovec_const;

pub fn platformIOVecCreate(input: []const u8) PlatformIOVec {
    if (Environment.allow_assert) {
        if (input.len > @as(usize, std.math.maxInt(u32))) {
            Output.debugWarn("call to bun.PlatformIOVec.init with length larger than u32, this will overflow on windows", .{});
        }
    }
    // TODO: remove this constCast by making the input mutable
    return .{ .len = @intCast(input.len), .base = @constCast(input.ptr) };
}

pub fn platformIOVecConstCreate(input: []const u8) PlatformIOVecConst {
    if (Environment.allow_assert) {
        if (input.len > @as(usize, std.math.maxInt(u32))) {
            Output.debugWarn("call to bun.PlatformIOVecConst.init with length larger than u32, this will overflow on windows", .{});
        }
    }
    // TODO: remove this constCast by adding uv_buf_t_const
    return .{ .len = @intCast(input.len), .base = @constCast(input.ptr) };
}

pub fn platformIOVecToSlice(iovec: PlatformIOVec) []u8 {
    if (Environment.isWindows) return windows.libuv.uv_buf_t.slice(iovec);
    return iovec.base[0..iovec.len];
}

pub const libarchive = @import("./libarchive/libarchive.zig");

pub const StringTypes = @import("string_types.zig");
pub const stringZ = StringTypes.stringZ;
pub const string = StringTypes.string;
pub const CodePoint = StringTypes.CodePoint;

pub const paths = @import("./paths.zig");
pub const MAX_PATH_BYTES = paths.MAX_PATH_BYTES;
pub const PathBuffer = paths.PathBuffer;
pub const PATH_MAX_WIDE = paths.PATH_MAX_WIDE;
pub const WPathBuffer = paths.WPathBuffer;
pub const OSPathChar = paths.OSPathChar;
pub const OSPathSliceZ = paths.OSPathSliceZ;
pub const OSPathSlice = paths.OSPathSlice;
pub const OSPathBuffer = paths.OSPathBuffer;
pub const Path = paths.Path;
pub const AbsPath = paths.AbsPath;
pub const RelPath = paths.RelPath;
pub const EnvPath = paths.EnvPath;
pub const path_buffer_pool = paths.path_buffer_pool;
pub const w_path_buffer_pool = paths.w_path_buffer_pool;
pub const os_path_buffer_pool = paths.os_path_buffer_pool;

pub inline fn cast(comptime To: type, value: anytype) To {
    if (@typeInfo(@TypeOf(value)) == .int) {
        return @ptrFromInt(@as(usize, value));
    }

    return @ptrCast(@alignCast(value));
}

pub fn len(value: anytype) usize {
    return switch (@typeInfo(@TypeOf(value))) {
        .array => |info| info.len,
        .vector => |info| info.len,
        .pointer => |info| switch (info.size) {
            .one => switch (@typeInfo(info.child)) {
                .array => |array| brk: {
                    if (array.sentinel_ptr != null) {
                        @compileError("use bun.sliceTo");
                    }

                    break :brk array.len;
                },
                else => @compileError("invalid type given to std.mem.len"),
            },
            .many => {
                const sentinel_ptr = info.sentinel_ptr orelse
                    @compileError("length of pointer with no sentinel");
                const sentinel = @as(*align(1) const info.child, @ptrCast(sentinel_ptr)).*;

                return std.mem.indexOfSentinel(info.child, sentinel, value);
            },
            .c => {
                assert(value != null);
                return std.mem.indexOfSentinel(info.child, 0, value);
            },
            .slice => value.len,
        },
        .@"struct" => |info| if (info.is_tuple) {
            return info.fields.len;
        } else @compileError("invalid type given to std.mem.len"),
        else => @compileError("invalid type given to std.mem.len"),
    };
}

fn Span(comptime T: type) type {
    switch (@typeInfo(T)) {
        .optional => |optional_info| {
            return ?Span(optional_info.child);
        },
        .pointer => |ptr_info| {
            var new_ptr_info = ptr_info;
            switch (ptr_info.size) {
                .one => switch (@typeInfo(ptr_info.child)) {
                    .array => |info| {
                        new_ptr_info.child = info.child;
                        new_ptr_info.sentinel_ptr = info.sentinel_ptr;
                    },
                    else => @compileError("invalid type given to std.mem.Span"),
                },
                .c => {
                    new_ptr_info.sentinel_ptr = &@as(ptr_info.child, 0);
                    new_ptr_info.is_allowzero = false;
                },
                .many, .slice => {},
            }
            new_ptr_info.size = .slice;
            return @Type(.{ .pointer = new_ptr_info });
        },
        else => @compileError("invalid type given to std.mem.Span: " ++ @typeName(T)),
    }
}

pub fn span(pointer: anytype) Span(@TypeOf(pointer)) {
    if (@typeInfo(@TypeOf(pointer)) == .optional) {
        if (pointer) |non_null| {
            return span(non_null);
        } else {
            return null;
        }
    }
    const Result = Span(@TypeOf(pointer));
    const l = len(pointer);
    const ptr_info = @typeInfo(Result).pointer;
    if (ptr_info.sentinel_ptr) |s_ptr| {
        const s = @as(*align(1) const ptr_info.child, @ptrCast(s_ptr)).*;
        return pointer[0..l :s];
    } else {
        return pointer[0..l];
    }
}

pub const IdentityContext = @import("./identity_context.zig").IdentityContext;
pub const ArrayIdentityContext = @import("./identity_context.zig").ArrayIdentityContext;
pub const StringHashMapUnowned = struct {
    pub const Key = struct {
        hash: u64,
        len: usize,

        pub fn init(str: []const u8) Key {
            return Key{
                .hash = hash(str),
                .len = str.len,
            };
        }
    };

    pub const Adapter = struct {
        pub fn eql(_: @This(), a: Key, b: Key) bool {
            return a.hash == b.hash and a.len == b.len;
        }

        pub fn hash(_: @This(), key: Key) u64 {
            return key.hash;
        }
    };
};
pub const OffsetList = @import("./baby_list.zig").OffsetList;
pub const BabyList = @import("./baby_list.zig").BabyList;
pub const ByteList = BabyList(u8);
pub const OffsetByteList = OffsetList(u8);

pub fn DebugOnly(comptime Type: type) type {
    if (comptime Environment.isDebug) {
        return Type;
    }

    return void;
}

pub fn DebugOnlyDefault(comptime val: anytype) if (Environment.isDebug) @TypeOf(val) else void {
    if (comptime Environment.isDebug) {
        return val;
    }

    return {};
}

pub inline fn range(comptime min: anytype, comptime max: anytype) [max - min]usize {
    return comptime brk: {
        var slice: [max - min]usize = undefined;
        for (min..max) |i| {
            slice[i - min] = i;
        }
        break :brk slice;
    };
}

pub fn copy(comptime Type: type, dest: []Type, src: []const Type) void {
    const input: []const u8 = std.mem.sliceAsBytes(src);
    const output: []u8 = std.mem.sliceAsBytes(dest);

    return memmove(output, input);
}

pub fn clone(item: anytype, allocator: std.mem.Allocator) !@TypeOf(item) {
    const T = @TypeOf(item);

    if (std.meta.hasFn(T, "clone")) {
        return try item.clone(allocator);
    }

    const Child = std.meta.Child(T);
    if (comptime trait.isContainer(Child)) {
        if (std.meta.hasFn(Child, "clone")) {
            const slice = try allocator.alloc(Child, item.len);
            for (slice, 0..) |*val, i| {
                val.* = try item[i].clone(allocator);
            }
            return slice;
        }

        @compileError("Expected clone() to exist for slice child: " ++ @typeName(Child));
    }

    return try allocator.dupe(Child, item);
}

pub const StringBuilder = @import("./string.zig").StringBuilder;

pub const LinearFifo = @import("./linear_fifo.zig").LinearFifo;

/// hash a string
pub fn hash(content: []const u8) u64 {
    return std.hash.Wyhash.hash(0, content);
}

/// Get a random-ish value
pub fn fastRandom() u64 {
    const pcrng = struct {
        const random_seed = struct {
            var seed_value: std.atomic.Value(u64) = std.atomic.Value(u64).init(0);
            pub fn get() u64 {
                // This is slightly racy but its fine because this memoization is done as a performance optimization
                // and we only need to do it once per process
                var value = seed_value.load(.monotonic);
                while (value == 0) : (value = seed_value.load(.monotonic)) {
                    if (comptime Environment.isDebug or Environment.is_canary) outer: {
                        if (getenvZ("BUN_DEBUG_HASH_RANDOM_SEED")) |env| {
                            value = std.fmt.parseInt(u64, env, 10) catch break :outer;
                            seed_value.store(value, .monotonic);
                            return value;
                        }
                    }
                    csprng(std.mem.asBytes(&value));
                    seed_value.store(value, .monotonic);
                }

                return value;
            }
        };

        var prng_: ?std.Random.DefaultPrng = null;

        pub fn get() u64 {
            if (prng_ == null) {
                prng_ = std.Random.DefaultPrng.init(random_seed.get());
            }

            return prng_.?.random().uintAtMost(u64, std.math.maxInt(u64));
        }
    };

    return pcrng.get();
}

pub fn hashWithSeed(seed: u64, content: []const u8) u64 {
    return std.hash.Wyhash.hash(seed, content);
}

pub fn hash32(content: []const u8) u32 {
    const res = hash(content);
    return @as(u32, @truncate(res));
}

pub const HiveArray = @import("./hive_array.zig").HiveArray;

pub fn csprng(bytes: []u8) void {
    _ = BoringSSL.c.RAND_bytes(bytes.ptr, bytes.len);
}

pub const ObjectPool = @import("./pool.zig").ObjectPool;

pub fn assertNonBlocking(fd: anytype) void {
    assert((std.posix.fcntl(fd, std.posix.F.GETFL, 0) catch unreachable) & O.NONBLOCK != 0);
}

pub fn ensureNonBlocking(fd: anytype) void {
    const current = std.posix.fcntl(fd, std.posix.F.GETFL, 0) catch 0;
    _ = std.posix.fcntl(fd, std.posix.F.SETFL, current | O.NONBLOCK) catch 0;
}

const global_scope_log = sys.syslog;
pub fn isReadable(fd: FileDescriptor) PollFlag {
    if (comptime Environment.isWindows) {
        @panic("TODO on Windows");
    }
    assert(fd != invalid_fd);
    var polls = [_]std.posix.pollfd{
        .{
            .fd = fd.cast(),
            .events = std.posix.POLL.IN | std.posix.POLL.ERR | std.posix.POLL.HUP,
            .revents = 0,
        },
    };

    const result = (std.posix.poll(&polls, 0) catch 0) != 0;
    const rc = if (result and polls[0].revents & (std.posix.POLL.HUP | std.posix.POLL.ERR) != 0)
        PollFlag.hup
    else if (result)
        PollFlag.ready
    else
        PollFlag.not_ready;
    global_scope_log("poll({}, .readable): {any} ({s}{s})", .{
        fd,
        result,
        @tagName(rc),
        if (polls[0].revents & std.posix.POLL.ERR != 0) " ERR " else "",
    });
    return rc;
}

pub const PollFlag = enum { ready, not_ready, hup };
pub fn isWritable(fd: FileDescriptor) PollFlag {
    if (comptime Environment.isWindows) {
        var polls = [_]std.os.windows.ws2_32.WSAPOLLFD{
            .{
                .fd = fd.asSocketFd(),
                .events = std.posix.POLL.WRNORM,
                .revents = 0,
            },
        };
        const rc = std.os.windows.ws2_32.WSAPoll(&polls, 1, 0);
        const result = (if (rc != std.os.windows.ws2_32.SOCKET_ERROR) @as(usize, @intCast(rc)) else 0) != 0;
        global_scope_log("poll({}) writable: {any} ({d})", .{ fd, result, polls[0].revents });
        if (result and polls[0].revents & std.posix.POLL.WRNORM != 0) {
            return .hup;
        } else if (result) {
            return .ready;
        } else {
            return .not_ready;
        }
        return;
    }
    assert(fd != invalid_fd);

    var polls = [_]std.posix.pollfd{
        .{
            .fd = fd.cast(),
            .events = std.posix.POLL.OUT | std.posix.POLL.ERR | std.posix.POLL.HUP,
            .revents = 0,
        },
    };

    const result = (std.posix.poll(&polls, 0) catch 0) != 0;
    const rc = if (result and polls[0].revents & (std.posix.POLL.HUP | std.posix.POLL.ERR) != 0)
        PollFlag.hup
    else if (result)
        PollFlag.ready
    else
        PollFlag.not_ready;
    global_scope_log("poll({}, .writable): {any} ({s}{s})", .{
        fd,
        result,
        @tagName(rc),
        if (polls[0].revents & std.posix.POLL.ERR != 0) " ERR " else "",
    });
    return rc;
}

/// Do not use this function, call std.debug.panic directly.
///
/// This function used to panic in debug, and be `unreachable` in release
/// however, if something is possibly reachable, it should not be marked unreachable.
/// It now panics in all release modes.
pub inline fn unreachablePanic(comptime fmts: []const u8, args: anytype) noreturn {
    // if (comptime !Environment.allow_assert) unreachable;
    std.debug.panic(fmts, args);
}

pub fn StringEnum(comptime Type: type, comptime Map: anytype, value: []const u8) ?Type {
    return ComptimeStringMap(Type, Map).get(value);
}

pub const Bunfig = @import("./bunfig.zig").Bunfig;

pub const HTTPThread = @import("./http.zig").HTTPThread;
pub const http = @import("./http.zig");

pub const Analytics = @import("./analytics/analytics_thread.zig");

pub const TaggedPointer = ptr.TaggedPointer;
pub const TaggedPointerUnion = ptr.TaggedPointerUnion;

pub fn onceUnsafe(comptime function: anytype, comptime ReturnType: type) ReturnType {
    const Result = struct {
        var value: ReturnType = undefined;
        var ran = false;

        pub fn execute() ReturnType {
            if (ran) return value;
            ran = true;
            value = function();
            return value;
        }
    };

    return Result.execute();
}

pub fn isHeapMemory(memory: anytype) bool {
    if (comptime use_mimalloc) {
        const Memory = @TypeOf(memory);
        if (comptime std.meta.trait.isSingleItemPtr(Memory)) {
            return Mimalloc.mi_is_in_heap_region(memory);
        }
        return Mimalloc.mi_is_in_heap_region(std.mem.sliceAsBytes(memory).ptr);
    }
    return false;
}

pub const Mimalloc = @import("allocators/mimalloc.zig");
pub const AllocationScope = @import("allocators/AllocationScope.zig");

pub const isSliceInBuffer = allocators.isSliceInBuffer;
pub const isSliceInBufferT = allocators.isSliceInBufferT;

pub inline fn sliceInBuffer(stable: string, value: string) string {
    if (allocators.sliceRange(stable, value)) |_| {
        return value;
    }
    if (strings.indexOf(stable, value)) |index| {
        return stable[index..][0..value.len];
    }
    return value;
}

pub fn rangeOfSliceInBuffer(slice: []const u8, buffer: []const u8) ?[2]u32 {
    if (!isSliceInBuffer(slice, buffer)) return null;
    const r = [_]u32{
        @as(u32, @truncate(@intFromPtr(slice.ptr) -| @intFromPtr(buffer.ptr))),
        @as(u32, @truncate(slice.len)),
    };
    if (comptime Environment.allow_assert)
        assert(strings.eqlLong(slice, buffer[r[0]..][0..r[1]], false));
    return r;
}

// TODO: prefer .invalid decl literal over this
// Please prefer `bun.FD.Optional.none` over this
pub const invalid_fd: FileDescriptor = .invalid;

pub const simdutf = @import("./bun.js/bindings/bun-simdutf.zig");

/// Deprecated: Prefer the lowercase `jsc` since it is a namespace and not a struct.
pub const JSC = jsc;

/// Bindings to JavaScriptCore and other JavaScript primatives.
/// Web and runtime-specific APIs should go in `webcore` and `api`.
pub const jsc = @import("bun.js/jsc.zig");
/// JavaScript Web APIs
pub const webcore = @import("bun.js/webcore.zig");
/// "api" in this context means "the Bun APIs", as in "the exposed JS APIs"
pub const api = @import("bun.js/api.zig");

pub const logger = @import("./logger.zig");
pub const ThreadPool = @import("./thread_pool.zig");
pub const default_thread_stack_size = ThreadPool.default_thread_stack_size;
pub const picohttp = @import("./deps/picohttp.zig");
pub const uws = @import("./deps/uws.zig");
pub const BoringSSL = @import("./boringssl.zig");
pub const LOLHTML = @import("./deps/lol-html.zig");
pub const clap = @import("./deps/zig-clap/clap.zig");
pub const analytics = @import("./analytics/analytics_thread.zig");
pub const zlib = @import("./zlib.zig");

pub var start_time: i128 = 0;

pub fn openFileZ(pathZ: [:0]const u8, open_flags: std.fs.File.OpenFlags) !std.fs.File {
    var flags: i32 = 0;
    switch (open_flags.mode) {
        .read_only => flags |= O.RDONLY,
        .write_only => flags |= O.WRONLY,
        .read_write => flags |= O.RDWR,
    }

    const res = try sys.open(pathZ, flags, 0).unwrap();
    return std.fs.File{ .handle = res.cast() };
}

pub fn openFile(path_: []const u8, open_flags: std.fs.File.OpenFlags) !std.fs.File {
    if (comptime Environment.isWindows) {
        var flags: i32 = 0;
        switch (open_flags.mode) {
            .read_only => flags |= O.RDONLY,
            .write_only => flags |= O.WRONLY,
            .read_write => flags |= O.RDWR,
        }

        const fd = try sys.openA(path_, flags, 0).unwrap();
        return fd.stdFile();
    }

    return try openFileZ(&try std.posix.toPosixPath(path_), open_flags);
}

pub fn openDir(dir: std.fs.Dir, path_: [:0]const u8) !std.fs.Dir {
    if (comptime Environment.isWindows) {
        const res = try sys.openDirAtWindowsA(.fromStdDir(dir), path_, .{ .iterable = true, .can_rename_or_delete = true, .read_only = true }).unwrap();
        return res.stdDir();
    } else {
        const fd = try sys.openat(.fromStdDir(dir), path_, O.DIRECTORY | O.CLOEXEC | O.RDONLY, 0).unwrap();
        return fd.stdDir();
    }
}

pub fn openDirNoRenamingOrDeletingWindows(dir: FileDescriptor, path_: [:0]const u8) !std.fs.Dir {
    if (comptime !Environment.isWindows) @compileError("use openDir!");
    const res = try sys.openDirAtWindowsA(dir, path_, .{ .iterable = true, .can_rename_or_delete = false, .read_only = true }).unwrap();
    return res.stdDir();
}

pub fn openDirA(dir: std.fs.Dir, path_: []const u8) !std.fs.Dir {
    if (comptime Environment.isWindows) {
        const res = try sys.openDirAtWindowsA(.fromStdDir(dir), path_, .{ .iterable = true, .can_rename_or_delete = true, .read_only = true }).unwrap();
        return res.stdDir();
    } else {
        const fd = try sys.openatA(.fromStdDir(dir), path_, O.DIRECTORY | O.CLOEXEC | O.RDONLY, 0).unwrap();
        return fd.stdDir();
    }
}

pub fn openDirForIteration(dir: FD, path_: []const u8) sys.Maybe(FD) {
    if (comptime Environment.isWindows) {
        return sys.openDirAtWindowsA(dir, path_, .{ .iterable = true, .can_rename_or_delete = false, .read_only = true });
    }
    return sys.openatA(dir, path_, O.DIRECTORY | O.CLOEXEC | O.RDONLY, 0);
}

pub fn openDirForIterationOSPath(dir: FD, path_: []const OSPathChar) sys.Maybe(FD) {
    if (comptime Environment.isWindows) {
        return sys.openDirAtWindows(dir, path_, .{ .iterable = true, .can_rename_or_delete = false, .read_only = true });
    }
    return sys.openatA(dir, path_, O.DIRECTORY | O.CLOEXEC | O.RDONLY, 0);
}

pub fn openDirAbsolute(path_: []const u8) !std.fs.Dir {
    const fd = if (comptime Environment.isWindows)
        try sys.openDirAtWindowsA(invalid_fd, path_, .{ .iterable = true, .can_rename_or_delete = true, .read_only = true }).unwrap()
    else
        try sys.openA(path_, O.DIRECTORY | O.CLOEXEC | O.RDONLY, 0).unwrap();

    return fd.stdDir();
}

pub fn openDirAbsoluteNotForDeletingOrRenaming(path_: []const u8) !std.fs.Dir {
    const fd = if (comptime Environment.isWindows)
        try sys.openDirAtWindowsA(invalid_fd, path_, .{ .iterable = true, .can_rename_or_delete = false, .read_only = true }).unwrap()
    else
        try sys.openA(path_, O.DIRECTORY | O.CLOEXEC | O.RDONLY, 0).unwrap();

    return fd.stdDir();
}

pub const MimallocArena = @import("./allocators/mimalloc_arena.zig").Arena;
pub fn getRuntimeFeatureFlag(comptime flag: FeatureFlags.RuntimeFeatureFlag) bool {
    return struct {
        const state = enum(u8) { idk, disabled, enabled };
        var is_enabled: std.atomic.Value(state) = std.atomic.Value(state).init(.idk);
        pub fn get() bool {
            return switch (is_enabled.load(.seq_cst)) {
                .enabled => true,
                .disabled => false,
                .idk => {
                    const enabled = if (getenvZ(@tagName(flag))) |val|
                        strings.eqlComptime(val, "1") or strings.eqlComptime(val, "true")
                    else
                        false;
                    is_enabled.store(if (enabled) .enabled else .disabled, .seq_cst);
                    return enabled;
                },
            };
        }
    }.get();
}

pub fn getenvZAnyCase(key: [:0]const u8) ?[]const u8 {
    for (std.os.environ) |lineZ| {
        const line = sliceTo(lineZ, 0);
        const key_end = strings.indexOfCharUsize(line, '=') orelse line.len;
        if (strings.eqlCaseInsensitiveASCII(line[0..key_end], key, true)) {
            return line[@min(key_end + 1, line.len)..];
        }
    }

    return null;
}

/// This wrapper exists to avoid the call to sliceTo(0)
/// Zig's sliceTo(0) is scalar
pub fn getenvZ(key: [:0]const u8) ?[]const u8 {
    if (comptime !Environment.isNative) {
        return null;
    }

    if (comptime Environment.isWindows) {
        return getenvZAnyCase(key);
    }

    const pointer = std.c.getenv(key.ptr) orelse return null;
    return sliceTo(pointer, 0);
}

pub fn getenvTruthy(key: [:0]const u8) bool {
    if (getenvZ(key)) |value| return std.mem.eql(u8, value, "true") or std.mem.eql(u8, value, "1");
    return false;
}

pub const U32HashMapContext = struct {
    pub fn hash(_: @This(), value: u32) u64 {
        return @intCast(value);
    }
    pub fn eql(_: @This(), a: u32, b: u32) bool {
        return a == b;
    }
    pub fn pre(input: u32) Prehashed {
        return Prehashed{
            .value = @This().hash(.{}, input),
            .input = input,
        };
    }

    pub const Prehashed = struct {
        value: u64,
        input: u32,
        pub fn hash(this: @This(), value: u32) u64 {
            if (value == this.input) return this.value;
            return @intCast(value);
        }

        pub fn eql(_: @This(), a: u32, b: u32) bool {
            return a == b;
        }
    };
};
// These wrappers exist to use our strings.eqlLong function
pub const StringArrayHashMapContext = struct {
    pub fn hash(_: @This(), s: []const u8) u32 {
        return @as(u32, @truncate(std.hash.Wyhash.hash(0, s)));
    }
    pub fn eql(_: @This(), a: []const u8, b: []const u8, _: usize) bool {
        return strings.eqlLong(a, b, true);
    }

    pub fn pre(input: []const u8) Prehashed {
        return Prehashed{
            .value = @This().hash(.{}, input),
            .input = input,
        };
    }

    pub const Prehashed = struct {
        value: u32,
        input: []const u8,

        pub fn hash(this: @This(), s: []const u8) u32 {
            if (s.ptr == this.input.ptr and s.len == this.input.len)
                return this.value;
            return @as(u32, @truncate(std.hash.Wyhash.hash(0, s)));
        }

        pub fn eql(_: @This(), a: []const u8, b: []const u8, _: usize) bool {
            return strings.eqlLong(a, b, true);
        }
    };
};

pub const CaseInsensitiveASCIIStringContext = struct {
    pub fn hash(_: @This(), str_: []const u8) u32 {
        var buf: [1024]u8 = undefined;
        if (str_.len < buf.len) {
            return @truncate(std.hash.Wyhash.hash(0, strings.copyLowercase(str_, &buf)));
        }
        var str = str_;
        var wyhash = std.hash.Wyhash.init(0);
        while (str.len > 0) {
            const length = @min(str.len, buf.len);
            wyhash.update(strings.copyLowercase(str[0..length], &buf));
            str = str[length..];
        }
        return @truncate(wyhash.final());
    }

    pub fn eql(_: @This(), a: []const u8, b: []const u8, _: usize) bool {
        return strings.eqlCaseInsensitiveASCIIICheckLength(a, b);
    }

    pub fn pre(input: []const u8) Prehashed {
        return Prehashed{
            .value = @This().hash(.{}, input),
            .input = input,
        };
    }

    pub const Prehashed = struct {
        value: u32,
        input: []const u8,

        pub fn hash(this: @This(), s: []const u8) u32 {
            if (s.ptr == this.input.ptr and s.len == this.input.len)
                return this.value;
            return CaseInsensitiveASCIIStringContext.hash(.{}, s);
        }

        pub fn eql(_: @This(), a: []const u8, b: []const u8) bool {
            return strings.eqlCaseInsensitiveASCIIICheckLength(a, b);
        }
    };
};

pub const StringHashMapContext = struct {
    pub fn hash(_: @This(), s: []const u8) u64 {
        return std.hash.Wyhash.hash(0, s);
    }
    pub fn eql(_: @This(), a: []const u8, b: []const u8) bool {
        return strings.eqlLong(a, b, true);
    }

    pub fn pre(input: []const u8) Prehashed {
        return Prehashed{
            .value = @This().hash(.{}, input),
            .input = input,
        };
    }

    pub const Prehashed = struct {
        value: u64,
        input: []const u8,
        pub fn hash(this: @This(), s: []const u8) u64 {
            if (s.ptr == this.input.ptr and s.len == this.input.len)
                return this.value;
            return StringHashMapContext.hash(.{}, s);
        }

        pub fn eql(_: @This(), a: []const u8, b: []const u8) bool {
            return strings.eqlLong(a, b, true);
        }
    };

    pub const PrehashedCaseInsensitive = struct {
        value: u64,
        input: []const u8,
        pub fn init(allocator: std.mem.Allocator, input: []const u8) PrehashedCaseInsensitive {
            const out = allocator.alloc(u8, input.len) catch unreachable;
            _ = strings.copyLowercase(input, out);
            return PrehashedCaseInsensitive{
                .value = StringHashMapContext.hash(.{}, out),
                .input = out,
            };
        }
        pub fn deinit(this: @This(), allocator: std.mem.Allocator) void {
            allocator.free(this.input);
        }
        pub fn hash(this: @This(), s: []const u8) u64 {
            if (s.ptr == this.input.ptr and s.len == this.input.len)
                return this.value;
            return StringHashMapContext.hash(.{}, s);
        }

        pub fn eql(_: @This(), a: []const u8, b: []const u8) bool {
            return strings.eqlCaseInsensitiveASCIIICheckLength(a, b);
        }
    };
};

pub fn StringArrayHashMap(comptime Type: type) type {
    return std.ArrayHashMap([]const u8, Type, StringArrayHashMapContext, true);
}

pub fn CaseInsensitiveASCIIStringArrayHashMap(comptime Type: type) type {
    return std.ArrayHashMap([]const u8, Type, CaseInsensitiveASCIIStringContext, true);
}

pub fn CaseInsensitiveASCIIStringArrayHashMapUnmanaged(comptime Type: type) type {
    return std.ArrayHashMapUnmanaged([]const u8, Type, CaseInsensitiveASCIIStringContext, true);
}

pub fn StringArrayHashMapUnmanaged(comptime Type: type) type {
    return std.ArrayHashMapUnmanaged([]const u8, Type, StringArrayHashMapContext, true);
}

pub fn StringHashMap(comptime Type: type) type {
    return std.HashMap([]const u8, Type, StringHashMapContext, std.hash_map.default_max_load_percentage);
}

pub fn StringHashMapUnmanaged(comptime Type: type) type {
    return std.HashMapUnmanaged([]const u8, Type, StringHashMapContext, std.hash_map.default_max_load_percentage);
}

pub fn FDHashMap(comptime Type: type) type {
    return std.HashMap(FD, Type, FD.HashMapContext, std.hash_map.default_max_load_percentage);
}

pub fn U32HashMap(comptime Type: type) type {
    return std.HashMap(u32, Type, U32HashMapContext, std.hash_map.default_max_load_percentage);
}

const CopyFile = @import("./copy_file.zig");
pub const copyFileErrnoConvert = CopyFile.copyFileErrorConvert;
pub const copyFileRange = CopyFile.copyFileRange;
pub const canUseCopyFileRangeSyscall = CopyFile.canUseCopyFileRangeSyscall;
pub const disableCopyFileRangeSyscall = CopyFile.disableCopyFileRangeSyscall;
pub const can_use_ioctl_ficlone = CopyFile.can_use_ioctl_ficlone;
pub const disable_ioctl_ficlone = CopyFile.disable_ioctl_ficlone;
pub const copyFile = CopyFile.copyFile;
pub const copyFileWithState = CopyFile.copyFileWithState;
pub const CopyFileState = CopyFile.CopyFileState;

pub fn parseDouble(input: []const u8) !f64 {
    if (comptime Environment.isWasm) {
        return try std.fmt.parseFloat(f64, input);
    }
    return JSC.wtf.parseDouble(input);
}

pub const SignalCode = enum(u8) {
    SIGHUP = 1,
    SIGINT = 2,
    SIGQUIT = 3,
    SIGILL = 4,
    SIGTRAP = 5,
    SIGABRT = 6,
    SIGBUS = 7,
    SIGFPE = 8,
    SIGKILL = 9,
    SIGUSR1 = 10,
    SIGSEGV = 11,
    SIGUSR2 = 12,
    SIGPIPE = 13,
    SIGALRM = 14,
    SIGTERM = 15,
    SIG16 = 16,
    SIGCHLD = 17,
    SIGCONT = 18,
    SIGSTOP = 19,
    SIGTSTP = 20,
    SIGTTIN = 21,
    SIGTTOU = 22,
    SIGURG = 23,
    SIGXCPU = 24,
    SIGXFSZ = 25,
    SIGVTALRM = 26,
    SIGPROF = 27,
    SIGWINCH = 28,
    SIGIO = 29,
    SIGPWR = 30,
    SIGSYS = 31,
    _,

    // The `subprocess.kill()` method sends a signal to the child process. If no
    // argument is given, the process will be sent the 'SIGTERM' signal.
    pub const default = SignalCode.SIGTERM;
    pub const Map = ComptimeEnumMap(SignalCode);
    pub fn name(value: SignalCode) ?[]const u8 {
        if (@intFromEnum(value) <= @intFromEnum(SignalCode.SIGSYS)) {
            return asByteSlice(@tagName(value));
        }

        return null;
    }

    pub fn valid(value: SignalCode) bool {
        return @intFromEnum(value) <= @intFromEnum(SignalCode.SIGSYS) and @intFromEnum(value) >= @intFromEnum(SignalCode.SIGHUP);
    }

    /// Shell scripts use exit codes 128 + signal number
    /// https://tldp.org/LDP/abs/html/exitcodes.html
    pub fn toExitCode(value: SignalCode) ?u8 {
        return switch (@intFromEnum(value)) {
            1...31 => 128 +% @intFromEnum(value),
            else => null,
        };
    }

    pub fn description(signal: SignalCode) ?[]const u8 {
        // Description names copied from fish
        // https://github.com/fish-shell/fish-shell/blob/00ffc397b493f67e28f18640d3de808af29b1434/fish-rust/src/signal.rs#L420
        return switch (signal) {
            .SIGHUP => "Terminal hung up",
            .SIGINT => "Quit request",
            .SIGQUIT => "Quit request",
            .SIGILL => "Illegal instruction",
            .SIGTRAP => "Trace or breakpoint trap",
            .SIGABRT => "Abort",
            .SIGBUS => "Misaligned address error",
            .SIGFPE => "Floating point exception",
            .SIGKILL => "Forced quit",
            .SIGUSR1 => "User defined signal 1",
            .SIGUSR2 => "User defined signal 2",
            .SIGSEGV => "Address boundary error",
            .SIGPIPE => "Broken pipe",
            .SIGALRM => "Timer expired",
            .SIGTERM => "Polite quit request",
            .SIGCHLD => "Child process status changed",
            .SIGCONT => "Continue previously stopped process",
            .SIGSTOP => "Forced stop",
            .SIGTSTP => "Stop request from job control (^Z)",
            .SIGTTIN => "Stop from terminal input",
            .SIGTTOU => "Stop from terminal output",
            .SIGURG => "Urgent socket condition",
            .SIGXCPU => "CPU time limit exceeded",
            .SIGXFSZ => "File size limit exceeded",
            .SIGVTALRM => "Virtual timefr expired",
            .SIGPROF => "Profiling timer expired",
            .SIGWINCH => "Window size change",
            .SIGIO => "I/O on asynchronous file descriptor is possible",
            .SIGSYS => "Bad system call",
            .SIGPWR => "Power failure",
            else => null,
        };
    }

    pub fn from(value: anytype) SignalCode {
        return @enumFromInt(std.mem.asBytes(&value)[0]);
    }

    // This wrapper struct is lame, what if bun's color formatter was more versatile
    const Fmt = struct {
        signal: SignalCode,
        enable_ansi_colors: bool,
        pub fn format(this: Fmt, comptime _: []const u8, _: std.fmt.FormatOptions, writer: anytype) !void {
            const signal = this.signal;
            switch (this.enable_ansi_colors) {
                inline else => |enable_ansi_colors| {
                    if (signal.name()) |str| if (signal.description()) |desc| {
                        try writer.print(Output.prettyFmt("{s} <d>({s})<r>", enable_ansi_colors), .{ str, desc });
                        return;
                    };
                    try writer.print("code {d}", .{@intFromEnum(signal)});
                },
            }
        }
    };

    pub fn fmt(signal: SignalCode, enable_ansi_colors: bool) Fmt {
        return .{ .signal = signal, .enable_ansi_colors = enable_ansi_colors };
    }
};

pub fn isMissingIOUring() bool {
    if (comptime !Environment.isLinux)
        // it is not missing when it was not supposed to be there in the first place
        return false;

    // cache the boolean value
    const Missing = struct {
        pub var is_missing_io_uring: ?bool = null;
    };

    return Missing.is_missing_io_uring orelse brk: {
        const kernel = Analytics.GenerateHeader.GeneratePlatform.kernelVersion();
        // io_uring was introduced in earlier versions of Linux, but it was not
        // really usable for us until 5.3
        const result = kernel.major < 5 or (kernel.major == 5 and kernel.minor < 3);
        Missing.is_missing_io_uring = result;
        break :brk result;
    };
}

pub const CLI = @import("./cli.zig");

pub const install = @import("./install/install.zig");
pub const PackageManager = install.PackageManager;
pub const RunCommand = @import("./cli/run_command.zig").RunCommand;

pub const fs = @import("./fs.zig");
pub const Transpiler = transpiler.Transpiler;
pub const transpiler = @import("./transpiler.zig");
pub const which = @import("./which.zig").which;
pub const js_parser = @import("./js_parser.zig");
pub const js_printer = @import("./js_printer.zig");
pub const js_lexer = @import("./js_lexer.zig");
pub const JSON = @import("./json_parser.zig");
pub const JSAst = @import("./js_ast.zig");
pub const bit_set = @import("./bit_set.zig");

pub fn enumMap(comptime T: type, comptime args: anytype) (fn (T) [:0]const u8) {
    const Map = struct {
        const vargs = args;
        const labels = brk: {
            var vabels_ = std.enums.EnumArray(T, [:0]const u8).initFill("");
            @setEvalBranchQuota(99999);
            for (vargs) |field| {
                vabels_.set(field.@"0", field.@"1");
            }
            break :brk vabels_;
        };

        pub fn get(input: T) [:0]const u8 {
            return labels.get(input);
        }
    };

    return Map.get;
}

pub fn ComptimeEnumMap(comptime T: type) type {
    var entries: [std.enums.values(T).len]struct { [:0]const u8, T } = undefined;
    for (std.enums.values(T), &entries) |value, *entry| {
        entry.* = .{ .@"0" = @tagName(value), .@"1" = value };
    }
    return ComptimeStringMap(T, entries);
}

/// Write 0's for every byte in Type
/// Ignores default struct values.
pub fn zero(comptime Type: type) Type {
    var out: [@sizeOf(Type)]u8 align(@alignOf(Type)) = undefined;
    @memset(@as([*]u8, @ptrCast(&out))[0..out.len], 0);
    return @as(Type, @bitCast(out));
}
pub const c_ares = @import("./deps/c_ares.zig");
pub const URL = @import("./url.zig").URL;
pub const FormData = @import("./url.zig").FormData;

var needs_proc_self_workaround: bool = false;

/// TODO: move to bun.sys
// This is our "polyfill" when /proc/self/fd is not available it's only
// necessary on linux because other platforms don't have an optional
// /proc/self/fd
fn getFdPathViaCWD(fd: std.posix.fd_t, buf: *bun.PathBuffer) ![]u8 {
    const prev_fd = try std.posix.openatZ(std.fs.cwd().fd, ".", .{ .DIRECTORY = true }, 0);
    var needs_chdir = false;
    defer {
        if (needs_chdir) std.posix.fchdir(prev_fd) catch unreachable;
        std.posix.close(prev_fd);
    }
    try std.posix.fchdir(fd);
    needs_chdir = true;
    return std.posix.getcwd(buf);
}

pub const getcwd = std.posix.getcwd;

pub fn getcwdAlloc(allocator: std.mem.Allocator) ![:0]u8 {
    var temp: PathBuffer = undefined;
    const temp_slice = try getcwd(&temp);
    return allocator.dupeZ(u8, temp_slice);
}

/// TODO: move to bun.sys and add a method onto FileDescriptor
/// Get the absolute path to a file descriptor.
/// On Linux, when `/proc/self/fd` is not available, this function will attempt to use `fchdir` and `getcwd` to get the path instead.
pub fn getFdPath(fd: FileDescriptor, buf: *bun.PathBuffer) ![]u8 {
    if (comptime Environment.isWindows) {
        var wide_buf: WPathBuffer = undefined;
        const wide_slice = try windows.GetFinalPathNameByHandle(fd.native(), .{}, wide_buf[0..]);
        const res = strings.copyUTF16IntoUTF8(buf[0..], @TypeOf(wide_slice), wide_slice);
        return buf[0..res.written];
    }

    if (comptime Environment.allow_assert) {
        // We need a way to test that the workaround is working
        // but we don't want to do this check in a release build
        const ProcSelfWorkAroundForDebugging = struct {
            pub var has_checked = false;
        };

        if (!ProcSelfWorkAroundForDebugging.has_checked) {
            ProcSelfWorkAroundForDebugging.has_checked = true;
            needs_proc_self_workaround = strings.eql(getenvZ("BUN_NEEDS_PROC_SELF_WORKAROUND") orelse "0", "1");
        }
    } else if (comptime !Environment.isLinux) {
        return try std.os.getFdPath(fd.native(), buf);
    }

    if (needs_proc_self_workaround) {
        return getFdPathViaCWD(fd.native(), buf);
    }

    return std.os.getFdPath(fd.native(), buf) catch |err| {
        if (err == error.FileNotFound and !needs_proc_self_workaround) {
            needs_proc_self_workaround = true;
            return getFdPathViaCWD(fd.native(), buf);
        }

        return err;
    };
}

/// TODO: move to bun.sys and add a method onto FileDescriptor
pub fn getFdPathZ(fd: FileDescriptor, buf: *PathBuffer) ![:0]u8 {
    const fd_path = try getFdPath(fd, buf);
    buf[fd_path.len] = 0;
    return buf[0..fd_path.len :0];
}

/// TODO: move to bun.sys and add a method onto FileDescriptor
pub fn getFdPathW(fd: FileDescriptor, buf: *WPathBuffer) ![]u16 {
    if (comptime Environment.isWindows) {
        return try windows.GetFinalPathNameByHandle(fd.native(), .{}, buf);
    }

    @panic("TODO unsupported platform for getFdPathW");
}

fn lenSliceTo(pointer: anytype, comptime end: std.meta.Elem(@TypeOf(pointer))) usize {
    switch (@typeInfo(@TypeOf(pointer))) {
        .pointer => |ptr_info| switch (ptr_info.size) {
            .one => switch (@typeInfo(ptr_info.child)) {
                .array => |array_info| {
                    if (array_info.sentinel_ptr) |sentinel_ptr| {
                        const sentinel = @as(*align(1) const array_info.child, @ptrCast(sentinel_ptr)).*;
                        if (sentinel == end) {
                            return std.mem.indexOfSentinel(array_info.child, end, pointer);
                        }
                    }
                    return std.mem.indexOfScalar(array_info.child, pointer, end) orelse array_info.len;
                },
                else => {},
            },
            .many => if (ptr_info.sentinel_ptr) |sentinel_ptr| {
                const sentinel = @as(*align(1) const ptr_info.child, @ptrCast(sentinel_ptr)).*;
                // We may be looking for something other than the sentinel,
                // but iterating past the sentinel would be a bug so we need
                // to check for both.
                var i: usize = 0;
                while (pointer[i] != end and pointer[i] != sentinel) i += 1;
                return i;
            },
            .c => {
                assert(pointer != null);
                return std.mem.indexOfSentinel(ptr_info.child, end, pointer);
            },
            .slice => {
                if (ptr_info.sentinel_ptr) |sentinel_ptr| {
                    const sentinel = @as(*align(1) const ptr_info.child, @ptrCast(sentinel_ptr)).*;
                    if (sentinel == end) {
                        return std.mem.indexOfSentinel(ptr_info.child, sentinel, pointer);
                    }
                }
                return std.mem.indexOfScalar(ptr_info.child, pointer, end) orelse pointer.len;
            },
        },
        else => {},
    }
    @compileError("invalid type given to std.mem.sliceTo: " ++ @typeName(@TypeOf(pointer)));
}

/// Helper for the return type of sliceTo()
fn SliceTo(comptime T: type, comptime end: std.meta.Elem(T)) type {
    switch (@typeInfo(T)) {
        .optional => |optional_info| {
            return ?SliceTo(optional_info.child, end);
        },
        .pointer => |ptr_info| {
            var new_ptr_info = ptr_info;
            new_ptr_info.size = .slice;
            switch (ptr_info.size) {
                .one => switch (@typeInfo(ptr_info.child)) {
                    .array => |array_info| {
                        new_ptr_info.child = array_info.child;
                        // The return type must only be sentinel terminated if we are guaranteed
                        // to find the value searched for, which is only the case if it matches
                        // the sentinel of the type passed.
                        if (array_info.sentinel_ptr) |sentinel_ptr| {
                            const sentinel = @as(*align(1) const array_info.child, @ptrCast(sentinel_ptr)).*;
                            if (end == sentinel) {
                                new_ptr_info.sentinel_ptr = &end;
                            } else {
                                new_ptr_info.sentinel_ptr = null;
                            }
                        }
                    },
                    else => {},
                },
                .many, .slice => {
                    // The return type must only be sentinel terminated if we are guaranteed
                    // to find the value searched for, which is only the case if it matches
                    // the sentinel of the type passed.
                    if (ptr_info.sentinel_ptr) |sentinel_ptr| {
                        const sentinel = @as(*align(1) const ptr_info.child, @ptrCast(sentinel_ptr)).*;
                        if (end == sentinel) {
                            new_ptr_info.sentinel_ptr = &end;
                        } else {
                            new_ptr_info.sentinel_ptr = null;
                        }
                    }
                },
                .c => {
                    new_ptr_info.sentinel_ptr = &end;
                    // C pointers are always allowzero, but we don't want the return type to be.
                    assert(new_ptr_info.is_allowzero);
                    new_ptr_info.is_allowzero = false;
                },
            }
            return @Type(.{ .pointer = new_ptr_info });
        },
        else => {},
    }
    @compileError("invalid type given to std.mem.sliceTo: " ++ @typeName(T));
}

/// Takes an array, a pointer to an array, a sentinel-terminated pointer, or a slice and
/// iterates searching for the first occurrence of `end`, returning the scanned slice.
/// If `end` is not found, the full length of the array/slice/sentinel terminated pointer is returned.
/// If the pointer type is sentinel terminated and `end` matches that terminator, the
/// resulting slice is also sentinel terminated.
/// Pointer properties such as mutability and alignment are preserved.
/// C pointers are assumed to be non-null.
pub fn sliceTo(pointer: anytype, comptime end: std.meta.Elem(@TypeOf(pointer))) SliceTo(@TypeOf(pointer), end) {
    if (@typeInfo(@TypeOf(pointer)) == .optional) {
        const non_null = pointer orelse return null;
        return sliceTo(non_null, end);
    }
    const Result = SliceTo(@TypeOf(pointer), end);
    const length = lenSliceTo(pointer, end);
    const ptr_info = @typeInfo(Result).pointer;
    if (ptr_info.sentinel_ptr) |s_ptr| {
        const s = @as(*align(1) const ptr_info.child, @ptrCast(s_ptr)).*;
        return pointer[0..length :s];
    } else {
        return pointer[0..length];
    }
}

pub const Semver = @import("./semver.zig");
pub const ImportRecord = @import("./import_record.zig").ImportRecord;
pub const ImportKind = @import("./import_record.zig").ImportKind;

pub const Watcher = @import("./Watcher.zig");

pub fn concat(comptime T: type, dest: []T, src: []const []const T) void {
    var remain = dest;
    for (src) |group| {
        bun.copy(T, remain[0..group.len], group);
        remain = remain[group.len..];
    }
}

pub const fast_debug_build_cmd = .None;
pub const fast_debug_build_mode = fast_debug_build_cmd != .None and
    Environment.isDebug;

pub const MultiArrayList = @import("./multi_array_list.zig").MultiArrayList;
pub const NullableAllocator = @import("./allocators/NullableAllocator.zig");

pub const renamer = @import("./renamer.zig");
// TODO: Rename to SourceMap as this is a struct.
pub const sourcemap = @import("./sourcemap/sourcemap.zig");

/// Attempt to coerce some value into a byte slice.
pub fn asByteSlice(buffer: anytype) []const u8 {
    return switch (@TypeOf(buffer)) {
        [*:0]u8, [*:0]const u8 => buffer[0..len(buffer)],
        [*c]const u8, [*c]u8 => span(buffer),

        else => buffer, // attempt to coerce to []const u8
    };
}

comptime {
    if (fast_debug_build_cmd != .RunCommand and fast_debug_build_mode) {
        _ = @import("./bun.js/node/buffer.zig").BufferVectorized.fill;
        _ = @import("./cli/upgrade_command.zig").Version;
    }
}

pub fn DebugOnlyDisabler(comptime Type: type) type {
    return struct {
        const T = Type;
        threadlocal var disable_create_in_debug: if (Environment.isDebug) usize else u0 = 0;
        pub inline fn disable() void {
            if (comptime !Environment.isDebug) return;
            disable_create_in_debug += 1;
        }

        pub inline fn enable() void {
            if (comptime !Environment.isDebug) return;
            disable_create_in_debug -= 1;
        }

        pub inline fn assert() void {
            if (comptime !Environment.isDebug) return;
            if (disable_create_in_debug > 0) {
                Output.panic(comptime "[" ++ @typeName(T) ++ "] called while disabled (did you forget to call enable?)", .{});
            }
        }
    };
}

const FailingAllocator = struct {
    fn alloc(_: *anyopaque, _: usize, _: u8, _: usize) ?[*]u8 {
        if (comptime Environment.allow_assert) {
            unreachablePanic("FailingAllocator should never be reached. This means some memory was not defined", .{});
        }
        return null;
    }

    fn resize(_: *anyopaque, _: []u8, _: u8, _: usize, _: usize) bool {
        if (comptime Environment.allow_assert) {
            unreachablePanic("FailingAllocator should never be reached. This means some memory was not defined", .{});
        }
        return false;
    }

    fn free(
        _: *anyopaque,
        _: []u8,
        _: u8,
        _: usize,
    ) void {
        unreachable;
    }
};

/// When we want to avoid initializing a value as undefined, we can use this allocator
pub const failing_allocator = std.mem.Allocator{ .ptr = undefined, .vtable = &.{
    .alloc = FailingAllocator.alloc,
    .resize = FailingAllocator.resize,
    .free = FailingAllocator.free,
} };

var __reload_in_progress__ = std.atomic.Value(bool).init(false);
threadlocal var __reload_in_progress__on_current_thread = false;
pub fn isProcessReloadInProgressOnAnotherThread() bool {
    return __reload_in_progress__.load(.monotonic) and !__reload_in_progress__on_current_thread;
}

pub noinline fn maybeHandlePanicDuringProcessReload() void {
    if (isProcessReloadInProgressOnAnotherThread()) {
        Output.flush();
        if (comptime Environment.isDebug) {
            Output.debugWarn("panic() called during process reload, ignoring\n", .{});
        }

        exitThread();
    }

    // This shouldn't be reachable, but it can technically be because
    // pthread_exit is a request and not guaranteed.
    if (isProcessReloadInProgressOnAnotherThread()) {
        while (true) {
            std.atomic.spinLoopHint();

            if (comptime Environment.isPosix) {
                std.posix.nanosleep(1, 0);
            }
        }
    }
}

extern "c" fn on_before_reload_process_linux() void;

/// Reload Bun's process. This clones envp, argv, and gets the current
/// executable path.
///
/// On posix, this overwrites the current process with the new process using
/// `execve`. On Windows, we dont have this API, instead relying on a dummy
/// parent process that we can signal via a special exit code.
///
/// Must be able to allocate memory. `malloc` is not signal safe, but it's
/// best-effort. Not much we can do if it fails.
///
/// Note that this function is called during the crash handler, in which it is
/// passed true to `may_return`. If failure occurs, one line of standard error
/// is printed and then this returns void. If `may_return == false`, then a
/// panic will occur on failure. The crash handler will not schedule two reloads
/// at once.
pub fn reloadProcess(
    allocator: std.mem.Allocator,
    clear_terminal: bool,
    comptime may_return: bool,
) if (may_return) void else noreturn {
    __reload_in_progress__.store(true, .monotonic);
    __reload_in_progress__on_current_thread = true;

    if (clear_terminal) {
        Output.flush();
        Output.disableBuffering();
        Output.resetTerminalAll();
    }

    Output.Source.Stdio.restore();

    if (comptime Environment.isWindows) {
        // on windows we assume that we have a parent process that is monitoring us and will restart us if we exit with a magic exit code
        // see becomeWatcherManager
        const rc = c.TerminateProcess(c.GetCurrentProcess(), windows.watcher_reload_exit);
        if (rc == 0) {
            const err = bun.windows.GetLastError();
            if (may_return) {
                Output.errGeneric("Failed to reload process: {s}", .{@tagName(err)});
                return;
            }
            Output.panic("Error while reloading process: {s}", .{@tagName(err)});
        } else {
            if (may_return) {
                Output.errGeneric("Failed to reload process", .{});
                return;
            }
            Output.panic("Unexpected error while reloading process\n", .{});
        }
    }

    const dupe_argv = allocator.allocSentinel(?[*:0]const u8, bun.argv.len, null) catch unreachable;
    for (bun.argv, dupe_argv) |src, *dest| {
        dest.* = (allocator.dupeZ(u8, src) catch unreachable).ptr;
    }

    const environ_slice = std.mem.span(std.c.environ);
    const environ = allocator.allocSentinel(?[*:0]const u8, environ_slice.len, null) catch unreachable;
    for (environ_slice, environ) |src, *dest| {
        if (src == null) {
            dest.* = null;
        } else {
            dest.* = (allocator.dupeZ(u8, sliceTo(src.?, 0)) catch unreachable).ptr;
        }
    }

    // we must clone selfExePath incase the argv[0] was not an absolute path (what appears in the terminal)
    const exec_path = (bun.selfExePath() catch unreachable).ptr;

    // we clone argv so that the memory address isn't the same as the libc one
    const newargv = @as([*:null]?[*:0]const u8, @ptrCast(dupe_argv.ptr));

    // we clone envp so that the memory address of environment variables isn't the same as the libc one
    const envp = @as([*:null]?[*:0]const u8, @ptrCast(environ.ptr));

    // macOS doesn't have CLOEXEC, so we must go through posix_spawn
    if (comptime Environment.isMac) {
        var actions = spawn.Actions.init() catch unreachable;
        actions.inherit(.stdin()) catch unreachable;
        actions.inherit(.stdout()) catch unreachable;
        actions.inherit(.stderr()) catch unreachable;

        var attrs = spawn.Attr.init() catch unreachable;
        attrs.resetSignals() catch {};

        attrs.set(
            c.POSIX_SPAWN_CLOEXEC_DEFAULT |
                // Apple Extension: If this bit is set, rather
                // than returning to the caller, posix_spawn(2)
                // and posix_spawnp(2) will behave as a more
                // featureful execve(2).
                c.POSIX_SPAWN_SETEXEC |
                c.POSIX_SPAWN_SETSIGDEF | c.POSIX_SPAWN_SETSIGMASK,
        ) catch unreachable;
        switch (spawn.spawnZ(exec_path, actions, attrs, @as([*:null]?[*:0]const u8, @ptrCast(newargv)), @as([*:null]?[*:0]const u8, @ptrCast(envp)))) {
            .err => |err| {
                if (may_return) {
                    Output.errGeneric("Failed to reload process: {s}", .{@tagName(err.getErrno())});
                    return;
                }
                Output.panic("Unexpected error while reloading: {d} {s}", .{ err.errno, @tagName(err.getErrno()) });
            },
            .result => |_| {
                if (may_return) {
                    Output.errGeneric("Failed to reload process", .{});
                    return;
                }
                Output.panic("Unexpected error while reloading: posix_spawn returned a result", .{});
            },
        }
    } else if (comptime Environment.isPosix) {
        on_before_reload_process_linux();
        const err = std.posix.execveZ(
            exec_path,
            newargv,
            envp,
        );
        if (may_return) {
            Output.errGeneric("Failed to reload process: {s}", .{@errorName(err)});
            return;
        }
        Output.panic("Unexpected error while reloading: {s}", .{@errorName(err)});
    } else {
        @compileError("unsupported platform for reloadProcess");
    }
}
pub var auto_reload_on_crash = false;

pub const options = @import("./options.zig");
pub const StringSet = struct {
    map: Map,

    pub const Map = StringArrayHashMap(void);

    pub fn clone(self: StringSet) !StringSet {
        var new_map = Map.init(self.map.allocator);
        try new_map.ensureTotalCapacity(self.map.count());
        for (self.map.keys()) |key| {
            new_map.putAssumeCapacity(try self.map.allocator.dupe(u8, key), {});
        }
        return StringSet{
            .map = new_map,
        };
    }

    pub fn init(allocator: std.mem.Allocator) StringSet {
        return StringSet{
            .map = Map.init(allocator),
        };
    }

    pub fn keys(self: StringSet) []const string {
        return self.map.keys();
    }

    pub fn insert(self: *StringSet, key: []const u8) !void {
        const entry = try self.map.getOrPut(key);
        if (!entry.found_existing) {
            entry.key_ptr.* = try self.map.allocator.dupe(u8, key);
        }
    }

    pub fn contains(self: *StringSet, key: []const u8) bool {
        return self.map.contains(key);
    }

    pub fn swapRemove(self: *StringSet, key: []const u8) bool {
        return self.map.swapRemove(key);
    }

    pub fn deinit(self: *StringSet) void {
        for (self.map.keys()) |key| {
            self.map.allocator.free(key);
        }

        self.map.deinit();
    }
};

pub const Schema = @import("./api/schema.zig");

pub const StringMap = struct {
    map: Map,
    dupe_keys: bool = false,

    pub const Map = StringArrayHashMap(string);

    pub fn clone(self: StringMap) !StringMap {
        return StringMap{
            .map = try self.map.clone(),
            .dupe_keys = self.dupe_keys,
        };
    }

    pub fn init(allocator: std.mem.Allocator, dupe_keys: bool) StringMap {
        return StringMap{
            .map = Map.init(allocator),
            .dupe_keys = dupe_keys,
        };
    }

    pub fn keys(self: StringMap) []const string {
        return self.map.keys();
    }

    pub fn values(self: StringMap) []const string {
        return self.map.values();
    }

    pub fn count(self: StringMap) usize {
        return self.map.count();
    }

    pub fn toAPI(self: StringMap) Schema.Api.StringMap {
        return Schema.Api.StringMap{
            .keys = self.keys(),
            .values = self.values(),
        };
    }

    pub fn insert(self: *StringMap, key: []const u8, value: []const u8) !void {
        const entry = try self.map.getOrPut(key);
        if (!entry.found_existing) {
            if (self.dupe_keys)
                entry.key_ptr.* = try self.map.allocator.dupe(u8, key);
        } else {
            self.map.allocator.free(entry.value_ptr.*);
        }

        entry.value_ptr.* = try self.map.allocator.dupe(u8, value);
    }
    pub const put = insert;

    pub fn get(self: *const StringMap, key: []const u8) ?[]const u8 {
        return self.map.get(key);
    }

    pub fn sort(self: *StringMap, sort_ctx: anytype) void {
        self.map.sort(sort_ctx);
    }

    pub fn deinit(self: *StringMap) void {
        for (self.map.values()) |value| {
            self.map.allocator.free(value);
        }

        if (self.dupe_keys) {
            for (self.map.keys()) |key| {
                self.map.allocator.free(key);
            }
        }

        self.map.deinit();
    }
};

pub const DotEnv = @import("./env_loader.zig");
pub const bundle_v2 = @import("./bundler/bundle_v2.zig");
pub const js_ast = bun.bundle_v2.js_ast;
pub const Loader = bundle_v2.Loader;
pub const BundleV2 = bundle_v2.BundleV2;
pub const ParseTask = bundle_v2.ParseTask;

pub const Mutex = @import("./Mutex.zig");
pub const UnboundedQueue = @import("./bun.js/unbounded_queue.zig").UnboundedQueue;

pub fn threadlocalAllocator() std.mem.Allocator {
    if (comptime use_mimalloc) {
        return MimallocArena.getThreadlocalDefault();
    }

    return default_allocator;
}

pub fn HiveRef(comptime T: type, comptime capacity: u16) type {
    return struct {
        const HiveAllocator = HiveArray(@This(), capacity).Fallback;
        ref_count: u32,
        allocator: *HiveAllocator,
        value: T,

        pub fn init(value: T, allocator: *HiveAllocator) !*@This() {
            const this = try allocator.tryGet();
            this.* = .{
                .ref_count = 1,
                .allocator = allocator,
                .value = value,
            };
            return this;
        }

        pub fn ref(this: *@This()) *@This() {
            this.ref_count += 1;
            return this;
        }

        pub fn unref(this: *@This()) ?*@This() {
            const ref_count = this.ref_count;
            this.ref_count = ref_count - 1;
            if (ref_count == 1) {
                if (@hasDecl(T, "deinit")) {
                    this.value.deinit();
                }
                this.allocator.put(this);
                return null;
            }
            return this;
        }
    };
}

pub const MaxHeapAllocator = @import("./allocators/max_heap_allocator.zig").MaxHeapAllocator;

pub const tracy = @import("./tracy.zig");
pub const trace = tracy.trace;

pub fn openFileForPath(file_path: [:0]const u8) !std.fs.File {
    if (Environment.isWindows)
        return std.fs.cwd().openFileZ(file_path, .{});

    const O_PATH = if (comptime Environment.isLinux) O.PATH else O.RDONLY;
    const flags: u32 = O.CLOEXEC | O.NOCTTY | O_PATH;

    const fd = try std.posix.openZ(file_path, O.toPacked(flags), 0);
    return std.fs.File{
        .handle = fd,
    };
}

pub fn openDirForPath(file_path: [:0]const u8) !std.fs.Dir {
    if (Environment.isWindows)
        return std.fs.cwd().openDirZ(file_path, .{});

    const O_PATH = if (comptime Environment.isLinux) O.PATH else O.RDONLY;
    const flags: u32 = O.CLOEXEC | O.NOCTTY | O.DIRECTORY | O_PATH;

    const fd = try std.posix.openZ(file_path, O.toPacked(flags), 0);
    return std.fs.Dir{
        .fd = fd,
    };
}

pub const Generation = u16;

pub const zstd = @import("./deps/zstd.zig");
pub const StringPointer = Schema.Api.StringPointer;
pub const StandaloneModuleGraph = @import("./StandaloneModuleGraph.zig").StandaloneModuleGraph;

const _string = @import("./string.zig");
pub const strings = @import("string_immutable.zig");
pub const String = _string.String;
pub const ZigString = JSC.ZigString;
pub const StringJoiner = _string.StringJoiner;
pub const SliceWithUnderlyingString = _string.SliceWithUnderlyingString;
pub const PathString = _string.PathString;
pub const HashedString = _string.HashedString;
pub const MutableString = _string.MutableString;

pub const WTF = struct {
    /// The String type from WebKit's WTF library.
    pub const StringImpl = _string.WTFStringImpl;
};

pub const Wyhash11 = @import("./wyhash.zig").Wyhash11;

pub const RegularExpression = @import("./bun.js/bindings/RegularExpression.zig").RegularExpression;

const TODO_LOG = Output.scoped(.TODO, false);
pub inline fn todo(src: std.builtin.SourceLocation, value: anytype) @TypeOf(value) {
    if (comptime Environment.allow_assert) {
        TODO_LOG("{s}() at {s}:{d}:{d}", .{ src.fn_name, src.file, src.line, src.column });
    }

    return value;
}

pub const HOST_NAME_MAX = if (Environment.isWindows)
    // On Windows the maximum length, in bytes, of the string returned in the buffer pointed to by the name parameter is dependent on the namespace provider, but this string must be 256 bytes or less.
    // So if a buffer of 256 bytes is passed in the name parameter and the namelen parameter is set to 256, the buffer size will always be adequate.
    // https://learn.microsoft.com/en-us/windows/win32/api/winsock/nf-winsock-gethostname
    256
else
    std.posix.HOST_NAME_MAX;

const WindowsStat = extern struct {
    dev: u32,
    ino: u32,
    nlink: usize,

    mode: Mode,
    uid: u32,
    gid: u32,
    rdev: u32,
    size: u32,
    blksize: isize,
    blocks: i64,

    atim: std.c.timespec,
    mtim: std.c.timespec,
    ctim: std.c.timespec,

    pub fn birthtime(_: *const WindowsStat) std.c.timespec {
        return std.c.timespec{ .tv_nsec = 0, .tv_sec = 0 };
    }

    pub fn mtime(this: *const WindowsStat) std.c.timespec {
        return this.mtim;
    }

    pub fn ctime(this: *const WindowsStat) std.c.timespec {
        return this.ctim;
    }

    pub fn atime(this: *const WindowsStat) std.c.timespec {
        return this.atim;
    }
};

pub const Stat = if (Environment.isWindows) windows.libuv.uv_stat_t else std.posix.Stat;
pub const StatFS = switch (Environment.os) {
    .mac => bun.c.struct_statfs,
    .linux => bun.c.struct_statfs,
    else => windows.libuv.uv_statfs_t,
};

pub var argv: [][:0]const u8 = &[_][:0]const u8{};

fn appendOptionsEnv(env: []const u8, args: *std.ArrayList([:0]const u8), allocator: std.mem.Allocator) !void {
    var i: usize = 0;
    var offset_in_args: usize = 1;
    while (i < env.len) {
        // skip whitespace
        while (i < env.len and std.ascii.isWhitespace(env[i])) : (i += 1) {}
        if (i >= env.len) break;

        // Handle all command-line arguments with quotes preserved
        const start = i;
        var j = i;

        // Check if this is an option (starts with --)
        const is_option = j + 2 <= env.len and env[j] == '-' and env[j + 1] == '-';

        if (is_option) {
            // Find the end of the option flag (--flag)
            while (j < env.len and !std.ascii.isWhitespace(env[j]) and env[j] != '=') : (j += 1) {}

            var found_equals = false;

            // Check for equals sign
            if (j < env.len and env[j] == '=') {
                found_equals = true;
                j += 1; // Move past the equals sign
            } else if (j < env.len and std.ascii.isWhitespace(env[j])) {
                j += 1; // Move past the space
                // Skip any additional whitespace
                while (j < env.len and std.ascii.isWhitespace(env[j])) : (j += 1) {}
            }

            // Handle quoted values
            if (j < env.len and (env[j] == '\'' or env[j] == '"')) {
                const quote_char = env[j];
                j += 1; // Move past opening quote

                // Find the closing quote
                while (j < env.len and env[j] != quote_char) : (j += 1) {}
                if (j < env.len) j += 1; // Move past closing quote
            } else if (found_equals) {
                // If we had --flag=value (no quotes), find next whitespace
                while (j < env.len and !std.ascii.isWhitespace(env[j])) : (j += 1) {}
            }

            // Copy the entire argument including quotes
            const arg_len = j - start;
            const arg = try allocator.allocSentinel(u8, arg_len, 0);
            @memcpy(arg, env[start..j]);
            try args.insert(offset_in_args, arg);
            offset_in_args += 1;

            i = j;
            continue;
        }

        // Non-option arguments or standalone values
        var buf = std.ArrayList(u8).init(allocator);

        var in_single = false;
        var in_double = false;
        var escape = false;
        while (i < env.len) : (i += 1) {
            const ch = env[i];
            if (escape) {
                try buf.append(ch);
                escape = false;
                continue;
            }

            if (ch == '\\') {
                escape = true;
                continue;
            }

            if (in_single) {
                if (ch == '\'') {
                    in_single = false;
                } else {
                    try buf.append(ch);
                }
                continue;
            }

            if (in_double) {
                if (ch == '"') {
                    in_double = false;
                } else {
                    try buf.append(ch);
                }
                continue;
            }

            if (ch == '\'') {
                in_single = true;
            } else if (ch == '"') {
                in_double = true;
            } else if (std.ascii.isWhitespace(ch)) {
                break;
            } else {
                try buf.append(ch);
            }
        }

        try buf.append(0);
        const owned = try buf.toOwnedSlice();
        try args.insert(offset_in_args, owned[0 .. owned.len - 1 :0]);
        offset_in_args += 1;
    }
}

pub fn initArgv(allocator: std.mem.Allocator) !void {
    if (comptime Environment.isPosix) {
        argv = try allocator.alloc([:0]const u8, std.os.argv.len);
        for (0..argv.len) |i| {
            argv[i] = std.mem.sliceTo(std.os.argv[i], 0);
        }
    } else if (comptime Environment.isWindows) {
        // Zig's implementation of `std.process.argsAlloc()`on Windows platforms
        // is not reliable, specifically the way it splits the command line string.
        //
        // For example, an arg like "foo\nbar" will be
        // erroneously split into two arguments: "foo" and "bar".
        //
        // To work around this, we can simply call the Windows API functions
        // that do this for us.
        //
        // Updates in Zig v0.12 related to Windows cmd line parsing may fix this,
        // see (here: https://ziglang.org/download/0.12.0/release-notes.html#Windows-Command-Line-Argument-Parsing),
        // so this may only need to be a temporary workaround.
        const cmdline_ptr = bun.windows.GetCommandLineW();
        var length: c_int = 0;

        // As per the documentation:
        // > The lifetime of the returned value is managed by the system,
        //   applications should not free or modify this value.
        const argvu16_ptr = windows.CommandLineToArgvW(cmdline_ptr, &length) orelse {
            switch (sys.getErrno({})) {
                // may be returned if can't alloc enough space for the str
                .NOMEM => return error.OutOfMemory,
                // may be returned if it's invalid
                .INVAL => return error.InvalidArgument,
                // TODO: anything else?
                else => return error.Unknown,
            }
        };

        const argvu16 = argvu16_ptr[0..@intCast(length)];
        const out_argv = try allocator.alloc([:0]const u8, @intCast(length));
        var string_builder = StringBuilder{};

        for (argvu16) |argraw| {
            const arg = std.mem.span(argraw);
            string_builder.count16Z(arg);
        }

        try string_builder.allocate(allocator);

        for (argvu16, out_argv) |argraw, *out| {
            const arg = std.mem.span(argraw);

            // Command line is expected to be valid UTF-16le
            // ...but sometimes, it's not valid. https://github.com/oven-sh/bun/issues/11610
            out.* = string_builder.append16(arg, default_allocator) orelse @panic("Failed to allocate memory for argv");
        }

        argv = out_argv;
    } else {
        argv = try std.process.argsAlloc(allocator);
    }

    if (bun.getenvZ("BUN_OPTIONS")) |opts| {
        var argv_list = std.ArrayList([:0]const u8).fromOwnedSlice(allocator, argv);
        try appendOptionsEnv(opts, &argv_list, allocator);
        argv = argv_list.items;
    }
}

pub const spawn = @import("./bun.js/api/bun/spawn.zig").PosixSpawn;

pub fn isRegularFile(mode: anytype) bool {
    return S.ISREG(@intCast(mode));
}

pub const LazyBoolValue = enum {
    unknown,
    no,
    yes,
};
/// Create a lazily computed boolean value.
/// Getter must be a function that takes a pointer to the parent struct and returns a boolean.
/// Parent must be a type which contains the field we are getting.
pub fn LazyBool(comptime Getter: anytype, comptime Parent: type, comptime field: string) type {
    return struct {
        value: LazyBoolValue = .unknown,

        pub fn get(self: *@This()) bool {
            if (self.value == .unknown) {
                const parent: *Parent = @alignCast(@fieldParentPtr(field, self));
                self.value = switch (Getter(parent)) {
                    true => .yes,
                    false => .no,
                };
            }

            return self.value == .yes;
        }
    };
}

pub fn serializable(input: anytype) @TypeOf(input) {
    const T = @TypeOf(input);
    comptime {
        if (trait.isExternContainer(T)) {
            if (@typeInfo(T) == .@"union") {
                @compileError("Extern unions must be serialized with serializableInto");
            }
        }
    }
    var zeroed: [@sizeOf(T)]u8 align(@alignOf(T)) = std.mem.zeroes([@sizeOf(T)]u8);
    const result: *T = @ptrCast(&zeroed);

    inline for (comptime std.meta.fieldNames(T)) |field_name| {
        @field(result, field_name) = @field(input, field_name);
    }

    return result.*;
}

pub inline fn serializableInto(comptime T: type, init: anytype) T {
    var zeroed: [@sizeOf(T)]u8 align(@alignOf(T)) = std.mem.zeroes([@sizeOf(T)]u8);
    const result: *T = @ptrCast(&zeroed);

    inline for (comptime std.meta.fieldNames(@TypeOf(init))) |field_name| {
        @field(result, field_name) = @field(init, field_name);
    }

    return result.*;
}

/// Like std.fs.Dir.makePath except instead of infinite looping on dangling
/// symlink, it deletes the symlink and tries again.
pub fn makePath(dir: std.fs.Dir, sub_path: []const u8) !void {
    var it = try std.fs.path.componentIterator(sub_path);
    var component = it.last() orelse return;
    while (true) {
        dir.makeDir(component.path) catch |err| switch (err) {
            error.PathAlreadyExists => {
                var path_buf2: [MAX_PATH_BYTES * 2]u8 = undefined;
                copy(u8, &path_buf2, component.path);

                path_buf2[component.path.len] = 0;
                const path_to_use = path_buf2[0..component.path.len :0];
                const result = try sys.lstat(path_to_use).unwrap();
                const is_dir = S.ISDIR(@intCast(result.mode));
                // dangling symlink
                if (!is_dir) {
                    dir.deleteTree(component.path) catch {};
                    continue;
                }
            },
            error.FileNotFound => |e| {
                component = it.previous() orelse return e;
                continue;
            },
            else => |e| return e,
        };
        component = it.next() orelse return;
    }
}

/// Like std.fs.Dir.makePath except instead of infinite looping on dangling
/// symlink, it deletes the symlink and tries again.
pub fn makePathW(dir: std.fs.Dir, sub_path: []const u16) !void {
    // was going to copy/paste makePath and use all W versions but they didn't all exist
    // and this buffer was needed anyway
    var buf: PathBuffer = undefined;
    const buf_len = simdutf.convert.utf16.to.utf8.le(sub_path, &buf);
    return makePath(dir, buf[0..buf_len]);
}

pub const Async = @import("async");

/// This is a helper for writing path string literals that are compatible with Windows.
/// Returns the string as-is on linux, on windows replace `/` with `\`
pub inline fn pathLiteral(comptime literal: anytype) *const [literal.len:0]u8 {
    if (!Environment.isWindows) return @ptrCast(literal);
    return comptime {
        var buf: [literal.len:0]u8 = undefined;
        for (literal, 0..) |char, i| {
            buf[i] = if (char == '/') '\\' else char;
            assert(buf[i] != 0 and buf[i] < 128);
        }
        buf[buf.len] = 0;
        const final = buf[0..buf.len :0].*;
        return &final;
    };
}

/// Same as `pathLiteral`, but the character type is chosen from platform.
pub inline fn OSPathLiteral(comptime literal: anytype) *const [literal.len:0]OSPathChar {
    if (!Environment.isWindows) return @ptrCast(literal);
    return comptime {
        var buf: [literal.len:0]OSPathChar = undefined;
        for (literal, 0..) |char, i| {
            buf[i] = if (char == '/') '\\' else char;
            assert(buf[i] != 0 and buf[i] < 128);
        }
        buf[buf.len] = 0;
        const final = buf[0..buf.len :0].*;
        return &final;
    };
}

pub const MakePath = struct {
    const w = std.os.windows;

    // TODO(@paperclover): upstream making this public into zig std
    // there is zero reason this must be copied
    //
    /// Calls makeOpenDirAccessMaskW iteratively to make an entire path
    /// (i.e. creating any parent directories that do not exist).
    /// Opens the dir if the path already exists and is a directory.
    /// This function is not atomic, and if it returns an error, the file system may
    /// have been modified regardless.
    fn makeOpenPathAccessMaskW(self: std.fs.Dir, comptime T: type, sub_path: []const T, access_mask: u32, no_follow: bool) !std.fs.Dir {
        const Iterator = std.fs.path.ComponentIterator(.windows, T);
        var it = try Iterator.init(sub_path);
        // If there are no components in the path, then create a dummy component with the full path.
        var component = it.last() orelse Iterator.Component{
            .name = &.{},
            .path = sub_path,
        };

        while (true) {
            const sub_path_w = if (comptime T == u16)
                try w.wToPrefixedFileW(self.fd,
                    // TODO: report this bug
                    // they always copy it
                    // it doesn't need to be [:0]const u16
                    @ptrCast(component.path))
            else
                try w.sliceToPrefixedFileW(self.fd, component.path);
            var result = makeOpenDirAccessMaskW(self, sub_path_w.span().ptr, access_mask, .{
                .no_follow = no_follow,
                .create_disposition = w.FILE_OPEN_IF,
            }) catch |err| switch (err) {
                error.FileNotFound => |e| {
                    component = it.previous() orelse return e;
                    continue;
                },
                else => |e| return e,
            };

            component = it.next() orelse return result;
            // Don't leak the intermediate file handles
            result.close();
        }
    }
    const MakeOpenDirAccessMaskWOptions = struct {
        no_follow: bool,
        create_disposition: u32,
    };

    fn makeOpenDirAccessMaskW(self: std.fs.Dir, sub_path_w: [*:0]const u16, access_mask: u32, flags: MakeOpenDirAccessMaskWOptions) !std.fs.Dir {
        var result = std.fs.Dir{
            .fd = undefined,
        };

        const path_len_bytes = @as(u16, @intCast(std.mem.sliceTo(sub_path_w, 0).len * 2));
        var nt_name = w.UNICODE_STRING{
            .Length = path_len_bytes,
            .MaximumLength = path_len_bytes,
            .Buffer = @constCast(sub_path_w),
        };
        var attr = w.OBJECT_ATTRIBUTES{
            .Length = @sizeOf(w.OBJECT_ATTRIBUTES),
            .RootDirectory = if (std.fs.path.isAbsoluteWindowsW(sub_path_w)) null else self.fd,
            .Attributes = 0, // Note we do not use OBJ_CASE_INSENSITIVE here.
            .ObjectName = &nt_name,
            .SecurityDescriptor = null,
            .SecurityQualityOfService = null,
        };
        const open_reparse_point: w.DWORD = if (flags.no_follow) w.FILE_OPEN_REPARSE_POINT else 0x0;
        var status: w.IO_STATUS_BLOCK = undefined;
        const rc = w.ntdll.NtCreateFile(
            &result.fd,
            access_mask,
            &attr,
            &status,
            null,
            w.FILE_ATTRIBUTE_NORMAL,
            w.FILE_SHARE_READ | w.FILE_SHARE_WRITE | w.FILE_SHARE_DELETE,
            flags.create_disposition,
            w.FILE_DIRECTORY_FILE | w.FILE_SYNCHRONOUS_IO_NONALERT | w.FILE_OPEN_FOR_BACKUP_INTENT | w.FILE_WRITE_THROUGH | open_reparse_point,
            null,
            0,
        );

        switch (rc) {
            .SUCCESS => return result,
            .OBJECT_NAME_INVALID => return error.BadPathName,
            .OBJECT_NAME_NOT_FOUND => return error.FileNotFound,
            .OBJECT_PATH_NOT_FOUND => return error.FileNotFound,
            .NOT_A_DIRECTORY => return error.NotDir,
            // This can happen if the directory has 'List folder contents' permission set to 'Deny'
            // and the directory is trying to be opened for iteration.
            .ACCESS_DENIED => return error.AccessDenied,
            .INVALID_PARAMETER => return error.BadPathName,
            .SHARING_VIOLATION => return error.SharingViolation,
            else => return w.unexpectedStatus(rc),
        }
    }

    pub fn makeOpenPath(self: std.fs.Dir, sub_path: anytype, opts: std.fs.Dir.OpenDirOptions) !std.fs.Dir {
        if (comptime Environment.isWindows) {
            return makeOpenPathAccessMaskW(
                self,
                std.meta.Elem(@TypeOf(sub_path)),
                sub_path,
                w.STANDARD_RIGHTS_READ |
                    w.FILE_READ_ATTRIBUTES |
                    w.FILE_READ_EA |
                    w.SYNCHRONIZE |
                    w.FILE_TRAVERSE,
                false,
            );
        }

        return self.makeOpenPath(sub_path, opts);
    }

    /// copy/paste of `std.fs.Dir.makePath` and related functions and modified to support u16 slices.
    /// inside `MakePath` scope to make deleting later easier.
    /// TODO(dylan-conway) delete `MakePath`
    pub fn makePath(comptime T: type, self: std.fs.Dir, sub_path: []const T) !void {
        if (Environment.isWindows) {
            var dir = try makeOpenPath(self, sub_path, .{});
            dir.close();
            return;
        }

        var it = try componentIterator(T, sub_path);
        var component = it.last() orelse return;
        while (true) {
            std.fs.Dir.makeDir(self, component.path) catch |err| switch (err) {
                error.PathAlreadyExists => {
                    // TODO stat the file and return an error if it's not a directory
                    // this is important because otherwise a dangling symlink
                    // could cause an infinite loop
                },
                error.FileNotFound => |e| {
                    component = it.previous() orelse return e;
                    continue;
                },
                else => |e| return e,
            };
            component = it.next() orelse return;
        }
    }

    fn componentIterator(comptime T: type, path_: []const T) !std.fs.path.ComponentIterator(switch (builtin.target.os.tag) {
        .windows => .windows,
        .uefi => .uefi,
        else => .posix,
    }, T) {
        return std.fs.path.ComponentIterator(switch (builtin.target.os.tag) {
            .windows => .windows,
            .uefi => .uefi,
            else => .posix,
        }, T).init(path_);
    }
};

pub const Dirname = struct {
    /// copy/paste of `std.fs.path.dirname` and related functions and modified to support u16 slices.
    /// inside `Dirname` scope to make deleting later easier.
    /// TODO(dylan-conway) delete `Dirname`
    pub fn dirname(comptime T: type, path_: []const T) ?[]const T {
        if (builtin.target.os.tag == .windows) {
            return dirnameWindows(T, path_);
        } else {
            return std.fs.path.dirnamePosix(path_);
        }
    }

    fn dirnameWindows(comptime T: type, path_: []const T) ?[]const T {
        if (path_.len == 0)
            return null;

        const root_slice = diskDesignatorWindows(T, path_);
        if (path_.len == root_slice.len)
            return null;

        const have_root_slash = path_.len > root_slice.len and (path_[root_slice.len] == '/' or path_[root_slice.len] == '\\');

        var end_index: usize = path_.len - 1;

        while (path_[end_index] == '/' or path_[end_index] == '\\') {
            if (end_index == 0)
                return null;
            end_index -= 1;
        }

        while (path_[end_index] != '/' and path_[end_index] != '\\') {
            if (end_index == 0)
                return null;
            end_index -= 1;
        }

        if (have_root_slash and end_index == root_slice.len) {
            end_index += 1;
        }

        if (end_index == 0)
            return null;

        return path_[0..end_index];
    }

    fn diskDesignatorWindows(comptime T: type, path_: []const T) []const T {
        return windowsParsePath(T, path_).disk_designator;
    }

    fn windowsParsePath(comptime T: type, path_: []const T) WindowsPath(T) {
        const WindowsPath_ = WindowsPath(T);
        if (path_.len >= 2 and path_[1] == ':') {
            return WindowsPath_{
                .is_abs = if (comptime T == u16) std.fs.path.isAbsoluteWindowsWTF16(path_) else std.fs.path.isAbsolute(path_),
                .kind = WindowsPath_.Kind.Drive,
                .disk_designator = path_[0..2],
            };
        }
        if (path_.len >= 1 and (path_[0] == '/' or path_[0] == '\\') and
            (path_.len == 1 or (path_[1] != '/' and path_[1] != '\\')))
        {
            return WindowsPath_{
                .is_abs = true,
                .kind = WindowsPath_.Kind.None,
                .disk_designator = path_[0..0],
            };
        }
        const relative_path = WindowsPath_{
            .kind = WindowsPath_.Kind.None,
            .disk_designator = &[_]T{},
            .is_abs = false,
        };
        if (path_.len < "//a/b".len) {
            return relative_path;
        }

        inline for ("/\\") |this_sep| {
            const two_sep = [_]T{ this_sep, this_sep };
            if (std.mem.startsWith(T, path_, &two_sep)) {
                if (path_[2] == this_sep) {
                    return relative_path;
                }

                var it = std.mem.tokenizeScalar(T, path_, this_sep);
                _ = (it.next() orelse return relative_path);
                _ = (it.next() orelse return relative_path);
                return WindowsPath_{
                    .is_abs = if (T == u16) std.fs.path.isAbsoluteWindowsWTF16(path_) else std.fs.path.isAbsolute(path_),
                    .kind = WindowsPath_.Kind.NetworkShare,
                    .disk_designator = path_[0..it.index],
                };
            }
        }
        return relative_path;
    }

    fn WindowsPath(comptime T: type) type {
        return struct {
            is_abs: bool,
            kind: Kind,
            disk_designator: []const T,

            pub const Kind = enum {
                None,
                Drive,
                NetworkShare,
            };
        };
    }
};

pub noinline fn outOfMemory() noreturn {
    @branchHint(.cold);
    crash_handler.crashHandler(.out_of_memory, null, @returnAddress());
}

pub fn todoPanic(src: std.builtin.SourceLocation, comptime format: string, args: anytype) noreturn {
    @branchHint(.cold);
    bun.Analytics.Features.todo_panic = 1;
    Output.panic("TODO: " ++ format ++ " ({s}:{d})", args ++ .{ src.file, src.line });
}

/// Wrapper around allocator.create(T) that safely initializes the pointer. Prefer this over
/// `std.mem.Allocator.create`, but prefer using `bun.new` over `create(default_allocator, T, t)`
pub fn create(allocator: std.mem.Allocator, comptime T: type, t: T) *T {
    const pointer = allocator.create(T) catch outOfMemory();
    pointer.* = t;
    return pointer;
}

pub const heap_breakdown = @import("./heap_breakdown.zig");

/// Globally-allocate a value on the heap. Must free with `bun.destroy`.
/// Prefer this over `default_allocator.create`
///
/// By using this over the default allocator, you gain access to:
/// - Automatic named heaps on macOS.
/// - Additional assertions when freeing memory.
///
/// On macOS, you can use `Bun.unsafe.mimallocDump()` to dump the heap.
pub inline fn new(comptime T: type, init: T) *T {
    const pointer = if (heap_breakdown.enabled)
        heap_breakdown.getZoneT(T).create(T, init)
    else pointer: {
        const pointer = default_allocator.create(T) catch outOfMemory();
        pointer.* = init;
        break :pointer pointer;
    };

    // TODO::
    // if (comptime Environment.allow_assert) {
    //     const logAlloc = Output.scoped(.alloc, @hasDecl(T, "logAllocations"));
    //     logAlloc("new({s}) = {*}", .{ meta.typeName(T), ptr });
    // }

    return pointer;
}

/// Free a globally-allocated a value from `bun.new()`.
/// For single-item heap pointers, prefer bun.new/destroy over default_allocator
///
/// Destruction performs additional safety checks:
/// - Generic assertions can be added to T.assertMayDeinit()
/// - Automatic integration with `RefCount`
pub inline fn destroy(pointer: anytype) void {
    const T = std.meta.Child(@TypeOf(pointer));

    if (Environment.allow_assert) {
        const logAlloc = Output.scoped(.alloc, @hasDecl(T, "logAllocations"));
        logAlloc("destroy({s}) = {*}", .{ meta.typeName(T), pointer });

        // If this type implements a RefCount, make sure it is zero.
        @import("./ptr/ref_count.zig").maybeAssertNoRefs(T, pointer);

        switch (@typeInfo(T)) {
            .@"struct", .@"union", .@"enum" => if (@hasDecl(T, "assertMayDeinit"))
                pointer.assertMayDeinit(),
            else => {},
        }
    }

    if (comptime heap_breakdown.enabled) {
        heap_breakdown.getZoneT(T).destroy(T, pointer);
    } else {
        default_allocator.destroy(pointer);
    }
}

pub inline fn dupe(comptime T: type, t: *T) *T {
    return new(T, t.*);
}

/// Implements `fn new` for a type.
/// Pair with `TrivialDeinit` if the type contains no pointers.
pub fn TrivialNew(comptime T: type) fn (T) *T {
    return struct {
        pub fn new(t: T) *T {
            return bun.new(T, t);
        }
    }.new;
}

/// Implements `fn deinit` for a type.
/// Pair with `TrivialNew` if the type contains no pointers.
pub fn TrivialDeinit(comptime T: type) fn (*T) void {
    return struct {
        pub fn deinit(self: *T) void {
            // TODO: assert that the structure contains no pointers.
            //
            // // Assert the structure contains no pointers. If there are
            // // pointers, you must implement `deinit` manually, ideally
            // // explaining why those pointers should or should not be freed.
            // const fields = switch (@typeInfo(T)) {
            //     .@"struct", .@"union" => |i| i.fields,
            //     else => @compileError("please implement `deinit` manually"),
            // };

            bun.destroy(self);
        }
    }.deinit;
}

pub fn exitThread() noreturn {
    const exiter = struct {
        pub extern "c" fn pthread_exit(?*anyopaque) noreturn;
        pub extern "kernel32" fn ExitThread(windows.DWORD) noreturn;
    };

    if (comptime Environment.isWindows) {
        exiter.ExitThread(0);
    } else if (comptime Environment.isPosix) {
        exiter.pthread_exit(null);
    } else {
        @compileError("Unsupported platform");
    }
}

pub fn deleteAllPoolsForThreadExit() void {
    const pools_to_delete = .{
        JSC.WebCore.ByteListPool,
        bun.w_path_buffer_pool,
        bun.path_buffer_pool,
        bun.JSC.ConsoleObject.Formatter.Visited.Pool,
        bun.js_parser.StringVoidMap.Pool,
    };
    inline for (pools_to_delete) |pool| {
        pool.deleteAll();
    }
}

pub const Tmpfile = @import("./tmp.zig").Tmpfile;

pub const io = @import("./io/io.zig");

const errno_map = errno_map: {
    var max_value = 0;
    for (std.enums.values(sys.SystemErrno)) |v|
        max_value = @max(max_value, @intFromEnum(v));

    var map: [max_value + 1]anyerror = undefined;
    @memset(&map, error.Unexpected);
    for (std.enums.values(sys.SystemErrno)) |v|
        map[@intFromEnum(v)] = @field(anyerror, @tagName(v));

    break :errno_map map;
};

pub fn errnoToZigErr(err: anytype) anyerror {
    var num = if (@typeInfo(@TypeOf(err)) == .@"enum")
        @intFromEnum(err)
    else
        err;

    if (Environment.allow_assert) {
        assert(num != 0);
    }

    if (Environment.os == .windows) {
        // uv errors are negative, normalizing it will make this more resilient
        num = @abs(num);
    } else {
        if (Environment.allow_assert) {
            assert(num > 0);
        }
    }

    if (num > 0 and num < errno_map.len)
        return errno_map[num];

    return error.Unexpected;
}

pub const brotli = @import("./brotli.zig");

pub fn iterateDir(dir: FD) DirIterator.Iterator {
    return DirIterator.iterate(dir, .u8).iter;
}

fn ReinterpretSliceType(comptime T: type, comptime slice: type) type {
    const is_const = @typeInfo(slice).pointer.is_const;
    return if (is_const) []const T else []T;
}

/// Zig has a todo for @ptrCast changing the `.len`. This is the workaround
pub fn reinterpretSlice(comptime T: type, slice: anytype) ReinterpretSliceType(T, @TypeOf(slice)) {
    const is_const = @typeInfo(@TypeOf(slice)).pointer.is_const;
    const bytes = std.mem.sliceAsBytes(slice);
    const new_ptr = @as(if (is_const) [*]const T else [*]T, @ptrCast(@alignCast(bytes.ptr)));
    return new_ptr[0..@divTrunc(bytes.len, @sizeOf(T))];
}

extern "kernel32" fn GetUserNameA(username: *u8, size: *u32) callconv(std.os.windows.WINAPI) c_int;

pub fn getUserName(output_buffer: []u8) ?[]const u8 {
    if (Environment.isWindows) {
        var size: u32 = @intCast(output_buffer.len);
        if (GetUserNameA(@ptrCast(@constCast(output_buffer.ptr)), &size) == 0) {
            return null;
        }
        return output_buffer[0..size];
    }
    var env = std.process.getEnvMap(default_allocator) catch outOfMemory();
    const user = env.get("USER") orelse return null;
    const size = @min(output_buffer.len, user.len);
    copy(u8, output_buffer[0..size], user[0..size]);
    return output_buffer[0..size];
}

pub inline fn resolveSourcePath(
    comptime root: enum { codegen, src },
    comptime sub_path: string,
) string {
    return comptime path: {
        @setEvalBranchQuota(2000000);
        var buf: bun.PathBuffer = undefined;
        var fba = std.heap.FixedBufferAllocator.init(&buf);
        const resolved = (std.fs.path.resolve(fba.allocator(), &.{
            switch (root) {
                .codegen => Environment.codegen_path,
                .src => Environment.base_path ++ "/src",
            },
            sub_path,
        }) catch
            @compileError(unreachable))[0..].*;
        break :path &resolved;
    };
}

const RuntimeEmbedRoot = enum {
    /// Relative to `<build>/codegen`.
    codegen,
    /// Relative to `src`
    src,
    /// Reallocates the slice at every call. Avoid this if possible.  An example
    /// using this reasonably is referencing incremental_visualizer.html, which
    /// is reloaded from disk for each request, but more importantly allows
    /// maintaining the DevServer state while hacking on the visualizer.
    src_eager,
    /// Avoid this if possible. See `.src_eager`.
    codegen_eager,
};

/// Load a file at runtime. This is only to be used in debug builds,
/// specifically when `Environment.codegen_embed` is false. This allows quick
/// iteration on files, as this skips the Zig compiler. Once Zig gains good
/// incremental support, the non-eager cases can be deleted.
pub fn runtimeEmbedFile(
    comptime root: RuntimeEmbedRoot,
    comptime sub_path: []const u8,
) [:0]const u8 {
    comptime assert(Environment.isDebug);
    comptime assert(!Environment.codegen_embed);

    const abs_path = switch (root) {
        .codegen, .codegen_eager => resolveSourcePath(.codegen, sub_path),
        .src, .src_eager => resolveSourcePath(.src, sub_path),
    };

    const static = struct {
        var once = bun.once(load);

        fn load() [:0]const u8 {
            return std.fs.cwd().readFileAllocOptions(
                default_allocator,
                abs_path,
                std.math.maxInt(usize),
                null,
                @alignOf(u8),
                '\x00',
            ) catch |e| {
                Output.panic(
                    \\Failed to load '{s}': {}
                    \\
                    \\To improve iteration speed, some files are not embedded but
                    \\loaded at runtime, at the cost of making the binary non-portable.
                    \\To fix this, pass -DCODEGEN_EMBED=ON to CMake
                , .{ abs_path, e });
            };
        }
    };

    if ((root == .src_eager or root == .codegen_eager) and static.once.done) {
        static.once.done = false;
        default_allocator.free(static.once.payload);
    }

    return static.once.call(.{});
}

pub inline fn markWindowsOnly() if (Environment.isWindows) void else noreturn {
    if (Environment.isWindows) {
        return;
    }

    if (@inComptime()) {
        @compileError("This function is only available on Windows");
    }

    @panic("Assertion failure: this function should only be accessible on Windows.");
}

pub inline fn markPosixOnly() if (Environment.isPosix) void else noreturn {
    if (Environment.isPosix) {
        return;
    }

    if (@inComptime()) {
        @compileError("This function is only available on POSIX");
    }

    @panic("Assertion failure: this function should only be accessible on POSIX.");
}

pub fn linuxKernelVersion() Semver.Version {
    if (comptime !Environment.isLinux) @compileError("linuxKernelVersion() is only available on Linux");
    return analytics.GenerateHeader.GeneratePlatform.kernelVersion();
}

pub fn selfExePath() ![:0]u8 {
    const memo = struct {
        var set = false;
        // TODO open zig issue to make 'std.fs.selfExePath' return [:0]u8 directly
        // note: this doesn't use MAX_PATH_BYTES because on windows that's 32767*3+1 yet normal paths are 255.
        // should this fail it will still do so gracefully. 4096 is MAX_PATH_BYTES on posix.
        var value: [
            4096 + 1 // + 1 for the null terminator
        ]u8 = undefined;
        var len: usize = 0;
        var lock: Mutex = .{};

        pub fn load() ![:0]u8 {
            const init = try std.fs.selfExePath(&value);
            @This().len = init.len;
            value[@This().len] = 0;
            set = true;
            return value[0..@This().len :0];
        }
    };

    // try without a lock
    if (memo.set) return memo.value[0..memo.len :0];

    // make it thread-safe
    memo.lock.lock();
    defer memo.lock.unlock();
    // two calls could happen concurrently, so we must check again
    if (memo.set) return memo.value[0..memo.len :0];
    return memo.load();
}
pub const exe_suffix = if (Environment.isWindows) ".exe" else "";

pub const spawnSync = @This().spawn.sync.spawn;

pub fn SliceIterator(comptime T: type) type {
    return struct {
        items: []const T,
        index: usize = 0,

        pub fn init(items: []const T) @This() {
            return .{ .items = items };
        }

        pub fn next(this: *@This()) ?T {
            if (this.index >= this.items.len) return null;
            defer this.index += 1;
            return this.items[this.index];
        }
    };
}

pub const Futex = @import("./futex.zig");

// TODO: migrate
pub const ArenaAllocator = std.heap.ArenaAllocator;

pub const crash_handler = @import("crash_handler.zig");
pub const handleErrorReturnTrace = crash_handler.handleErrorReturnTrace;

const assertion_failure_msg = "Internal assertion failure";
noinline fn assertionFailure() noreturn {
    if (@inComptime()) {
        @compileError("assertion failure");
    } else {
        @branchHint(.cold);
        Output.panic(assertion_failure_msg, .{});
    }
}

noinline fn assertionFailureAtLocation(src: std.builtin.SourceLocation) noreturn {
    if (@inComptime()) {
        @compileError(std.fmt.comptimePrint("assertion failure"));
    } else {
        @branchHint(.cold);
        Output.panic(assertion_failure_msg ++ " at {s}:{d}:{d}", .{ src.file, src.line, src.column });
    }
}

noinline fn assertionFailureWithMsg(comptime msg: []const u8, args: anytype) noreturn {
    if (@inComptime()) {
        @compileError(std.fmt.comptimePrint("assertion failure: " ++ msg, args));
    } else {
        @branchHint(.cold);
        Output.panic(assertion_failure_msg ++ ": " ++ msg, args);
    }
}

/// Like `assert`, but checks only run in debug builds.
///
/// Please wrap expensive checks in an `if` statement.
/// ```zig
/// if (comptime bun.Environment.isDebug) {
///   const expensive = doExpensiveCheck();
///   bun.debugAssert(expensive);
/// }
/// ```
pub fn debugAssert(cheap_value_only_plz: bool) callconv(callconv_inline) void {
    if (comptime !Environment.isDebug) {
        return;
    }

    if (!cheap_value_only_plz) {
        unreachable; // ASSERTION FAILURE
    }
}

/// Asserts that some condition holds. Assertions are stripped in release builds.
///
/// Please use `assertf` in new code.
///
/// Be careful what expressions you pass to this function; if the compiler cannot
/// determine that `ok` has no side effects, the argument expression may not be removed
/// from the binary. This includes calls to extern functions.
///
/// Wrap expensive checks in an `if` statement.
/// ```zig
/// if (comptime bun.Environment.allow_assert) {
///   const expensive = doExpensiveCheck();
///   bun.assert(expensive);
/// }
/// ```
///
/// Use `releaseAssert` for assertions that should not be stripped in release builds.
pub fn assert(ok: bool) callconv(callconv_inline) void {
    if (comptime !Environment.allow_assert) {
        return;
    }

    if (!ok) {
        if (comptime Environment.isDebug)
            unreachable; // ASSERTION FAILURE
        assertionFailure();
    }
}

/// Asserts that some condition holds. Assertions are stripped in release builds.
///
/// Please note that messages will be shown to users in crash reports.
///
/// Be careful what expressions you pass to this function; if the compiler cannot
/// determine that `ok` has no side effects, the argument expression may not be removed
/// from the binary. This includes calls to extern functions.
///
/// Wrap expensive checks in an `if` statement.
/// ```zig
/// if (comptime bun.Environment.allow_assert) {
///   const expensive = doExpensiveCheck();
///   bun.assert(expensive, "Something happened: {}", .{ expensive });
/// }
/// ```
///
/// Use `releaseAssert` for assertions that should not be stripped in release builds.
pub fn assertf(ok: bool, comptime format: []const u8, args: anytype) callconv(callconv_inline) void {
    if (comptime !Environment.allow_assert) {
        return;
    }

    if (!ok) {
        // crash handler has runtime-only code.
        if (@inComptime()) @compileError(std.fmt.comptimePrint(format, args));
        assertionFailureWithMsg(format, args);
    }
}

/// Asserts that some condition holds. These assertions are not stripped
/// in any build mode. Use `assert` to have assertions stripped in release
/// builds.
pub fn releaseAssert(ok: bool, comptime msg: []const u8, args: anytype) callconv(callconv_inline) void {
    if (!ok) {
        @branchHint(.cold);
        Output.panic(assertion_failure_msg ++ ": " ++ msg, args);
    }
}

pub fn assertWithLocation(value: bool, src: std.builtin.SourceLocation) callconv(callconv_inline) void {
    if (comptime !Environment.allow_assert) {
        return;
    }

    if (!value) {
        if (comptime Environment.isDebug)
            unreachable; // ASSERTION FAILURE
        assertionFailureAtLocation(src);
    }
}

/// This has no effect on the real code but capturing 'a' and 'b' into
/// parameters makes assertion failures much easier inspect in a debugger.
pub inline fn assert_eql(a: anytype, b: anytype) void {
    if (@inComptime()) {
        if (a != b) {
            @compileLog(a);
            @compileLog(b);
            @compileError("A != B");
        }
    }
    if (!Environment.allow_assert) return;
    if (a != b) {
        Output.panic("Assertion failure: {any} != {any}", .{ a, b });
    }
}

/// This has no effect on the real code but capturing 'a' and 'b' into
/// parameters makes assertion failures much easier inspect in a debugger.
pub fn assert_neql(a: anytype, b: anytype) callconv(callconv_inline) void {
    return assert(a != b);
}

pub fn unsafeAssert(condition: bool) callconv(callconv_inline) void {
    if (!condition)
        unreachable; // ASSERTION FAILURE
}

pub const dns = @import("./dns.zig");

pub fn getRoughTickCount() timespec {
    if (comptime Environment.isMac) {
        // https://opensource.apple.com/source/xnu/xnu-2782.30.5/libsyscall/wrappers/mach_approximate_time.c.auto.html
        // https://opensource.apple.com/source/Libc/Libc-1158.1.2/gen/clock_gettime.c.auto.html
        var spec = timespec{
            .nsec = 0,
            .sec = 0,
        };
        const clocky = struct {
            pub var clock_id: std.c.CLOCK = .REALTIME;
            pub fn get() void {
                var res = timespec{};
                _ = std.c.clock_getres(.MONOTONIC_RAW_APPROX, @ptrCast(&res));
                if (res.ms() <= 1) {
                    clock_id = .MONOTONIC_RAW_APPROX;
                } else {
                    clock_id = .MONOTONIC_RAW;
                }
            }

            pub var once = std.once(get);
        };
        clocky.once.call();

        // We use this one because we can avoid reading the mach timebase info ourselves.
        _ = std.c.clock_gettime(clocky.clock_id, @ptrCast(&spec));
        return spec;
    }

    if (comptime Environment.isLinux) {
        var spec = timespec{
            .nsec = 0,
            .sec = 0,
        };
        const clocky = struct {
            pub var clock_id: std.os.linux.CLOCK = .REALTIME;
            pub fn get() void {
                var res = timespec{};
                std.posix.clock_getres(.MONOTONIC_COARSE, @ptrCast(&res)) catch {};
                if (res.ms() <= 1) {
                    clock_id = .MONOTONIC_COARSE;
                } else {
                    clock_id = .MONOTONIC_RAW;
                }
            }

            pub var once = std.once(get);
        };
        clocky.once.call();
        _ = std.os.linux.clock_gettime(clocky.clock_id, @ptrCast(&spec));
        return spec;
    }

    if (comptime Environment.isWindows) {
        const ms = getRoughTickCountMs();
        return timespec{
            .sec = @intCast(ms / 1000),
            .nsec = @intCast((ms % 1000) * 1_000_000),
        };
    }

    return 0;
}

/// When you don't need a super accurate timestamp, this is a fast way to get one.
///
/// Requesting the current time frequently is somewhat expensive. So we can use a rough timestamp.
///
/// This timestamp doesn't easily correlate to a specific time. It's only useful relative to other calls.
pub fn getRoughTickCountMs() u64 {
    if (Environment.isWindows) {
        const GetTickCount64 = struct {
            pub extern "kernel32" fn GetTickCount64() std.os.windows.ULONGLONG;
        }.GetTickCount64;
        return GetTickCount64();
    }

    const spec = getRoughTickCount();
    return spec.ns() / std.time.ns_per_ms;
}

pub const timespec = extern struct {
    sec: isize = 0,
    nsec: isize = 0,

    pub fn eql(this: *const timespec, other: *const timespec) bool {
        return this.sec == other.sec and this.nsec == other.nsec;
    }

    pub fn toInstant(this: *const timespec) std.time.Instant {
        if (comptime Environment.isPosix) {
            return std.time.Instant{
                .timestamp = @bitCast(this.*),
            };
        }

        if (comptime Environment.isWindows) {
            return std.time.Instant{
                .timestamp = @intCast(this.sec * std.time.ns_per_s + this.nsec),
            };
        }
    }

    // TODO: this is wrong!
    pub fn duration(this: *const timespec, other: *const timespec) timespec {
        // Mimick C wrapping behavior.
        var sec_diff = this.sec -% other.sec;
        var nsec_diff = this.nsec -% other.nsec;

        if (nsec_diff < 0) {
            sec_diff -%= 1;
            nsec_diff +%= std.time.ns_per_s;
        }

        return timespec{
            .sec = sec_diff,
            .nsec = nsec_diff,
        };
    }

    pub fn order(a: *const timespec, b: *const timespec) std.math.Order {
        const sec_order = std.math.order(a.sec, b.sec);
        if (sec_order != .eq) return sec_order;
        return std.math.order(a.nsec, b.nsec);
    }

    /// Returns the nanoseconds of this timer. Note that maxInt(u64) ns is
    /// 584 years so if we get any overflows we just use maxInt(u64). If
    /// any software is running in 584 years waiting on this timer...
    /// shame on me I guess... but I'll be dead.
    pub fn ns(this: *const timespec) u64 {
        if (this.sec <= 0) {
            return @max(this.nsec, 0);
        }

        assert(this.sec >= 0);
        assert(this.nsec >= 0);
        const s_ns = std.math.mul(
            u64,
            @as(u64, @intCast(@max(this.sec, 0))),
            std.time.ns_per_s,
        ) catch return std.math.maxInt(u64);

        return std.math.add(u64, s_ns, @as(u64, @intCast(@max(this.nsec, 0)))) catch
            return std.math.maxInt(i64);
    }

    pub fn nsSigned(this: *const timespec) i64 {
        const ns_per_sec = this.sec *% std.time.ns_per_s;
        const ns_from_nsec = @divFloor(this.nsec, 1_000_000);
        return ns_per_sec +% ns_from_nsec;
    }

    pub fn ms(this: *const timespec) i64 {
        const ms_from_sec = this.sec *% 1000;
        const ms_from_nsec = @divFloor(this.nsec, 1_000_000);
        return ms_from_sec +% ms_from_nsec;
    }

    pub fn msUnsigned(this: *const timespec) u64 {
        return this.ns() / std.time.ns_per_ms;
    }

    pub fn greater(a: *const timespec, b: *const timespec) bool {
        return a.order(b) == .gt;
    }

    pub fn now() timespec {
        return getRoughTickCount();
    }

    pub fn sinceNow(start: *const timespec) u64 {
        return now().duration(start).ns();
    }

    pub fn addMs(this: *const timespec, interval: i64) timespec {
        const sec_inc = @divTrunc(interval, std.time.ms_per_s);
        const nsec_inc = @rem(interval, std.time.ms_per_s) * std.time.ns_per_ms;

        var new_timespec = this.*;

        new_timespec.sec +%= sec_inc;
        new_timespec.nsec +%= nsec_inc;

        if (new_timespec.nsec >= std.time.ns_per_s) {
            new_timespec.sec +%= 1;
            new_timespec.nsec -%= std.time.ns_per_s;
        }

        return new_timespec;
    }

    pub fn msFromNow(interval: i64) timespec {
        return now().addMs(interval);
    }
};

pub const UUID = @import("./bun.js/uuid.zig");

/// An abstract number of element in a sequence. The sequence has a first element.
/// This type should be used instead of integer because 2 contradicting traditions can
/// call a first element '0' or '1' which makes integer type ambiguous.
pub fn OrdinalT(comptime Int: type) type {
    return enum(Int) {
        invalid = switch (@typeInfo(Int).int.signedness) {
            .unsigned => std.math.maxInt(Int),
            .signed => -1,
        },
        start = 0,
        _,

        pub fn fromZeroBased(int: Int) @This() {
            assert(int >= 0);
            assert(int != std.math.maxInt(Int));
            return @enumFromInt(int);
        }

        pub fn fromOneBased(int: Int) @This() {
            assert(int > 0);
            return @enumFromInt(int - 1);
        }

        pub fn zeroBased(ord: @This()) Int {
            return @intFromEnum(ord);
        }

        pub fn oneBased(ord: @This()) Int {
            return @intFromEnum(ord) + 1;
        }

        pub fn add(ord: @This(), inc: Int) @This() {
            return fromZeroBased(ord.zeroBased() + inc);
        }

        pub fn isValid(ord: @This()) bool {
            return ord.zeroBased() >= 0;
        }
    };
}

/// ABI-equivalent of WTF::OrdinalNumber
pub const Ordinal = OrdinalT(c_int);

pub fn memmove(output: []u8, input: []const u8) void {
    if (output.len == 0) {
        return;
    }

    if (comptime Environment.allow_assert) {
        assert(output.len >= input.len);
    }

    if (Environment.isNative and !@inComptime()) {
        _ = c.memmove(output.ptr, input.ptr, input.len);
    } else {
        for (input, output) |input_byte, *out| {
            out.* = input_byte;
        }
    }
}

pub const hmac = @import("./hmac.zig");
pub const libdeflate = @import("./deps/libdeflate.zig");

pub const bake = @import("bake/bake.zig");

/// like std.enums.tagName, except it doesn't lose the sentinel value.
pub fn tagName(comptime Enum: type, value: Enum) ?[:0]const u8 {
    return inline for (@typeInfo(Enum).@"enum".fields) |f| {
        if (@intFromEnum(value) == f.value) break f.name;
    } else null;
}
extern "c" fn Bun__ramSize() usize;
pub fn getTotalMemorySize() usize {
    return Bun__ramSize();
}

pub const DebugThreadLock = if (Environment.isDebug)
    struct {
        owning_thread: ?std.Thread.Id,
        locked_at: crash_handler.StoredTrace,

        pub const unlocked: DebugThreadLock = .{
            .owning_thread = null,
            .locked_at = crash_handler.StoredTrace.empty,
        };

        pub fn lock(impl: *@This()) void {
            if (impl.owning_thread) |thread| {
                Output.err("assertion failure", "Locked by thread {d} here:", .{thread});
                crash_handler.dumpStackTrace(impl.locked_at.trace(), .{ .frame_count = 10, .stop_at_jsc_llint = true });
                Output.panic("Safety lock violated on thread {d}", .{std.Thread.getCurrentId()});
            }
            impl.owning_thread = std.Thread.getCurrentId();
            impl.locked_at = crash_handler.StoredTrace.capture(@returnAddress());
        }

        pub fn unlock(impl: *@This()) void {
            impl.assertLocked();
            impl.* = unlocked;
        }

        pub fn assertLocked(impl: *const @This()) void {
            assert(impl.owning_thread != null); // not locked
            assert(impl.owning_thread == std.Thread.getCurrentId());
        }

        pub fn initLocked() @This() {
            var impl = DebugThreadLock.unlocked;
            impl.lock();
            return impl;
        }
    }
else
    struct {
        pub const unlocked: @This() = .{};
        pub fn lock(_: *@This()) void {}
        pub fn unlock(_: *@This()) void {}
        pub fn assertLocked(_: *const @This()) void {}
        pub fn initLocked() @This() {
            return .{};
        }
    };

pub const bytecode_extension = ".jsc";

/// An typed index into an array or other structure.
/// maxInt is reserved for an empty state.
///
/// const Thing = struct {};
/// const Index = bun.GenericIndex(u32, Thing)
///
/// The second argument prevents Zig from memoizing the
/// call, which would otherwise make all indexes
/// equal to each other.
pub fn GenericIndex(backing_int: type, uid: anytype) type {
    const null_value = std.math.maxInt(backing_int);
    return enum(backing_int) {
        _,
        const Index = @This();
        comptime {
            _ = uid;
        }

        /// Prefer this over @enumFromInt to assert the int is in range
        pub inline fn init(int: backing_int) Index {
            bun.assert(int != null_value); // would be confused for null
            return @enumFromInt(int);
        }

        /// Prefer this over @intFromEnum because of type confusion with `.Optional`
        pub inline fn get(i: @This()) backing_int {
            bun.assert(@intFromEnum(i) != null_value); // memory corruption
            return @intFromEnum(i);
        }

        pub inline fn toOptional(oi: @This()) Optional {
            return @enumFromInt(oi.get());
        }

        pub fn sortFnAsc(_: void, a: @This(), b: @This()) bool {
            return a.get() < b.get();
        }

        pub fn sortFnDesc(_: void, a: @This(), b: @This()) bool {
            return a.get() < b.get();
        }

        pub fn format(this: @This(), comptime f: []const u8, opts: std.fmt.FormatOptions, writer: anytype) !void {
            comptime if (strings.eql(f, "d") or strings.eql(f, "any"))
                @compileError("Invalid format specifier: " ++ f ++ ". To use these, call .get() first");
            try std.fmt.formatInt(@intFromEnum(this), 10, .lower, opts, writer);
        }

        pub const Optional = enum(backing_int) {
            none = std.math.maxInt(backing_int),
            _,

            /// Signatures:
            /// - `init(maybe: ?Index) Optional`
            /// - `init(maybe: ?backing_int) Optional`
            pub inline fn init(maybe: anytype) Optional {
                comptime var t = @typeInfo(@TypeOf(maybe));
                if (t == .optional) t = @typeInfo(t.optional.child);
                if (t == .int or t == .comptime_int)
                    return if (@as(?backing_int, maybe)) |i| Index.init(i).toOptional() else .none;
                return if (@as(?Index, maybe)) |i| i.toOptional() else .none;
            }

            pub inline fn unwrap(oi: Optional) ?Index {
                return if (oi == .none) null else @enumFromInt(@intFromEnum(oi));
            }
        };
    };
}

comptime {
    // Must be nominal
    assert(GenericIndex(u32, opaque {}) != GenericIndex(u32, opaque {}));
}

pub fn splitAtMut(comptime T: type, slice: []T, mid: usize) struct { []T, []T } {
    bun.assert(mid <= slice.len);

    return .{ slice[0..mid], slice[mid..] };
}

/// Reverse of the slice index operator.
/// Given `&slice[index] == item`, returns the `index` needed.
/// The item must be in the slice.
pub fn indexOfPointerInSlice(comptime T: type, slice: []const T, item: *const T) usize {
    bun.assert(isSliceInBufferT(T, item[0..1], slice));
    const offset = @intFromPtr(item) - @intFromPtr(slice.ptr);
    const index = @divExact(offset, @sizeOf(T));
    return index;
}

pub fn getThreadCount() u16 {
    const max_threads = 1024;
    const min_threads = 2;
    const ThreadCount = struct {
        pub var cached_thread_count: u16 = 0;
        var cached_thread_count_once = std.once(getThreadCountOnce);
        fn getThreadCountFromUser() ?u16 {
            inline for (.{ "UV_THREADPOOL_SIZE", "GOMAXPROCS" }) |envname| {
                if (getenvZ(envname)) |env| {
                    if (std.fmt.parseInt(u16, env, 10) catch null) |parsed| {
                        if (parsed >= min_threads) {
                            if (bun.logger.Log.default_log_level.atLeast(.debug)) {
                                Output.note("Using {d} threads from {s}={d}", .{ parsed, envname, parsed });
                                Output.flush();
                            }
                            return @min(parsed, max_threads);
                        }
                    }
                }
            }

            return null;
        }
        fn getThreadCountOnce() void {
            cached_thread_count = @min(max_threads, @max(min_threads, getThreadCountFromUser() orelse std.Thread.getCpuCount() catch 0));
        }
    };
    ThreadCount.cached_thread_count_once.call();
    return ThreadCount.cached_thread_count;
}

/// Copied from zig std. Modified to accept arguments.
pub fn once(comptime f: anytype) Once(f) {
    return Once(f){};
}

/// Copied from zig std. Modified to accept arguments.
///
/// An object that executes the function `f` just once.
/// It is undefined behavior if `f` re-enters the same Once instance.
pub fn Once(comptime f: anytype) type {
    return struct {
        const Return = @typeInfo(@TypeOf(f)).@"fn".return_type.?;

        done: bool = false,
        payload: Return = undefined,
        mutex: bun.Mutex = .{},

        /// Call the function `f`.
        /// If `call` is invoked multiple times `f` will be executed only the
        /// first time.
        /// The invocations are thread-safe.
        pub fn call(self: *@This(), args: std.meta.ArgsTuple(@TypeOf(f))) Return {
            if (@atomicLoad(bool, &self.done, .acquire))
                return self.payload;

            return self.callSlow(args);
        }

        fn callSlow(self: *@This(), args: std.meta.ArgsTuple(@TypeOf(f))) Return {
            @branchHint(.cold);

            self.mutex.lock();
            defer self.mutex.unlock();

            // The first thread to acquire the mutex gets to run the initializer
            if (!self.done) {
                self.payload = @call(.auto, f, args);
                @atomicStore(bool, &self.done, true, .release);
            }

            return self.payload;
        }
    };
}

/// `val` must be a pointer to an optional type (e.g. `*?T`)
///
/// This function takes the value out of the optional, replacing it with null, and returns the value.
pub inline fn take(val: anytype) ?@typeInfo(@typeInfo(@TypeOf(val)).pointer.child).optional.child {
    if (val.*) |v| {
        val.* = null;
        return v;
    }
    return null;
}

/// `val` must be a pointer to an optional type (e.g. `*?T`)
///
/// This function deinitializes the value and sets the optional to null.
pub inline fn clear(val: anytype, allocator: std.mem.Allocator) void {
    if (val.*) |*v| {
        if (@hasDecl(@TypeOf(v.*), "deinit")) {
            v.deinit(allocator);
        }
        val.* = null;
    }
}

pub inline fn move(val: anytype) switch (@typeInfo(@TypeOf(val))) {
    .pointer => |p| p.child,
    else => @compileError("unexpected move type"),
} {
    const tmp = val.*;
    @constCast(val).* = undefined;
    return tmp;
}

pub inline fn wrappingNegation(val: anytype) @TypeOf(val) {
    return 0 -% val;
}

fn assertNoPointers(T: type) void {
    switch (@typeInfo(T)) {
        .pointer => @compileError("no pointers!"),
        inline .@"struct", .@"union" => |s| for (s.fields) |field| {
            assertNoPointers(field.type);
        },
        .array => |a| assertNoPointers(a.child),
        else => {},
    }
}

pub inline fn writeAnyToHasher(hasher: anytype, thing: anytype) void {
    comptime assertNoPointers(@TypeOf(thing)); // catch silly mistakes
    hasher.update(std.mem.asBytes(&thing));
}

pub const perf = @import("./perf.zig");
pub inline fn isComptimeKnown(x: anytype) bool {
    return comptime @typeInfo(@TypeOf(.{x})).@"struct".fields[0].is_comptime;
}

pub inline fn itemOrNull(comptime T: type, slice: []const T, index: usize) ?T {
    return if (index < slice.len) slice[index] else null;
}

pub const Maybe = bun.JSC.Node.Maybe;

/// To handle stack overflows:
/// 1. StackCheck.init()
/// 2. .isSafeToRecurse()
pub const StackCheck = struct {
    cached_stack_end: usize = 0,

    extern fn Bun__StackCheck__initialize() void;
    pub fn configureThread() void {
        Bun__StackCheck__initialize();
    }

    extern "c" fn Bun__StackCheck__getMaxStack() usize;
    fn getStackEnd() usize {
        return Bun__StackCheck__getMaxStack();
    }

    pub fn init() StackCheck {
        return StackCheck{ .cached_stack_end = getStackEnd() };
    }

    pub fn update(this: *StackCheck) void {
        this.cached_stack_end = getStackEnd();
    }

    /// Is there at least 128 KB of stack space available?
    pub fn isSafeToRecurse(this: StackCheck) bool {
        const stack_ptr: usize = @frameAddress();
        const remaining_stack = stack_ptr -| this.cached_stack_end;
        return remaining_stack > 1024 * if (Environment.isWindows) 256 else 128;
    }
};

// Workaround for lack of branch hints.
pub noinline fn throwStackOverflow() StackOverflow!void {
    @branchHint(.cold);
    return error.StackOverflow;
}
const StackOverflow = error{StackOverflow};

pub const S3 = @import("./s3/client.zig");
pub const ptr = @import("ptr.zig");

const Allocator = std.mem.Allocator;

/// Memory is typically not decommitted immediately when freed.
/// Sensitive information that's kept in memory can be read in various ways until the OS
/// decommits it or the memory allocator reuses it for a new allocation.
/// So if we're about to free something sensitive, we should zero it out first.
pub fn freeSensitive(allocator: std.mem.Allocator, slice: anytype) void {
    @memset(@constCast(slice), 0);
    allocator.free(slice);
}

pub const server = @import("./bun.js/api/server.zig");
pub const macho = @import("./macho.zig");
pub const valkey = @import("./valkey/index.zig");
pub const highway = @import("./highway.zig");

pub const MemoryReportingAllocator = @import("allocators/MemoryReportingAllocator.zig");

pub const mach_port = if (Environment.isMac) std.c.mach_port_t else u32;

<<<<<<< HEAD
pub const mach_port = if (Environment.isMac) std.c.mach_port_t else u32;

pub const TerminalHyperlink = struct {
    link: []const u8,
    text: []const u8,
    enabled: bool,

    const Protocol = enum {
        vscode,
        cursor,
    };

    pub fn new(link: []const u8, text: []const u8, enabled: bool) TerminalHyperlink {
        return TerminalHyperlink{
            .link = link,
            .text = text,
            .enabled = enabled,
        };
    }

    pub fn format(this: @This(), comptime _: []const u8, _: std.fmt.FormatOptions, writer: anytype) !void {
        if (this.enabled) {
            const ESC = "\x1b";
            const OSC8 = ESC ++ "];8;";
            const ST = ESC ++ "\\";
            const link_fmt_string = OSC8 ++ "{s}" ++ ST ++ "{s}" ++ OSC8 ++ ST;
            try writer.print(link_fmt_string, .{ this.link, this.text });
        } else {
            try writer.print("{s}", .{this.text});
        }
    }
};
=======
pub fn contains(item: anytype, list: *const std.ArrayListUnmanaged(@TypeOf(item))) bool {
    const T = @TypeOf(item);
    return switch (T) {
        u8 => strings.containsChar(list.items, item),
        else => std.mem.indexOfScalar(T, list.items, item) != null,
    };
}
>>>>>>> d6d72513
<|MERGE_RESOLUTION|>--- conflicted
+++ resolved
@@ -3757,9 +3757,6 @@
 
 pub const mach_port = if (Environment.isMac) std.c.mach_port_t else u32;
 
-<<<<<<< HEAD
-pub const mach_port = if (Environment.isMac) std.c.mach_port_t else u32;
-
 pub const TerminalHyperlink = struct {
     link: []const u8,
     text: []const u8,
@@ -3790,12 +3787,11 @@
         }
     }
 };
-=======
+
 pub fn contains(item: anytype, list: *const std.ArrayListUnmanaged(@TypeOf(item))) bool {
     const T = @TypeOf(item);
     return switch (T) {
         u8 => strings.containsChar(list.items, item),
         else => std.mem.indexOfScalar(T, list.items, item) != null,
     };
-}
->>>>>>> d6d72513
+}