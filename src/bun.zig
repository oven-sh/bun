//! This is the root source file of Bun's zig module. It can be imported using
//! `@import("bun")`, and should be able to reach all code via `.` syntax.
//!
//! Prefer adding new code into a separate file and adding an import, or putting
//! code in the relevant namespace.

const bun = @This();

pub const Environment = @import("./env.zig");
pub const env_var = @import("./env_var.zig");
pub const feature_flag = env_var.feature_flag;

pub const use_mimalloc = @import("build_options").use_mimalloc;
pub const default_allocator: std.mem.Allocator = allocators.c_allocator;
/// Zero-sized type whose `allocator` method returns `default_allocator`.
pub const DefaultAllocator = allocators.Default;
/// Zeroing memory allocator
pub const z_allocator: std.mem.Allocator = allocators.z_allocator;

<<<<<<< HEAD
pub const callmod_inline: std.builtin.CallModifier = if (Environment.isDebug or Environment.enable_asan) .auto else .always_inline;
pub const callconv_inline: std.builtin.CallingConvention = if (Environment.isDebug or Environment.enable_asan) .Unspecified else .Inline;
=======
pub const callmod_inline: std.builtin.CallModifier = if (builtin.mode == .Debug) .auto else .always_inline;
pub const callconv_inline: std.builtin.CallingConvention = if (builtin.mode == .Debug) .auto else .@"inline";
>>>>>>> b876938f

/// In debug builds, this will catch memory leaks. In release builds, it is mimalloc.
pub const debug_allocator: std.mem.Allocator = if (Environment.isDebug or Environment.enable_asan)
    debug_allocator_data.allocator
else
    default_allocator;

pub const debug_allocator_data = struct {
    comptime {
        if (!Environment.isDebug) @compileError("only available in debug");
    }
    pub var backing: ?std.heap.DebugAllocator(.{}) = null;
    pub const allocator: std.mem.Allocator = .{
        .ptr = undefined,
        .vtable = &.{
            .alloc = &alloc,
            .resize = &resize,
            .remap = &remap,
            .free = &free,
        },
    };

    fn alloc(_: *anyopaque, new_len: usize, alignment: std.mem.Alignment, ret_addr: usize) ?[*]u8 {
        return backing.?.allocator().rawAlloc(new_len, alignment, ret_addr);
    }

    fn resize(_: *anyopaque, mem: []u8, alignment: std.mem.Alignment, new_len: usize, ret_addr: usize) bool {
        return backing.?.allocator().rawResize(mem, alignment, new_len, ret_addr);
    }

    fn remap(_: *anyopaque, mem: []u8, alignment: std.mem.Alignment, new_len: usize, ret_addr: usize) ?[*]u8 {
        return backing.?.allocator().rawRemap(mem, alignment, new_len, ret_addr);
    }

    fn free(_: *anyopaque, mem: []u8, alignment: std.mem.Alignment, ret_addr: usize) void {
        return backing.?.allocator().rawFree(mem, alignment, ret_addr);
    }
};

pub extern "c" fn powf(x: f32, y: f32) f32;
pub extern "c" fn pow(x: f64, y: f64) f64;

/// Restrict a value to a certain interval unless it is a float and NaN.
pub inline fn clamp(self: anytype, min: @TypeOf(self), max: @TypeOf(self)) @TypeOf(self) {
    bun.debugAssert(min <= max);
    if (comptime (@TypeOf(self) == f32 or @TypeOf(self) == f64)) {
        return clampFloat(self, min, max);
    }
    return std.math.clamp(self, min, max);
}

/// Restrict a value to a certain interval unless it is NaN.
///
/// Returns `max` if `self` is greater than `max`, and `min` if `self` is
/// less than `min`. Otherwise this returns `self`.
///
/// Note that this function returns NaN if the initial value was NaN as
/// well.
pub inline fn clampFloat(_self: anytype, min: @TypeOf(_self), max: @TypeOf(_self)) @TypeOf(_self) {
    if (comptime !(@TypeOf(_self) == f32 or @TypeOf(_self) == f64)) {
        @compileError("Only call this on floats.");
    }
    var self = _self;
    if (self < min) {
        self = min;
    }
    if (self > max) {
        self = max;
    }
    return self;
}

/// Converts a floating-point value to an integer following Rust semantics.
/// This provides safe conversion that mimics Rust's `as` operator behavior,
/// unlike Zig's `@intFromFloat` which panics on out-of-range values.
///
/// Conversion rules:
/// - If finite and within target integer range: truncates toward zero
/// - If NaN: returns 0
/// - If out-of-range (including infinities): clamp to target min/max bounds
pub fn intFromFloat(comptime Int: type, value: anytype) Int {
    const Float = @TypeOf(value);
    comptime {
        // Simple type check - let the compiler do the heavy lifting
        if (!(Float == f32 or Float == f64)) {
            @compileError("intFromFloat: value must be f32 or f64");
        }
    }

    // Handle NaN
    if (std.math.isNan(value)) {
        return 0;
    }

    // Handle out-of-range values (including infinities)
    const min_int = std.math.minInt(Int);
    const max_int = std.math.maxInt(Int);

    // Check the truncated value directly against integer bounds
    const truncated = @trunc(value);

    // Use f64 for comparison to avoid precision issues
    if (truncated > @as(f64, @floatFromInt(max_int))) {
        return max_int;
    }
    if (truncated < @as(f64, @floatFromInt(min_int))) {
        return min_int;
    }

    // Additional safety check: ensure we can safely convert
    if (truncated != truncated) { // Check for NaN in truncated value
        return 0;
    }

    // Safe to convert - truncate toward zero
    return @as(Int, @intFromFloat(truncated));
}

pub fn typedAllocator(comptime T: type) std.mem.Allocator {
    if (heap_breakdown.enabled)
        return heap_breakdown.allocator(comptime T);

    return default_allocator;
}

pub inline fn namedAllocator(comptime name: [:0]const u8) std.mem.Allocator {
    if (heap_breakdown.enabled)
        return heap_breakdown.namedAllocator(name);

    return default_allocator;
}

pub const OOM = std.mem.Allocator.Error;

pub const JSError = error{
    /// There is an active exception on the global object.
    /// You should almost never have to construct this manually.
    JSError,
    // XXX: This is temporary! meghan will remove this soon
    OutOfMemory,
    /// Similar to error.JSError but always represents a termination exception.
    JSTerminated,
};

pub const JSTerminated = error{
    /// JavaScript execution has been terminated.
    /// This condition is indicated by throwing an exception, so most code should still handle it
    /// with JSError. If you expect that you will not throw any errors other than the termination
    /// exception, you can catch JSError, assert that the exception is the termination exception,
    /// and return error.JSTerminated.
    JSTerminated,
};

pub const JSOOM = OOM || JSError;

pub const detectCI = @import("./ci_info.zig").detectCI;

/// Cross-platform system APIs
pub const sys = @import("./sys.zig");
/// Deprecated: use bun.sys.S
pub const S = sys.S;
pub const O = sys.O;
pub const Mode = sys.Mode;

// Platform-specific system APIs. If something can be implemented on multiple
// platforms, it does not belong in these three namespaces.
pub const windows = @import("./windows.zig");
pub const darwin = @import("./darwin.zig");
pub const linux = @import("./linux.zig");

/// Translated from `c-headers-for-zig.h` for the current platform.
pub const c = @import("translated-c-headers");

pub const sha = @import("./sha.zig");
pub const FeatureFlags = @import("./feature_flags.zig");
pub const meta = @import("./meta.zig");
pub const base64 = @import("./base64/base64.zig");
pub const path = @import("./resolver/resolve_path.zig");
pub const resolver = @import("./resolver/resolver.zig");
pub const DirIterator = @import("./bun.js/node/dir_iterator.zig");
pub const PackageJSON = @import("./resolver/package_json.zig").PackageJSON;
pub const fmt = @import("./fmt.zig");

// This file is gennerated, but cant be placed in the build/debug/codegen
// folder because zig will complain about outside-of-module stuff
/// All functions and interfaces provided from Bun's `bindgen` utility.
pub const gen = @import("./bun.js/bindings/GeneratedBindings.zig");

comptime {
    // This file is gennerated, but cant be placed in the build/debug/codegen
    // folder because zig will complain about outside-of-module stuff
    _ = &@import("./bun.js/bindings/GeneratedJS2Native.zig");
    _ = &gen; // reference bindings
}

/// Copied from Zig std.trait
pub const trait = @import("./trait.zig");
/// Copied from Zig std.Progress before 0.13 rewrite
pub const Progress = @import("./Progress.zig");
/// Modified version of Zig's ComptimeStringMap
pub const comptime_string_map = @import("./comptime_string_map.zig");
pub const ComptimeStringMap = comptime_string_map.ComptimeStringMap;
pub const ComptimeStringMap16 = comptime_string_map.ComptimeStringMap16;
pub const ComptimeStringMapWithKeyType = comptime_string_map.ComptimeStringMapWithKeyType;

pub const glob = @import("./glob.zig");
pub const patch = @import("./patch.zig");
pub const ini = @import("./ini.zig");
pub const bits = @import("./bits.zig");
pub const css = @import("./css/css_parser.zig");
pub const SmallList = css.SmallList;
pub const csrf = @import("./csrf.zig");
pub const validators = @import("./bun.js/node/util/validators.zig");

pub const shell = @import("./shell/shell.zig");

pub const Output = @import("./output.zig");
pub const Global = @import("./Global.zig");

pub const FD = @import("./fd.zig").FD;
pub const MovableIfWindowsFd = @import("./fd.zig").MovableIfWindowsFd;

/// Deprecated: Use `FD` instead.
pub const FileDescriptor = FD;

// When we are on a computer with an absurdly high number of max open file handles
// such is often the case with macOS
// As a useful optimization, we can store file descriptors and just keep them open...forever
/// Deprecated: Rename to use `FD` instead.
pub const StoredFileDescriptorType = FileDescriptor;

/// Thin wrapper around iovec / libuv buffer
/// This is used for readv/writev calls.
pub const PlatformIOVec = if (Environment.isWindows)
    windows.libuv.uv_buf_t
else
    std.posix.iovec;

pub const PlatformIOVecConst = if (Environment.isWindows)
    windows.libuv.uv_buf_t
else
    std.posix.iovec_const;

pub fn platformIOVecCreate(input: []const u8) PlatformIOVec {
    // TODO: remove this constCast by making the input mutable
    return .{ .len = @truncate(input.len), .base = @constCast(input.ptr) };
}

pub fn platformIOVecConstCreate(input: []const u8) PlatformIOVecConst {
    // TODO: remove this constCast by adding uv_buf_t_const
    return .{ .len = @truncate(input.len), .base = @constCast(input.ptr) };
}

pub fn platformIOVecToSlice(iovec: PlatformIOVec) []u8 {
    if (Environment.isWindows) return windows.libuv.uv_buf_t.slice(iovec);
    return iovec.base[0..iovec.len];
}

pub const libarchive = @import("./libarchive/libarchive.zig");

pub const paths = @import("./paths.zig");
pub const MAX_PATH_BYTES = paths.MAX_PATH_BYTES;
pub const PathBuffer = paths.PathBuffer;
pub const PATH_MAX_WIDE = paths.PATH_MAX_WIDE;
pub const WPathBuffer = paths.WPathBuffer;
pub const OSPathChar = paths.OSPathChar;
pub const OSPathSliceZ = paths.OSPathSliceZ;
pub const OSPathSlice = paths.OSPathSlice;
pub const OSPathBuffer = paths.OSPathBuffer;
pub const Path = paths.Path;
pub const AbsPath = paths.AbsPath;
pub const AutoAbsPath = paths.AutoAbsPath;
pub const RelPath = paths.RelPath;
pub const AutoRelPath = paths.AutoRelPath;
pub const EnvPath = paths.EnvPath;
pub const path_buffer_pool = paths.path_buffer_pool;
pub const w_path_buffer_pool = paths.w_path_buffer_pool;
pub const os_path_buffer_pool = paths.os_path_buffer_pool;

pub inline fn cast(comptime To: type, value: anytype) To {
    if (@typeInfo(@TypeOf(value)) == .int) {
        return @ptrFromInt(@as(usize, value));
    }

    return @ptrCast(@alignCast(value));
}

pub fn len(value: anytype) usize {
    return switch (@typeInfo(@TypeOf(value))) {
        .array => |info| info.len,
        .vector => |info| info.len,
        .pointer => |info| switch (info.size) {
            .one => switch (@typeInfo(info.child)) {
                .array => |array| brk: {
                    if (array.sentinel_ptr != null) {
                        @compileError("use bun.sliceTo");
                    }

                    break :brk array.len;
                },
                else => @compileError("invalid type given to std.mem.len"),
            },
            .many => {
                const sentinel_ptr = info.sentinel_ptr orelse
                    @compileError("length of pointer with no sentinel");
                const sentinel = @as(*align(1) const info.child, @ptrCast(sentinel_ptr)).*;

                return std.mem.indexOfSentinel(info.child, sentinel, value);
            },
            .c => {
                assert(value != null);
                return std.mem.indexOfSentinel(info.child, 0, value);
            },
            .slice => value.len,
        },
        .@"struct" => |info| if (info.is_tuple) {
            return info.fields.len;
        } else @compileError("invalid type given to std.mem.len"),
        else => @compileError("invalid type given to std.mem.len"),
    };
}

fn Span(comptime T: type) type {
    switch (@typeInfo(T)) {
        .optional => |optional_info| {
            return ?Span(optional_info.child);
        },
        .pointer => |ptr_info| {
            var new_ptr_info = ptr_info;
            switch (ptr_info.size) {
                .one => switch (@typeInfo(ptr_info.child)) {
                    .array => |info| {
                        new_ptr_info.child = info.child;
                        new_ptr_info.sentinel_ptr = info.sentinel_ptr;
                    },
                    else => @compileError("invalid type given to std.mem.Span"),
                },
                .c => {
                    new_ptr_info.sentinel_ptr = &@as(ptr_info.child, 0);
                    new_ptr_info.is_allowzero = false;
                },
                .many, .slice => {},
            }
            new_ptr_info.size = .slice;
            return @Type(.{ .pointer = new_ptr_info });
        },
        else => @compileError("invalid type given to std.mem.Span: " ++ @typeName(T)),
    }
}

pub fn span(pointer: anytype) Span(@TypeOf(pointer)) {
    if (@typeInfo(@TypeOf(pointer)) == .optional) {
        if (pointer) |non_null| {
            return span(non_null);
        } else {
            return null;
        }
    }
    const Result = Span(@TypeOf(pointer));
    const l = len(pointer);
    const ptr_info = @typeInfo(Result).pointer;
    if (ptr_info.sentinel_ptr) |s_ptr| {
        const s = @as(*align(1) const ptr_info.child, @ptrCast(s_ptr)).*;
        return pointer[0..l :s];
    } else {
        return pointer[0..l];
    }
}

pub const IdentityContext = @import("./identity_context.zig").IdentityContext;
pub const ArrayIdentityContext = @import("./identity_context.zig").ArrayIdentityContext;
pub const StringHashMapUnowned = struct {
    pub const Key = struct {
        hash: u64,
        len: usize,

        pub fn init(str: []const u8) Key {
            return Key{
                .hash = hash(str),
                .len = str.len,
            };
        }
    };

    pub const Adapter = struct {
        pub fn eql(_: @This(), a: Key, b: Key) bool {
            return a.hash == b.hash and a.len == b.len;
        }

        pub fn hash(_: @This(), key: Key) u64 {
            return key.hash;
        }
    };
};

pub const collections = @import("./collections.zig");
pub const MultiArrayList = bun.collections.MultiArrayList;
pub const BabyList = collections.BabyList;
pub const ByteList = collections.ByteList; // alias of BabyList(u8)
pub const OffsetByteList = collections.OffsetByteList;
pub const bit_set = collections.bit_set;
pub const HiveArray = collections.HiveArray;
pub const BoundedArray = collections.BoundedArray;

pub fn DebugOnly(comptime Type: type) type {
    if (comptime Environment.isDebug) {
        return Type;
    }

    return void;
}

pub fn DebugOnlyDefault(comptime val: anytype) if (Environment.isDebug) @TypeOf(val) else void {
    if (comptime Environment.isDebug) {
        return val;
    }

    return {};
}

pub inline fn range(comptime min: anytype, comptime max: anytype) [max - min]usize {
    return comptime brk: {
        var slice: [max - min]usize = undefined;
        for (min..max) |i| {
            slice[i - min] = i;
        }
        break :brk slice;
    };
}

pub fn copy(comptime Type: type, dest: []Type, src: []const Type) void {
    const input: []const u8 = std.mem.sliceAsBytes(src);
    const output: []u8 = std.mem.sliceAsBytes(dest);

    return memmove(output, input);
}

pub fn clone(item: anytype, allocator: std.mem.Allocator) !@TypeOf(item) {
    const T = @TypeOf(item);

    if (std.meta.hasFn(T, "clone")) {
        return try item.clone(allocator);
    }

    const Child = std.meta.Child(T);
    if (comptime trait.isContainer(Child)) {
        if (std.meta.hasFn(Child, "clone")) {
            const slice = try allocator.alloc(Child, item.len);
            for (slice, 0..) |*val, i| {
                val.* = try item[i].clone(allocator);
            }
            return slice;
        }

        @compileError("Expected clone() to exist for slice child: " ++ @typeName(Child));
    }

    return try allocator.dupe(Child, item);
}

pub const LinearFifo = @import("./linear_fifo.zig").LinearFifo;
pub const LinearFifoBufferType = @import("./linear_fifo.zig").LinearFifoBufferType;

/// hash a string
pub fn hash(content: []const u8) u64 {
    return std.hash.Wyhash.hash(0, content);
}

/// Get a random-ish value
pub fn fastRandom() u64 {
    const pcrng = struct {
        const random_seed = struct {
            var seed_value: std.atomic.Value(u64) = std.atomic.Value(u64).init(0);
            pub fn get() u64 {
                // This is slightly racy but its fine because this memoization is done as a performance optimization
                // and we only need to do it once per process
                var value = seed_value.load(.monotonic);
                while (value == 0) : (value = seed_value.load(.monotonic)) {
                    if (comptime Environment.isDebug or Environment.is_canary) {
                        if (bun.env_var.BUN_DEBUG_HASH_RANDOM_SEED.get()) |v| {
                            seed_value.store(v, .monotonic);
                            return v;
                        }
                    }
                    csprng(std.mem.asBytes(&value));
                    seed_value.store(value, .monotonic);
                }

                return value;
            }
        };

        var prng_: ?std.Random.DefaultPrng = null;

        pub fn get() u64 {
            if (prng_ == null) {
                prng_ = std.Random.DefaultPrng.init(random_seed.get());
            }

            return prng_.?.random().uintAtMost(u64, std.math.maxInt(u64));
        }
    };

    return pcrng.get();
}

pub fn hashWithSeed(seed: u64, content: []const u8) u64 {
    return std.hash.Wyhash.hash(seed, content);
}

pub fn hash32(content: []const u8) u32 {
    const res = hash(content);
    return @as(u32, @truncate(res));
}

pub fn csprng(bytes: []u8) void {
    _ = BoringSSL.c.RAND_bytes(bytes.ptr, bytes.len);
}

pub const ObjectPool = @import("./pool.zig").ObjectPool;

pub fn assertNonBlocking(fd: anytype) void {
    assert((std.posix.fcntl(fd, std.posix.F.GETFL, 0) catch unreachable) & O.NONBLOCK != 0);
}

pub fn ensureNonBlocking(fd: anytype) void {
    const current = std.posix.fcntl(fd, std.posix.F.GETFL, 0) catch 0;
    _ = std.posix.fcntl(fd, std.posix.F.SETFL, current | O.NONBLOCK) catch 0;
}

const global_scope_log = sys.syslog;
pub fn isReadable(fd: FileDescriptor) PollFlag {
    if (comptime Environment.isWindows) {
        @panic("TODO on Windows");
    }
    assert(fd != invalid_fd);
    var polls = [_]std.posix.pollfd{
        .{
            .fd = fd.cast(),
            .events = std.posix.POLL.IN | std.posix.POLL.ERR | std.posix.POLL.HUP,
            .revents = 0,
        },
    };

    const result = (std.posix.poll(&polls, 0) catch 0) != 0;
    const rc = if (result and polls[0].revents & (std.posix.POLL.HUP | std.posix.POLL.ERR) != 0)
        PollFlag.hup
    else if (result)
        PollFlag.ready
    else
        PollFlag.not_ready;
    global_scope_log("poll({f}, .readable): {} ({s}{s})", .{
        fd,
        result,
        @tagName(rc),
        if (polls[0].revents & std.posix.POLL.ERR != 0) " ERR " else "",
    });
    return rc;
}

pub const PollFlag = enum { ready, not_ready, hup };
pub fn isWritable(fd: FileDescriptor) PollFlag {
    if (comptime Environment.isWindows) {
        var polls = [_]std.os.windows.ws2_32.WSAPOLLFD{
            .{
                .fd = fd.asSocketFd(),
                .events = std.posix.POLL.WRNORM,
                .revents = 0,
            },
        };
        const rc = std.os.windows.ws2_32.WSAPoll(&polls, 1, 0);
        const result = (if (rc != std.os.windows.ws2_32.SOCKET_ERROR) @as(usize, @intCast(rc)) else 0) != 0;
        global_scope_log("poll({f}) writable: {f} ({d})", .{ fd, result, polls[0].revents });
        if (result and polls[0].revents & std.posix.POLL.WRNORM != 0) {
            return .hup;
        } else if (result) {
            return .ready;
        } else {
            return .not_ready;
        }
        return;
    }
    assert(fd != invalid_fd);

    var polls = [_]std.posix.pollfd{
        .{
            .fd = fd.cast(),
            .events = std.posix.POLL.OUT | std.posix.POLL.ERR | std.posix.POLL.HUP,
            .revents = 0,
        },
    };

    const result = (std.posix.poll(&polls, 0) catch 0) != 0;
    const rc = if (result and polls[0].revents & (std.posix.POLL.HUP | std.posix.POLL.ERR) != 0)
        PollFlag.hup
    else if (result)
        PollFlag.ready
    else
        PollFlag.not_ready;
    global_scope_log("poll({f}, .writable): {} ({s}{s})", .{
        fd,
        result,
        @tagName(rc),
        if (polls[0].revents & std.posix.POLL.ERR != 0) " ERR " else "",
    });
    return rc;
}

/// Do not use this function, call std.debug.panic directly.
///
/// This function used to panic in debug, and be `unreachable` in release
/// however, if something is possibly reachable, it should not be marked unreachable.
/// It now panics in all release modes.
pub inline fn unreachablePanic(comptime fmts: []const u8, args: anytype) noreturn {
    // if (comptime !Environment.allow_assert) unreachable;
    std.debug.panic(fmts, args);
}

pub fn StringEnum(comptime Type: type, comptime Map: anytype, value: []const u8) ?Type {
    return ComptimeStringMap(Type, Map).get(value);
}

pub const Bunfig = @import("./bunfig.zig").Bunfig;

pub const HTTPThread = @import("./http.zig").HTTPThread;
pub const http = @import("./http.zig");

pub const ptr = @import("./ptr.zig");
pub const TaggedPointer = ptr.TaggedPointer;
pub const TaggedPointerUnion = ptr.TaggedPointerUnion;

pub fn onceUnsafe(comptime function: anytype, comptime ReturnType: type) ReturnType {
    const Result = struct {
        var value: ReturnType = undefined;
        var ran = false;

        pub fn execute() ReturnType {
            if (ran) return value;
            ran = true;
            value = function();
            return value;
        }
    };

    return Result.execute();
}

pub fn isHeapMemory(mem: anytype) bool {
    if (comptime use_mimalloc) {
        const Memory = @TypeOf(mem);
        if (comptime std.meta.trait.isSingleItemPtr(Memory)) {
            return mimalloc.mi_is_in_heap_region(mem);
        }
        return mimalloc.mi_is_in_heap_region(std.mem.sliceAsBytes(mem).ptr);
    }
    return false;
}

pub const memory = @import("./memory.zig");
pub const allocators = @import("./allocators.zig");
pub const mimalloc = allocators.mimalloc;
pub const MimallocArena = allocators.MimallocArena;
pub const AllocationScope = allocators.AllocationScope;
pub const NullableAllocator = allocators.NullableAllocator;
pub const MaxHeapAllocator = allocators.MaxHeapAllocator;

pub const isSliceInBuffer = allocators.isSliceInBuffer;
pub const isSliceInBufferT = allocators.isSliceInBufferT;

pub inline fn sliceInBuffer(stable: []const u8, value: []const u8) []const u8 {
    if (allocators.sliceRange(stable, value)) |_| {
        return value;
    }
    if (strings.indexOf(stable, value)) |index| {
        return stable[index..][0..value.len];
    }
    return value;
}

pub fn rangeOfSliceInBuffer(slice: []const u8, buffer: []const u8) ?[2]u32 {
    if (!isSliceInBuffer(slice, buffer)) return null;
    const r = [_]u32{
        @as(u32, @truncate(@intFromPtr(slice.ptr) -| @intFromPtr(buffer.ptr))),
        @as(u32, @truncate(slice.len)),
    };
    if (comptime Environment.allow_assert)
        assert(strings.eqlLong(slice, buffer[r[0]..][0..r[1]], false));
    return r;
}

// TODO: prefer .invalid decl literal over this
// Please prefer `bun.FD.Optional.none` over this
pub const invalid_fd: FileDescriptor = .invalid;

pub const bun_js = @import("./bun.js.zig");
/// Bindings to JavaScriptCore and other JavaScript primatives.
/// Web and runtime-specific APIs should go in `webcore` and `api`.
pub const jsc = bun_js.jsc;
/// JavaScript Web APIs
pub const webcore = bun_js.webcore;
/// "api" in this context means "the Bun APIs", as in "the exposed JS APIs"
pub const api = bun_js.api;

pub const logger = @import("./logger.zig");
pub const default_thread_stack_size = ThreadPool.default_thread_stack_size;
pub const picohttp = @import("./deps/picohttp.zig");
pub const uws = @import("./deps/uws.zig");
pub const BoringSSL = @import("./boringssl.zig");
pub const LOLHTML = @import("./deps/lol-html.zig");
pub const clap = @import("./deps/zig-clap/clap.zig");
pub const analytics = @import("./analytics.zig");
pub const zlib = @import("./zlib.zig");
pub const simdutf = @import("./bun.js/bindings/bun-simdutf.zig");

pub var start_time: i128 = 0;

pub fn openFileZ(pathZ: [:0]const u8, open_flags: std.fs.File.OpenFlags) !std.fs.File {
    var flags: i32 = 0;
    switch (open_flags.mode) {
        .read_only => flags |= O.RDONLY,
        .write_only => flags |= O.WRONLY,
        .read_write => flags |= O.RDWR,
    }

    const res = try sys.open(pathZ, flags, 0).unwrap();
    return std.fs.File{ .handle = res.cast() };
}

pub fn openFile(path_: []const u8, open_flags: std.fs.File.OpenFlags) !std.fs.File {
    if (comptime Environment.isWindows) {
        var flags: i32 = 0;
        switch (open_flags.mode) {
            .read_only => flags |= O.RDONLY,
            .write_only => flags |= O.WRONLY,
            .read_write => flags |= O.RDWR,
        }

        const fd = try sys.openA(path_, flags, 0).unwrap();
        return fd.stdFile();
    }

    return try openFileZ(&try std.posix.toPosixPath(path_), open_flags);
}

pub fn openDir(dir: std.fs.Dir, path_: [:0]const u8) !std.fs.Dir {
    if (comptime Environment.isWindows) {
        const res = try sys.openDirAtWindowsA(.fromStdDir(dir), path_, .{ .iterable = true, .can_rename_or_delete = true, .read_only = true }).unwrap();
        return res.stdDir();
    } else {
        const fd = try sys.openat(.fromStdDir(dir), path_, O.DIRECTORY | O.CLOEXEC | O.RDONLY, 0).unwrap();
        return fd.stdDir();
    }
}

pub fn openDirNoRenamingOrDeletingWindows(dir: FileDescriptor, path_: [:0]const u8) !std.fs.Dir {
    if (comptime !Environment.isWindows) @compileError("use openDir!");
    const res = try sys.openDirAtWindowsA(dir, path_, .{ .iterable = true, .can_rename_or_delete = false, .read_only = true }).unwrap();
    return res.stdDir();
}

pub fn openDirA(dir: std.fs.Dir, path_: []const u8) !std.fs.Dir {
    if (comptime Environment.isWindows) {
        const res = try sys.openDirAtWindowsA(.fromStdDir(dir), path_, .{ .iterable = true, .can_rename_or_delete = true, .read_only = true }).unwrap();
        return res.stdDir();
    } else {
        const fd = try sys.openatA(.fromStdDir(dir), path_, O.DIRECTORY | O.CLOEXEC | O.RDONLY, 0).unwrap();
        return fd.stdDir();
    }
}

pub fn openDirForIteration(dir: FD, path_: []const u8) sys.Maybe(FD) {
    if (comptime Environment.isWindows) {
        return sys.openDirAtWindowsA(dir, path_, .{ .iterable = true, .can_rename_or_delete = false, .read_only = true });
    }
    return sys.openatA(dir, path_, O.DIRECTORY | O.CLOEXEC | O.RDONLY, 0);
}

pub fn openDirForIterationOSPath(dir: FD, path_: []const OSPathChar) sys.Maybe(FD) {
    if (comptime Environment.isWindows) {
        return sys.openDirAtWindows(dir, path_, .{ .iterable = true, .can_rename_or_delete = false, .read_only = true });
    }
    return sys.openatA(dir, path_, O.DIRECTORY | O.CLOEXEC | O.RDONLY, 0);
}

pub fn openDirAbsolute(path_: []const u8) !std.fs.Dir {
    const fd = if (comptime Environment.isWindows)
        try sys.openDirAtWindowsA(invalid_fd, path_, .{ .iterable = true, .can_rename_or_delete = true, .read_only = true }).unwrap()
    else
        try sys.openA(path_, O.DIRECTORY | O.CLOEXEC | O.RDONLY, 0).unwrap();

    return fd.stdDir();
}

pub fn openDirAbsoluteNotForDeletingOrRenaming(path_: []const u8) !std.fs.Dir {
    const fd = if (comptime Environment.isWindows)
        try sys.openDirAtWindowsA(invalid_fd, path_, .{ .iterable = true, .can_rename_or_delete = false, .read_only = true }).unwrap()
    else
        try sys.openA(path_, O.DIRECTORY | O.CLOEXEC | O.RDONLY, 0).unwrap();

    return fd.stdDir();
}

/// Note: You likely do not need this function. See the pattern in env_var.zig for adding
///       environment variables.
/// TODO(markovejnovic): Sunset this function when its last usage is removed.
/// This wrapper exists to avoid the call to sliceTo(0)
/// Zig's sliceTo(0) is scalar
pub fn getenvZAnyCase(key: [:0]const u8) ?[]const u8 {
    for (std.os.environ) |lineZ| {
        const line = sliceTo(lineZ, 0);
        const key_end = strings.indexOfCharUsize(line, '=') orelse line.len;
        if (strings.eqlCaseInsensitiveASCII(line[0..key_end], key, true)) {
            return line[@min(key_end + 1, line.len)..];
        }
    }

    return null;
}

/// Note: You likely do not need this function. See the pattern in env_var.zig for adding
///       environment variables.
/// TODO(markovejnovic): Sunset this function when its last usage is removed.
/// This wrapper exists to avoid the call to sliceTo(0)
/// Zig's sliceTo(0) is scalar
pub fn getenvZ(key: [:0]const u8) ?[]const u8 {
    if (comptime !Environment.isNative) {
        return null;
    }

    if (comptime Environment.isWindows) {
        return getenvZAnyCase(key);
    }

    const pointer = std.c.getenv(key.ptr) orelse return null;
    return sliceTo(pointer, 0);
}

/// Note: You likely do not need this function. See the pattern in env_var.zig for adding
///       environment variables.
/// TODO(markovejnovic): Sunset this function when its last usage is removed.
pub fn getenvTruthy(key: [:0]const u8) bool {
    if (getenvZ(key)) |value| return std.mem.eql(u8, value, "true") or std.mem.eql(u8, value, "1");
    return false;
}

pub const U32HashMapContext = struct {
    pub fn hash(_: @This(), value: u32) u64 {
        return @intCast(value);
    }
    pub fn eql(_: @This(), a: u32, b: u32) bool {
        return a == b;
    }
    pub fn pre(input: u32) Prehashed {
        return Prehashed{
            .value = @This().hash(.{}, input),
            .input = input,
        };
    }

    pub const Prehashed = struct {
        value: u64,
        input: u32,
        pub fn hash(this: @This(), value: u32) u64 {
            if (value == this.input) return this.value;
            return @intCast(value);
        }

        pub fn eql(_: @This(), a: u32, b: u32) bool {
            return a == b;
        }
    };
};
// These wrappers exist to use our strings.eqlLong function
pub const StringArrayHashMapContext = struct {
    pub fn hash(_: @This(), s: []const u8) u32 {
        return @as(u32, @truncate(std.hash.Wyhash.hash(0, s)));
    }
    pub fn eql(_: @This(), a: []const u8, b: []const u8, _: usize) bool {
        return strings.eqlLong(a, b, true);
    }

    pub fn pre(input: []const u8) Prehashed {
        return Prehashed{
            .value = @This().hash(.{}, input),
            .input = input,
        };
    }

    pub const Prehashed = struct {
        value: u32,
        input: []const u8,

        pub fn hash(this: @This(), s: []const u8) u32 {
            if (s.ptr == this.input.ptr and s.len == this.input.len)
                return this.value;
            return @as(u32, @truncate(std.hash.Wyhash.hash(0, s)));
        }

        pub fn eql(_: @This(), a: []const u8, b: []const u8, _: usize) bool {
            return strings.eqlLong(a, b, true);
        }
    };
};

pub const CaseInsensitiveASCIIStringContext = struct {
    pub fn hash(_: @This(), str_: []const u8) u32 {
        var buf: [1024]u8 = undefined;
        if (str_.len < buf.len) {
            return @truncate(std.hash.Wyhash.hash(0, strings.copyLowercase(str_, &buf)));
        }
        var str = str_;
        var wyhash = std.hash.Wyhash.init(0);
        while (str.len > 0) {
            const length = @min(str.len, buf.len);
            wyhash.update(strings.copyLowercase(str[0..length], &buf));
            str = str[length..];
        }
        return @truncate(wyhash.final());
    }

    pub fn eql(_: @This(), a: []const u8, b: []const u8, _: usize) bool {
        return strings.eqlCaseInsensitiveASCIIICheckLength(a, b);
    }

    pub fn pre(input: []const u8) Prehashed {
        return Prehashed{
            .value = @This().hash(.{}, input),
            .input = input,
        };
    }

    pub const Prehashed = struct {
        value: u32,
        input: []const u8,

        pub fn hash(this: @This(), s: []const u8) u32 {
            if (s.ptr == this.input.ptr and s.len == this.input.len)
                return this.value;
            return CaseInsensitiveASCIIStringContext.hash(.{}, s);
        }

        pub fn eql(_: @This(), a: []const u8, b: []const u8) bool {
            return strings.eqlCaseInsensitiveASCIIICheckLength(a, b);
        }
    };
};

pub const StringHashMapContext = struct {
    pub fn hash(_: @This(), s: []const u8) u64 {
        return std.hash.Wyhash.hash(0, s);
    }
    pub fn eql(_: @This(), a: []const u8, b: []const u8) bool {
        return strings.eqlLong(a, b, true);
    }

    pub fn pre(input: []const u8) Prehashed {
        return Prehashed{
            .value = @This().hash(.{}, input),
            .input = input,
        };
    }

    pub const Prehashed = struct {
        value: u64,
        input: []const u8,
        pub fn hash(this: @This(), s: []const u8) u64 {
            if (s.ptr == this.input.ptr and s.len == this.input.len)
                return this.value;
            return StringHashMapContext.hash(.{}, s);
        }

        pub fn eql(_: @This(), a: []const u8, b: []const u8) bool {
            return strings.eqlLong(a, b, true);
        }
    };

    pub const PrehashedCaseInsensitive = struct {
        value: u64,
        input: []const u8,
        pub fn init(allocator: std.mem.Allocator, input: []const u8) PrehashedCaseInsensitive {
            const out = allocator.alloc(u8, input.len) catch unreachable;
            _ = strings.copyLowercase(input, out);
            return PrehashedCaseInsensitive{
                .value = StringHashMapContext.hash(.{}, out),
                .input = out,
            };
        }
        pub fn deinit(this: @This(), allocator: std.mem.Allocator) void {
            allocator.free(this.input);
        }
        pub fn hash(this: @This(), s: []const u8) u64 {
            if (s.ptr == this.input.ptr and s.len == this.input.len)
                return this.value;
            return StringHashMapContext.hash(.{}, s);
        }

        pub fn eql(_: @This(), a: []const u8, b: []const u8) bool {
            return strings.eqlCaseInsensitiveASCIIICheckLength(a, b);
        }
    };
};

pub fn StringArrayHashMap(comptime Type: type) type {
    return std.ArrayHashMap([]const u8, Type, StringArrayHashMapContext, true);
}

pub fn CaseInsensitiveASCIIStringArrayHashMap(comptime Type: type) type {
    return std.ArrayHashMap([]const u8, Type, CaseInsensitiveASCIIStringContext, true);
}

pub fn CaseInsensitiveASCIIStringArrayHashMapUnmanaged(comptime Type: type) type {
    return std.ArrayHashMapUnmanaged([]const u8, Type, CaseInsensitiveASCIIStringContext, true);
}

pub fn StringArrayHashMapUnmanaged(comptime Type: type) type {
    return std.ArrayHashMapUnmanaged([]const u8, Type, StringArrayHashMapContext, true);
}

pub fn StringHashMap(comptime Type: type) type {
    return std.HashMap([]const u8, Type, StringHashMapContext, std.hash_map.default_max_load_percentage);
}

pub fn StringHashMapUnmanaged(comptime Type: type) type {
    return std.HashMapUnmanaged([]const u8, Type, StringHashMapContext, std.hash_map.default_max_load_percentage);
}

pub fn FDHashMap(comptime Type: type) type {
    return std.HashMap(FD, Type, FD.HashMapContext, std.hash_map.default_max_load_percentage);
}

pub fn U32HashMap(comptime Type: type) type {
    return std.HashMap(u32, Type, U32HashMapContext, std.hash_map.default_max_load_percentage);
}

pub const copyFileErrnoConvert = CopyFile.copyFileErrorConvert;
pub const copyFileRange = CopyFile.copyFileRange;
pub const canUseCopyFileRangeSyscall = CopyFile.canUseCopyFileRangeSyscall;
pub const disableCopyFileRangeSyscall = CopyFile.disableCopyFileRangeSyscall;
pub const can_use_ioctl_ficlone = CopyFile.can_use_ioctl_ficlone;
pub const disable_ioctl_ficlone = CopyFile.disable_ioctl_ficlone;
pub const copyFile = CopyFile.copyFile;
pub const copyFileWithState = CopyFile.copyFileWithState;
pub const CopyFileState = CopyFile.CopyFileState;

pub fn parseDouble(input: []const u8) !f64 {
    if (comptime Environment.isWasm) {
        return try std.fmt.parseFloat(f64, input);
    }
    return jsc.wtf.parseDouble(input);
}

pub const SignalCode = @import("./SignalCode.zig").SignalCode;

pub fn isMissingIOUring() bool {
    if (comptime !Environment.isLinux)
        // it is not missing when it was not supposed to be there in the first place
        return false;

    // cache the boolean value
    const Missing = struct {
        pub var is_missing_io_uring: ?bool = null;
    };

    return Missing.is_missing_io_uring orelse brk: {
        const kernel = analytics.GenerateHeader.GeneratePlatform.kernelVersion();
        // io_uring was introduced in earlier versions of Linux, but it was not
        // really usable for us until 5.3
        const result = kernel.major < 5 or (kernel.major == 5 and kernel.minor < 3);
        Missing.is_missing_io_uring = result;
        break :brk result;
    };
}

pub const cli = @import("./cli.zig");

pub const install = @import("./install/install.zig");
pub const PackageManager = install.PackageManager;
pub const RunCommand = @import("./cli/run_command.zig").RunCommand;

pub const fs = @import("./fs.zig");
pub const transpiler = @import("./transpiler.zig");
pub const Transpiler = transpiler.Transpiler;
pub const which = @import("./which.zig").which;
pub const js_parser = @import("./js_parser.zig");
pub const js_printer = @import("./js_printer.zig");
pub const js_lexer = @import("./js_lexer.zig");
pub const ast = @import("./ast.zig");

pub const interchange = @import("./interchange.zig");
pub const json = interchange.json;

pub fn enumMap(comptime T: type, comptime args: anytype) (fn (T) [:0]const u8) {
    const Map = struct {
        const vargs = args;
        const labels = brk: {
            var vabels_ = std.enums.EnumArray(T, [:0]const u8).initFill("");
            @setEvalBranchQuota(99999);
            for (vargs) |field| {
                vabels_.set(field.@"0", field.@"1");
            }
            break :brk vabels_;
        };

        pub fn get(input: T) [:0]const u8 {
            return labels.get(input);
        }
    };

    return Map.get;
}

pub fn ComptimeEnumMap(comptime T: type) type {
    var entries: [std.enums.values(T).len]struct { [:0]const u8, T } = undefined;
    for (std.enums.values(T), &entries) |value, *entry| {
        entry.* = .{ .@"0" = @tagName(value), .@"1" = value };
    }
    return ComptimeStringMap(T, entries);
}

/// Write 0's for every byte in Type
/// Ignores default struct values.
pub fn zero(comptime Type: type) Type {
    var out: [@sizeOf(Type)]u8 align(@alignOf(Type)) = undefined;
    @memset(@as([*]u8, @ptrCast(&out))[0..out.len], 0);
    return @as(Type, @bitCast(out));
}
pub const c_ares = @import("./deps/c_ares.zig");
pub const URL = @import("./url.zig").URL;
pub const FormData = @import("./url.zig").FormData;

var needs_proc_self_workaround: bool = false;

/// TODO: move to bun.sys
// This is our "polyfill" when /proc/self/fd is not available it's only
// necessary on linux because other platforms don't have an optional
// /proc/self/fd
fn getFdPathViaCWD(fd: std.posix.fd_t, buf: *bun.PathBuffer) ![]u8 {
    const prev_fd = try std.posix.openatZ(std.fs.cwd().fd, ".", .{ .DIRECTORY = true }, 0);
    var needs_chdir = false;
    defer {
        if (needs_chdir) std.posix.fchdir(prev_fd) catch unreachable;
        std.posix.close(prev_fd);
    }
    try std.posix.fchdir(fd);
    needs_chdir = true;
    return std.posix.getcwd(buf);
}

pub const getcwd = std.posix.getcwd;

pub fn getcwdAlloc(allocator: std.mem.Allocator) ![:0]u8 {
    var temp: PathBuffer = undefined;
    const temp_slice = try getcwd(&temp);
    return allocator.dupeZ(u8, temp_slice);
}

/// TODO: move to bun.sys and add a method onto FileDescriptor
/// Get the absolute path to a file descriptor.
/// On Linux, when `/proc/self/fd` is not available, this function will attempt to use `fchdir` and `getcwd` to get the path instead.
pub fn getFdPath(fd: FileDescriptor, buf: *bun.PathBuffer) ![]u8 {
    if (comptime Environment.isWindows) {
        var wide_buf: WPathBuffer = undefined;
        const wide_slice = try windows.GetFinalPathNameByHandle(fd.native(), .{}, wide_buf[0..]);
        const res = strings.copyUTF16IntoUTF8(buf[0..], wide_slice);
        return buf[0..res.written];
    }

    if (comptime Environment.allow_assert) {
        // We need a way to test that the workaround is working
        // but we don't want to do this check in a release build
        const ProcSelfWorkAroundForDebugging = struct {
            pub var has_checked = false;
        };

        if (!ProcSelfWorkAroundForDebugging.has_checked) {
            ProcSelfWorkAroundForDebugging.has_checked = true;
            needs_proc_self_workaround = bun.env_var.BUN_NEEDS_PROC_SELF_WORKAROUND.get();
        }
    } else if (comptime !Environment.isLinux) {
        return try std.os.getFdPath(fd.native(), buf);
    }

    if (needs_proc_self_workaround) {
        return getFdPathViaCWD(fd.native(), buf);
    }

    return std.os.getFdPath(fd.native(), buf) catch |err| {
        if (err == error.FileNotFound and !needs_proc_self_workaround) {
            needs_proc_self_workaround = true;
            return getFdPathViaCWD(fd.native(), buf);
        }

        return err;
    };
}

/// TODO: move to bun.sys and add a method onto FileDescriptor
pub fn getFdPathZ(fd: FileDescriptor, buf: *PathBuffer) ![:0]u8 {
    const fd_path = try getFdPath(fd, buf);
    buf[fd_path.len] = 0;
    return buf[0..fd_path.len :0];
}

/// TODO: move to bun.sys and add a method onto FileDescriptor
pub fn getFdPathW(fd: FileDescriptor, buf: *WPathBuffer) ![]u16 {
    if (comptime Environment.isWindows) {
        return try windows.GetFinalPathNameByHandle(fd.native(), .{}, buf);
    }

    @panic("TODO unsupported platform for getFdPathW");
}

fn lenSliceTo(pointer: anytype, comptime end: std.meta.Elem(@TypeOf(pointer))) usize {
    switch (@typeInfo(@TypeOf(pointer))) {
        .pointer => |ptr_info| switch (ptr_info.size) {
            .one => switch (@typeInfo(ptr_info.child)) {
                .array => |array_info| {
                    if (array_info.sentinel_ptr) |sentinel_ptr| {
                        const sentinel = @as(*align(1) const array_info.child, @ptrCast(sentinel_ptr)).*;
                        if (sentinel == end) {
                            return std.mem.indexOfSentinel(array_info.child, end, pointer);
                        }
                    }
                    return std.mem.indexOfScalar(array_info.child, pointer, end) orelse array_info.len;
                },
                else => {},
            },
            .many => if (ptr_info.sentinel_ptr) |sentinel_ptr| {
                const sentinel = @as(*align(1) const ptr_info.child, @ptrCast(sentinel_ptr)).*;
                // We may be looking for something other than the sentinel,
                // but iterating past the sentinel would be a bug so we need
                // to check for both.
                var i: usize = 0;
                while (pointer[i] != end and pointer[i] != sentinel) i += 1;
                return i;
            },
            .c => {
                assert(pointer != null);
                return std.mem.indexOfSentinel(ptr_info.child, end, pointer);
            },
            .slice => {
                if (ptr_info.sentinel_ptr) |sentinel_ptr| {
                    const sentinel = @as(*align(1) const ptr_info.child, @ptrCast(sentinel_ptr)).*;
                    if (sentinel == end) {
                        return std.mem.indexOfSentinel(ptr_info.child, sentinel, pointer);
                    }
                }
                return std.mem.indexOfScalar(ptr_info.child, pointer, end) orelse pointer.len;
            },
        },
        else => {},
    }
    @compileError("invalid type given to std.mem.sliceTo: " ++ @typeName(@TypeOf(pointer)));
}

/// Helper for the return type of sliceTo()
fn SliceTo(comptime T: type, comptime end: std.meta.Elem(T)) type {
    switch (@typeInfo(T)) {
        .optional => |optional_info| {
            return ?SliceTo(optional_info.child, end);
        },
        .pointer => |ptr_info| {
            var new_ptr_info = ptr_info;
            new_ptr_info.size = .slice;
            switch (ptr_info.size) {
                .one => switch (@typeInfo(ptr_info.child)) {
                    .array => |array_info| {
                        new_ptr_info.child = array_info.child;
                        // The return type must only be sentinel terminated if we are guaranteed
                        // to find the value searched for, which is only the case if it matches
                        // the sentinel of the type passed.
                        if (array_info.sentinel_ptr) |sentinel_ptr| {
                            const sentinel = @as(*align(1) const array_info.child, @ptrCast(sentinel_ptr)).*;
                            if (end == sentinel) {
                                new_ptr_info.sentinel_ptr = &end;
                            } else {
                                new_ptr_info.sentinel_ptr = null;
                            }
                        }
                    },
                    else => {},
                },
                .many, .slice => {
                    // The return type must only be sentinel terminated if we are guaranteed
                    // to find the value searched for, which is only the case if it matches
                    // the sentinel of the type passed.
                    if (ptr_info.sentinel_ptr) |sentinel_ptr| {
                        const sentinel = @as(*align(1) const ptr_info.child, @ptrCast(sentinel_ptr)).*;
                        if (end == sentinel) {
                            new_ptr_info.sentinel_ptr = &end;
                        } else {
                            new_ptr_info.sentinel_ptr = null;
                        }
                    }
                },
                .c => {
                    new_ptr_info.sentinel_ptr = &end;
                    // C pointers are always allowzero, but we don't want the return type to be.
                    assert(new_ptr_info.is_allowzero);
                    new_ptr_info.is_allowzero = false;
                },
            }
            return @Type(.{ .pointer = new_ptr_info });
        },
        else => {},
    }
    @compileError("invalid type given to std.mem.sliceTo: " ++ @typeName(T));
}

/// Takes an array, a pointer to an array, a sentinel-terminated pointer, or a slice and
/// iterates searching for the first occurrence of `end`, returning the scanned slice.
/// If `end` is not found, the full length of the array/slice/sentinel terminated pointer is returned.
/// If the pointer type is sentinel terminated and `end` matches that terminator, the
/// resulting slice is also sentinel terminated.
/// Pointer properties such as mutability and alignment are preserved.
/// C pointers are assumed to be non-null.
pub fn sliceTo(pointer: anytype, comptime end: std.meta.Elem(@TypeOf(pointer))) SliceTo(@TypeOf(pointer), end) {
    if (@typeInfo(@TypeOf(pointer)) == .optional) {
        const non_null = pointer orelse return null;
        return sliceTo(non_null, end);
    }
    const Result = SliceTo(@TypeOf(pointer), end);
    const length = lenSliceTo(pointer, end);
    const ptr_info = @typeInfo(Result).pointer;
    if (ptr_info.sentinel_ptr) |s_ptr| {
        const s = @as(*align(1) const ptr_info.child, @ptrCast(s_ptr)).*;
        return pointer[0..length :s];
    } else {
        return pointer[0..length];
    }
}

pub const Semver = @import("./semver.zig");
pub const ImportRecord = @import("./import_record.zig").ImportRecord;
pub const ImportKind = @import("./import_record.zig").ImportKind;

pub const Watcher = @import("./Watcher.zig");

pub fn concat(comptime T: type, dest: []T, src: []const []const T) void {
    var remain = dest;
    for (src) |group| {
        bun.copy(T, remain[0..group.len], group);
        remain = remain[group.len..];
    }
}

pub const renamer = @import("./renamer.zig");

pub const SourceMap = @import("./sourcemap/sourcemap.zig");

/// Attempt to coerce some value into a byte slice.
pub fn asByteSlice(buffer: anytype) []const u8 {
    return switch (@TypeOf(buffer)) {
        [*:0]u8, [*:0]const u8 => buffer[0..len(buffer)],
        [*c]const u8, [*c]u8 => span(buffer),

        else => buffer, // attempt to coerce to []const u8
    };
}

comptime {
    _ = @import("./bun.js/node/buffer.zig").BufferVectorized.fill;
    _ = @import("./cli/upgrade_command.zig").Version;
}

pub fn DebugOnlyDisabler(comptime Type: type) type {
    return struct {
        const T = Type;
        threadlocal var disable_create_in_debug: if (Environment.isDebug) usize else u0 = 0;
        pub inline fn disable() void {
            if (comptime !Environment.isDebug) return;
            disable_create_in_debug += 1;
        }

        pub inline fn enable() void {
            if (comptime !Environment.isDebug) return;
            disable_create_in_debug -= 1;
        }

        pub inline fn assert() void {
            if (comptime !Environment.isDebug) return;
            if (disable_create_in_debug > 0) {
                Output.panic(comptime "[" ++ @typeName(T) ++ "] called while disabled (did you forget to call enable?)", .{});
            }
        }
    };
}

const FailingAllocator = struct {
    fn alloc(_: *anyopaque, _: usize, _: u8, _: usize) ?[*]u8 {
        if (comptime Environment.allow_assert) {
            unreachablePanic("FailingAllocator should never be reached. This means some memory was not defined", .{});
        }
        return null;
    }

    fn resize(_: *anyopaque, _: []u8, _: u8, _: usize, _: usize) bool {
        if (comptime Environment.allow_assert) {
            unreachablePanic("FailingAllocator should never be reached. This means some memory was not defined", .{});
        }
        return false;
    }

    fn free(
        _: *anyopaque,
        _: []u8,
        _: u8,
        _: usize,
    ) void {
        unreachable;
    }
};

/// When we want to avoid initializing a value as undefined, we can use this allocator
pub const failing_allocator = std.mem.Allocator{ .ptr = undefined, .vtable = &.{
    .alloc = FailingAllocator.alloc,
    .resize = FailingAllocator.resize,
    .free = FailingAllocator.free,
} };

var __reload_in_progress__ = std.atomic.Value(bool).init(false);
threadlocal var __reload_in_progress__on_current_thread = false;
pub fn isProcessReloadInProgressOnAnotherThread() bool {
    return __reload_in_progress__.load(.monotonic) and !__reload_in_progress__on_current_thread;
}

pub noinline fn maybeHandlePanicDuringProcessReload() void {
    if (isProcessReloadInProgressOnAnotherThread()) {
        Output.flush();
        if (comptime Environment.isDebug) {
            Output.debugWarn("panic() called during process reload, ignoring\n", .{});
        }

        exitThread();
    }

    // This shouldn't be reachable, but it can technically be because
    // pthread_exit is a request and not guaranteed.
    if (isProcessReloadInProgressOnAnotherThread()) {
        while (true) {
            std.atomic.spinLoopHint();

            if (comptime Environment.isPosix) {
                std.posix.nanosleep(1, 0);
            }
        }
    }
}

extern "c" fn on_before_reload_process_linux() void;

/// Reload Bun's process. This clones envp, argv, and gets the current
/// executable path.
///
/// On posix, this overwrites the current process with the new process using
/// `execve`. On Windows, we dont have this API, instead relying on a dummy
/// parent process that we can signal via a special exit code.
///
/// Must be able to allocate memory. `malloc` is not signal safe, but it's
/// best-effort. Not much we can do if it fails.
///
/// Note that this function is called during the crash handler, in which it is
/// passed true to `may_return`. If failure occurs, one line of standard error
/// is printed and then this returns void. If `may_return == false`, then a
/// panic will occur on failure. The crash handler will not schedule two reloads
/// at once.
pub fn reloadProcess(
    allocator: std.mem.Allocator,
    clear_terminal: bool,
    comptime may_return: bool,
) if (may_return) void else noreturn {
    __reload_in_progress__.store(true, .monotonic);
    __reload_in_progress__on_current_thread = true;

    if (clear_terminal) {
        Output.flush();
        Output.disableBuffering();
        Output.resetTerminalAll();
    }

    Output.Source.Stdio.restore();

    if (comptime Environment.isWindows) {
        // on windows we assume that we have a parent process that is monitoring us and will restart us if we exit with a magic exit code
        // see becomeWatcherManager
        const rc = c.TerminateProcess(c.GetCurrentProcess(), windows.watcher_reload_exit);
        if (rc == 0) {
            const err = bun.windows.GetLastError();
            if (may_return) {
                Output.errGeneric("Failed to reload process: {s}", .{@tagName(err)});
                return;
            }
            Output.panic("Error while reloading process: {s}", .{@tagName(err)});
        } else {
            if (may_return) {
                Output.errGeneric("Failed to reload process", .{});
                return;
            }
            Output.panic("Unexpected error while reloading process\n", .{});
        }
    }

    const dupe_argv = allocator.allocSentinel(?[*:0]const u8, bun.argv.len, null) catch unreachable;
    for (bun.argv, dupe_argv) |src, *dest| {
        dest.* = (allocator.dupeZ(u8, src) catch unreachable).ptr;
    }

    const environ_slice = std.mem.span(std.c.environ);
    const environ = allocator.allocSentinel(?[*:0]const u8, environ_slice.len, null) catch unreachable;
    for (environ_slice, environ) |src, *dest| {
        if (src == null) {
            dest.* = null;
        } else {
            dest.* = (allocator.dupeZ(u8, sliceTo(src.?, 0)) catch unreachable).ptr;
        }
    }

    // we must clone selfExePath incase the argv[0] was not an absolute path (what appears in the terminal)
    const exec_path = (bun.selfExePath() catch unreachable).ptr;

    // we clone argv so that the memory address isn't the same as the libc one
    const newargv = @as([*:null]?[*:0]const u8, @ptrCast(dupe_argv.ptr));

    // we clone envp so that the memory address of environment variables isn't the same as the libc one
    const envp = @as([*:null]?[*:0]const u8, @ptrCast(environ.ptr));

    // macOS doesn't have CLOEXEC, so we must go through posix_spawn
    if (comptime Environment.isMac) {
        var actions = spawn.Actions.init() catch unreachable;
        actions.inherit(.stdin()) catch unreachable;
        actions.inherit(.stdout()) catch unreachable;
        actions.inherit(.stderr()) catch unreachable;

        var attrs = spawn.Attr.init() catch unreachable;
        attrs.resetSignals() catch {};

        attrs.set(
            c.POSIX_SPAWN_CLOEXEC_DEFAULT |
                // Apple Extension: If this bit is set, rather
                // than returning to the caller, posix_spawn(2)
                // and posix_spawnp(2) will behave as a more
                // featureful execve(2).
                c.POSIX_SPAWN_SETEXEC |
                c.POSIX_SPAWN_SETSIGDEF | c.POSIX_SPAWN_SETSIGMASK,
        ) catch unreachable;
        switch (spawn.spawnZ(exec_path, actions, attrs, @as([*:null]?[*:0]const u8, @ptrCast(newargv)), @as([*:null]?[*:0]const u8, @ptrCast(envp)))) {
            .err => |err| {
                if (may_return) {
                    Output.errGeneric("Failed to reload process: {s}", .{@tagName(err.getErrno())});
                    return;
                }
                Output.panic("Unexpected error while reloading: {d} {s}", .{ err.errno, @tagName(err.getErrno()) });
            },
            .result => |_| {
                if (may_return) {
                    Output.errGeneric("Failed to reload process", .{});
                    return;
                }
                Output.panic("Unexpected error while reloading: posix_spawn returned a result", .{});
            },
        }
    } else if (comptime Environment.isPosix) {
        on_before_reload_process_linux();
        const err = std.posix.execveZ(
            exec_path,
            newargv,
            envp,
        );
        if (may_return) {
            Output.errGeneric("Failed to reload process: {s}", .{@errorName(err)});
            return;
        }
        Output.panic("Unexpected error while reloading: {s}", .{@errorName(err)});
    } else {
        @compileError("unsupported platform for reloadProcess");
    }
}

pub var auto_reload_on_crash = false;

pub const options = @import("./options.zig");
pub const StringSet = struct {
    map: Map,

    pub const Map = StringArrayHashMap(void);

    pub fn clone(self: *const StringSet) !StringSet {
        var new_map = Map.init(self.map.allocator);
        try new_map.ensureTotalCapacity(self.map.count());
        for (self.map.keys()) |key| {
            new_map.putAssumeCapacity(try self.map.allocator.dupe(u8, key), {});
        }
        return StringSet{
            .map = new_map,
        };
    }

    pub fn init(allocator: std.mem.Allocator) StringSet {
        return StringSet{
            .map = Map.init(allocator),
        };
    }

    pub fn isEmpty(self: *const StringSet) bool {
        return self.count() == 0;
    }

    pub fn count(self: *const StringSet) usize {
        return self.map.count();
    }

    pub fn keys(self: *const StringSet) []const []const u8 {
        return self.map.keys();
    }

    pub fn insert(self: *StringSet, key: []const u8) !void {
        const entry = try self.map.getOrPut(key);
        if (!entry.found_existing) {
            entry.key_ptr.* = try self.map.allocator.dupe(u8, key);
        }
    }

    pub fn contains(self: *StringSet, key: []const u8) bool {
        return self.map.contains(key);
    }

    pub fn swapRemove(self: *StringSet, key: []const u8) bool {
        return self.map.swapRemove(key);
    }

    pub fn clearAndFree(self: *StringSet) void {
        for (self.map.keys()) |key| {
            self.map.allocator.free(key);
        }
        self.map.clearAndFree();
    }

    pub fn deinit(self: *StringSet) void {
        for (self.map.keys()) |key| {
            self.map.allocator.free(key);
        }

        self.map.deinit();
    }
};

pub const schema = @import("./api/schema.zig");

pub const StringMap = struct {
    map: Map,
    dupe_keys: bool = false,

    pub const Map = StringArrayHashMap([]const u8);

    pub fn clone(self: StringMap) !StringMap {
        return StringMap{
            .map = try self.map.clone(),
            .dupe_keys = self.dupe_keys,
        };
    }

    pub fn init(allocator: std.mem.Allocator, dupe_keys: bool) StringMap {
        return StringMap{
            .map = Map.init(allocator),
            .dupe_keys = dupe_keys,
        };
    }

    pub fn keys(self: StringMap) []const []const u8 {
        return self.map.keys();
    }

    pub fn values(self: StringMap) []const []const u8 {
        return self.map.values();
    }

    pub fn count(self: StringMap) usize {
        return self.map.count();
    }

    pub fn toAPI(self: StringMap) schema.api.StringMap {
        return schema.api.StringMap{
            .keys = self.keys(),
            .values = self.values(),
        };
    }

    pub fn insert(self: *StringMap, key: []const u8, value: []const u8) !void {
        const entry = try self.map.getOrPut(key);
        if (!entry.found_existing) {
            if (self.dupe_keys)
                entry.key_ptr.* = try self.map.allocator.dupe(u8, key);
        } else {
            self.map.allocator.free(entry.value_ptr.*);
        }

        entry.value_ptr.* = try self.map.allocator.dupe(u8, value);
    }
    pub const put = insert;

    pub fn get(self: *const StringMap, key: []const u8) ?[]const u8 {
        return self.map.get(key);
    }

    pub fn sort(self: *StringMap, sort_ctx: anytype) void {
        self.map.sort(sort_ctx);
    }

    pub fn deinit(self: *StringMap) void {
        for (self.map.values()) |value| {
            self.map.allocator.free(value);
        }

        if (self.dupe_keys) {
            for (self.map.keys()) |key| {
                self.map.allocator.free(key);
            }
        }

        self.map.deinit();
    }
};

pub const DotEnv = @import("./env_loader.zig");
pub const bundle_v2 = @import("./bundler/bundle_v2.zig");
pub const Loader = bundle_v2.Loader;
pub const BundleV2 = bundle_v2.BundleV2;
pub const ParseTask = bundle_v2.ParseTask;

pub const threading = @import("./threading.zig");
pub const Mutex = threading.Mutex;
pub const Futex = threading.Futex;
pub const ThreadPool = threading.ThreadPool;
pub const UnboundedQueue = threading.UnboundedQueue;

pub fn threadLocalAllocator() std.mem.Allocator {
    if (comptime use_mimalloc) {
        return MimallocArena.getThreadLocalDefault();
    }

    return default_allocator;
}

pub fn HiveRef(comptime T: type, comptime capacity: u16) type {
    return struct {
        const HiveAllocator = HiveArray(@This(), capacity).Fallback;
        ref_count: u32,
        allocator: *HiveAllocator,
        value: T,

        pub fn init(value: T, allocator: *HiveAllocator) !*@This() {
            const this = try allocator.tryGet();
            this.* = .{
                .ref_count = 1,
                .allocator = allocator,
                .value = value,
            };
            return this;
        }

        pub fn ref(this: *@This()) *@This() {
            this.ref_count += 1;
            return this;
        }

        pub fn unref(this: *@This()) ?*@This() {
            const ref_count = this.ref_count;
            this.ref_count = ref_count - 1;
            if (ref_count == 1) {
                if (@hasDecl(T, "deinit")) {
                    this.value.deinit();
                }
                this.allocator.put(this);
                return null;
            }
            return this;
        }
    };
}

pub const tracy = @import("./tracy.zig");
pub const trace = tracy.trace;

pub fn openFileForPath(file_path: [:0]const u8) !std.fs.File {
    if (Environment.isWindows)
        return std.fs.cwd().openFileZ(file_path, .{});

    const O_PATH = if (comptime Environment.isLinux) O.PATH else O.RDONLY;
    const flags: u32 = O.CLOEXEC | O.NOCTTY | O_PATH;

    const fd = try std.posix.openZ(file_path, O.toPacked(flags), 0);
    return std.fs.File{
        .handle = fd,
    };
}

pub fn openDirForPath(file_path: [:0]const u8) !std.fs.Dir {
    if (Environment.isWindows)
        return std.fs.cwd().openDirZ(file_path, .{});

    const O_PATH = if (comptime Environment.isLinux) O.PATH else O.RDONLY;
    const flags: u32 = O.CLOEXEC | O.NOCTTY | O.DIRECTORY | O_PATH;

    const fd = try std.posix.openZ(file_path, O.toPacked(flags), 0);
    return std.fs.Dir{
        .fd = fd,
    };
}

pub const Generation = u16;

pub const zstd = @import("./deps/zstd.zig");
pub const StringPointer = schema.api.StringPointer;
pub const StandaloneModuleGraph = @import("./StandaloneModuleGraph.zig").StandaloneModuleGraph;

pub const string = @import("./string.zig");
pub const String = string.String;
pub const ZigString = jsc.ZigString;
pub const StringJoiner = string.StringJoiner;
pub const SliceWithUnderlyingString = string.SliceWithUnderlyingString;
pub const PathString = string.PathString;
pub const HashedString = string.HashedString;
pub const MutableString = string.MutableString;
pub const StringBuilder = string.StringBuilder;

/// Utilities for immutable strings
pub const strings = string.immutable;
pub const CodePoint = strings.CodePoint;

pub const WTF = struct {
    /// The String type from WebKit's WTF library.
    pub const StringImpl = string.WTFStringImpl;
    pub const _StringImplStruct = string.WTFStringImplStruct;
};

pub const Wyhash11 = @import("./wyhash.zig").Wyhash11;

const TODO_LOG = Output.scoped(.TODO, .visible);
pub inline fn todo(src: std.builtin.SourceLocation, value: anytype) @TypeOf(value) {
    if (comptime Environment.allow_assert) {
        TODO_LOG("{s}() at {s}:{d}:{d}", .{ src.fn_name, src.file, src.line, src.column });
    }

    return value;
}

pub const HOST_NAME_MAX = if (Environment.isWindows)
    // On Windows the maximum length, in bytes, of the string returned in the buffer pointed to by the name parameter is dependent on the namespace provider, but this string must be 256 bytes or less.
    // So if a buffer of 256 bytes is passed in the name parameter and the namelen parameter is set to 256, the buffer size will always be adequate.
    // https://learn.microsoft.com/en-us/windows/win32/api/winsock/nf-winsock-gethostname
    256
else
    std.posix.HOST_NAME_MAX;

const WindowsStat = extern struct {
    dev: u32,
    ino: u32,
    nlink: usize,

    mode: Mode,
    uid: u32,
    gid: u32,
    rdev: u32,
    size: u32,
    blksize: isize,
    blocks: i64,

    atim: std.c.timespec,
    mtim: std.c.timespec,
    ctim: std.c.timespec,

    pub fn birthtime(_: *const WindowsStat) std.c.timespec {
        return std.c.timespec{ .tv_nsec = 0, .tv_sec = 0 };
    }

    pub fn mtime(this: *const WindowsStat) std.c.timespec {
        return this.mtim;
    }

    pub fn ctime(this: *const WindowsStat) std.c.timespec {
        return this.ctim;
    }

    pub fn atime(this: *const WindowsStat) std.c.timespec {
        return this.atim;
    }
};

pub const Stat = if (Environment.isWindows) windows.libuv.uv_stat_t else std.posix.Stat;
pub const StatFS = switch (Environment.os) {
    .mac => bun.c.struct_statfs,
    .linux => bun.c.struct_statfs,
    else => windows.libuv.uv_statfs_t,
};

pub var argv: [][:0]const u8 = &[_][:0]const u8{};

pub fn appendOptionsEnv(env: []const u8, args: *std.array_list.Managed([:0]const u8), allocator: std.mem.Allocator) !void {
    var i: usize = 0;
    var offset_in_args: usize = 1;
    while (i < env.len) {
        // skip whitespace
        while (i < env.len and std.ascii.isWhitespace(env[i])) : (i += 1) {}
        if (i >= env.len) break;

        // Handle all command-line arguments with quotes preserved
        const start = i;
        var j = i;

        // Check if this is an option (starts with --)
        const is_option = j + 2 <= env.len and env[j] == '-' and env[j + 1] == '-';

        if (is_option) {
            // Find the end of the option flag (--flag)
            while (j < env.len and !std.ascii.isWhitespace(env[j]) and env[j] != '=') : (j += 1) {}

            var found_equals = false;

            // Check for equals sign
            if (j < env.len and env[j] == '=') {
                found_equals = true;
                j += 1; // Move past the equals sign
            } else if (j < env.len and std.ascii.isWhitespace(env[j])) {
                j += 1; // Move past the space
                // Skip any additional whitespace
                while (j < env.len and std.ascii.isWhitespace(env[j])) : (j += 1) {}
            }

            // Handle quoted values
            if (j < env.len and (env[j] == '\'' or env[j] == '"')) {
                const quote_char = env[j];
                j += 1; // Move past opening quote

                // Find the closing quote
                while (j < env.len and env[j] != quote_char) : (j += 1) {}
                if (j < env.len) j += 1; // Move past closing quote
            } else if (found_equals) {
                // If we had --flag=value (no quotes), find next whitespace
                while (j < env.len and !std.ascii.isWhitespace(env[j])) : (j += 1) {}
            }

            // Copy the entire argument including quotes
            const arg_len = j - start;
            const arg = try allocator.allocSentinel(u8, arg_len, 0);
            @memcpy(arg, env[start..j]);
            try args.insert(offset_in_args, arg);
            offset_in_args += 1;

            i = j;
            continue;
        }

        // Non-option arguments or standalone values
        var buf = std.array_list.Managed(u8).init(allocator);

        var in_single = false;
        var in_double = false;
        var escape = false;
        while (i < env.len) : (i += 1) {
            const ch = env[i];
            if (escape) {
                try buf.append(ch);
                escape = false;
                continue;
            }

            if (ch == '\\') {
                escape = true;
                continue;
            }

            if (in_single) {
                if (ch == '\'') {
                    in_single = false;
                } else {
                    try buf.append(ch);
                }
                continue;
            }

            if (in_double) {
                if (ch == '"') {
                    in_double = false;
                } else {
                    try buf.append(ch);
                }
                continue;
            }

            if (ch == '\'') {
                in_single = true;
            } else if (ch == '"') {
                in_double = true;
            } else if (std.ascii.isWhitespace(ch)) {
                break;
            } else {
                try buf.append(ch);
            }
        }

        try buf.append(0);
        const owned = try buf.toOwnedSlice();
        try args.insert(offset_in_args, owned[0 .. owned.len - 1 :0]);
        offset_in_args += 1;
    }
}

pub fn initArgv(allocator: std.mem.Allocator) !void {
    if (comptime Environment.isPosix) {
        argv = try allocator.alloc([:0]const u8, std.os.argv.len);
        for (0..argv.len) |i| {
            argv[i] = std.mem.sliceTo(std.os.argv[i], 0);
        }
    } else if (comptime Environment.isWindows) {
        // Zig's implementation of `std.process.argsAlloc()`on Windows platforms
        // is not reliable, specifically the way it splits the command line string.
        //
        // For example, an arg like "foo\nbar" will be
        // erroneously split into two arguments: "foo" and "bar".
        //
        // To work around this, we can simply call the Windows API functions
        // that do this for us.
        //
        // Updates in Zig v0.12 related to Windows cmd line parsing may fix this,
        // see (here: https://ziglang.org/download/0.12.0/release-notes.html#Windows-Command-Line-Argument-Parsing),
        // so this may only need to be a temporary workaround.
        const cmdline_ptr = bun.windows.GetCommandLineW();
        var length: c_int = 0;

        // As per the documentation:
        // > The lifetime of the returned value is managed by the system,
        //   applications should not free or modify this value.
        const argvu16_ptr = windows.CommandLineToArgvW(cmdline_ptr, &length) orelse {
            switch (sys.getErrno({})) {
                // may be returned if can't alloc enough space for the str
                .NOMEM => return error.OutOfMemory,
                // may be returned if it's invalid
                .INVAL => return error.InvalidArgument,
                // TODO: anything else?
                else => return error.Unknown,
            }
        };

        const argvu16 = argvu16_ptr[0..@intCast(length)];
        const out_argv = try allocator.alloc([:0]const u8, @intCast(length));
        var string_builder = StringBuilder{};

        for (argvu16) |argraw| {
            const arg = std.mem.span(argraw);
            string_builder.count16Z(arg);
        }

        try string_builder.allocate(allocator);

        for (argvu16, out_argv) |argraw, *out| {
            const arg = std.mem.span(argraw);

            // Command line is expected to be valid UTF-16le
            // ...but sometimes, it's not valid. https://github.com/oven-sh/bun/issues/11610
            out.* = string_builder.append16(arg, default_allocator) orelse @panic("Failed to allocate memory for argv");
        }

        argv = out_argv;
    } else {
        argv = try std.process.argsAlloc(allocator);
    }

    if (bun.env_var.BUN_OPTIONS.get()) |opts| {
        var argv_list = std.array_list.Managed([:0]const u8).fromOwnedSlice(allocator, argv);
        try appendOptionsEnv(opts, &argv_list, allocator);
        argv = argv_list.items;
    }
}

pub const spawn = @import("./bun.js/api/bun/spawn.zig").PosixSpawn;

pub fn isRegularFile(mode: anytype) bool {
    return S.ISREG(@intCast(mode));
}

pub const LazyBoolValue = enum {
    unknown,
    no,
    yes,
};
/// Create a lazily computed boolean value.
/// Getter must be a function that takes a pointer to the parent struct and returns a boolean.
/// Parent must be a type which contains the field we are getting.
pub fn LazyBool(
    comptime Getter: anytype,
    comptime Parent: type,
    comptime field: []const u8,
) type {
    return struct {
        value: LazyBoolValue = .unknown,

        pub fn get(self: *@This()) bool {
            if (self.value == .unknown) {
                const parent: *Parent = @alignCast(@fieldParentPtr(field, self));
                self.value = switch (Getter(parent)) {
                    true => .yes,
                    false => .no,
                };
            }

            return self.value == .yes;
        }
    };
}

pub fn serializable(input: anytype) @TypeOf(input) {
    const T = @TypeOf(input);
    comptime {
        if (trait.isExternContainer(T)) {
            if (@typeInfo(T) == .@"union") {
                @compileError("Extern unions must be serialized with serializableInto");
            }
        }
    }
    var zeroed: [@sizeOf(T)]u8 align(@alignOf(T)) = std.mem.zeroes([@sizeOf(T)]u8);
    const result: *T = @ptrCast(&zeroed);

    inline for (comptime std.meta.fieldNames(T)) |field_name| {
        @field(result, field_name) = @field(input, field_name);
    }

    return result.*;
}

pub inline fn serializableInto(comptime T: type, init: anytype) T {
    var zeroed: [@sizeOf(T)]u8 align(@alignOf(T)) = std.mem.zeroes([@sizeOf(T)]u8);
    const result: *T = @ptrCast(&zeroed);

    inline for (comptime std.meta.fieldNames(@TypeOf(init))) |field_name| {
        @field(result, field_name) = @field(init, field_name);
    }

    return result.*;
}

/// Like std.fs.Dir.makePath except instead of infinite looping on dangling
/// symlink, it deletes the symlink and tries again.
pub fn makePath(dir: std.fs.Dir, sub_path: []const u8) !void {
    var it = try std.fs.path.componentIterator(sub_path);
    var component = it.last() orelse return;
    while (true) {
        dir.makeDir(component.path) catch |err| switch (err) {
            error.PathAlreadyExists => {
                var path_buf2: [MAX_PATH_BYTES * 2]u8 = undefined;
                copy(u8, &path_buf2, component.path);

                path_buf2[component.path.len] = 0;
                const path_to_use = path_buf2[0..component.path.len :0];
                const result = try sys.lstat(path_to_use).unwrap();
                const is_dir = S.ISDIR(@intCast(result.mode));
                // dangling symlink
                if (!is_dir) {
                    dir.deleteTree(component.path) catch {};
                    continue;
                }
            },
            error.FileNotFound => |e| {
                component = it.previous() orelse return e;
                continue;
            },
            else => |e| return e,
        };
        component = it.next() orelse return;
    }
}

/// Like std.fs.Dir.makePath except instead of infinite looping on dangling
/// symlink, it deletes the symlink and tries again.
pub fn makePathW(dir: std.fs.Dir, sub_path: []const u16) !void {
    // was going to copy/paste makePath and use all W versions but they didn't all exist
    // and this buffer was needed anyway
    var buf: PathBuffer = undefined;
    const buf_len = simdutf.convert.utf16.to.utf8.le(sub_path, &buf);
    return makePath(dir, buf[0..buf_len]);
}

pub const Async = @import("async");

/// This is a helper for writing path string literals that are compatible with Windows.
/// Returns the string as-is on linux, on windows replace `/` with `\`
pub inline fn pathLiteral(comptime literal: anytype) *const [literal.len:0]u8 {
    if (!Environment.isWindows) return @ptrCast(literal);
    return comptime {
        var buf: [literal.len:0]u8 = undefined;
        for (literal, 0..) |char, i| {
            buf[i] = if (char == '/') '\\' else char;
            assert(buf[i] != 0 and buf[i] < 128);
        }
        buf[buf.len] = 0;
        const final = buf[0..buf.len :0].*;
        return &final;
    };
}

/// Same as `pathLiteral`, but the character type is chosen from platform.
pub inline fn OSPathLiteral(comptime literal: anytype) *const [literal.len:0]OSPathChar {
    if (!Environment.isWindows) return @ptrCast(literal);
    return comptime {
        var buf: [literal.len:0]OSPathChar = undefined;
        for (literal, 0..) |char, i| {
            buf[i] = if (char == '/') '\\' else char;
            assert(buf[i] != 0 and buf[i] < 128);
        }
        buf[buf.len] = 0;
        const final = buf[0..buf.len :0].*;
        return &final;
    };
}

pub const MakePath = struct {
    const w = std.os.windows;

    // TODO(@paperclover): upstream making this public into zig std
    // there is zero reason this must be copied
    //
    /// Calls makeOpenDirAccessMaskW iteratively to make an entire path
    /// (i.e. creating any parent directories that do not exist).
    /// Opens the dir if the path already exists and is a directory.
    /// This function is not atomic, and if it returns an error, the file system may
    /// have been modified regardless.
    fn makeOpenPathAccessMaskW(self: std.fs.Dir, comptime T: type, sub_path: []const T, access_mask: u32, no_follow: bool) !std.fs.Dir {
        const Iterator = std.fs.path.ComponentIterator(.windows, T);
        var it = try Iterator.init(sub_path);
        // If there are no components in the path, then create a dummy component with the full path.
        var component = it.last() orelse Iterator.Component{
            .name = &.{},
            .path = sub_path,
        };

        while (true) {
            const sub_path_w = if (comptime T == u16)
                try w.wToPrefixedFileW(self.fd,
                    // TODO: report this bug
                    // they always copy it
                    // it doesn't need to be [:0]const u16
                    @ptrCast(component.path))
            else
                try w.sliceToPrefixedFileW(self.fd, component.path);
            var result = makeOpenDirAccessMaskW(self, sub_path_w.span().ptr, access_mask, .{
                .no_follow = no_follow,
                .create_disposition = w.FILE_OPEN_IF,
            }) catch |err| switch (err) {
                error.FileNotFound => |e| {
                    component = it.previous() orelse return e;
                    continue;
                },
                else => |e| return e,
            };

            component = it.next() orelse return result;
            // Don't leak the intermediate file handles
            result.close();
        }
    }
    const MakeOpenDirAccessMaskWOptions = struct {
        no_follow: bool,
        create_disposition: u32,
    };

    fn makeOpenDirAccessMaskW(self: std.fs.Dir, sub_path_w: [*:0]const u16, access_mask: u32, flags: MakeOpenDirAccessMaskWOptions) !std.fs.Dir {
        var result = std.fs.Dir{
            .fd = undefined,
        };

        const path_len_bytes = @as(u16, @intCast(std.mem.sliceTo(sub_path_w, 0).len * 2));
        var nt_name = w.UNICODE_STRING{
            .Length = path_len_bytes,
            .MaximumLength = path_len_bytes,
            .Buffer = @constCast(sub_path_w),
        };
        var attr = w.OBJECT_ATTRIBUTES{
            .Length = @sizeOf(w.OBJECT_ATTRIBUTES),
            .RootDirectory = if (std.fs.path.isAbsoluteWindowsW(sub_path_w)) null else self.fd,
            .Attributes = 0, // Note we do not use OBJ_CASE_INSENSITIVE here.
            .ObjectName = &nt_name,
            .SecurityDescriptor = null,
            .SecurityQualityOfService = null,
        };
        const open_reparse_point: w.DWORD = if (flags.no_follow) w.FILE_OPEN_REPARSE_POINT else 0x0;
        var status: w.IO_STATUS_BLOCK = undefined;
        const rc = w.ntdll.NtCreateFile(
            &result.fd,
            access_mask,
            &attr,
            &status,
            null,
            w.FILE_ATTRIBUTE_NORMAL,
            w.FILE_SHARE_READ | w.FILE_SHARE_WRITE | w.FILE_SHARE_DELETE,
            flags.create_disposition,
            w.FILE_DIRECTORY_FILE | w.FILE_SYNCHRONOUS_IO_NONALERT | w.FILE_OPEN_FOR_BACKUP_INTENT | w.FILE_WRITE_THROUGH | open_reparse_point,
            null,
            0,
        );

        switch (rc) {
            .SUCCESS => return result,
            .OBJECT_NAME_INVALID => return error.BadPathName,
            .OBJECT_NAME_NOT_FOUND => return error.FileNotFound,
            .OBJECT_PATH_NOT_FOUND => return error.FileNotFound,
            .NOT_A_DIRECTORY => return error.NotDir,
            // This can happen if the directory has 'List folder contents' permission set to 'Deny'
            // and the directory is trying to be opened for iteration.
            .ACCESS_DENIED => return error.AccessDenied,
            .INVALID_PARAMETER => return error.BadPathName,
            .SHARING_VIOLATION => return error.SharingViolation,
            else => return w.unexpectedStatus(rc),
        }
    }

    pub fn makeOpenPath(self: std.fs.Dir, sub_path: anytype, opts: std.fs.Dir.OpenOptions) !std.fs.Dir {
        if (comptime Environment.isWindows) {
            return makeOpenPathAccessMaskW(
                self,
                std.meta.Elem(@TypeOf(sub_path)),
                sub_path,
                w.STANDARD_RIGHTS_READ |
                    w.FILE_READ_ATTRIBUTES |
                    w.FILE_READ_EA |
                    w.SYNCHRONIZE |
                    w.FILE_TRAVERSE,
                false,
            );
        }

        return self.makeOpenPath(sub_path, opts);
    }

    /// copy/paste of `std.fs.Dir.makePath` and related functions and modified to support u16 slices.
    /// inside `MakePath` scope to make deleting later easier.
    /// TODO(dylan-conway) delete `MakePath`
    pub fn makePath(comptime T: type, self: std.fs.Dir, sub_path: []const T) !void {
        if (Environment.isWindows) {
            var dir = try makeOpenPath(self, sub_path, .{});
            dir.close();
            return;
        }

        var it = try componentIterator(T, sub_path);
        var component = it.last() orelse return;
        while (true) {
            std.fs.Dir.makeDir(self, component.path) catch |err| switch (err) {
                error.PathAlreadyExists => {
                    // TODO stat the file and return an error if it's not a directory
                    // this is important because otherwise a dangling symlink
                    // could cause an infinite loop
                },
                error.FileNotFound => |e| {
                    component = it.previous() orelse return e;
                    continue;
                },
                else => |e| return e,
            };
            component = it.next() orelse return;
        }
    }

    fn componentIterator(comptime T: type, path_: []const T) !std.fs.path.ComponentIterator(switch (builtin.target.os.tag) {
        .windows => .windows,
        .uefi => .uefi,
        else => .posix,
    }, T) {
        return std.fs.path.ComponentIterator(switch (builtin.target.os.tag) {
            .windows => .windows,
            .uefi => .uefi,
            else => .posix,
        }, T).init(path_);
    }
};

pub const Dirname = struct {
    /// copy/paste of `std.fs.path.dirname` and related functions and modified to support u16 slices.
    /// inside `Dirname` scope to make deleting later easier.
    /// TODO(dylan-conway) delete `Dirname`
    pub fn dirname(comptime T: type, path_: []const T) ?[]const T {
        if (builtin.target.os.tag == .windows) {
            return dirnameWindows(T, path_);
        } else {
            return std.fs.path.dirnamePosix(path_);
        }
    }

    fn dirnameWindows(comptime T: type, path_: []const T) ?[]const T {
        if (path_.len == 0)
            return null;

        const root_slice = diskDesignatorWindows(T, path_);
        if (path_.len == root_slice.len)
            return null;

        const have_root_slash = path_.len > root_slice.len and (path_[root_slice.len] == '/' or path_[root_slice.len] == '\\');

        var end_index: usize = path_.len - 1;

        while (path_[end_index] == '/' or path_[end_index] == '\\') {
            if (end_index == 0)
                return null;
            end_index -= 1;
        }

        while (path_[end_index] != '/' and path_[end_index] != '\\') {
            if (end_index == 0)
                return null;
            end_index -= 1;
        }

        if (have_root_slash and end_index == root_slice.len) {
            end_index += 1;
        }

        if (end_index == 0)
            return null;

        return path_[0..end_index];
    }

    fn diskDesignatorWindows(comptime T: type, path_: []const T) []const T {
        return windowsParsePath(T, path_).disk_designator;
    }

    fn windowsParsePath(comptime T: type, path_: []const T) WindowsPath(T) {
        const WindowsPath_ = WindowsPath(T);
        if (path_.len >= 2 and path_[1] == ':') {
            return WindowsPath_{
                .is_abs = if (comptime T == u16) std.fs.path.isAbsoluteWindowsWTF16(path_) else std.fs.path.isAbsolute(path_),
                .kind = WindowsPath_.Kind.Drive,
                .disk_designator = path_[0..2],
            };
        }
        if (path_.len >= 1 and (path_[0] == '/' or path_[0] == '\\') and
            (path_.len == 1 or (path_[1] != '/' and path_[1] != '\\')))
        {
            return WindowsPath_{
                .is_abs = true,
                .kind = WindowsPath_.Kind.None,
                .disk_designator = path_[0..0],
            };
        }
        const relative_path = WindowsPath_{
            .kind = WindowsPath_.Kind.None,
            .disk_designator = &[_]T{},
            .is_abs = false,
        };
        if (path_.len < "//a/b".len) {
            return relative_path;
        }

        inline for ("/\\") |this_sep| {
            const two_sep = [_]T{ this_sep, this_sep };
            if (std.mem.startsWith(T, path_, &two_sep)) {
                if (path_[2] == this_sep) {
                    return relative_path;
                }

                var it = std.mem.tokenizeScalar(T, path_, this_sep);
                _ = (it.next() orelse return relative_path);
                _ = (it.next() orelse return relative_path);
                return WindowsPath_{
                    .is_abs = if (T == u16) std.fs.path.isAbsoluteWindowsWTF16(path_) else std.fs.path.isAbsolute(path_),
                    .kind = WindowsPath_.Kind.NetworkShare,
                    .disk_designator = path_[0..it.index],
                };
            }
        }
        return relative_path;
    }

    fn WindowsPath(comptime T: type) type {
        return struct {
            is_abs: bool,
            kind: Kind,
            disk_designator: []const T,

            pub const Kind = enum {
                None,
                Drive,
                NetworkShare,
            };
        };
    }
};

pub noinline fn outOfMemory() noreturn {
    @branchHint(.cold);
    crash_handler.crashHandler(.out_of_memory, null, @returnAddress());
}

pub const handleOom = @import("./handle_oom.zig").handleOom;

pub fn todoPanic(
    src: std.builtin.SourceLocation,
    comptime format: []const u8,
    args: anytype,
) noreturn {
    @branchHint(.cold);
    analytics.Features.todo_panic = 1;
    Output.panic("TODO: " ++ format ++ " ({s}:{d})", args ++ .{ src.file, src.line });
}

/// Wrapper around allocator.create(T) that safely initializes the pointer. Prefer this over
/// `std.mem.Allocator.create`, but prefer using `bun.new` over `create(default_allocator, T, t)`
pub fn create(allocator: std.mem.Allocator, comptime T: type, t: T) *T {
    const pointer = allocator.create(T) catch outOfMemory();
    pointer.* = t;
    return pointer;
}

pub const heap_breakdown = @import("./heap_breakdown.zig");

/// Globally-allocate a value on the heap. Must free with `bun.destroy`.
/// Prefer this over `default_allocator.create`
///
/// By using this over the default allocator, you gain access to:
/// - Automatic named heaps on macOS.
/// - Additional assertions when freeing memory.
///
/// On macOS, you can use `Bun.unsafe.mimallocDump()` to dump the heap.
pub inline fn new(comptime T: type, init: T) *T {
    return handleOom(tryNew(T, init));
}

/// Error-returning version of `new`.
pub inline fn tryNew(comptime T: type, init: T) OOM!*T {
    const pointer = if (heap_breakdown.enabled)
        try heap_breakdown.getZoneT(T).tryCreate(T, init)
    else pointer: {
        const pointer = try default_allocator.create(T);
        pointer.* = init;
        break :pointer pointer;
    };

    if (comptime Environment.allow_assert) {
        const logAlloc = Output.scoped(.alloc, .visibleIf(meta.hasDecl(T, "log_allocations")));
        logAlloc("new({s}) = {*}", .{ meta.typeName(T), pointer });
    }
    return pointer;
}

/// Free a globally-allocated a value from `bun.new()`.
/// For single-item heap pointers, prefer bun.new/destroy over default_allocator
///
/// Destruction performs additional safety checks:
/// - Generic assertions can be added to T.assertBeforeDestroy()
/// - Automatic integration with `RefCount`
pub inline fn destroy(pointer: anytype) void {
    const T = std.meta.Child(@TypeOf(pointer));

    if (Environment.allow_assert) {
        const logAlloc = Output.scoped(.alloc, .visibleIf(meta.hasDecl(T, "log_allocations")));
        logAlloc("destroy({s}) = {*}", .{ meta.typeName(T), pointer });

        // If this type implements a RefCount, make sure it is zero.
        ptr.ref_count.maybeAssertNoRefs(T, pointer);

        if (comptime std.meta.hasFn(T, "assertBeforeDestroy")) {
            pointer.assertBeforeDestroy();
        }
    }

    if (comptime heap_breakdown.enabled) {
        heap_breakdown.getZoneT(T).destroy(T, pointer);
    } else {
        default_allocator.destroy(pointer);
    }
}

pub inline fn dupe(comptime T: type, t: *T) *T {
    return new(T, t.*);
}

/// Implements `fn new` for a type.
/// Pair with `TrivialDeinit` if the type contains no pointers.
pub fn TrivialNew(comptime T: type) fn (T) *T {
    return struct {
        pub fn new(t: T) *T {
            return bun.new(T, t);
        }
    }.new;
}

/// Implements `fn deinit` for a type.
/// Pair with `TrivialNew` if the type contains no pointers.
pub fn TrivialDeinit(comptime T: type) fn (*T) void {
    return struct {
        pub fn deinit(self: *T) void {
            // TODO: assert that the structure contains no pointers.
            //
            // // Assert the structure contains no pointers. If there are
            // // pointers, you must implement `deinit` manually, ideally
            // // explaining why those pointers should or should not be freed.
            // const fields = switch (@typeInfo(T)) {
            //     .@"struct", .@"union" => |i| i.fields,
            //     else => @compileError("please implement `deinit` manually"),
            // };

            bun.destroy(self);
        }
    }.deinit;
}

pub fn exitThread() noreturn {
    const exiter = struct {
        pub extern "c" fn pthread_exit(?*anyopaque) noreturn;
        pub extern "kernel32" fn ExitThread(windows.DWORD) noreturn;
    };

    if (comptime Environment.isWindows) {
        exiter.ExitThread(0);
    } else if (comptime Environment.isPosix) {
        exiter.pthread_exit(null);
    } else {
        @compileError("Unsupported platform");
    }
}

pub fn deleteAllPoolsForThreadExit() void {
    const pools_to_delete = .{
        jsc.WebCore.ByteListPool,
        bun.w_path_buffer_pool,
        bun.path_buffer_pool,
        jsc.ConsoleObject.Formatter.Visited.Pool,
        bun.js_parser.StringVoidMap.Pool,
    };
    inline for (pools_to_delete) |pool| {
        pool.deleteAll();
    }
}

pub const Tmpfile = @import("./tmp.zig").Tmpfile;

pub const io = @import("./io/io.zig");

const errno_map = errno_map: {
    var max_value = 0;
    for (std.enums.values(sys.SystemErrno)) |v|
        max_value = @max(max_value, @intFromEnum(v));

    var map: [max_value + 1]anyerror = undefined;
    @memset(&map, error.Unexpected);
    for (std.enums.values(sys.SystemErrno)) |v|
        map[@intFromEnum(v)] = @field(anyerror, @tagName(v));

    break :errno_map map;
};

pub fn errnoToZigErr(err: anytype) anyerror {
    var num = if (@typeInfo(@TypeOf(err)) == .@"enum")
        @intFromEnum(err)
    else
        err;

    if (Environment.allow_assert) {
        assert(num != 0);
    }

    if (Environment.os == .windows) {
        // uv errors are negative, normalizing it will make this more resilient
        num = @abs(num);
    } else {
        if (Environment.allow_assert) {
            assert(num > 0);
        }
    }

    if (num > 0 and num < errno_map.len)
        return errno_map[num];

    return error.Unexpected;
}

pub const brotli = @import("./brotli.zig");

pub fn iterateDir(dir: FD) DirIterator.Iterator {
    return DirIterator.iterate(dir, .u8).iter;
}

fn ReinterpretSliceType(comptime T: type, comptime slice: type) type {
    const is_const = @typeInfo(slice).pointer.is_const;
    return if (is_const) []const T else []T;
}

/// Zig has a todo for @ptrCast changing the `.len`. This is the workaround
pub fn reinterpretSlice(comptime T: type, slice: anytype) ReinterpretSliceType(T, @TypeOf(slice)) {
    const is_const = @typeInfo(@TypeOf(slice)).pointer.is_const;
    const bytes = std.mem.sliceAsBytes(slice);
    const new_ptr = @as(if (is_const) [*]const T else [*]T, @ptrCast(@alignCast(bytes.ptr)));
    return new_ptr[0..@divTrunc(bytes.len, @sizeOf(T))];
}

pub inline fn resolveSourcePath(
    comptime root: enum { codegen, src },
    comptime sub_path: []const u8,
) []const u8 {
    return comptime path: {
        @setEvalBranchQuota(2000000);
        var buf: bun.PathBuffer = undefined;
        var fba = std.heap.FixedBufferAllocator.init(&buf);
        const resolved = (std.fs.path.resolve(fba.allocator(), &.{
            switch (root) {
                .codegen,
                => Environment.codegen_path,
                .src,
                => Environment.base_path ++ "/src",
            },
            sub_path,
        }) catch
            @compileError(unreachable))[0..].*;
        break :path &resolved;
    };
}

const RuntimeEmbedRoot = enum {
    /// Relative to `<build>/codegen`.
    codegen,
    /// Relative to `src`
    src,
    /// Reallocates the slice at every call. Avoid this if possible.  An example
    /// using this reasonably is referencing incremental_visualizer.html, which
    /// is reloaded from disk for each request, but more importantly allows
    /// maintaining the DevServer state while hacking on the visualizer.
    src_eager,
    /// Avoid this if possible. See `.src_eager`.
    codegen_eager,
};

/// Load a file at runtime. This is only to be used in debug builds,
/// specifically when `Environment.codegen_embed` is false. This allows quick
/// iteration on files, as this skips the Zig compiler. Once Zig gains good
/// incremental support, the non-eager cases can be deleted.
pub fn runtimeEmbedFile(
    comptime root: RuntimeEmbedRoot,
    comptime sub_path: []const u8,
) [:0]const u8 {
    comptime assert(Environment.isDebug);
    comptime assert(!Environment.codegen_embed);

    const abs_path = switch (root) {
        .codegen, .codegen_eager => resolveSourcePath(.codegen, sub_path),
        .src, .src_eager => resolveSourcePath(.src, sub_path),
    };

    const static = struct {
        var once = bun.once(load);

        fn load() [:0]const u8 {
            return std.fs.cwd().readFileAllocOptions(
                default_allocator,
                abs_path,
                std.math.maxInt(usize),
                null,
                .fromByteUnits(@alignOf(u8)),
                '\x00',
            ) catch |e| {
                Output.panic(
                    \\Failed to load '{s}': {}
                    \\
                    \\To improve iteration speed, some files are not embedded but
                    \\loaded at runtime, at the cost of making the binary non-portable.
                    \\To fix this, pass -DCODEGEN_EMBED=ON to CMake
                , .{ abs_path, e });
            };
        }
    };

    if ((root == .src_eager or root == .codegen_eager) and static.once.done) {
        static.once.done = false;
        default_allocator.free(static.once.payload);
    }

    return static.once.call(.{});
}

pub inline fn markWindowsOnly() if (Environment.isWindows) void else noreturn {
    if (Environment.isWindows) {
        return;
    }

    if (@inComptime()) {
        @compileError("This function is only available on Windows");
    }

    @panic("Assertion failure: this function should only be accessible on Windows.");
}

pub inline fn markPosixOnly() if (Environment.isPosix) void else noreturn {
    if (Environment.isPosix) {
        return;
    }

    if (@inComptime()) {
        @compileError("This function is only available on POSIX");
    }

    @panic("Assertion failure: this function should only be accessible on POSIX.");
}

pub fn linuxKernelVersion() Semver.Version {
    if (comptime !Environment.isLinux) @compileError("linuxKernelVersion() is only available on Linux");
    return analytics.GenerateHeader.GeneratePlatform.kernelVersion();
}

pub fn selfExePath() ![:0]u8 {
    const memo = struct {
        var set = false;
        // TODO open zig issue to make 'std.fs.selfExePath' return [:0]u8 directly
        // note: this doesn't use MAX_PATH_BYTES because on windows that's 32767*3+1 yet normal paths are 255.
        // should this fail it will still do so gracefully. 4096 is MAX_PATH_BYTES on posix.
        var value: [
            4096 + 1 // + 1 for the null terminator
        ]u8 = undefined;
        var len: usize = 0;
        var lock: Mutex = .{};

        pub fn load() ![:0]u8 {
            const init = try std.fs.selfExePath(&value);
            @This().len = init.len;
            value[@This().len] = 0;
            set = true;
            return value[0..@This().len :0];
        }
    };

    // try without a lock
    if (memo.set) return memo.value[0..memo.len :0];

    // make it thread-safe
    memo.lock.lock();
    defer memo.lock.unlock();
    // two calls could happen concurrently, so we must check again
    if (memo.set) return memo.value[0..memo.len :0];
    return memo.load();
}
pub const exe_suffix = if (Environment.isWindows) ".exe" else "";

pub const spawnSync = @This().spawn.sync.spawn;

pub fn SliceIterator(comptime T: type) type {
    return struct {
        items: []const T,
        index: usize = 0,

        pub fn init(items: []const T) @This() {
            return .{ .items = items };
        }

        pub fn next(this: *@This()) ?T {
            if (this.index >= this.items.len) return null;
            defer this.index += 1;
            return this.items[this.index];
        }
    };
}

// TODO: migrate
pub const ArenaAllocator = std.heap.ArenaAllocator;

pub const crash_handler = @import("./crash_handler.zig");
pub const handleErrorReturnTrace = crash_handler.handleErrorReturnTrace;

const assertion_failure_msg = "Internal assertion failure";
noinline fn assertionFailure() noreturn {
    if (@inComptime()) {
        @compileError("assertion failure");
    } else {
        @branchHint(.cold);
        Output.panic(assertion_failure_msg, .{});
    }
}

noinline fn assertionFailureAtLocation(src: std.builtin.SourceLocation) noreturn {
    if (@inComptime()) {
        @compileError(std.fmt.comptimePrint("assertion failure", .{}));
    } else {
        @branchHint(.cold);
        Output.panic(assertion_failure_msg ++ " at {s}:{d}:{d}", .{ src.file, src.line, src.column });
    }
}

noinline fn assertionFailureWithMsg(comptime msg: []const u8, args: anytype) noreturn {
    if (@inComptime()) {
        @compileError(std.fmt.comptimePrint("assertion failure: " ++ msg, args));
    } else {
        @branchHint(.cold);
        Output.panic(assertion_failure_msg ++ ": " ++ msg, args);
    }
}

/// Like `assert`, but checks only run in debug builds.
///
/// Please wrap expensive checks in an `if` statement.
/// ```zig
/// if (comptime bun.Environment.isDebug) {
///   const expensive = doExpensiveCheck();
///   bun.debugAssert(expensive);
/// }
/// ```
pub fn debugAssert(cheap_value_only_plz: bool) callconv(callconv_inline) void {
    if (comptime !Environment.isDebug) {
        return;
    }

    if (!cheap_value_only_plz) {
        unreachable; // ASSERTION FAILURE
    }
}

/// Asserts that some condition holds. Assertions are stripped in release builds.
///
/// Please use `assertf` in new code.
///
/// Be careful what expressions you pass to this function; if the compiler cannot
/// determine that `ok` has no side effects, the argument expression may not be removed
/// from the binary. This includes calls to extern functions.
///
/// Wrap expensive checks in an `if` statement.
/// ```zig
/// if (comptime bun.Environment.allow_assert) {
///   const expensive = doExpensiveCheck();
///   bun.assert(expensive);
/// }
/// ```
///
/// Use `releaseAssert` for assertions that should not be stripped in release builds.
pub fn assert(ok: bool) callconv(callconv_inline) void {
    if (comptime !Environment.allow_assert) {
        return;
    }

    if (!ok) {
        if (comptime Environment.isDebug)
            unreachable; // ASSERTION FAILURE
        assertionFailure();
    }
}

/// Asserts that some condition holds. Assertions are stripped in release builds.
///
/// Please note that messages will be shown to users in crash reports.
///
/// Be careful what expressions you pass to this function; if the compiler cannot
/// determine that `ok` has no side effects, the argument expression may not be removed
/// from the binary. This includes calls to extern functions.
///
/// Wrap expensive checks in an `if` statement.
/// ```zig
/// if (comptime bun.Environment.allow_assert) {
///   const expensive = doExpensiveCheck();
///   bun.assert(expensive, "Something happened: {}", .{ expensive });
/// }
/// ```
///
/// Use `releaseAssert` for assertions that should not be stripped in release builds.
pub fn assertf(ok: bool, comptime format: []const u8, args: anytype) callconv(callconv_inline) void {
    if (comptime !Environment.allow_assert) {
        return;
    }

    if (!ok) {
        assertionFailureWithMsg(format, args);
    }
}

/// Asserts that some condition holds. These assertions are not stripped
/// in any build mode. Use `assert` to have assertions stripped in release
/// builds.
pub fn releaseAssert(ok: bool, comptime msg: []const u8, args: anytype) callconv(callconv_inline) void {
    if (!ok) {
        @branchHint(.cold);
        Output.panic(assertion_failure_msg ++ ": " ++ msg, args);
    }
}

pub fn assertWithLocation(value: bool, src: std.builtin.SourceLocation) callconv(callconv_inline) void {
    if (comptime !Environment.allow_assert) {
        return;
    }

    if (!value) {
        if (comptime Environment.isDebug)
            unreachable; // ASSERTION FAILURE
        assertionFailureAtLocation(src);
    }
}

/// This has no effect on the real code but capturing 'a' and 'b' into
/// parameters makes assertion failures much easier inspect in a debugger.
pub inline fn assert_eql(a: anytype, b: anytype) void {
    if (a == b) return;
    if (@inComptime()) {
        @compileError(std.fmt.comptimePrint("Assertion failure: {f} != {f}", .{ a, b }));
    }
    if (!Environment.allow_assert) return;
    // Output.panic("Assertion failure: " ++ bun.deprecated.autoFormatLabelFallback(@TypeOf(a), "{f}") ++ " != " ++ bun.deprecated.autoFormatLabelFallback(@TypeOf(b), "{f}"), .{ a, b });
    // TODO
    Output.panic("Assertion failure.", .{});
}

/// This has no effect on the real code but capturing 'a' and 'b' into
/// parameters makes assertion failures much easier inspect in a debugger.
pub fn assert_neql(a: anytype, b: anytype) callconv(callconv_inline) void {
    return assert(a != b);
}

pub fn unsafeAssert(condition: bool) callconv(callconv_inline) void {
    if (!condition)
        unreachable; // ASSERTION FAILURE
}

pub const dns = @import("./dns.zig");

pub fn getRoughTickCount() timespec {
    if (comptime Environment.isMac) {
        // https://opensource.apple.com/source/xnu/xnu-2782.30.5/libsyscall/wrappers/mach_approximate_time.c.auto.html
        // https://opensource.apple.com/source/Libc/Libc-1158.1.2/gen/clock_gettime.c.auto.html
        var spec = timespec{
            .nsec = 0,
            .sec = 0,
        };
        const clocky = struct {
            pub var clock_id: std.c.CLOCK = .REALTIME;
            pub fn get() void {
                var res: timespec = undefined;
                _ = std.c.clock_getres(.MONOTONIC_RAW_APPROX, @ptrCast(&res));
                if (res.ms() <= 1) {
                    clock_id = .MONOTONIC_RAW_APPROX;
                } else {
                    clock_id = .MONOTONIC_RAW;
                }
            }

            pub var once = std.once(get);
        };
        clocky.once.call();

        // We use this one because we can avoid reading the mach timebase info ourselves.
        _ = std.c.clock_gettime(clocky.clock_id, @ptrCast(&spec));
        return spec;
    }

    if (comptime Environment.isLinux) {
        var spec = timespec{
            .nsec = 0,
            .sec = 0,
        };
        const clocky = struct {
            pub var clock_id: std.os.linux.CLOCK = .REALTIME;
            pub fn get() void {
                var res: timespec = undefined;
                std.posix.clock_getres(.MONOTONIC_COARSE, @ptrCast(&res)) catch {};
                if (res.ms() <= 1) {
                    clock_id = .MONOTONIC_COARSE;
                } else {
                    clock_id = .MONOTONIC_RAW;
                }
            }

            pub var once = std.once(get);
        };
        clocky.once.call();
        _ = std.os.linux.clock_gettime(clocky.clock_id, @ptrCast(&spec));
        return spec;
    }

    if (comptime Environment.isWindows) {
        const ms = getRoughTickCountMs();
        return timespec{
            .sec = @intCast(ms / 1000),
            .nsec = @intCast((ms % 1000) * 1_000_000),
        };
    }

    return 0;
}

/// When you don't need a super accurate timestamp, this is a fast way to get one.
///
/// Requesting the current time frequently is somewhat expensive. So we can use a rough timestamp.
///
/// This timestamp doesn't easily correlate to a specific time. It's only useful relative to other calls.
pub fn getRoughTickCountMs() u64 {
    if (Environment.isWindows) {
        const GetTickCount64 = struct {
            pub extern "kernel32" fn GetTickCount64() std.os.windows.ULONGLONG;
        }.GetTickCount64;
        return GetTickCount64();
    }

    const spec = getRoughTickCount();
    return spec.ns() / std.time.ns_per_ms;
}

pub const timespec = extern struct {
    sec: i64,
    nsec: i64,

    pub const epoch: timespec = .{ .sec = 0, .nsec = 0 };

    pub fn eql(this: *const timespec, other: *const timespec) bool {
        return this.sec == other.sec and this.nsec == other.nsec;
    }

    pub fn toInstant(this: *const timespec) std.time.Instant {
        if (comptime Environment.isPosix) {
            return std.time.Instant{
                .timestamp = @bitCast(this.*),
            };
        }

        if (comptime Environment.isWindows) {
            return std.time.Instant{
                .timestamp = @intCast(this.sec * std.time.ns_per_s + this.nsec),
            };
        }
    }

    // TODO: this is wrong!
    pub fn duration(this: *const timespec, other: *const timespec) timespec {
        // Mimick C wrapping behavior.
        var sec_diff = this.sec -% other.sec;
        var nsec_diff = this.nsec -% other.nsec;

        if (nsec_diff < 0) {
            sec_diff -%= 1;
            nsec_diff +%= std.time.ns_per_s;
        }

        return timespec{
            .sec = sec_diff,
            .nsec = nsec_diff,
        };
    }

    pub fn order(a: *const timespec, b: *const timespec) std.math.Order {
        const sec_order = std.math.order(a.sec, b.sec);
        if (sec_order != .eq) return sec_order;
        return std.math.order(a.nsec, b.nsec);
    }

    /// Returns the nanoseconds of this timer. Note that maxInt(u64) ns is
    /// 584 years so if we get any overflows we just use maxInt(u64). If
    /// any software is running in 584 years waiting on this timer...
    /// shame on me I guess... but I'll be dead.
    pub fn ns(this: *const timespec) u64 {
        if (this.sec <= 0) {
            return @max(this.nsec, 0);
        }

        assert(this.sec >= 0);
        assert(this.nsec >= 0);
        const s_ns = std.math.mul(
            u64,
            @as(u64, @intCast(@max(this.sec, 0))),
            std.time.ns_per_s,
        ) catch return std.math.maxInt(u64);

        return std.math.add(u64, s_ns, @as(u64, @intCast(@max(this.nsec, 0)))) catch
            return std.math.maxInt(i64);
    }

    pub fn nsSigned(this: *const timespec) i64 {
        const ns_per_sec = this.sec *% std.time.ns_per_s;
        const ns_from_nsec = @divFloor(this.nsec, 1_000_000);
        return ns_per_sec +% ns_from_nsec;
    }

    pub fn ms(this: *const timespec) i64 {
        const ms_from_sec = this.sec *% 1000;
        const ms_from_nsec = @divFloor(this.nsec, 1_000_000);
        return ms_from_sec +% ms_from_nsec;
    }

    pub fn msUnsigned(this: *const timespec) u64 {
        return this.ns() / std.time.ns_per_ms;
    }

    pub fn greater(a: *const timespec, b: *const timespec) bool {
        return a.order(b) == .gt;
    }

    pub fn now() timespec {
        return getRoughTickCount();
    }

    pub fn sinceNow(start: *const timespec) u64 {
        return now().duration(start).ns();
    }

    pub fn addMs(this: *const timespec, interval: i64) timespec {
        const sec_inc = @divTrunc(interval, std.time.ms_per_s);
        const nsec_inc = @rem(interval, std.time.ms_per_s) * std.time.ns_per_ms;

        var new_timespec = this.*;

        new_timespec.sec +%= sec_inc;
        new_timespec.nsec +%= nsec_inc;

        if (new_timespec.nsec >= std.time.ns_per_s) {
            new_timespec.sec +%= 1;
            new_timespec.nsec -%= std.time.ns_per_s;
        }

        return new_timespec;
    }

    pub fn msFromNow(interval: i64) timespec {
        return now().addMs(interval);
    }

    pub fn min(a: timespec, b: timespec) timespec {
        return if (a.order(&b) == .lt) a else b;
    }
    pub fn max(a: timespec, b: timespec) timespec {
        return if (a.order(&b) == .gt) a else b;
    }
    pub fn orderIgnoreEpoch(a: timespec, b: timespec) std.math.Order {
        if (a.eql(&b)) return .eq;
        if (a.eql(&.epoch)) return .gt;
        if (b.eql(&.epoch)) return .lt;
        return a.order(&b);
    }
    pub fn minIgnoreEpoch(a: timespec, b: timespec) timespec {
        return if (a.orderIgnoreEpoch(b) == .lt) a else b;
    }
};

pub const UUID = @import("./bun.js/uuid.zig");

/// An abstract number of element in a sequence. The sequence has a first element.
/// This type should be used instead of integer because 2 contradicting traditions can
/// call a first element '0' or '1' which makes integer type ambiguous.
pub fn OrdinalT(comptime Int: type) type {
    return enum(Int) {
        invalid = switch (@typeInfo(Int).int.signedness) {
            .unsigned => std.math.maxInt(Int),
            .signed => -1,
        },
        start = 0,
        _,

        pub inline fn fromZeroBased(int: Int) @This() {
            assert(int >= 0);
            assert(int != std.math.maxInt(Int));
            return @enumFromInt(int);
        }

        pub inline fn fromOneBased(int: Int) @This() {
            assert(int > 0);
            return @enumFromInt(int - 1);
        }

        pub inline fn zeroBased(ord: @This()) Int {
            return @intFromEnum(ord);
        }

        pub inline fn oneBased(ord: @This()) Int {
            return @intFromEnum(ord) + 1;
        }

        /// Add two ordinal numbers together. Both are converted to zero-based before addition.
        pub inline fn add(ord: @This(), b: @This()) @This() {
            return fromZeroBased(ord.zeroBased() + b.zeroBased());
        }

        /// Add a scalar value to an ordinal number
        pub inline fn addScalar(ord: @This(), inc: Int) @This() {
            return fromZeroBased(ord.zeroBased() + inc);
        }

        pub inline fn isValid(ord: @This()) bool {
            return ord.zeroBased() >= 0;
        }
    };
}

/// ABI-equivalent of WTF::OrdinalNumber
pub const Ordinal = OrdinalT(c_int);

pub fn memmove(output: []u8, input: []const u8) void {
    if (output.len == 0) {
        return;
    }

    if (comptime Environment.allow_assert) {
        assert(output.len >= input.len);
    }

    if (Environment.isNative and !@inComptime()) {
        _ = c.memmove(output.ptr, input.ptr, input.len);
    } else {
        for (input, output) |input_byte, *out| {
            out.* = input_byte;
        }
    }
}

pub const hmac = @import("./hmac.zig");
pub const libdeflate = @import("./deps/libdeflate.zig");

pub const bake = @import("./bake.zig");

/// like std.enums.tagName, except it doesn't lose the sentinel value.
pub fn tagName(comptime Enum: type, value: Enum) ?[:0]const u8 {
    return inline for (@typeInfo(Enum).@"enum".fields) |f| {
        if (@intFromEnum(value) == f.value) break f.name;
    } else null;
}

pub fn getTotalMemorySize() usize {
    return cpp.Bun__ramSize();
}

pub const bytecode_extension = ".jsc";

/// An typed index into an array or other structure.
/// maxInt is reserved for an empty state.
///
/// const Thing = struct {};
/// const Index = bun.GenericIndex(u32, Thing)
///
/// The second argument prevents Zig from memoizing the
/// call, which would otherwise make all indexes
/// equal to each other.
pub fn GenericIndex(backing_int: type, uid: anytype) type {
    const null_value = std.math.maxInt(backing_int);
    return enum(backing_int) {
        _,
        const Index = @This();
        comptime {
            _ = uid;
        }

        /// Prefer this over @enumFromInt to assert the int is in range
        pub inline fn init(int: backing_int) Index {
            bun.assert(int != null_value); // would be confused for null
            return @enumFromInt(int);
        }

        /// Prefer this over @intFromEnum because of type confusion with `.Optional`
        pub inline fn get(i: @This()) backing_int {
            bun.assert(@intFromEnum(i) != null_value); // memory corruption
            return @intFromEnum(i);
        }

        pub inline fn toOptional(oi: @This()) Optional {
            return @enumFromInt(oi.get());
        }

        pub fn sortFnAsc(_: void, a: @This(), b: @This()) bool {
            return a.get() < b.get();
        }

        pub fn sortFnDesc(_: void, a: @This(), b: @This()) bool {
            return a.get() < b.get();
        }

        pub fn format(this: @This(), writer: *std.Io.Writer) !void {
            return writer.print("{d}", .{@intFromEnum(this)});
        }

        pub const Optional = enum(backing_int) {
            none = std.math.maxInt(backing_int),
            _,

            /// Signatures:
            /// - `init(maybe: ?Index) Optional`
            /// - `init(maybe: ?backing_int) Optional`
            pub inline fn init(maybe: anytype) Optional {
                comptime var t = @typeInfo(@TypeOf(maybe));
                if (t == .optional) t = @typeInfo(t.optional.child);
                if (t == .int or t == .comptime_int)
                    return if (@as(?backing_int, maybe)) |i| Index.init(i).toOptional() else .none;
                return if (@as(?Index, maybe)) |i| i.toOptional() else .none;
            }

            pub inline fn unwrap(oi: Optional) ?Index {
                return if (oi == .none) null else @enumFromInt(@intFromEnum(oi));
            }

            pub inline fn unwrapGet(oi: Optional) ?backing_int {
                return if (oi == .none) null else @intFromEnum(oi);
            }
        };
    };
}

comptime {
    // Must be nominal
    assert(GenericIndex(u32, opaque {}) != GenericIndex(u32, opaque {}));
}

pub fn splitAtMut(comptime T: type, slice: []T, mid: usize) struct { []T, []T } {
    bun.assert(mid <= slice.len);

    return .{ slice[0..mid], slice[mid..] };
}

/// Reverse of the slice index operator.
/// Given `&slice[index] == item`, returns the `index` needed.
/// The item must be in the slice.
pub fn indexOfPointerInSlice(comptime T: type, slice: []const T, item: *const T) usize {
    bun.assert(isSliceInBufferT(T, item[0..1], slice));
    const offset = @intFromPtr(item) - @intFromPtr(slice.ptr);
    const index = @divExact(offset, @sizeOf(T));
    return index;
}

pub fn getThreadCount() u16 {
    const max_threads = 1024;
    const min_threads = 2;
    const ThreadCount = struct {
        pub var cached_thread_count: u16 = 0;
        var cached_thread_count_once = std.once(getThreadCountOnce);
        fn getThreadCountFromUser() ?u16 {
            inline for (.{ "UV_THREADPOOL_SIZE", "GOMAXPROCS" }) |envname| {
                if (getenvZ(envname)) |env| {
                    if (std.fmt.parseInt(u16, env, 10) catch null) |parsed| {
                        if (parsed >= min_threads) {
                            if (bun.logger.Log.default_log_level.atLeast(.debug)) {
                                Output.note("Using {d} threads from {s}={d}", .{ parsed, envname, parsed });
                                Output.flush();
                            }
                            return @min(parsed, max_threads);
                        }
                    }
                }
            }

            return null;
        }
        fn getThreadCountOnce() void {
            cached_thread_count = @min(max_threads, @max(min_threads, getThreadCountFromUser() orelse std.Thread.getCpuCount() catch 0));
        }
    };
    ThreadCount.cached_thread_count_once.call();
    return ThreadCount.cached_thread_count;
}

/// Copied from zig std. Modified to accept arguments.
pub fn once(comptime f: anytype) Once(f) {
    return Once(f){};
}

/// Copied from zig std. Modified to accept arguments.
///
/// An object that executes the function `f` just once.
/// It is undefined behavior if `f` re-enters the same Once instance.
pub fn Once(comptime f: anytype) type {
    return struct {
        const Return = @typeInfo(@TypeOf(f)).@"fn".return_type.?;

        done: bool = false,
        payload: Return = undefined,
        mutex: bun.Mutex = .{},

        /// Call the function `f`.
        /// If `call` is invoked multiple times `f` will be executed only the
        /// first time.
        /// The invocations are thread-safe.
        pub fn call(self: *@This(), args: std.meta.ArgsTuple(@TypeOf(f))) Return {
            if (@atomicLoad(bool, &self.done, .acquire))
                return self.payload;

            return self.callSlow(args);
        }

        fn callSlow(self: *@This(), args: std.meta.ArgsTuple(@TypeOf(f))) Return {
            @branchHint(.cold);

            self.mutex.lock();
            defer self.mutex.unlock();

            // The first thread to acquire the mutex gets to run the initializer
            if (!self.done) {
                self.payload = @call(.auto, f, args);
                @atomicStore(bool, &self.done, true, .release);
            }

            return self.payload;
        }
    };
}

/// `val` must be a pointer to an optional type (e.g. `*?T`)
///
/// This function takes the value out of the optional, replacing it with null, and returns the value.
pub inline fn take(val: anytype) ?@typeInfo(@typeInfo(@TypeOf(val)).pointer.child).optional.child {
    if (val.*) |v| {
        val.* = null;
        return v;
    }
    return null;
}

/// `val` must be a pointer to an optional type (e.g. `*?T`)
///
/// This function deinitializes the value and sets the optional to null.
pub inline fn clear(val: anytype, allocator: std.mem.Allocator) void {
    if (val.*) |*v| {
        if (@hasDecl(@TypeOf(v.*), "deinit")) {
            v.deinit(allocator);
        }
        val.* = null;
    }
}

pub inline fn move(val: anytype) switch (@typeInfo(@TypeOf(val))) {
    .pointer => |p| p.child,
    else => @compileError("unexpected move type"),
} {
    const tmp = val.*;
    @constCast(val).* = undefined;
    return tmp;
}

pub inline fn wrappingNegation(val: anytype) @TypeOf(val) {
    return 0 -% val;
}

fn assertNoPointers(T: type) void {
    switch (@typeInfo(T)) {
        .pointer => @compileError("no pointers!"),
        inline .@"struct", .@"union" => |s| for (s.fields) |field| {
            assertNoPointers(field.type);
        },
        .array => |a| assertNoPointers(a.child),
        else => {},
    }
}

pub inline fn writeAnyToHasher(hasher: anytype, thing: anytype) void {
    comptime assertNoPointers(@TypeOf(thing)); // catch silly mistakes
    hasher.update(std.mem.asBytes(&thing));
}

pub const perf = @import("./perf.zig");
pub inline fn isComptimeKnown(x: anytype) bool {
    return comptime @typeInfo(@TypeOf(.{x})).@"struct".fields[0].is_comptime;
}

pub inline fn itemOrNull(comptime T: type, slice: []const T, index: usize) ?T {
    return if (index < slice.len) slice[index] else null;
}

pub const Maybe = jsc.Node.Maybe;

/// To handle stack overflows:
/// 1. StackCheck.init()
/// 2. .isSafeToRecurse()
pub const StackCheck = struct {
    cached_stack_end: usize = 0,

    pub fn configureThread() void {
        cpp.Bun__StackCheck__initialize();
    }

    fn getStackEnd() usize {
        return @intFromPtr(cpp.Bun__StackCheck__getMaxStack());
    }

    pub fn init() StackCheck {
        return StackCheck{ .cached_stack_end = getStackEnd() };
    }

    pub fn update(this: *StackCheck) void {
        this.cached_stack_end = getStackEnd();
    }

    /// Is there at least 128 KB of stack space available?
    pub fn isSafeToRecurse(this: StackCheck) bool {
        const stack_ptr: usize = @frameAddress();
        const remaining_stack = stack_ptr -| this.cached_stack_end;
        return remaining_stack > 1024 * if (Environment.isWindows) 256 else 128;
    }
};

// Workaround for lack of branch hints.
pub noinline fn throwStackOverflow() StackOverflow!void {
    @branchHint(.cold);
    return error.StackOverflow;
}
pub const StackOverflow = error{StackOverflow};

pub const S3 = @import("./s3/client.zig");

/// Memory is typically not decommitted immediately when freed.
/// Sensitive information that's kept in memory can be read in various ways until the OS
/// decommits it or the memory allocator reuses it for a new allocation.
/// So if we're about to free something sensitive, we should zero it out first.
pub fn freeSensitive(allocator: std.mem.Allocator, slice: anytype) void {
    std.crypto.secureZero(std.meta.Child(@TypeOf(slice)), @constCast(slice));
    allocator.free(slice);
}

pub const macho = @import("./macho.zig");
pub const pe = @import("./pe.zig");
pub const valkey = @import("./valkey/index.zig");
pub const highway = @import("./highway.zig");

pub const mach_port = if (Environment.isMac) std.c.mach_port_t else u32;

/// Automatically generated C++ bindings for functions marked with `[[ZIG_EXPORT(...)]]`
pub const cpp = @import("cpp");

pub const asan = @import("./asan.zig");

pub fn contains(item: anytype, list: *const std.ArrayListUnmanaged(@TypeOf(item))) bool {
    const T = @TypeOf(item);
    return switch (T) {
        u8 => strings.containsChar(list.items, item),
        else => std.mem.indexOfScalar(T, list.items, item) != null,
    };
}

pub const safety = @import("./safety.zig");
pub const deprecated = @import("./deprecated.zig");

// Export function to check if --use-system-ca flag is set
pub fn getUseSystemCA(globalObject: *jsc.JSGlobalObject, callFrame: *jsc.CallFrame) error{ JSError, OutOfMemory }!jsc.JSValue {
    _ = globalObject;
    _ = callFrame;
    const Arguments = @import("./cli/Arguments.zig");
    return jsc.JSValue.jsBoolean(Arguments.Bun__Node__UseSystemCA);
}

// Claude thinks its bun.JSC when we renamed it to bun.jsc months ago.
pub const JSC = @compileError("Deprecated: Use @import(\"bun\").jsc instead");

pub const ConfigVersion = @import("./ConfigVersion.zig").ConfigVersion;

const CopyFile = @import("./copy_file.zig");
const builtin = @import("builtin");
const std = @import("std");
const Allocator = std.mem.Allocator;<|MERGE_RESOLUTION|>--- conflicted
+++ resolved
@@ -17,13 +17,8 @@
 /// Zeroing memory allocator
 pub const z_allocator: std.mem.Allocator = allocators.z_allocator;
 
-<<<<<<< HEAD
-pub const callmod_inline: std.builtin.CallModifier = if (Environment.isDebug or Environment.enable_asan) .auto else .always_inline;
-pub const callconv_inline: std.builtin.CallingConvention = if (Environment.isDebug or Environment.enable_asan) .Unspecified else .Inline;
-=======
-pub const callmod_inline: std.builtin.CallModifier = if (builtin.mode == .Debug) .auto else .always_inline;
-pub const callconv_inline: std.builtin.CallingConvention = if (builtin.mode == .Debug) .auto else .@"inline";
->>>>>>> b876938f
+pub const callmod_inline: std.builtin.CallModifier = if (builtin.mode == .Debug or Environment.enable_asan) .auto else .always_inline;
+pub const callconv_inline: std.builtin.CallingConvention = if (builtin.mode == .Debug or Environment.enable_asan) .auto else .@"inline";
 
 /// In debug builds, this will catch memory leaks. In release builds, it is mimalloc.
 pub const debug_allocator: std.mem.Allocator = if (Environment.isDebug or Environment.enable_asan)
