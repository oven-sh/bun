--- conflicted
+++ resolved
@@ -2209,13 +2209,8 @@
         argv = try std.process.argsAlloc(allocator);
     }
 
-<<<<<<< HEAD
-    if (bun.getenvZ("BUN_OPTIONS")) |opts| {
+    if (bun.env_var.BUN_OPTIONS.get()) |opts| {
         var argv_list = std.array_list.Managed([:0]const u8).fromOwnedSlice(allocator, argv);
-=======
-    if (bun.env_var.BUN_OPTIONS.get()) |opts| {
-        var argv_list = std.ArrayList([:0]const u8).fromOwnedSlice(allocator, argv);
->>>>>>> ab1395d3
         try appendOptionsEnv(opts, &argv_list, allocator);
         argv = argv_list.items;
     }
