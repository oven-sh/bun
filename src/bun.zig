/// The functions in this file are used throughout Bun's codebase
//
// Do not import this file directly!
//   To import it:
//      @import("root").bun
//
// Otherwise, you risk a circular dependency or Zig including multiple copies of this file which leads to strange bugs.
const builtin = @import("builtin");
const std = @import("std");
const bun = @This();

pub const Environment = @import("env.zig");

pub const use_mimalloc = true;

pub const default_allocator: std.mem.Allocator = if (!use_mimalloc)
    std.heap.c_allocator
else
    @import("./allocators/memory_allocator.zig").c_allocator;

/// Zeroing memory allocator
pub const z_allocator: std.mem.Allocator = if (!use_mimalloc)
    std.heap.c_allocator
else
    @import("./allocators/memory_allocator.zig").z_allocator;

pub const callmod_inline: std.builtin.CallModifier = if (builtin.mode == .Debug) .auto else .always_inline;
pub const callconv_inline: std.builtin.CallingConvention = if (builtin.mode == .Debug) .Unspecified else .Inline;

pub extern "c" fn powf(x: f32, y: f32) f32;
pub extern "c" fn pow(x: f64, y: f64) f64;

/// Restrict a value to a certain interval unless it is a float and NaN.
pub inline fn clamp(self: anytype, min: @TypeOf(self), max: @TypeOf(self)) @TypeOf(self) {
    bun.debugAssert(min <= max);
    if (comptime (@TypeOf(self) == f32 or @TypeOf(self) == f64)) {
        return clampFloat(self, min, max);
    }
    return std.math.clamp(self, min, max);
}

/// Restrict a value to a certain interval unless it is NaN.
///
/// Returns `max` if `self` is greater than `max`, and `min` if `self` is
/// less than `min`. Otherwise this returns `self`.
///
/// Note that this function returns NaN if the initial value was NaN as
/// well.
pub inline fn clampFloat(_self: anytype, min: @TypeOf(_self), max: @TypeOf(_self)) @TypeOf(_self) {
    if (comptime !(@TypeOf(_self) == f32 or @TypeOf(_self) == f64)) {
        @compileError("Only call this on floats.");
    }
    var self = _self;
    if (self < min) {
        self = min;
    }
    if (self > max) {
        self = max;
    }
    return self;
}

/// We cannot use a threadlocal memory allocator for FileSystem-related things
/// FileSystem is a singleton.
pub const fs_allocator = default_allocator;

pub fn typedAllocator(comptime T: type) std.mem.Allocator {
    if (heap_breakdown.enabled)
        return heap_breakdown.allocator(comptime T);

    return default_allocator;
}

pub inline fn namedAllocator(comptime name: [:0]const u8) std.mem.Allocator {
    if (heap_breakdown.enabled)
        return heap_breakdown.namedAllocator(name);

    return default_allocator;
}

pub const OOM = std.mem.Allocator.Error;

pub const JSError = error{
    /// There is an active exception on the global object.
    /// You should almost never have to construct this manually.
    JSError,
    // XXX: This is temporary! meghan will remove this soon
    OutOfMemory,
};

pub const JSOOM = OOM || JSError;

pub const detectCI = @import("./ci_info.zig").detectCI;

/// Adding to this namespace is considered deprecated.
///
/// If the declaration truly came from C, it should be perfectly possible to
/// translate the definition and put it in `c-headers-for-zig.h`, and available
/// via the lowercase `c` namespace. Wrappers around functions should go in a
/// more specific namespace, such as `bun.spawn`, `bun.strings` or `bun.sys`
///
/// By avoiding manual transcription of C headers into Zig, we avoid bugs due to
/// different definitions between platforms, as well as very common mistakes
/// that can be made when porting definitions. It also keeps code much cleaner.
pub const C = @import("c.zig");
/// Translated from `c-headers-for-zig.h` for the current platform.
pub const c = @import("translated-c-headers");

pub const sha = @import("./sha.zig");
pub const FeatureFlags = @import("feature_flags.zig");
pub const meta = @import("./meta.zig");
pub const base64 = @import("./base64/base64.zig");
pub const path = @import("./resolver/resolve_path.zig");
pub const resolver = @import("./resolver/resolver.zig");
pub const DirIterator = @import("./bun.js/node/dir_iterator.zig");
pub const PackageJSON = @import("./resolver/package_json.zig").PackageJSON;
pub const fmt = @import("./fmt.zig");
pub const allocators = @import("./allocators.zig");
pub const bun_js = @import("./bun_js.zig");

/// All functions and interfaces provided from Bun's `bindgen` utility.
pub const gen = @import("bun.js/bindings/GeneratedBindings.zig");
comptime {
    _ = &gen; // reference bindings
}

/// Copied from Zig std.trait
pub const trait = @import("./trait.zig");
/// Copied from Zig std.Progress before 0.13 rewrite
pub const Progress = @import("./Progress.zig");
/// Modified version of Zig's ComptimeStringMap
pub const comptime_string_map = @import("./comptime_string_map.zig");
pub const ComptimeStringMap = comptime_string_map.ComptimeStringMap;
pub const ComptimeStringMap16 = comptime_string_map.ComptimeStringMap16;
pub const ComptimeStringMapWithKeyType = comptime_string_map.ComptimeStringMapWithKeyType;

pub const glob = @import("./glob.zig");
pub const patch = @import("./patch.zig");
pub const ini = @import("./ini.zig");
pub const Bitflags = @import("./bitflags.zig").Bitflags;
pub const css = @import("./css/css_parser.zig");
pub const csrf = @import("./csrf.zig");
pub const validators = @import("./bun.js/node/util/validators.zig");

pub const shell = @import("./shell/shell.zig");

pub const Output = @import("./output.zig");
pub const Global = @import("./Global.zig");

// make this non-pub after https://github.com/ziglang/zig/issues/18462 is resolved
pub const FileDescriptorInt = if (Environment.isBrowser)
    u0
else if (Environment.isWindows)
    // On windows, this is a bitcast "bun.FDImpl" struct
    // Do not bitcast it to *anyopaque manually, but instead use `fdcast()`
    u64
else
    std.posix.fd_t;

pub const FD = FileDescriptor;
pub const FileDescriptor = enum(FileDescriptorInt) {
    /// Zero is used in old filesystem code to indicate "no file descriptor"
    /// This is problematic because on POSIX, this is ambiguous with stdin being 0.
    /// All code that uses this should migrate to invalid_fd to represent invalid states.
    zero = 0,
    // Represents an invalid file descriptor. This is used instead of null to
    // avoid an extra bit.
    // invalid = @intFromEnum(invalid_fd),
    _,

    /// Do not use this function in new code.
    ///
    /// Interpreting a FD as an integer is almost certainly a mistake.
    /// On Windows, it is always a mistake, as the integer is bitcast of a tagged packed struct.
    ///
    /// TODO(@paperclover): remove this API.
    pub fn int(self: FileDescriptor) std.posix.fd_t {
        if (Environment.isWindows)
            @compileError("FileDescriptor.int() is not allowed on Windows.");
        return @intFromEnum(self);
    }

    pub fn writeTo(fd: FileDescriptor, writer: anytype, endian: std.builtin.Endian) !void {
        try writer.writeInt(FileDescriptorInt, @intFromEnum(fd), endian);
    }

    pub fn readFrom(reader: anytype, endian: std.builtin.Endian) !FileDescriptor {
        return @enumFromInt(try reader.readInt(FileDescriptorInt, endian));
    }

    /// converts a `bun.FileDescriptor` into the native operating system fd
    ///
    /// On non-windows this does nothing, but on windows it converts UV descriptors
    /// to Windows' *HANDLE, and casts the types for proper usage.
    ///
    /// This may be needed in places where a FileDescriptor is given to `std` or `kernel32` apis
    pub fn cast(fd: FileDescriptor) std.posix.fd_t {
        if (!Environment.isWindows) return fd.int();
        // if not having this check, the cast may crash zig compiler?
        if (@inComptime() and fd == invalid_fd) return FDImpl.invalid.system();
        return fd.impl().system();
    }

    pub fn asDir(fd: FileDescriptor) std.fs.Dir {
        return std.fs.Dir{ .fd = fd.cast() };
    }

    pub fn asFile(fd: FileDescriptor) std.fs.File {
        return std.fs.File{ .handle = fd.cast() };
    }

    pub fn format(fd: FileDescriptor, comptime fmt_: string, options_: std.fmt.FormatOptions, writer: anytype) !void {
        try FDImpl.format(fd.impl(), fmt_, options_, writer);
    }

    pub fn assertValid(fd: FileDescriptor) void {
        fd.impl().assertValid();
    }

    pub fn isValid(fd: FileDescriptor) bool {
        return fd.impl().isValid();
    }

    pub fn assertKind(fd: FileDescriptor, kind: FDImpl.Kind) void {
        assert(fd.impl().kind == kind);
    }

    pub fn cwd() FileDescriptor {
        return toFD(std.fs.cwd().fd);
    }

    pub fn eq(this: FileDescriptor, that: FileDescriptor) bool {
        if (Environment.isPosix) return this.int() == that.int();

        const this_ = FDImpl.decode(this);
        const that_ = FDImpl.decode(that);
        return switch (this_.kind) {
            .system => switch (that_.kind) {
                .system => this_.value.as_system == that_.value.as_system,
                .uv => false,
            },
            .uv => switch (that_.kind) {
                .system => false,
                .uv => this_.value.as_uv == that_.value.as_uv,
            },
        };
    }

    pub fn isStdio(fd: FileDescriptor) bool {
        // fd.assertValid();
        const decoded = fd.impl();
        return switch (Environment.os) {
            else => decoded.value.as_system < 3,
            .windows => switch (decoded.kind) {
                .system => fd == win32.STDIN_FD or
                    fd == win32.STDOUT_FD or
                    fd == win32.STDERR_FD,
                .uv => decoded.value.as_uv < 3,
            },
        };
    }

    pub fn toJS(value: FileDescriptor, global: *JSC.JSGlobalObject) JSC.JSValue {
        return FDImpl.decode(value).toJS(global);
    }

    pub fn impl(fd: FileDescriptor) FDImpl {
        return FDImpl.decode(fd);
    }
};

pub const FDImpl = @import("./fd.zig").FDImpl;

// When we are on a computer with an absurdly high number of max open file handles
// such is often the case with macOS
// As a useful optimization, we can store file descriptors and just keep them open...forever
pub const StoredFileDescriptorType = FileDescriptor;

/// Thin wrapper around iovec / libuv buffer
/// This is used for readv/writev calls.
pub const PlatformIOVec = if (Environment.isWindows)
    windows.libuv.uv_buf_t
else
    std.posix.iovec;

pub const PlatformIOVecConst = if (Environment.isWindows)
    windows.libuv.uv_buf_t
else
    std.posix.iovec_const;

pub fn platformIOVecCreate(input: []const u8) PlatformIOVec {
    if (Environment.allow_assert) {
        if (input.len > @as(usize, std.math.maxInt(u32))) {
            Output.debugWarn("call to bun.PlatformIOVec.init with length larger than u32, this will overflow on windows", .{});
        }
    }
    // TODO: remove this constCast by making the input mutable
    return .{ .len = @intCast(input.len), .base = @constCast(input.ptr) };
}

pub fn platformIOVecConstCreate(input: []const u8) PlatformIOVecConst {
    if (Environment.allow_assert) {
        if (input.len > @as(usize, std.math.maxInt(u32))) {
            Output.debugWarn("call to bun.PlatformIOVecConst.init with length larger than u32, this will overflow on windows", .{});
        }
    }
    // TODO: remove this constCast by adding uv_buf_t_const
    return .{ .len = @intCast(input.len), .base = @constCast(input.ptr) };
}

pub fn platformIOVecToSlice(iovec: PlatformIOVec) []u8 {
    if (Environment.isWindows) return windows.libuv.uv_buf_t.slice(iovec);
    return iovec.base[0..iovec.len];
}

pub const libarchive = @import("./libarchive/libarchive.zig");

pub const StringTypes = @import("string_types.zig");
pub const stringZ = StringTypes.stringZ;
pub const string = StringTypes.string;
pub const CodePoint = StringTypes.CodePoint;

pub const MAX_PATH_BYTES: usize = if (Environment.isWasm) 1024 else std.fs.max_path_bytes;
pub const PathBuffer = [MAX_PATH_BYTES]u8;
pub const WPathBuffer = [std.os.windows.PATH_MAX_WIDE]u16;
pub const OSPathChar = if (Environment.isWindows) u16 else u8;
pub const OSPathSliceZ = [:0]const OSPathChar;
pub const OSPathSlice = []const OSPathChar;
pub const OSPathBuffer = if (Environment.isWindows) WPathBuffer else PathBuffer;

pub inline fn cast(comptime To: type, value: anytype) To {
    if (@typeInfo(@TypeOf(value)) == .int) {
        return @ptrFromInt(@as(usize, value));
    }

    return @ptrCast(@alignCast(value));
}

pub fn len(value: anytype) usize {
    return switch (@typeInfo(@TypeOf(value))) {
        .array => |info| info.len,
        .vector => |info| info.len,
        .pointer => |info| switch (info.size) {
            .one => switch (@typeInfo(info.child)) {
                .array => |array| brk: {
                    if (array.sentinel_ptr != null) {
                        @compileError("use bun.sliceTo");
                    }

                    break :brk array.len;
                },
                else => @compileError("invalid type given to std.mem.len"),
            },
            .many => {
                const sentinel_ptr = info.sentinel_ptr orelse
                    @compileError("length of pointer with no sentinel");
                const sentinel = @as(*align(1) const info.child, @ptrCast(sentinel_ptr)).*;

                return std.mem.indexOfSentinel(info.child, sentinel, value);
            },
            .c => {
                assert(value != null);
                return std.mem.indexOfSentinel(info.child, 0, value);
            },
            .slice => value.len,
        },
        .@"struct" => |info| if (info.is_tuple) {
            return info.fields.len;
        } else @compileError("invalid type given to std.mem.len"),
        else => @compileError("invalid type given to std.mem.len"),
    };
}

fn Span(comptime T: type) type {
    switch (@typeInfo(T)) {
        .optional => |optional_info| {
            return ?Span(optional_info.child);
        },
        .pointer => |ptr_info| {
            var new_ptr_info = ptr_info;
            switch (ptr_info.size) {
                .one => switch (@typeInfo(ptr_info.child)) {
                    .array => |info| {
                        new_ptr_info.child = info.child;
                        new_ptr_info.sentinel_ptr = info.sentinel_ptr;
                    },
                    else => @compileError("invalid type given to std.mem.Span"),
                },
                .c => {
                    new_ptr_info.sentinel_ptr = &@as(ptr_info.child, 0);
                    new_ptr_info.is_allowzero = false;
                },
                .many, .slice => {},
            }
            new_ptr_info.size = .slice;
            return @Type(.{ .pointer = new_ptr_info });
        },
        else => @compileError("invalid type given to std.mem.Span: " ++ @typeName(T)),
    }
}

pub fn span(pointer: anytype) Span(@TypeOf(pointer)) {
    if (@typeInfo(@TypeOf(pointer)) == .optional) {
        if (pointer) |non_null| {
            return span(non_null);
        } else {
            return null;
        }
    }
    const Result = Span(@TypeOf(pointer));
    const l = len(pointer);
    const ptr_info = @typeInfo(Result).pointer;
    if (ptr_info.sentinel_ptr) |s_ptr| {
        const s = @as(*align(1) const ptr_info.child, @ptrCast(s_ptr)).*;
        return pointer[0..l :s];
    } else {
        return pointer[0..l];
    }
}

pub const IdentityContext = @import("./identity_context.zig").IdentityContext;
pub const ArrayIdentityContext = @import("./identity_context.zig").ArrayIdentityContext;
pub const StringHashMapUnowned = struct {
    pub const Key = struct {
        hash: u64,
        len: usize,

        pub fn init(str: []const u8) Key {
            return Key{
                .hash = hash(str),
                .len = str.len,
            };
        }
    };

    pub const Adapter = struct {
        pub fn eql(_: @This(), a: Key, b: Key) bool {
            return a.hash == b.hash and a.len == b.len;
        }

        pub fn hash(_: @This(), key: Key) u64 {
            return key.hash;
        }
    };
};
pub const BabyList = @import("./baby_list.zig").BabyList;
pub const ByteList = BabyList(u8);
pub const OffsetByteList = struct {
    head: u32 = 0,
    byte_list: ByteList = .{},

    pub fn init(head: u32, byte_list: ByteList) OffsetByteList {
        return OffsetByteList{
            .head = head,
            .byte_list = byte_list,
        };
    }

    pub fn write(self: *OffsetByteList, allocator: std.mem.Allocator, bytes: []const u8) !void {
        _ = try self.byte_list.write(allocator, bytes);
    }

    pub fn slice(this: *OffsetByteList) []u8 {
        return this.byte_list.slice()[0..this.head];
    }

    pub fn remaining(this: *OffsetByteList) []u8 {
        return this.byte_list.slice()[this.head..];
    }

    pub fn consume(self: *OffsetByteList, bytes: u32) void {
        self.head +|= bytes;
        if (self.head >= self.byte_list.len) {
            self.head = 0;
            self.byte_list.len = 0;
        }
    }

    pub fn len(self: *const OffsetByteList) u32 {
        return self.byte_list.len - self.head;
    }

    pub fn clear(self: *OffsetByteList) void {
        self.head = 0;
        self.byte_list.len = 0;
    }

    pub fn deinit(self: *OffsetByteList, allocator: std.mem.Allocator) void {
        self.byte_list.deinitWithAllocator(allocator);
        self.* = .{};
    }
};

pub fn DebugOnly(comptime Type: type) type {
    if (comptime Environment.allow_assert) {
        return Type;
    }

    return void;
}

pub fn DebugOnlyDefault(comptime val: anytype) if (Environment.allow_assert) @TypeOf(val) else void {
    if (comptime Environment.allow_assert) {
        return val;
    }

    return {};
}

pub inline fn range(comptime min: anytype, comptime max: anytype) [max - min]usize {
    return comptime brk: {
        var slice: [max - min]usize = undefined;
        for (min..max) |i| {
            slice[i - min] = i;
        }
        break :brk slice;
    };
}

pub fn copy(comptime Type: type, dest: []Type, src: []const Type) void {
    const input: []const u8 = std.mem.sliceAsBytes(src);
    const output: []u8 = std.mem.sliceAsBytes(dest);

    return memmove(output, input);
}

pub fn clone(item: anytype, allocator: std.mem.Allocator) !@TypeOf(item) {
    const T = @TypeOf(item);

    if (std.meta.hasFn(T, "clone")) {
        return try item.clone(allocator);
    }

    const Child = std.meta.Child(T);
    if (comptime trait.isContainer(Child)) {
        if (std.meta.hasFn(Child, "clone")) {
            const slice = try allocator.alloc(Child, item.len);
            for (slice, 0..) |*val, i| {
                val.* = try item[i].clone(allocator);
            }
            return slice;
        }

        @compileError("Expected clone() to exist for slice child: " ++ @typeName(Child));
    }

    return try allocator.dupe(Child, item);
}

pub const StringBuilder = @import("./string.zig").StringBuilder;

pub const LinearFifo = @import("./linear_fifo.zig").LinearFifo;
pub const linux = struct {
    pub const memfd_allocator = @import("./allocators/linux_memfd_allocator.zig").LinuxMemFdAllocator;
};

/// hash a string
pub fn hash(content: []const u8) u64 {
    return std.hash.Wyhash.hash(0, content);
}

/// Get a random-ish value
pub fn fastRandom() u64 {
    const pcrng = struct {
        const random_seed = struct {
            var seed_value: std.atomic.Value(u64) = std.atomic.Value(u64).init(0);
            pub fn get() u64 {
                // This is slightly racy but its fine because this memoization is done as a performance optimization
                // and we only need to do it once per process
                var value = seed_value.load(.monotonic);
                while (value == 0) : (value = seed_value.load(.monotonic)) {
                    if (comptime Environment.isDebug or Environment.is_canary) outer: {
                        if (getenvZ("BUN_DEBUG_HASH_RANDOM_SEED")) |env| {
                            value = std.fmt.parseInt(u64, env, 10) catch break :outer;
                            seed_value.store(value, .monotonic);
                            return value;
                        }
                    }
                    csprng(std.mem.asBytes(&value));
                    seed_value.store(value, .monotonic);
                }

                return value;
            }
        };

        var prng_: ?std.Random.DefaultPrng = null;

        pub fn get() u64 {
            if (prng_ == null) {
                prng_ = std.Random.DefaultPrng.init(random_seed.get());
            }

            return prng_.?.random().uintAtMost(u64, std.math.maxInt(u64));
        }
    };

    return pcrng.get();
}

pub fn hashWithSeed(seed: u64, content: []const u8) u64 {
    return std.hash.Wyhash.hash(seed, content);
}

pub fn hash32(content: []const u8) u32 {
    const res = hash(content);
    return @as(u32, @truncate(res));
}

pub const HiveArray = @import("./hive_array.zig").HiveArray;

pub fn csprng(bytes: []u8) void {
    _ = BoringSSL.c.RAND_bytes(bytes.ptr, bytes.len);
}

pub const ObjectPool = @import("./pool.zig").ObjectPool;

pub fn assertNonBlocking(fd: anytype) void {
    assert((std.posix.fcntl(fd, std.posix.F.GETFL, 0) catch unreachable) & O.NONBLOCK != 0);
}

pub fn ensureNonBlocking(fd: anytype) void {
    const current = std.posix.fcntl(fd, std.posix.F.GETFL, 0) catch 0;
    _ = std.posix.fcntl(fd, std.posix.F.SETFL, current | O.NONBLOCK) catch 0;
}

const global_scope_log = sys.syslog;
pub fn isReadable(fd: FileDescriptor) PollFlag {
    if (comptime Environment.isWindows) {
        @panic("TODO on Windows");
    }
    assert(fd != invalid_fd);
    var polls = [_]std.posix.pollfd{
        .{
            .fd = fd.cast(),
            .events = std.posix.POLL.IN | std.posix.POLL.ERR | std.posix.POLL.HUP,
            .revents = 0,
        },
    };

    const result = (std.posix.poll(&polls, 0) catch 0) != 0;
    const rc = if (result and polls[0].revents & (std.posix.POLL.HUP | std.posix.POLL.ERR) != 0)
        PollFlag.hup
    else if (result)
        PollFlag.ready
    else
        PollFlag.not_ready;
    global_scope_log("poll({}, .readable): {any} ({s}{s})", .{
        fd,
        result,
        @tagName(rc),
        if (polls[0].revents & std.posix.POLL.ERR != 0) " ERR " else "",
    });
    return rc;
}

pub const PollFlag = enum { ready, not_ready, hup };
pub fn isWritable(fd: FileDescriptor) PollFlag {
    if (comptime Environment.isWindows) {
        var polls = [_]std.os.windows.ws2_32.WSAPOLLFD{
            .{
                .fd = socketcast(fd),
                .events = std.posix.POLL.WRNORM,
                .revents = 0,
            },
        };
        const rc = std.os.windows.ws2_32.WSAPoll(&polls, 1, 0);
        const result = (if (rc != std.os.windows.ws2_32.SOCKET_ERROR) @as(usize, @intCast(rc)) else 0) != 0;
        global_scope_log("poll({}) writable: {any} ({d})", .{ fd, result, polls[0].revents });
        if (result and polls[0].revents & std.posix.POLL.WRNORM != 0) {
            return .hup;
        } else if (result) {
            return .ready;
        } else {
            return .not_ready;
        }
        return;
    }
    assert(fd != invalid_fd);

    var polls = [_]std.posix.pollfd{
        .{
            .fd = fd.cast(),
            .events = std.posix.POLL.OUT | std.posix.POLL.ERR | std.posix.POLL.HUP,
            .revents = 0,
        },
    };

    const result = (std.posix.poll(&polls, 0) catch 0) != 0;
    const rc = if (result and polls[0].revents & (std.posix.POLL.HUP | std.posix.POLL.ERR) != 0)
        PollFlag.hup
    else if (result)
        PollFlag.ready
    else
        PollFlag.not_ready;
    global_scope_log("poll({}, .writable): {any} ({s}{s})", .{
        fd,
        result,
        @tagName(rc),
        if (polls[0].revents & std.posix.POLL.ERR != 0) " ERR " else "",
    });
    return rc;
}

/// Do not use this function, call std.debug.panic directly.
///
/// This function used to panic in debug, and be `unreachable` in release
/// however, if something is possibly reachable, it should not be marked unreachable.
/// It now panics in all release modes.
pub inline fn unreachablePanic(comptime fmts: []const u8, args: anytype) noreturn {
    // if (comptime !Environment.allow_assert) unreachable;
    std.debug.panic(fmts, args);
}

pub fn StringEnum(comptime Type: type, comptime Map: anytype, value: []const u8) ?Type {
    return ComptimeStringMap(Type, Map).get(value);
}

pub const Bunfig = @import("./bunfig.zig").Bunfig;

pub const HTTPThread = @import("./http.zig").HTTPThread;
pub const http = @import("./http.zig");

pub const Analytics = @import("./analytics/analytics_thread.zig");

pub const TaggedPointer = ptr.TaggedPointer;
pub const TaggedPointerUnion = ptr.TaggedPointerUnion;

pub fn onceUnsafe(comptime function: anytype, comptime ReturnType: type) ReturnType {
    const Result = struct {
        var value: ReturnType = undefined;
        var ran = false;

        pub fn execute() ReturnType {
            if (ran) return value;
            ran = true;
            value = function();
            return value;
        }
    };

    return Result.execute();
}

pub fn isHeapMemory(memory: anytype) bool {
    if (comptime use_mimalloc) {
        const Memory = @TypeOf(memory);
        if (comptime std.meta.trait.isSingleItemPtr(Memory)) {
            return Mimalloc.mi_is_in_heap_region(memory);
        }
        return Mimalloc.mi_is_in_heap_region(std.mem.sliceAsBytes(memory).ptr);
    }
    return false;
}

pub const Mimalloc = @import("allocators/mimalloc.zig");
pub const AllocationScope = @import("allocators/AllocationScope.zig");

pub const isSliceInBuffer = allocators.isSliceInBuffer;
pub const isSliceInBufferT = allocators.isSliceInBufferT;

pub inline fn sliceInBuffer(stable: string, value: string) string {
    if (allocators.sliceRange(stable, value)) |_| {
        return value;
    }
    if (strings.indexOf(stable, value)) |index| {
        return stable[index..][0..value.len];
    }
    return value;
}

pub fn rangeOfSliceInBuffer(slice: []const u8, buffer: []const u8) ?[2]u32 {
    if (!isSliceInBuffer(slice, buffer)) return null;
    const r = [_]u32{
        @as(u32, @truncate(@intFromPtr(slice.ptr) -| @intFromPtr(buffer.ptr))),
        @as(u32, @truncate(slice.len)),
    };
    if (comptime Environment.allow_assert)
        assert(strings.eqlLong(slice, buffer[r[0]..][0..r[1]], false));
    return r;
}

/// on unix, this == std.math.maxInt(i32)
/// on windows, this is encode(.{ .system, std.math.maxInt(u63) })
pub const invalid_fd: FileDescriptor = FDImpl.invalid.encode();

pub const simdutf = @import("./bun.js/bindings/bun-simdutf.zig");

pub const JSC = @import("jsc.zig");

pub const logger = @import("./logger.zig");
pub const ThreadPool = @import("./thread_pool.zig");
pub const default_thread_stack_size = ThreadPool.default_thread_stack_size;
pub const picohttp = @import("./deps/picohttp.zig");
pub const uws = @import("./deps/uws.zig");
pub const BoringSSL = @import("./boringssl.zig");
pub const LOLHTML = @import("./deps/lol-html.zig");
pub const clap = @import("./deps/zig-clap/clap.zig");
pub const analytics = @import("./analytics/analytics_thread.zig");
pub const zlib = @import("./zlib.zig");

pub var start_time: i128 = 0;

pub fn openFileZ(pathZ: [:0]const u8, open_flags: std.fs.File.OpenFlags) !std.fs.File {
    var flags: i32 = 0;
    switch (open_flags.mode) {
        .read_only => flags |= O.RDONLY,
        .write_only => flags |= O.WRONLY,
        .read_write => flags |= O.RDWR,
    }

    const res = try sys.open(pathZ, flags, 0).unwrap();
    return std.fs.File{ .handle = res.cast() };
}

pub fn openFile(path_: []const u8, open_flags: std.fs.File.OpenFlags) !std.fs.File {
    if (comptime Environment.isWindows) {
        var flags: i32 = 0;
        switch (open_flags.mode) {
            .read_only => flags |= O.RDONLY,
            .write_only => flags |= O.WRONLY,
            .read_write => flags |= O.RDWR,
        }

        const fd = try sys.openA(path_, flags, 0).unwrap();
        return fd.asFile();
    }

    return try openFileZ(&try std.posix.toPosixPath(path_), open_flags);
}

pub fn openDir(dir: std.fs.Dir, path_: [:0]const u8) !std.fs.Dir {
    if (comptime Environment.isWindows) {
        const res = try sys.openDirAtWindowsA(toFD(dir.fd), path_, .{ .iterable = true, .can_rename_or_delete = true, .read_only = true }).unwrap();
        return res.asDir();
    } else {
        const fd = try sys.openat(toFD(dir.fd), path_, O.DIRECTORY | O.CLOEXEC | O.RDONLY, 0).unwrap();
        return fd.asDir();
    }
}

pub fn openDirNoRenamingOrDeletingWindows(dir: FileDescriptor, path_: [:0]const u8) !std.fs.Dir {
    if (comptime !Environment.isWindows) @compileError("use openDir!");
    const res = try sys.openDirAtWindowsA(dir, path_, .{ .iterable = true, .can_rename_or_delete = false, .read_only = true }).unwrap();
    return res.asDir();
}

pub fn openDirA(dir: std.fs.Dir, path_: []const u8) !std.fs.Dir {
    if (comptime Environment.isWindows) {
        const res = try sys.openDirAtWindowsA(toFD(dir.fd), path_, .{ .iterable = true, .can_rename_or_delete = true, .read_only = true }).unwrap();
        return res.asDir();
    } else {
        const fd = try sys.openatA(toFD(dir.fd), path_, O.DIRECTORY | O.CLOEXEC | O.RDONLY, 0).unwrap();
        return fd.asDir();
    }
}

pub fn openDirForIteration(dir: std.fs.Dir, path_: []const u8) !std.fs.Dir {
    if (comptime Environment.isWindows) {
        const res = try sys.openDirAtWindowsA(toFD(dir.fd), path_, .{ .iterable = true, .can_rename_or_delete = false, .read_only = true }).unwrap();
        return res.asDir();
    } else {
        const fd = try sys.openatA(toFD(dir.fd), path_, O.DIRECTORY | O.CLOEXEC | O.RDONLY, 0).unwrap();
        return fd.asDir();
    }
}

pub fn openDirAbsolute(path_: []const u8) !std.fs.Dir {
    const fd = if (comptime Environment.isWindows)
        try sys.openDirAtWindowsA(invalid_fd, path_, .{ .iterable = true, .can_rename_or_delete = true, .read_only = true }).unwrap()
    else
        try sys.openA(path_, O.DIRECTORY | O.CLOEXEC | O.RDONLY, 0).unwrap();

    return fd.asDir();
}

pub fn openDirAbsoluteNotForDeletingOrRenaming(path_: []const u8) !std.fs.Dir {
    const fd = if (comptime Environment.isWindows)
        try sys.openDirAtWindowsA(invalid_fd, path_, .{ .iterable = true, .can_rename_or_delete = false, .read_only = true }).unwrap()
    else
        try sys.openA(path_, O.DIRECTORY | O.CLOEXEC | O.RDONLY, 0).unwrap();

    return fd.asDir();
}

pub const MimallocArena = @import("./allocators/mimalloc_arena.zig").Arena;
pub fn getRuntimeFeatureFlag(comptime flag: [:0]const u8) bool {
    return struct {
        const state = enum(u8) { idk, disabled, enabled };
        var is_enabled: std.atomic.Value(state) = std.atomic.Value(state).init(.idk);
        pub fn get() bool {
            return switch (is_enabled.load(.seq_cst)) {
                .enabled => true,
                .disabled => false,
                .idk => {
                    const enabled = if (getenvZ(flag)) |val|
                        strings.eqlComptime(val, "1") or strings.eqlComptime(val, "true")
                    else
                        false;
                    is_enabled.store(if (enabled) .enabled else .disabled, .seq_cst);
                    return enabled;
                },
            };
        }
    }.get();
}

pub fn getenvZAnyCase(key: [:0]const u8) ?[]const u8 {
    for (std.os.environ) |lineZ| {
        const line = sliceTo(lineZ, 0);
        const key_end = strings.indexOfCharUsize(line, '=') orelse line.len;
        if (strings.eqlCaseInsensitiveASCII(line[0..key_end], key, true)) {
            return line[@min(key_end + 1, line.len)..];
        }
    }

    return null;
}

/// This wrapper exists to avoid the call to sliceTo(0)
/// Zig's sliceTo(0) is scalar
pub fn getenvZ(key: [:0]const u8) ?[]const u8 {
    if (comptime !Environment.isNative) {
        return null;
    }

    if (comptime Environment.isWindows) {
        return getenvZAnyCase(key);
    }

    const pointer = std.c.getenv(key.ptr) orelse return null;
    return sliceTo(pointer, 0);
}

pub fn getenvTruthy(key: [:0]const u8) bool {
    if (getenvZ(key)) |value| return std.mem.eql(u8, value, "true") or std.mem.eql(u8, value, "1");
    return false;
}

pub const FDHashMapContext = struct {
    pub fn hash(_: @This(), fd: FileDescriptor) u64 {
        // a file descriptor is i32 on linux, u64 on windows
        // the goal here is to do zero work and widen the 32 bit type to 64
        // this should compile error if FileDescriptor somehow is larger than 64 bits.
        comptime assert(@bitSizeOf(FileDescriptor) <= 64);
        return @intCast(fd.int());
    }
    pub fn eql(_: @This(), a: FileDescriptor, b: FileDescriptor) bool {
        return a == b;
    }
    pub fn pre(input: FileDescriptor) Prehashed {
        return Prehashed{
            .value = @This().hash(.{}, input),
            .input = input,
        };
    }

    pub const Prehashed = struct {
        value: u64,
        input: FileDescriptor,
        pub fn hash(this: @This(), fd: FileDescriptor) u64 {
            if (fd == this.input) return this.value;
            return fd;
        }

        pub fn eql(_: @This(), a: FileDescriptor, b: FileDescriptor) bool {
            return a == b;
        }
    };
};

pub const U32HashMapContext = struct {
    pub fn hash(_: @This(), value: u32) u64 {
        return @intCast(value);
    }
    pub fn eql(_: @This(), a: u32, b: u32) bool {
        return a == b;
    }
    pub fn pre(input: u32) Prehashed {
        return Prehashed{
            .value = @This().hash(.{}, input),
            .input = input,
        };
    }

    pub const Prehashed = struct {
        value: u64,
        input: u32,
        pub fn hash(this: @This(), value: u32) u64 {
            if (value == this.input) return this.value;
            return @intCast(value);
        }

        pub fn eql(_: @This(), a: u32, b: u32) bool {
            return a == b;
        }
    };
};
// These wrappers exist to use our strings.eqlLong function
pub const StringArrayHashMapContext = struct {
    pub fn hash(_: @This(), s: []const u8) u32 {
        return @as(u32, @truncate(std.hash.Wyhash.hash(0, s)));
    }
    pub fn eql(_: @This(), a: []const u8, b: []const u8, _: usize) bool {
        return strings.eqlLong(a, b, true);
    }

    pub fn pre(input: []const u8) Prehashed {
        return Prehashed{
            .value = @This().hash(.{}, input),
            .input = input,
        };
    }

    pub const Prehashed = struct {
        value: u32,
        input: []const u8,

        pub fn hash(this: @This(), s: []const u8) u32 {
            if (s.ptr == this.input.ptr and s.len == this.input.len)
                return this.value;
            return @as(u32, @truncate(std.hash.Wyhash.hash(0, s)));
        }

        pub fn eql(_: @This(), a: []const u8, b: []const u8, _: usize) bool {
            return strings.eqlLong(a, b, true);
        }
    };
};

pub const CaseInsensitiveASCIIStringContext = struct {
    pub fn hash(_: @This(), str_: []const u8) u32 {
        var buf: [1024]u8 = undefined;
        if (str_.len < buf.len) {
            return @truncate(std.hash.Wyhash.hash(0, strings.copyLowercase(str_, &buf)));
        }
        var str = str_;
        var wyhash = std.hash.Wyhash.init(0);
        while (str.len > 0) {
            const length = @min(str.len, buf.len);
            wyhash.update(strings.copyLowercase(str[0..length], &buf));
            str = str[length..];
        }
        return @truncate(wyhash.final());
    }

    pub fn eql(_: @This(), a: []const u8, b: []const u8, _: usize) bool {
        return strings.eqlCaseInsensitiveASCIIICheckLength(a, b);
    }

    pub fn pre(input: []const u8) Prehashed {
        return Prehashed{
            .value = @This().hash(.{}, input),
            .input = input,
        };
    }

    pub const Prehashed = struct {
        value: u32,
        input: []const u8,

        pub fn hash(this: @This(), s: []const u8) u32 {
            if (s.ptr == this.input.ptr and s.len == this.input.len)
                return this.value;
            return CaseInsensitiveASCIIStringContext.hash(.{}, s);
        }

        pub fn eql(_: @This(), a: []const u8, b: []const u8) bool {
            return strings.eqlCaseInsensitiveASCIIICheckLength(a, b);
        }
    };
};

pub const StringHashMapContext = struct {
    pub fn hash(_: @This(), s: []const u8) u64 {
        return std.hash.Wyhash.hash(0, s);
    }
    pub fn eql(_: @This(), a: []const u8, b: []const u8) bool {
        return strings.eqlLong(a, b, true);
    }

    pub fn pre(input: []const u8) Prehashed {
        return Prehashed{
            .value = @This().hash(.{}, input),
            .input = input,
        };
    }

    pub const Prehashed = struct {
        value: u64,
        input: []const u8,
        pub fn hash(this: @This(), s: []const u8) u64 {
            if (s.ptr == this.input.ptr and s.len == this.input.len)
                return this.value;
            return StringHashMapContext.hash(.{}, s);
        }

        pub fn eql(_: @This(), a: []const u8, b: []const u8) bool {
            return strings.eqlLong(a, b, true);
        }
    };

    pub const PrehashedCaseInsensitive = struct {
        value: u64,
        input: []const u8,
        pub fn init(allocator: std.mem.Allocator, input: []const u8) PrehashedCaseInsensitive {
            const out = allocator.alloc(u8, input.len) catch unreachable;
            _ = strings.copyLowercase(input, out);
            return PrehashedCaseInsensitive{
                .value = StringHashMapContext.hash(.{}, out),
                .input = out,
            };
        }
        pub fn deinit(this: @This(), allocator: std.mem.Allocator) void {
            allocator.free(this.input);
        }
        pub fn hash(this: @This(), s: []const u8) u64 {
            if (s.ptr == this.input.ptr and s.len == this.input.len)
                return this.value;
            return StringHashMapContext.hash(.{}, s);
        }

        pub fn eql(_: @This(), a: []const u8, b: []const u8) bool {
            return strings.eqlCaseInsensitiveASCIIICheckLength(a, b);
        }
    };
};

pub fn StringArrayHashMap(comptime Type: type) type {
    return std.ArrayHashMap([]const u8, Type, StringArrayHashMapContext, true);
}

pub fn CaseInsensitiveASCIIStringArrayHashMap(comptime Type: type) type {
    return std.ArrayHashMap([]const u8, Type, CaseInsensitiveASCIIStringContext, true);
}

pub fn CaseInsensitiveASCIIStringArrayHashMapUnmanaged(comptime Type: type) type {
    return std.ArrayHashMapUnmanaged([]const u8, Type, CaseInsensitiveASCIIStringContext, true);
}

pub fn StringArrayHashMapUnmanaged(comptime Type: type) type {
    return std.ArrayHashMapUnmanaged([]const u8, Type, StringArrayHashMapContext, true);
}

pub fn StringHashMap(comptime Type: type) type {
    return std.HashMap([]const u8, Type, StringHashMapContext, std.hash_map.default_max_load_percentage);
}

pub fn StringHashMapUnmanaged(comptime Type: type) type {
    return std.HashMapUnmanaged([]const u8, Type, StringHashMapContext, std.hash_map.default_max_load_percentage);
}

pub fn FDHashMap(comptime Type: type) type {
    return std.HashMap(StoredFileDescriptorType, Type, FDHashMapContext, std.hash_map.default_max_load_percentage);
}

pub fn U32HashMap(comptime Type: type) type {
    return std.HashMap(u32, Type, U32HashMapContext, std.hash_map.default_max_load_percentage);
}

const CopyFile = @import("./copy_file.zig");
pub const copyFileErrnoConvert = CopyFile.copyFileErrorConvert;
pub const copyFileRange = CopyFile.copyFileRange;
pub const canUseCopyFileRangeSyscall = CopyFile.canUseCopyFileRangeSyscall;
pub const disableCopyFileRangeSyscall = CopyFile.disableCopyFileRangeSyscall;
pub const can_use_ioctl_ficlone = CopyFile.can_use_ioctl_ficlone;
pub const disable_ioctl_ficlone = CopyFile.disable_ioctl_ficlone;
pub const copyFile = CopyFile.copyFile;
pub const copyFileWithState = CopyFile.copyFileWithState;
pub const CopyFileState = CopyFile.CopyFileState;

pub fn parseDouble(input: []const u8) !f64 {
    if (comptime Environment.isWasm) {
        return try std.fmt.parseFloat(f64, input);
    }
    return JSC.WTF.parseDouble(input);
}

pub const SignalCode = enum(u8) {
    SIGHUP = 1,
    SIGINT = 2,
    SIGQUIT = 3,
    SIGILL = 4,
    SIGTRAP = 5,
    SIGABRT = 6,
    SIGBUS = 7,
    SIGFPE = 8,
    SIGKILL = 9,
    SIGUSR1 = 10,
    SIGSEGV = 11,
    SIGUSR2 = 12,
    SIGPIPE = 13,
    SIGALRM = 14,
    SIGTERM = 15,
    SIG16 = 16,
    SIGCHLD = 17,
    SIGCONT = 18,
    SIGSTOP = 19,
    SIGTSTP = 20,
    SIGTTIN = 21,
    SIGTTOU = 22,
    SIGURG = 23,
    SIGXCPU = 24,
    SIGXFSZ = 25,
    SIGVTALRM = 26,
    SIGPROF = 27,
    SIGWINCH = 28,
    SIGIO = 29,
    SIGPWR = 30,
    SIGSYS = 31,
    _,

    // The `subprocess.kill()` method sends a signal to the child process. If no
    // argument is given, the process will be sent the 'SIGTERM' signal.
    pub const default = SignalCode.SIGTERM;
    pub const Map = ComptimeEnumMap(SignalCode);
    pub fn name(value: SignalCode) ?[]const u8 {
        if (@intFromEnum(value) <= @intFromEnum(SignalCode.SIGSYS)) {
            return asByteSlice(@tagName(value));
        }

        return null;
    }

    pub fn valid(value: SignalCode) bool {
        return @intFromEnum(value) <= @intFromEnum(SignalCode.SIGSYS) and @intFromEnum(value) >= @intFromEnum(SignalCode.SIGHUP);
    }

    /// Shell scripts use exit codes 128 + signal number
    /// https://tldp.org/LDP/abs/html/exitcodes.html
    pub fn toExitCode(value: SignalCode) ?u8 {
        return switch (@intFromEnum(value)) {
            1...31 => 128 +% @intFromEnum(value),
            else => null,
        };
    }

    pub fn description(signal: SignalCode) ?[]const u8 {
        // Description names copied from fish
        // https://github.com/fish-shell/fish-shell/blob/00ffc397b493f67e28f18640d3de808af29b1434/fish-rust/src/signal.rs#L420
        return switch (signal) {
            .SIGHUP => "Terminal hung up",
            .SIGINT => "Quit request",
            .SIGQUIT => "Quit request",
            .SIGILL => "Illegal instruction",
            .SIGTRAP => "Trace or breakpoint trap",
            .SIGABRT => "Abort",
            .SIGBUS => "Misaligned address error",
            .SIGFPE => "Floating point exception",
            .SIGKILL => "Forced quit",
            .SIGUSR1 => "User defined signal 1",
            .SIGUSR2 => "User defined signal 2",
            .SIGSEGV => "Address boundary error",
            .SIGPIPE => "Broken pipe",
            .SIGALRM => "Timer expired",
            .SIGTERM => "Polite quit request",
            .SIGCHLD => "Child process status changed",
            .SIGCONT => "Continue previously stopped process",
            .SIGSTOP => "Forced stop",
            .SIGTSTP => "Stop request from job control (^Z)",
            .SIGTTIN => "Stop from terminal input",
            .SIGTTOU => "Stop from terminal output",
            .SIGURG => "Urgent socket condition",
            .SIGXCPU => "CPU time limit exceeded",
            .SIGXFSZ => "File size limit exceeded",
            .SIGVTALRM => "Virtual timefr expired",
            .SIGPROF => "Profiling timer expired",
            .SIGWINCH => "Window size change",
            .SIGIO => "I/O on asynchronous file descriptor is possible",
            .SIGSYS => "Bad system call",
            .SIGPWR => "Power failure",
            else => null,
        };
    }

    pub fn from(value: anytype) SignalCode {
        return @enumFromInt(std.mem.asBytes(&value)[0]);
    }

    // This wrapper struct is lame, what if bun's color formatter was more versatile
    const Fmt = struct {
        signal: SignalCode,
        enable_ansi_colors: bool,
        pub fn format(this: Fmt, comptime _: []const u8, _: std.fmt.FormatOptions, writer: anytype) !void {
            const signal = this.signal;
            switch (this.enable_ansi_colors) {
                inline else => |enable_ansi_colors| {
                    if (signal.name()) |str| if (signal.description()) |desc| {
                        try writer.print(Output.prettyFmt("{s} <d>({s})<r>", enable_ansi_colors), .{ str, desc });
                        return;
                    };
                    try writer.print("code {d}", .{@intFromEnum(signal)});
                },
            }
        }
    };

    pub fn fmt(signal: SignalCode, enable_ansi_colors: bool) Fmt {
        return .{ .signal = signal, .enable_ansi_colors = enable_ansi_colors };
    }
};

pub fn isMissingIOUring() bool {
    if (comptime !Environment.isLinux)
        // it is not missing when it was not supposed to be there in the first place
        return false;

    // cache the boolean value
    const Missing = struct {
        pub var is_missing_io_uring: ?bool = null;
    };

    return Missing.is_missing_io_uring orelse brk: {
        const kernel = Analytics.GenerateHeader.GeneratePlatform.kernelVersion();
        // io_uring was introduced in earlier versions of Linux, but it was not
        // really usable for us until 5.3
        const result = kernel.major < 5 or (kernel.major == 5 and kernel.minor < 3);
        Missing.is_missing_io_uring = result;
        break :brk result;
    };
}

pub const CLI = @import("./cli.zig");

pub const install = @import("./install/install.zig");
pub const PackageManager = install.PackageManager;
pub const RunCommand = @import("./cli/run_command.zig").RunCommand;

pub const fs = @import("./fs.zig");
pub const Transpiler = transpiler.Transpiler;
pub const transpiler = @import("./transpiler.zig");
pub const which = @import("./which.zig").which;
pub const js_parser = @import("./js_parser.zig");
pub const js_printer = @import("./js_printer.zig");
pub const js_lexer = @import("./js_lexer.zig");
pub const JSON = @import("./json_parser.zig");
pub const JSAst = @import("./js_ast.zig");
pub const bit_set = @import("./bit_set.zig");

pub fn enumMap(comptime T: type, comptime args: anytype) (fn (T) [:0]const u8) {
    const Map = struct {
        const vargs = args;
        const labels = brk: {
            var vabels_ = std.enums.EnumArray(T, [:0]const u8).initFill("");
            @setEvalBranchQuota(99999);
            for (vargs) |field| {
                vabels_.set(field.@"0", field.@"1");
            }
            break :brk vabels_;
        };

        pub fn get(input: T) [:0]const u8 {
            return labels.get(input);
        }
    };

    return Map.get;
}

pub fn ComptimeEnumMap(comptime T: type) type {
    var entries: [std.enums.values(T).len]struct { [:0]const u8, T } = undefined;
    for (std.enums.values(T), &entries) |value, *entry| {
        entry.* = .{ .@"0" = @tagName(value), .@"1" = value };
    }
    return ComptimeStringMap(T, entries);
}

/// Write 0's for every byte in Type
/// Ignores default struct values.
pub fn zero(comptime Type: type) Type {
    var out: [@sizeOf(Type)]u8 align(@alignOf(Type)) = undefined;
    @memset(@as([*]u8, @ptrCast(&out))[0..out.len], 0);
    return @as(Type, @bitCast(out));
}
pub const c_ares = @import("./deps/c_ares.zig");
pub const URL = @import("./url.zig").URL;
pub const FormData = @import("./url.zig").FormData;

var needs_proc_self_workaround: bool = false;

// This is our "polyfill" when /proc/self/fd is not available it's only
// necessary on linux because other platforms don't have an optional
// /proc/self/fd
fn getFdPathViaCWD(fd: std.posix.fd_t, buf: *[@This().MAX_PATH_BYTES]u8) ![]u8 {
    const prev_fd = try std.posix.openatZ(std.fs.cwd().fd, ".", .{ .DIRECTORY = true }, 0);
    var needs_chdir = false;
    defer {
        if (needs_chdir) std.posix.fchdir(prev_fd) catch unreachable;
        std.posix.close(prev_fd);
    }
    try std.posix.fchdir(fd);
    needs_chdir = true;
    return std.posix.getcwd(buf);
}

pub const getcwd = std.posix.getcwd;

pub fn getcwdAlloc(allocator: std.mem.Allocator) ![:0]u8 {
    var temp: PathBuffer = undefined;
    const temp_slice = try getcwd(&temp);
    return allocator.dupeZ(u8, temp_slice);
}

/// Get the absolute path to a file descriptor.
/// On Linux, when `/proc/self/fd` is not available, this function will attempt to use `fchdir` and `getcwd` to get the path instead.
pub fn getFdPath(fd_: anytype, buf: *[MAX_PATH_BYTES]u8) ![]u8 {
    const fd = toFD(fd_).cast();

    if (comptime Environment.isWindows) {
        var wide_buf: WPathBuffer = undefined;
        const wide_slice = try windows.GetFinalPathNameByHandle(fd, .{}, wide_buf[0..]);
        const res = strings.copyUTF16IntoUTF8(buf[0..], @TypeOf(wide_slice), wide_slice, true);
        return buf[0..res.written];
    }

    if (comptime Environment.allow_assert) {
        // We need a way to test that the workaround is working
        // but we don't want to do this check in a release build
        const ProcSelfWorkAroundForDebugging = struct {
            pub var has_checked = false;
        };

        if (!ProcSelfWorkAroundForDebugging.has_checked) {
            ProcSelfWorkAroundForDebugging.has_checked = true;
            needs_proc_self_workaround = strings.eql(getenvZ("BUN_NEEDS_PROC_SELF_WORKAROUND") orelse "0", "1");
        }
    } else if (comptime !Environment.isLinux) {
        return try std.os.getFdPath(fd, buf);
    }

    if (needs_proc_self_workaround) {
        return getFdPathViaCWD(fd, buf);
    }

    return std.os.getFdPath(fd, buf) catch |err| {
        if (err == error.FileNotFound and !needs_proc_self_workaround) {
            needs_proc_self_workaround = true;
            return getFdPathViaCWD(fd, buf);
        }

        return err;
    };
}

pub fn getFdPathZ(fd_: anytype, buf: *PathBuffer) ![:0]u8 {
    const path_ = try getFdPath(fd_, buf);
    buf[path_.len] = 0;
    return buf[0..path_.len :0];
}

pub fn getFdPathW(fd_: anytype, buf: *WPathBuffer) ![]u16 {
    const fd = toFD(fd_).cast();

    if (comptime Environment.isWindows) {
        const wide_slice = try windows.GetFinalPathNameByHandle(fd, .{}, buf);

        return wide_slice;
    }

    @panic("TODO unsupported platform for getFdPathW");
}

fn lenSliceTo(pointer: anytype, comptime end: std.meta.Elem(@TypeOf(pointer))) usize {
    switch (@typeInfo(@TypeOf(pointer))) {
        .pointer => |ptr_info| switch (ptr_info.size) {
            .one => switch (@typeInfo(ptr_info.child)) {
                .array => |array_info| {
                    if (array_info.sentinel_ptr) |sentinel_ptr| {
                        const sentinel = @as(*align(1) const array_info.child, @ptrCast(sentinel_ptr)).*;
                        if (sentinel == end) {
                            return std.mem.indexOfSentinel(array_info.child, end, pointer);
                        }
                    }
                    return std.mem.indexOfScalar(array_info.child, pointer, end) orelse array_info.len;
                },
                else => {},
            },
            .many => if (ptr_info.sentinel_ptr) |sentinel_ptr| {
                const sentinel = @as(*align(1) const ptr_info.child, @ptrCast(sentinel_ptr)).*;
                // We may be looking for something other than the sentinel,
                // but iterating past the sentinel would be a bug so we need
                // to check for both.
                var i: usize = 0;
                while (pointer[i] != end and pointer[i] != sentinel) i += 1;
                return i;
            },
            .c => {
                assert(pointer != null);
                return std.mem.indexOfSentinel(ptr_info.child, end, pointer);
            },
            .slice => {
                if (ptr_info.sentinel_ptr) |sentinel_ptr| {
                    const sentinel = @as(*align(1) const ptr_info.child, @ptrCast(sentinel_ptr)).*;
                    if (sentinel == end) {
                        return std.mem.indexOfSentinel(ptr_info.child, sentinel, pointer);
                    }
                }
                return std.mem.indexOfScalar(ptr_info.child, pointer, end) orelse pointer.len;
            },
        },
        else => {},
    }
    @compileError("invalid type given to std.mem.sliceTo: " ++ @typeName(@TypeOf(pointer)));
}

/// Helper for the return type of sliceTo()
fn SliceTo(comptime T: type, comptime end: std.meta.Elem(T)) type {
    switch (@typeInfo(T)) {
        .optional => |optional_info| {
            return ?SliceTo(optional_info.child, end);
        },
        .pointer => |ptr_info| {
            var new_ptr_info = ptr_info;
            new_ptr_info.size = .slice;
            switch (ptr_info.size) {
                .one => switch (@typeInfo(ptr_info.child)) {
                    .array => |array_info| {
                        new_ptr_info.child = array_info.child;
                        // The return type must only be sentinel terminated if we are guaranteed
                        // to find the value searched for, which is only the case if it matches
                        // the sentinel of the type passed.
                        if (array_info.sentinel_ptr) |sentinel_ptr| {
                            const sentinel = @as(*align(1) const array_info.child, @ptrCast(sentinel_ptr)).*;
                            if (end == sentinel) {
                                new_ptr_info.sentinel_ptr = &end;
                            } else {
                                new_ptr_info.sentinel_ptr = null;
                            }
                        }
                    },
                    else => {},
                },
                .many, .slice => {
                    // The return type must only be sentinel terminated if we are guaranteed
                    // to find the value searched for, which is only the case if it matches
                    // the sentinel of the type passed.
                    if (ptr_info.sentinel_ptr) |sentinel_ptr| {
                        const sentinel = @as(*align(1) const ptr_info.child, @ptrCast(sentinel_ptr)).*;
                        if (end == sentinel) {
                            new_ptr_info.sentinel_ptr = &end;
                        } else {
                            new_ptr_info.sentinel_ptr = null;
                        }
                    }
                },
                .c => {
                    new_ptr_info.sentinel_ptr = &end;
                    // C pointers are always allowzero, but we don't want the return type to be.
                    assert(new_ptr_info.is_allowzero);
                    new_ptr_info.is_allowzero = false;
                },
            }
            return @Type(.{ .pointer = new_ptr_info });
        },
        else => {},
    }
    @compileError("invalid type given to std.mem.sliceTo: " ++ @typeName(T));
}

/// Takes an array, a pointer to an array, a sentinel-terminated pointer, or a slice and
/// iterates searching for the first occurrence of `end`, returning the scanned slice.
/// If `end` is not found, the full length of the array/slice/sentinel terminated pointer is returned.
/// If the pointer type is sentinel terminated and `end` matches that terminator, the
/// resulting slice is also sentinel terminated.
/// Pointer properties such as mutability and alignment are preserved.
/// C pointers are assumed to be non-null.
pub fn sliceTo(pointer: anytype, comptime end: std.meta.Elem(@TypeOf(pointer))) SliceTo(@TypeOf(pointer), end) {
    if (@typeInfo(@TypeOf(pointer)) == .optional) {
        const non_null = pointer orelse return null;
        return sliceTo(non_null, end);
    }
    const Result = SliceTo(@TypeOf(pointer), end);
    const length = lenSliceTo(pointer, end);
    const ptr_info = @typeInfo(Result).pointer;
    if (ptr_info.sentinel_ptr) |s_ptr| {
        const s = @as(*align(1) const ptr_info.child, @ptrCast(s_ptr)).*;
        return pointer[0..length :s];
    } else {
        return pointer[0..length];
    }
}

pub const Semver = @import("./semver.zig");
pub const ImportRecord = @import("./import_record.zig").ImportRecord;
pub const ImportKind = @import("./import_record.zig").ImportKind;

pub const Watcher = @import("./Watcher.zig");

pub fn concat(comptime T: type, dest: []T, src: []const []const T) void {
    var remain = dest;
    for (src) |group| {
        bun.copy(T, remain[0..group.len], group);
        remain = remain[group.len..];
    }
}

pub const fast_debug_build_cmd = .None;
pub const fast_debug_build_mode = fast_debug_build_cmd != .None and
    Environment.isDebug;

pub const MultiArrayList = @import("./multi_array_list.zig").MultiArrayList;
pub const NullableAllocator = @import("./allocators/NullableAllocator.zig");

pub const renamer = @import("./renamer.zig");
// TODO: Rename to SourceMap as this is a struct.
pub const sourcemap = @import("./sourcemap/sourcemap.zig");

/// Attempt to coerce some value into a byte slice.
pub fn asByteSlice(buffer: anytype) []const u8 {
    return switch (@TypeOf(buffer)) {
        [*:0]u8, [*:0]const u8 => buffer[0..len(buffer)],
        [*c]const u8, [*c]u8 => span(buffer),

        else => buffer, // attempt to coerce to []const u8
    };
}

comptime {
    if (fast_debug_build_cmd != .RunCommand and fast_debug_build_mode) {
        _ = @import("./bun.js/node/buffer.zig").BufferVectorized.fill;
        _ = @import("./cli/upgrade_command.zig").Version;
    }
}

pub fn DebugOnlyDisabler(comptime Type: type) type {
    return struct {
        const T = Type;
        threadlocal var disable_create_in_debug: if (Environment.allow_assert) usize else u0 = 0;
        pub inline fn disable() void {
            if (comptime !Environment.allow_assert) return;
            disable_create_in_debug += 1;
        }

        pub inline fn enable() void {
            if (comptime !Environment.allow_assert) return;
            disable_create_in_debug -= 1;
        }

        pub inline fn assert() void {
            if (comptime !Environment.allow_assert) return;
            if (disable_create_in_debug > 0) {
                Output.panic(comptime "[" ++ @typeName(T) ++ "] called while disabled (did you forget to call enable?)", .{});
            }
        }
    };
}

const FailingAllocator = struct {
    fn alloc(_: *anyopaque, _: usize, _: u8, _: usize) ?[*]u8 {
        if (comptime Environment.allow_assert) {
            unreachablePanic("FailingAllocator should never be reached. This means some memory was not defined", .{});
        }
        return null;
    }

    fn resize(_: *anyopaque, _: []u8, _: u8, _: usize, _: usize) bool {
        if (comptime Environment.allow_assert) {
            unreachablePanic("FailingAllocator should never be reached. This means some memory was not defined", .{});
        }
        return false;
    }

    fn free(
        _: *anyopaque,
        _: []u8,
        _: u8,
        _: usize,
    ) void {
        unreachable;
    }
};

/// When we want to avoid initializing a value as undefined, we can use this allocator
pub const failing_allocator = std.mem.Allocator{ .ptr = undefined, .vtable = &.{
    .alloc = FailingAllocator.alloc,
    .resize = FailingAllocator.resize,
    .free = FailingAllocator.free,
} };

var __reload_in_progress__ = std.atomic.Value(bool).init(false);
threadlocal var __reload_in_progress__on_current_thread = false;
pub fn isProcessReloadInProgressOnAnotherThread() bool {
    return __reload_in_progress__.load(.monotonic) and !__reload_in_progress__on_current_thread;
}

pub noinline fn maybeHandlePanicDuringProcessReload() void {
    if (isProcessReloadInProgressOnAnotherThread()) {
        Output.flush();
        if (comptime Environment.isDebug) {
            Output.debugWarn("panic() called during process reload, ignoring\n", .{});
        }

        exitThread();
    }

    // This shouldn't be reachable, but it can technically be because
    // pthread_exit is a request and not guaranteed.
    if (isProcessReloadInProgressOnAnotherThread()) {
        while (true) {
            std.atomic.spinLoopHint();

            if (comptime Environment.isPosix) {
                std.posix.nanosleep(1, 0);
            }
        }
    }
}

extern "c" fn on_before_reload_process_linux() void;

/// Reload Bun's process. This clones envp, argv, and gets the current
/// executable path.
///
/// On posix, this overwrites the current process with the new process using
/// `execve`. On Windows, we dont have this API, instead relying on a dummy
/// parent process that we can signal via a special exit code.
///
/// Must be able to allocate memory. `malloc` is not signal safe, but it's
/// best-effort. Not much we can do if it fails.
///
/// Note that this function is called during the crash handler, in which it is
/// passed true to `may_return`. If failure occurs, one line of standard error
/// is printed and then this returns void. If `may_return == false`, then a
/// panic will occur on failure. The crash handler will not schedule two reloads
/// at once.
pub fn reloadProcess(
    allocator: std.mem.Allocator,
    clear_terminal: bool,
    comptime may_return: bool,
) if (may_return) void else noreturn {
    __reload_in_progress__.store(true, .monotonic);
    __reload_in_progress__on_current_thread = true;

    if (clear_terminal) {
        Output.flush();
        Output.disableBuffering();
        Output.resetTerminalAll();
    }

    Output.Source.Stdio.restore();

    if (comptime Environment.isWindows) {
        // on windows we assume that we have a parent process that is monitoring us and will restart us if we exit with a magic exit code
        // see becomeWatcherManager
        const rc = bun.windows.TerminateProcess(bun.windows.GetCurrentProcess(), win32.watcher_reload_exit);
        if (rc == 0) {
            const err = bun.windows.GetLastError();
            if (may_return) {
                Output.errGeneric("Failed to reload process: {s}", .{@tagName(err)});
                return;
            }
            Output.panic("Error while reloading process: {s}", .{@tagName(err)});
        } else {
            if (may_return) {
                Output.errGeneric("Failed to reload process", .{});
                return;
            }
            Output.panic("Unexpected error while reloading process\n", .{});
        }
    }

    const PosixSpawn = posix.spawn;
    const dupe_argv = allocator.allocSentinel(?[*:0]const u8, bun.argv.len, null) catch unreachable;
    for (bun.argv, dupe_argv) |src, *dest| {
        dest.* = (allocator.dupeZ(u8, src) catch unreachable).ptr;
    }

    const environ_slice = std.mem.span(std.c.environ);
    const environ = allocator.allocSentinel(?[*:0]const u8, environ_slice.len, null) catch unreachable;
    for (environ_slice, environ) |src, *dest| {
        if (src == null) {
            dest.* = null;
        } else {
            dest.* = (allocator.dupeZ(u8, sliceTo(src.?, 0)) catch unreachable).ptr;
        }
    }

    // we must clone selfExePath incase the argv[0] was not an absolute path (what appears in the terminal)
    const exec_path = (bun.selfExePath() catch unreachable).ptr;

    // we clone argv so that the memory address isn't the same as the libc one
    const newargv = @as([*:null]?[*:0]const u8, @ptrCast(dupe_argv.ptr));

    // we clone envp so that the memory address of environment variables isn't the same as the libc one
    const envp = @as([*:null]?[*:0]const u8, @ptrCast(environ.ptr));

    // macOS doesn't have CLOEXEC, so we must go through posix_spawn
    if (comptime Environment.isMac) {
        var actions = PosixSpawn.Actions.init() catch unreachable;
        actions.inherit(posix.STDIN_FD) catch unreachable;
        actions.inherit(posix.STDOUT_FD) catch unreachable;
        actions.inherit(posix.STDERR_FD) catch unreachable;

        var attrs = PosixSpawn.Attr.init() catch unreachable;
        attrs.resetSignals() catch {};

        attrs.set(
            C.translated.POSIX_SPAWN_CLOEXEC_DEFAULT |
                // Apple Extension: If this bit is set, rather
                // than returning to the caller, posix_spawn(2)
                // and posix_spawnp(2) will behave as a more
                // featureful execve(2).
                C.translated.POSIX_SPAWN_SETEXEC |
                C.translated.POSIX_SPAWN_SETSIGDEF | C.translated.POSIX_SPAWN_SETSIGMASK,
        ) catch unreachable;
        switch (PosixSpawn.spawnZ(exec_path, actions, attrs, @as([*:null]?[*:0]const u8, @ptrCast(newargv)), @as([*:null]?[*:0]const u8, @ptrCast(envp)))) {
            .err => |err| {
                if (may_return) {
                    Output.errGeneric("Failed to reload process: {s}", .{@tagName(err.getErrno())});
                    return;
                }
                Output.panic("Unexpected error while reloading: {d} {s}", .{ err.errno, @tagName(err.getErrno()) });
            },
            .result => |_| {
                if (may_return) {
                    Output.errGeneric("Failed to reload process", .{});
                    return;
                }
                Output.panic("Unexpected error while reloading: posix_spawn returned a result", .{});
            },
        }
    } else if (comptime Environment.isPosix) {
        on_before_reload_process_linux();
        const err = std.posix.execveZ(
            exec_path,
            newargv,
            envp,
        );
        if (may_return) {
            Output.errGeneric("Failed to reload process: {s}", .{@errorName(err)});
            return;
        }
        Output.panic("Unexpected error while reloading: {s}", .{@errorName(err)});
    } else {
        @compileError("unsupported platform for reloadProcess");
    }
}
pub var auto_reload_on_crash = false;

pub const options = @import("./options.zig");
pub const StringSet = struct {
    map: Map,

    pub const Map = StringArrayHashMap(void);

    pub fn clone(self: StringSet) !StringSet {
        var new_map = Map.init(self.map.allocator);
        try new_map.ensureTotalCapacity(self.map.count());
        for (self.map.keys()) |key| {
            new_map.putAssumeCapacity(try self.map.allocator.dupe(u8, key), {});
        }
        return StringSet{
            .map = new_map,
        };
    }

    pub fn init(allocator: std.mem.Allocator) StringSet {
        return StringSet{
            .map = Map.init(allocator),
        };
    }

    pub fn keys(self: StringSet) []const string {
        return self.map.keys();
    }

    pub fn insert(self: *StringSet, key: []const u8) !void {
        const entry = try self.map.getOrPut(key);
        if (!entry.found_existing) {
            entry.key_ptr.* = try self.map.allocator.dupe(u8, key);
        }
    }

    pub fn contains(self: *StringSet, key: []const u8) bool {
        return self.map.contains(key);
    }

    pub fn swapRemove(self: *StringSet, key: []const u8) bool {
        return self.map.swapRemove(key);
    }

    pub fn deinit(self: *StringSet) void {
        for (self.map.keys()) |key| {
            self.map.allocator.free(key);
        }

        self.map.deinit();
    }
};

pub const Schema = @import("./api/schema.zig");

pub const StringMap = struct {
    map: Map,
    dupe_keys: bool = false,

    pub const Map = StringArrayHashMap(string);

    pub fn clone(self: StringMap) !StringMap {
        return StringMap{
            .map = try self.map.clone(),
            .dupe_keys = self.dupe_keys,
        };
    }

    pub fn init(allocator: std.mem.Allocator, dupe_keys: bool) StringMap {
        return StringMap{
            .map = Map.init(allocator),
            .dupe_keys = dupe_keys,
        };
    }

    pub fn keys(self: StringMap) []const string {
        return self.map.keys();
    }

    pub fn values(self: StringMap) []const string {
        return self.map.values();
    }

    pub fn count(self: StringMap) usize {
        return self.map.count();
    }

    pub fn toAPI(self: StringMap) Schema.Api.StringMap {
        return Schema.Api.StringMap{
            .keys = self.keys(),
            .values = self.values(),
        };
    }

    pub fn insert(self: *StringMap, key: []const u8, value: []const u8) !void {
        const entry = try self.map.getOrPut(key);
        if (!entry.found_existing) {
            if (self.dupe_keys)
                entry.key_ptr.* = try self.map.allocator.dupe(u8, key);
        } else {
            self.map.allocator.free(entry.value_ptr.*);
        }

        entry.value_ptr.* = try self.map.allocator.dupe(u8, value);
    }
    pub const put = insert;

    pub fn get(self: *const StringMap, key: []const u8) ?[]const u8 {
        return self.map.get(key);
    }

    pub fn sort(self: *StringMap, sort_ctx: anytype) void {
        self.map.sort(sort_ctx);
    }

    pub fn deinit(self: *StringMap) void {
        for (self.map.values()) |value| {
            self.map.allocator.free(value);
        }

        if (self.dupe_keys) {
            for (self.map.keys()) |key| {
                self.map.allocator.free(key);
            }
        }

        self.map.deinit();
    }
};

pub const DotEnv = @import("./env_loader.zig");
pub const bundle_v2 = @import("./bundler/bundle_v2.zig");
pub const BundleV2 = bundle_v2.BundleV2;
pub const ParseTask = bundle_v2.ParseTask;

pub const Mutex = @import("./Mutex.zig");
pub const UnboundedQueue = @import("./bun.js/unbounded_queue.zig").UnboundedQueue;

pub fn threadlocalAllocator() std.mem.Allocator {
    if (comptime use_mimalloc) {
        return MimallocArena.getThreadlocalDefault();
    }

    return default_allocator;
}

pub fn Ref(comptime T: type) type {
    return struct {
        ref_count: u32,
        allocator: std.mem.Allocator,
        value: T,

        pub fn init(value: T, allocator: std.mem.Allocator) !*@This() {
            var this = try allocator.create(@This());
            this.allocator = allocator;
            this.ref_count = 1;
            this.value = value;
            return this;
        }

        pub fn ref(this: *@This()) *@This() {
            this.ref_count += 1;
            return this;
        }

        pub fn unref(this: *@This()) ?*@This() {
            this.ref_count -= 1;
            if (this.ref_count == 0) {
                if (@hasDecl(T, "deinit")) {
                    this.value.deinit();
                }
                this.allocator.destroy(this);
                return null;
            }
            return this;
        }
    };
}

pub fn HiveRef(comptime T: type, comptime capacity: u16) type {
    return struct {
        const HiveAllocator = HiveArray(@This(), capacity).Fallback;
        ref_count: u32,
        allocator: *HiveAllocator,
        value: T,

        pub fn init(value: T, allocator: *HiveAllocator) !*@This() {
            const this = try allocator.tryGet();
            this.* = .{
                .ref_count = 1,
                .allocator = allocator,
                .value = value,
            };
            return this;
        }

        pub fn ref(this: *@This()) *@This() {
            this.ref_count += 1;
            return this;
        }

        pub fn unref(this: *@This()) ?*@This() {
            const ref_count = this.ref_count;
            this.ref_count = ref_count - 1;
            if (ref_count == 1) {
                if (@hasDecl(T, "deinit")) {
                    this.value.deinit();
                }
                this.allocator.put(this);
                return null;
            }
            return this;
        }
    };
}

pub const MaxHeapAllocator = @import("./allocators/max_heap_allocator.zig").MaxHeapAllocator;

pub const tracy = @import("./tracy.zig");
pub const trace = tracy.trace;

pub fn openFileForPath(file_path: [:0]const u8) !std.fs.File {
    if (Environment.isWindows)
        return std.fs.cwd().openFileZ(file_path, .{});

    const O_PATH = if (comptime Environment.isLinux) O.PATH else O.RDONLY;
    const flags: u32 = O.CLOEXEC | O.NOCTTY | O_PATH;

    const fd = try std.posix.openZ(file_path, O.toPacked(flags), 0);
    return std.fs.File{
        .handle = fd,
    };
}

pub fn openDirForPath(file_path: [:0]const u8) !std.fs.Dir {
    if (Environment.isWindows)
        return std.fs.cwd().openDirZ(file_path, .{});

    const O_PATH = if (comptime Environment.isLinux) O.PATH else O.RDONLY;
    const flags: u32 = O.CLOEXEC | O.NOCTTY | O.DIRECTORY | O_PATH;

    const fd = try std.posix.openZ(file_path, O.toPacked(flags), 0);
    return std.fs.Dir{
        .fd = fd,
    };
}

pub const Generation = u16;

pub const zstd = @import("./deps/zstd.zig");
pub const StringPointer = Schema.Api.StringPointer;
pub const StandaloneModuleGraph = @import("./StandaloneModuleGraph.zig").StandaloneModuleGraph;

const _string = @import("./string.zig");
pub const strings = @import("string_immutable.zig");
pub const String = _string.String;
pub const StringJoiner = _string.StringJoiner;
pub const SliceWithUnderlyingString = _string.SliceWithUnderlyingString;
pub const PathString = _string.PathString;
pub const HashedString = _string.HashedString;
pub const MutableString = _string.MutableString;

pub const WTF = struct {
    /// The String type from WebKit's WTF library.
    pub const StringImpl = _string.WTFStringImpl;
};

pub const Wyhash11 = @import("./wyhash.zig").Wyhash11;

pub const RegularExpression = @import("./bun.js/bindings/RegularExpression.zig").RegularExpression;

const TODO_LOG = Output.scoped(.TODO, false);
pub inline fn todo(src: std.builtin.SourceLocation, value: anytype) @TypeOf(value) {
    if (comptime Environment.allow_assert) {
        TODO_LOG("{s}() at {s}:{d}:{d}", .{ src.fn_name, src.file, src.line, src.column });
    }

    return value;
}

/// Converts a native file descriptor into a `bun.FileDescriptor`
///
/// Accepts either a UV descriptor (i32) or a windows handle (*anyopaque)
pub inline fn toFD(fd: anytype) FileDescriptor {
    const T = @TypeOf(fd);
    if (Environment.isWindows) {
        return (switch (T) {
            FDImpl => fd, // TODO: remove the toFD call from these places and make this a @compileError
            FDImpl.System => FDImpl.fromSystem(fd),
            FDImpl.UV, i32, comptime_int => FDImpl.fromUV(fd),
            FileDescriptor => FDImpl.decode(fd),
            std.fs.Dir => FDImpl.fromSystem(fd.fd),
            sys.File, std.fs.File => FDImpl.fromSystem(fd.handle),
            // TODO: remove u32
            u32 => FDImpl.fromUV(@intCast(fd)),
            else => @compileError("toFD() does not support type \"" ++ @typeName(T) ++ "\""),
        }).encode();
    } else {
        // TODO: remove intCast. we should not be casting u32 -> i32
        // even though file descriptors are always positive, linux/mac represents them as signed integers
        return switch (T) {
            FileDescriptor => fd, // TODO: remove the toFD call from these places and make this a @compileError
            sys.File => fd.handle,
            std.fs.File => @enumFromInt(fd.handle),
            std.fs.Dir => @enumFromInt(@as(i32, @intCast(fd.fd))),
            c_int, i32, u32, comptime_int => @enumFromInt(fd),
            else => @compileError("bun.toFD() not implemented for: " ++ @typeName(T)),
        };
    }
}

/// Converts a native file descriptor into a `bun.FileDescriptor`
///
/// Accepts either a UV descriptor (i32) or a windows handle (*anyopaque)
///
/// On windows, this file descriptor will always be backed by libuv, so calling .close() is safe.
pub inline fn toLibUVOwnedFD(fd: anytype) !FileDescriptor {
    const T = @TypeOf(fd);
    if (Environment.isWindows) {
        return (switch (T) {
            FDImpl.System => try FDImpl.fromSystem(fd).makeLibUVOwned(),
            FDImpl.UV => FDImpl.fromUV(fd),
            FileDescriptor => try FDImpl.decode(fd).makeLibUVOwned(),
            FDImpl => fd.makeLibUVOwned(),
            else => @compileError("toLibUVOwnedFD() does not support type \"" ++ @typeName(T) ++ "\""),
        }).encode();
    } else {
        return toFD(fd);
    }
}

/// Converts FileDescriptor into a UV file descriptor.
///
/// This explicitly is setup to disallow converting a Windows descriptor into a UV
/// descriptor. If this was allowed, then it would imply the caller still owns the
/// windows handle, but Win->UV will always invalidate the handle.
///
/// In that situation, it is almost impossible to close the handle properly,
/// you want to use `bun.FDImpl.decode(fd)` or `bun.toLibUVOwnedFD` instead.
///
/// This way, you can call .close() on the libuv descriptor.
pub inline fn uvfdcast(fd: anytype) FDImpl.UV {
    const T = @TypeOf(fd);
    if (Environment.isWindows) {
        const decoded = (switch (T) {
            FDImpl.System => @compileError("This cast (FDImpl.System -> FDImpl.UV) makes this file descriptor very hard to close. Use toLibUVOwnedFD() and FileDescriptor instead. If you truly need to do this conversion (Chloe will probably reject your PR), use bun.FDImpl.fromSystem(fd).uv()"),
            FDImpl => fd,
            FDImpl.UV => return fd,
            FileDescriptor => FDImpl.decode(fd),
            else => @compileError("uvfdcast() does not support type \"" ++ @typeName(T) ++ "\""),
        });

        // Specifically allow these anywhere:
        if (fd == win32.STDIN_FD) {
            return 0;
        }

        if (fd == win32.STDOUT_FD) {
            return 1;
        }

        if (fd == win32.STDERR_FD) {
            return 2;
        }

        if (Environment.allow_assert) {
            if (decoded.kind != .uv) {
                std.debug.panic("uvfdcast({}) called on an windows handle", .{decoded});
            }
        }
        return decoded.uv();
    } else {
        return fd.cast();
    }
}

pub inline fn socketcast(fd: anytype) std.posix.socket_t {
    if (Environment.isWindows) {
        return @ptrCast(FDImpl.decode(fd).system());
    } else {
        return fd.cast();
    }
}

pub const HOST_NAME_MAX = if (Environment.isWindows)
    // On Windows the maximum length, in bytes, of the string returned in the buffer pointed to by the name parameter is dependent on the namespace provider, but this string must be 256 bytes or less.
    // So if a buffer of 256 bytes is passed in the name parameter and the namelen parameter is set to 256, the buffer size will always be adequate.
    // https://learn.microsoft.com/en-us/windows/win32/api/winsock/nf-winsock-gethostname
    256
else
    std.posix.HOST_NAME_MAX;

const WindowsStat = extern struct {
    dev: u32,
    ino: u32,
    nlink: usize,

    mode: Mode,
    uid: u32,
    gid: u32,
    rdev: u32,
    size: u32,
    blksize: isize,
    blocks: i64,

    atim: std.c.timespec,
    mtim: std.c.timespec,
    ctim: std.c.timespec,

    pub fn birthtime(_: *const WindowsStat) std.c.timespec {
        return std.c.timespec{ .tv_nsec = 0, .tv_sec = 0 };
    }

    pub fn mtime(this: *const WindowsStat) std.c.timespec {
        return this.mtim;
    }

    pub fn ctime(this: *const WindowsStat) std.c.timespec {
        return this.ctim;
    }

    pub fn atime(this: *const WindowsStat) std.c.timespec {
        return this.atim;
    }
};

pub const Stat = if (Environment.isWindows) windows.libuv.uv_stat_t else std.posix.Stat;
pub const StatFS = switch (Environment.os) {
    .mac => C.translated.struct_statfs,
    .linux => C.translated.struct_statfs,
    else => windows.libuv.uv_statfs_t,
};

pub var argv: [][:0]const u8 = &[_][:0]const u8{};

pub fn initArgv(allocator: std.mem.Allocator) !void {
    if (comptime Environment.isPosix) {
        argv = try allocator.alloc([:0]const u8, std.os.argv.len);
        for (0..argv.len) |i| {
            argv[i] = std.mem.sliceTo(std.os.argv[i], 0);
        }
    } else if (comptime Environment.isWindows) {
        // Zig's implementation of `std.process.argsAlloc()`on Windows platforms
        // is not reliable, specifically the way it splits the command line string.
        //
        // For example, an arg like "foo\nbar" will be
        // erroneously split into two arguments: "foo" and "bar".
        //
        // To work around this, we can simply call the Windows API functions
        // that do this for us.
        //
        // Updates in Zig v0.12 related to Windows cmd line parsing may fix this,
        // see (here: https://ziglang.org/download/0.12.0/release-notes.html#Windows-Command-Line-Argument-Parsing),
        // so this may only need to be a temporary workaround.
        const cmdline_ptr = bun.windows.GetCommandLineW();
        var length: c_int = 0;

        // As per the documentation:
        // > The lifetime of the returned value is managed by the system,
        //   applications should not free or modify this value.
        const argvu16_ptr = windows.CommandLineToArgvW(cmdline_ptr, &length) orelse {
            switch (sys.getErrno({})) {
                // may be returned if can't alloc enough space for the str
                .NOMEM => return error.OutOfMemory,
                // may be returned if it's invalid
                .INVAL => return error.InvalidArgument,
                // TODO: anything else?
                else => return error.Unknown,
            }
        };

        const argvu16 = argvu16_ptr[0..@intCast(length)];
        const out_argv = try allocator.alloc([:0]const u8, @intCast(length));
        var string_builder = StringBuilder{};

        for (argvu16) |argraw| {
            const arg = std.mem.span(argraw);
            string_builder.count16Z(arg);
        }

        try string_builder.allocate(allocator);

        for (argvu16, out_argv) |argraw, *out| {
            const arg = std.mem.span(argraw);

            // Command line is expected to be valid UTF-16le
            // ...but sometimes, it's not valid. https://github.com/oven-sh/bun/issues/11610
            out.* = string_builder.append16(arg, default_allocator) orelse @panic("Failed to allocate memory for argv");
        }

        argv = out_argv;
    } else {
        argv = try std.process.argsAlloc(allocator);
    }
}

pub const posix = struct {
    pub const STDIN_FD = toFD(0);
    pub const STDOUT_FD = toFD(1);
    pub const STDERR_FD = toFD(2);

    pub fn stdio(i: anytype) FileDescriptor {
        return switch (i) {
            1 => STDOUT_FD,
            2 => STDERR_FD,
            0 => STDIN_FD,
            else => @panic("Invalid stdio fd"),
        };
    }

    pub const spawn = @import("./bun.js/api/bun/spawn.zig").PosixSpawn;
};

pub const win32 = struct {
    const w = std.os.windows;
    pub var STDOUT_FD: FileDescriptor = undefined;
    pub var STDERR_FD: FileDescriptor = undefined;
    pub var STDIN_FD: FileDescriptor = undefined;

    /// Returns the original mode, or null on failure
    pub fn updateStdioModeFlags(i: anytype, opts: struct { set: w.DWORD = 0, unset: w.DWORD = 0 }) !w.DWORD {
        const fd = stdio(i);
        var original_mode: w.DWORD = 0;
        if (windows.GetConsoleMode(fd.cast(), &original_mode) != 0) {
            if (windows.SetConsoleMode(fd.cast(), (original_mode | opts.set) & ~opts.unset) == 0) {
                return windows.getLastError();
            }
        } else return windows.getLastError();
        return original_mode;
    }

    const watcherChildEnv: [:0]const u16 = strings.toUTF16Literal("_BUN_WATCHER_CHILD");
    // magic exit code to indicate to the watcher manager that the child process should be re-spawned
    // this was randomly generated - we need to avoid using a common exit code that might be used by the script itself
    const watcher_reload_exit: w.DWORD = 3224497970;

    pub fn stdio(i: anytype) FileDescriptor {
        return switch (i) {
            0 => STDIN_FD,
            1 => STDOUT_FD,
            2 => STDERR_FD,
            else => @panic("Invalid stdio fd"),
        };
    }

    pub const spawn = @import("./bun.js/api/bun/spawn.zig").PosixSpawn;

    pub fn isWatcherChild() bool {
        var buf: [1]u16 = undefined;
        return windows.GetEnvironmentVariableW(@constCast(watcherChildEnv.ptr), &buf, 1) > 0;
    }

    pub fn becomeWatcherManager(allocator: std.mem.Allocator) noreturn {
        // this process will be the parent of the child process that actually runs the script
        var procinfo: std.os.windows.PROCESS_INFORMATION = undefined;
        C.windows_enable_stdio_inheritance();
        const job = windows.CreateJobObjectA(null, null) orelse Output.panic(
            "Could not create watcher Job Object: {s}",
            .{@tagName(std.os.windows.kernel32.GetLastError())},
        );
        var jeli = std.mem.zeroes(windows.JOBOBJECT_EXTENDED_LIMIT_INFORMATION);
        jeli.BasicLimitInformation.LimitFlags =
            windows.JOB_OBJECT_LIMIT_KILL_ON_JOB_CLOSE |
            windows.JOB_OBJECT_LIMIT_BREAKAWAY_OK |
            windows.JOB_OBJECT_LIMIT_SILENT_BREAKAWAY_OK |
            windows.JOB_OBJECT_LIMIT_DIE_ON_UNHANDLED_EXCEPTION;
        if (windows.SetInformationJobObject(
            job,
            windows.JobObjectExtendedLimitInformation,
            &jeli,
            @sizeOf(windows.JOBOBJECT_EXTENDED_LIMIT_INFORMATION),
        ) == 0) {
            Output.panic(
                "Could not configure watcher Job Object: {s}",
                .{@tagName(std.os.windows.kernel32.GetLastError())},
            );
        }

        while (true) {
            spawnWatcherChild(allocator, &procinfo, job) catch |err| {
                handleErrorReturnTrace(err, @errorReturnTrace());
                if (err == error.Win32Error) {
                    Output.panic("Failed to spawn process: {s}\n", .{@tagName(std.os.windows.kernel32.GetLastError())});
                }
                Output.panic("Failed to spawn process: {s}\n", .{@errorName(err)});
            };
            w.WaitForSingleObject(procinfo.hProcess, w.INFINITE) catch |err| {
                Output.panic("Failed to wait for child process: {s}\n", .{@errorName(err)});
            };
            var exit_code: w.DWORD = 0;
            if (w.kernel32.GetExitCodeProcess(procinfo.hProcess, &exit_code) == 0) {
                const err = windows.GetLastError();
                _ = std.os.windows.ntdll.NtClose(procinfo.hProcess);
                Output.panic("Failed to get exit code of child process: {s}\n", .{@tagName(err)});
            }
            _ = std.os.windows.ntdll.NtClose(procinfo.hProcess);

            // magic exit code to indicate that the child process should be re-spawned
            if (exit_code == watcher_reload_exit) {
                continue;
            } else {
                Global.exit(exit_code);
            }
        }
    }

    pub fn spawnWatcherChild(
        allocator: std.mem.Allocator,
        procinfo: *std.os.windows.PROCESS_INFORMATION,
        job: w.HANDLE,
    ) !void {
        // https://devblogs.microsoft.com/oldnewthing/20230209-00/?p=107812
        var attr_size: usize = undefined;
        _ = windows.InitializeProcThreadAttributeList(null, 1, 0, &attr_size);
        const p = try allocator.alloc(u8, attr_size);
        defer allocator.free(p);
        if (windows.InitializeProcThreadAttributeList(p.ptr, 1, 0, &attr_size) == 0) {
            return error.Win32Error;
        }
        if (windows.UpdateProcThreadAttribute(
            p.ptr,
            0,
            windows.PROC_THREAD_ATTRIBUTE_JOB_LIST,
            @ptrCast(&job),
            @sizeOf(w.HANDLE),
            null,
            null,
        ) == 0) {
            return error.Win32Error;
        }

        const flags: std.os.windows.DWORD = w.CREATE_UNICODE_ENVIRONMENT | windows.EXTENDED_STARTUPINFO_PRESENT;

        const image_path = windows.exePathW();
        var wbuf: WPathBuffer = undefined;
        @memcpy(wbuf[0..image_path.len], image_path);
        wbuf[image_path.len] = 0;

        const image_pathZ = wbuf[0..image_path.len :0];

        const kernelenv = w.kernel32.GetEnvironmentStringsW();
        defer {
            if (kernelenv) |envptr| {
                _ = w.kernel32.FreeEnvironmentStringsW(envptr);
            }
        }

        var size: usize = 0;
        if (kernelenv) |pointer| {
            // check that env is non-empty
            if (pointer[0] != 0 or pointer[1] != 0) {
                // array is terminated by two nulls
                while (pointer[size] != 0 or pointer[size + 1] != 0) size += 1;
                size += 1;
            }
        }
        // now pointer[size] is the first null

        const envbuf = try allocator.alloc(u16, size + watcherChildEnv.len + 4);
        defer allocator.free(envbuf);
        if (kernelenv) |pointer| {
            @memcpy(envbuf[0..size], pointer);
        }
        @memcpy(envbuf[size .. size + watcherChildEnv.len], watcherChildEnv);
        envbuf[size + watcherChildEnv.len] = '=';
        envbuf[size + watcherChildEnv.len + 1] = '1';
        envbuf[size + watcherChildEnv.len + 2] = 0;
        envbuf[size + watcherChildEnv.len + 3] = 0;

        var startupinfo = windows.STARTUPINFOEXW{
            .StartupInfo = .{
                .cb = @sizeOf(windows.STARTUPINFOEXW),
                .lpReserved = null,
                .lpDesktop = null,
                .lpTitle = null,
                .dwX = 0,
                .dwY = 0,
                .dwXSize = 0,
                .dwYSize = 0,
                .dwXCountChars = 0,
                .dwYCountChars = 0,
                .dwFillAttribute = 0,
                .dwFlags = w.STARTF_USESTDHANDLES,
                .wShowWindow = 0,
                .cbReserved2 = 0,
                .lpReserved2 = null,
                .hStdInput = std.io.getStdIn().handle,
                .hStdOutput = std.io.getStdOut().handle,
                .hStdError = std.io.getStdErr().handle,
            },
            .lpAttributeList = p.ptr,
        };
        @memset(std.mem.asBytes(procinfo), 0);
        const rc = w.kernel32.CreateProcessW(
            image_pathZ.ptr,
            bun.windows.GetCommandLineW(),
            null,
            null,
            1,
            flags,
            envbuf.ptr,
            null,
            @ptrCast(&startupinfo),
            procinfo,
        );
        if (rc == 0) {
            return error.Win32Error;
        }
        var is_in_job: w.BOOL = 0;
        _ = windows.IsProcessInJob(procinfo.hProcess, job, &is_in_job);
        assert(is_in_job != 0);
        _ = std.os.windows.ntdll.NtClose(procinfo.hThread);
    }
};

pub usingnamespace if (@import("builtin").target.os.tag != .windows) posix else win32;

pub fn isRegularFile(mode: anytype) bool {
    return S.ISREG(@intCast(mode));
}

pub const sys = @import("./sys.zig");
pub const O = sys.O;

pub const Mode = C.Mode;

pub const windows = @import("./windows.zig");

pub const FDTag = enum {
    none,
    stderr,
    stdin,
    stdout,
    pub fn get(fd_: anytype) FDTag {
        const fd = toFD(fd_);
        const T = @TypeOf(fd_);
        if (comptime Environment.isWindows) {
            if (@typeInfo(T) == .int or @typeInfo(T) == .comptime_int) {
                switch (fd_) {
                    0 => return .stdin,
                    1 => return .stdout,
                    2 => return .stderr,
                    else => {},
                }
            }

            if (fd == win32.STDOUT_FD) {
                return .stdout;
            } else if (fd == win32.STDERR_FD) {
                return .stderr;
            } else if (fd == win32.STDIN_FD) {
                return .stdin;
            }

            return .none;
        } else {
            return switch (fd) {
                posix.STDIN_FD => FDTag.stdin,
                posix.STDOUT_FD => FDTag.stdout,
                posix.STDERR_FD => FDTag.stderr,
                else => .none,
            };
        }
    }
};

pub fn fdi32(fd_: anytype) i32 {
    if (comptime Environment.isPosix) {
        return @intCast(toFD(fd_));
    }

    if (comptime @TypeOf(fd_) == *anyopaque) {
        return @intCast(@intFromPtr(fd_));
    }

    return @intCast(fd_);
}

pub const LazyBoolValue = enum {
    unknown,
    no,
    yes,
};
/// Create a lazily computed boolean value.
/// Getter must be a function that takes a pointer to the parent struct and returns a boolean.
/// Parent must be a type which contains the field we are getting.
pub fn LazyBool(comptime Getter: anytype, comptime Parent: type, comptime field: string) type {
    return struct {
        value: LazyBoolValue = .unknown,

        pub fn get(self: *@This()) bool {
            if (self.value == .unknown) {
                const parent: *Parent = @alignCast(@fieldParentPtr(field, self));
                self.value = switch (Getter(parent)) {
                    true => .yes,
                    false => .no,
                };
            }

            return self.value == .yes;
        }
    };
}

pub fn serializable(input: anytype) @TypeOf(input) {
    const T = @TypeOf(input);
    comptime {
        if (trait.isExternContainer(T)) {
            if (@typeInfo(T) == .@"union") {
                @compileError("Extern unions must be serialized with serializableInto");
            }
        }
    }
    var zeroed: [@sizeOf(T)]u8 align(@alignOf(T)) = std.mem.zeroes([@sizeOf(T)]u8);
    const result: *T = @ptrCast(&zeroed);

    inline for (comptime std.meta.fieldNames(T)) |field_name| {
        @field(result, field_name) = @field(input, field_name);
    }

    return result.*;
}

pub inline fn serializableInto(comptime T: type, init: anytype) T {
    var zeroed: [@sizeOf(T)]u8 align(@alignOf(T)) = std.mem.zeroes([@sizeOf(T)]u8);
    const result: *T = @ptrCast(&zeroed);

    inline for (comptime std.meta.fieldNames(@TypeOf(init))) |field_name| {
        @field(result, field_name) = @field(init, field_name);
    }

    return result.*;
}

/// Like std.fs.Dir.makePath except instead of infinite looping on dangling
/// symlink, it deletes the symlink and tries again.
pub fn makePath(dir: std.fs.Dir, sub_path: []const u8) !void {
    var it = try std.fs.path.componentIterator(sub_path);
    var component = it.last() orelse return;
    while (true) {
        dir.makeDir(component.path) catch |err| switch (err) {
            error.PathAlreadyExists => {
                var path_buf2: [MAX_PATH_BYTES * 2]u8 = undefined;
                copy(u8, &path_buf2, component.path);

                path_buf2[component.path.len] = 0;
                const path_to_use = path_buf2[0..component.path.len :0];
                const result = try sys.lstat(path_to_use).unwrap();
                const is_dir = S.ISDIR(@intCast(result.mode));
                // dangling symlink
                if (!is_dir) {
                    dir.deleteTree(component.path) catch {};
                    continue;
                }
            },
            error.FileNotFound => |e| {
                component = it.previous() orelse return e;
                continue;
            },
            else => |e| return e,
        };
        component = it.next() orelse return;
    }
}

/// Like std.fs.Dir.makePath except instead of infinite looping on dangling
/// symlink, it deletes the symlink and tries again.
pub fn makePathW(dir: std.fs.Dir, sub_path: []const u16) !void {
    // was going to copy/paste makePath and use all W versions but they didn't all exist
    // and this buffer was needed anyway
    var buf: PathBuffer = undefined;
    const buf_len = simdutf.convert.utf16.to.utf8.le(sub_path, &buf);
    return makePath(dir, buf[0..buf_len]);
}

pub const Async = @import("async");

/// This is a helper for writing path string literals that are compatible with Windows.
/// Returns the string as-is on linux, on windows replace `/` with `\`
pub inline fn pathLiteral(comptime literal: anytype) *const [literal.len:0]u8 {
    if (!Environment.isWindows) return @ptrCast(literal);
    return comptime {
        var buf: [literal.len:0]u8 = undefined;
        for (literal, 0..) |char, i| {
            buf[i] = if (char == '/') '\\' else char;
            assert(buf[i] != 0 and buf[i] < 128);
        }
        buf[buf.len] = 0;
        const final = buf[0..buf.len :0].*;
        return &final;
    };
}

/// Same as `pathLiteral`, but the character type is chosen from platform.
pub inline fn OSPathLiteral(comptime literal: anytype) *const [literal.len:0]OSPathChar {
    if (!Environment.isWindows) return @ptrCast(literal);
    return comptime {
        var buf: [literal.len:0]OSPathChar = undefined;
        for (literal, 0..) |char, i| {
            buf[i] = if (char == '/') '\\' else char;
            assert(buf[i] != 0 and buf[i] < 128);
        }
        buf[buf.len] = 0;
        const final = buf[0..buf.len :0].*;
        return &final;
    };
}

pub const MakePath = struct {
    const w = std.os.windows;

    // TODO(@paperclover): upstream making this public into zig std
    // there is zero reason this must be copied
    //
    /// Calls makeOpenDirAccessMaskW iteratively to make an entire path
    /// (i.e. creating any parent directories that do not exist).
    /// Opens the dir if the path already exists and is a directory.
    /// This function is not atomic, and if it returns an error, the file system may
    /// have been modified regardless.
    fn makeOpenPathAccessMaskW(self: std.fs.Dir, comptime T: type, sub_path: []const T, access_mask: u32, no_follow: bool) !std.fs.Dir {
        const Iterator = std.fs.path.ComponentIterator(.windows, T);
        var it = try Iterator.init(sub_path);
        // If there are no components in the path, then create a dummy component with the full path.
        var component = it.last() orelse Iterator.Component{
            .name = &.{},
            .path = sub_path,
        };

        while (true) {
            const sub_path_w = if (comptime T == u16)
                try w.wToPrefixedFileW(self.fd,
                    // TODO: report this bug
                    // they always copy it
                    // it doesn't need to be [:0]const u16
                    @ptrCast(component.path))
            else
                try w.sliceToPrefixedFileW(self.fd, component.path);
            var result = makeOpenDirAccessMaskW(self, sub_path_w.span().ptr, access_mask, .{
                .no_follow = no_follow,
                .create_disposition = w.FILE_OPEN_IF,
            }) catch |err| switch (err) {
                error.FileNotFound => |e| {
                    component = it.previous() orelse return e;
                    continue;
                },
                else => |e| return e,
            };

            component = it.next() orelse return result;
            // Don't leak the intermediate file handles
            result.close();
        }
    }
    const MakeOpenDirAccessMaskWOptions = struct {
        no_follow: bool,
        create_disposition: u32,
    };

    fn makeOpenDirAccessMaskW(self: std.fs.Dir, sub_path_w: [*:0]const u16, access_mask: u32, flags: MakeOpenDirAccessMaskWOptions) !std.fs.Dir {
        var result = std.fs.Dir{
            .fd = undefined,
        };

        const path_len_bytes = @as(u16, @intCast(std.mem.sliceTo(sub_path_w, 0).len * 2));
        var nt_name = w.UNICODE_STRING{
            .Length = path_len_bytes,
            .MaximumLength = path_len_bytes,
            .Buffer = @constCast(sub_path_w),
        };
        var attr = w.OBJECT_ATTRIBUTES{
            .Length = @sizeOf(w.OBJECT_ATTRIBUTES),
            .RootDirectory = if (std.fs.path.isAbsoluteWindowsW(sub_path_w)) null else self.fd,
            .Attributes = 0, // Note we do not use OBJ_CASE_INSENSITIVE here.
            .ObjectName = &nt_name,
            .SecurityDescriptor = null,
            .SecurityQualityOfService = null,
        };
        const open_reparse_point: w.DWORD = if (flags.no_follow) w.FILE_OPEN_REPARSE_POINT else 0x0;
        var status: w.IO_STATUS_BLOCK = undefined;
        const rc = w.ntdll.NtCreateFile(
            &result.fd,
            access_mask,
            &attr,
            &status,
            null,
            w.FILE_ATTRIBUTE_NORMAL,
            w.FILE_SHARE_READ | w.FILE_SHARE_WRITE | w.FILE_SHARE_DELETE,
            flags.create_disposition,
            w.FILE_DIRECTORY_FILE | w.FILE_SYNCHRONOUS_IO_NONALERT | w.FILE_OPEN_FOR_BACKUP_INTENT | w.FILE_WRITE_THROUGH | open_reparse_point,
            null,
            0,
        );

        switch (rc) {
            .SUCCESS => return result,
            .OBJECT_NAME_INVALID => return error.BadPathName,
            .OBJECT_NAME_NOT_FOUND => return error.FileNotFound,
            .OBJECT_PATH_NOT_FOUND => return error.FileNotFound,
            .NOT_A_DIRECTORY => return error.NotDir,
            // This can happen if the directory has 'List folder contents' permission set to 'Deny'
            // and the directory is trying to be opened for iteration.
            .ACCESS_DENIED => return error.AccessDenied,
            .INVALID_PARAMETER => return error.BadPathName,
            .SHARING_VIOLATION => return error.SharingViolation,
            else => return w.unexpectedStatus(rc),
        }
    }

    pub fn makeOpenPath(self: std.fs.Dir, sub_path: anytype, opts: std.fs.Dir.OpenDirOptions) !std.fs.Dir {
        if (comptime Environment.isWindows) {
            return makeOpenPathAccessMaskW(
                self,
                std.meta.Elem(@TypeOf(sub_path)),
                sub_path,
                w.STANDARD_RIGHTS_READ |
                    w.FILE_READ_ATTRIBUTES |
                    w.FILE_READ_EA |
                    w.SYNCHRONIZE |
                    w.FILE_TRAVERSE,
                false,
            );
        }

        return self.makeOpenPath(sub_path, opts);
    }

    /// copy/paste of `std.fs.Dir.makePath` and related functions and modified to support u16 slices.
    /// inside `MakePath` scope to make deleting later easier.
    /// TODO(dylan-conway) delete `MakePath`
    pub fn makePath(comptime T: type, self: std.fs.Dir, sub_path: []const T) !void {
        if (Environment.isWindows) {
            var dir = try makeOpenPath(self, sub_path, .{});
            dir.close();
            return;
        }

        var it = try componentIterator(T, sub_path);
        var component = it.last() orelse return;
        while (true) {
            std.fs.Dir.makeDir(self, component.path) catch |err| switch (err) {
                error.PathAlreadyExists => {
                    // TODO stat the file and return an error if it's not a directory
                    // this is important because otherwise a dangling symlink
                    // could cause an infinite loop
                },
                error.FileNotFound => |e| {
                    component = it.previous() orelse return e;
                    continue;
                },
                else => |e| return e,
            };
            component = it.next() orelse return;
        }
    }

    fn componentIterator(comptime T: type, path_: []const T) !std.fs.path.ComponentIterator(switch (builtin.target.os.tag) {
        .windows => .windows,
        .uefi => .uefi,
        else => .posix,
    }, T) {
        return std.fs.path.ComponentIterator(switch (builtin.target.os.tag) {
            .windows => .windows,
            .uefi => .uefi,
            else => .posix,
        }, T).init(path_);
    }
};

pub const Dirname = struct {
    /// copy/paste of `std.fs.path.dirname` and related functions and modified to support u16 slices.
    /// inside `Dirname` scope to make deleting later easier.
    /// TODO(dylan-conway) delete `Dirname`
    pub fn dirname(comptime T: type, path_: []const T) ?[]const T {
        if (builtin.target.os.tag == .windows) {
            return dirnameWindows(T, path_);
        } else {
            return std.fs.path.dirnamePosix(path_);
        }
    }

    fn dirnameWindows(comptime T: type, path_: []const T) ?[]const T {
        if (path_.len == 0)
            return null;

        const root_slice = diskDesignatorWindows(T, path_);
        if (path_.len == root_slice.len)
            return null;

        const have_root_slash = path_.len > root_slice.len and (path_[root_slice.len] == '/' or path_[root_slice.len] == '\\');

        var end_index: usize = path_.len - 1;

        while (path_[end_index] == '/' or path_[end_index] == '\\') {
            if (end_index == 0)
                return null;
            end_index -= 1;
        }

        while (path_[end_index] != '/' and path_[end_index] != '\\') {
            if (end_index == 0)
                return null;
            end_index -= 1;
        }

        if (have_root_slash and end_index == root_slice.len) {
            end_index += 1;
        }

        if (end_index == 0)
            return null;

        return path_[0..end_index];
    }

    fn diskDesignatorWindows(comptime T: type, path_: []const T) []const T {
        return windowsParsePath(T, path_).disk_designator;
    }

    fn windowsParsePath(comptime T: type, path_: []const T) WindowsPath(T) {
        const WindowsPath_ = WindowsPath(T);
        if (path_.len >= 2 and path_[1] == ':') {
            return WindowsPath_{
                .is_abs = if (comptime T == u16) std.fs.path.isAbsoluteWindowsWTF16(path_) else std.fs.path.isAbsolute(path_),
                .kind = WindowsPath_.Kind.Drive,
                .disk_designator = path_[0..2],
            };
        }
        if (path_.len >= 1 and (path_[0] == '/' or path_[0] == '\\') and
            (path_.len == 1 or (path_[1] != '/' and path_[1] != '\\')))
        {
            return WindowsPath_{
                .is_abs = true,
                .kind = WindowsPath_.Kind.None,
                .disk_designator = path_[0..0],
            };
        }
        const relative_path = WindowsPath_{
            .kind = WindowsPath_.Kind.None,
            .disk_designator = &[_]T{},
            .is_abs = false,
        };
        if (path_.len < "//a/b".len) {
            return relative_path;
        }

        inline for ("/\\") |this_sep| {
            const two_sep = [_]T{ this_sep, this_sep };
            if (std.mem.startsWith(T, path_, &two_sep)) {
                if (path_[2] == this_sep) {
                    return relative_path;
                }

                var it = std.mem.tokenizeScalar(T, path_, this_sep);
                _ = (it.next() orelse return relative_path);
                _ = (it.next() orelse return relative_path);
                return WindowsPath_{
                    .is_abs = if (T == u16) std.fs.path.isAbsoluteWindowsWTF16(path_) else std.fs.path.isAbsolute(path_),
                    .kind = WindowsPath_.Kind.NetworkShare,
                    .disk_designator = path_[0..it.index],
                };
            }
        }
        return relative_path;
    }

    fn WindowsPath(comptime T: type) type {
        return struct {
            is_abs: bool,
            kind: Kind,
            disk_designator: []const T,

            pub const Kind = enum {
                None,
                Drive,
                NetworkShare,
            };
        };
    }
};

pub noinline fn outOfMemory() noreturn {
    @branchHint(.cold);
    crash_handler.crashHandler(.out_of_memory, null, @returnAddress());
}

pub fn todoPanic(src: std.builtin.SourceLocation, comptime format: string, args: anytype) noreturn {
    @branchHint(.cold);
    bun.Analytics.Features.todo_panic = 1;
    Output.panic("TODO: " ++ format ++ " ({s}:{d})", args ++ .{ src.file, src.line });
}

/// Wrapper around allocator.create(T) that safely initializes the pointer. Prefer this over
/// `std.mem.Allocator.create`, but prefer using `bun.new` over `create(default_allocator, T, t)`
pub fn create(allocator: std.mem.Allocator, comptime T: type, t: T) *T {
    const pointer = allocator.create(T) catch outOfMemory();
    pointer.* = t;
    return pointer;
}

pub const heap_breakdown = @import("./heap_breakdown.zig");

/// Globally-allocate a value on the heap.
///
/// **Prefer `bun.New`, `bun.NewRefCounted`, or `bun.NewThreadSafeRefCounted` instead.**
/// Use this when the struct is a third-party struct you cannot modify, like a
/// Zig stdlib struct. Choosing the wrong allocator is an easy way to introduce
/// bugs.
///
/// When used, you must call `bun.destroy` to free the memory.
/// default_allocator.destroy should not be used.
///
/// On macOS, you can use `Bun.unsafe.mimallocDump()`
/// to dump the heap.
pub inline fn new(comptime T: type, init: T) *T {
    const pointer = if (heap_breakdown.enabled)
        heap_breakdown.getZoneT(T).create(T, init)
    else pointer: {
        const pointer = default_allocator.create(T) catch outOfMemory();
        pointer.* = init;
        break :pointer pointer;
    };

    // TODO::
    // if (comptime Environment.allow_assert) {
    //     const logAlloc = Output.scoped(.alloc, @hasDecl(T, "logAllocations"));
    //     logAlloc("new({s}) = {*}", .{ meta.typeName(T), ptr });
    // }

    return pointer;
}

/// Free a globally-allocated a value from `bun.new()`. Using this with
/// pointers allocated from other means may cause crashes.
pub inline fn destroy(pointer: anytype) void {
    const T = std.meta.Child(@TypeOf(pointer));

    if (Environment.allow_assert) {
        const logAlloc = Output.scoped(.alloc, @hasDecl(T, "logAllocations"));
        logAlloc("destroy({s}) = {*}", .{ meta.typeName(T), pointer });
    }

    if (comptime heap_breakdown.enabled) {
        heap_breakdown.getZoneT(T).destroy(T, pointer);
    } else {
        default_allocator.destroy(pointer);
    }
}

pub inline fn dupe(comptime T: type, t: *T) *T {
    return new(T, t.*);
}

pub fn New(comptime T: type) type {
    return struct {
        pub const ban_standard_library_allocator = true;

        pub inline fn destroy(self: *T) void {
            bun.destroy(self);
        }

        pub inline fn new(t: T) *T {
            return bun.new(T, t);
        }
    };
}

pub const NewRefCounted = ptr.NewRefCounted;
pub const NewThreadSafeRefCounted = ptr.NewThreadSafeRefCounted;

pub fn exitThread() noreturn {
    const exiter = struct {
        pub extern "c" fn pthread_exit(?*anyopaque) noreturn;
        pub extern "kernel32" fn ExitThread(windows.DWORD) noreturn;
    };

    if (comptime Environment.isWindows) {
        exiter.ExitThread(0);
    } else if (comptime Environment.isPosix) {
        exiter.pthread_exit(null);
    } else {
        @compileError("Unsupported platform");
    }
}

pub fn deleteAllPoolsForThreadExit() void {
    const pools_to_delete = .{
        JSC.WebCore.ByteListPool,
        bun.WPathBufferPool,
        bun.PathBufferPool,
        bun.JSC.ConsoleObject.Formatter.Visited.Pool,
        bun.js_parser.StringVoidMap.Pool,
    };
    inline for (pools_to_delete) |pool| {
        pool.deleteAll();
    }
}

pub const Tmpfile = @import("./tmp.zig").Tmpfile;

pub const io = @import("./io/io.zig");

const errno_map = errno_map: {
    var max_value = 0;
    for (std.enums.values(C.SystemErrno)) |v|
        max_value = @max(max_value, @intFromEnum(v));

    var map: [max_value + 1]anyerror = undefined;
    @memset(&map, error.Unexpected);
    for (std.enums.values(C.SystemErrno)) |v|
        map[@intFromEnum(v)] = @field(anyerror, @tagName(v));

    break :errno_map map;
};

pub fn errnoToZigErr(err: anytype) anyerror {
    var num = if (@typeInfo(@TypeOf(err)) == .@"enum")
        @intFromEnum(err)
    else
        err;

    if (Environment.allow_assert) {
        assert(num != 0);
    }

    if (Environment.os == .windows) {
        // uv errors are negative, normalizing it will make this more resilient
        num = @abs(num);
    } else {
        if (Environment.allow_assert) {
            assert(num > 0);
        }
    }

    if (num > 0 and num < errno_map.len)
        return errno_map[num];

    return error.Unexpected;
}

pub const S = if (Environment.isWindows) C.S else std.posix.S;

pub const brotli = @import("./brotli.zig");

pub fn iterateDir(dir: std.fs.Dir) DirIterator.Iterator {
    return DirIterator.iterate(dir, .u8).iter;
}

fn ReinterpretSliceType(comptime T: type, comptime slice: type) type {
    const is_const = @typeInfo(slice).pointer.is_const;
    return if (is_const) []const T else []T;
}

/// Zig has a todo for @ptrCast changing the `.len`. This is the workaround
pub fn reinterpretSlice(comptime T: type, slice: anytype) ReinterpretSliceType(T, @TypeOf(slice)) {
    const is_const = @typeInfo(@TypeOf(slice)).pointer.is_const;
    const bytes = std.mem.sliceAsBytes(slice);
    const new_ptr = @as(if (is_const) [*]const T else [*]T, @ptrCast(@alignCast(bytes.ptr)));
    return new_ptr[0..@divTrunc(bytes.len, @sizeOf(T))];
}

extern "kernel32" fn GetUserNameA(username: *u8, size: *u32) callconv(std.os.windows.WINAPI) c_int;

pub fn getUserName(output_buffer: []u8) ?[]const u8 {
    if (Environment.isWindows) {
        var size: u32 = @intCast(output_buffer.len);
        if (GetUserNameA(@ptrCast(@constCast(output_buffer.ptr)), &size) == 0) {
            return null;
        }
        return output_buffer[0..size];
    }
    var env = std.process.getEnvMap(default_allocator) catch outOfMemory();
    const user = env.get("USER") orelse return null;
    const size = @min(output_buffer.len, user.len);
    copy(u8, output_buffer[0..size], user[0..size]);
    return output_buffer[0..size];
}

pub inline fn resolveSourcePath(
    comptime root: enum { codegen, src },
    comptime sub_path: string,
) string {
    return comptime path: {
        @setEvalBranchQuota(2000000);
        var buf: bun.PathBuffer = undefined;
        var fba = std.heap.FixedBufferAllocator.init(&buf);
        const resolved = (std.fs.path.resolve(fba.allocator(), &.{
            switch (root) {
                .codegen => Environment.codegen_path,
                .src => Environment.base_path ++ "/src",
            },
            sub_path,
        }) catch
            @compileError(unreachable))[0..].*;
        break :path &resolved;
    };
}

const RuntimeEmbedRoot = enum {
    /// Relative to `<build>/codegen`.
    codegen,
    /// Relative to `src`
    src,
    /// Reallocates the slice at every call. Avoid this if possible.  An example
    /// using this reasonably is referencing incremental_visualizer.html, which
    /// is reloaded from disk for each request, but more importantly allows
    /// maintaining the DevServer state while hacking on the visualizer.
    src_eager,
    /// Avoid this if possible. See `.src_eager`.
    codegen_eager,
};

/// Load a file at runtime. This is only to be used in debug builds,
/// specifically when `Environment.codegen_embed` is false. This allows quick
/// iteration on files, as this skips the Zig compiler. Once Zig gains good
/// incremental support, the non-eager cases can be deleted.
pub fn runtimeEmbedFile(
    comptime root: RuntimeEmbedRoot,
    comptime sub_path: []const u8,
) [:0]const u8 {
    comptime assert(Environment.isDebug);
    comptime assert(!Environment.codegen_embed);

    const abs_path = switch (root) {
        .codegen, .codegen_eager => resolveSourcePath(.codegen, sub_path),
        .src, .src_eager => resolveSourcePath(.src, sub_path),
    };

    const static = struct {
        var once = bun.once(load);

        fn load() [:0]const u8 {
            return std.fs.cwd().readFileAllocOptions(
                default_allocator,
                abs_path,
                std.math.maxInt(usize),
                null,
                @alignOf(u8),
                '\x00',
            ) catch |e| {
                Output.panic(
                    \\Failed to load '{s}': {}
                    \\
                    \\To improve iteration speed, some files are not embedded but
                    \\loaded at runtime, at the cost of making the binary non-portable.
                    \\To fix this, pass -DCODEGEN_EMBED=ON to CMake
                , .{ abs_path, e });
            };
        }
    };

    if ((root == .src_eager or root == .codegen_eager) and static.once.done) {
        static.once.done = false;
        default_allocator.free(static.once.payload);
    }

    return static.once.call(.{});
}

pub inline fn markWindowsOnly() if (Environment.isWindows) void else noreturn {
    if (Environment.isWindows) {
        return;
    }

    if (@inComptime()) {
        @compileError("This function is only available on Windows");
    }

    @panic("Assertion failure: this function should only be accessible on Windows.");
}

pub inline fn markPosixOnly() if (Environment.isPosix) void else noreturn {
    if (Environment.isPosix) {
        return;
    }

    if (@inComptime()) {
        @compileError("This function is only available on POSIX");
    }

    @panic("Assertion failure: this function should only be accessible on POSIX.");
}

pub fn linuxKernelVersion() Semver.Version {
    if (comptime !Environment.isLinux) @compileError("linuxKernelVersion() is only available on Linux");
    return analytics.GenerateHeader.GeneratePlatform.kernelVersion();
}

pub fn selfExePath() ![:0]u8 {
    const memo = struct {
        var set = false;
        // TODO open zig issue to make 'std.fs.selfExePath' return [:0]u8 directly
        // note: this doesn't use MAX_PATH_BYTES because on windows that's 32767*3+1 yet normal paths are 255.
        // should this fail it will still do so gracefully. 4096 is MAX_PATH_BYTES on posix.
        var value: [
            4096 + 1 // + 1 for the null terminator
        ]u8 = undefined;
        var len: usize = 0;
        var lock: Mutex = .{};

        pub fn load() ![:0]u8 {
            const init = try std.fs.selfExePath(&value);
            @This().len = init.len;
            value[@This().len] = 0;
            set = true;
            return value[0..@This().len :0];
        }
    };

    // try without a lock
    if (memo.set) return memo.value[0..memo.len :0];

    // make it thread-safe
    memo.lock.lock();
    defer memo.lock.unlock();
    // two calls could happen concurrently, so we must check again
    if (memo.set) return memo.value[0..memo.len :0];
    return memo.load();
}
pub const exe_suffix = if (Environment.isWindows) ".exe" else "";

pub const spawnSync = @This().spawn.sync.spawn;

pub fn SliceIterator(comptime T: type) type {
    return struct {
        items: []const T,
        index: usize = 0,

        pub fn init(items: []const T) @This() {
            return .{ .items = items };
        }

        pub fn next(this: *@This()) ?T {
            if (this.index >= this.items.len) return null;
            defer this.index += 1;
            return this.items[this.index];
        }
    };
}

pub const Futex = @import("./futex.zig");

// TODO: migrate
pub const ArenaAllocator = std.heap.ArenaAllocator;

pub const crash_handler = @import("crash_handler.zig");
pub const handleErrorReturnTrace = crash_handler.handleErrorReturnTrace;

const assertion_failure_msg = "Internal assertion failure";
noinline fn assertionFailure() noreturn {
    if (@inComptime()) {
        @compileError("assertion failure");
    } else {
        @branchHint(.cold);
        Output.panic(assertion_failure_msg, .{});
    }
}

noinline fn assertionFailureAtLocation(src: std.builtin.SourceLocation) noreturn {
    if (@inComptime()) {
        @compileError(std.fmt.comptimePrint("assertion failure"));
    } else {
        @branchHint(.cold);
        Output.panic(assertion_failure_msg ++ "at {s}:{d}:{d}", .{ src.file, src.line, src.column });
    }
}

noinline fn assertionFailureWithMsg(comptime msg: []const u8, args: anytype) noreturn {
    if (@inComptime()) {
        @compileError(std.fmt.comptimePrint("assertion failure: " ++ msg, args));
    } else {
        @branchHint(.cold);
        Output.panic(assertion_failure_msg ++ ": " ++ msg, args);
    }
}

/// Like `assert`, but checks only run in debug builds.
///
/// Please wrap expensive checks in an `if` statement.
/// ```zig
/// if (comptime bun.Environment.isDebug) {
///   const expensive = doExpensiveCheck();
///   bun.debugAssert(expensive);
/// }
/// ```
pub fn debugAssert(cheap_value_only_plz: bool) callconv(callconv_inline) void {
    if (comptime !Environment.isDebug) {
        return;
    }

    if (!cheap_value_only_plz) {
        unreachable;
    }
}

/// Asserts that some condition holds. Assertions are stripped in release builds.
///
/// Please use `assertf` in new code.
///
/// Be careful what expressions you pass to this function; if the compiler cannot
/// determine that `ok` has no side effects, the argument expression may not be removed
/// from the binary. This includes calls to extern functions.
///
/// Wrap expensive checks in an `if` statement.
/// ```zig
/// if (comptime bun.Environment.allow_assert) {
///   const expensive = doExpensiveCheck();
///   bun.assert(expensive);
/// }
/// ```
///
/// Use `releaseAssert` for assertions that should not be stripped in release builds.
pub fn assert(ok: bool) callconv(callconv_inline) void {
    if (comptime !Environment.allow_assert) {
        return;
    }

    if (!ok) {
        if (comptime Environment.isDebug) unreachable;
        assertionFailure();
    }
}

/// Asserts that some condition holds. Assertions are stripped in release builds.
///
/// Please note that messages will be shown to users in crash reports.
///
/// Be careful what expressions you pass to this function; if the compiler cannot
/// determine that `ok` has no side effects, the argument expression may not be removed
/// from the binary. This includes calls to extern functions.
///
/// Wrap expensive checks in an `if` statement.
/// ```zig
/// if (comptime bun.Environment.allow_assert) {
///   const expensive = doExpensiveCheck();
///   bun.assert(expensive, "Something happened: {}", .{ expensive });
/// }
/// ```
///
/// Use `releaseAssert` for assertions that should not be stripped in release builds.
pub fn assertf(ok: bool, comptime format: []const u8, args: anytype) callconv(callconv_inline) void {
    if (comptime !Environment.allow_assert) {
        return;
    }

    if (!ok) {
        // crash handler has runtime-only code.
        if (@inComptime()) @compileError(std.fmt.comptimePrint(format, args));
        assertionFailureWithMsg(format, args);
    }
}

/// Asserts that some condition holds. These assertions are not stripped
/// in any build mode. Use `assert` to have assertions stripped in release
/// builds.
pub fn releaseAssert(ok: bool, comptime msg: []const u8, args: anytype) callconv(callconv_inline) void {
    if (!ok) {
        @branchHint(.cold);
        Output.panic(assertion_failure_msg ++ ": " ++ msg, args);
    }
}

pub fn assertWithLocation(value: bool, src: std.builtin.SourceLocation) callconv(callconv_inline) void {
    if (comptime !Environment.allow_assert) {
        return;
    }

    if (!value) {
        if (comptime Environment.isDebug) unreachable;
        assertionFailureAtLocation(src);
    }
}

/// This has no effect on the real code but capturing 'a' and 'b' into
/// parameters makes assertion failures much easier inspect in a debugger.
pub inline fn assert_eql(a: anytype, b: anytype) void {
    if (@inComptime()) {
        if (a != b) {
            @compileLog(a);
            @compileLog(b);
            @compileError("A != B");
        }
    }
    if (!Environment.allow_assert) return;
    if (a != b) {
        Output.panic("Assertion failure: {any} != {any}", .{ a, b });
    }
}

/// This has no effect on the real code but capturing 'a' and 'b' into
/// parameters makes assertion failures much easier inspect in a debugger.
pub fn assert_neql(a: anytype, b: anytype) callconv(callconv_inline) void {
    return assert(a != b);
}

pub fn unsafeAssert(condition: bool) callconv(callconv_inline) void {
    if (!condition) unreachable;
}

pub const dns = @import("./dns.zig");

pub fn getRoughTickCount() timespec {
    if (comptime Environment.isMac) {
        // https://opensource.apple.com/source/xnu/xnu-2782.30.5/libsyscall/wrappers/mach_approximate_time.c.auto.html
        // https://opensource.apple.com/source/Libc/Libc-1158.1.2/gen/clock_gettime.c.auto.html
        var spec = timespec{
            .nsec = 0,
            .sec = 0,
        };
        const clocky = struct {
            pub var clock_id: std.c.CLOCK = .REALTIME;
            pub fn get() void {
                var res = timespec{};
                _ = std.c.clock_getres(.MONOTONIC_RAW_APPROX, @ptrCast(&res));
                if (res.ms() <= 1) {
                    clock_id = .MONOTONIC_RAW_APPROX;
                } else {
                    clock_id = .MONOTONIC_RAW;
                }
            }

            pub var once = std.once(get);
        };
        clocky.once.call();

        // We use this one because we can avoid reading the mach timebase info ourselves.
        _ = std.c.clock_gettime(clocky.clock_id, @ptrCast(&spec));
        return spec;
    }

    if (comptime Environment.isLinux) {
        var spec = timespec{
            .nsec = 0,
            .sec = 0,
        };
        const clocky = struct {
            pub var clock_id: std.os.linux.CLOCK = .REALTIME;
            pub fn get() void {
                var res = timespec{};
                _ = std.os.linux.clock_getres(.MONOTONIC_COARSE, @ptrCast(&res));
                if (res.ms() <= 1) {
                    clock_id = .MONOTONIC_COARSE;
                } else {
                    clock_id = .MONOTONIC_RAW;
                }
            }

            pub var once = std.once(get);
        };
        clocky.once.call();
        _ = std.os.linux.clock_gettime(clocky.clock_id, @ptrCast(&spec));
        return spec;
    }

    if (comptime Environment.isWindows) {
        const ms = getRoughTickCountMs();
        return timespec{
            .sec = @intCast(ms / 1000),
            .nsec = @intCast((ms % 1000) * 1_000_000),
        };
    }

    return 0;
}

/// When you don't need a super accurate timestamp, this is a fast way to get one.
///
/// Requesting the current time frequently is somewhat expensive. So we can use a rough timestamp.
///
/// This timestamp doesn't easily correlate to a specific time. It's only useful relative to other calls.
pub fn getRoughTickCountMs() u64 {
    if (Environment.isWindows) {
        const GetTickCount64 = struct {
            pub extern "kernel32" fn GetTickCount64() std.os.windows.ULONGLONG;
        }.GetTickCount64;
        return GetTickCount64();
    }

    const spec = getRoughTickCount();
    return spec.ns() / std.time.ns_per_ms;
}

pub const timespec = extern struct {
    sec: isize = 0,
    nsec: isize = 0,

    pub fn eql(this: *const timespec, other: *const timespec) bool {
        return this.sec == other.sec and this.nsec == other.nsec;
    }

    pub fn toInstant(this: *const timespec) std.time.Instant {
        if (comptime Environment.isPosix) {
            return std.time.Instant{
                .timestamp = @bitCast(this.*),
            };
        }

        if (comptime Environment.isWindows) {
            return std.time.Instant{
                .timestamp = @intCast(this.sec * std.time.ns_per_s + this.nsec),
            };
        }
    }

    // TODO: this is wrong!
    pub fn duration(this: *const timespec, other: *const timespec) timespec {
        // Mimick C wrapping behavior.
        var sec_diff = this.sec -% other.sec;
        var nsec_diff = this.nsec -% other.nsec;

        if (nsec_diff < 0) {
            sec_diff -%= 1;
            nsec_diff +%= std.time.ns_per_s;
        }

        return timespec{
            .sec = sec_diff,
            .nsec = nsec_diff,
        };
    }

    pub fn order(a: *const timespec, b: *const timespec) std.math.Order {
        const sec_order = std.math.order(a.sec, b.sec);
        if (sec_order != .eq) return sec_order;
        return std.math.order(a.nsec, b.nsec);
    }

    /// Returns the nanoseconds of this timer. Note that maxInt(u64) ns is
    /// 584 years so if we get any overflows we just use maxInt(u64). If
    /// any software is running in 584 years waiting on this timer...
    /// shame on me I guess... but I'll be dead.
    pub fn ns(this: *const timespec) u64 {
        if (this.sec <= 0) {
            return @max(this.nsec, 0);
        }

        assert(this.sec >= 0);
        assert(this.nsec >= 0);
        const s_ns = std.math.mul(
            u64,
            @as(u64, @intCast(@max(this.sec, 0))),
            std.time.ns_per_s,
        ) catch return std.math.maxInt(u64);

        return std.math.add(u64, s_ns, @as(u64, @intCast(@max(this.nsec, 0)))) catch
            return std.math.maxInt(i64);
    }

    pub fn nsSigned(this: *const timespec) i64 {
        const ns_per_sec = this.sec *% std.time.ns_per_s;
        const ns_from_nsec = @divFloor(this.nsec, 1_000_000);
        return ns_per_sec +% ns_from_nsec;
    }

    pub fn ms(this: *const timespec) i64 {
        const ms_from_sec = this.sec *% 1000;
        const ms_from_nsec = @divFloor(this.nsec, 1_000_000);
        return ms_from_sec +% ms_from_nsec;
    }

    pub fn msUnsigned(this: *const timespec) u64 {
        return this.ns() / std.time.ns_per_ms;
    }

    pub fn greater(a: *const timespec, b: *const timespec) bool {
        return a.order(b) == .gt;
    }

    pub fn now() timespec {
        return getRoughTickCount();
    }

    pub fn sinceNow(start: *const timespec) u64 {
        return now().duration(start).ns();
    }

    pub fn addMs(this: *const timespec, interval: i64) timespec {
        const sec_inc = @divTrunc(interval, std.time.ms_per_s);
        const nsec_inc = @rem(interval, std.time.ms_per_s) * std.time.ns_per_ms;

        var new_timespec = this.*;

        new_timespec.sec +%= sec_inc;
        new_timespec.nsec +%= nsec_inc;

        if (new_timespec.nsec >= std.time.ns_per_s) {
            new_timespec.sec +%= 1;
            new_timespec.nsec -%= std.time.ns_per_s;
        }

        return new_timespec;
    }

    pub fn msFromNow(interval: i64) timespec {
        return now().addMs(interval);
    }
};

pub const UUID = @import("./bun.js/uuid.zig");

/// An abstract number of element in a sequence. The sequence has a first element.
/// This type should be used instead of integer because 2 contradicting traditions can
/// call a first element '0' or '1' which makes integer type ambiguous.
pub fn OrdinalT(comptime Int: type) type {
    return enum(Int) {
        invalid = switch (@typeInfo(Int).int.signedness) {
            .unsigned => std.math.maxInt(Int),
            .signed => -1,
        },
        start = 0,
        _,

        pub fn fromZeroBased(int: Int) @This() {
            assert(int >= 0);
            assert(int != std.math.maxInt(Int));
            return @enumFromInt(int);
        }

        pub fn fromOneBased(int: Int) @This() {
            assert(int > 0);
            return @enumFromInt(int - 1);
        }

        pub fn zeroBased(ord: @This()) Int {
            return @intFromEnum(ord);
        }

        pub fn oneBased(ord: @This()) Int {
            return @intFromEnum(ord) + 1;
        }

        pub fn add(ord: @This(), inc: Int) @This() {
            return fromZeroBased(ord.zeroBased() + inc);
        }

        pub fn isValid(ord: @This()) bool {
            return ord.zeroBased() >= 0;
        }
    };
}

/// ABI-equivalent of WTF::OrdinalNumber
pub const Ordinal = OrdinalT(c_int);

pub fn memmove(output: []u8, input: []const u8) void {
    if (output.len == 0) {
        return;
    }

    if (comptime Environment.allow_assert) {
        assert(output.len >= input.len);
    }

    if (Environment.isNative and !@inComptime()) {
        C.memmove(output.ptr, input.ptr, input.len);
    } else {
        for (input, output) |input_byte, *out| {
            out.* = input_byte;
        }
    }
}

pub const hmac = @import("./hmac.zig");
pub const libdeflate = @import("./deps/libdeflate.zig");

pub const bake = @import("bake/bake.zig");

/// like std.enums.tagName, except it doesn't lose the sentinel value.
pub fn tagName(comptime Enum: type, value: Enum) ?[:0]const u8 {
    return inline for (@typeInfo(Enum).@"enum".fields) |f| {
        if (@intFromEnum(value) == f.value) break f.name;
    } else null;
}
extern "c" fn Bun__ramSize() usize;
pub fn getTotalMemorySize() usize {
    return Bun__ramSize();
}

<<<<<<< HEAD
pub const DebugThreadLock = if (Environment.isDebug)
=======
pub const WeakPtrData = packed struct(u32) {
    reference_count: u31 = 0,
    finalized: bool = false,

    pub fn onFinalize(this: *WeakPtrData) bool {
        bun.debugAssert(!this.finalized);
        this.finalized = true;
        return this.reference_count == 0;
    }
};

pub fn WeakPtr(comptime T: type, comptime weakable_field: std.meta.FieldEnum(T)) type {
    return struct {
        const WeakRef = @This();

        value: ?*T = null,
        pub fn create(req: *T) WeakRef {
            bun.debugAssert(!@field(req, @tagName(weakable_field)).finalized);
            @field(req, @tagName(weakable_field)).reference_count += 1;
            return .{ .value = req };
        }

        comptime {
            if (@TypeOf(@field(@as(T, undefined), @tagName(weakable_field))) != WeakPtrData) {
                @compileError("Expected " ++ @typeName(T) ++ " to have a " ++ @typeName(WeakPtrData) ++ " field named " ++ @tagName(weakable_field));
            }
        }

        fn deinitInternal(this: *WeakRef, value: *T) void {
            const weak_data: *WeakPtrData = &@field(value, @tagName(weakable_field));

            this.value = null;
            const count = weak_data.reference_count - 1;
            weak_data.reference_count = count;
            if (weak_data.finalized and count == 0) {
                value.destroy();
            }
        }

        pub fn deinit(this: *WeakRef) void {
            if (this.value) |value| {
                this.deinitInternal(value);
            }
        }

        pub fn get(this: *WeakRef) ?*T {
            if (this.value) |value| {
                if (!@field(value, @tagName(weakable_field)).finalized) {
                    return value;
                }

                this.deinitInternal(value);
            }
            return null;
        }
    };
}

pub const DebugThreadLock = if (Environment.allow_assert)
>>>>>>> 13068395
    struct {
        owning_thread: ?std.Thread.Id,
        locked_at: crash_handler.StoredTrace,

        pub const unlocked: DebugThreadLock = .{
            .owning_thread = null,
            .locked_at = crash_handler.StoredTrace.empty,
        };

        pub fn lock(impl: *@This()) void {
            if (impl.owning_thread) |thread| {
                Output.err("assertion failure", "Locked by thread {d} here:", .{thread});
                crash_handler.dumpStackTrace(impl.locked_at.trace());
                Output.panic("Safety lock violated on thread {d}", .{std.Thread.getCurrentId()});
            }
            impl.owning_thread = std.Thread.getCurrentId();
            impl.locked_at = crash_handler.StoredTrace.capture(@returnAddress());
        }

        pub fn unlock(impl: *@This()) void {
            impl.assertLocked();
            impl.* = unlocked;
        }

        pub fn assertLocked(impl: *const @This()) void {
            assert(impl.owning_thread != null); // not locked
            assert(impl.owning_thread == std.Thread.getCurrentId());
        }

        pub fn initLocked() @This() {
            var impl = DebugThreadLock.unlocked;
            impl.lock();
            return impl;
        }
    }
else
    struct {
        pub const unlocked: @This() = .{};
        pub fn lock(_: *@This()) void {}
        pub fn unlock(_: *@This()) void {}
        pub fn assertLocked(_: *const @This()) void {}
        pub fn initLocked() @This() {
            return .{};
        }
    };

pub const bytecode_extension = ".jsc";

/// An typed index into an array or other structure.
/// maxInt is reserved for an empty state.
///
/// const Thing = struct {};
/// const Index = bun.GenericIndex(u32, Thing)
///
/// The second argument prevents Zig from memoizing the
/// call, which would otherwise make all indexes
/// equal to each other.
pub fn GenericIndex(backing_int: type, uid: anytype) type {
    const null_value = std.math.maxInt(backing_int);
    return enum(backing_int) {
        _,
        const Index = @This();
        comptime {
            _ = uid;
        }

        /// Prefer this over @enumFromInt to assert the int is in range
        pub inline fn init(int: backing_int) Index {
            bun.assert(int != null_value); // would be confused for null
            return @enumFromInt(int);
        }

        /// Prefer this over @intFromEnum because of type confusion with `.Optional`
        pub inline fn get(i: @This()) backing_int {
            bun.assert(@intFromEnum(i) != null_value); // memory corruption
            return @intFromEnum(i);
        }

        pub inline fn toOptional(oi: @This()) Optional {
            return @enumFromInt(oi.get());
        }

        pub fn sortFnAsc(_: void, a: @This(), b: @This()) bool {
            return a.get() < b.get();
        }

        pub fn sortFnDesc(_: void, a: @This(), b: @This()) bool {
            return a.get() < b.get();
        }

        pub fn format(this: @This(), comptime f: []const u8, opts: std.fmt.FormatOptions, writer: anytype) !void {
            comptime if (strings.eql(f, "d") or strings.eql(f, "any"))
                @compileError("Invalid format specifier: " ++ f);
            try std.fmt.formatInt(@intFromEnum(this), 10, .lower, opts, writer);
        }

        pub const Optional = enum(backing_int) {
            none = std.math.maxInt(backing_int),
            _,

            /// Signatures:
            /// - `init(maybe: ?Index) Optional`
            /// - `init(maybe: ?backing_int) Optional`
            pub inline fn init(maybe: anytype) Optional {
                comptime var t = @typeInfo(@TypeOf(maybe));
                if (t == .optional) t = @typeInfo(t.optional.child);
                if (t == .int or t == .comptime_int)
                    return if (@as(?backing_int, maybe)) |i| Index.init(i).toOptional() else .none;
                return if (@as(?Index, maybe)) |i| i.toOptional() else .none;
            }

            pub inline fn unwrap(oi: Optional) ?Index {
                return if (oi == .none) null else @enumFromInt(@intFromEnum(oi));
            }
        };
    };
}

comptime {
    // Must be nominal
    assert(GenericIndex(u32, opaque {}) != GenericIndex(u32, opaque {}));
}

pub fn splitAtMut(comptime T: type, slice: []T, mid: usize) struct { []T, []T } {
    bun.assert(mid <= slice.len);

    return .{ slice[0..mid], slice[mid..] };
}

/// Reverse of the slice index operator.
/// Given `&slice[index] == item`, returns the `index` needed.
/// The item must be in the slice.
pub fn indexOfPointerInSlice(comptime T: type, slice: []const T, item: *const T) usize {
    bun.assert(isSliceInBufferT(T, item[0..1], slice));
    const offset = @intFromPtr(item) - @intFromPtr(slice.ptr);
    const index = @divExact(offset, @sizeOf(T));
    return index;
}

pub fn getThreadCount() u16 {
    const max_threads = 1024;
    const min_threads = 2;
    const ThreadCount = struct {
        pub var cached_thread_count: u16 = 0;
        var cached_thread_count_once = std.once(getThreadCountOnce);
        fn getThreadCountFromUser() ?u16 {
            inline for (.{ "UV_THREADPOOL_SIZE", "GOMAXPROCS" }) |envname| {
                if (getenvZ(envname)) |env| {
                    if (std.fmt.parseInt(u16, env, 10) catch null) |parsed| {
                        if (parsed >= min_threads) {
                            if (bun.logger.Log.default_log_level.atLeast(.debug)) {
                                Output.note("Using {d} threads from {s}={d}", .{ parsed, envname, parsed });
                                Output.flush();
                            }
                            return @min(parsed, max_threads);
                        }
                    }
                }
            }

            return null;
        }
        fn getThreadCountOnce() void {
            cached_thread_count = @min(max_threads, @max(min_threads, getThreadCountFromUser() orelse std.Thread.getCpuCount() catch 0));
        }
    };
    ThreadCount.cached_thread_count_once.call();
    return ThreadCount.cached_thread_count;
}

/// Copied from zig std. Modified to accept arguments.
pub fn once(comptime f: anytype) Once(f) {
    return Once(f){};
}

/// Copied from zig std. Modified to accept arguments.
///
/// An object that executes the function `f` just once.
/// It is undefined behavior if `f` re-enters the same Once instance.
pub fn Once(comptime f: anytype) type {
    return struct {
        const Return = @typeInfo(@TypeOf(f)).@"fn".return_type.?;

        done: bool = false,
        payload: Return = undefined,
        mutex: bun.Mutex = .{},

        /// Call the function `f`.
        /// If `call` is invoked multiple times `f` will be executed only the
        /// first time.
        /// The invocations are thread-safe.
        pub fn call(self: *@This(), args: std.meta.ArgsTuple(@TypeOf(f))) Return {
            if (@atomicLoad(bool, &self.done, .acquire))
                return self.payload;

            return self.callSlow(args);
        }

        fn callSlow(self: *@This(), args: std.meta.ArgsTuple(@TypeOf(f))) Return {
            @branchHint(.cold);

            self.mutex.lock();
            defer self.mutex.unlock();

            // The first thread to acquire the mutex gets to run the initializer
            if (!self.done) {
                self.payload = @call(.auto, f, args);
                @atomicStore(bool, &self.done, true, .release);
            }

            return self.payload;
        }
    };
}

/// `val` must be a pointer to an optional type (e.g. `*?T`)
///
/// This function takes the value out of the optional, replacing it with null, and returns the value.
pub inline fn take(val: anytype) ?@typeInfo(@typeInfo(@TypeOf(val)).pointer.child).optional.child {
    if (val.*) |v| {
        val.* = null;
        return v;
    }
    return null;
}

/// `val` must be a pointer to an optional type (e.g. `*?T`)
///
/// This function deinitializes the value and sets the optional to null.
pub inline fn clear(val: anytype, allocator: std.mem.Allocator) void {
    if (val.*) |*v| {
        v.deinit(allocator);
        val.* = null;
    }
}

pub inline fn wrappingNegation(val: anytype) @TypeOf(val) {
    return 0 -% val;
}

fn assertNoPointers(T: type) void {
    switch (@typeInfo(T)) {
        .pointer => @compileError("no pointers!"),
        inline .@"struct", .@"union" => |s| for (s.fields) |field| {
            assertNoPointers(field.type);
        },
        .array => |a| assertNoPointers(a.child),
        else => {},
    }
}

pub inline fn writeAnyToHasher(hasher: anytype, thing: anytype) void {
    comptime assertNoPointers(@TypeOf(thing)); // catch silly mistakes
    hasher.update(std.mem.asBytes(&thing));
}

pub const perf = @import("./perf.zig");
pub inline fn isComptimeKnown(x: anytype) bool {
    return comptime @typeInfo(@TypeOf(.{x})).@"struct".fields[0].is_comptime;
}

pub inline fn itemOrNull(comptime T: type, slice: []const T, index: usize) ?T {
    return if (index < slice.len) slice[index] else null;
}

pub const Maybe = bun.JSC.Node.Maybe;

/// To handle stack overflows:
/// 1. StackCheck.init()
/// 2. .isSafeToRecurse()
pub const StackCheck = struct {
    cached_stack_end: usize = 0,

    extern fn Bun__StackCheck__initialize() void;
    pub fn configureThread() void {
        Bun__StackCheck__initialize();
    }

    extern "c" fn Bun__StackCheck__getMaxStack() usize;
    fn getStackEnd() usize {
        return Bun__StackCheck__getMaxStack();
    }

    pub fn init() StackCheck {
        return StackCheck{ .cached_stack_end = getStackEnd() };
    }

    pub fn update(this: *StackCheck) void {
        this.cached_stack_end = getStackEnd();
    }

    /// Is there at least 128 KB of stack space available?
    pub fn isSafeToRecurse(this: StackCheck) bool {
        const stack_ptr: usize = @frameAddress();
        const remaining_stack = stack_ptr -| this.cached_stack_end;
        return remaining_stack > 1024 * if (Environment.isWindows) 256 else 128;
    }
};

// Workaround for lack of branch hints.
pub noinline fn throwStackOverflow() StackOverflow!void {
    @branchHint(.cold);
    return error.StackOverflow;
}
const StackOverflow = error{StackOverflow};

// This pool exists because on Windows, each path buffer costs 64 KB.
// This makes the stack memory usage very unpredictable, which means we can't really know how much stack space we have left.
// This pool is a workaround to make the stack memory usage more predictable.
// We keep up to 4 path buffers alive per thread at a time.
pub fn PathBufferPoolT(comptime T: type) type {
    return struct {
        const Pool = ObjectPool(PathBuf, null, true, 4);
        pub const PathBuf = struct {
            bytes: T,

            pub fn deinit(this: *PathBuf) void {
                var node: *Pool.Node = @alignCast(@fieldParentPtr("data", this));
                node.release();
            }
        };

        pub fn get() *T {
            // use a threadlocal allocator so mimalloc deletes it on thread deinit.
            return &Pool.get(bun.threadlocalAllocator()).data.bytes;
        }

        pub fn put(buffer: *T) void {
            var path_buf: *PathBuf = @alignCast(@fieldParentPtr("bytes", buffer));
            path_buf.deinit();
        }

        pub fn deleteAll() void {
            Pool.deleteAll();
        }
    };
}

pub const PathBufferPool = PathBufferPoolT(bun.PathBuffer);
pub const WPathBufferPool = if (Environment.isWindows) PathBufferPoolT(bun.WPathBuffer) else struct {
    // So it can be used in code that deletes all the pools.
    pub fn deleteAll() void {}
};
pub const OSPathBufferPool = if (Environment.isWindows) WPathBufferPool else PathBufferPool;

pub const S3 = @import("./s3/client.zig");
pub const ptr = @import("./ptr.zig");

const Allocator = std.mem.Allocator;

/// Memory is typically not decommitted immediately when freed.
/// Sensitive information that's kept in memory can be read in various ways until the OS
/// decommits it or the memory allocator reuses it for a new allocation.
/// So if we're about to free something sensitive, we should zero it out first.
pub fn freeSensitive(allocator: std.mem.Allocator, slice: anytype) void {
    @memset(@constCast(slice), 0);
    allocator.free(slice);
}

pub const server = @import("./bun.js/api/server.zig");
pub const macho = @import("./macho.zig");<|MERGE_RESOLUTION|>--- conflicted
+++ resolved
@@ -3812,9 +3812,6 @@
     return Bun__ramSize();
 }
 
-<<<<<<< HEAD
-pub const DebugThreadLock = if (Environment.isDebug)
-=======
 pub const WeakPtrData = packed struct(u32) {
     reference_count: u31 = 0,
     finalized: bool = false,
@@ -3873,8 +3870,7 @@
     };
 }
 
-pub const DebugThreadLock = if (Environment.allow_assert)
->>>>>>> 13068395
+pub const DebugThreadLock = if (Environment.isDebug)
     struct {
         owning_thread: ?std.Thread.Id,
         locked_at: crash_handler.StoredTrace,
