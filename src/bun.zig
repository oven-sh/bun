--- conflicted
+++ resolved
@@ -132,10 +132,10 @@
         std.debug.assert(FDImpl.decode(fd).kind == kind);
     }
 
-<<<<<<< HEAD
     pub fn cwd() FileDescriptor {
         return toFD(std.fs.cwd().fd);
-=======
+    }
+
     pub fn isStdio(fd: FileDescriptor) bool {
         // fd.assertValid();
         const decoded = FDImpl.decode(fd);
@@ -152,7 +152,6 @@
 
     pub fn toJS(value: FileDescriptor, global: *JSC.JSGlobalObject) JSC.JSValue {
         return FDImpl.decode(value).toJS(global);
->>>>>>> d37fbbd4
     }
 };
 
