/// The functions in this file are used throughout Bun's codebase
//
// Do not import this file directly!
//   To import it:
//      @import("root").bun
//
// Otherwise, you risk a circular dependency or Zig including multiple copies of this file which leads to strange bugs.
const builtin = @import("builtin");
const std = @import("std");
const bun = @This();

pub const Environment = @import("env.zig");

pub const use_mimalloc = true;

pub const default_allocator: std.mem.Allocator = if (!use_mimalloc)
    std.heap.c_allocator
else
    @import("./allocators/memory_allocator.zig").c_allocator;

/// Zeroing memory allocator
pub const z_allocator: std.mem.Allocator = if (!use_mimalloc)
    std.heap.c_allocator
else
    @import("./allocators/memory_allocator.zig").z_allocator;

pub const huge_allocator: std.mem.Allocator = if (!use_mimalloc)
    std.heap.c_allocator
else
    @import("./allocators/memory_allocator.zig").huge_allocator;

pub const auto_allocator: std.mem.Allocator = if (!use_mimalloc)
    std.heap.c_allocator
else
    @import("./allocators/memory_allocator.zig").auto_allocator;

pub const callmod_inline: std.builtin.CallModifier = if (builtin.mode == .Debug) .auto else .always_inline;
pub const callconv_inline: std.builtin.CallingConvention = if (builtin.mode == .Debug) .Unspecified else .Inline;

pub extern "c" fn powf(x: f32, y: f32) f32;
pub extern "c" fn pow(x: f64, y: f64) f64;

/// Restrict a value to a certain interval unless it is a float and NaN.
pub inline fn clamp(self: anytype, min: @TypeOf(self), max: @TypeOf(self)) @TypeOf(self) {
    bun.debugAssert(min <= max);
    if (comptime (@TypeOf(self) == f32 or @TypeOf(self) == f64)) {
        return clampFloat(self, min, max);
    }
    return std.math.clamp(self, min, max);
}

/// Restrict a value to a certain interval unless it is NaN.
///
/// Returns `max` if `self` is greater than `max`, and `min` if `self` is
/// less than `min`. Otherwise this returns `self`.
///
/// Note that this function returns NaN if the initial value was NaN as
/// well.
pub inline fn clampFloat(_self: anytype, min: @TypeOf(_self), max: @TypeOf(_self)) @TypeOf(_self) {
    if (comptime !(@TypeOf(_self) == f32 or @TypeOf(_self) == f64)) {
        @compileError("Only call this on floats.");
    }
    var self = _self;
    if (self < min) {
        self = min;
    }
    if (self > max) {
        self = max;
    }
    return self;
}

/// We cannot use a threadlocal memory allocator for FileSystem-related things
/// FileSystem is a singleton.
pub const fs_allocator = default_allocator;

pub fn typedAllocator(comptime T: type) std.mem.Allocator {
    if (heap_breakdown.enabled)
        return heap_breakdown.allocator(comptime T);

    return default_allocator;
}

pub inline fn namedAllocator(comptime name: [:0]const u8) std.mem.Allocator {
    if (heap_breakdown.enabled)
        return heap_breakdown.namedAllocator(name);

    return default_allocator;
}

pub const OOM = std.mem.Allocator.Error;

pub const JSError = error{
    /// There is an active exception on the global object.
    /// You should almost never have to construct this manually.
    JSError,
    // XXX: This is temporary! meghan will remove this soon
    OutOfMemory,
};

pub const JSOOM = OOM || JSError;

pub const detectCI = @import("./ci_info.zig").detectCI;

/// Adding to this namespace is considered deprecated.
///
/// If the declaration truly came from C, it should be perfectly possible to
/// translate the definition and put it in `c-headers-for-zig.h`, and available
/// via the lowercase `c` namespace. Wrappers around functions should go in a
/// more specific namespace, such as `bun.spawn`, `bun.strings` or `bun.sys`
///
/// By avoiding manual transcription of C headers into Zig, we avoid bugs due to
/// different definitions between platforms, as well as very common mistakes
/// that can be made when porting definitions. It also keeps code much cleaner.
pub const C = @import("c.zig");
/// Translated from `c-headers-for-zig.h` for the current platform.
pub const c = @import("translated-c-headers");

pub const sha = @import("./sha.zig");
pub const FeatureFlags = @import("feature_flags.zig");
pub const meta = @import("./meta.zig");
pub const base64 = @import("./base64/base64.zig");
pub const path = @import("./resolver/resolve_path.zig");
pub const resolver = @import("./resolver/resolver.zig");
pub const DirIterator = @import("./bun.js/node/dir_iterator.zig");
pub const PackageJSON = @import("./resolver/package_json.zig").PackageJSON;
pub const fmt = @import("./fmt.zig");
pub const allocators = @import("./allocators.zig");
pub const bun_js = @import("./bun_js.zig");

/// All functions and interfaces provided from Bun's `bindgen` utility.
pub const gen = @import("bun.js/bindings/GeneratedBindings.zig");
comptime {
    _ = &gen; // reference bindings
}

/// Copied from Zig std.trait
pub const trait = @import("./trait.zig");
/// Copied from Zig std.Progress before 0.13 rewrite
pub const Progress = @import("./Progress.zig");
/// Modified version of Zig's ComptimeStringMap
pub const comptime_string_map = @import("./comptime_string_map.zig");
pub const ComptimeStringMap = comptime_string_map.ComptimeStringMap;
pub const ComptimeStringMap16 = comptime_string_map.ComptimeStringMap16;
pub const ComptimeStringMapWithKeyType = comptime_string_map.ComptimeStringMapWithKeyType;

pub const glob = @import("./glob.zig");
pub const patch = @import("./patch.zig");
pub const ini = @import("./ini.zig");
pub const Bitflags = @import("./bitflags.zig").Bitflags;
pub const css = @import("./css/css_parser.zig");
pub const csrf = @import("./csrf.zig");
pub const validators = @import("./bun.js/node/util/validators.zig");

pub const shell = @import("./shell/shell.zig");

pub const Output = @import("./output.zig");
pub const Global = @import("./Global.zig");

// make this non-pub after https://github.com/ziglang/zig/issues/18462 is resolved
pub const FileDescriptorInt = if (Environment.isBrowser)
    u0
else if (Environment.isWindows)
    // On windows, this is a bitcast "bun.FDImpl" struct
    // Do not bitcast it to *anyopaque manually, but instead use `fdcast()`
    u64
else
    std.posix.fd_t;

pub const FD = FileDescriptor;
pub const FileDescriptor = enum(FileDescriptorInt) {
    /// Zero is used in old filesystem code to indicate "no file descriptor"
    /// This is problematic because on POSIX, this is ambiguous with stdin being 0.
    /// All code that uses this should migrate to invalid_fd to represent invalid states.
    zero = 0,
    // Represents an invalid file descriptor. This is used instead of null to
    // avoid an extra bit.
    // invalid = @intFromEnum(invalid_fd),
    _,

    /// Do not use this function in new code.
    ///
    /// Interpreting a FD as an integer is almost certainly a mistake.
    /// On Windows, it is always a mistake, as the integer is bitcast of a tagged packed struct.
    ///
    /// TODO(@paperdave): remove this API.
    pub fn int(self: FileDescriptor) std.posix.fd_t {
        if (Environment.isWindows)
            @compileError("FileDescriptor.int() is not allowed on Windows.");
        return @intFromEnum(self);
    }

    pub fn writeTo(fd: FileDescriptor, writer: anytype, endian: std.builtin.Endian) !void {
        try writer.writeInt(FileDescriptorInt, @intFromEnum(fd), endian);
    }

    pub fn readFrom(reader: anytype, endian: std.builtin.Endian) !FileDescriptor {
        return @enumFromInt(try reader.readInt(FileDescriptorInt, endian));
    }

    /// converts a `bun.FileDescriptor` into the native operating system fd
    ///
    /// On non-windows this does nothing, but on windows it converts UV descriptors
    /// to Windows' *HANDLE, and casts the types for proper usage.
    ///
    /// This may be needed in places where a FileDescriptor is given to `std` or `kernel32` apis
    pub fn cast(fd: FileDescriptor) std.posix.fd_t {
        if (!Environment.isWindows) return fd.int();
        // if not having this check, the cast may crash zig compiler?
        if (@inComptime() and fd == invalid_fd) return FDImpl.invalid.system();
        return fd.impl().system();
    }

    pub fn asDir(fd: FileDescriptor) std.fs.Dir {
        return std.fs.Dir{ .fd = fd.cast() };
    }

    pub fn asFile(fd: FileDescriptor) std.fs.File {
        return std.fs.File{ .handle = fd.cast() };
    }

    pub fn format(fd: FileDescriptor, comptime fmt_: string, options_: std.fmt.FormatOptions, writer: anytype) !void {
        try FDImpl.format(fd.impl(), fmt_, options_, writer);
    }

    pub fn assertValid(fd: FileDescriptor) void {
        fd.impl().assertValid();
    }

    pub fn isValid(fd: FileDescriptor) bool {
        return fd.impl().isValid();
    }

    pub fn assertKind(fd: FileDescriptor, kind: FDImpl.Kind) void {
        assert(fd.impl().kind == kind);
    }

    pub fn cwd() FileDescriptor {
        return toFD(std.fs.cwd().fd);
    }

    pub fn eq(this: FileDescriptor, that: FileDescriptor) bool {
        if (Environment.isPosix) return this.int() == that.int();

        const this_ = FDImpl.decode(this);
        const that_ = FDImpl.decode(that);
        return switch (this_.kind) {
            .system => switch (that_.kind) {
                .system => this_.value.as_system == that_.value.as_system,
                .uv => false,
            },
            .uv => switch (that_.kind) {
                .system => false,
                .uv => this_.value.as_uv == that_.value.as_uv,
            },
        };
    }

    pub fn isStdio(fd: FileDescriptor) bool {
        // fd.assertValid();
        const decoded = fd.impl();
        return switch (Environment.os) {
            else => decoded.value.as_system < 3,
            .windows => switch (decoded.kind) {
                .system => fd == win32.STDIN_FD or
                    fd == win32.STDOUT_FD or
                    fd == win32.STDERR_FD,
                .uv => decoded.value.as_uv < 3,
            },
        };
    }

    pub fn toJS(value: FileDescriptor, global: *JSC.JSGlobalObject) JSC.JSValue {
        return FDImpl.decode(value).toJS(global);
    }

    pub fn impl(fd: FileDescriptor) FDImpl {
        return FDImpl.decode(fd);
    }
};

pub const FDImpl = @import("./fd.zig").FDImpl;

// When we are on a computer with an absurdly high number of max open file handles
// such is often the case with macOS
// As a useful optimization, we can store file descriptors and just keep them open...forever
pub const StoredFileDescriptorType = FileDescriptor;

/// Thin wrapper around iovec / libuv buffer
/// This is used for readv/writev calls.
pub const PlatformIOVec = if (Environment.isWindows)
    windows.libuv.uv_buf_t
else
    std.posix.iovec;

pub const PlatformIOVecConst = if (Environment.isWindows)
    windows.libuv.uv_buf_t
else
    std.posix.iovec_const;

pub fn platformIOVecCreate(input: []const u8) PlatformIOVec {
    if (Environment.allow_assert) {
        if (input.len > @as(usize, std.math.maxInt(u32))) {
            Output.debugWarn("call to bun.PlatformIOVec.init with length larger than u32, this will overflow on windows", .{});
        }
    }
    // TODO: remove this constCast by making the input mutable
    return .{ .len = @intCast(input.len), .base = @constCast(input.ptr) };
}

pub fn platformIOVecConstCreate(input: []const u8) PlatformIOVecConst {
    if (Environment.allow_assert) {
        if (input.len > @as(usize, std.math.maxInt(u32))) {
            Output.debugWarn("call to bun.PlatformIOVecConst.init with length larger than u32, this will overflow on windows", .{});
        }
    }
    // TODO: remove this constCast by adding uv_buf_t_const
    return .{ .len = @intCast(input.len), .base = @constCast(input.ptr) };
}

pub fn platformIOVecToSlice(iovec: PlatformIOVec) []u8 {
    if (Environment.isWindows) return windows.libuv.uv_buf_t.slice(iovec);
    return iovec.base[0..iovec.len];
}

pub const libarchive = @import("./libarchive/libarchive.zig");

pub const StringTypes = @import("string_types.zig");
pub const stringZ = StringTypes.stringZ;
pub const string = StringTypes.string;
pub const CodePoint = StringTypes.CodePoint;

pub const MAX_PATH_BYTES: usize = if (Environment.isWasm) 1024 else std.fs.max_path_bytes;
pub const PathBuffer = [MAX_PATH_BYTES]u8;
pub const WPathBuffer = [std.os.windows.PATH_MAX_WIDE]u16;
pub const OSPathChar = if (Environment.isWindows) u16 else u8;
pub const OSPathSliceZ = [:0]const OSPathChar;
pub const OSPathSlice = []const OSPathChar;
pub const OSPathBuffer = if (Environment.isWindows) WPathBuffer else PathBuffer;

pub inline fn cast(comptime To: type, value: anytype) To {
    if (@typeInfo(@TypeOf(value)) == .int) {
        return @ptrFromInt(@as(usize, value));
    }

    return @ptrCast(@alignCast(value));
}

pub fn len(value: anytype) usize {
    return switch (@typeInfo(@TypeOf(value))) {
        .array => |info| info.len,
        .vector => |info| info.len,
        .pointer => |info| switch (info.size) {
            .one => switch (@typeInfo(info.child)) {
                .array => |array| brk: {
                    if (array.sentinel_ptr != null) {
                        @compileError("use bun.sliceTo");
                    }

                    break :brk array.len;
                },
                else => @compileError("invalid type given to std.mem.len"),
            },
            .many => {
                const sentinel_ptr = info.sentinel_ptr orelse
                    @compileError("length of pointer with no sentinel");
                const sentinel = @as(*align(1) const info.child, @ptrCast(sentinel_ptr)).*;

                return std.mem.indexOfSentinel(info.child, sentinel, value);
            },
            .c => {
                assert(value != null);
                return std.mem.indexOfSentinel(info.child, 0, value);
            },
            .slice => value.len,
        },
        .@"struct" => |info| if (info.is_tuple) {
            return info.fields.len;
        } else @compileError("invalid type given to std.mem.len"),
        else => @compileError("invalid type given to std.mem.len"),
    };
}

fn Span(comptime T: type) type {
    switch (@typeInfo(T)) {
        .optional => |optional_info| {
            return ?Span(optional_info.child);
        },
        .pointer => |ptr_info| {
            var new_ptr_info = ptr_info;
            switch (ptr_info.size) {
                .one => switch (@typeInfo(ptr_info.child)) {
                    .array => |info| {
                        new_ptr_info.child = info.child;
                        new_ptr_info.sentinel_ptr = info.sentinel_ptr;
                    },
                    else => @compileError("invalid type given to std.mem.Span"),
                },
                .c => {
                    new_ptr_info.sentinel_ptr = &@as(ptr_info.child, 0);
                    new_ptr_info.is_allowzero = false;
                },
                .many, .slice => {},
            }
            new_ptr_info.size = .slice;
            return @Type(.{ .pointer = new_ptr_info });
        },
        else => @compileError("invalid type given to std.mem.Span: " ++ @typeName(T)),
    }
}

pub fn span(pointer: anytype) Span(@TypeOf(pointer)) {
    if (@typeInfo(@TypeOf(pointer)) == .optional) {
        if (pointer) |non_null| {
            return span(non_null);
        } else {
            return null;
        }
    }
    const Result = Span(@TypeOf(pointer));
    const l = len(pointer);
    const ptr_info = @typeInfo(Result).pointer;
    if (ptr_info.sentinel_ptr) |s_ptr| {
        const s = @as(*align(1) const ptr_info.child, @ptrCast(s_ptr)).*;
        return pointer[0..l :s];
    } else {
        return pointer[0..l];
    }
}

pub const IdentityContext = @import("./identity_context.zig").IdentityContext;
pub const ArrayIdentityContext = @import("./identity_context.zig").ArrayIdentityContext;
pub const StringHashMapUnowned = struct {
    pub const Key = struct {
        hash: u64,
        len: usize,

        pub fn init(str: []const u8) Key {
            return Key{
                .hash = hash(str),
                .len = str.len,
            };
        }
    };

    pub const Adapter = struct {
        pub fn eql(_: @This(), a: Key, b: Key) bool {
            return a.hash == b.hash and a.len == b.len;
        }

        pub fn hash(_: @This(), key: Key) u64 {
            return key.hash;
        }
    };
};
pub const BabyList = @import("./baby_list.zig").BabyList;
pub const ByteList = BabyList(u8);
pub const OffsetByteList = struct {
    head: u32 = 0,
    byte_list: ByteList = .{},

    pub fn init(head: u32, byte_list: ByteList) OffsetByteList {
        return OffsetByteList{
            .head = head,
            .byte_list = byte_list,
        };
    }

    pub fn write(self: *OffsetByteList, allocator: std.mem.Allocator, bytes: []const u8) !void {
        _ = try self.byte_list.write(allocator, bytes);
    }

    pub fn slice(this: *OffsetByteList) []u8 {
        return this.byte_list.slice()[0..this.head];
    }

    pub fn remaining(this: *OffsetByteList) []u8 {
        return this.byte_list.slice()[this.head..];
    }

    pub fn consume(self: *OffsetByteList, bytes: u32) void {
        self.head +|= bytes;
        if (self.head >= self.byte_list.len) {
            self.head = 0;
            self.byte_list.len = 0;
        }
    }

    pub fn len(self: *const OffsetByteList) u32 {
        return self.byte_list.len - self.head;
    }

    pub fn clear(self: *OffsetByteList) void {
        self.head = 0;
        self.byte_list.len = 0;
    }

    pub fn deinit(self: *OffsetByteList, allocator: std.mem.Allocator) void {
        self.byte_list.deinitWithAllocator(allocator);
        self.* = .{};
    }
};

pub fn DebugOnly(comptime Type: type) type {
    if (comptime Environment.allow_assert) {
        return Type;
    }

    return void;
}

pub fn DebugOnlyDefault(comptime val: anytype) if (Environment.allow_assert) @TypeOf(val) else void {
    if (comptime Environment.allow_assert) {
        return val;
    }

    return {};
}

pub inline fn range(comptime min: anytype, comptime max: anytype) [max - min]usize {
    return comptime brk: {
        var slice: [max - min]usize = undefined;
        for (min..max) |i| {
            slice[i - min] = i;
        }
        break :brk slice;
    };
}

pub fn copy(comptime Type: type, dest: []Type, src: []const Type) void {
    const input: []const u8 = std.mem.sliceAsBytes(src);
    const output: []u8 = std.mem.sliceAsBytes(dest);

    return memmove(output, input);
}

pub fn clone(item: anytype, allocator: std.mem.Allocator) !@TypeOf(item) {
    const T = @TypeOf(item);

    if (std.meta.hasFn(T, "clone")) {
        return try item.clone(allocator);
    }

    const Child = std.meta.Child(T);
    if (comptime trait.isContainer(Child)) {
        if (std.meta.hasFn(Child, "clone")) {
            const slice = try allocator.alloc(Child, item.len);
            for (slice, 0..) |*val, i| {
                val.* = try item[i].clone(allocator);
            }
            return slice;
        }

        @compileError("Expected clone() to exist for slice child: " ++ @typeName(Child));
    }

    return try allocator.dupe(Child, item);
}

pub const StringBuilder = @import("./string.zig").StringBuilder;

pub const LinearFifo = @import("./linear_fifo.zig").LinearFifo;
pub const linux = struct {
    pub const memfd_allocator = @import("./allocators/linux_memfd_allocator.zig").LinuxMemFdAllocator;
};

/// hash a string
pub fn hash(content: []const u8) u64 {
    return std.hash.Wyhash.hash(0, content);
}

/// Get a random-ish value
pub fn fastRandom() u64 {
    const pcrng = struct {
        const random_seed = struct {
            var seed_value: std.atomic.Value(u64) = std.atomic.Value(u64).init(0);
            pub fn get() u64 {
                // This is slightly racy but its fine because this memoization is done as a performance optimization
                // and we only need to do it once per process
                var value = seed_value.load(.monotonic);
                while (value == 0) : (value = seed_value.load(.monotonic)) {
                    if (comptime Environment.isDebug or Environment.is_canary) outer: {
                        if (getenvZ("BUN_DEBUG_HASH_RANDOM_SEED")) |env| {
                            value = std.fmt.parseInt(u64, env, 10) catch break :outer;
                            seed_value.store(value, .monotonic);
                            return value;
                        }
                    }
                    csprng(std.mem.asBytes(&value));
                    seed_value.store(value, .monotonic);
                }

                return value;
            }
        };

        var prng_: ?std.Random.DefaultPrng = null;

        pub fn get() u64 {
            if (prng_ == null) {
                prng_ = std.Random.DefaultPrng.init(random_seed.get());
            }

            return prng_.?.random().uintAtMost(u64, std.math.maxInt(u64));
        }
    };

    return pcrng.get();
}

pub fn hashWithSeed(seed: u64, content: []const u8) u64 {
    return std.hash.Wyhash.hash(seed, content);
}

pub fn hash32(content: []const u8) u32 {
    const res = hash(content);
    return @as(u32, @truncate(res));
}

pub const HiveArray = @import("./hive_array.zig").HiveArray;

pub fn csprng(bytes: []u8) void {
    _ = BoringSSL.c.RAND_bytes(bytes.ptr, bytes.len);
}

pub const ObjectPool = @import("./pool.zig").ObjectPool;

pub fn assertNonBlocking(fd: anytype) void {
    assert((std.posix.fcntl(fd, std.posix.F.GETFL, 0) catch unreachable) & O.NONBLOCK != 0);
}

pub fn ensureNonBlocking(fd: anytype) void {
    const current = std.posix.fcntl(fd, std.posix.F.GETFL, 0) catch 0;
    _ = std.posix.fcntl(fd, std.posix.F.SETFL, current | O.NONBLOCK) catch 0;
}

const global_scope_log = sys.syslog;
pub fn isReadable(fd: FileDescriptor) PollFlag {
    if (comptime Environment.isWindows) {
        @panic("TODO on Windows");
    }
    assert(fd != invalid_fd);
    var polls = [_]std.posix.pollfd{
        .{
            .fd = fd.cast(),
            .events = std.posix.POLL.IN | std.posix.POLL.ERR | std.posix.POLL.HUP,
            .revents = 0,
        },
    };

    const result = (std.posix.poll(&polls, 0) catch 0) != 0;
    const rc = if (result and polls[0].revents & (std.posix.POLL.HUP | std.posix.POLL.ERR) != 0)
        PollFlag.hup
    else if (result)
        PollFlag.ready
    else
        PollFlag.not_ready;
    global_scope_log("poll({}, .readable): {any} ({s}{s})", .{
        fd,
        result,
        @tagName(rc),
        if (polls[0].revents & std.posix.POLL.ERR != 0) " ERR " else "",
    });
    return rc;
}

pub const PollFlag = enum { ready, not_ready, hup };
pub fn isWritable(fd: FileDescriptor) PollFlag {
    if (comptime Environment.isWindows) {
        var polls = [_]std.os.windows.ws2_32.WSAPOLLFD{
            .{
                .fd = socketcast(fd),
                .events = std.posix.POLL.WRNORM,
                .revents = 0,
            },
        };
        const rc = std.os.windows.ws2_32.WSAPoll(&polls, 1, 0);
        const result = (if (rc != std.os.windows.ws2_32.SOCKET_ERROR) @as(usize, @intCast(rc)) else 0) != 0;
        global_scope_log("poll({}) writable: {any} ({d})", .{ fd, result, polls[0].revents });
        if (result and polls[0].revents & std.posix.POLL.WRNORM != 0) {
            return .hup;
        } else if (result) {
            return .ready;
        } else {
            return .not_ready;
        }
        return;
    }
    assert(fd != invalid_fd);

    var polls = [_]std.posix.pollfd{
        .{
            .fd = fd.cast(),
            .events = std.posix.POLL.OUT | std.posix.POLL.ERR | std.posix.POLL.HUP,
            .revents = 0,
        },
    };

    const result = (std.posix.poll(&polls, 0) catch 0) != 0;
    const rc = if (result and polls[0].revents & (std.posix.POLL.HUP | std.posix.POLL.ERR) != 0)
        PollFlag.hup
    else if (result)
        PollFlag.ready
    else
        PollFlag.not_ready;
    global_scope_log("poll({}, .writable): {any} ({s}{s})", .{
        fd,
        result,
        @tagName(rc),
        if (polls[0].revents & std.posix.POLL.ERR != 0) " ERR " else "",
    });
    return rc;
}

/// Do not use this function, call std.debug.panic directly.
///
/// This function used to panic in debug, and be `unreachable` in release
/// however, if something is possibly reachable, it should not be marked unreachable.
/// It now panics in all release modes.
pub inline fn unreachablePanic(comptime fmts: []const u8, args: anytype) noreturn {
    // if (comptime !Environment.allow_assert) unreachable;
    std.debug.panic(fmts, args);
}

pub fn StringEnum(comptime Type: type, comptime Map: anytype, value: []const u8) ?Type {
    return ComptimeStringMap(Type, Map).get(value);
}

pub const Bunfig = @import("./bunfig.zig").Bunfig;

pub const HTTPThread = @import("./http.zig").HTTPThread;
pub const http = @import("./http.zig");

pub const Analytics = @import("./analytics/analytics_thread.zig");

pub const TaggedPointer = ptr.TaggedPointer;
pub const TaggedPointerUnion = ptr.TaggedPointerUnion;

pub fn onceUnsafe(comptime function: anytype, comptime ReturnType: type) ReturnType {
    const Result = struct {
        var value: ReturnType = undefined;
        var ran = false;

        pub fn execute() ReturnType {
            if (ran) return value;
            ran = true;
            value = function();
            return value;
        }
    };

    return Result.execute();
}

pub fn isHeapMemory(memory: anytype) bool {
    if (comptime use_mimalloc) {
        const Memory = @TypeOf(memory);
        if (comptime std.meta.trait.isSingleItemPtr(Memory)) {
            return Mimalloc.mi_is_in_heap_region(memory);
        }
        return Mimalloc.mi_is_in_heap_region(std.mem.sliceAsBytes(memory).ptr);
    }
    return false;
}

pub const Mimalloc = @import("allocators/mimalloc.zig");
pub const AllocationScope = @import("allocators/AllocationScope.zig");

pub const isSliceInBuffer = allocators.isSliceInBuffer;
pub const isSliceInBufferT = allocators.isSliceInBufferT;

pub inline fn sliceInBuffer(stable: string, value: string) string {
    if (allocators.sliceRange(stable, value)) |_| {
        return value;
    }
    if (strings.indexOf(stable, value)) |index| {
        return stable[index..][0..value.len];
    }
    return value;
}

pub fn rangeOfSliceInBuffer(slice: []const u8, buffer: []const u8) ?[2]u32 {
    if (!isSliceInBuffer(slice, buffer)) return null;
    const r = [_]u32{
        @as(u32, @truncate(@intFromPtr(slice.ptr) -| @intFromPtr(buffer.ptr))),
        @as(u32, @truncate(slice.len)),
    };
    if (comptime Environment.allow_assert)
        assert(strings.eqlLong(slice, buffer[r[0]..][0..r[1]], false));
    return r;
}

/// on unix, this == std.math.maxInt(i32)
/// on windows, this is encode(.{ .system, std.math.maxInt(u63) })
pub const invalid_fd: FileDescriptor = FDImpl.invalid.encode();

pub const simdutf = @import("./bun.js/bindings/bun-simdutf.zig");

pub const JSC = @import("jsc.zig");

pub const logger = @import("./logger.zig");
pub const ThreadPool = @import("./thread_pool.zig");
pub const default_thread_stack_size = ThreadPool.default_thread_stack_size;
pub const picohttp = @import("./deps/picohttp.zig");
pub const uws = @import("./deps/uws.zig");
pub const BoringSSL = @import("./boringssl.zig");
pub const LOLHTML = @import("./deps/lol-html.zig");
pub const clap = @import("./deps/zig-clap/clap.zig");
pub const analytics = @import("./analytics/analytics_thread.zig");
pub const zlib = @import("./zlib.zig");

pub var start_time: i128 = 0;

pub fn openFileZ(pathZ: [:0]const u8, open_flags: std.fs.File.OpenFlags) !std.fs.File {
    var flags: i32 = 0;
    switch (open_flags.mode) {
        .read_only => flags |= O.RDONLY,
        .write_only => flags |= O.WRONLY,
        .read_write => flags |= O.RDWR,
    }

    const res = try sys.open(pathZ, flags, 0).unwrap();
    return std.fs.File{ .handle = res.cast() };
}

pub fn openFile(path_: []const u8, open_flags: std.fs.File.OpenFlags) !std.fs.File {
    if (comptime Environment.isWindows) {
        var flags: i32 = 0;
        switch (open_flags.mode) {
            .read_only => flags |= O.RDONLY,
            .write_only => flags |= O.WRONLY,
            .read_write => flags |= O.RDWR,
        }

        const fd = try sys.openA(path_, flags, 0).unwrap();
        return fd.asFile();
    }

    return try openFileZ(&try std.posix.toPosixPath(path_), open_flags);
}

pub fn openDir(dir: std.fs.Dir, path_: [:0]const u8) !std.fs.Dir {
    if (comptime Environment.isWindows) {
        const res = try sys.openDirAtWindowsA(toFD(dir.fd), path_, .{ .iterable = true, .can_rename_or_delete = true, .read_only = true }).unwrap();
        return res.asDir();
    } else {
        const fd = try sys.openat(toFD(dir.fd), path_, O.DIRECTORY | O.CLOEXEC | O.RDONLY, 0).unwrap();
        return fd.asDir();
    }
}

pub fn openDirNoRenamingOrDeletingWindows(dir: FileDescriptor, path_: [:0]const u8) !std.fs.Dir {
    if (comptime !Environment.isWindows) @compileError("use openDir!");
    const res = try sys.openDirAtWindowsA(dir, path_, .{ .iterable = true, .can_rename_or_delete = false, .read_only = true }).unwrap();
    return res.asDir();
}

pub fn openDirA(dir: std.fs.Dir, path_: []const u8) !std.fs.Dir {
    if (comptime Environment.isWindows) {
        const res = try sys.openDirAtWindowsA(toFD(dir.fd), path_, .{ .iterable = true, .can_rename_or_delete = true, .read_only = true }).unwrap();
        return res.asDir();
    } else {
        const fd = try sys.openatA(toFD(dir.fd), path_, O.DIRECTORY | O.CLOEXEC | O.RDONLY, 0).unwrap();
        return fd.asDir();
    }
}

pub fn openDirForIteration(dir: std.fs.Dir, path_: []const u8) !std.fs.Dir {
    if (comptime Environment.isWindows) {
        const res = try sys.openDirAtWindowsA(toFD(dir.fd), path_, .{ .iterable = true, .can_rename_or_delete = false, .read_only = true }).unwrap();
        return res.asDir();
    } else {
        const fd = try sys.openatA(toFD(dir.fd), path_, O.DIRECTORY | O.CLOEXEC | O.RDONLY, 0).unwrap();
        return fd.asDir();
    }
}

pub fn openDirAbsolute(path_: []const u8) !std.fs.Dir {
    const fd = if (comptime Environment.isWindows)
        try sys.openDirAtWindowsA(invalid_fd, path_, .{ .iterable = true, .can_rename_or_delete = true, .read_only = true }).unwrap()
    else
        try sys.openA(path_, O.DIRECTORY | O.CLOEXEC | O.RDONLY, 0).unwrap();

    return fd.asDir();
}

pub fn openDirAbsoluteNotForDeletingOrRenaming(path_: []const u8) !std.fs.Dir {
    const fd = if (comptime Environment.isWindows)
        try sys.openDirAtWindowsA(invalid_fd, path_, .{ .iterable = true, .can_rename_or_delete = false, .read_only = true }).unwrap()
    else
        try sys.openA(path_, O.DIRECTORY | O.CLOEXEC | O.RDONLY, 0).unwrap();

    return fd.asDir();
}

pub const MimallocArena = @import("./allocators/mimalloc_arena.zig").Arena;
pub fn getRuntimeFeatureFlag(comptime flag: [:0]const u8) bool {
    return struct {
        const state = enum(u8) { idk, disabled, enabled };
        var is_enabled: std.atomic.Value(state) = std.atomic.Value(state).init(.idk);
        pub fn get() bool {
            return switch (is_enabled.load(.seq_cst)) {
                .enabled => true,
                .disabled => false,
                .idk => {
                    const enabled = if (getenvZ(flag)) |val|
                        strings.eqlComptime(val, "1") or strings.eqlComptime(val, "true")
                    else
                        false;
                    is_enabled.store(if (enabled) .enabled else .disabled, .seq_cst);
                    return enabled;
                },
            };
        }
    }.get();
}

pub fn getenvZAnyCase(key: [:0]const u8) ?[]const u8 {
    for (std.os.environ) |lineZ| {
        const line = sliceTo(lineZ, 0);
        const key_end = strings.indexOfCharUsize(line, '=') orelse line.len;
        if (strings.eqlCaseInsensitiveASCII(line[0..key_end], key, true)) {
            return line[@min(key_end + 1, line.len)..];
        }
    }

    return null;
}

/// This wrapper exists to avoid the call to sliceTo(0)
/// Zig's sliceTo(0) is scalar
pub fn getenvZ(key: [:0]const u8) ?[]const u8 {
    if (comptime !Environment.isNative) {
        return null;
    }

    if (comptime Environment.isWindows) {
        return getenvZAnyCase(key);
    }

    const pointer = std.c.getenv(key.ptr) orelse return null;
    return sliceTo(pointer, 0);
}

pub fn getenvTruthy(key: [:0]const u8) bool {
    if (getenvZ(key)) |value| return std.mem.eql(u8, value, "true") or std.mem.eql(u8, value, "1");
    return false;
}

pub const FDHashMapContext = struct {
    pub fn hash(_: @This(), fd: FileDescriptor) u64 {
        // a file descriptor is i32 on linux, u64 on windows
        // the goal here is to do zero work and widen the 32 bit type to 64
        // this should compile error if FileDescriptor somehow is larger than 64 bits.
        comptime assert(@bitSizeOf(FileDescriptor) <= 64);
        return @intCast(fd.int());
    }
    pub fn eql(_: @This(), a: FileDescriptor, b: FileDescriptor) bool {
        return a == b;
    }
    pub fn pre(input: FileDescriptor) Prehashed {
        return Prehashed{
            .value = @This().hash(.{}, input),
            .input = input,
        };
    }

    pub const Prehashed = struct {
        value: u64,
        input: FileDescriptor,
        pub fn hash(this: @This(), fd: FileDescriptor) u64 {
            if (fd == this.input) return this.value;
            return fd;
        }

        pub fn eql(_: @This(), a: FileDescriptor, b: FileDescriptor) bool {
            return a == b;
        }
    };
};

pub const U32HashMapContext = struct {
    pub fn hash(_: @This(), value: u32) u64 {
        return @intCast(value);
    }
    pub fn eql(_: @This(), a: u32, b: u32) bool {
        return a == b;
    }
    pub fn pre(input: u32) Prehashed {
        return Prehashed{
            .value = @This().hash(.{}, input),
            .input = input,
        };
    }

    pub const Prehashed = struct {
        value: u64,
        input: u32,
        pub fn hash(this: @This(), value: u32) u64 {
            if (value == this.input) return this.value;
            return @intCast(value);
        }

        pub fn eql(_: @This(), a: u32, b: u32) bool {
            return a == b;
        }
    };
};
// These wrappers exist to use our strings.eqlLong function
pub const StringArrayHashMapContext = struct {
    pub fn hash(_: @This(), s: []const u8) u32 {
        return @as(u32, @truncate(std.hash.Wyhash.hash(0, s)));
    }
    pub fn eql(_: @This(), a: []const u8, b: []const u8, _: usize) bool {
        return strings.eqlLong(a, b, true);
    }

    pub fn pre(input: []const u8) Prehashed {
        return Prehashed{
            .value = @This().hash(.{}, input),
            .input = input,
        };
    }

    pub const Prehashed = struct {
        value: u32,
        input: []const u8,

        pub fn hash(this: @This(), s: []const u8) u32 {
            if (s.ptr == this.input.ptr and s.len == this.input.len)
                return this.value;
            return @as(u32, @truncate(std.hash.Wyhash.hash(0, s)));
        }

        pub fn eql(_: @This(), a: []const u8, b: []const u8, _: usize) bool {
            return strings.eqlLong(a, b, true);
        }
    };
};

pub const CaseInsensitiveASCIIStringContext = struct {
    pub fn hash(_: @This(), str_: []const u8) u32 {
        var buf: [1024]u8 = undefined;
        if (str_.len < buf.len) {
            return @truncate(std.hash.Wyhash.hash(0, strings.copyLowercase(str_, &buf)));
        }
        var str = str_;
        var wyhash = std.hash.Wyhash.init(0);
        while (str.len > 0) {
            const length = @min(str.len, buf.len);
            wyhash.update(strings.copyLowercase(str[0..length], &buf));
            str = str[length..];
        }
        return @truncate(wyhash.final());
    }

    pub fn eql(_: @This(), a: []const u8, b: []const u8, _: usize) bool {
        return strings.eqlCaseInsensitiveASCIIICheckLength(a, b);
    }

    pub fn pre(input: []const u8) Prehashed {
        return Prehashed{
            .value = @This().hash(.{}, input),
            .input = input,
        };
    }

    pub const Prehashed = struct {
        value: u32,
        input: []const u8,

        pub fn hash(this: @This(), s: []const u8) u32 {
            if (s.ptr == this.input.ptr and s.len == this.input.len)
                return this.value;
            return CaseInsensitiveASCIIStringContext.hash(.{}, s);
        }

        pub fn eql(_: @This(), a: []const u8, b: []const u8) bool {
            return strings.eqlCaseInsensitiveASCIIICheckLength(a, b);
        }
    };
};

pub const StringHashMapContext = struct {
    pub fn hash(_: @This(), s: []const u8) u64 {
        return std.hash.Wyhash.hash(0, s);
    }
    pub fn eql(_: @This(), a: []const u8, b: []const u8) bool {
        return strings.eqlLong(a, b, true);
    }

    pub fn pre(input: []const u8) Prehashed {
        return Prehashed{
            .value = @This().hash(.{}, input),
            .input = input,
        };
    }

    pub const Prehashed = struct {
        value: u64,
        input: []const u8,
        pub fn hash(this: @This(), s: []const u8) u64 {
            if (s.ptr == this.input.ptr and s.len == this.input.len)
                return this.value;
            return StringHashMapContext.hash(.{}, s);
        }

        pub fn eql(_: @This(), a: []const u8, b: []const u8) bool {
            return strings.eqlLong(a, b, true);
        }
    };

    pub const PrehashedCaseInsensitive = struct {
        value: u64,
        input: []const u8,
        pub fn init(allocator: std.mem.Allocator, input: []const u8) PrehashedCaseInsensitive {
            const out = allocator.alloc(u8, input.len) catch unreachable;
            _ = strings.copyLowercase(input, out);
            return PrehashedCaseInsensitive{
                .value = StringHashMapContext.hash(.{}, out),
                .input = out,
            };
        }
        pub fn deinit(this: @This(), allocator: std.mem.Allocator) void {
            allocator.free(this.input);
        }
        pub fn hash(this: @This(), s: []const u8) u64 {
            if (s.ptr == this.input.ptr and s.len == this.input.len)
                return this.value;
            return StringHashMapContext.hash(.{}, s);
        }

        pub fn eql(_: @This(), a: []const u8, b: []const u8) bool {
            return strings.eqlCaseInsensitiveASCIIICheckLength(a, b);
        }
    };
};

pub fn StringArrayHashMap(comptime Type: type) type {
    return std.ArrayHashMap([]const u8, Type, StringArrayHashMapContext, true);
}

pub fn CaseInsensitiveASCIIStringArrayHashMap(comptime Type: type) type {
    return std.ArrayHashMap([]const u8, Type, CaseInsensitiveASCIIStringContext, true);
}

pub fn CaseInsensitiveASCIIStringArrayHashMapUnmanaged(comptime Type: type) type {
    return std.ArrayHashMapUnmanaged([]const u8, Type, CaseInsensitiveASCIIStringContext, true);
}

pub fn StringArrayHashMapUnmanaged(comptime Type: type) type {
    return std.ArrayHashMapUnmanaged([]const u8, Type, StringArrayHashMapContext, true);
}

pub fn StringHashMap(comptime Type: type) type {
    return std.HashMap([]const u8, Type, StringHashMapContext, std.hash_map.default_max_load_percentage);
}

pub fn StringHashMapUnmanaged(comptime Type: type) type {
    return std.HashMapUnmanaged([]const u8, Type, StringHashMapContext, std.hash_map.default_max_load_percentage);
}

pub fn FDHashMap(comptime Type: type) type {
    return std.HashMap(StoredFileDescriptorType, Type, FDHashMapContext, std.hash_map.default_max_load_percentage);
}

pub fn U32HashMap(comptime Type: type) type {
    return std.HashMap(u32, Type, U32HashMapContext, std.hash_map.default_max_load_percentage);
}

const CopyFile = @import("./copy_file.zig");
pub const copyFileErrnoConvert = CopyFile.copyFileErrorConvert;
pub const copyFileRange = CopyFile.copyFileRange;
pub const canUseCopyFileRangeSyscall = CopyFile.canUseCopyFileRangeSyscall;
pub const disableCopyFileRangeSyscall = CopyFile.disableCopyFileRangeSyscall;
pub const can_use_ioctl_ficlone = CopyFile.can_use_ioctl_ficlone;
pub const disable_ioctl_ficlone = CopyFile.disable_ioctl_ficlone;
pub const copyFile = CopyFile.copyFile;
pub const copyFileWithState = CopyFile.copyFileWithState;
pub const CopyFileState = CopyFile.CopyFileState;

pub fn parseDouble(input: []const u8) !f64 {
    if (comptime Environment.isWasm) {
        return try std.fmt.parseFloat(f64, input);
    }
    return JSC.WTF.parseDouble(input);
}

pub const SignalCode = enum(u8) {
    SIGHUP = 1,
    SIGINT = 2,
    SIGQUIT = 3,
    SIGILL = 4,
    SIGTRAP = 5,
    SIGABRT = 6,
    SIGBUS = 7,
    SIGFPE = 8,
    SIGKILL = 9,
    SIGUSR1 = 10,
    SIGSEGV = 11,
    SIGUSR2 = 12,
    SIGPIPE = 13,
    SIGALRM = 14,
    SIGTERM = 15,
    SIG16 = 16,
    SIGCHLD = 17,
    SIGCONT = 18,
    SIGSTOP = 19,
    SIGTSTP = 20,
    SIGTTIN = 21,
    SIGTTOU = 22,
    SIGURG = 23,
    SIGXCPU = 24,
    SIGXFSZ = 25,
    SIGVTALRM = 26,
    SIGPROF = 27,
    SIGWINCH = 28,
    SIGIO = 29,
    SIGPWR = 30,
    SIGSYS = 31,
    _,

    // The `subprocess.kill()` method sends a signal to the child process. If no
    // argument is given, the process will be sent the 'SIGTERM' signal.
    pub const default = SignalCode.SIGTERM;
    pub const Map = ComptimeEnumMap(SignalCode);
    pub fn name(value: SignalCode) ?[]const u8 {
        if (@intFromEnum(value) <= @intFromEnum(SignalCode.SIGSYS)) {
            return asByteSlice(@tagName(value));
        }

        return null;
    }

    pub fn valid(value: SignalCode) bool {
        return @intFromEnum(value) <= @intFromEnum(SignalCode.SIGSYS) and @intFromEnum(value) >= @intFromEnum(SignalCode.SIGHUP);
    }

    /// Shell scripts use exit codes 128 + signal number
    /// https://tldp.org/LDP/abs/html/exitcodes.html
    pub fn toExitCode(value: SignalCode) ?u8 {
        return switch (@intFromEnum(value)) {
            1...31 => 128 +% @intFromEnum(value),
            else => null,
        };
    }

    pub fn description(signal: SignalCode) ?[]const u8 {
        // Description names copied from fish
        // https://github.com/fish-shell/fish-shell/blob/00ffc397b493f67e28f18640d3de808af29b1434/fish-rust/src/signal.rs#L420
        return switch (signal) {
            .SIGHUP => "Terminal hung up",
            .SIGINT => "Quit request",
            .SIGQUIT => "Quit request",
            .SIGILL => "Illegal instruction",
            .SIGTRAP => "Trace or breakpoint trap",
            .SIGABRT => "Abort",
            .SIGBUS => "Misaligned address error",
            .SIGFPE => "Floating point exception",
            .SIGKILL => "Forced quit",
            .SIGUSR1 => "User defined signal 1",
            .SIGUSR2 => "User defined signal 2",
            .SIGSEGV => "Address boundary error",
            .SIGPIPE => "Broken pipe",
            .SIGALRM => "Timer expired",
            .SIGTERM => "Polite quit request",
            .SIGCHLD => "Child process status changed",
            .SIGCONT => "Continue previously stopped process",
            .SIGSTOP => "Forced stop",
            .SIGTSTP => "Stop request from job control (^Z)",
            .SIGTTIN => "Stop from terminal input",
            .SIGTTOU => "Stop from terminal output",
            .SIGURG => "Urgent socket condition",
            .SIGXCPU => "CPU time limit exceeded",
            .SIGXFSZ => "File size limit exceeded",
            .SIGVTALRM => "Virtual timefr expired",
            .SIGPROF => "Profiling timer expired",
            .SIGWINCH => "Window size change",
            .SIGIO => "I/O on asynchronous file descriptor is possible",
            .SIGSYS => "Bad system call",
            .SIGPWR => "Power failure",
            else => null,
        };
    }

    pub fn from(value: anytype) SignalCode {
        return @enumFromInt(std.mem.asBytes(&value)[0]);
    }

    // This wrapper struct is lame, what if bun's color formatter was more versatile
    const Fmt = struct {
        signal: SignalCode,
        enable_ansi_colors: bool,
        pub fn format(this: Fmt, comptime _: []const u8, _: std.fmt.FormatOptions, writer: anytype) !void {
            const signal = this.signal;
            switch (this.enable_ansi_colors) {
                inline else => |enable_ansi_colors| {
                    if (signal.name()) |str| if (signal.description()) |desc| {
                        try writer.print(Output.prettyFmt("{s} <d>({s})<r>", enable_ansi_colors), .{ str, desc });
                        return;
                    };
                    try writer.print("code {d}", .{@intFromEnum(signal)});
                },
            }
        }
    };

    pub fn fmt(signal: SignalCode, enable_ansi_colors: bool) Fmt {
        return .{ .signal = signal, .enable_ansi_colors = enable_ansi_colors };
    }
};

pub fn isMissingIOUring() bool {
    if (comptime !Environment.isLinux)
        // it is not missing when it was not supposed to be there in the first place
        return false;

    // cache the boolean value
    const Missing = struct {
        pub var is_missing_io_uring: ?bool = null;
    };

    return Missing.is_missing_io_uring orelse brk: {
        const kernel = Analytics.GenerateHeader.GeneratePlatform.kernelVersion();
        // io_uring was introduced in earlier versions of Linux, but it was not
        // really usable for us until 5.3
        const result = kernel.major < 5 or (kernel.major == 5 and kernel.minor < 3);
        Missing.is_missing_io_uring = result;
        break :brk result;
    };
}

pub const CLI = @import("./cli.zig");

pub const install = @import("./install/install.zig");
pub const PackageManager = install.PackageManager;
pub const RunCommand = @import("./cli/run_command.zig").RunCommand;

pub const fs = @import("./fs.zig");
pub const Transpiler = transpiler.Transpiler;
pub const transpiler = @import("./transpiler.zig");
pub const which = @import("./which.zig").which;
pub const js_parser = @import("./js_parser.zig");
pub const js_printer = @import("./js_printer.zig");
pub const js_lexer = @import("./js_lexer.zig");
pub const JSON = @import("./json_parser.zig");
pub const JSAst = @import("./js_ast.zig");
pub const bit_set = @import("./bit_set.zig");

pub fn enumMap(comptime T: type, comptime args: anytype) (fn (T) [:0]const u8) {
    const Map = struct {
        const vargs = args;
        const labels = brk: {
            var vabels_ = std.enums.EnumArray(T, [:0]const u8).initFill("");
            @setEvalBranchQuota(99999);
            for (vargs) |field| {
                vabels_.set(field.@"0", field.@"1");
            }
            break :brk vabels_;
        };

        pub fn get(input: T) [:0]const u8 {
            return labels.get(input);
        }
    };

    return Map.get;
}

pub fn ComptimeEnumMap(comptime T: type) type {
    var entries: [std.enums.values(T).len]struct { [:0]const u8, T } = undefined;
    for (std.enums.values(T), &entries) |value, *entry| {
        entry.* = .{ .@"0" = @tagName(value), .@"1" = value };
    }
    return ComptimeStringMap(T, entries);
}

/// Write 0's for every byte in Type
/// Ignores default struct values.
pub fn zero(comptime Type: type) Type {
    var out: [@sizeOf(Type)]u8 align(@alignOf(Type)) = undefined;
    @memset(@as([*]u8, @ptrCast(&out))[0..out.len], 0);
    return @as(Type, @bitCast(out));
}
pub const c_ares = @import("./deps/c_ares.zig");
pub const URL = @import("./url.zig").URL;
pub const FormData = @import("./url.zig").FormData;

var needs_proc_self_workaround: bool = false;

// This is our "polyfill" when /proc/self/fd is not available it's only
// necessary on linux because other platforms don't have an optional
// /proc/self/fd
fn getFdPathViaCWD(fd: std.posix.fd_t, buf: *[@This().MAX_PATH_BYTES]u8) ![]u8 {
    const prev_fd = try std.posix.openatZ(std.fs.cwd().fd, ".", .{ .DIRECTORY = true }, 0);
    var needs_chdir = false;
    defer {
        if (needs_chdir) std.posix.fchdir(prev_fd) catch unreachable;
        std.posix.close(prev_fd);
    }
    try std.posix.fchdir(fd);
    needs_chdir = true;
    return std.posix.getcwd(buf);
}

pub const getcwd = std.posix.getcwd;

pub fn getcwdAlloc(allocator: std.mem.Allocator) ![:0]u8 {
    var temp: PathBuffer = undefined;
    const temp_slice = try getcwd(&temp);
    return allocator.dupeZ(u8, temp_slice);
}

/// Get the absolute path to a file descriptor.
/// On Linux, when `/proc/self/fd` is not available, this function will attempt to use `fchdir` and `getcwd` to get the path instead.
pub fn getFdPath(fd_: anytype, buf: *[MAX_PATH_BYTES]u8) ![]u8 {
    const fd = toFD(fd_).cast();

    if (comptime Environment.isWindows) {
        var wide_buf: WPathBuffer = undefined;
        const wide_slice = try windows.GetFinalPathNameByHandle(fd, .{}, wide_buf[0..]);
        const res = strings.copyUTF16IntoUTF8(buf[0..], @TypeOf(wide_slice), wide_slice, true);
        return buf[0..res.written];
    }

    if (comptime Environment.allow_assert) {
        // We need a way to test that the workaround is working
        // but we don't want to do this check in a release build
        const ProcSelfWorkAroundForDebugging = struct {
            pub var has_checked = false;
        };

        if (!ProcSelfWorkAroundForDebugging.has_checked) {
            ProcSelfWorkAroundForDebugging.has_checked = true;
            needs_proc_self_workaround = strings.eql(getenvZ("BUN_NEEDS_PROC_SELF_WORKAROUND") orelse "0", "1");
        }
    } else if (comptime !Environment.isLinux) {
        return try std.os.getFdPath(fd, buf);
    }

    if (needs_proc_self_workaround) {
        return getFdPathViaCWD(fd, buf);
    }

    return std.os.getFdPath(fd, buf) catch |err| {
        if (err == error.FileNotFound and !needs_proc_self_workaround) {
            needs_proc_self_workaround = true;
            return getFdPathViaCWD(fd, buf);
        }

        return err;
    };
}

pub fn getFdPathZ(fd_: anytype, buf: *PathBuffer) ![:0]u8 {
    const path_ = try getFdPath(fd_, buf);
    buf[path_.len] = 0;
    return buf[0..path_.len :0];
}

pub fn getFdPathW(fd_: anytype, buf: *WPathBuffer) ![]u16 {
    const fd = toFD(fd_).cast();

    if (comptime Environment.isWindows) {
        const wide_slice = try windows.GetFinalPathNameByHandle(fd, .{}, buf);

        return wide_slice;
    }

    @panic("TODO unsupported platform for getFdPathW");
}

fn lenSliceTo(pointer: anytype, comptime end: std.meta.Elem(@TypeOf(pointer))) usize {
    switch (@typeInfo(@TypeOf(pointer))) {
        .pointer => |ptr_info| switch (ptr_info.size) {
            .one => switch (@typeInfo(ptr_info.child)) {
                .array => |array_info| {
                    if (array_info.sentinel_ptr) |sentinel_ptr| {
                        const sentinel = @as(*align(1) const array_info.child, @ptrCast(sentinel_ptr)).*;
                        if (sentinel == end) {
                            return std.mem.indexOfSentinel(array_info.child, end, pointer);
                        }
                    }
                    return std.mem.indexOfScalar(array_info.child, pointer, end) orelse array_info.len;
                },
                else => {},
            },
            .many => if (ptr_info.sentinel_ptr) |sentinel_ptr| {
                const sentinel = @as(*align(1) const ptr_info.child, @ptrCast(sentinel_ptr)).*;
                // We may be looking for something other than the sentinel,
                // but iterating past the sentinel would be a bug so we need
                // to check for both.
                var i: usize = 0;
                while (pointer[i] != end and pointer[i] != sentinel) i += 1;
                return i;
            },
            .c => {
                assert(pointer != null);
                return std.mem.indexOfSentinel(ptr_info.child, end, pointer);
            },
            .slice => {
                if (ptr_info.sentinel_ptr) |sentinel_ptr| {
                    const sentinel = @as(*align(1) const ptr_info.child, @ptrCast(sentinel_ptr)).*;
                    if (sentinel == end) {
                        return std.mem.indexOfSentinel(ptr_info.child, sentinel, pointer);
                    }
                }
                return std.mem.indexOfScalar(ptr_info.child, pointer, end) orelse pointer.len;
            },
        },
        else => {},
    }
    @compileError("invalid type given to std.mem.sliceTo: " ++ @typeName(@TypeOf(pointer)));
}

/// Helper for the return type of sliceTo()
fn SliceTo(comptime T: type, comptime end: std.meta.Elem(T)) type {
    switch (@typeInfo(T)) {
        .optional => |optional_info| {
            return ?SliceTo(optional_info.child, end);
        },
        .pointer => |ptr_info| {
            var new_ptr_info = ptr_info;
            new_ptr_info.size = .slice;
            switch (ptr_info.size) {
                .one => switch (@typeInfo(ptr_info.child)) {
                    .array => |array_info| {
                        new_ptr_info.child = array_info.child;
                        // The return type must only be sentinel terminated if we are guaranteed
                        // to find the value searched for, which is only the case if it matches
                        // the sentinel of the type passed.
                        if (array_info.sentinel_ptr) |sentinel_ptr| {
                            const sentinel = @as(*align(1) const array_info.child, @ptrCast(sentinel_ptr)).*;
                            if (end == sentinel) {
                                new_ptr_info.sentinel_ptr = &end;
                            } else {
                                new_ptr_info.sentinel_ptr = null;
                            }
                        }
                    },
                    else => {},
                },
                .many, .slice => {
                    // The return type must only be sentinel terminated if we are guaranteed
                    // to find the value searched for, which is only the case if it matches
                    // the sentinel of the type passed.
                    if (ptr_info.sentinel_ptr) |sentinel_ptr| {
                        const sentinel = @as(*align(1) const ptr_info.child, @ptrCast(sentinel_ptr)).*;
                        if (end == sentinel) {
                            new_ptr_info.sentinel_ptr = &end;
                        } else {
                            new_ptr_info.sentinel_ptr = null;
                        }
                    }
                },
                .c => {
                    new_ptr_info.sentinel_ptr = &end;
                    // C pointers are always allowzero, but we don't want the return type to be.
                    assert(new_ptr_info.is_allowzero);
                    new_ptr_info.is_allowzero = false;
                },
            }
            return @Type(.{ .pointer = new_ptr_info });
        },
        else => {},
    }
    @compileError("invalid type given to std.mem.sliceTo: " ++ @typeName(T));
}

/// Takes an array, a pointer to an array, a sentinel-terminated pointer, or a slice and
/// iterates searching for the first occurrence of `end`, returning the scanned slice.
/// If `end` is not found, the full length of the array/slice/sentinel terminated pointer is returned.
/// If the pointer type is sentinel terminated and `end` matches that terminator, the
/// resulting slice is also sentinel terminated.
/// Pointer properties such as mutability and alignment are preserved.
/// C pointers are assumed to be non-null.
pub fn sliceTo(pointer: anytype, comptime end: std.meta.Elem(@TypeOf(pointer))) SliceTo(@TypeOf(pointer), end) {
    if (@typeInfo(@TypeOf(pointer)) == .optional) {
        const non_null = pointer orelse return null;
        return sliceTo(non_null, end);
    }
    const Result = SliceTo(@TypeOf(pointer), end);
    const length = lenSliceTo(pointer, end);
    const ptr_info = @typeInfo(Result).pointer;
    if (ptr_info.sentinel_ptr) |s_ptr| {
        const s = @as(*align(1) const ptr_info.child, @ptrCast(s_ptr)).*;
        return pointer[0..length :s];
    } else {
        return pointer[0..length];
    }
}

pub const Semver = @import("./semver.zig");
pub const ImportRecord = @import("./import_record.zig").ImportRecord;
pub const ImportKind = @import("./import_record.zig").ImportKind;

pub const Watcher = @import("./Watcher.zig");

pub fn concat(comptime T: type, dest: []T, src: []const []const T) void {
    var remain = dest;
    for (src) |group| {
        bun.copy(T, remain[0..group.len], group);
        remain = remain[group.len..];
    }
}

pub const fast_debug_build_cmd = .None;
pub const fast_debug_build_mode = fast_debug_build_cmd != .None and
    Environment.isDebug;

pub const MultiArrayList = @import("./multi_array_list.zig").MultiArrayList;
pub const NullableAllocator = @import("./allocators/NullableAllocator.zig");

pub const renamer = @import("./renamer.zig");
// TODO: Rename to SourceMap as this is a struct.
pub const sourcemap = @import("./sourcemap/sourcemap.zig");

/// Attempt to coerce some value into a byte slice.
pub fn asByteSlice(buffer: anytype) []const u8 {
    return switch (@TypeOf(buffer)) {
        [*:0]u8, [*:0]const u8 => buffer[0..len(buffer)],
        [*c]const u8, [*c]u8 => span(buffer),

        else => buffer, // attempt to coerce to []const u8
    };
}

comptime {
    if (fast_debug_build_cmd != .RunCommand and fast_debug_build_mode) {
        _ = @import("./bun.js/node/buffer.zig").BufferVectorized.fill;
        _ = @import("./cli/upgrade_command.zig").Version;
    }
}

pub fn DebugOnlyDisabler(comptime Type: type) type {
    return struct {
        const T = Type;
        threadlocal var disable_create_in_debug: if (Environment.allow_assert) usize else u0 = 0;
        pub inline fn disable() void {
            if (comptime !Environment.allow_assert) return;
            disable_create_in_debug += 1;
        }

        pub inline fn enable() void {
            if (comptime !Environment.allow_assert) return;
            disable_create_in_debug -= 1;
        }

        pub inline fn assert() void {
            if (comptime !Environment.allow_assert) return;
            if (disable_create_in_debug > 0) {
                Output.panic(comptime "[" ++ @typeName(T) ++ "] called while disabled (did you forget to call enable?)", .{});
            }
        }
    };
}

const FailingAllocator = struct {
    fn alloc(_: *anyopaque, _: usize, _: u8, _: usize) ?[*]u8 {
        if (comptime Environment.allow_assert) {
            unreachablePanic("FailingAllocator should never be reached. This means some memory was not defined", .{});
        }
        return null;
    }

    fn resize(_: *anyopaque, _: []u8, _: u8, _: usize, _: usize) bool {
        if (comptime Environment.allow_assert) {
            unreachablePanic("FailingAllocator should never be reached. This means some memory was not defined", .{});
        }
        return false;
    }

    fn free(
        _: *anyopaque,
        _: []u8,
        _: u8,
        _: usize,
    ) void {
        unreachable;
    }
};

/// When we want to avoid initializing a value as undefined, we can use this allocator
pub const failing_allocator = std.mem.Allocator{ .ptr = undefined, .vtable = &.{
    .alloc = FailingAllocator.alloc,
    .resize = FailingAllocator.resize,
    .free = FailingAllocator.free,
} };

var __reload_in_progress__ = std.atomic.Value(bool).init(false);
threadlocal var __reload_in_progress__on_current_thread = false;
pub fn isProcessReloadInProgressOnAnotherThread() bool {
    return __reload_in_progress__.load(.monotonic) and !__reload_in_progress__on_current_thread;
}

pub noinline fn maybeHandlePanicDuringProcessReload() void {
    if (isProcessReloadInProgressOnAnotherThread()) {
        Output.flush();
        if (comptime Environment.isDebug) {
            Output.debugWarn("panic() called during process reload, ignoring\n", .{});
        }

        exitThread();
    }

    // This shouldn't be reachable, but it can technically be because
    // pthread_exit is a request and not guaranteed.
    if (isProcessReloadInProgressOnAnotherThread()) {
        while (true) {
            std.atomic.spinLoopHint();

            if (comptime Environment.isPosix) {
                std.posix.nanosleep(1, 0);
            }
        }
    }
}

extern "c" fn on_before_reload_process_linux() void;

/// Reload Bun's process. This clones envp, argv, and gets the current
/// executable path.
///
/// On posix, this overwrites the current process with the new process using
/// `execve`. On Windows, we dont have this API, instead relying on a dummy
/// parent process that we can signal via a special exit code.
///
/// Must be able to allocate memory. `malloc` is not signal safe, but it's
/// best-effort. Not much we can do if it fails.
///
/// Note that this function is called during the crash handler, in which it is
/// passed true to `may_return`. If failure occurs, one line of standard error
/// is printed and then this returns void. If `may_return == false`, then a
/// panic will occur on failure. The crash handler will not schedule two reloads
/// at once.
pub fn reloadProcess(
    allocator: std.mem.Allocator,
    clear_terminal: bool,
    comptime may_return: bool,
) if (may_return) void else noreturn {
    __reload_in_progress__.store(true, .monotonic);
    __reload_in_progress__on_current_thread = true;

    if (clear_terminal) {
        Output.flush();
        Output.disableBuffering();
        Output.resetTerminalAll();
    }

    Output.Source.Stdio.restore();

    if (comptime Environment.isWindows) {
        // on windows we assume that we have a parent process that is monitoring us and will restart us if we exit with a magic exit code
        // see becomeWatcherManager
        const rc = bun.windows.TerminateProcess(bun.windows.GetCurrentProcess(), win32.watcher_reload_exit);
        if (rc == 0) {
            const err = bun.windows.GetLastError();
            if (may_return) {
                Output.errGeneric("Failed to reload process: {s}", .{@tagName(err)});
                return;
            }
            Output.panic("Error while reloading process: {s}", .{@tagName(err)});
        } else {
            if (may_return) {
                Output.errGeneric("Failed to reload process", .{});
                return;
            }
            Output.panic("Unexpected error while reloading process\n", .{});
        }
    }

    const PosixSpawn = posix.spawn;
    const dupe_argv = allocator.allocSentinel(?[*:0]const u8, bun.argv.len, null) catch unreachable;
    for (bun.argv, dupe_argv) |src, *dest| {
        dest.* = (allocator.dupeZ(u8, src) catch unreachable).ptr;
    }

    const environ_slice = std.mem.span(std.c.environ);
    const environ = allocator.allocSentinel(?[*:0]const u8, environ_slice.len, null) catch unreachable;
    for (environ_slice, environ) |src, *dest| {
        if (src == null) {
            dest.* = null;
        } else {
            dest.* = (allocator.dupeZ(u8, sliceTo(src.?, 0)) catch unreachable).ptr;
        }
    }

    // we must clone selfExePath incase the argv[0] was not an absolute path (what appears in the terminal)
    const exec_path = (bun.selfExePath() catch unreachable).ptr;

    // we clone argv so that the memory address isn't the same as the libc one
    const newargv = @as([*:null]?[*:0]const u8, @ptrCast(dupe_argv.ptr));

    // we clone envp so that the memory address of environment variables isn't the same as the libc one
    const envp = @as([*:null]?[*:0]const u8, @ptrCast(environ.ptr));

    // macOS doesn't have CLOEXEC, so we must go through posix_spawn
    if (comptime Environment.isMac) {
        var actions = PosixSpawn.Actions.init() catch unreachable;
        actions.inherit(posix.STDIN_FD) catch unreachable;
        actions.inherit(posix.STDOUT_FD) catch unreachable;
        actions.inherit(posix.STDERR_FD) catch unreachable;

        var attrs = PosixSpawn.Attr.init() catch unreachable;
        attrs.resetSignals() catch {};

        attrs.set(
            C.translated.POSIX_SPAWN_CLOEXEC_DEFAULT |
                // Apple Extension: If this bit is set, rather
                // than returning to the caller, posix_spawn(2)
                // and posix_spawnp(2) will behave as a more
                // featureful execve(2).
                C.translated.POSIX_SPAWN_SETEXEC |
                C.translated.POSIX_SPAWN_SETSIGDEF | C.translated.POSIX_SPAWN_SETSIGMASK,
        ) catch unreachable;
        switch (PosixSpawn.spawnZ(exec_path, actions, attrs, @as([*:null]?[*:0]const u8, @ptrCast(newargv)), @as([*:null]?[*:0]const u8, @ptrCast(envp)))) {
            .err => |err| {
                if (may_return) {
                    Output.errGeneric("Failed to reload process: {s}", .{@tagName(err.getErrno())});
                    return;
                }
                Output.panic("Unexpected error while reloading: {d} {s}", .{ err.errno, @tagName(err.getErrno()) });
            },
            .result => |_| {
                if (may_return) {
                    Output.errGeneric("Failed to reload process", .{});
                    return;
                }
                Output.panic("Unexpected error while reloading: posix_spawn returned a result", .{});
            },
        }
    } else if (comptime Environment.isPosix) {
        on_before_reload_process_linux();
        const err = std.posix.execveZ(
            exec_path,
            newargv,
            envp,
        );
        if (may_return) {
            Output.errGeneric("Failed to reload process: {s}", .{@errorName(err)});
            return;
        }
        Output.panic("Unexpected error while reloading: {s}", .{@errorName(err)});
    } else {
        @compileError("unsupported platform for reloadProcess");
    }
}
pub var auto_reload_on_crash = false;

pub const options = @import("./options.zig");
pub const StringSet = struct {
    map: Map,

    pub const Map = StringArrayHashMap(void);

    pub fn clone(self: StringSet) !StringSet {
        var new_map = Map.init(self.map.allocator);
        try new_map.ensureTotalCapacity(self.map.count());
        for (self.map.keys()) |key| {
            new_map.putAssumeCapacity(try self.map.allocator.dupe(u8, key), {});
        }
        return StringSet{
            .map = new_map,
        };
    }

    pub fn init(allocator: std.mem.Allocator) StringSet {
        return StringSet{
            .map = Map.init(allocator),
        };
    }

    pub fn keys(self: StringSet) []const string {
        return self.map.keys();
    }

    pub fn insert(self: *StringSet, key: []const u8) !void {
        const entry = try self.map.getOrPut(key);
        if (!entry.found_existing) {
            entry.key_ptr.* = try self.map.allocator.dupe(u8, key);
        }
    }

    pub fn contains(self: *StringSet, key: []const u8) bool {
        return self.map.contains(key);
    }

    pub fn swapRemove(self: *StringSet, key: []const u8) bool {
        return self.map.swapRemove(key);
    }

    pub fn deinit(self: *StringSet) void {
        for (self.map.keys()) |key| {
            self.map.allocator.free(key);
        }

        self.map.deinit();
    }
};

pub const Schema = @import("./api/schema.zig");

pub const StringMap = struct {
    map: Map,
    dupe_keys: bool = false,

    pub const Map = StringArrayHashMap(string);

    pub fn clone(self: StringMap) !StringMap {
        return StringMap{
            .map = try self.map.clone(),
            .dupe_keys = self.dupe_keys,
        };
    }

    pub fn init(allocator: std.mem.Allocator, dupe_keys: bool) StringMap {
        return StringMap{
            .map = Map.init(allocator),
            .dupe_keys = dupe_keys,
        };
    }

    pub fn keys(self: StringMap) []const string {
        return self.map.keys();
    }

    pub fn values(self: StringMap) []const string {
        return self.map.values();
    }

    pub fn count(self: StringMap) usize {
        return self.map.count();
    }

    pub fn toAPI(self: StringMap) Schema.Api.StringMap {
        return Schema.Api.StringMap{
            .keys = self.keys(),
            .values = self.values(),
        };
    }

    pub fn insert(self: *StringMap, key: []const u8, value: []const u8) !void {
        const entry = try self.map.getOrPut(key);
        if (!entry.found_existing) {
            if (self.dupe_keys)
                entry.key_ptr.* = try self.map.allocator.dupe(u8, key);
        } else {
            self.map.allocator.free(entry.value_ptr.*);
        }

        entry.value_ptr.* = try self.map.allocator.dupe(u8, value);
    }
    pub const put = insert;

    pub fn get(self: *const StringMap, key: []const u8) ?[]const u8 {
        return self.map.get(key);
    }

    pub fn sort(self: *StringMap, sort_ctx: anytype) void {
        self.map.sort(sort_ctx);
    }

    pub fn deinit(self: *StringMap) void {
        for (self.map.values()) |value| {
            self.map.allocator.free(value);
        }

        if (self.dupe_keys) {
            for (self.map.keys()) |key| {
                self.map.allocator.free(key);
            }
        }

        self.map.deinit();
    }
};

pub const DotEnv = @import("./env_loader.zig");
pub const bundle_v2 = @import("./bundler/bundle_v2.zig");
pub const BundleV2 = bundle_v2.BundleV2;
pub const ParseTask = bundle_v2.ParseTask;

pub const Mutex = @import("./Mutex.zig");
pub const UnboundedQueue = @import("./bun.js/unbounded_queue.zig").UnboundedQueue;

pub fn threadlocalAllocator() std.mem.Allocator {
    if (comptime use_mimalloc) {
        return MimallocArena.getThreadlocalDefault();
    }

    return default_allocator;
}

pub fn Ref(comptime T: type) type {
    return struct {
        ref_count: u32,
        allocator: std.mem.Allocator,
        value: T,

        pub fn init(value: T, allocator: std.mem.Allocator) !*@This() {
            var this = try allocator.create(@This());
            this.allocator = allocator;
            this.ref_count = 1;
            this.value = value;
            return this;
        }

        pub fn ref(this: *@This()) *@This() {
            this.ref_count += 1;
            return this;
        }

        pub fn unref(this: *@This()) ?*@This() {
            this.ref_count -= 1;
            if (this.ref_count == 0) {
                if (@hasDecl(T, "deinit")) {
                    this.value.deinit();
                }
                this.allocator.destroy(this);
                return null;
            }
            return this;
        }
    };
}

pub fn HiveRef(comptime T: type, comptime capacity: u16) type {
    return struct {
        const HiveAllocator = HiveArray(@This(), capacity).Fallback;
        ref_count: u32,
        allocator: *HiveAllocator,
        value: T,

        pub fn init(value: T, allocator: *HiveAllocator) !*@This() {
            const this = try allocator.tryGet();
            this.* = .{
                .ref_count = 1,
                .allocator = allocator,
                .value = value,
            };
            return this;
        }

        pub fn ref(this: *@This()) *@This() {
            this.ref_count += 1;
            return this;
        }

        pub fn unref(this: *@This()) ?*@This() {
            const ref_count = this.ref_count;
            this.ref_count = ref_count - 1;
            if (ref_count == 1) {
                if (@hasDecl(T, "deinit")) {
                    this.value.deinit();
                }
                this.allocator.put(this);
                return null;
            }
            return this;
        }
    };
}

pub const MaxHeapAllocator = @import("./allocators/max_heap_allocator.zig").MaxHeapAllocator;

pub const tracy = @import("./tracy.zig");
pub const trace = tracy.trace;

pub fn openFileForPath(file_path: [:0]const u8) !std.fs.File {
    if (Environment.isWindows)
        return std.fs.cwd().openFileZ(file_path, .{});

    const O_PATH = if (comptime Environment.isLinux) O.PATH else O.RDONLY;
    const flags: u32 = O.CLOEXEC | O.NOCTTY | O_PATH;

    const fd = try std.posix.openZ(file_path, O.toPacked(flags), 0);
    return std.fs.File{
        .handle = fd,
    };
}

pub fn openDirForPath(file_path: [:0]const u8) !std.fs.Dir {
    if (Environment.isWindows)
        return std.fs.cwd().openDirZ(file_path, .{});

    const O_PATH = if (comptime Environment.isLinux) O.PATH else O.RDONLY;
    const flags: u32 = O.CLOEXEC | O.NOCTTY | O.DIRECTORY | O_PATH;

    const fd = try std.posix.openZ(file_path, O.toPacked(flags), 0);
    return std.fs.Dir{
        .fd = fd,
    };
}

pub const Generation = u16;

pub const zstd = @import("./deps/zstd.zig");
pub const StringPointer = Schema.Api.StringPointer;
pub const StandaloneModuleGraph = @import("./StandaloneModuleGraph.zig").StandaloneModuleGraph;

const _string = @import("./string.zig");
pub const strings = @import("string_immutable.zig");
pub const String = _string.String;
pub const StringJoiner = _string.StringJoiner;
pub const SliceWithUnderlyingString = _string.SliceWithUnderlyingString;
pub const PathString = _string.PathString;
pub const HashedString = _string.HashedString;
pub const MutableString = _string.MutableString;

pub const WTF = struct {
    /// The String type from WebKit's WTF library.
    pub const StringImpl = _string.WTFStringImpl;
};

pub const Wyhash11 = @import("./wyhash.zig").Wyhash11;

pub const RegularExpression = @import("./bun.js/bindings/RegularExpression.zig").RegularExpression;

const TODO_LOG = Output.scoped(.TODO, false);
pub inline fn todo(src: std.builtin.SourceLocation, value: anytype) @TypeOf(value) {
    if (comptime Environment.allow_assert) {
        TODO_LOG("{s}() at {s}:{d}:{d}", .{ src.fn_name, src.file, src.line, src.column });
    }

    return value;
}

/// Converts a native file descriptor into a `bun.FileDescriptor`
///
/// Accepts either a UV descriptor (i32) or a windows handle (*anyopaque)
pub inline fn toFD(fd: anytype) FileDescriptor {
    const T = @TypeOf(fd);
    if (Environment.isWindows) {
        return (switch (T) {
            FDImpl => fd, // TODO: remove the toFD call from these places and make this a @compileError
            FDImpl.System => FDImpl.fromSystem(fd),
            FDImpl.UV, i32, comptime_int => FDImpl.fromUV(fd),
            FileDescriptor => FDImpl.decode(fd),
            std.fs.Dir => FDImpl.fromSystem(fd.fd),
            sys.File, std.fs.File => FDImpl.fromSystem(fd.handle),
            // TODO: remove u32
            u32 => FDImpl.fromUV(@intCast(fd)),
            else => @compileError("toFD() does not support type \"" ++ @typeName(T) ++ "\""),
        }).encode();
    } else {
        // TODO: remove intCast. we should not be casting u32 -> i32
        // even though file descriptors are always positive, linux/mac represents them as signed integers
        return switch (T) {
            FileDescriptor => fd, // TODO: remove the toFD call from these places and make this a @compileError
            sys.File => fd.handle,
            std.fs.File => @enumFromInt(fd.handle),
            std.fs.Dir => @enumFromInt(@as(i32, @intCast(fd.fd))),
            c_int, i32, u32, comptime_int => @enumFromInt(fd),
            else => @compileError("bun.toFD() not implemented for: " ++ @typeName(T)),
        };
    }
}

/// Converts a native file descriptor into a `bun.FileDescriptor`
///
/// Accepts either a UV descriptor (i32) or a windows handle (*anyopaque)
///
/// On windows, this file descriptor will always be backed by libuv, so calling .close() is safe.
pub inline fn toLibUVOwnedFD(fd: anytype) !FileDescriptor {
    const T = @TypeOf(fd);
    if (Environment.isWindows) {
        return (switch (T) {
            FDImpl.System => try FDImpl.fromSystem(fd).makeLibUVOwned(),
            FDImpl.UV => FDImpl.fromUV(fd),
            FileDescriptor => try FDImpl.decode(fd).makeLibUVOwned(),
            FDImpl => fd.makeLibUVOwned(),
            else => @compileError("toLibUVOwnedFD() does not support type \"" ++ @typeName(T) ++ "\""),
        }).encode();
    } else {
        return toFD(fd);
    }
}

/// Converts FileDescriptor into a UV file descriptor.
///
/// This explicitly is setup to disallow converting a Windows descriptor into a UV
/// descriptor. If this was allowed, then it would imply the caller still owns the
/// windows handle, but Win->UV will always invalidate the handle.
///
/// In that situation, it is almost impossible to close the handle properly,
/// you want to use `bun.FDImpl.decode(fd)` or `bun.toLibUVOwnedFD` instead.
///
/// This way, you can call .close() on the libuv descriptor.
pub inline fn uvfdcast(fd: anytype) FDImpl.UV {
    const T = @TypeOf(fd);
    if (Environment.isWindows) {
        const decoded = (switch (T) {
            FDImpl.System => @compileError("This cast (FDImpl.System -> FDImpl.UV) makes this file descriptor very hard to close. Use toLibUVOwnedFD() and FileDescriptor instead. If you truly need to do this conversion (dave will probably reject your PR), use bun.FDImpl.fromSystem(fd).uv()"),
            FDImpl => fd,
            FDImpl.UV => return fd,
            FileDescriptor => FDImpl.decode(fd),
            else => @compileError("uvfdcast() does not support type \"" ++ @typeName(T) ++ "\""),
        });

        // Specifically allow these anywhere:
        if (fd == win32.STDIN_FD) {
            return 0;
        }

        if (fd == win32.STDOUT_FD) {
            return 1;
        }

        if (fd == win32.STDERR_FD) {
            return 2;
        }

        if (Environment.allow_assert) {
            if (decoded.kind != .uv) {
                std.debug.panic("uvfdcast({}) called on an windows handle", .{decoded});
            }
        }
        return decoded.uv();
    } else {
        return fd.cast();
    }
}

pub inline fn socketcast(fd: anytype) std.posix.socket_t {
    if (Environment.isWindows) {
        return @ptrCast(FDImpl.decode(fd).system());
    } else {
        return fd.cast();
    }
}

pub const HOST_NAME_MAX = if (Environment.isWindows)
    // On Windows the maximum length, in bytes, of the string returned in the buffer pointed to by the name parameter is dependent on the namespace provider, but this string must be 256 bytes or less.
    // So if a buffer of 256 bytes is passed in the name parameter and the namelen parameter is set to 256, the buffer size will always be adequate.
    // https://learn.microsoft.com/en-us/windows/win32/api/winsock/nf-winsock-gethostname
    256
else
    std.posix.HOST_NAME_MAX;

const WindowsStat = extern struct {
    dev: u32,
    ino: u32,
    nlink: usize,

    mode: Mode,
    uid: u32,
    gid: u32,
    rdev: u32,
    size: u32,
    blksize: isize,
    blocks: i64,

    atim: std.c.timespec,
    mtim: std.c.timespec,
    ctim: std.c.timespec,

    pub fn birthtime(_: *const WindowsStat) std.c.timespec {
        return std.c.timespec{ .tv_nsec = 0, .tv_sec = 0 };
    }

    pub fn mtime(this: *const WindowsStat) std.c.timespec {
        return this.mtim;
    }

    pub fn ctime(this: *const WindowsStat) std.c.timespec {
        return this.ctim;
    }

    pub fn atime(this: *const WindowsStat) std.c.timespec {
        return this.atim;
    }
};

pub const Stat = if (Environment.isWindows) windows.libuv.uv_stat_t else std.posix.Stat;
pub const StatFS = switch (Environment.os) {
    .mac => C.translated.struct_statfs,
    .linux => C.translated.struct_statfs,
    else => windows.libuv.uv_statfs_t,
};

pub var argv: [][:0]const u8 = &[_][:0]const u8{};

pub fn initArgv(allocator: std.mem.Allocator) !void {
    if (comptime Environment.isPosix) {
        argv = try allocator.alloc([:0]const u8, std.os.argv.len);
        for (0..argv.len) |i| {
            argv[i] = std.mem.sliceTo(std.os.argv[i], 0);
        }
    } else if (comptime Environment.isWindows) {
        // Zig's implementation of `std.process.argsAlloc()`on Windows platforms
        // is not reliable, specifically the way it splits the command line string.
        //
        // For example, an arg like "foo\nbar" will be
        // erroneously split into two arguments: "foo" and "bar".
        //
        // To work around this, we can simply call the Windows API functions
        // that do this for us.
        //
        // Updates in Zig v0.12 related to Windows cmd line parsing may fix this,
        // see (here: https://ziglang.org/download/0.12.0/release-notes.html#Windows-Command-Line-Argument-Parsing),
        // so this may only need to be a temporary workaround.
        const cmdline_ptr = bun.windows.GetCommandLineW();
        var length: c_int = 0;

        // As per the documentation:
        // > The lifetime of the returned value is managed by the system,
        //   applications should not free or modify this value.
        const argvu16_ptr = windows.CommandLineToArgvW(cmdline_ptr, &length) orelse {
            switch (sys.getErrno({})) {
                // may be returned if can't alloc enough space for the str
                .NOMEM => return error.OutOfMemory,
                // may be returned if it's invalid
                .INVAL => return error.InvalidArgument,
                // TODO: anything else?
                else => return error.Unknown,
            }
        };

        const argvu16 = argvu16_ptr[0..@intCast(length)];
        const out_argv = try allocator.alloc([:0]const u8, @intCast(length));
        var string_builder = StringBuilder{};

        for (argvu16) |argraw| {
            const arg = std.mem.span(argraw);
            string_builder.count16Z(arg);
        }

        try string_builder.allocate(allocator);

        for (argvu16, out_argv) |argraw, *out| {
            const arg = std.mem.span(argraw);

            // Command line is expected to be valid UTF-16le
            // ...but sometimes, it's not valid. https://github.com/oven-sh/bun/issues/11610
            out.* = string_builder.append16(arg, default_allocator) orelse @panic("Failed to allocate memory for argv");
        }

        argv = out_argv;
    } else {
        argv = try std.process.argsAlloc(allocator);
    }
}

pub const posix = struct {
    pub const STDIN_FD = toFD(0);
    pub const STDOUT_FD = toFD(1);
    pub const STDERR_FD = toFD(2);

    pub fn stdio(i: anytype) FileDescriptor {
        return switch (i) {
            1 => STDOUT_FD,
            2 => STDERR_FD,
            0 => STDIN_FD,
            else => @panic("Invalid stdio fd"),
        };
    }

    pub const spawn = @import("./bun.js/api/bun/spawn.zig").PosixSpawn;
};

pub const win32 = struct {
    const w = std.os.windows;
    pub var STDOUT_FD: FileDescriptor = undefined;
    pub var STDERR_FD: FileDescriptor = undefined;
    pub var STDIN_FD: FileDescriptor = undefined;

    /// Returns the original mode, or null on failure
    pub fn updateStdioModeFlags(i: anytype, opts: struct { set: w.DWORD = 0, unset: w.DWORD = 0 }) !w.DWORD {
        const fd = stdio(i);
        var original_mode: w.DWORD = 0;
        if (windows.GetConsoleMode(fd.cast(), &original_mode) != 0) {
            if (windows.SetConsoleMode(fd.cast(), (original_mode | opts.set) & ~opts.unset) == 0) {
                return windows.getLastError();
            }
        } else return windows.getLastError();
        return original_mode;
    }

    const watcherChildEnv: [:0]const u16 = strings.toUTF16Literal("_BUN_WATCHER_CHILD");
    // magic exit code to indicate to the watcher manager that the child process should be re-spawned
    // this was randomly generated - we need to avoid using a common exit code that might be used by the script itself
    const watcher_reload_exit: w.DWORD = 3224497970;

    pub fn stdio(i: anytype) FileDescriptor {
        return switch (i) {
            0 => STDIN_FD,
            1 => STDOUT_FD,
            2 => STDERR_FD,
            else => @panic("Invalid stdio fd"),
        };
    }

    pub const spawn = @import("./bun.js/api/bun/spawn.zig").PosixSpawn;

    pub fn isWatcherChild() bool {
        var buf: [1]u16 = undefined;
        return windows.GetEnvironmentVariableW(@constCast(watcherChildEnv.ptr), &buf, 1) > 0;
    }

    pub fn becomeWatcherManager(allocator: std.mem.Allocator) noreturn {
        // this process will be the parent of the child process that actually runs the script
        var procinfo: std.os.windows.PROCESS_INFORMATION = undefined;
        C.windows_enable_stdio_inheritance();
        const job = windows.CreateJobObjectA(null, null) orelse Output.panic(
            "Could not create watcher Job Object: {s}",
            .{@tagName(std.os.windows.kernel32.GetLastError())},
        );
        var jeli = std.mem.zeroes(windows.JOBOBJECT_EXTENDED_LIMIT_INFORMATION);
        jeli.BasicLimitInformation.LimitFlags =
            windows.JOB_OBJECT_LIMIT_KILL_ON_JOB_CLOSE |
            windows.JOB_OBJECT_LIMIT_BREAKAWAY_OK |
            windows.JOB_OBJECT_LIMIT_SILENT_BREAKAWAY_OK |
            windows.JOB_OBJECT_LIMIT_DIE_ON_UNHANDLED_EXCEPTION;
        if (windows.SetInformationJobObject(
            job,
            windows.JobObjectExtendedLimitInformation,
            &jeli,
            @sizeOf(windows.JOBOBJECT_EXTENDED_LIMIT_INFORMATION),
        ) == 0) {
            Output.panic(
                "Could not configure watcher Job Object: {s}",
                .{@tagName(std.os.windows.kernel32.GetLastError())},
            );
        }

        while (true) {
            spawnWatcherChild(allocator, &procinfo, job) catch |err| {
                handleErrorReturnTrace(err, @errorReturnTrace());
                if (err == error.Win32Error) {
                    Output.panic("Failed to spawn process: {s}\n", .{@tagName(std.os.windows.kernel32.GetLastError())});
                }
                Output.panic("Failed to spawn process: {s}\n", .{@errorName(err)});
            };
            w.WaitForSingleObject(procinfo.hProcess, w.INFINITE) catch |err| {
                Output.panic("Failed to wait for child process: {s}\n", .{@errorName(err)});
            };
            var exit_code: w.DWORD = 0;
            if (w.kernel32.GetExitCodeProcess(procinfo.hProcess, &exit_code) == 0) {
                const err = windows.GetLastError();
                _ = std.os.windows.ntdll.NtClose(procinfo.hProcess);
                Output.panic("Failed to get exit code of child process: {s}\n", .{@tagName(err)});
            }
            _ = std.os.windows.ntdll.NtClose(procinfo.hProcess);

            // magic exit code to indicate that the child process should be re-spawned
            if (exit_code == watcher_reload_exit) {
                continue;
            } else {
                Global.exit(exit_code);
            }
        }
    }

    pub fn spawnWatcherChild(
        allocator: std.mem.Allocator,
        procinfo: *std.os.windows.PROCESS_INFORMATION,
        job: w.HANDLE,
    ) !void {
        // https://devblogs.microsoft.com/oldnewthing/20230209-00/?p=107812
        var attr_size: usize = undefined;
        _ = windows.InitializeProcThreadAttributeList(null, 1, 0, &attr_size);
        const p = try allocator.alloc(u8, attr_size);
        defer allocator.free(p);
        if (windows.InitializeProcThreadAttributeList(p.ptr, 1, 0, &attr_size) == 0) {
            return error.Win32Error;
        }
        if (windows.UpdateProcThreadAttribute(
            p.ptr,
            0,
            windows.PROC_THREAD_ATTRIBUTE_JOB_LIST,
            @ptrCast(&job),
            @sizeOf(w.HANDLE),
            null,
            null,
        ) == 0) {
            return error.Win32Error;
        }

        const flags: std.os.windows.DWORD = w.CREATE_UNICODE_ENVIRONMENT | windows.EXTENDED_STARTUPINFO_PRESENT;

        const image_path = windows.exePathW();
        var wbuf: WPathBuffer = undefined;
        @memcpy(wbuf[0..image_path.len], image_path);
        wbuf[image_path.len] = 0;

        const image_pathZ = wbuf[0..image_path.len :0];

        const kernelenv = w.kernel32.GetEnvironmentStringsW();
        defer {
            if (kernelenv) |envptr| {
                _ = w.kernel32.FreeEnvironmentStringsW(envptr);
            }
        }

        var size: usize = 0;
        if (kernelenv) |pointer| {
            // check that env is non-empty
            if (pointer[0] != 0 or pointer[1] != 0) {
                // array is terminated by two nulls
                while (pointer[size] != 0 or pointer[size + 1] != 0) size += 1;
                size += 1;
            }
        }
        // now pointer[size] is the first null

        const envbuf = try allocator.alloc(u16, size + watcherChildEnv.len + 4);
        defer allocator.free(envbuf);
        if (kernelenv) |pointer| {
            @memcpy(envbuf[0..size], pointer);
        }
        @memcpy(envbuf[size .. size + watcherChildEnv.len], watcherChildEnv);
        envbuf[size + watcherChildEnv.len] = '=';
        envbuf[size + watcherChildEnv.len + 1] = '1';
        envbuf[size + watcherChildEnv.len + 2] = 0;
        envbuf[size + watcherChildEnv.len + 3] = 0;

        var startupinfo = windows.STARTUPINFOEXW{
            .StartupInfo = .{
                .cb = @sizeOf(windows.STARTUPINFOEXW),
                .lpReserved = null,
                .lpDesktop = null,
                .lpTitle = null,
                .dwX = 0,
                .dwY = 0,
                .dwXSize = 0,
                .dwYSize = 0,
                .dwXCountChars = 0,
                .dwYCountChars = 0,
                .dwFillAttribute = 0,
                .dwFlags = w.STARTF_USESTDHANDLES,
                .wShowWindow = 0,
                .cbReserved2 = 0,
                .lpReserved2 = null,
                .hStdInput = std.io.getStdIn().handle,
                .hStdOutput = std.io.getStdOut().handle,
                .hStdError = std.io.getStdErr().handle,
            },
            .lpAttributeList = p.ptr,
        };
        @memset(std.mem.asBytes(procinfo), 0);
        const rc = w.kernel32.CreateProcessW(
            image_pathZ.ptr,
            bun.windows.GetCommandLineW(),
            null,
            null,
            1,
            flags,
            envbuf.ptr,
            null,
            @ptrCast(&startupinfo),
            procinfo,
        );
        if (rc == 0) {
            return error.Win32Error;
        }
        var is_in_job: w.BOOL = 0;
        _ = windows.IsProcessInJob(procinfo.hProcess, job, &is_in_job);
        assert(is_in_job != 0);
        _ = std.os.windows.ntdll.NtClose(procinfo.hThread);
    }
};

pub usingnamespace if (@import("builtin").target.os.tag != .windows) posix else win32;

pub fn isRegularFile(mode: anytype) bool {
    return S.ISREG(@intCast(mode));
}

pub const sys = @import("./sys.zig");
pub const O = sys.O;

pub const Mode = C.Mode;

pub const windows = @import("./windows.zig");

pub const FDTag = enum {
    none,
    stderr,
    stdin,
    stdout,
    pub fn get(fd_: anytype) FDTag {
        const fd = toFD(fd_);
        const T = @TypeOf(fd_);
        if (comptime Environment.isWindows) {
            if (@typeInfo(T) == .int or @typeInfo(T) == .comptime_int) {
                switch (fd_) {
                    0 => return .stdin,
                    1 => return .stdout,
                    2 => return .stderr,
                    else => {},
                }
            }

            if (fd == win32.STDOUT_FD) {
                return .stdout;
            } else if (fd == win32.STDERR_FD) {
                return .stderr;
            } else if (fd == win32.STDIN_FD) {
                return .stdin;
            }

            return .none;
        } else {
            return switch (fd) {
                posix.STDIN_FD => FDTag.stdin,
                posix.STDOUT_FD => FDTag.stdout,
                posix.STDERR_FD => FDTag.stderr,
                else => .none,
            };
        }
    }
};

pub fn fdi32(fd_: anytype) i32 {
    if (comptime Environment.isPosix) {
        return @intCast(toFD(fd_));
    }

    if (comptime @TypeOf(fd_) == *anyopaque) {
        return @intCast(@intFromPtr(fd_));
    }

    return @intCast(fd_);
}

pub const LazyBoolValue = enum {
    unknown,
    no,
    yes,
};
/// Create a lazily computed boolean value.
/// Getter must be a function that takes a pointer to the parent struct and returns a boolean.
/// Parent must be a type which contains the field we are getting.
pub fn LazyBool(comptime Getter: anytype, comptime Parent: type, comptime field: string) type {
    return struct {
        value: LazyBoolValue = .unknown,

        pub fn get(self: *@This()) bool {
            if (self.value == .unknown) {
                const parent: *Parent = @alignCast(@fieldParentPtr(field, self));
                self.value = switch (Getter(parent)) {
                    true => .yes,
                    false => .no,
                };
            }

            return self.value == .yes;
        }
    };
}

pub fn serializable(input: anytype) @TypeOf(input) {
    const T = @TypeOf(input);
    comptime {
        if (trait.isExternContainer(T)) {
            if (@typeInfo(T) == .@"union") {
                @compileError("Extern unions must be serialized with serializableInto");
            }
        }
    }
    var zeroed: [@sizeOf(T)]u8 align(@alignOf(T)) = std.mem.zeroes([@sizeOf(T)]u8);
    const result: *T = @ptrCast(&zeroed);

    inline for (comptime std.meta.fieldNames(T)) |field_name| {
        @field(result, field_name) = @field(input, field_name);
    }

    return result.*;
}

pub inline fn serializableInto(comptime T: type, init: anytype) T {
    var zeroed: [@sizeOf(T)]u8 align(@alignOf(T)) = std.mem.zeroes([@sizeOf(T)]u8);
    const result: *T = @ptrCast(&zeroed);

    inline for (comptime std.meta.fieldNames(@TypeOf(init))) |field_name| {
        @field(result, field_name) = @field(init, field_name);
    }

    return result.*;
}

/// Like std.fs.Dir.makePath except instead of infinite looping on dangling
/// symlink, it deletes the symlink and tries again.
pub fn makePath(dir: std.fs.Dir, sub_path: []const u8) !void {
    var it = try std.fs.path.componentIterator(sub_path);
    var component = it.last() orelse return;
    while (true) {
        dir.makeDir(component.path) catch |err| switch (err) {
            error.PathAlreadyExists => {
                var path_buf2: [MAX_PATH_BYTES * 2]u8 = undefined;
                copy(u8, &path_buf2, component.path);

                path_buf2[component.path.len] = 0;
                const path_to_use = path_buf2[0..component.path.len :0];
                const result = try sys.lstat(path_to_use).unwrap();
                const is_dir = S.ISDIR(@intCast(result.mode));
                // dangling symlink
                if (!is_dir) {
                    dir.deleteTree(component.path) catch {};
                    continue;
                }
            },
            error.FileNotFound => |e| {
                component = it.previous() orelse return e;
                continue;
            },
            else => |e| return e,
        };
        component = it.next() orelse return;
    }
}

/// Like std.fs.Dir.makePath except instead of infinite looping on dangling
/// symlink, it deletes the symlink and tries again.
pub fn makePathW(dir: std.fs.Dir, sub_path: []const u16) !void {
    // was going to copy/paste makePath and use all W versions but they didn't all exist
    // and this buffer was needed anyway
    var buf: PathBuffer = undefined;
    const buf_len = simdutf.convert.utf16.to.utf8.le(sub_path, &buf);
    return makePath(dir, buf[0..buf_len]);
}

pub const Async = @import("async");

/// This is a helper for writing path string literals that are compatible with Windows.
/// Returns the string as-is on linux, on windows replace `/` with `\`
pub inline fn pathLiteral(comptime literal: anytype) *const [literal.len:0]u8 {
    if (!Environment.isWindows) return @ptrCast(literal);
    return comptime {
        var buf: [literal.len:0]u8 = undefined;
        for (literal, 0..) |char, i| {
            buf[i] = if (char == '/') '\\' else char;
            assert(buf[i] != 0 and buf[i] < 128);
        }
        buf[buf.len] = 0;
        const final = buf[0..buf.len :0].*;
        return &final;
    };
}

/// Same as `pathLiteral`, but the character type is chosen from platform.
pub inline fn OSPathLiteral(comptime literal: anytype) *const [literal.len:0]OSPathChar {
    if (!Environment.isWindows) return @ptrCast(literal);
    return comptime {
        var buf: [literal.len:0]OSPathChar = undefined;
        for (literal, 0..) |char, i| {
            buf[i] = if (char == '/') '\\' else char;
            assert(buf[i] != 0 and buf[i] < 128);
        }
        buf[buf.len] = 0;
        const final = buf[0..buf.len :0].*;
        return &final;
    };
}

pub const MakePath = struct {
    const w = std.os.windows;

    // TODO(@paperdave): upstream making this public into zig std
    // there is zero reason this must be copied
    //
    /// Calls makeOpenDirAccessMaskW iteratively to make an entire path
    /// (i.e. creating any parent directories that do not exist).
    /// Opens the dir if the path already exists and is a directory.
    /// This function is not atomic, and if it returns an error, the file system may
    /// have been modified regardless.
    fn makeOpenPathAccessMaskW(self: std.fs.Dir, comptime T: type, sub_path: []const T, access_mask: u32, no_follow: bool) !std.fs.Dir {
        const Iterator = std.fs.path.ComponentIterator(.windows, T);
        var it = try Iterator.init(sub_path);
        // If there are no components in the path, then create a dummy component with the full path.
        var component = it.last() orelse Iterator.Component{
            .name = &.{},
            .path = sub_path,
        };

        while (true) {
            const sub_path_w = if (comptime T == u16)
                try w.wToPrefixedFileW(self.fd,
                    // TODO: report this bug
                    // they always copy it
                    // it doesn't need to be [:0]const u16
                    @ptrCast(component.path))
            else
                try w.sliceToPrefixedFileW(self.fd, component.path);
            var result = makeOpenDirAccessMaskW(self, sub_path_w.span().ptr, access_mask, .{
                .no_follow = no_follow,
                .create_disposition = w.FILE_OPEN_IF,
            }) catch |err| switch (err) {
                error.FileNotFound => |e| {
                    component = it.previous() orelse return e;
                    continue;
                },
                else => |e| return e,
            };

            component = it.next() orelse return result;
            // Don't leak the intermediate file handles
            result.close();
        }
    }
    const MakeOpenDirAccessMaskWOptions = struct {
        no_follow: bool,
        create_disposition: u32,
    };

    fn makeOpenDirAccessMaskW(self: std.fs.Dir, sub_path_w: [*:0]const u16, access_mask: u32, flags: MakeOpenDirAccessMaskWOptions) !std.fs.Dir {
        var result = std.fs.Dir{
            .fd = undefined,
        };

        const path_len_bytes = @as(u16, @intCast(std.mem.sliceTo(sub_path_w, 0).len * 2));
        var nt_name = w.UNICODE_STRING{
            .Length = path_len_bytes,
            .MaximumLength = path_len_bytes,
            .Buffer = @constCast(sub_path_w),
        };
        var attr = w.OBJECT_ATTRIBUTES{
            .Length = @sizeOf(w.OBJECT_ATTRIBUTES),
            .RootDirectory = if (std.fs.path.isAbsoluteWindowsW(sub_path_w)) null else self.fd,
            .Attributes = 0, // Note we do not use OBJ_CASE_INSENSITIVE here.
            .ObjectName = &nt_name,
            .SecurityDescriptor = null,
            .SecurityQualityOfService = null,
        };
        const open_reparse_point: w.DWORD = if (flags.no_follow) w.FILE_OPEN_REPARSE_POINT else 0x0;
        var status: w.IO_STATUS_BLOCK = undefined;
        const rc = w.ntdll.NtCreateFile(
            &result.fd,
            access_mask,
            &attr,
            &status,
            null,
            w.FILE_ATTRIBUTE_NORMAL,
            w.FILE_SHARE_READ | w.FILE_SHARE_WRITE | w.FILE_SHARE_DELETE,
            flags.create_disposition,
            w.FILE_DIRECTORY_FILE | w.FILE_SYNCHRONOUS_IO_NONALERT | w.FILE_OPEN_FOR_BACKUP_INTENT | w.FILE_WRITE_THROUGH | open_reparse_point,
            null,
            0,
        );

        switch (rc) {
            .SUCCESS => return result,
            .OBJECT_NAME_INVALID => return error.BadPathName,
            .OBJECT_NAME_NOT_FOUND => return error.FileNotFound,
            .OBJECT_PATH_NOT_FOUND => return error.FileNotFound,
            .NOT_A_DIRECTORY => return error.NotDir,
            // This can happen if the directory has 'List folder contents' permission set to 'Deny'
            // and the directory is trying to be opened for iteration.
            .ACCESS_DENIED => return error.AccessDenied,
            .INVALID_PARAMETER => return error.BadPathName,
            .SHARING_VIOLATION => return error.SharingViolation,
            else => return w.unexpectedStatus(rc),
        }
    }

    pub fn makeOpenPath(self: std.fs.Dir, sub_path: anytype, opts: std.fs.Dir.OpenDirOptions) !std.fs.Dir {
        if (comptime Environment.isWindows) {
            return makeOpenPathAccessMaskW(
                self,
                std.meta.Elem(@TypeOf(sub_path)),
                sub_path,
                w.STANDARD_RIGHTS_READ |
                    w.FILE_READ_ATTRIBUTES |
                    w.FILE_READ_EA |
                    w.SYNCHRONIZE |
                    w.FILE_TRAVERSE,
                false,
            );
        }

        return self.makeOpenPath(sub_path, opts);
    }

    /// copy/paste of `std.fs.Dir.makePath` and related functions and modified to support u16 slices.
    /// inside `MakePath` scope to make deleting later easier.
    /// TODO(dylan-conway) delete `MakePath`
    pub fn makePath(comptime T: type, self: std.fs.Dir, sub_path: []const T) !void {
        if (Environment.isWindows) {
            var dir = try makeOpenPath(self, sub_path, .{});
            dir.close();
            return;
        }

        var it = try componentIterator(T, sub_path);
        var component = it.last() orelse return;
        while (true) {
            std.fs.Dir.makeDir(self, component.path) catch |err| switch (err) {
                error.PathAlreadyExists => {
                    // TODO stat the file and return an error if it's not a directory
                    // this is important because otherwise a dangling symlink
                    // could cause an infinite loop
                },
                error.FileNotFound => |e| {
                    component = it.previous() orelse return e;
                    continue;
                },
                else => |e| return e,
            };
            component = it.next() orelse return;
        }
    }

    fn componentIterator(comptime T: type, path_: []const T) !std.fs.path.ComponentIterator(switch (builtin.target.os.tag) {
        .windows => .windows,
        .uefi => .uefi,
        else => .posix,
    }, T) {
        return std.fs.path.ComponentIterator(switch (builtin.target.os.tag) {
            .windows => .windows,
            .uefi => .uefi,
            else => .posix,
        }, T).init(path_);
    }
};

pub const Dirname = struct {
    /// copy/paste of `std.fs.path.dirname` and related functions and modified to support u16 slices.
    /// inside `Dirname` scope to make deleting later easier.
    /// TODO(dylan-conway) delete `Dirname`
    pub fn dirname(comptime T: type, path_: []const T) ?[]const T {
        if (builtin.target.os.tag == .windows) {
            return dirnameWindows(T, path_);
        } else {
            return std.fs.path.dirnamePosix(path_);
        }
    }

    fn dirnameWindows(comptime T: type, path_: []const T) ?[]const T {
        if (path_.len == 0)
            return null;

        const root_slice = diskDesignatorWindows(T, path_);
        if (path_.len == root_slice.len)
            return null;

        const have_root_slash = path_.len > root_slice.len and (path_[root_slice.len] == '/' or path_[root_slice.len] == '\\');

        var end_index: usize = path_.len - 1;

        while (path_[end_index] == '/' or path_[end_index] == '\\') {
            if (end_index == 0)
                return null;
            end_index -= 1;
        }

        while (path_[end_index] != '/' and path_[end_index] != '\\') {
            if (end_index == 0)
                return null;
            end_index -= 1;
        }

        if (have_root_slash and end_index == root_slice.len) {
            end_index += 1;
        }

        if (end_index == 0)
            return null;

        return path_[0..end_index];
    }

    fn diskDesignatorWindows(comptime T: type, path_: []const T) []const T {
        return windowsParsePath(T, path_).disk_designator;
    }

    fn windowsParsePath(comptime T: type, path_: []const T) WindowsPath(T) {
        const WindowsPath_ = WindowsPath(T);
        if (path_.len >= 2 and path_[1] == ':') {
            return WindowsPath_{
                .is_abs = if (comptime T == u16) std.fs.path.isAbsoluteWindowsWTF16(path_) else std.fs.path.isAbsolute(path_),
                .kind = WindowsPath_.Kind.Drive,
                .disk_designator = path_[0..2],
            };
        }
        if (path_.len >= 1 and (path_[0] == '/' or path_[0] == '\\') and
            (path_.len == 1 or (path_[1] != '/' and path_[1] != '\\')))
        {
            return WindowsPath_{
                .is_abs = true,
                .kind = WindowsPath_.Kind.None,
                .disk_designator = path_[0..0],
            };
        }
        const relative_path = WindowsPath_{
            .kind = WindowsPath_.Kind.None,
            .disk_designator = &[_]T{},
            .is_abs = false,
        };
        if (path_.len < "//a/b".len) {
            return relative_path;
        }

        inline for ("/\\") |this_sep| {
            const two_sep = [_]T{ this_sep, this_sep };
            if (std.mem.startsWith(T, path_, &two_sep)) {
                if (path_[2] == this_sep) {
                    return relative_path;
                }

                var it = std.mem.tokenizeScalar(T, path_, this_sep);
                _ = (it.next() orelse return relative_path);
                _ = (it.next() orelse return relative_path);
                return WindowsPath_{
                    .is_abs = if (T == u16) std.fs.path.isAbsoluteWindowsWTF16(path_) else std.fs.path.isAbsolute(path_),
                    .kind = WindowsPath_.Kind.NetworkShare,
                    .disk_designator = path_[0..it.index],
                };
            }
        }
        return relative_path;
    }

    fn WindowsPath(comptime T: type) type {
        return struct {
            is_abs: bool,
            kind: Kind,
            disk_designator: []const T,

            pub const Kind = enum {
                None,
                Drive,
                NetworkShare,
            };
        };
    }
};

pub noinline fn outOfMemory() noreturn {
    @branchHint(.cold);
    crash_handler.crashHandler(.out_of_memory, null, @returnAddress());
}

pub fn todoPanic(src: std.builtin.SourceLocation, comptime format: string, args: anytype) noreturn {
    @branchHint(.cold);
    bun.Analytics.Features.todo_panic = 1;
    Output.panic("TODO: " ++ format ++ " ({s}:{d})", args ++ .{ src.file, src.line });
}

/// Wrapper around allocator.create(T) that safely initializes the pointer. Prefer this over
/// `std.mem.Allocator.create`, but prefer using `bun.new` over `create(default_allocator, T, t)`
pub fn create(allocator: std.mem.Allocator, comptime T: type, t: T) *T {
    const pointer = allocator.create(T) catch outOfMemory();
    pointer.* = t;
    return pointer;
}

pub const heap_breakdown = @import("./heap_breakdown.zig");

/// Globally-allocate a value on the heap.
///
/// **Prefer `bun.New`, `bun.NewRefCounted`, or `bun.NewThreadSafeRefCounted` instead.**
/// Use this when the struct is a third-party struct you cannot modify, like a
/// Zig stdlib struct. Choosing the wrong allocator is an easy way to introduce
/// bugs.
///
/// When used, you must call `bun.destroy` to free the memory.
/// default_allocator.destroy should not be used.
///
/// On macOS, you can use `Bun.unsafe.mimallocDump()`
/// to dump the heap.
pub inline fn new(comptime T: type, init: T) *T {
    const pointer = if (heap_breakdown.enabled)
        heap_breakdown.getZoneT(T).create(T, init)
    else pointer: {
        const pointer = default_allocator.create(T) catch outOfMemory();
        pointer.* = init;
        break :pointer pointer;
    };

    // TODO::
    // if (comptime Environment.allow_assert) {
    //     const logAlloc = Output.scoped(.alloc, @hasDecl(T, "logAllocations"));
    //     logAlloc("new({s}) = {*}", .{ meta.typeName(T), ptr });
    // }

    return pointer;
}

/// Free a globally-allocated a value from `bun.new()`. Using this with
/// pointers allocated from other means may cause crashes.
pub inline fn destroy(pointer: anytype) void {
    const T = std.meta.Child(@TypeOf(pointer));

    if (Environment.allow_assert) {
        const logAlloc = Output.scoped(.alloc, @hasDecl(T, "logAllocations"));
        logAlloc("destroy({s}) = {*}", .{ meta.typeName(T), pointer });
    }

    if (comptime heap_breakdown.enabled) {
        heap_breakdown.getZoneT(T).destroy(T, pointer);
    } else {
        default_allocator.destroy(pointer);
    }
}

pub inline fn dupe(comptime T: type, t: *T) *T {
    return new(T, t.*);
}

pub fn New(comptime T: type) type {
    return struct {
        pub const ban_standard_library_allocator = true;

        pub inline fn destroy(self: *T) void {
            bun.destroy(self);
        }

        pub inline fn new(t: T) *T {
            return bun.new(T, t);
        }
    };
}

pub const NewRefCounted = ptr.NewRefCounted;
pub const NewThreadSafeRefCounted = ptr.NewThreadSafeRefCounted;

pub fn exitThread() noreturn {
    const exiter = struct {
        pub extern "c" fn pthread_exit(?*anyopaque) noreturn;
        pub extern "kernel32" fn ExitThread(windows.DWORD) noreturn;
    };

    if (comptime Environment.isWindows) {
        exiter.ExitThread(0);
    } else if (comptime Environment.isPosix) {
        exiter.pthread_exit(null);
    } else {
        @compileError("Unsupported platform");
    }
}

pub fn deleteAllPoolsForThreadExit() void {
    const pools_to_delete = .{
        JSC.WebCore.ByteListPool,
        bun.WPathBufferPool,
        bun.PathBufferPool,
        bun.JSC.ConsoleObject.Formatter.Visited.Pool,
        bun.js_parser.StringVoidMap.Pool,
    };
    inline for (pools_to_delete) |pool| {
        pool.deleteAll();
    }
}

pub const Tmpfile = @import("./tmp.zig").Tmpfile;

pub const io = @import("./io/io.zig");

const errno_map = errno_map: {
    var max_value = 0;
    for (std.enums.values(C.SystemErrno)) |v|
        max_value = @max(max_value, @intFromEnum(v));

    var map: [max_value + 1]anyerror = undefined;
    @memset(&map, error.Unexpected);
    for (std.enums.values(C.SystemErrno)) |v|
        map[@intFromEnum(v)] = @field(anyerror, @tagName(v));

    break :errno_map map;
};

pub fn errnoToZigErr(err: anytype) anyerror {
    var num = if (@typeInfo(@TypeOf(err)) == .@"enum")
        @intFromEnum(err)
    else
        err;

    if (Environment.allow_assert) {
        assert(num != 0);
    }

    if (Environment.os == .windows) {
        // uv errors are negative, normalizing it will make this more resilient
        num = @abs(num);
    } else {
        if (Environment.allow_assert) {
            assert(num > 0);
        }
    }

    if (num > 0 and num < errno_map.len)
        return errno_map[num];

    return error.Unexpected;
}

pub const S = if (Environment.isWindows) C.S else std.posix.S;

pub const brotli = @import("./brotli.zig");

pub fn iterateDir(dir: std.fs.Dir) DirIterator.Iterator {
    return DirIterator.iterate(dir, .u8).iter;
}

fn ReinterpretSliceType(comptime T: type, comptime slice: type) type {
    const is_const = @typeInfo(slice).pointer.is_const;
    return if (is_const) []const T else []T;
}

/// Zig has a todo for @ptrCast changing the `.len`. This is the workaround
pub fn reinterpretSlice(comptime T: type, slice: anytype) ReinterpretSliceType(T, @TypeOf(slice)) {
    const is_const = @typeInfo(@TypeOf(slice)).pointer.is_const;
    const bytes = std.mem.sliceAsBytes(slice);
    const new_ptr = @as(if (is_const) [*]const T else [*]T, @ptrCast(@alignCast(bytes.ptr)));
    return new_ptr[0..@divTrunc(bytes.len, @sizeOf(T))];
}

extern "kernel32" fn GetUserNameA(username: *u8, size: *u32) callconv(std.os.windows.WINAPI) c_int;

pub fn getUserName(output_buffer: []u8) ?[]const u8 {
    if (Environment.isWindows) {
        var size: u32 = @intCast(output_buffer.len);
        if (GetUserNameA(@ptrCast(@constCast(output_buffer.ptr)), &size) == 0) {
            return null;
        }
        return output_buffer[0..size];
    }
    var env = std.process.getEnvMap(default_allocator) catch outOfMemory();
    const user = env.get("USER") orelse return null;
    const size = @min(output_buffer.len, user.len);
    copy(u8, output_buffer[0..size], user[0..size]);
    return output_buffer[0..size];
}

pub inline fn resolveSourcePath(
    comptime root: enum { codegen, src },
    comptime sub_path: string,
) string {
    return comptime path: {
        @setEvalBranchQuota(2000000);
        var buf: bun.PathBuffer = undefined;
        var fba = std.heap.FixedBufferAllocator.init(&buf);
        const resolved = (std.fs.path.resolve(fba.allocator(), &.{
            switch (root) {
                .codegen => Environment.codegen_path,
                .src => Environment.base_path ++ "/src",
            },
            sub_path,
        }) catch
            @compileError(unreachable))[0..].*;
        break :path &resolved;
    };
}

const RuntimeEmbedRoot = enum {
    /// Relative to `<build>/codegen`.
    codegen,
    /// Relative to `src`
    src,
    /// Reallocates the slice at every call. Avoid this if possible.  An example
    /// using this reasonably is referencing incremental_visualizer.html, which
    /// is reloaded from disk for each request, but more importantly allows
    /// maintaining the DevServer state while hacking on the visualizer.
    src_eager,
    /// Avoid this if possible. See `.src_eager`.
    codegen_eager,
};

/// Load a file at runtime. This is only to be used in debug builds,
/// specifically when `Environment.codegen_embed` is false. This allows quick
/// iteration on files, as this skips the Zig compiler. Once Zig gains good
/// incremental support, the non-eager cases can be deleted.
pub fn runtimeEmbedFile(
    comptime root: RuntimeEmbedRoot,
    comptime sub_path: []const u8,
) [:0]const u8 {
    comptime assert(Environment.isDebug);
    comptime assert(!Environment.codegen_embed);

    const abs_path = switch (root) {
        .codegen, .codegen_eager => resolveSourcePath(.codegen, sub_path),
        .src, .src_eager => resolveSourcePath(.src, sub_path),
    };

    const static = struct {
        var once = bun.once(load);

        fn load() [:0]const u8 {
            return std.fs.cwd().readFileAllocOptions(
                default_allocator,
                abs_path,
                std.math.maxInt(usize),
                null,
                @alignOf(u8),
                '\x00',
            ) catch |e| {
                Output.panic(
                    \\Failed to load '{s}': {}
                    \\
                    \\To improve iteration speed, some files are not embedded but
                    \\loaded at runtime, at the cost of making the binary non-portable.
                    \\To fix this, pass -DCODEGEN_EMBED=ON to CMake
                , .{ abs_path, e });
            };
        }
    };

    if ((root == .src_eager or root == .codegen_eager) and static.once.done) {
        static.once.done = false;
        default_allocator.free(static.once.payload);
    }

    return static.once.call(.{});
}

pub inline fn markWindowsOnly() if (Environment.isWindows) void else noreturn {
    if (Environment.isWindows) {
        return;
    }

    if (@inComptime()) {
        @compileError("This function is only available on Windows");
    }

    @panic("Assertion failure: this function should only be accessible on Windows.");
}

pub inline fn markPosixOnly() if (Environment.isPosix) void else noreturn {
    if (Environment.isPosix) {
        return;
    }

    if (@inComptime()) {
        @compileError("This function is only available on POSIX");
    }

    @panic("Assertion failure: this function should only be accessible on POSIX.");
}

pub fn linuxKernelVersion() Semver.Version {
    if (comptime !Environment.isLinux) @compileError("linuxKernelVersion() is only available on Linux");
    return analytics.GenerateHeader.GeneratePlatform.kernelVersion();
}

pub fn selfExePath() ![:0]u8 {
    const memo = struct {
        var set = false;
        // TODO open zig issue to make 'std.fs.selfExePath' return [:0]u8 directly
        // note: this doesn't use MAX_PATH_BYTES because on windows that's 32767*3+1 yet normal paths are 255.
        // should this fail it will still do so gracefully. 4096 is MAX_PATH_BYTES on posix.
        var value: [
            4096 + 1 // + 1 for the null terminator
        ]u8 = undefined;
        var len: usize = 0;
        var lock: Mutex = .{};

        pub fn load() ![:0]u8 {
            const init = try std.fs.selfExePath(&value);
            @This().len = init.len;
            value[@This().len] = 0;
            set = true;
            return value[0..@This().len :0];
        }
    };

    // try without a lock
    if (memo.set) return memo.value[0..memo.len :0];

    // make it thread-safe
    memo.lock.lock();
    defer memo.lock.unlock();
    // two calls could happen concurrently, so we must check again
    if (memo.set) return memo.value[0..memo.len :0];
    return memo.load();
}
pub const exe_suffix = if (Environment.isWindows) ".exe" else "";

pub const spawnSync = @This().spawn.sync.spawn;

pub fn SliceIterator(comptime T: type) type {
    return struct {
        items: []const T,
        index: usize = 0,

        pub fn init(items: []const T) @This() {
            return .{ .items = items };
        }

        pub fn next(this: *@This()) ?T {
            if (this.index >= this.items.len) return null;
            defer this.index += 1;
            return this.items[this.index];
        }
    };
}

pub const Futex = @import("./futex.zig");

// TODO: migrate
pub const ArenaAllocator = std.heap.ArenaAllocator;

pub const crash_handler = @import("crash_handler.zig");
pub const handleErrorReturnTrace = crash_handler.handleErrorReturnTrace;

const assertion_failure_msg = "Internal assertion failure";
noinline fn assertionFailure() noreturn {
    if (@inComptime()) {
        @compileError("assertion failure");
    } else {
        @branchHint(.cold);
        Output.panic(assertion_failure_msg, .{});
    }
}

noinline fn assertionFailureAtLocation(src: std.builtin.SourceLocation) noreturn {
    if (@inComptime()) {
        @compileError(std.fmt.comptimePrint("assertion failure"));
    } else {
        @branchHint(.cold);
        Output.panic(assertion_failure_msg ++ "at {s}:{d}:{d}", .{ src.file, src.line, src.column });
    }
}

noinline fn assertionFailureWithMsg(comptime msg: []const u8, args: anytype) noreturn {
    if (@inComptime()) {
        @compileError(std.fmt.comptimePrint("assertion failure: " ++ msg, args));
    } else {
        @branchHint(.cold);
        Output.panic(assertion_failure_msg ++ ": " ++ msg, args);
    }
}

/// Like `assert`, but checks only run in debug builds.
///
/// Please wrap expensive checks in an `if` statement.
/// ```zig
/// if (comptime bun.Environment.isDebug) {
///   const expensive = doExpensiveCheck();
///   bun.debugAssert(expensive);
/// }
/// ```
pub fn debugAssert(cheap_value_only_plz: bool) callconv(callconv_inline) void {
    if (comptime !Environment.isDebug) {
        return;
    }

    if (!cheap_value_only_plz) {
        unreachable;
    }
}

/// Asserts that some condition holds. Assertions are stripped in release builds.
///
/// Please use `assertf` in new code.
///
/// Be careful what expressions you pass to this function; if the compiler cannot
/// determine that `ok` has no side effects, the argument expression may not be removed
/// from the binary. This includes calls to extern functions.
///
/// Wrap expensive checks in an `if` statement.
/// ```zig
/// if (comptime bun.Environment.allow_assert) {
///   const expensive = doExpensiveCheck();
///   bun.assert(expensive);
/// }
/// ```
///
/// Use `releaseAssert` for assertions that should not be stripped in release builds.
pub fn assert(ok: bool) callconv(callconv_inline) void {
    if (comptime !Environment.allow_assert) {
        return;
    }

    if (!ok) {
        if (comptime Environment.isDebug) unreachable;
        assertionFailure();
    }
}

/// Asserts that some condition holds. Assertions are stripped in release builds.
///
/// Please note that messages will be shown to users in crash reports.
///
/// Be careful what expressions you pass to this function; if the compiler cannot
/// determine that `ok` has no side effects, the argument expression may not be removed
/// from the binary. This includes calls to extern functions.
///
/// Wrap expensive checks in an `if` statement.
/// ```zig
/// if (comptime bun.Environment.allow_assert) {
///   const expensive = doExpensiveCheck();
///   bun.assert(expensive, "Something happened: {}", .{ expensive });
/// }
/// ```
///
/// Use `releaseAssert` for assertions that should not be stripped in release builds.
pub fn assertf(ok: bool, comptime format: []const u8, args: anytype) callconv(callconv_inline) void {
    if (comptime !Environment.allow_assert) {
        return;
    }

    if (!ok) {
        // crash handler has runtime-only code.
        if (@inComptime()) @compileError(std.fmt.comptimePrint(format, args));
        assertionFailureWithMsg(format, args);
    }
}

/// Asserts that some condition holds. These assertions are not stripped
/// in any build mode. Use `assert` to have assertions stripped in release
/// builds.
pub fn releaseAssert(ok: bool, comptime msg: []const u8, args: anytype) callconv(callconv_inline) void {
    if (!ok) {
        @branchHint(.cold);
        Output.panic(assertion_failure_msg ++ ": " ++ msg, args);
    }
}

pub fn assertWithLocation(value: bool, src: std.builtin.SourceLocation) callconv(callconv_inline) void {
    if (comptime !Environment.allow_assert) {
        return;
    }

    if (!value) {
        if (comptime Environment.isDebug) unreachable;
        assertionFailureAtLocation(src);
    }
}

/// This has no effect on the real code but capturing 'a' and 'b' into
/// parameters makes assertion failures much easier inspect in a debugger.
pub inline fn assert_eql(a: anytype, b: anytype) void {
    if (@inComptime()) {
        if (a != b) {
            @compileLog(a);
            @compileLog(b);
            @compileError("A != B");
        }
    }
    if (!Environment.allow_assert) return;
    if (a != b) {
        Output.panic("Assertion failure: {any} != {any}", .{ a, b });
    }
}

/// This has no effect on the real code but capturing 'a' and 'b' into
/// parameters makes assertion failures much easier inspect in a debugger.
pub fn assert_neql(a: anytype, b: anytype) callconv(callconv_inline) void {
    return assert(a != b);
}

pub fn unsafeAssert(condition: bool) callconv(callconv_inline) void {
    if (!condition) unreachable;
}

pub const dns = @import("./dns.zig");

pub fn getRoughTickCount() timespec {
    if (comptime Environment.isMac) {
        // https://opensource.apple.com/source/xnu/xnu-2782.30.5/libsyscall/wrappers/mach_approximate_time.c.auto.html
        // https://opensource.apple.com/source/Libc/Libc-1158.1.2/gen/clock_gettime.c.auto.html
        var spec = timespec{
            .nsec = 0,
            .sec = 0,
        };
        const clocky = struct {
            pub var clock_id: std.c.CLOCK = .REALTIME;
            pub fn get() void {
                var res = timespec{};
                _ = std.c.clock_getres(.MONOTONIC_RAW_APPROX, @ptrCast(&res));
                if (res.ms() <= 1) {
                    clock_id = .MONOTONIC_RAW_APPROX;
                } else {
                    clock_id = .MONOTONIC_RAW;
                }
            }

            pub var once = std.once(get);
        };
        clocky.once.call();

        // We use this one because we can avoid reading the mach timebase info ourselves.
        _ = std.c.clock_gettime(clocky.clock_id, @ptrCast(&spec));
        return spec;
    }

    if (comptime Environment.isLinux) {
        var spec = timespec{
            .nsec = 0,
            .sec = 0,
        };
        const clocky = struct {
            pub var clock_id: std.os.linux.CLOCK = .REALTIME;
            pub fn get() void {
                var res = timespec{};
                _ = std.os.linux.clock_getres(.MONOTONIC_COARSE, @ptrCast(&res));
                if (res.ms() <= 1) {
                    clock_id = .MONOTONIC_COARSE;
                } else {
                    clock_id = .MONOTONIC_RAW;
                }
            }

            pub var once = std.once(get);
        };
        clocky.once.call();
        _ = std.os.linux.clock_gettime(clocky.clock_id, @ptrCast(&spec));
        return spec;
    }

    if (comptime Environment.isWindows) {
        const ms = getRoughTickCountMs();
        return timespec{
            .sec = @intCast(ms / 1000),
            .nsec = @intCast((ms % 1000) * 1_000_000),
        };
    }

    return 0;
}

/// When you don't need a super accurate timestamp, this is a fast way to get one.
///
/// Requesting the current time frequently is somewhat expensive. So we can use a rough timestamp.
///
/// This timestamp doesn't easily correlate to a specific time. It's only useful relative to other calls.
pub fn getRoughTickCountMs() u64 {
    if (Environment.isWindows) {
        const GetTickCount64 = struct {
            pub extern "kernel32" fn GetTickCount64() std.os.windows.ULONGLONG;
        }.GetTickCount64;
        return GetTickCount64();
    }

    const spec = getRoughTickCount();
    return spec.ns() / std.time.ns_per_ms;
}

pub const timespec = extern struct {
    sec: isize = 0,
    nsec: isize = 0,

    pub fn eql(this: *const timespec, other: *const timespec) bool {
        return this.sec == other.sec and this.nsec == other.nsec;
    }

    pub fn toInstant(this: *const timespec) std.time.Instant {
        if (comptime Environment.isPosix) {
            return std.time.Instant{
                .timestamp = @bitCast(this.*),
            };
        }

        if (comptime Environment.isWindows) {
            return std.time.Instant{
                .timestamp = @intCast(this.sec * std.time.ns_per_s + this.nsec),
            };
        }
    }

    // TODO: this is wrong!
    pub fn duration(this: *const timespec, other: *const timespec) timespec {
        // Mimick C wrapping behavior.
        var sec_diff = this.sec -% other.sec;
        var nsec_diff = this.nsec -% other.nsec;

        if (nsec_diff < 0) {
            sec_diff -%= 1;
            nsec_diff +%= std.time.ns_per_s;
        }

        return timespec{
            .sec = sec_diff,
            .nsec = nsec_diff,
        };
    }

    pub fn order(a: *const timespec, b: *const timespec) std.math.Order {
        const sec_order = std.math.order(a.sec, b.sec);
        if (sec_order != .eq) return sec_order;
        return std.math.order(a.nsec, b.nsec);
    }

    /// Returns the nanoseconds of this timer. Note that maxInt(u64) ns is
    /// 584 years so if we get any overflows we just use maxInt(u64). If
    /// any software is running in 584 years waiting on this timer...
    /// shame on me I guess... but I'll be dead.
    pub fn ns(this: *const timespec) u64 {
        if (this.sec <= 0) {
            return @max(this.nsec, 0);
        }

        assert(this.sec >= 0);
        assert(this.nsec >= 0);
        const s_ns = std.math.mul(
            u64,
            @as(u64, @intCast(@max(this.sec, 0))),
            std.time.ns_per_s,
        ) catch return std.math.maxInt(u64);

        return std.math.add(u64, s_ns, @as(u64, @intCast(@max(this.nsec, 0)))) catch
            return std.math.maxInt(i64);
    }

    pub fn nsSigned(this: *const timespec) i64 {
        const ns_per_sec = this.sec *% std.time.ns_per_s;
        const ns_from_nsec = @divFloor(this.nsec, 1_000_000);
        return ns_per_sec +% ns_from_nsec;
    }

    pub fn ms(this: *const timespec) i64 {
        const ms_from_sec = this.sec *% 1000;
        const ms_from_nsec = @divFloor(this.nsec, 1_000_000);
        return ms_from_sec +% ms_from_nsec;
    }

    pub fn msUnsigned(this: *const timespec) u64 {
        return this.ns() / std.time.ns_per_ms;
    }

    pub fn greater(a: *const timespec, b: *const timespec) bool {
        return a.order(b) == .gt;
    }

    pub fn now() timespec {
        return getRoughTickCount();
    }

    pub fn sinceNow(start: *const timespec) u64 {
        return now().duration(start).ns();
    }

    pub fn addMs(this: *const timespec, interval: i64) timespec {
        const sec_inc = @divTrunc(interval, std.time.ms_per_s);
        const nsec_inc = @rem(interval, std.time.ms_per_s) * std.time.ns_per_ms;

        var new_timespec = this.*;

        new_timespec.sec +%= sec_inc;
        new_timespec.nsec +%= nsec_inc;

        if (new_timespec.nsec >= std.time.ns_per_s) {
            new_timespec.sec +%= 1;
            new_timespec.nsec -%= std.time.ns_per_s;
        }

        return new_timespec;
    }

    pub fn msFromNow(interval: i64) timespec {
        return now().addMs(interval);
    }
};

pub const UUID = @import("./bun.js/uuid.zig");

/// An abstract number of element in a sequence. The sequence has a first element.
/// This type should be used instead of integer because 2 contradicting traditions can
/// call a first element '0' or '1' which makes integer type ambiguous.
pub fn OrdinalT(comptime Int: type) type {
    return enum(Int) {
        invalid = switch (@typeInfo(Int).int.signedness) {
            .unsigned => std.math.maxInt(Int),
            .signed => -1,
        },
        start = 0,
        _,

        pub fn fromZeroBased(int: Int) @This() {
            assert(int >= 0);
            assert(int != std.math.maxInt(Int));
            return @enumFromInt(int);
        }

        pub fn fromOneBased(int: Int) @This() {
            assert(int > 0);
            return @enumFromInt(int - 1);
        }

        pub fn zeroBased(ord: @This()) Int {
            return @intFromEnum(ord);
        }

        pub fn oneBased(ord: @This()) Int {
            return @intFromEnum(ord) + 1;
        }

        pub fn add(ord: @This(), inc: Int) @This() {
            return fromZeroBased(ord.zeroBased() + inc);
        }

        pub fn isValid(ord: @This()) bool {
            return ord.zeroBased() >= 0;
        }
    };
}

/// ABI-equivalent of WTF::OrdinalNumber
pub const Ordinal = OrdinalT(c_int);

pub fn memmove(output: []u8, input: []const u8) void {
    if (output.len == 0) {
        return;
    }

    if (comptime Environment.allow_assert) {
        assert(output.len >= input.len);
    }

    if (Environment.isNative and !@inComptime()) {
        C.memmove(output.ptr, input.ptr, input.len);
    } else {
        for (input, output) |input_byte, *out| {
            out.* = input_byte;
        }
    }
}

pub const hmac = @import("./hmac.zig");
pub const libdeflate = @import("./deps/libdeflate.zig");

pub const bake = @import("bake/bake.zig");

/// like std.enums.tagName, except it doesn't lose the sentinel value.
pub fn tagName(comptime Enum: type, value: Enum) ?[:0]const u8 {
    return inline for (@typeInfo(Enum).@"enum".fields) |f| {
        if (@intFromEnum(value) == f.value) break f.name;
    } else null;
}
extern "c" fn Bun__ramSize() usize;
pub fn getTotalMemorySize() usize {
    return Bun__ramSize();
}

pub const WeakPtrData = packed struct(u32) {
    reference_count: u31 = 0,
    finalized: bool = false,

    pub fn onFinalize(this: *WeakPtrData) bool {
        bun.debugAssert(!this.finalized);
        this.finalized = true;
        return this.reference_count == 0;
    }
};

pub fn WeakPtr(comptime T: type, comptime weakable_field: std.meta.FieldEnum(T)) type {
    return struct {
        const WeakRef = @This();

        value: ?*T = null,
        pub fn create(req: *T) WeakRef {
            bun.debugAssert(!@field(req, @tagName(weakable_field)).finalized);
            @field(req, @tagName(weakable_field)).reference_count += 1;
            return .{ .value = req };
        }

        comptime {
            if (@TypeOf(@field(@as(T, undefined), @tagName(weakable_field))) != WeakPtrData) {
                @compileError("Expected " ++ @typeName(T) ++ " to have a " ++ @typeName(WeakPtrData) ++ " field named " ++ @tagName(weakable_field));
            }
        }

        fn deinitInternal(this: *WeakRef, value: *T) void {
            const weak_data: *WeakPtrData = &@field(value, @tagName(weakable_field));

            this.value = null;
            const count = weak_data.reference_count - 1;
            weak_data.reference_count = count;
            if (weak_data.finalized and count == 0) {
                value.destroy();
            }
        }

        pub fn deinit(this: *WeakRef) void {
            if (this.value) |value| {
                this.deinitInternal(value);
            }
        }

        pub fn get(this: *WeakRef) ?*T {
            if (this.value) |value| {
                if (!@field(value, @tagName(weakable_field)).finalized) {
                    return value;
                }

                this.deinitInternal(value);
            }
            return null;
        }
    };
}

pub const DebugThreadLock = if (Environment.allow_assert)
    struct {
        owning_thread: ?std.Thread.Id,
        locked_at: crash_handler.StoredTrace,

        pub const unlocked: DebugThreadLock = .{
            .owning_thread = null,
            .locked_at = crash_handler.StoredTrace.empty,
        };

        pub fn lock(impl: *@This()) void {
            if (impl.owning_thread) |thread| {
                Output.err("assertion failure", "Locked by thread {d} here:", .{thread});
                crash_handler.dumpStackTrace(impl.locked_at.trace());
                Output.panic("Safety lock violated on thread {d}", .{std.Thread.getCurrentId()});
            }
            impl.owning_thread = std.Thread.getCurrentId();
            impl.locked_at = crash_handler.StoredTrace.capture(@returnAddress());
        }

        pub fn unlock(impl: *@This()) void {
            impl.assertLocked();
            impl.* = unlocked;
        }

        pub fn assertLocked(impl: *const @This()) void {
            assert(impl.owning_thread != null); // not locked
            assert(impl.owning_thread == std.Thread.getCurrentId());
        }

        pub fn initLocked() @This() {
            var impl = DebugThreadLock.unlocked;
            impl.lock();
            return impl;
        }
    }
else
    struct {
        pub const unlocked: @This() = .{};
        pub fn lock(_: *@This()) void {}
        pub fn unlock(_: *@This()) void {}
        pub fn assertLocked(_: *const @This()) void {}
        pub fn initLocked() @This() {
            return .{};
        }
    };

pub const bytecode_extension = ".jsc";

/// An typed index into an array or other structure.
/// maxInt is reserved for an empty state.
///
/// const Thing = struct {};
/// const Index = bun.GenericIndex(u32, Thing)
///
/// The second argument prevents Zig from memoizing the
/// call, which would otherwise make all indexes
/// equal to each other.
pub fn GenericIndex(backing_int: type, uid: anytype) type {
    const null_value = std.math.maxInt(backing_int);
    return enum(backing_int) {
        _,
        const Index = @This();
        comptime {
            _ = uid;
        }

        /// Prefer this over @enumFromInt to assert the int is in range
        pub inline fn init(int: backing_int) Index {
            bun.assert(int != null_value); // would be confused for null
            return @enumFromInt(int);
        }

        /// Prefer this over @intFromEnum because of type confusion with `.Optional`
        pub inline fn get(i: @This()) backing_int {
            bun.assert(@intFromEnum(i) != null_value); // memory corruption
            return @intFromEnum(i);
        }

        pub inline fn toOptional(oi: @This()) Optional {
            return @enumFromInt(oi.get());
        }

        pub fn sortFnAsc(_: void, a: @This(), b: @This()) bool {
            return a.get() < b.get();
        }

        pub fn sortFnDesc(_: void, a: @This(), b: @This()) bool {
            return a.get() < b.get();
        }

        pub fn format(this: @This(), comptime f: []const u8, opts: std.fmt.FormatOptions, writer: anytype) !void {
            comptime if (strings.eql(f, "d") or strings.eql(f, "any"))
                @compileError("Invalid format specifier: " ++ f);
            try std.fmt.formatInt(@intFromEnum(this), 10, .lower, opts, writer);
        }

        pub const Optional = enum(backing_int) {
            none = std.math.maxInt(backing_int),
            _,

            /// Signatures:
            /// - `init(maybe: ?Index) Optional`
            /// - `init(maybe: ?backing_int) Optional`
            pub inline fn init(maybe: anytype) Optional {
                comptime var t = @typeInfo(@TypeOf(maybe));
                if (t == .optional) t = @typeInfo(t.optional.child);
                if (t == .int or t == .comptime_int)
                    return if (@as(?backing_int, maybe)) |i| Index.init(i).toOptional() else .none;
                return if (@as(?Index, maybe)) |i| i.toOptional() else .none;
            }

            pub inline fn unwrap(oi: Optional) ?Index {
                return if (oi == .none) null else @enumFromInt(@intFromEnum(oi));
            }
        };
    };
}

comptime {
    // Must be nominal
    assert(GenericIndex(u32, opaque {}) != GenericIndex(u32, opaque {}));
}

pub fn splitAtMut(comptime T: type, slice: []T, mid: usize) struct { []T, []T } {
    bun.assert(mid <= slice.len);

    return .{ slice[0..mid], slice[mid..] };
}

/// Reverse of the slice index operator.
/// Given `&slice[index] == item`, returns the `index` needed.
/// The item must be in the slice.
pub fn indexOfPointerInSlice(comptime T: type, slice: []const T, item: *const T) usize {
    bun.assert(isSliceInBufferT(T, item[0..1], slice));
    const offset = @intFromPtr(item) - @intFromPtr(slice.ptr);
    const index = @divExact(offset, @sizeOf(T));
    return index;
}

pub fn getThreadCount() u16 {
    const max_threads = 1024;
    const min_threads = 2;
    const ThreadCount = struct {
        pub var cached_thread_count: u16 = 0;
        var cached_thread_count_once = std.once(getThreadCountOnce);
        fn getThreadCountFromUser() ?u16 {
            inline for (.{ "UV_THREADPOOL_SIZE", "GOMAXPROCS" }) |envname| {
                if (getenvZ(envname)) |env| {
                    if (std.fmt.parseInt(u16, env, 10) catch null) |parsed| {
                        if (parsed >= min_threads) {
                            if (bun.logger.Log.default_log_level.atLeast(.debug)) {
                                Output.note("Using {d} threads from {s}={d}", .{ parsed, envname, parsed });
                                Output.flush();
                            }
                            return @min(parsed, max_threads);
                        }
                    }
                }
            }

            return null;
        }
        fn getThreadCountOnce() void {
            cached_thread_count = @min(max_threads, @max(min_threads, getThreadCountFromUser() orelse std.Thread.getCpuCount() catch 0));
        }
    };
    ThreadCount.cached_thread_count_once.call();
    return ThreadCount.cached_thread_count;
}

/// Copied from zig std. Modified to accept arguments.
pub fn once(comptime f: anytype) Once(f) {
    return Once(f){};
}

/// Copied from zig std. Modified to accept arguments.
///
/// An object that executes the function `f` just once.
/// It is undefined behavior if `f` re-enters the same Once instance.
pub fn Once(comptime f: anytype) type {
    return struct {
        const Return = @typeInfo(@TypeOf(f)).@"fn".return_type.?;

        done: bool = false,
        payload: Return = undefined,
        mutex: bun.Mutex = .{},

        /// Call the function `f`.
        /// If `call` is invoked multiple times `f` will be executed only the
        /// first time.
        /// The invocations are thread-safe.
        pub fn call(self: *@This(), args: std.meta.ArgsTuple(@TypeOf(f))) Return {
            if (@atomicLoad(bool, &self.done, .acquire))
                return self.payload;

            return self.callSlow(args);
        }

        fn callSlow(self: *@This(), args: std.meta.ArgsTuple(@TypeOf(f))) Return {
            @branchHint(.cold);

            self.mutex.lock();
            defer self.mutex.unlock();

            // The first thread to acquire the mutex gets to run the initializer
            if (!self.done) {
                self.payload = @call(.auto, f, args);
                @atomicStore(bool, &self.done, true, .release);
            }

            return self.payload;
        }
    };
}

/// `val` must be a pointer to an optional type (e.g. `*?T`)
///
/// This function takes the value out of the optional, replacing it with null, and returns the value.
pub inline fn take(val: anytype) ?@typeInfo(@typeInfo(@TypeOf(val)).pointer.child).optional.child {
    if (val.*) |v| {
        val.* = null;
        return v;
    }
    return null;
}

/// `val` must be a pointer to an optional type (e.g. `*?T`)
///
/// This function deinitializes the value and sets the optional to null.
pub inline fn clear(val: anytype, allocator: std.mem.Allocator) void {
    if (val.*) |*v| {
        v.deinit(allocator);
        val.* = null;
    }
}

pub inline fn wrappingNegation(val: anytype) @TypeOf(val) {
    return 0 -% val;
}

fn assertNoPointers(T: type) void {
    switch (@typeInfo(T)) {
        .pointer => @compileError("no pointers!"),
        inline .@"struct", .@"union" => |s| for (s.fields) |field| {
            assertNoPointers(field.type);
        },
        .array => |a| assertNoPointers(a.child),
        else => {},
    }
}

pub inline fn writeAnyToHasher(hasher: anytype, thing: anytype) void {
    comptime assertNoPointers(@TypeOf(thing)); // catch silly mistakes
    hasher.update(std.mem.asBytes(&thing));
}

pub inline fn isComptimeKnown(x: anytype) bool {
    return comptime @typeInfo(@TypeOf(.{x})).@"struct".fields[0].is_comptime;
}

pub inline fn itemOrNull(comptime T: type, slice: []const T, index: usize) ?T {
    return if (index < slice.len) slice[index] else null;
}

pub const Maybe = bun.JSC.Node.Maybe;

/// To handle stack overflows:
/// 1. StackCheck.init()
/// 2. .isSafeToRecurse()
pub const StackCheck = struct {
    cached_stack_end: usize = 0,

    extern fn Bun__StackCheck__initialize() void;
    pub fn configureThread() void {
        Bun__StackCheck__initialize();
    }

    extern "c" fn Bun__StackCheck__getMaxStack() usize;
    fn getStackEnd() usize {
        return Bun__StackCheck__getMaxStack();
    }

    pub fn init() StackCheck {
        return StackCheck{ .cached_stack_end = getStackEnd() };
    }

    pub fn update(this: *StackCheck) void {
        this.cached_stack_end = getStackEnd();
    }

    /// Is there at least 128 KB of stack space available?
    pub fn isSafeToRecurse(this: StackCheck) bool {
        const stack_ptr: usize = @frameAddress();
        const remaining_stack = stack_ptr -| this.cached_stack_end;
        return remaining_stack > 1024 * if (Environment.isWindows) 256 else 128;
    }
};

// Workaround for lack of branch hints.
pub noinline fn throwStackOverflow() StackOverflow!void {
    @branchHint(.cold);
    return error.StackOverflow;
}
const StackOverflow = error{StackOverflow};

// This pool exists because on Windows, each path buffer costs 64 KB.
// This makes the stack memory usage very unpredictable, which means we can't really know how much stack space we have left.
// This pool is a workaround to make the stack memory usage more predictable.
// We keep up to 4 path buffers alive per thread at a time.
pub fn PathBufferPoolT(comptime T: type) type {
    return struct {
        const Pool = ObjectPool(PathBuf, null, true, 4);
        pub const PathBuf = struct {
            bytes: T,

            pub fn deinit(this: *PathBuf) void {
                var node: *Pool.Node = @alignCast(@fieldParentPtr("data", this));
                node.release();
            }
        };

        pub fn get() *T {
            // use a threadlocal allocator so mimalloc deletes it on thread deinit.
            return &Pool.get(bun.threadlocalAllocator()).data.bytes;
        }

        pub fn put(buffer: *T) void {
            var path_buf: *PathBuf = @alignCast(@fieldParentPtr("bytes", buffer));
            path_buf.deinit();
        }

        pub fn deleteAll() void {
            Pool.deleteAll();
        }
    };
}

pub const PathBufferPool = PathBufferPoolT(bun.PathBuffer);
pub const WPathBufferPool = if (Environment.isWindows) PathBufferPoolT(bun.WPathBuffer) else struct {
    // So it can be used in code that deletes all the pools.
    pub fn deleteAll() void {}
};
pub const OSPathBufferPool = if (Environment.isWindows) WPathBufferPool else PathBufferPool;

pub const S3 = @import("./s3/client.zig");
<<<<<<< HEAD

pub const CowString = CowSlice(u8);

/// "Copy on write" slice. There are many instances when it is desired to re-use
/// a slice, but doing so would make it unknown if that slice should be freed.
/// This structure, in release builds, is the same size as `[]const T`, but
/// stores one bit for if deinitialziation should free the underlying memory.
///
///     const str = CowSlice(u8).initOwned(try alloc.dupe(u8, "hello!"), alloc);
///     const borrow = str.borrow();
///     assert(borrow.slice().ptr == str.slice().ptr)
///     borrow.deinit(alloc); // knows it is borrowed, no free
///     str.deinit(alloc); // calls free
///
/// In a debug build, there are aggressive assertions to ensure unintentional
/// frees do not happen. But in a release build, the developer is expected to
/// keep slice owners alive beyond the lifetimes of the borrowed instances.
///
/// CowSlice does not support slices longer than 2^(@bitSizeOf(usize)-1).
pub fn CowSlice(T: type) type {
    const cow_str_assertions = Environment.isDebug;
    const DebugData = if (cow_str_assertions) struct {
        mutex: std.Thread.Mutex,
        allocator: Allocator,
        borrows: usize,
    };
    return struct {
        ptr: [*]const T,
        flags: packed struct(usize) {
            len: @Type(.{ .int = .{
                .bits = @bitSizeOf(usize) - 1,
                .signedness = .unsigned,
            } }),
            is_owned: bool,
        },
        debug: if (cow_str_assertions) ?*DebugData else void,

        /// `data` is transferred into the returned string, and must be freed with
        /// `.deinit()` when the string and its borrows are done being used.
        pub fn initOwned(data: []const T, allocator: Allocator) @This() {
            if (AllocationScope.downcast(allocator)) |scope|
                scope.assertOwned(data);

            return .{
                .ptr = data.ptr,
                .flags = .{
                    .is_owned = true,
                    .len = @intCast(data.len),
                },
                .debug = if (cow_str_assertions)
                    bun.new(DebugData, .{
                        .mutex = .{},
                        .allocator = allocator,
                        .borrows = 0,
                    }),
            };
        }

        pub fn initDupe(data: []const T, allocator: Allocator) !@This() {
            return initOwned(try allocator.dupe(T, data), allocator);
        }

        /// `.deinit` will not free memory from this slice.
        pub fn initNeverFree(data: []const T) @This() {
            return .{
                .ptr = data.ptr,
                .flags = .{
                    .is_owned = false,
                    .len = @intCast(data.len),
                },
                .debug = if (cow_str_assertions) null,
            };
        }

        pub fn slice(str: @This()) []const T {
            return str.ptr[0..str.flags.len];
        }

        /// Returns a new string. The borrowed string should be deinitialized
        /// so that debug assertions that perform.
        pub fn borrow(str: @This()) @This() {
            if (cow_str_assertions) if (str.debug) |debug| {
                debug.mutex.lock();
                defer debug.mutex.unlock();
                debug.borrows += 1;
            };
            return .{
                .ptr = str.ptr,
                .flags = .{
                    .is_owned = false,
                    .len = str.flags.len,
                },
                .debug = str.debug,
            };
        }

        pub fn deinit(str: @This(), allocator: Allocator) void {
            if (cow_str_assertions) if (str.debug) |debug| {
                debug.mutex.lock();
                bun.assert(
                    // We cannot compare `ptr` here, because allocator implementations with no
                    // associated data set the context pointer to `undefined`, therefore comparing
                    // `ptr` may be undefined behavior. See https://github.com/ziglang/zig/pull/22691
                    // and https://github.com/ziglang/zig/issues/23068.
                    debug.allocator.vtable == allocator.vtable,
                );
                if (str.flags.is_owned) {
                    bun.assert(debug.borrows == 0); // active borrows become invalid data
                } else {
                    debug.borrows -= 1; // double deinit of a borrowed string
                }
                bun.destroy(debug);
            };
            if (str.flags.is_owned) {
                allocator.free(str.slice());
            }
        }

        /// Does not include debug safety checks.
        pub fn initUnchecked(data: []const T, is_owned: bool) @This() {
            return .{
                .ptr = data.ptr,
                .flags = .{
                    .is_owned = is_owned,
                    .len = @intCast(data.len),
                },
                .debug = if (cow_str_assertions) null,
            };
        }
    };
}
=======
pub const ptr = @import("./ptr.zig");
>>>>>>> 1ed87f4e

const Allocator = std.mem.Allocator;

/// Memory is typically not decommitted immediately when freed.
/// Sensitive information that's kept in memory can be read in various ways until the OS
/// decommits it or the memory allocator reuses it for a new allocation.
/// So if we're about to free something sensitive, we should zero it out first.
pub fn freeSensitive(allocator: std.mem.Allocator, slice: anytype) void {
    @memset(@constCast(slice), 0);
    allocator.free(slice);
}

pub const server = @import("./bun.js/api/server.zig");
pub const macho = @import("./macho.zig");<|MERGE_RESOLUTION|>--- conflicted
+++ resolved
@@ -4226,141 +4226,7 @@
 pub const OSPathBufferPool = if (Environment.isWindows) WPathBufferPool else PathBufferPool;
 
 pub const S3 = @import("./s3/client.zig");
-<<<<<<< HEAD
-
-pub const CowString = CowSlice(u8);
-
-/// "Copy on write" slice. There are many instances when it is desired to re-use
-/// a slice, but doing so would make it unknown if that slice should be freed.
-/// This structure, in release builds, is the same size as `[]const T`, but
-/// stores one bit for if deinitialziation should free the underlying memory.
-///
-///     const str = CowSlice(u8).initOwned(try alloc.dupe(u8, "hello!"), alloc);
-///     const borrow = str.borrow();
-///     assert(borrow.slice().ptr == str.slice().ptr)
-///     borrow.deinit(alloc); // knows it is borrowed, no free
-///     str.deinit(alloc); // calls free
-///
-/// In a debug build, there are aggressive assertions to ensure unintentional
-/// frees do not happen. But in a release build, the developer is expected to
-/// keep slice owners alive beyond the lifetimes of the borrowed instances.
-///
-/// CowSlice does not support slices longer than 2^(@bitSizeOf(usize)-1).
-pub fn CowSlice(T: type) type {
-    const cow_str_assertions = Environment.isDebug;
-    const DebugData = if (cow_str_assertions) struct {
-        mutex: std.Thread.Mutex,
-        allocator: Allocator,
-        borrows: usize,
-    };
-    return struct {
-        ptr: [*]const T,
-        flags: packed struct(usize) {
-            len: @Type(.{ .int = .{
-                .bits = @bitSizeOf(usize) - 1,
-                .signedness = .unsigned,
-            } }),
-            is_owned: bool,
-        },
-        debug: if (cow_str_assertions) ?*DebugData else void,
-
-        /// `data` is transferred into the returned string, and must be freed with
-        /// `.deinit()` when the string and its borrows are done being used.
-        pub fn initOwned(data: []const T, allocator: Allocator) @This() {
-            if (AllocationScope.downcast(allocator)) |scope|
-                scope.assertOwned(data);
-
-            return .{
-                .ptr = data.ptr,
-                .flags = .{
-                    .is_owned = true,
-                    .len = @intCast(data.len),
-                },
-                .debug = if (cow_str_assertions)
-                    bun.new(DebugData, .{
-                        .mutex = .{},
-                        .allocator = allocator,
-                        .borrows = 0,
-                    }),
-            };
-        }
-
-        pub fn initDupe(data: []const T, allocator: Allocator) !@This() {
-            return initOwned(try allocator.dupe(T, data), allocator);
-        }
-
-        /// `.deinit` will not free memory from this slice.
-        pub fn initNeverFree(data: []const T) @This() {
-            return .{
-                .ptr = data.ptr,
-                .flags = .{
-                    .is_owned = false,
-                    .len = @intCast(data.len),
-                },
-                .debug = if (cow_str_assertions) null,
-            };
-        }
-
-        pub fn slice(str: @This()) []const T {
-            return str.ptr[0..str.flags.len];
-        }
-
-        /// Returns a new string. The borrowed string should be deinitialized
-        /// so that debug assertions that perform.
-        pub fn borrow(str: @This()) @This() {
-            if (cow_str_assertions) if (str.debug) |debug| {
-                debug.mutex.lock();
-                defer debug.mutex.unlock();
-                debug.borrows += 1;
-            };
-            return .{
-                .ptr = str.ptr,
-                .flags = .{
-                    .is_owned = false,
-                    .len = str.flags.len,
-                },
-                .debug = str.debug,
-            };
-        }
-
-        pub fn deinit(str: @This(), allocator: Allocator) void {
-            if (cow_str_assertions) if (str.debug) |debug| {
-                debug.mutex.lock();
-                bun.assert(
-                    // We cannot compare `ptr` here, because allocator implementations with no
-                    // associated data set the context pointer to `undefined`, therefore comparing
-                    // `ptr` may be undefined behavior. See https://github.com/ziglang/zig/pull/22691
-                    // and https://github.com/ziglang/zig/issues/23068.
-                    debug.allocator.vtable == allocator.vtable,
-                );
-                if (str.flags.is_owned) {
-                    bun.assert(debug.borrows == 0); // active borrows become invalid data
-                } else {
-                    debug.borrows -= 1; // double deinit of a borrowed string
-                }
-                bun.destroy(debug);
-            };
-            if (str.flags.is_owned) {
-                allocator.free(str.slice());
-            }
-        }
-
-        /// Does not include debug safety checks.
-        pub fn initUnchecked(data: []const T, is_owned: bool) @This() {
-            return .{
-                .ptr = data.ptr,
-                .flags = .{
-                    .is_owned = is_owned,
-                    .len = @intCast(data.len),
-                },
-                .debug = if (cow_str_assertions) null,
-            };
-        }
-    };
-}
-=======
 pub const ptr = @import("./ptr.zig");
->>>>>>> 1ed87f4e
 
 const Allocator = std.mem.Allocator;
 
