--- conflicted
+++ resolved
@@ -1212,13 +1212,7 @@
 /// TODO: move to bun.sys and add a method onto FileDescriptor
 /// Get the absolute path to a file descriptor.
 /// On Linux, when `/proc/self/fd` is not available, this function will attempt to use `fchdir` and `getcwd` to get the path instead.
-<<<<<<< HEAD
-pub fn getFdPath(fd: FileDescriptor, buf: *[MAX_PATH_BYTES]u8) ![]u8 {
-=======
-pub fn getFdPath(fd_: anytype, buf: *bun.PathBuffer) ![]u8 {
-    const fd = toFD(fd_).cast();
-
->>>>>>> 92f5c827
+pub fn getFdPath(fd: FileDescriptor, buf: *bun.PathBuffer) ![]u8 {
     if (comptime Environment.isWindows) {
         var wide_buf: WPathBuffer = undefined;
         const wide_slice = try windows.GetFinalPathNameByHandle(fd.native(), .{}, wide_buf[0..]);
