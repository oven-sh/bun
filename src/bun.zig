const std = @import("std");
pub const Environment = @import("env.zig");

pub const use_mimalloc = !Environment.isTest;

pub const default_allocator: std.mem.Allocator = if (!use_mimalloc)
    std.heap.c_allocator
else
    @import("./memory_allocator.zig").c_allocator;

pub const huge_allocator: std.mem.Allocator = if (!use_mimalloc)
    std.heap.c_allocator
else
    @import("./memory_allocator.zig").huge_allocator;

pub const auto_allocator: std.mem.Allocator = if (!use_mimalloc)
    std.heap.c_allocator
else
    @import("./memory_allocator.zig").auto_allocator;

pub const huge_allocator_threshold: comptime_int = @import("./memory_allocator.zig").huge_threshold;

/// We cannot use a threadlocal memory allocator for FileSystem-related things
/// FileSystem is a singleton.
pub const fs_allocator = default_allocator;

pub const C = @import("root").C;
pub const sha = @import("./sha.zig");
pub const FeatureFlags = @import("feature_flags.zig");
pub const meta = @import("./meta.zig");
pub const ComptimeStringMap = @import("./comptime_string_map.zig").ComptimeStringMap;
pub const base64 = @import("./base64/base64.zig");
pub const path = @import("./resolver/resolve_path.zig");
pub const resolver = @import("./resolver//resolver.zig");
pub const PackageJSON = @import("./resolver/package_json.zig").PackageJSON;
pub const fmt = struct {
    pub usingnamespace std.fmt;

    pub fn fmtJavaScript(text: []const u8, enable_ansi_colors: bool) QuickAndDirtyJavaScriptSyntaxHighlighter {
        return QuickAndDirtyJavaScriptSyntaxHighlighter{
            .text = text,
            .enable_colors = enable_ansi_colors,
        };
    }

    pub const QuickAndDirtyJavaScriptSyntaxHighlighter = struct {
        text: []const u8,
        enable_colors: bool = false,
        limited: bool = true,

        const ColorCode = enum {
            magenta,
            blue,
            orange,
            red,
            pink,

            pub fn color(this: ColorCode) []const u8 {
                return switch (this) {
                    .magenta => "\x1b[35m",
                    .blue => "\x1b[34m",
                    .orange => "\x1b[33m",
                    .red => "\x1b[31m",
                    // light pink
                    .pink => "\x1b[38;5;206m",
                };
            }
        };

        pub const Keyword = enum {
            abstract,
            as,
            @"async",
            @"await",
            case,
            @"catch",
            class,
            @"const",
            @"continue",
            debugger,
            default,
            delete,
            do,
            @"else",
            @"enum",
            @"export",
            extends,
            false,
            finally,
            @"for",
            function,
            @"if",
            implements,
            import,
            in,
            instanceof,
            interface,
            let,
            new,
            null,
            package,
            private,
            protected,
            public,
            @"return",
            static,
            super,
            @"switch",
            this,
            throw,
            @"break",
            true,
            @"try",
            type,
            typeof,
            @"var",
            void,
            @"while",
            with,
            yield,
            string,
            number,
            boolean,
            symbol,
            any,
            object,
            unknown,
            never,
            namespace,
            declare,
            readonly,
            undefined,

            pub fn colorCode(this: Keyword) ColorCode {
                return switch (this) {
                    Keyword.abstract => ColorCode.blue,
                    Keyword.as => ColorCode.blue,
                    Keyword.@"async" => ColorCode.magenta,
                    Keyword.@"await" => ColorCode.magenta,
                    Keyword.case => ColorCode.magenta,
                    Keyword.@"catch" => ColorCode.magenta,
                    Keyword.class => ColorCode.magenta,
                    Keyword.@"const" => ColorCode.magenta,
                    Keyword.@"continue" => ColorCode.magenta,
                    Keyword.debugger => ColorCode.magenta,
                    Keyword.default => ColorCode.magenta,
                    Keyword.delete => ColorCode.red,
                    Keyword.do => ColorCode.magenta,
                    Keyword.@"else" => ColorCode.magenta,
                    Keyword.@"break" => ColorCode.magenta,
                    Keyword.undefined => ColorCode.orange,
                    Keyword.@"enum" => ColorCode.blue,
                    Keyword.@"export" => ColorCode.magenta,
                    Keyword.extends => ColorCode.magenta,
                    Keyword.false => ColorCode.orange,
                    Keyword.finally => ColorCode.magenta,
                    Keyword.@"for" => ColorCode.magenta,
                    Keyword.function => ColorCode.magenta,
                    Keyword.@"if" => ColorCode.magenta,
                    Keyword.implements => ColorCode.blue,
                    Keyword.import => ColorCode.magenta,
                    Keyword.in => ColorCode.magenta,
                    Keyword.instanceof => ColorCode.magenta,
                    Keyword.interface => ColorCode.blue,
                    Keyword.let => ColorCode.magenta,
                    Keyword.new => ColorCode.magenta,
                    Keyword.null => ColorCode.orange,
                    Keyword.package => ColorCode.magenta,
                    Keyword.private => ColorCode.blue,
                    Keyword.protected => ColorCode.blue,
                    Keyword.public => ColorCode.blue,
                    Keyword.@"return" => ColorCode.magenta,
                    Keyword.static => ColorCode.magenta,
                    Keyword.super => ColorCode.magenta,
                    Keyword.@"switch" => ColorCode.magenta,
                    Keyword.this => ColorCode.orange,
                    Keyword.throw => ColorCode.magenta,
                    Keyword.true => ColorCode.orange,
                    Keyword.@"try" => ColorCode.magenta,
                    Keyword.type => ColorCode.blue,
                    Keyword.typeof => ColorCode.magenta,
                    Keyword.@"var" => ColorCode.magenta,
                    Keyword.void => ColorCode.magenta,
                    Keyword.@"while" => ColorCode.magenta,
                    Keyword.with => ColorCode.magenta,
                    Keyword.yield => ColorCode.magenta,
                    Keyword.string => ColorCode.blue,
                    Keyword.number => ColorCode.blue,
                    Keyword.boolean => ColorCode.blue,
                    Keyword.symbol => ColorCode.blue,
                    Keyword.any => ColorCode.blue,
                    Keyword.object => ColorCode.blue,
                    Keyword.unknown => ColorCode.blue,
                    Keyword.never => ColorCode.blue,
                    Keyword.namespace => ColorCode.blue,
                    Keyword.declare => ColorCode.blue,
                    Keyword.readonly => ColorCode.blue,
                };
            }
        };

        pub const Keywords = ComptimeStringMap(Keyword, .{
            .{ "abstract", Keyword.abstract },
            .{ "any", Keyword.any },
            .{ "as", Keyword.as },
            .{ "async", Keyword.@"async" },
            .{ "await", Keyword.@"await" },
            .{ "boolean", Keyword.boolean },
            .{ "break", Keyword.@"break" },
            .{ "case", Keyword.case },
            .{ "catch", Keyword.@"catch" },
            .{ "class", Keyword.class },
            .{ "const", Keyword.@"const" },
            .{ "continue", Keyword.@"continue" },
            .{ "debugger", Keyword.debugger },
            .{ "declare", Keyword.declare },
            .{ "default", Keyword.default },
            .{ "delete", Keyword.delete },
            .{ "do", Keyword.do },
            .{ "else", Keyword.@"else" },
            .{ "enum", Keyword.@"enum" },
            .{ "export", Keyword.@"export" },
            .{ "extends", Keyword.extends },
            .{ "false", Keyword.false },
            .{ "finally", Keyword.finally },
            .{ "for", Keyword.@"for" },
            .{ "function", Keyword.function },
            .{ "if", Keyword.@"if" },
            .{ "implements", Keyword.implements },
            .{ "import", Keyword.import },
            .{ "in", Keyword.in },
            .{ "instanceof", Keyword.instanceof },
            .{ "interface", Keyword.interface },
            .{ "let", Keyword.let },
            .{ "namespace", Keyword.namespace },
            .{ "never", Keyword.never },
            .{ "new", Keyword.new },
            .{ "null", Keyword.null },
            .{ "number", Keyword.number },
            .{ "object", Keyword.object },
            .{ "package", Keyword.package },
            .{ "private", Keyword.private },
            .{ "protected", Keyword.protected },
            .{ "public", Keyword.public },
            .{ "readonly", Keyword.readonly },
            .{ "return", Keyword.@"return" },
            .{ "static", Keyword.static },
            .{ "string", Keyword.string },
            .{ "super", Keyword.super },
            .{ "switch", Keyword.@"switch" },
            .{ "symbol", Keyword.symbol },
            .{ "this", Keyword.this },
            .{ "throw", Keyword.throw },
            .{ "true", Keyword.true },
            .{ "try", Keyword.@"try" },
            .{ "type", Keyword.type },
            .{ "typeof", Keyword.typeof },
            .{ "undefined", Keyword.undefined },
            .{ "unknown", Keyword.unknown },
            .{ "var", Keyword.@"var" },
            .{ "void", Keyword.void },
            .{ "while", Keyword.@"while" },
            .{ "with", Keyword.with },
            .{ "yield", Keyword.yield },
        });

        pub fn format(this: @This(), comptime _: []const u8, _: fmt.FormatOptions, writer: anytype) !void {
            const text = this.text;

            if (this.limited) {
                if (!this.enable_colors or text.len > 2048 or text.len == 0 or !strings.isAllASCII(text)) {
                    try writer.writeAll(text);
                    return;
                }
            }

            var remain = text;
            var prev_keyword: ?Keyword = null;

            outer: while (remain.len > 0) {
                if (js_lexer.isIdentifierStart(remain[0])) {
                    var i: usize = 1;

                    while (i < remain.len and js_lexer.isIdentifierContinue(remain[i])) {
                        i += 1;
                    }

                    if (Keywords.get(remain[0..i])) |keyword| {
                        prev_keyword = keyword;
                        const code = keyword.colorCode();
                        try writer.print(Output.prettyFmt("<r>{s}{s}<r>", true), .{ code.color(), remain[0..i] });
                    } else {
                        write: {
                            if (prev_keyword) |prev| {
                                switch (prev) {
                                    .@"const", .let, .@"var", .function, .class => {
                                        try writer.print(Output.prettyFmt("<r><b>{s}<r>", true), .{remain[0..i]});
                                        prev_keyword = null;
                                        break :write;
                                    },
                                    .new => {
                                        prev_keyword = null;

                                        if (i < remain.len and remain[i] == '(') {
                                            try writer.print(Output.prettyFmt("<r><b>{s}<r>", true), .{remain[0..i]});
                                            break :write;
                                        }
                                    },
                                    .abstract, .namespace, .declare, .type, .interface => {
                                        try writer.print(Output.prettyFmt("<r><b><blue>{s}<r>", true), .{remain[0..i]});
                                        prev_keyword = null;
                                        break :write;
                                    },
                                    else => {},
                                }
                            } else if (i < remain.len and remain[i] == '(') {
                                try writer.print(Output.prettyFmt("<r><b><i>{s}<r>", true), .{remain[0..i]});
                                break :write;
                            }

                            try writer.writeAll(remain[0..i]);
                        }
                    }
                    remain = remain[i..];
                } else {
                    switch (remain[0]) {
                        '0'...'9' => {
                            prev_keyword = null;
                            var i: usize = 1;
                            if (remain.len > 1 and remain[0] == '0' and remain[1] == 'x') {
                                i += 1;
                                while (i < remain.len and switch (remain[i]) {
                                    '0'...'9', 'a'...'f', 'A'...'F' => true,
                                    else => false,
                                }) {
                                    i += 1;
                                }
                            } else {
                                while (i < remain.len and switch (remain[i]) {
                                    '0'...'9', '.', 'e', 'E', 'x', 'X', 'b', 'B', 'o', 'O' => true,
                                    else => false,
                                }) {
                                    i += 1;
                                }
                            }

                            try writer.print(Output.prettyFmt("<r><yellow>{s}<r>", true), .{remain[0..i]});
                            remain = remain[i..];
                        },
                        inline '`', '"', '\'' => |char| {
                            prev_keyword = null;

                            var i: usize = 1;
                            while (i < remain.len and remain[i] != char) {
                                if (comptime char == '`') {
                                    if (remain[i] == '$' and i + 1 < remain.len and remain[i + 1] == '{') {
                                        const curly_start = i;
                                        i += 2;

                                        while (i < remain.len and remain[i] != '}') {
                                            if (remain[i] == '\\') {
                                                i += 1;
                                            }
                                            i += 1;
                                        }

                                        try writer.print(Output.prettyFmt("<r><green>{s}<r>", true), .{remain[0..curly_start]});
                                        try writer.writeAll("${");
                                        const curly_remain = QuickAndDirtyJavaScriptSyntaxHighlighter{
                                            .text = remain[curly_start + 2 .. i],
                                            .enable_colors = this.enable_colors,
                                            .limited = false,
                                        };

                                        if (curly_remain.text.len > 0) {
                                            try curly_remain.format("", .{}, writer);
                                        }

                                        if (i < remain.len and remain[i] == '}') {
                                            i += 1;
                                        }
                                        try writer.writeAll("}");
                                        remain = remain[i..];
                                        i = 0;
                                        if (remain.len > 0 and remain[0] == char) {
                                            try writer.writeAll(Output.prettyFmt("<r><green>`<r>", true));
                                            remain = remain[1..];
                                            continue :outer;
                                        }
                                        continue;
                                    }
                                }

                                if (i + 1 < remain.len and remain[i] == '\\') {
                                    i += 1;
                                }

                                i += 1;
                            }

                            // Include the trailing quote, if any
                            i += @as(usize, @intFromBool(i > 1 and i < remain.len and remain[i] == char));

                            try writer.print(Output.prettyFmt("<r><green>{s}<r>", true), .{remain[0..i]});
                            remain = remain[i..];
                        },
                        '/' => {
                            prev_keyword = null;
                            var i: usize = 1;

                            // the start of a line comment
                            if (i < remain.len and remain[i] == '/') {
                                while (i < remain.len and remain[i] != '\n') {
                                    i += 1;
                                }

                                const remain_to_print = remain[0..i];
                                if (i < remain.len and remain[i] == '\n') {
                                    i += 1;
                                }

                                if (i < remain.len and remain[i] == '\r') {
                                    i += 1;
                                }

                                try writer.print(Output.prettyFmt("<r><d>{s}<r>", true), .{remain_to_print});
                                remain = remain[i..];
                                continue;
                            }

                            as_multiline_comment: {
                                if (i < remain.len and remain[i] == '*') {
                                    i += 1;

                                    while (i + 2 < remain.len and !strings.eqlComptime(remain[i..][0..2], "*/")) {
                                        i += 1;
                                    }

                                    if (i + 2 < remain.len and strings.eqlComptime(remain[i..][0..2], "*/")) {
                                        i += 2;
                                    } else {
                                        i = 1;
                                        break :as_multiline_comment;
                                    }

                                    try writer.print(Output.prettyFmt("<r><d>{s}<r>", true), .{remain[0..i]});
                                    remain = remain[i..];
                                    continue;
                                }
                            }

                            try writer.writeAll(remain[0..i]);
                            remain = remain[i..];
                        },
                        '}', '[', ']', '{' => {
                            prev_keyword = null;
                            try writer.print(Output.prettyFmt("<r><b>{s}<r>", true), .{remain[0..1]});
                            remain = remain[1..];
                        },
                        ';' => {
                            prev_keyword = null;
                            try writer.print(Output.prettyFmt("<r><d>;<r>", true), .{});
                            remain = remain[1..];
                        },
                        '.' => {
                            prev_keyword = null;
                            var i: usize = 1;
                            if (remain.len > 1 and (js_lexer.isIdentifierStart(remain[1]) or remain[1] == '#')) {
                                i = 2;

                                while (i < remain.len and js_lexer.isIdentifierContinue(remain[i])) {
                                    i += 1;
                                }

                                if (i < remain.len and (remain[i] == '(')) {
                                    try writer.print(Output.prettyFmt("<r><i><b>{s}<r>", true), .{remain[0..i]});
                                    remain = remain[i..];
                                    continue;
                                }
                                i = 1;
                            }

                            try writer.writeAll(remain[0..1]);
                            remain = remain[1..];
                        },

                        '<' => {
                            var i: usize = 1;

                            // JSX
                            jsx: {
                                if (remain.len > 1 and remain[0] == '/') {
                                    i = 2;
                                }
                                prev_keyword = null;

                                while (i < remain.len and js_lexer.isIdentifierContinue(remain[i])) {
                                    i += 1;
                                } else {
                                    i = 1;
                                    break :jsx;
                                }

                                while (i < remain.len and remain[i] != '>') {
                                    i += 1;

                                    if (i < remain.len and remain[i] == '<') {
                                        i = 1;
                                        break :jsx;
                                    }
                                }

                                if (i < remain.len and remain[i] == '>') {
                                    i += 1;
                                    try writer.print(Output.prettyFmt("<r><cyan>{s}<r>", true), .{remain[0..i]});
                                    remain = remain[i..];
                                    continue;
                                }

                                i = 1;
                            }

                            try writer.print(Output.prettyFmt("<r>{s}<r>", true), .{remain[0..i]});
                            remain = remain[i..];
                        },

                        else => {
                            try writer.writeAll(remain[0..1]);
                            remain = remain[1..];
                        },
                    }
                }
            }
        }
    };

    pub fn quote(self: string) strings.QuotedFormatter {
        return strings.QuotedFormatter{
            .text = self,
        };
    }

    pub fn EnumTagListFormatter(comptime Enum: type, comptime Separator: @Type(.EnumLiteral)) type {
        return struct {
            pretty: bool = true,
            const output = brk: {
                var text: []const u8 = "";
                const names = std.meta.fieldNames(Enum);
                inline for (names, 0..) |name, i| {
                    if (Separator == .list) {
                        if (i > 0) {
                            if (i + 1 == names.len) {
                                text = text ++ ", or ";
                            } else {
                                text = text ++ ", ";
                            }
                        }

                        text = text ++ "\"" ++ name ++ "\"";
                    } else if (Separator == .dash) {
                        text = text ++ "\n-  " ++ name;
                    } else {
                        @compileError("Unknown separator type: must be .dash or .list");
                    }
                }
                break :brk text;
            };
            pub fn format(_: @This(), comptime _: []const u8, _: fmt.FormatOptions, writer: anytype) !void {
                try writer.writeAll(output);
            }
        };
    }

    pub fn enumTagList(comptime Enum: type, comptime separator: @Type(.EnumLiteral)) EnumTagListFormatter(Enum, separator) {
        return EnumTagListFormatter(Enum, separator){};
    }

    pub fn formatIp(address: std.net.Address, into: []u8) ![]u8 {
        // std.net.Address.format includes `:<port>` and square brackets (IPv6)
        //  while Node does neither.  This uses format then strips these to bring
        //  the result into conformance with Node.
        var result = try std.fmt.bufPrint(into, "{}", .{address});

        // Strip `:<port>`
        if (std.mem.lastIndexOfScalar(u8, result, ':')) |colon| {
            result = result[0..colon];
        }
        // Strip brackets
        if (result[0] == '[' and result[result.len - 1] == ']') {
            result = result[1 .. result.len - 1];
        }
        return result;
    }

    // https://lemire.me/blog/2021/06/03/computing-the-number-of-digits-of-an-integer-even-faster/
    pub fn fastDigitCount(x: u64) u64 {
        const table = [_]u64{
            4294967296,
            8589934582,
            8589934582,
            8589934582,
            12884901788,
            12884901788,
            12884901788,
            17179868184,
            17179868184,
            17179868184,
            21474826480,
            21474826480,
            21474826480,
            21474826480,
            25769703776,
            25769703776,
            25769703776,
            30063771072,
            30063771072,
            30063771072,
            34349738368,
            34349738368,
            34349738368,
            34349738368,
            38554705664,
            38554705664,
            38554705664,
            41949672960,
            41949672960,
            41949672960,
            42949672960,
            42949672960,
        };
        return x + table[std.math.log2(x)] >> 32;
    }

    pub const SizeFormatter = struct {
        value: usize = 0,
        pub fn format(self: SizeFormatter, comptime _: []const u8, opts: fmt.FormatOptions, writer: anytype) !void {
            const math = std.math;
            const value = self.value;
            if (value == 0) {
                return writer.writeAll("0 KB");
            }

            if (value < 512) {
                try fmt.formatInt(self.value, 10, .lower, opts, writer);
                return writer.writeAll(" bytes");
            }

            const mags_si = " KMGTPEZY";
            const mags_iec = " KMGTPEZY";

            const log2 = math.log2(value);
            const magnitude = @min(log2 / comptime math.log2(1000), mags_si.len - 1);
            const new_value = math.lossyCast(f64, value) / math.pow(f64, 1000, math.lossyCast(f64, magnitude));
            const suffix = switch (1000) {
                1000 => mags_si[magnitude],
                1024 => mags_iec[magnitude],
                else => unreachable,
            };

            if (suffix == ' ') {
                try fmt.formatFloatDecimal(new_value / 1000.0, .{ .precision = 2 }, writer);
                return writer.writeAll(" KB");
            } else {
                try fmt.formatFloatDecimal(new_value, .{ .precision = if (std.math.approxEqAbs(f64, new_value, @trunc(new_value), 0.100)) @as(usize, 1) else @as(usize, 2) }, writer);
            }

            const buf = switch (1000) {
                1000 => &[_]u8{ ' ', suffix, 'B' },
                1024 => &[_]u8{ ' ', suffix, 'i', 'B' },
                else => unreachable,
            };
            return writer.writeAll(buf);
        }
    };

    pub fn size(value: anytype) SizeFormatter {
        return switch (@TypeOf(value)) {
            f64, f32, f128 => SizeFormatter{
                .value = @as(u64, @intFromFloat(value)),
            },
            else => SizeFormatter{ .value = @as(u64, @intCast(value)) },
        };
    }

    const lower_hex_table = [_]u8{
        '0',
        '1',
        '2',
        '3',
        '4',
        '5',
        '6',
        '7',
        '8',
        '9',
        'a',
        'b',
        'c',
        'd',
        'e',
        'f',
    };
    const upper_hex_table = [_]u8{
        '0',
        '1',
        '2',
        '3',
        '4',
        '5',
        '6',
        '7',
        '8',
        '9',
        'A',
        'B',
        'C',
        'D',
        'E',
        'F',
    };
    pub fn HexIntFormatter(comptime Int: type, comptime lower: bool) type {
        return struct {
            value: Int,

            const table = if (lower) lower_hex_table else upper_hex_table;

            const BufType = [@bitSizeOf(Int) / 4]u8;

            fn getOutBuf(value: Int) BufType {
                var buf: BufType = undefined;
                comptime var i: usize = 0;
                inline while (i < buf.len) : (i += 1) {
                    // value relative to the current nibble
                    buf[i] = table[@as(u8, @as(u4, @truncate(value >> comptime ((buf.len - i - 1) * 4)))) & 0xF];
                }

                return buf;
            }

            pub fn format(self: @This(), comptime _: []const u8, _: fmt.FormatOptions, writer: anytype) !void {
                const value = self.value;
                try writer.writeAll(&getOutBuf(value));
            }
        };
    }

    pub fn HexInt(comptime Int: type, comptime lower: std.fmt.Case, value: Int) HexIntFormatter(Int, lower == .lower) {
        const Formatter = HexIntFormatter(Int, lower == .lower);
        return Formatter{ .value = value };
    }

    pub fn hexIntLower(value: anytype) HexIntFormatter(@TypeOf(value), true) {
        const Formatter = HexIntFormatter(@TypeOf(value), true);
        return Formatter{ .value = value };
    }

    pub fn hexIntUpper(value: anytype) HexIntFormatter(@TypeOf(value), false) {
        const Formatter = HexIntFormatter(@TypeOf(value), false);
        return Formatter{ .value = value };
    }
};

pub const Output = @import("./output.zig");
pub const Global = @import("./__global.zig");

pub const FileDescriptor = if (Environment.isBrowser)
    u0
else if (Environment.isWindows)
    // On windows, this is a bitcast "bun.FDImpl" struct
    // Do not bitcast it to *anyopaque manually, but instead use `fdcast()`
    u64
else
    std.os.fd_t;

pub const FDImpl = @import("./fd.zig").FDImpl;

// When we are on a computer with an absurdly high number of max open file handles
// such is often the case with macOS
// As a useful optimization, we can store file descriptors and just keep them open...forever
pub const StoredFileDescriptorType = if (Environment.isBrowser) u0 else FileDescriptor;

/// Thin wrapper around iovec / libuv buffer
/// This is used for readv/writev calls.
pub const PlatformIOVec = if (Environment.isWindows)
    windows.libuv.uv_buf_t
else
    std.os.iovec;

pub fn platformIOVecCreate(input: []const u8) PlatformIOVec {
    if (Environment.isWindows) return windows.libuv.uv_buf_t.init(input);
    if (Environment.allow_assert) {
        if (input.len > @as(usize, std.math.maxInt(u32))) {
            Output.prettyWarnln("debug warn: call to bun.PlatformIOVec.init with len {d}, this will overflow on windows.", .{
                input.len,
            });
        }
    }
    return .{ .iov_len = @intCast(input.len), .iov_base = @constCast(input.ptr) };
}

pub fn platformIOVecToSlice(iovec: PlatformIOVec) []u8 {
    if (Environment.isWindows) return windows.libuv.uv_buf_t.slice(iovec);
    return iovec.base[0..iovec.len];
}

pub const StringTypes = @import("string_types.zig");
pub const stringZ = StringTypes.stringZ;
pub const string = StringTypes.string;
pub const CodePoint = StringTypes.CodePoint;
pub const PathString = StringTypes.PathString;
pub const HashedString = StringTypes.HashedString;
pub const strings = @import("string_immutable.zig");
pub const MutableString = @import("string_mutable.zig").MutableString;
pub const RefCount = @import("./ref_count.zig").RefCount;

pub inline fn constStrToU8(s: []const u8) []u8 {
    return @constCast(s);
}

pub const MAX_PATH_BYTES: usize = if (Environment.isWasm) 1024 else std.fs.MAX_PATH_BYTES;
pub const PathBuffer = [MAX_PATH_BYTES]u8;
pub const OSPathSlice = if (Environment.isWindows) [:0]const u16 else [:0]const u8;
pub const OSPathSliceWithoutSentinel = if (Environment.isWindows) []const u16 else []const u8;
pub const OSPathBuffer = if (Environment.isWindows) WPathBuffer else PathBuffer;
pub const WPathBuffer = [MAX_PATH_BYTES / 2]u16;

pub inline fn cast(comptime To: type, value: anytype) To {
    if (comptime std.meta.trait.isIntegral(@TypeOf(value))) {
        return @as(To, @ptrFromInt(@as(usize, @bitCast(value))));
    }

    // TODO: file issue about why std.meta.Child only is necessary on Linux aarch64
    // it should be necessary on all targets
    return @ptrCast(@alignCast(value));
}

extern fn strlen(ptr: [*c]const u8) usize;
pub fn indexOfSentinel(comptime Elem: type, comptime sentinel: Elem, ptr: [*:sentinel]const Elem) usize {
    if (comptime Elem == u8 and sentinel == 0) {
        return strlen(ptr);
    } else {
        var i: usize = 0;
        while (ptr[i] != sentinel) {
            i += 1;
        }
        return i;
    }
}

pub fn len(value: anytype) usize {
    return switch (@typeInfo(@TypeOf(value))) {
        .Array => |info| info.len,
        .Vector => |info| info.len,
        .Pointer => |info| switch (info.size) {
            .One => switch (@as(@import("builtin").TypeInfo, @typeInfo(info.child))) {
                .Array => |array| brk: {
                    if (array.sentinel != null) {
                        @compileError("use bun.sliceTo");
                    }

                    break :brk array.len;
                },
                else => @compileError("invalid type given to std.mem.len"),
            },
            .Many => {
                const sentinel_ptr = info.sentinel orelse
                    @compileError("length of pointer with no sentinel");
                const sentinel = @as(*align(1) const info.child, @ptrCast(sentinel_ptr)).*;

                return indexOfSentinel(info.child, sentinel, value);
            },
            .C => {
                std.debug.assert(value != null);
                return indexOfSentinel(info.child, 0, value);
            },
            .Slice => value.len,
        },
        .Struct => |info| if (info.is_tuple) {
            return info.fields.len;
        } else @compileError("invalid type given to std.mem.len"),
        else => @compileError("invalid type given to std.mem.len"),
    };
}

fn Span(comptime T: type) type {
    switch (@typeInfo(T)) {
        .Optional => |optional_info| {
            return ?Span(optional_info.child);
        },
        .Pointer => |ptr_info| {
            var new_ptr_info = ptr_info;
            switch (ptr_info.size) {
                .One => switch (@typeInfo(ptr_info.child)) {
                    .Array => |info| {
                        new_ptr_info.child = info.child;
                        new_ptr_info.sentinel = info.sentinel;
                    },
                    else => @compileError("invalid type given to std.mem.Span"),
                },
                .C => {
                    new_ptr_info.sentinel = &@as(ptr_info.child, 0);
                    new_ptr_info.is_allowzero = false;
                },
                .Many, .Slice => {},
            }
            new_ptr_info.size = .Slice;
            return @Type(.{ .Pointer = new_ptr_info });
        },
        else => @compileError("invalid type given to std.mem.Span: " ++ @typeName(T)),
    }
}
// fn Span(comptime T: type) type {
//     switch (@typeInfo(T)) {
//         .Optional => |optional_info| {
//             return ?Span(optional_info.child);
//         },
//         .Pointer => |ptr_info| {
//             var new_ptr_info = ptr_info;
//             switch (ptr_info.size) {
//                 .C => {
//                     new_ptr_info.sentinel = &@as(ptr_info.child, 0);
//                     new_ptr_info.is_allowzero = false;
//                 },
//                 .Many => if (ptr_info.sentinel == null) @compileError("invalid type given to bun.span: " ++ @typeName(T)),
//                 else => {},
//             }
//             new_ptr_info.size = .Slice;
//             return @Type(.{ .Pointer = new_ptr_info });
//         },
//         else => {},
//     }
//     @compileError("invalid type given to bun.span: " ++ @typeName(T));
// }

pub fn span(ptr: anytype) Span(@TypeOf(ptr)) {
    if (@typeInfo(@TypeOf(ptr)) == .Optional) {
        if (ptr) |non_null| {
            return span(non_null);
        } else {
            return null;
        }
    }
    const Result = Span(@TypeOf(ptr));
    const l = len(ptr);
    const ptr_info = @typeInfo(Result).Pointer;
    if (ptr_info.sentinel) |s_ptr| {
        const s = @as(*align(1) const ptr_info.child, @ptrCast(s_ptr)).*;
        return ptr[0..l :s];
    } else {
        return ptr[0..l];
    }
}

pub const IdentityContext = @import("./identity_context.zig").IdentityContext;
pub const ArrayIdentityContext = @import("./identity_context.zig").ArrayIdentityContext;
pub const StringHashMapUnowned = struct {
    pub const Key = struct {
        hash: u64,
        len: usize,

        pub fn init(str: []const u8) Key {
            return Key{
                .hash = hash(str),
                .len = str.len,
            };
        }
    };

    pub const Adapter = struct {
        pub fn eql(_: @This(), a: Key, b: Key) bool {
            return a.hash == b.hash and a.len == b.len;
        }

        pub fn hash(_: @This(), key: Key) u64 {
            return key.hash;
        }
    };
};
pub const BabyList = @import("./baby_list.zig").BabyList;
pub const ByteList = BabyList(u8);

pub fn DebugOnly(comptime Type: type) type {
    if (comptime Environment.allow_assert) {
        return Type;
    }

    return void;
}

pub fn DebugOnlyDefault(comptime val: anytype) if (Environment.allow_assert) @TypeOf(val) else void {
    if (comptime Environment.allow_assert) {
        return val;
    }

    return {};
}

pub inline fn range(comptime min: anytype, comptime max: anytype) [max - min]usize {
    return comptime brk: {
        var slice: [max - min]usize = undefined;
        var i: usize = min;
        while (i < max) {
            slice[i - min] = i;
            i += 1;
        }
        break :brk slice;
    };
}

pub fn copy(comptime Type: type, dest: []Type, src: []const Type) void {
    if (comptime Environment.allow_assert) std.debug.assert(dest.len >= src.len);
    if (@intFromPtr(src.ptr) == @intFromPtr(dest.ptr) or src.len == 0) return;

    const input: []const u8 = std.mem.sliceAsBytes(src);
    const output: []u8 = std.mem.sliceAsBytes(dest);

    std.debug.assert(input.len > 0);
    std.debug.assert(output.len > 0);

    const does_input_or_output_overlap = (@intFromPtr(input.ptr) < @intFromPtr(output.ptr) and
        @intFromPtr(input.ptr) + input.len > @intFromPtr(output.ptr)) or
        (@intFromPtr(output.ptr) < @intFromPtr(input.ptr) and
        @intFromPtr(output.ptr) + output.len > @intFromPtr(input.ptr));

    if (!does_input_or_output_overlap) {
        @memcpy(output[0..input.len], input);
    } else if (comptime Environment.isNative) {
        C.memmove(output.ptr, input.ptr, input.len);
    } else {
        for (input, output) |input_byte, *out| {
            out.* = input_byte;
        }
    }
}

pub const hasCloneFn = std.meta.trait.multiTrait(.{ std.meta.trait.isContainer, std.meta.trait.hasFn("clone") });
pub fn cloneWithType(comptime T: type, item: T, allocator: std.mem.Allocator) !T {
    if (comptime std.meta.trait.isIndexable(T)) {
        const Child = std.meta.Child(T);
        assertDefined(item);

        if (comptime hasCloneFn(Child)) {
            var slice = try allocator.alloc(Child, item.len);
            for (slice, 0..) |*val, i| {
                val.* = try item[i].clone(allocator);
            }
            return slice;
        }

        if (comptime std.meta.trait.isContainer(Child)) {
            @compileError("Expected clone() to exist for slice child: " ++ @typeName(Child));
        }

        return try allocator.dupe(Child, item);
    }

    if (comptime hasCloneFn(T)) {
        return try item.clone(allocator);
    }

    @compileError("Expected clone() to exist for " ++ @typeName(T));
}

pub fn clone(val: anytype, allocator: std.mem.Allocator) !@TypeOf(val) {
    return cloneWithType(@TypeOf(val), val, allocator);
}
pub const StringBuilder = @import("./string_builder.zig");

pub fn assertDefined(val: anytype) void {
    if (comptime !Environment.allow_assert) return;
    const Type = @TypeOf(val);

    if (comptime @typeInfo(Type) == .Optional) {
        if (val) |res| {
            assertDefined(res);
        }
        return;
    }

    if (comptime std.meta.trait.isSlice(Type)) {
        std.debug.assert(val.len < std.math.maxInt(u32) + 1);
        std.debug.assert(val.len < std.math.maxInt(u32) + 1);
        std.debug.assert(val.len < std.math.maxInt(u32) + 1);
        var slice: []Type = undefined;
        if (val.len > 0) {
            std.debug.assert(@intFromPtr(val.ptr) != @intFromPtr(slice.ptr));
        }
        return;
    }

    if (comptime @typeInfo(Type) == .Pointer) {
        var slice: *Type = undefined;
        std.debug.assert(@intFromPtr(val) != @intFromPtr(slice));
        return;
    }

    if (comptime @typeInfo(Type) == .Struct) {
        inline for (comptime std.meta.fieldNames(Type)) |name| {
            assertDefined(@field(val, name));
        }
    }
}

pub const LinearFifo = @import("./linear_fifo.zig").LinearFifo;

/// hash a string
pub fn hash(content: []const u8) u64 {
    return std.hash.Wyhash.hash(0, content);
}

pub fn hashWithSeed(seed: u64, content: []const u8) u64 {
    return std.hash.Wyhash.hash(seed, content);
}

pub fn hash32(content: []const u8) u32 {
    const res = hash(content);
    return @as(u32, @truncate(res));
}

pub const HiveArray = @import("./hive_array.zig").HiveArray;

pub fn rand(bytes: []u8) void {
    _ = BoringSSL.RAND_bytes(bytes.ptr, bytes.len);
}

pub const ObjectPool = @import("./pool.zig").ObjectPool;

pub fn assertNonBlocking(fd: anytype) void {
    std.debug.assert(
        (std.os.fcntl(fd, std.os.F.GETFL, 0) catch unreachable) & std.os.O.NONBLOCK != 0,
    );
}

pub fn ensureNonBlocking(fd: anytype) void {
    const current = std.os.fcntl(fd, std.os.F.GETFL, 0) catch 0;
    _ = std.os.fcntl(fd, std.os.F.SETFL, current | std.os.O.NONBLOCK) catch 0;
}

const global_scope_log = Output.scoped(.bun, false);
pub fn isReadable(fd: FileDescriptor) PollFlag {
    if (comptime Environment.isWindows) {
        @panic("TODO on Windows");
    }

    var polls = [_]std.os.pollfd{
        .{
            .fd = fd,
            .events = std.os.POLL.IN | std.os.POLL.ERR,
            .revents = 0,
        },
    };

    const result = (std.os.poll(&polls, 0) catch 0) != 0;
    global_scope_log("poll({d}) readable: {any} ({d})", .{ fd, result, polls[0].revents });
    return if (result and polls[0].revents & std.os.POLL.HUP != 0)
        PollFlag.hup
    else if (result)
        PollFlag.ready
    else
        PollFlag.not_ready;
}

pub const PollFlag = enum { ready, not_ready, hup };
pub fn isWritable(fd: FileDescriptor) PollFlag {
    if (comptime Environment.isWindows) {
        @panic("TODO on Windows");
    }

    var polls = [_]std.os.pollfd{
        .{
            .fd = fd,
            .events = std.os.POLL.OUT,
            .revents = 0,
        },
    };

    const result = (std.os.poll(&polls, 0) catch 0) != 0;
    global_scope_log("poll({d}) writable: {any} ({d})", .{ fd, result, polls[0].revents });
    if (result and polls[0].revents & std.os.POLL.HUP != 0) {
        return PollFlag.hup;
    } else if (result) {
        return PollFlag.ready;
    } else {
        return PollFlag.not_ready;
    }
}

pub inline fn unreachablePanic(comptime fmts: []const u8, args: anytype) noreturn {
    if (comptime !Environment.allow_assert) unreachable;
    std.debug.panic(fmts, args);
}

pub fn StringEnum(comptime Type: type, comptime Map: anytype, value: []const u8) ?Type {
    return ComptimeStringMap(Type, Map).get(value);
}

pub const Bunfig = @import("./bunfig.zig").Bunfig;

pub const HTTPThread = @import("./http.zig").HTTPThread;
pub const http = @import("./http.zig");

pub const Analytics = @import("./analytics/analytics_thread.zig");

pub usingnamespace @import("./tagged_pointer.zig");

pub fn once(comptime function: anytype, comptime ReturnType: type) ReturnType {
    const Result = struct {
        var value: ReturnType = undefined;
        var ran = false;

        pub fn execute() ReturnType {
            if (ran) return value;
            ran = true;
            value = function();
            return value;
        }
    };

    return Result.execute();
}

pub fn isHeapMemory(memory: anytype) bool {
    if (comptime use_mimalloc) {
        const Memory = @TypeOf(memory);
        if (comptime std.meta.trait.isSingleItemPtr(Memory)) {
            return Mimalloc.mi_is_in_heap_region(memory);
        }
        return Mimalloc.mi_is_in_heap_region(std.mem.sliceAsBytes(memory).ptr);
    }
    return false;
}

pub const Mimalloc = @import("./allocators/mimalloc.zig");

pub inline fn isSliceInBuffer(slice: []const u8, buffer: []const u8) bool {
    return slice.len > 0 and @intFromPtr(buffer.ptr) <= @intFromPtr(slice.ptr) and ((@intFromPtr(slice.ptr) + slice.len) <= (@intFromPtr(buffer.ptr) + buffer.len));
}

pub fn rangeOfSliceInBuffer(slice: []const u8, buffer: []const u8) ?[2]u32 {
    if (!isSliceInBuffer(slice, buffer)) return null;
    const r = [_]u32{
        @as(u32, @truncate(@intFromPtr(slice.ptr) -| @intFromPtr(buffer.ptr))),
        @as(u32, @truncate(slice.len)),
    };
    if (comptime Environment.allow_assert)
        std.debug.assert(strings.eqlLong(slice, buffer[r[0]..][0..r[1]], false));
    return r;
}

/// on unix, this == std.math.maxInt(i32)
/// on windows, this is encode(.{ .system, std.math.maxInt(u63) })
pub const invalid_fd: FileDescriptor = FDImpl.invalid.encode();

pub const simdutf = @import("./bun.js/bindings/bun-simdutf.zig");

pub const JSC = @import("root").JavaScriptCore;
pub const AsyncIO = @import("async_io");

pub const logger = @import("./logger.zig");
pub const ThreadPool = @import("./thread_pool.zig");
pub const default_thread_stack_size = ThreadPool.default_thread_stack_size;
pub const picohttp = @import("./deps/picohttp.zig");
pub const uws = @import("./deps/uws.zig");
pub const BoringSSL = @import("./boringssl.zig");
pub const LOLHTML = @import("./deps/lol-html.zig");
pub const clap = @import("./deps/zig-clap/clap.zig");
pub const analytics = @import("./analytics.zig");
pub const DateTime = @import("./deps/zig-datetime/src/datetime.zig");

pub var start_time: i128 = 0;

pub fn openFileZ(pathZ: [:0]const u8, open_flags: std.fs.File.OpenFlags) !std.fs.File {
    var flags: Mode = 0;
    switch (open_flags.mode) {
        .read_only => flags |= std.os.O.RDONLY,
        .write_only => flags |= std.os.O.WRONLY,
        .read_write => flags |= std.os.O.RDWR,
    }

    const res = try sys.open(pathZ, flags, 0).unwrap();
    return std.fs.File{ .handle = fdcast(res) };
}

pub fn openFile(path_: []const u8, open_flags: std.fs.File.OpenFlags) !std.fs.File {
    if (comptime Environment.isWindows) {
        var flags: Mode = 0;
        switch (open_flags.mode) {
            .read_only => flags |= std.os.O.RDONLY,
            .write_only => flags |= std.os.O.WRONLY,
            .read_write => flags |= std.os.O.RDWR,
        }

        return std.fs.File{ .handle = fdcast(try sys.openA(path_, flags, 0).unwrap()) };
    }

    return try openFileZ(&try std.os.toPosixPath(path_), open_flags);
}

pub fn openDir(dir: std.fs.Dir, path_: [:0]const u8) !std.fs.IterableDir {
    if (comptime Environment.isWindows) {
        const res = try sys.openDirAtWindowsA(toFD(dir.fd), path_, true, false).unwrap();
        return std.fs.IterableDir{ .dir = .{ .fd = fdcast(res) } };
    } else {
        const fd = try sys.openat(dir.fd, path_, std.os.O.DIRECTORY | std.os.O.CLOEXEC | std.os.O.RDONLY, 0).unwrap();
        return std.fs.IterableDir{ .dir = .{ .fd = fd } };
    }
}

pub fn openDirA(dir: std.fs.Dir, path_: []const u8) !std.fs.IterableDir {
    if (comptime Environment.isWindows) {
        const res = try sys.openDirAtWindowsA(toFD(dir.fd), path_, true, false).unwrap();
        return std.fs.IterableDir{ .dir = .{ .fd = fdcast(res) } };
    } else {
        const fd = try sys.openatA(dir.fd, path_, std.os.O.DIRECTORY | std.os.O.CLOEXEC | std.os.O.RDONLY, 0).unwrap();
        return std.fs.IterableDir{ .dir = .{ .fd = fd } };
    }
}

pub fn openDirAbsolute(path_: []const u8) !std.fs.Dir {
    if (comptime Environment.isWindows) {
        const res = try sys.openDirAtWindowsA(invalid_fd, path_, true, false).unwrap();
        return std.fs.Dir{ .fd = fdcast(res) };
    } else {
        const fd = try sys.openA(path_, std.os.O.DIRECTORY | std.os.O.CLOEXEC | std.os.O.RDONLY, 0).unwrap();
        return std.fs.Dir{ .fd = fd };
    }
}
pub const MimallocArena = @import("./mimalloc_arena.zig").Arena;

/// This wrapper exists to avoid the call to sliceTo(0)
/// Zig's sliceTo(0) is scalar
pub fn getenvZ(path_: [:0]const u8) ?[]const u8 {
    if (comptime !Environment.isNative) {
        return null;
    }

    if (comptime Environment.isWindows) {
        // Windows UCRT will fill this in for us
        for (std.os.environ) |lineZ| {
            const line = sliceTo(lineZ, 0);
            const key_end = strings.indexOfCharUsize(line, '=') orelse line.len;
            const key = line[0..key_end];
            if (strings.eqlLong(key, path_, true)) {
                return line[@min(key_end + 1, line.len)..];
            }
        }

        return null;
    }

    const ptr = std.c.getenv(path_.ptr) orelse return null;
    return sliceTo(ptr, 0);
}

pub const FDHashMapContext = struct {
    pub fn hash(_: @This(), fd: FileDescriptor) u64 {
        // a file descriptor is i32 on linux, u64 on windows
        // the goal here is to do zero work and widen the 32 bit type to 64
        // this should compile error if FileDescriptor somehow is larger than 64 bits.
        return @as(std.meta.Int(.unsigned, @bitSizeOf(FileDescriptor)), @bitCast(fd));
    }
    pub fn eql(_: @This(), a: FileDescriptor, b: FileDescriptor) bool {
        return a == b;
    }
    pub fn pre(input: FileDescriptor) Prehashed {
        return Prehashed{
            .value = @This().hash(.{}, input),
            .input = input,
        };
    }

    pub const Prehashed = struct {
        value: u64,
        input: FileDescriptor,
        pub fn hash(this: @This(), fd: FileDescriptor) u64 {
            if (fd == this.input) return this.value;
            return fd;
        }

        pub fn eql(_: @This(), a: FileDescriptor, b: FileDescriptor) bool {
            return a == b;
        }
    };
};

pub const U32HashMapContext = struct {
    pub fn hash(_: @This(), value: u32) u64 {
        return @intCast(value);
    }
    pub fn eql(_: @This(), a: u32, b: u32) bool {
        return a == b;
    }
    pub fn pre(input: u32) Prehashed {
        return Prehashed{
            .value = @This().hash(.{}, input),
            .input = input,
        };
    }

    pub const Prehashed = struct {
        value: u64,
        input: u32,
        pub fn hash(this: @This(), value: u32) u64 {
            if (value == this.input) return this.value;
            return @intCast(value);
        }

        pub fn eql(_: @This(), a: u32, b: u32) bool {
            return a == b;
        }
    };
};
// These wrappers exist to use our strings.eqlLong function
pub const StringArrayHashMapContext = struct {
    pub fn hash(_: @This(), s: []const u8) u32 {
        return @as(u32, @truncate(std.hash.Wyhash.hash(0, s)));
    }
    pub fn eql(_: @This(), a: []const u8, b: []const u8, _: usize) bool {
        return strings.eqlLong(a, b, true);
    }

    pub fn pre(input: []const u8) Prehashed {
        return Prehashed{
            .value = @This().hash(.{}, input),
            .input = input,
        };
    }

    pub const Prehashed = struct {
        value: u32,
        input: []const u8,
        pub fn hash(this: @This(), s: []const u8) u32 {
            if (s.ptr == this.input.ptr and s.len == this.input.len)
                return this.value;
            return @as(u32, @truncate(std.hash.Wyhash.hash(0, s)));
        }

        pub fn eql(_: @This(), a: []const u8, b: []const u8) bool {
            return strings.eqlLong(a, b, true);
        }
    };
};

pub const CaseInsensitiveASCIIStringContext = struct {
    pub fn hash(_: @This(), str_: []const u8) u32 {
        var buf: [1024]u8 = undefined;
        if (str_.len < buf.len) {
            return @truncate(std.hash.Wyhash.hash(0, strings.copyLowercase(str_, &buf)));
        }
        var str = str_;
        var wyhash = std.hash.Wyhash.init(0);
        while (str.len > 0) {
            const length = @min(str.len, buf.len);
            wyhash.update(strings.copyLowercase(str[0..length], &buf));
            str = str[length..];
        }
        return @truncate(wyhash.final());
    }

    pub fn eql(_: @This(), a: []const u8, b: []const u8, _: usize) bool {
        return strings.eqlCaseInsensitiveASCIIICheckLength(a, b);
    }

    pub fn pre(input: []const u8) Prehashed {
        return Prehashed{
            .value = @This().hash(.{}, input),
            .input = input,
        };
    }

    pub const Prehashed = struct {
        value: u32,
        input: []const u8,

        pub fn hash(this: @This(), s: []const u8) u32 {
            if (s.ptr == this.input.ptr and s.len == this.input.len)
                return this.value;
            return CaseInsensitiveASCIIStringContext.hash(.{}, s);
        }

        pub fn eql(_: @This(), a: []const u8, b: []const u8) bool {
            return strings.eqlCaseInsensitiveASCIIICheckLength(a, b);
        }
    };
};

pub const StringHashMapContext = struct {
    pub fn hash(_: @This(), s: []const u8) u64 {
        return std.hash.Wyhash.hash(0, s);
    }
    pub fn eql(_: @This(), a: []const u8, b: []const u8) bool {
        return strings.eqlLong(a, b, true);
    }

    pub fn pre(input: []const u8) Prehashed {
        return Prehashed{
            .value = @This().hash(.{}, input),
            .input = input,
        };
    }

    pub const Prehashed = struct {
        value: u64,
        input: []const u8,
        pub fn hash(this: @This(), s: []const u8) u64 {
            if (s.ptr == this.input.ptr and s.len == this.input.len)
                return this.value;
            return StringHashMapContext.hash(.{}, s);
        }

        pub fn eql(_: @This(), a: []const u8, b: []const u8) bool {
            return strings.eqlLong(a, b, true);
        }
    };

    pub const PrehashedCaseInsensitive = struct {
        value: u64,
        input: []const u8,
        pub fn init(allocator: std.mem.Allocator, input: []const u8) PrehashedCaseInsensitive {
            var out = allocator.alloc(u8, input.len) catch unreachable;
            _ = strings.copyLowercase(input, out);
            return PrehashedCaseInsensitive{
                .value = StringHashMapContext.hash(.{}, out),
                .input = out,
            };
        }
        pub fn deinit(this: @This(), allocator: std.mem.Allocator) void {
            allocator.free(this.input);
        }
        pub fn hash(this: @This(), s: []const u8) u64 {
            if (s.ptr == this.input.ptr and s.len == this.input.len)
                return this.value;
            return StringHashMapContext.hash(.{}, s);
        }

        pub fn eql(_: @This(), a: []const u8, b: []const u8) bool {
            return strings.eqlCaseInsensitiveASCIIICheckLength(a, b);
        }
    };
};

pub fn StringArrayHashMap(comptime Type: type) type {
    return std.ArrayHashMap([]const u8, Type, StringArrayHashMapContext, true);
}

pub fn CaseInsensitiveASCIIStringArrayHashMap(comptime Type: type) type {
    return std.ArrayHashMap([]const u8, Type, CaseInsensitiveASCIIStringContext, true);
}

pub fn StringArrayHashMapUnmanaged(comptime Type: type) type {
    return std.ArrayHashMapUnmanaged([]const u8, Type, StringArrayHashMapContext, true);
}

pub fn StringHashMap(comptime Type: type) type {
    return std.HashMap([]const u8, Type, StringHashMapContext, std.hash_map.default_max_load_percentage);
}

pub fn StringHashMapUnmanaged(comptime Type: type) type {
    return std.HashMapUnmanaged([]const u8, Type, StringHashMapContext, std.hash_map.default_max_load_percentage);
}

pub fn FDHashMap(comptime Type: type) type {
    return std.HashMap(StoredFileDescriptorType, Type, FDHashMapContext, std.hash_map.default_max_load_percentage);
}

pub fn U32HashMap(comptime Type: type) type {
    return std.HashMap(u32, Type, U32HashMapContext, std.hash_map.default_max_load_percentage);
}

const CopyFile = @import("./copy_file.zig");
pub const copyFileRange = CopyFile.copyFileRange;
pub const canUseCopyFileRangeSyscall = CopyFile.canUseCopyFileRangeSyscall;
pub const copyFile = CopyFile.copyFile;

pub fn parseDouble(input: []const u8) !f64 {
    if (comptime Environment.isWasm) {
        return try std.fmt.parseFloat(f64, input);
    }
    return JSC.WTF.parseDouble(input);
}

pub const SignalCode = enum(u8) {
    SIGHUP = 1,
    SIGINT = 2,
    SIGQUIT = 3,
    SIGILL = 4,
    SIGTRAP = 5,
    SIGABRT = 6,
    SIGBUS = 7,
    SIGFPE = 8,
    SIGKILL = 9,
    SIGUSR1 = 10,
    SIGSEGV = 11,
    SIGUSR2 = 12,
    SIGPIPE = 13,
    SIGALRM = 14,
    SIGTERM = 15,
    SIG16 = 16,
    SIGCHLD = 17,
    SIGCONT = 18,
    SIGSTOP = 19,
    SIGTSTP = 20,
    SIGTTIN = 21,
    SIGTTOU = 22,
    SIGURG = 23,
    SIGXCPU = 24,
    SIGXFSZ = 25,
    SIGVTALRM = 26,
    SIGPROF = 27,
    SIGWINCH = 28,
    SIGIO = 29,
    SIGPWR = 30,
    SIGSYS = 31,
    _,

    pub fn name(value: SignalCode) ?[]const u8 {
        if (@intFromEnum(value) <= @intFromEnum(SignalCode.SIGSYS)) {
            return asByteSlice(@tagName(value));
        }

        return null;
    }

    pub fn from(value: anytype) SignalCode {
        return @enumFromInt(std.mem.asBytes(&value)[0]);
    }

    pub fn format(self: SignalCode, comptime _: []const u8, _: fmt.FormatOptions, writer: anytype) !void {
        if (self.name()) |str| {
            try std.fmt.format(writer, "code {d} ({s})", .{ @intFromEnum(self), str });
        } else {
            try std.fmt.format(writer, "code {d}", .{@intFromEnum(self)});
        }
    }
};

pub fn isMissingIOUring() bool {
    if (comptime !Environment.isLinux)
        // it is not missing when it was not supposed to be there in the first place
        return false;

    // cache the boolean value
    const Missing = struct {
        pub var is_missing_io_uring: ?bool = null;
    };

    return Missing.is_missing_io_uring orelse brk: {
        const kernel = Analytics.GenerateHeader.GeneratePlatform.kernelVersion();
        // io_uring was introduced in earlier versions of Linux, but it was not
        // really usable for us until 5.3
        const result = kernel.major < 5 or (kernel.major == 5 and kernel.minor < 3);
        Missing.is_missing_io_uring = result;
        break :brk result;
    };
}

pub const CLI = @import("./cli.zig");

pub const PackageManager = @import("./install/install.zig").PackageManager;

pub const fs = @import("./fs.zig");
pub const Bundler = bundler.Bundler;
pub const bundler = @import("./bundler.zig");
pub const which = @import("./which.zig").which;
pub const js_parser = @import("./js_parser.zig");
pub const js_printer = @import("./js_printer.zig");
pub const js_lexer = @import("./js_lexer.zig");
pub const JSON = @import("./json_parser.zig");
pub const JSAst = @import("./js_ast.zig");
pub const bit_set = @import("./bit_set.zig");

pub fn enumMap(comptime T: type, comptime args: anytype) (fn (T) []const u8) {
    const Map = struct {
        const vargs = args;
        const labels = brk: {
            var vabels_ = std.enums.EnumArray(T, []const u8).initFill("");
            @setEvalBranchQuota(99999);
            inline for (vargs) |field| {
                vabels_.set(field.@"0", field.@"1");
            }
            break :brk vabels_;
        };

        pub fn get(input: T) []const u8 {
            return labels.get(input);
        }
    };

    return Map.get;
}

pub fn ComptimeEnumMap(comptime T: type) type {
    comptime {
        var entries: [std.enums.values(T).len]struct { string, T } = undefined;
        var i: usize = 0;
        inline for (std.enums.values(T)) |value| {
            entries[i] = .{ .@"0" = @tagName(value), .@"1" = value };
            i += 1;
        }
        return ComptimeStringMap(T, entries);
    }
}

/// Write 0's for every byte in Type
/// Ignores default struct values.
pub fn zero(comptime Type: type) Type {
    var out: [@sizeOf(Type)]u8 align(@alignOf(Type)) = undefined;
    @memset(@as([*]u8, @ptrCast(&out))[0..out.len], 0);
    return @as(Type, @bitCast(out));
}
pub const c_ares = @import("./deps/c_ares.zig");
pub const URL = @import("./url.zig").URL;
pub const FormData = @import("./url.zig").FormData;

var needs_proc_self_workaround: bool = false;

// This is our "polyfill" when /proc/self/fd is not available it's only
// necessary on linux because other platforms don't have an optional
// /proc/self/fd
fn getFdPathViaCWD(fd: std.os.fd_t, buf: *[@This().MAX_PATH_BYTES]u8) ![]u8 {
    const prev_fd = try std.os.openatZ(std.fs.cwd().fd, ".", 0, 0);
    var needs_chdir = false;
    defer {
        if (needs_chdir) std.os.fchdir(prev_fd) catch unreachable;
        std.os.close(prev_fd);
    }
    try std.os.fchdir(fd);
    needs_chdir = true;
    return std.os.getcwd(buf);
}

pub fn getcwd(buf_: []u8) ![]u8 {
    if (comptime !Environment.isWindows) {
        return std.os.getcwd(buf_);
    }

    var temp: [MAX_PATH_BYTES]u8 = undefined;
    var temp_slice = try std.os.getcwd(&temp);
    // Paths are normalized to use / to make more things reliable, but eventually this will have to change to be the true file sep
    // It is possible to expose this value to JS land
    return path.normalizeBuf(temp_slice, buf_, .loose);
}

pub fn getcwdAlloc(allocator: std.mem.Allocator) ![]u8 {
    var temp: [MAX_PATH_BYTES]u8 = undefined;
    var temp_slice = try getcwd(&temp);
    return allocator.dupe(u8, temp_slice);
}

/// Get the absolute path to a file descriptor.
/// On Linux, when `/proc/self/fd` is not available, this function will attempt to use `fchdir` and `getcwd` to get the path instead.
pub fn getFdPath(fd_: anytype, buf: *[@This().MAX_PATH_BYTES]u8) ![]u8 {
    const fd = fdcast(toFD(fd_));

    if (comptime Environment.isWindows) {
        var temp: [MAX_PATH_BYTES]u8 = undefined;
        var temp_slice = try std.os.getFdPath(fd, &temp);
        return path.normalizeBuf(temp_slice, buf, .loose);
    }

    if (comptime !Environment.isLinux) {
        return try std.os.getFdPath(fd, buf);
    }

    if (needs_proc_self_workaround) {
        return getFdPathViaCWD(fd, buf);
    }

    return std.os.getFdPath(fd, buf) catch |err| {
        if (err == error.FileNotFound and !needs_proc_self_workaround) {
            needs_proc_self_workaround = true;
            return getFdPathViaCWD(fd, buf);
        }

        return err;
    };
}

fn lenSliceTo(ptr: anytype, comptime end: meta.Elem(@TypeOf(ptr))) usize {
    switch (@typeInfo(@TypeOf(ptr))) {
        .Pointer => |ptr_info| switch (ptr_info.size) {
            .One => switch (@typeInfo(ptr_info.child)) {
                .Array => |array_info| {
                    if (array_info.sentinel) |sentinel_ptr| {
                        const sentinel = @as(*align(1) const array_info.child, @ptrCast(sentinel_ptr)).*;
                        if (sentinel == end) {
                            return indexOfSentinel(array_info.child, end, ptr);
                        }
                    }
                    return std.mem.indexOfScalar(array_info.child, ptr, end) orelse array_info.len;
                },
                else => {},
            },
            .Many => if (ptr_info.sentinel) |sentinel_ptr| {
                const sentinel = @as(*align(1) const ptr_info.child, @ptrCast(sentinel_ptr)).*;
                // We may be looking for something other than the sentinel,
                // but iterating past the sentinel would be a bug so we need
                // to check for both.
                var i: usize = 0;
                while (ptr[i] != end and ptr[i] != sentinel) i += 1;
                return i;
            },
            .C => {
                std.debug.assert(ptr != null);
                return indexOfSentinel(ptr_info.child, end, ptr);
            },
            .Slice => {
                if (ptr_info.sentinel) |sentinel_ptr| {
                    const sentinel = @as(*align(1) const ptr_info.child, @ptrCast(sentinel_ptr)).*;
                    if (sentinel == end) {
                        return indexOfSentinel(ptr_info.child, sentinel, ptr);
                    }
                }
                return std.mem.indexOfScalar(ptr_info.child, ptr, end) orelse ptr.len;
            },
        },
        else => {},
    }
    @compileError("invalid type given to std.mem.sliceTo: " ++ @typeName(@TypeOf(ptr)));
}

/// Helper for the return type of sliceTo()
fn SliceTo(comptime T: type, comptime end: meta.Elem(T)) type {
    switch (@typeInfo(T)) {
        .Optional => |optional_info| {
            return ?SliceTo(optional_info.child, end);
        },
        .Pointer => |ptr_info| {
            var new_ptr_info = ptr_info;
            new_ptr_info.size = .Slice;
            switch (ptr_info.size) {
                .One => switch (@typeInfo(ptr_info.child)) {
                    .Array => |array_info| {
                        new_ptr_info.child = array_info.child;
                        // The return type must only be sentinel terminated if we are guaranteed
                        // to find the value searched for, which is only the case if it matches
                        // the sentinel of the type passed.
                        if (array_info.sentinel) |sentinel_ptr| {
                            const sentinel = @as(*align(1) const array_info.child, @ptrCast(sentinel_ptr)).*;
                            if (end == sentinel) {
                                new_ptr_info.sentinel = &end;
                            } else {
                                new_ptr_info.sentinel = null;
                            }
                        }
                    },
                    else => {},
                },
                .Many, .Slice => {
                    // The return type must only be sentinel terminated if we are guaranteed
                    // to find the value searched for, which is only the case if it matches
                    // the sentinel of the type passed.
                    if (ptr_info.sentinel) |sentinel_ptr| {
                        const sentinel = @as(*align(1) const ptr_info.child, @ptrCast(sentinel_ptr)).*;
                        if (end == sentinel) {
                            new_ptr_info.sentinel = &end;
                        } else {
                            new_ptr_info.sentinel = null;
                        }
                    }
                },
                .C => {
                    new_ptr_info.sentinel = &end;
                    // C pointers are always allowzero, but we don't want the return type to be.
                    std.debug.assert(new_ptr_info.is_allowzero);
                    new_ptr_info.is_allowzero = false;
                },
            }
            return @Type(.{ .Pointer = new_ptr_info });
        },
        else => {},
    }
    @compileError("invalid type given to std.mem.sliceTo: " ++ @typeName(T));
}

/// Takes an array, a pointer to an array, a sentinel-terminated pointer, or a slice and
/// iterates searching for the first occurrence of `end`, returning the scanned slice.
/// If `end` is not found, the full length of the array/slice/sentinel terminated pointer is returned.
/// If the pointer type is sentinel terminated and `end` matches that terminator, the
/// resulting slice is also sentinel terminated.
/// Pointer properties such as mutability and alignment are preserved.
/// C pointers are assumed to be non-null.
pub fn sliceTo(ptr: anytype, comptime end: meta.Elem(@TypeOf(ptr))) SliceTo(@TypeOf(ptr), end) {
    if (@typeInfo(@TypeOf(ptr)) == .Optional) {
        const non_null = ptr orelse return null;
        return sliceTo(non_null, end);
    }
    const Result = SliceTo(@TypeOf(ptr), end);
    const length = lenSliceTo(ptr, end);
    const ptr_info = @typeInfo(Result).Pointer;
    if (ptr_info.sentinel) |s_ptr| {
        const s = @as(*align(1) const ptr_info.child, @ptrCast(s_ptr)).*;
        return ptr[0..length :s];
    } else {
        return ptr[0..length];
    }
}

pub fn cstring(input: []const u8) [:0]const u8 {
    if (input.len == 0)
        return "";

    if (comptime Environment.allow_assert) {
        std.debug.assert(
            input.ptr[input.len] == 0,
        );
    }
    return @as([*:0]const u8, @ptrCast(input.ptr))[0..input.len :0];
}

pub const Semver = @import("./install/semver.zig");
pub const ImportRecord = @import("./import_record.zig").ImportRecord;
pub const ImportKind = @import("./import_record.zig").ImportKind;

pub usingnamespace @import("./util.zig");
pub const fast_debug_build_cmd = .None;
pub const fast_debug_build_mode = fast_debug_build_cmd != .None and
    Environment.isDebug;

pub const MultiArrayList = @import("./multi_array_list.zig").MultiArrayList;

pub const Joiner = @import("./string_joiner.zig");
pub const renamer = @import("./renamer.zig");
pub const sourcemap = struct {
    pub usingnamespace @import("./sourcemap/sourcemap.zig");
    pub usingnamespace @import("./sourcemap/CodeCoverage.zig");
};

pub fn asByteSlice(buffer: anytype) []const u8 {
    return switch (@TypeOf(buffer)) {
        []const u8, []u8, [:0]const u8, [:0]u8 => buffer.ptr[0..buffer.len],
        [*:0]u8, [*:0]const u8 => buffer[0..len(buffer)],
        [*c]const u8, [*c]u8 => span(buffer),
        else => |T| {
            if (comptime std.meta.trait.isPtrTo(.Array)(T)) {
                return @as([]const u8, buffer);
            }

            @compileError("Unsupported type " ++ @typeName(T));
        },
    };
}

comptime {
    if (fast_debug_build_cmd != .RunCommand and fast_debug_build_mode) {
        _ = @import("./bun.js/node/buffer.zig").BufferVectorized.fill;
        _ = @import("./cli/upgrade_command.zig").Version;
    }
}

pub fn DebugOnlyDisabler(comptime Type: type) type {
    return struct {
        const T = Type;
        threadlocal var disable_create_in_debug: if (Environment.allow_assert) usize else u0 = 0;
        pub inline fn disable() void {
            if (comptime !Environment.allow_assert) return;
            disable_create_in_debug += 1;
        }

        pub inline fn enable() void {
            if (comptime !Environment.allow_assert) return;
            disable_create_in_debug -= 1;
        }

        pub inline fn assert() void {
            if (comptime !Environment.allow_assert) return;
            if (disable_create_in_debug > 0) {
                Output.panic(comptime "[" ++ @typeName(T) ++ "] called while disabled (did you forget to call enable?)", .{});
            }
        }
    };
}

const FailingAllocator = struct {
    fn alloc(_: *anyopaque, _: usize, _: u8, _: usize) ?[*]u8 {
        if (comptime Environment.allow_assert) {
            unreachablePanic("FailingAllocator should never be reached. This means some memory was not defined", .{});
        }
        return null;
    }

    fn resize(_: *anyopaque, _: []u8, _: u8, _: usize, _: usize) bool {
        if (comptime Environment.allow_assert) {
            unreachablePanic("FailingAllocator should never be reached. This means some memory was not defined", .{});
        }
        return false;
    }

    fn free(
        _: *anyopaque,
        _: []u8,
        _: u8,
        _: usize,
    ) void {
        unreachable;
    }
};

/// When we want to avoid initializing a value as undefined, we can use this allocator
pub const failing_allocator = std.mem.Allocator{ .ptr = undefined, .vtable = &.{
    .alloc = FailingAllocator.alloc,
    .resize = FailingAllocator.resize,
    .free = FailingAllocator.free,
} };

/// Reload Bun's process
///
/// This clones envp, argv, and gets the current executable path
///
/// Overwrites the current process with the new process
///
/// Must be able to allocate memory. malloc is not signal safe, but it's
/// best-effort. Not much we can do if it fails.
pub fn reloadProcess(
    allocator: std.mem.Allocator,
    clear_terminal: bool,
) void {
    const PosixSpawn = @import("./bun.js/api/bun/spawn.zig").PosixSpawn;
    const bun = @This();
    var dupe_argv = allocator.allocSentinel(?[*:0]const u8, bun.argv().len, null) catch unreachable;
    for (bun.argv(), dupe_argv) |src, *dest| {
        dest.* = (allocator.dupeZ(u8, sliceTo(src, 0)) catch unreachable).ptr;
    }

    var environ_slice = std.mem.span(std.c.environ);
    var environ = allocator.allocSentinel(?[*:0]const u8, environ_slice.len, null) catch unreachable;
    for (environ_slice, environ) |src, *dest| {
        if (src == null) {
            dest.* = null;
        } else {
            dest.* = (allocator.dupeZ(u8, sliceTo(src.?, 0)) catch unreachable).ptr;
        }
    }

    // we must clone selfExePath incase the argv[0] was not an absolute path (what appears in the terminal)
    const exec_path = (allocator.dupeZ(u8, std.fs.selfExePathAlloc(allocator) catch unreachable) catch unreachable).ptr;

    // we clone argv so that the memory address isn't the same as the libc one
    const argv = @as([*:null]?[*:0]const u8, @ptrCast(dupe_argv.ptr));

    // we clone envp so that the memory address of environment variables isn't the same as the libc one
    const envp = @as([*:null]?[*:0]const u8, @ptrCast(environ.ptr));

    // Clear the terminal
    if (clear_terminal) {
        Output.flush();
        Output.disableBuffering();
        Output.resetTerminalAll();
    }

    // macOS doesn't have CLOEXEC, so we must go through posix_spawn
    if (comptime Environment.isMac) {
        var actions = PosixSpawn.Actions.init() catch unreachable;
        actions.inherit(0) catch unreachable;
        actions.inherit(1) catch unreachable;
        actions.inherit(2) catch unreachable;
        var attrs = PosixSpawn.Attr.init() catch unreachable;
        attrs.set(
            C.POSIX_SPAWN_CLOEXEC_DEFAULT |
                // Apple Extension: If this bit is set, rather
                // than returning to the caller, posix_spawn(2)
                // and posix_spawnp(2) will behave as a more
                // featureful execve(2).
                C.POSIX_SPAWN_SETEXEC |
                C.POSIX_SPAWN_SETSIGDEF | C.POSIX_SPAWN_SETSIGMASK,
        ) catch unreachable;
        switch (PosixSpawn.spawnZ(exec_path, actions, attrs, @as([*:null]?[*:0]const u8, @ptrCast(argv)), @as([*:null]?[*:0]const u8, @ptrCast(envp)))) {
            .err => |err| {
                Output.panic("Unexpected error while reloading: {d} {s}", .{ err.errno, @tagName(err.getErrno()) });
            },
            .result => |_| {},
        }
    } else {
        const err = std.os.execveZ(
            exec_path,
            argv,
            envp,
        );
        Output.panic("Unexpected error while reloading: {s}", .{@errorName(err)});
    }
}
pub var auto_reload_on_crash = false;

pub const options = @import("./options.zig");
pub const StringSet = struct {
    map: Map,

    pub const Map = StringArrayHashMap(void);

    pub fn init(allocator: std.mem.Allocator) StringSet {
        return StringSet{
            .map = Map.init(allocator),
        };
    }

    pub fn keys(self: StringSet) []const string {
        return self.map.keys();
    }

    pub fn insert(self: *StringSet, key: []const u8) !void {
        var entry = try self.map.getOrPut(key);
        if (!entry.found_existing) {
            entry.key_ptr.* = try self.map.allocator.dupe(u8, key);
        }
    }

    pub fn deinit(self: *StringSet) void {
        for (self.map.keys()) |key| {
            self.map.allocator.free(key);
        }

        self.map.deinit();
    }
};

pub const Schema = @import("./api/schema.zig");

pub const StringMap = struct {
    map: Map,
    dupe_keys: bool = false,

    pub const Map = StringArrayHashMap(string);

    pub fn init(allocator: std.mem.Allocator, dupe_keys: bool) StringMap {
        return StringMap{
            .map = Map.init(allocator),
            .dupe_keys = dupe_keys,
        };
    }

    pub fn keys(self: StringMap) []const string {
        return self.map.keys();
    }

    pub fn values(self: StringMap) []const string {
        return self.map.values();
    }

    pub fn count(self: StringMap) usize {
        return self.map.count();
    }

    pub fn toAPI(self: StringMap) Schema.Api.StringMap {
        return Schema.Api.StringMap{
            .keys = self.keys(),
            .values = self.values(),
        };
    }

    pub fn insert(self: *StringMap, key: []const u8, value: []const u8) !void {
        var entry = try self.map.getOrPut(key);
        if (!entry.found_existing) {
            if (self.dupe_keys)
                entry.key_ptr.* = try self.map.allocator.dupe(u8, key);
        } else {
            self.map.allocator.free(entry.value_ptr.*);
        }

        entry.value_ptr.* = try self.map.allocator.dupe(u8, value);
    }
    pub const put = insert;

    pub fn get(self: *const StringMap, key: []const u8) ?[]const u8 {
        return self.map.get(key);
    }

    pub fn sort(self: *StringMap, sort_ctx: anytype) void {
        self.map.sort(sort_ctx);
    }

    pub fn deinit(self: *StringMap) void {
        for (self.map.values()) |value| {
            self.map.allocator.free(value);
        }

        if (self.dupe_keys) {
            for (self.map.keys()) |key| {
                self.map.allocator.free(key);
            }
        }

        self.map.deinit();
    }
};

pub const DotEnv = @import("./env_loader.zig");
pub const BundleV2 = @import("./bundler/bundle_v2.zig").BundleV2;
pub const ParseTask = @import("./bundler/bundle_v2.zig").ParseTask;

pub const Lock = @import("./lock.zig").Lock;
pub const UnboundedQueue = @import("./bun.js/unbounded_queue.zig").UnboundedQueue;

pub fn threadlocalAllocator() std.mem.Allocator {
    if (comptime use_mimalloc) {
        return MimallocArena.getThreadlocalDefault();
    }

    return default_allocator;
}

pub fn Ref(comptime T: type) type {
    return struct {
        ref_count: u32,
        allocator: std.mem.Allocator,
        value: T,

        pub fn init(value: T, allocator: std.mem.Allocator) !*@This() {
            var this = try allocator.create(@This());
            this.allocator = allocator;
            this.ref_count = 1;
            this.value = value;
            return this;
        }

        pub fn ref(this: *@This()) *@This() {
            this.ref_count += 1;
            return this;
        }

        pub fn unref(this: *@This()) ?*@This() {
            this.ref_count -= 1;
            if (this.ref_count == 0) {
                if (@hasDecl(T, "deinit")) {
                    this.value.deinit();
                }
                this.allocator.destroy(this);
                return null;
            }
            return this;
        }
    };
}

pub fn HiveRef(comptime T: type, comptime capacity: u16) type {
    return struct {
        const HiveAllocator = HiveArray(@This(), capacity).Fallback;

        ref_count: u32,
        allocator: *HiveAllocator,
        value: T,

        pub fn init(value: T, allocator: *HiveAllocator) !*@This() {
            var this = try allocator.tryGet();
            this.allocator = allocator;
            this.ref_count = 1;
            this.value = value;
            return this;
        }

        pub fn ref(this: *@This()) *@This() {
            this.ref_count += 1;
            return this;
        }

        pub fn unref(this: *@This()) ?*@This() {
            this.ref_count -= 1;
            if (this.ref_count == 0) {
                if (@hasDecl(T, "deinit")) {
                    this.value.deinit();
                }
                this.allocator.put(this);
                return null;
            }
            return this;
        }
    };
}

pub const MaxHeapAllocator = @import("./max_heap_allocator.zig").MaxHeapAllocator;

pub const tracy = @import("./tracy.zig");
pub const trace = tracy.trace;

pub fn openFileForPath(path_: [:0]const u8) !std.fs.File {
    const O_PATH = if (comptime Environment.isLinux) std.os.O.PATH else std.os.O.RDONLY;
    const flags: u32 = std.os.O.CLOEXEC | std.os.O.NOCTTY | O_PATH;

    const fd = try std.os.openZ(path_, flags, 0);
    return std.fs.File{
        .handle = fd,
    };
}

pub fn openDirForPath(path_: [:0]const u8) !std.fs.Dir {
    const O_PATH = if (comptime Environment.isLinux) std.os.O.PATH else std.os.O.RDONLY;
    const flags: u32 = std.os.O.CLOEXEC | std.os.O.NOCTTY | std.os.O.DIRECTORY | O_PATH;

    const fd = try std.os.openZ(path_, flags, 0);
    return std.fs.Dir{
        .fd = fd,
    };
}

pub const Generation = u16;

pub const zstd = @import("./deps/zstd.zig");
pub const StringPointer = Schema.Api.StringPointer;
pub const StandaloneModuleGraph = @import("./standalone_bun.zig").StandaloneModuleGraph;

pub const String = @import("./string.zig").String;
pub const SliceWithUnderlyingString = @import("./string.zig").SliceWithUnderlyingString;

pub const WTF = struct {
    /// The String type from WebKit's WTF library.
    pub const StringImpl = @import("./string.zig").WTFStringImpl;
};

pub const ArenaAllocator = @import("./ArenaAllocator.zig").ArenaAllocator;

pub const Wyhash = @import("./wyhash.zig").Wyhash;

pub const RegularExpression = @import("./bun.js/bindings/RegularExpression.zig").RegularExpression;
pub inline fn assertComptime() void {
    if (comptime !@inComptime()) {
        @compileError("This function can only be called in comptime.");
    }
}

const TODO_LOG = Output.scoped(.TODO, false);
pub inline fn todo(src: std.builtin.SourceLocation, value: anytype) @TypeOf(value) {
    if (comptime Environment.allow_assert) {
        TODO_LOG("{s}() at {s}:{d}:{d}", .{ src.fn_name, src.file, src.line, src.column });
    }

    return value;
}

/// converts a `bun.FileDescriptor` into the native operating system fd
///
/// On non-windows this does nothing, but on windows it converts UV descriptors
/// to Windows' *HANDLE, and casts the types for proper usage.
///
/// This may be needed in places where a FileDescriptor is given to `std` or `kernel32` apis
pub inline fn fdcast(fd: FileDescriptor) std.os.fd_t {
    if (!Environment.isWindows) return fd;
    // if not having this check, the cast may crash zig compiler?
    if (@inComptime() and fd == invalid_fd) return FDImpl.invalid.system();
    return FDImpl.decode(fd).system();
}

/// Converts a native file descriptor into a `bun.FileDescriptor`
///
/// Accepts either a UV descriptor (i32) or a windows handle (*anyopaque)
pub inline fn toFD(fd: anytype) FileDescriptor {
    const T = @TypeOf(fd);
    if (Environment.isWindows) {
        return (switch (T) {
            FDImpl => fd,
            FDImpl.System => FDImpl.fromSystem(fd),
            FDImpl.UV => FDImpl.fromUV(fd),
            FileDescriptor => FDImpl.decode(fd),
            // TODO: remove this case
            u32, i32 => FDImpl.fromUV(@as(FDImpl.UV, @intCast(fd))),
            else => @compileError("toFD() does not support type \"" ++ @typeName(T) ++ "\""),
        }).encode();
    } else {
        // TODO: remove intCast. we should not be casting u32 -> i32
        // even though file descriptors are always positive, linux/mac repesents them as signed integers
        return @intCast(fd);
    }
}

/// Converts a native file descriptor into a `bun.FileDescriptor`
///
/// Accepts either a UV descriptor (i32) or a windows handle (*anyopaque)
///
/// On windows, this file descriptor will always be backed by libuv, so calling .close() is safe.
pub inline fn toLibUVOwnedFD(fd: anytype) FileDescriptor {
    const T = @TypeOf(fd);
    if (Environment.isWindows) {
        return (switch (T) {
            FDImpl.System => FDImpl.fromSystem(fd).makeLibUVOwned(),
            FDImpl.UV => FDImpl.fromUV(fd),
            FileDescriptor => FDImpl.decode(fd).makeLibUVOwned(),
            FDImpl => fd.makeLibUVOwned(),
            else => @compileError("toLibUVOwnedFD() does not support type \"" ++ @typeName(T) ++ "\""),
        }).encode();
    } else {
        return @intCast(fd);
    }
}

/// Converts FileDescriptor into a UV file descriptor.
///
/// This explicitly is setup to disallow converting a Windows descriptor into a UV
/// descriptor. If this was allowed, then it would imply the caller still owns the
/// windows handle, but Win->UV will always invalidate the handle.
///
/// In that situation, it is almost impossible to close the handle properly,
/// you want to use `bun.FDImpl.decode(fd)` or `bun.toLibUVOwnedFD` instead.
///
/// This way, you can call .close() on the libuv descriptor.
pub inline fn uvfdcast(fd: anytype) FDImpl.UV {
    const T = @TypeOf(fd);
    if (Environment.isWindows) {
        const decoded = (switch (T) {
            FDImpl.System => @compileError("This cast (FDImpl.UV -> FDImpl.System) makes the file descriptor very hard to close. Please use toLibUVOwnedFD() instead"),
            FDImpl => fd,
            FDImpl.UV => FDImpl.fromUV(fd),
            FileDescriptor => FDImpl.decode(fd),
            else => @compileError("uvfdcast() does not support type \"" ++ @typeName(T) ++ "\""),
        });
        if (Environment.allow_assert) {
            if (decoded.kind != .uv) {
                std.debug.panic("uvfdcast({}) called on an windows handle", .{decoded});
            }
        }
        return decoded.uv();
    } else {
        return @intCast(fd);
    }
}

pub inline fn socketcast(fd: anytype) std.os.socket_t {
    if (Environment.isWindows) {
        return @ptrCast(FDImpl.decode(fd).system());
    } else {
        return fd;
    }
}

pub const HOST_NAME_MAX = if (Environment.isWindows)
    // TODO: i have no idea what this value should be
    256
else
    std.os.HOST_NAME_MAX;

pub const enums = @import("./enums.zig");
const WindowsStat = extern struct {
    dev: u32,
    ino: u32,
    nlink: usize,

    mode: Mode,
    uid: u32,
    gid: u32,
    rdev: u32,
    size: u32,
    blksize: isize,
    blocks: i64,

    atim: std.c.timespec,
    mtim: std.c.timespec,
    ctim: std.c.timespec,

    pub fn birthtime(_: *const WindowsStat) std.c.timespec {
        return std.c.timespec{ .tv_nsec = 0, .tv_sec = 0 };
    }

    pub fn mtime(this: *const WindowsStat) std.c.timespec {
        return this.mtim;
    }

    pub fn ctime(this: *const WindowsStat) std.c.timespec {
        return this.ctim;
    }

    pub fn atime(this: *const WindowsStat) std.c.timespec {
        return this.atim;
    }
};

pub const Stat = if (Environment.isWindows) windows.libuv.uv_stat_t else std.os.Stat;

pub const posix = struct {
    // we use these on windows for crt/uv stuff, and std.os does not define them, hence the if
    pub const STDIN_FD = if (Environment.isPosix) std.os.STDIN_FILENO else 0;
    pub const STDOUT_FD = if (Environment.isPosix) std.os.STDOUT_FILENO else 1;
    pub const STDERR_FD = if (Environment.isPosix) std.os.STDERR_FILENO else 2;

    pub inline fn argv() [][*:0]u8 {
        return std.os.argv;
    }
    pub inline fn setArgv(new_ptr: [][*:0]u8) void {
        std.os.argv = new_ptr;
    }

    pub fn stdio(i: anytype) FileDescriptor {
        return switch (i) {
            STDOUT_FD => STDOUT_FD,
            STDERR_FD => STDERR_FD,
            STDIN_FD => STDIN_FD,
            else => @panic("Invalid stdio fd"),
        };
    }
};

pub const win32 = struct {
    pub var STDOUT_FD: FileDescriptor = undefined;
    pub var STDERR_FD: FileDescriptor = undefined;
    pub var STDIN_FD: FileDescriptor = undefined;

    pub inline fn argv() [][*:0]u8 {
        return std.os.argv;
    }

    pub inline fn setArgv(new_ptr: [][*:0]u8) void {
        std.os.argv = new_ptr;
    }

    pub fn stdio(i: anytype) FileDescriptor {
        return switch (i) {
            0 => STDIN_FD,
            1 => STDOUT_FD,
            2 => STDERR_FD,
            else => @panic("Invalid stdio fd"),
        };
    }
};

pub usingnamespace if (@import("builtin").target.os.tag != .windows) posix else win32;

pub fn isRegularFile(mode: anytype) bool {
    if (comptime Environment.isWindows) {
        return mode & std.os.linux.S.IFMT == std.os.linux.S.IFREG;
    }
    return std.os.S.ISREG(@intCast(mode));
}

pub const sys = @import("./sys.zig");

pub const Mode = C.Mode;

pub const windows = @import("./windows.zig");

pub const FDTag = enum {
    none,
    stderr,
    stdin,
    stdout,
    pub fn get(fd_: anytype) FDTag {
        const fd = toFD(fd_);
        if (comptime Environment.isWindows) {
            if (fd == win32.STDOUT_FD) {
                return .stdout;
            } else if (fd == win32.STDERR_FD) {
                return .stderr;
            } else if (fd == win32.STDIN_FD) {
                return .stdin;
            }

            return .none;
        } else {
            return switch (fd) {
                posix.STDIN_FD => FDTag.stdin,
                posix.STDOUT_FD => FDTag.stdout,
                posix.STDERR_FD => FDTag.stderr,
                else => .none,
            };
        }
    }
};

pub fn fdi32(fd_: anytype) i32 {
    if (comptime Environment.isPosix) {
        return @intCast(toFD(fd_));
    }

    if (comptime @TypeOf(fd_) == *anyopaque) {
        return @intCast(@intFromPtr(fd_));
    }

    return @intCast(fd_);
}

pub const LazyBoolValue = enum {
    unknown,
    no,
    yes,
};
/// Create a lazily computed boolean value.
/// Getter must be a function that takes a pointer to the parent struct and returns a boolean.
/// Parent must be a type which contains the field we are getting.
pub fn LazyBool(comptime Getter: anytype, comptime Parent: type, comptime field: string) type {
    return struct {
        value: LazyBoolValue = .unknown,
        pub fn get(self: *@This()) bool {
            if (self.value == .unknown) {
                self.value = switch (Getter(@fieldParentPtr(Parent, field, self))) {
                    true => .yes,
                    false => .no,
                };
            }

            return self.value == .yes;
        }
    };
}

pub fn serializable(input: anytype) @TypeOf(input) {
    const T = @TypeOf(input);
    comptime {
        if (std.meta.trait.isExtern(T)) {
            if (@typeInfo(T) == .Union) {
                @compileError("Extern unions must be serialized with serializableInto");
            }
        }
    }
    var zeroed: [@sizeOf(T)]u8 align(@alignOf(T)) = comptime brk: {
        var buf: [@sizeOf(T)]u8 align(@alignOf(T)) = undefined;
        for (&buf) |*ptr| {
            ptr.* = 0;
        }
        break :brk buf;
    };
    const result: *T = @ptrCast(&zeroed);

    inline for (comptime std.meta.fieldNames(T)) |field_name| {
        @field(result, field_name) = @field(input, field_name);
    }

    return result.*;
}

pub inline fn serializableInto(comptime T: type, init: anytype) T {
    var zeroed: [@sizeOf(T)]u8 align(@alignOf(T)) = comptime brk: {
        var buf: [@sizeOf(T)]u8 align(@alignOf(T)) = undefined;
        for (&buf) |*ptr| {
            ptr.* = 0;
        }
        break :brk buf;
    };
    const result: *T = @ptrCast(&zeroed);

    inline for (comptime std.meta.fieldNames(@TypeOf(init))) |field_name| {
        @field(result, field_name) = @field(init, field_name);
    }

    return result.*;
}

/// Like std.fs.Dir.makePath except instead of infinite looping on dangling
/// symlink, it deletes the symlink and tries again.
pub fn makePath(dir: std.fs.Dir, sub_path: []const u8) !void {
    if (comptime Environment.isWindows) {
        @panic("TODO: Windows makePath");
    }
    var it = try std.fs.path.componentIterator(sub_path);
    var component = it.last() orelse return;
    while (true) {
        dir.makeDir(component.path) catch |err| switch (err) {
            error.PathAlreadyExists => {
                var path_buf2: [MAX_PATH_BYTES * 2]u8 = undefined;
                copy(u8, &path_buf2, component.path);

                path_buf2[component.path.len] = 0;
                var path_to_use = path_buf2[0..component.path.len :0];
                const result = try sys.lstat(path_to_use).unwrap();
                const is_dir = std.os.S.ISDIR(result.mode);
                // dangling symlink
                if (!is_dir) {
                    dir.deleteTree(component.path) catch {};
                    continue;
                }
            },
            error.FileNotFound => |e| {
                component = it.previous() orelse return e;
                continue;
            },
            else => |e| return e,
        };
        component = it.next() orelse return;
    }
}

pub const Async = @import("async");

/// This is a helper for writing path string literals that are compatible with Windows.
/// Returns the string as-is on linux, on windows replace `/` with `\`
pub inline fn pathLiteral(comptime literal: anytype) *const [literal.len:0]u8 {
    if (!Environment.isWindows) return literal;
    return comptime {
        var buf: [literal.len:0]u8 = undefined;
        for (literal, 0..) |c, i| {
            buf[i] = if (c == '/') '\\' else c;
        }
        buf[buf.len] = 0;
        return &buf;
    };
}

pub noinline fn outOfMemory() noreturn {
    @setCold(true);

    // TODO: In the future, we should print jsc + mimalloc heap statistics
    @panic("Bun ran out of memory!");
}

pub inline fn new(comptime T: type, t: T) *T {
    var ptr = default_allocator.create(T) catch outOfMemory();
    ptr.* = t;
    return ptr;
}

pub inline fn destroy(t: anytype) void {
    default_allocator.destroy(@TypeOf(t));
}

pub inline fn newWithAlloc(allocator: std.mem.Allocator, comptime T: type, t: T) *T {
    var ptr = allocator.create(T) catch outOfMemory();
    ptr.* = t;
    return ptr;
}

pub fn exitThread() noreturn {
    const exiter = struct {
        pub extern "C" fn pthread_exit(?*anyopaque) noreturn;
        pub extern "kernel32" fn ExitThread(windows.DWORD) noreturn;
    };

    if (comptime Environment.isWindows) {
        exiter.ExitThread(0);
    } else if (comptime Environment.isPosix) {
        exiter.pthread_exit(null);
    } else {
        @compileError("Unsupported platform");
    }
}

<<<<<<< HEAD
pub const Tmpfile = @import("./tmp.zig").Tmpfile;
=======
pub fn outOfMemory() noreturn {
    @panic("Out of memory");
}

pub const Tmpfile = @import("./tmp.zig").Tmpfile;
pub const io = @import("./io/io.zig");
>>>>>>> 653e2934
<|MERGE_RESOLUTION|>--- conflicted
+++ resolved
@@ -2717,13 +2717,5 @@
     }
 }
 
-<<<<<<< HEAD
 pub const Tmpfile = @import("./tmp.zig").Tmpfile;
-=======
-pub fn outOfMemory() noreturn {
-    @panic("Out of memory");
-}
-
-pub const Tmpfile = @import("./tmp.zig").Tmpfile;
-pub const io = @import("./io/io.zig");
->>>>>>> 653e2934
+pub const io = @import("./io/io.zig");