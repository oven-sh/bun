--- conflicted
+++ resolved
@@ -3490,12 +3490,8 @@
     }
 
     if (!ok) {
-<<<<<<< HEAD
-        if (comptime Environment.isDebug) std.debug.panic(format, args);
-=======
         // crash handler has runtime-only code.
         if (@inComptime()) @compileError(std.fmt.comptimePrint(format, args));
->>>>>>> dc51dab7
         assertionFailureWithMsg(format, args);
     }
 }
