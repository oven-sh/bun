//! This is the root source file of Bun's zig module. It can be imported using
//! `@import("bun")`, and should be able to reach all code via `.` syntax.
//!
//! Prefer adding new code into a separate file and adding an import, or putting
//! code in the relevant namespace.
const bun = @This();
const builtin = @import("builtin");
const std = @import("std");

pub const Environment = @import("env.zig");

pub const use_mimalloc = true;

pub const default_allocator: std.mem.Allocator = if (!use_mimalloc)
    std.heap.c_allocator
else
    @import("./allocators/memory_allocator.zig").c_allocator;

/// Zeroing memory allocator
pub const z_allocator: std.mem.Allocator = if (!use_mimalloc)
    std.heap.c_allocator
else
    @import("./allocators/memory_allocator.zig").z_allocator;

pub const callmod_inline: std.builtin.CallModifier = if (builtin.mode == .Debug) .auto else .always_inline;
pub const callconv_inline: std.builtin.CallingConvention = if (builtin.mode == .Debug) .Unspecified else .Inline;

/// In debug builds, this will catch memory leaks. In release builds, it is mimalloc.
pub const debug_allocator: std.mem.Allocator = if (Environment.isDebug or Environment.enable_asan)
    debug_allocator_data.allocator
else
    default_allocator;
pub const debug_allocator_data = struct {
    comptime {
        if (!Environment.isDebug) @compileError("only available in debug");
    }
    pub var backing: ?std.heap.DebugAllocator(.{}) = null;
    pub const allocator: std.mem.Allocator = .{
        .ptr = undefined,
        .vtable = &.{
            .alloc = &alloc,
            .resize = &resize,
            .remap = &remap,
            .free = &free,
        },
    };

    fn alloc(_: *anyopaque, new_len: usize, alignment: std.mem.Alignment, ret_addr: usize) ?[*]u8 {
        return backing.?.allocator().rawAlloc(new_len, alignment, ret_addr);
    }

    fn resize(_: *anyopaque, memory: []u8, alignment: std.mem.Alignment, new_len: usize, ret_addr: usize) bool {
        return backing.?.allocator().rawResize(memory, alignment, new_len, ret_addr);
    }

    fn remap(_: *anyopaque, memory: []u8, alignment: std.mem.Alignment, new_len: usize, ret_addr: usize) ?[*]u8 {
        return backing.?.allocator().rawRemap(memory, alignment, new_len, ret_addr);
    }

    fn free(_: *anyopaque, memory: []u8, alignment: std.mem.Alignment, ret_addr: usize) void {
        return backing.?.allocator().rawFree(memory, alignment, ret_addr);
    }
};

pub extern "c" fn powf(x: f32, y: f32) f32;
pub extern "c" fn pow(x: f64, y: f64) f64;

/// Restrict a value to a certain interval unless it is a float and NaN.
pub inline fn clamp(self: anytype, min: @TypeOf(self), max: @TypeOf(self)) @TypeOf(self) {
    bun.debugAssert(min <= max);
    if (comptime (@TypeOf(self) == f32 or @TypeOf(self) == f64)) {
        return clampFloat(self, min, max);
    }
    return std.math.clamp(self, min, max);
}

/// Restrict a value to a certain interval unless it is NaN.
///
/// Returns `max` if `self` is greater than `max`, and `min` if `self` is
/// less than `min`. Otherwise this returns `self`.
///
/// Note that this function returns NaN if the initial value was NaN as
/// well.
pub inline fn clampFloat(_self: anytype, min: @TypeOf(_self), max: @TypeOf(_self)) @TypeOf(_self) {
    if (comptime !(@TypeOf(_self) == f32 or @TypeOf(_self) == f64)) {
        @compileError("Only call this on floats.");
    }
    var self = _self;
    if (self < min) {
        self = min;
    }
    if (self > max) {
        self = max;
    }
    return self;
}

/// We cannot use a threadlocal memory allocator for FileSystem-related things
/// FileSystem is a singleton.
pub const fs_allocator = default_allocator;

pub fn typedAllocator(comptime T: type) std.mem.Allocator {
    if (heap_breakdown.enabled)
        return heap_breakdown.allocator(comptime T);

    return default_allocator;
}

pub inline fn namedAllocator(comptime name: [:0]const u8) std.mem.Allocator {
    if (heap_breakdown.enabled)
        return heap_breakdown.namedAllocator(name);

    return default_allocator;
}

pub const OOM = std.mem.Allocator.Error;

pub const JSError = error{
    /// There is an active exception on the global object.
    /// You should almost never have to construct this manually.
    JSError,
    // XXX: This is temporary! meghan will remove this soon
    OutOfMemory,
};

pub const JSExecutionTerminated = error{
    /// JavaScript execution has been terminated.
    /// This condition is indicated by throwing an exception, so most code should still handle it
    /// with JSError. If you expect that you will not throw any errors other than the termination
    /// exception, you can catch JSError, assert that the exception is the termination exception,
    /// and return error.JSExecutionTerminated.
    JSExecutionTerminated,
};

pub const JSOOM = OOM || JSError;

pub const detectCI = @import("ci_info.zig").detectCI;

/// Cross-platform system APIs
pub const sys = @import("sys.zig");
/// Deprecated: use bun.sys.S
pub const S = sys.S;
pub const O = sys.O;
pub const Mode = sys.Mode;

// Platform-specific system APIs. If something can be implemented on multiple
// platforms, it does not belong in these three namespaces.
pub const windows = @import("windows.zig");
pub const darwin = @import("darwin.zig");
pub const linux = @import("linux.zig");

/// Translated from `c-headers-for-zig.h` for the current platform.
pub const c = @import("translated-c-headers");

pub const sha = @import("./sha.zig");
pub const FeatureFlags = @import("feature_flags.zig");
pub const meta = @import("./meta.zig");
pub const base64 = @import("./base64/base64.zig");
pub const path = @import("./resolver/resolve_path.zig");
pub const resolver = @import("./resolver/resolver.zig");
pub const DirIterator = @import("./bun.js/node/dir_iterator.zig");
pub const PackageJSON = @import("./resolver/package_json.zig").PackageJSON;
pub const fmt = @import("./fmt.zig");
pub const allocators = @import("./allocators.zig");
pub const bun_js = @import("./bun_js.zig");

// This file is gennerated, but cant be placed in the build/debug/codegen
// folder because zig will complain about outside-of-module stuff
/// All functions and interfaces provided from Bun's `bindgen` utility.
pub const gen = @import("bun.js/bindings/GeneratedBindings.zig");

comptime {
    // This file is gennerated, but cant be placed in the build/debug/codegen
    // folder because zig will complain about outside-of-module stuff
    _ = &@import("bun.js/bindings/GeneratedJS2Native.zig");
    _ = &gen; // reference bindings
}

/// Copied from Zig std.trait
pub const trait = @import("./trait.zig");
/// Copied from Zig std.Progress before 0.13 rewrite
pub const Progress = @import("./Progress.zig");
/// Modified version of Zig's ComptimeStringMap
pub const comptime_string_map = @import("./comptime_string_map.zig");
pub const ComptimeStringMap = comptime_string_map.ComptimeStringMap;
pub const ComptimeStringMap16 = comptime_string_map.ComptimeStringMap16;
pub const ComptimeStringMapWithKeyType = comptime_string_map.ComptimeStringMapWithKeyType;

pub const glob = @import("./glob.zig");
pub const patch = @import("./patch.zig");
pub const ini = @import("./ini.zig");
pub const bits = @import("bits.zig");
pub const css = @import("./css/css_parser.zig");
pub const csrf = @import("./csrf.zig");
pub const validators = @import("./bun.js/node/util/validators.zig");

pub const shell = @import("./shell/shell.zig");

pub const Output = @import("./output.zig");
pub const Global = @import("./Global.zig");

pub const FD = @import("fd.zig").FD;

/// Deprecated: Use `FD` instead.
pub const FileDescriptor = FD;

// When we are on a computer with an absurdly high number of max open file handles
// such is often the case with macOS
// As a useful optimization, we can store file descriptors and just keep them open...forever
/// Deprecated: Rename to use `FD` instead.
pub const StoredFileDescriptorType = FileDescriptor;

/// Thin wrapper around iovec / libuv buffer
/// This is used for readv/writev calls.
pub const PlatformIOVec = if (Environment.isWindows)
    windows.libuv.uv_buf_t
else
    std.posix.iovec;

pub const PlatformIOVecConst = if (Environment.isWindows)
    windows.libuv.uv_buf_t
else
    std.posix.iovec_const;

pub fn platformIOVecCreate(input: []const u8) PlatformIOVec {
    if (Environment.allow_assert) {
        if (input.len > @as(usize, std.math.maxInt(u32))) {
            Output.debugWarn("call to bun.PlatformIOVec.init with length larger than u32, this will overflow on windows", .{});
        }
    }
    // TODO: remove this constCast by making the input mutable
    return .{ .len = @intCast(input.len), .base = @constCast(input.ptr) };
}

pub fn platformIOVecConstCreate(input: []const u8) PlatformIOVecConst {
    if (Environment.allow_assert) {
        if (input.len > @as(usize, std.math.maxInt(u32))) {
            Output.debugWarn("call to bun.PlatformIOVecConst.init with length larger than u32, this will overflow on windows", .{});
        }
    }
    // TODO: remove this constCast by adding uv_buf_t_const
    return .{ .len = @intCast(input.len), .base = @constCast(input.ptr) };
}

pub fn platformIOVecToSlice(iovec: PlatformIOVec) []u8 {
    if (Environment.isWindows) return windows.libuv.uv_buf_t.slice(iovec);
    return iovec.base[0..iovec.len];
}

pub const libarchive = @import("./libarchive/libarchive.zig");

pub const StringTypes = @import("string_types.zig");
pub const stringZ = StringTypes.stringZ;
pub const string = StringTypes.string;
pub const CodePoint = StringTypes.CodePoint;

pub const paths = @import("./paths.zig");
pub const MAX_PATH_BYTES = paths.MAX_PATH_BYTES;
pub const PathBuffer = paths.PathBuffer;
pub const PATH_MAX_WIDE = paths.PATH_MAX_WIDE;
pub const WPathBuffer = paths.WPathBuffer;
pub const OSPathChar = paths.OSPathChar;
pub const OSPathSliceZ = paths.OSPathSliceZ;
pub const OSPathSlice = paths.OSPathSlice;
pub const OSPathBuffer = paths.OSPathBuffer;
pub const Path = paths.Path;
pub const AbsPath = paths.AbsPath;
pub const RelPath = paths.RelPath;
pub const EnvPath = paths.EnvPath;
pub const path_buffer_pool = paths.path_buffer_pool;
pub const w_path_buffer_pool = paths.w_path_buffer_pool;
pub const os_path_buffer_pool = paths.os_path_buffer_pool;

pub inline fn cast(comptime To: type, value: anytype) To {
    if (@typeInfo(@TypeOf(value)) == .int) {
        return @ptrFromInt(@as(usize, value));
    }

    return @ptrCast(@alignCast(value));
}

pub fn len(value: anytype) usize {
    return switch (@typeInfo(@TypeOf(value))) {
        .array => |info| info.len,
        .vector => |info| info.len,
        .pointer => |info| switch (info.size) {
            .one => switch (@typeInfo(info.child)) {
                .array => |array| brk: {
                    if (array.sentinel_ptr != null) {
                        @compileError("use bun.sliceTo");
                    }

                    break :brk array.len;
                },
                else => @compileError("invalid type given to std.mem.len"),
            },
            .many => {
                const sentinel_ptr = info.sentinel_ptr orelse
                    @compileError("length of pointer with no sentinel");
                const sentinel = @as(*align(1) const info.child, @ptrCast(sentinel_ptr)).*;

                return std.mem.indexOfSentinel(info.child, sentinel, value);
            },
            .c => {
                assert(value != null);
                return std.mem.indexOfSentinel(info.child, 0, value);
            },
            .slice => value.len,
        },
        .@"struct" => |info| if (info.is_tuple) {
            return info.fields.len;
        } else @compileError("invalid type given to std.mem.len"),
        else => @compileError("invalid type given to std.mem.len"),
    };
}

fn Span(comptime T: type) type {
    switch (@typeInfo(T)) {
        .optional => |optional_info| {
            return ?Span(optional_info.child);
        },
        .pointer => |ptr_info| {
            var new_ptr_info = ptr_info;
            switch (ptr_info.size) {
                .one => switch (@typeInfo(ptr_info.child)) {
                    .array => |info| {
                        new_ptr_info.child = info.child;
                        new_ptr_info.sentinel_ptr = info.sentinel_ptr;
                    },
                    else => @compileError("invalid type given to std.mem.Span"),
                },
                .c => {
                    new_ptr_info.sentinel_ptr = &@as(ptr_info.child, 0);
                    new_ptr_info.is_allowzero = false;
                },
                .many, .slice => {},
            }
            new_ptr_info.size = .slice;
            return @Type(.{ .pointer = new_ptr_info });
        },
        else => @compileError("invalid type given to std.mem.Span: " ++ @typeName(T)),
    }
}

pub fn span(pointer: anytype) Span(@TypeOf(pointer)) {
    if (@typeInfo(@TypeOf(pointer)) == .optional) {
        if (pointer) |non_null| {
            return span(non_null);
        } else {
            return null;
        }
    }
    const Result = Span(@TypeOf(pointer));
    const l = len(pointer);
    const ptr_info = @typeInfo(Result).pointer;
    if (ptr_info.sentinel_ptr) |s_ptr| {
        const s = @as(*align(1) const ptr_info.child, @ptrCast(s_ptr)).*;
        return pointer[0..l :s];
    } else {
        return pointer[0..l];
    }
}

pub const IdentityContext = @import("./identity_context.zig").IdentityContext;
pub const ArrayIdentityContext = @import("./identity_context.zig").ArrayIdentityContext;
pub const StringHashMapUnowned = struct {
    pub const Key = struct {
        hash: u64,
        len: usize,

        pub fn init(str: []const u8) Key {
            return Key{
                .hash = hash(str),
                .len = str.len,
            };
        }
    };

    pub const Adapter = struct {
        pub fn eql(_: @This(), a: Key, b: Key) bool {
            return a.hash == b.hash and a.len == b.len;
        }

        pub fn hash(_: @This(), key: Key) u64 {
            return key.hash;
        }
    };
};
pub const OffsetList = @import("./baby_list.zig").OffsetList;
pub const BabyList = @import("./baby_list.zig").BabyList;
pub const ByteList = BabyList(u8);
pub const OffsetByteList = OffsetList(u8);

pub fn DebugOnly(comptime Type: type) type {
    if (comptime Environment.isDebug) {
        return Type;
    }

    return void;
}

pub fn DebugOnlyDefault(comptime val: anytype) if (Environment.isDebug) @TypeOf(val) else void {
    if (comptime Environment.isDebug) {
        return val;
    }

    return {};
}

pub inline fn range(comptime min: anytype, comptime max: anytype) [max - min]usize {
    return comptime brk: {
        var slice: [max - min]usize = undefined;
        for (min..max) |i| {
            slice[i - min] = i;
        }
        break :brk slice;
    };
}

pub fn copy(comptime Type: type, dest: []Type, src: []const Type) void {
    const input: []const u8 = std.mem.sliceAsBytes(src);
    const output: []u8 = std.mem.sliceAsBytes(dest);

    return memmove(output, input);
}

pub fn clone(item: anytype, allocator: std.mem.Allocator) !@TypeOf(item) {
    const T = @TypeOf(item);

    if (std.meta.hasFn(T, "clone")) {
        return try item.clone(allocator);
    }

    const Child = std.meta.Child(T);
    if (comptime trait.isContainer(Child)) {
        if (std.meta.hasFn(Child, "clone")) {
            const slice = try allocator.alloc(Child, item.len);
            for (slice, 0..) |*val, i| {
                val.* = try item[i].clone(allocator);
            }
            return slice;
        }

        @compileError("Expected clone() to exist for slice child: " ++ @typeName(Child));
    }

    return try allocator.dupe(Child, item);
}

pub const StringBuilder = @import("./string.zig").StringBuilder;

pub const LinearFifo = @import("./linear_fifo.zig").LinearFifo;

/// hash a string
pub fn hash(content: []const u8) u64 {
    return std.hash.Wyhash.hash(0, content);
}

/// Get a random-ish value
pub fn fastRandom() u64 {
    const pcrng = struct {
        const random_seed = struct {
            var seed_value: std.atomic.Value(u64) = std.atomic.Value(u64).init(0);
            pub fn get() u64 {
                // This is slightly racy but its fine because this memoization is done as a performance optimization
                // and we only need to do it once per process
                var value = seed_value.load(.monotonic);
                while (value == 0) : (value = seed_value.load(.monotonic)) {
                    if (comptime Environment.isDebug or Environment.is_canary) outer: {
                        if (getenvZ("BUN_DEBUG_HASH_RANDOM_SEED")) |env| {
                            value = std.fmt.parseInt(u64, env, 10) catch break :outer;
                            seed_value.store(value, .monotonic);
                            return value;
                        }
                    }
                    csprng(std.mem.asBytes(&value));
                    seed_value.store(value, .monotonic);
                }

                return value;
            }
        };

        var prng_: ?std.Random.DefaultPrng = null;

        pub fn get() u64 {
            if (prng_ == null) {
                prng_ = std.Random.DefaultPrng.init(random_seed.get());
            }

            return prng_.?.random().uintAtMost(u64, std.math.maxInt(u64));
        }
    };

    return pcrng.get();
}

pub fn hashWithSeed(seed: u64, content: []const u8) u64 {
    return std.hash.Wyhash.hash(seed, content);
}

pub fn hash32(content: []const u8) u32 {
    const res = hash(content);
    return @as(u32, @truncate(res));
}

pub const HiveArray = @import("./hive_array.zig").HiveArray;

pub fn csprng(bytes: []u8) void {
    _ = BoringSSL.c.RAND_bytes(bytes.ptr, bytes.len);
}

pub const ObjectPool = @import("./pool.zig").ObjectPool;

pub fn assertNonBlocking(fd: anytype) void {
    assert((std.posix.fcntl(fd, std.posix.F.GETFL, 0) catch unreachable) & O.NONBLOCK != 0);
}

pub fn ensureNonBlocking(fd: anytype) void {
    const current = std.posix.fcntl(fd, std.posix.F.GETFL, 0) catch 0;
    _ = std.posix.fcntl(fd, std.posix.F.SETFL, current | O.NONBLOCK) catch 0;
}

const global_scope_log = sys.syslog;
pub fn isReadable(fd: FileDescriptor) PollFlag {
    if (comptime Environment.isWindows) {
        @panic("TODO on Windows");
    }
    assert(fd != invalid_fd);
    var polls = [_]std.posix.pollfd{
        .{
            .fd = fd.cast(),
            .events = std.posix.POLL.IN | std.posix.POLL.ERR | std.posix.POLL.HUP,
            .revents = 0,
        },
    };

    const result = (std.posix.poll(&polls, 0) catch 0) != 0;
    const rc = if (result and polls[0].revents & (std.posix.POLL.HUP | std.posix.POLL.ERR) != 0)
        PollFlag.hup
    else if (result)
        PollFlag.ready
    else
        PollFlag.not_ready;
    global_scope_log("poll({}, .readable): {any} ({s}{s})", .{
        fd,
        result,
        @tagName(rc),
        if (polls[0].revents & std.posix.POLL.ERR != 0) " ERR " else "",
    });
    return rc;
}

pub const PollFlag = enum { ready, not_ready, hup };
pub fn isWritable(fd: FileDescriptor) PollFlag {
    if (comptime Environment.isWindows) {
        var polls = [_]std.os.windows.ws2_32.WSAPOLLFD{
            .{
                .fd = fd.asSocketFd(),
                .events = std.posix.POLL.WRNORM,
                .revents = 0,
            },
        };
        const rc = std.os.windows.ws2_32.WSAPoll(&polls, 1, 0);
        const result = (if (rc != std.os.windows.ws2_32.SOCKET_ERROR) @as(usize, @intCast(rc)) else 0) != 0;
        global_scope_log("poll({}) writable: {any} ({d})", .{ fd, result, polls[0].revents });
        if (result and polls[0].revents & std.posix.POLL.WRNORM != 0) {
            return .hup;
        } else if (result) {
            return .ready;
        } else {
            return .not_ready;
        }
        return;
    }
    assert(fd != invalid_fd);

    var polls = [_]std.posix.pollfd{
        .{
            .fd = fd.cast(),
            .events = std.posix.POLL.OUT | std.posix.POLL.ERR | std.posix.POLL.HUP,
            .revents = 0,
        },
    };

    const result = (std.posix.poll(&polls, 0) catch 0) != 0;
    const rc = if (result and polls[0].revents & (std.posix.POLL.HUP | std.posix.POLL.ERR) != 0)
        PollFlag.hup
    else if (result)
        PollFlag.ready
    else
        PollFlag.not_ready;
    global_scope_log("poll({}, .writable): {any} ({s}{s})", .{
        fd,
        result,
        @tagName(rc),
        if (polls[0].revents & std.posix.POLL.ERR != 0) " ERR " else "",
    });
    return rc;
}

/// Do not use this function, call std.debug.panic directly.
///
/// This function used to panic in debug, and be `unreachable` in release
/// however, if something is possibly reachable, it should not be marked unreachable.
/// It now panics in all release modes.
pub inline fn unreachablePanic(comptime fmts: []const u8, args: anytype) noreturn {
    // if (comptime !Environment.allow_assert) unreachable;
    std.debug.panic(fmts, args);
}

pub fn StringEnum(comptime Type: type, comptime Map: anytype, value: []const u8) ?Type {
    return ComptimeStringMap(Type, Map).get(value);
}

pub const Bunfig = @import("./bunfig.zig").Bunfig;

pub const HTTPThread = @import("./http.zig").HTTPThread;
pub const http = @import("./http.zig");

pub const Analytics = @import("./analytics/analytics_thread.zig");

pub const TaggedPointer = ptr.TaggedPointer;
pub const TaggedPointerUnion = ptr.TaggedPointerUnion;

pub fn onceUnsafe(comptime function: anytype, comptime ReturnType: type) ReturnType {
    const Result = struct {
        var value: ReturnType = undefined;
        var ran = false;

        pub fn execute() ReturnType {
            if (ran) return value;
            ran = true;
            value = function();
            return value;
        }
    };

    return Result.execute();
}

pub fn isHeapMemory(memory: anytype) bool {
    if (comptime use_mimalloc) {
        const Memory = @TypeOf(memory);
        if (comptime std.meta.trait.isSingleItemPtr(Memory)) {
            return Mimalloc.mi_is_in_heap_region(memory);
        }
        return Mimalloc.mi_is_in_heap_region(std.mem.sliceAsBytes(memory).ptr);
    }
    return false;
}

pub const Mimalloc = @import("allocators/mimalloc.zig");
pub const AllocationScope = @import("allocators/AllocationScope.zig");

pub const isSliceInBuffer = allocators.isSliceInBuffer;
pub const isSliceInBufferT = allocators.isSliceInBufferT;

pub inline fn sliceInBuffer(stable: string, value: string) string {
    if (allocators.sliceRange(stable, value)) |_| {
        return value;
    }
    if (strings.indexOf(stable, value)) |index| {
        return stable[index..][0..value.len];
    }
    return value;
}

pub fn rangeOfSliceInBuffer(slice: []const u8, buffer: []const u8) ?[2]u32 {
    if (!isSliceInBuffer(slice, buffer)) return null;
    const r = [_]u32{
        @as(u32, @truncate(@intFromPtr(slice.ptr) -| @intFromPtr(buffer.ptr))),
        @as(u32, @truncate(slice.len)),
    };
    if (comptime Environment.allow_assert)
        assert(strings.eqlLong(slice, buffer[r[0]..][0..r[1]], false));
    return r;
}

// TODO: prefer .invalid decl literal over this
// Please prefer `bun.FD.Optional.none` over this
pub const invalid_fd: FileDescriptor = .invalid;

pub const simdutf = @import("./bun.js/bindings/bun-simdutf.zig");

/// Deprecated: Prefer the lowercase `jsc` since it is a namespace and not a struct.
pub const JSC = jsc;

/// Bindings to JavaScriptCore and other JavaScript primatives.
/// Web and runtime-specific APIs should go in `webcore` and `api`.
pub const jsc = @import("bun.js/jsc.zig");
/// JavaScript Web APIs
pub const webcore = @import("bun.js/webcore.zig");
/// "api" in this context means "the Bun APIs", as in "the exposed JS APIs"
pub const api = @import("bun.js/api.zig");

pub const logger = @import("./logger.zig");
pub const ThreadPool = @import("./thread_pool.zig");
pub const default_thread_stack_size = ThreadPool.default_thread_stack_size;
pub const picohttp = @import("./deps/picohttp.zig");
pub const uws = @import("./deps/uws.zig");
pub const BoringSSL = @import("./boringssl.zig");
pub const LOLHTML = @import("./deps/lol-html.zig");
pub const clap = @import("./deps/zig-clap/clap.zig");
pub const analytics = @import("./analytics/analytics_thread.zig");
pub const zlib = @import("./zlib.zig");

pub var start_time: i128 = 0;

pub fn openFileZ(pathZ: [:0]const u8, open_flags: std.fs.File.OpenFlags) !std.fs.File {
    var flags: i32 = 0;
    switch (open_flags.mode) {
        .read_only => flags |= O.RDONLY,
        .write_only => flags |= O.WRONLY,
        .read_write => flags |= O.RDWR,
    }

    const res = try sys.open(pathZ, flags, 0).unwrap();
    return std.fs.File{ .handle = res.cast() };
}

pub fn openFile(path_: []const u8, open_flags: std.fs.File.OpenFlags) !std.fs.File {
    if (comptime Environment.isWindows) {
        var flags: i32 = 0;
        switch (open_flags.mode) {
            .read_only => flags |= O.RDONLY,
            .write_only => flags |= O.WRONLY,
            .read_write => flags |= O.RDWR,
        }

        const fd = try sys.openA(path_, flags, 0).unwrap();
        return fd.stdFile();
    }

    return try openFileZ(&try std.posix.toPosixPath(path_), open_flags);
}

pub fn openDir(dir: std.fs.Dir, path_: [:0]const u8) !std.fs.Dir {
    if (comptime Environment.isWindows) {
        const res = try sys.openDirAtWindowsA(.fromStdDir(dir), path_, .{ .iterable = true, .can_rename_or_delete = true, .read_only = true }).unwrap();
        return res.stdDir();
    } else {
        const fd = try sys.openat(.fromStdDir(dir), path_, O.DIRECTORY | O.CLOEXEC | O.RDONLY, 0).unwrap();
        return fd.stdDir();
    }
}

pub fn openDirNoRenamingOrDeletingWindows(dir: FileDescriptor, path_: [:0]const u8) !std.fs.Dir {
    if (comptime !Environment.isWindows) @compileError("use openDir!");
    const res = try sys.openDirAtWindowsA(dir, path_, .{ .iterable = true, .can_rename_or_delete = false, .read_only = true }).unwrap();
    return res.stdDir();
}

pub fn openDirA(dir: std.fs.Dir, path_: []const u8) !std.fs.Dir {
    if (comptime Environment.isWindows) {
        const res = try sys.openDirAtWindowsA(.fromStdDir(dir), path_, .{ .iterable = true, .can_rename_or_delete = true, .read_only = true }).unwrap();
        return res.stdDir();
    } else {
        const fd = try sys.openatA(.fromStdDir(dir), path_, O.DIRECTORY | O.CLOEXEC | O.RDONLY, 0).unwrap();
        return fd.stdDir();
    }
}

pub fn openDirForIteration(dir: FD, path_: []const u8) sys.Maybe(FD) {
    if (comptime Environment.isWindows) {
        return sys.openDirAtWindowsA(dir, path_, .{ .iterable = true, .can_rename_or_delete = false, .read_only = true });
    }
    return sys.openatA(dir, path_, O.DIRECTORY | O.CLOEXEC | O.RDONLY, 0);
}

pub fn openDirForIterationOSPath(dir: FD, path_: []const OSPathChar) sys.Maybe(FD) {
    if (comptime Environment.isWindows) {
        return sys.openDirAtWindows(dir, path_, .{ .iterable = true, .can_rename_or_delete = false, .read_only = true });
    }
    return sys.openatA(dir, path_, O.DIRECTORY | O.CLOEXEC | O.RDONLY, 0);
}

pub fn openDirAbsolute(path_: []const u8) !std.fs.Dir {
    const fd = if (comptime Environment.isWindows)
        try sys.openDirAtWindowsA(invalid_fd, path_, .{ .iterable = true, .can_rename_or_delete = true, .read_only = true }).unwrap()
    else
        try sys.openA(path_, O.DIRECTORY | O.CLOEXEC | O.RDONLY, 0).unwrap();

    return fd.stdDir();
}

pub fn openDirAbsoluteNotForDeletingOrRenaming(path_: []const u8) !std.fs.Dir {
    const fd = if (comptime Environment.isWindows)
        try sys.openDirAtWindowsA(invalid_fd, path_, .{ .iterable = true, .can_rename_or_delete = false, .read_only = true }).unwrap()
    else
        try sys.openA(path_, O.DIRECTORY | O.CLOEXEC | O.RDONLY, 0).unwrap();

    return fd.stdDir();
}

pub const MimallocArena = @import("./allocators/mimalloc_arena.zig").Arena;
pub fn getRuntimeFeatureFlag(comptime flag: FeatureFlags.RuntimeFeatureFlag) bool {
    return struct {
        const state = enum(u8) { idk, disabled, enabled };
        var is_enabled: std.atomic.Value(state) = std.atomic.Value(state).init(.idk);
        pub fn get() bool {
            return switch (is_enabled.load(.seq_cst)) {
                .enabled => true,
                .disabled => false,
                .idk => {
                    const enabled = if (getenvZ(@tagName(flag))) |val|
                        strings.eqlComptime(val, "1") or strings.eqlComptime(val, "true")
                    else
                        false;
                    is_enabled.store(if (enabled) .enabled else .disabled, .seq_cst);
                    return enabled;
                },
            };
        }
    }.get();
}

pub fn getenvZAnyCase(key: [:0]const u8) ?[]const u8 {
    for (std.os.environ) |lineZ| {
        const line = sliceTo(lineZ, 0);
        const key_end = strings.indexOfCharUsize(line, '=') orelse line.len;
        if (strings.eqlCaseInsensitiveASCII(line[0..key_end], key, true)) {
            return line[@min(key_end + 1, line.len)..];
        }
    }

    return null;
}

/// This wrapper exists to avoid the call to sliceTo(0)
/// Zig's sliceTo(0) is scalar
pub fn getenvZ(key: [:0]const u8) ?[]const u8 {
    if (comptime !Environment.isNative) {
        return null;
    }

    if (comptime Environment.isWindows) {
        return getenvZAnyCase(key);
    }

    const pointer = std.c.getenv(key.ptr) orelse return null;
    return sliceTo(pointer, 0);
}

pub fn getenvTruthy(key: [:0]const u8) bool {
    if (getenvZ(key)) |value| return std.mem.eql(u8, value, "true") or std.mem.eql(u8, value, "1");
    return false;
}

pub const U32HashMapContext = struct {
    pub fn hash(_: @This(), value: u32) u64 {
        return @intCast(value);
    }
    pub fn eql(_: @This(), a: u32, b: u32) bool {
        return a == b;
    }
    pub fn pre(input: u32) Prehashed {
        return Prehashed{
            .value = @This().hash(.{}, input),
            .input = input,
        };
    }

    pub const Prehashed = struct {
        value: u64,
        input: u32,
        pub fn hash(this: @This(), value: u32) u64 {
            if (value == this.input) return this.value;
            return @intCast(value);
        }

        pub fn eql(_: @This(), a: u32, b: u32) bool {
            return a == b;
        }
    };
};
// These wrappers exist to use our strings.eqlLong function
pub const StringArrayHashMapContext = struct {
    pub fn hash(_: @This(), s: []const u8) u32 {
        return @as(u32, @truncate(std.hash.Wyhash.hash(0, s)));
    }
    pub fn eql(_: @This(), a: []const u8, b: []const u8, _: usize) bool {
        return strings.eqlLong(a, b, true);
    }

    pub fn pre(input: []const u8) Prehashed {
        return Prehashed{
            .value = @This().hash(.{}, input),
            .input = input,
        };
    }

    pub const Prehashed = struct {
        value: u32,
        input: []const u8,

        pub fn hash(this: @This(), s: []const u8) u32 {
            if (s.ptr == this.input.ptr and s.len == this.input.len)
                return this.value;
            return @as(u32, @truncate(std.hash.Wyhash.hash(0, s)));
        }

        pub fn eql(_: @This(), a: []const u8, b: []const u8, _: usize) bool {
            return strings.eqlLong(a, b, true);
        }
    };
};

pub const CaseInsensitiveASCIIStringContext = struct {
    pub fn hash(_: @This(), str_: []const u8) u32 {
        var buf: [1024]u8 = undefined;
        if (str_.len < buf.len) {
            return @truncate(std.hash.Wyhash.hash(0, strings.copyLowercase(str_, &buf)));
        }
        var str = str_;
        var wyhash = std.hash.Wyhash.init(0);
        while (str.len > 0) {
            const length = @min(str.len, buf.len);
            wyhash.update(strings.copyLowercase(str[0..length], &buf));
            str = str[length..];
        }
        return @truncate(wyhash.final());
    }

    pub fn eql(_: @This(), a: []const u8, b: []const u8, _: usize) bool {
        return strings.eqlCaseInsensitiveASCIIICheckLength(a, b);
    }

    pub fn pre(input: []const u8) Prehashed {
        return Prehashed{
            .value = @This().hash(.{}, input),
            .input = input,
        };
    }

    pub const Prehashed = struct {
        value: u32,
        input: []const u8,

        pub fn hash(this: @This(), s: []const u8) u32 {
            if (s.ptr == this.input.ptr and s.len == this.input.len)
                return this.value;
            return CaseInsensitiveASCIIStringContext.hash(.{}, s);
        }

        pub fn eql(_: @This(), a: []const u8, b: []const u8) bool {
            return strings.eqlCaseInsensitiveASCIIICheckLength(a, b);
        }
    };
};

pub const StringHashMapContext = struct {
    pub fn hash(_: @This(), s: []const u8) u64 {
        return std.hash.Wyhash.hash(0, s);
    }
    pub fn eql(_: @This(), a: []const u8, b: []const u8) bool {
        return strings.eqlLong(a, b, true);
    }

    pub fn pre(input: []const u8) Prehashed {
        return Prehashed{
            .value = @This().hash(.{}, input),
            .input = input,
        };
    }

    pub const Prehashed = struct {
        value: u64,
        input: []const u8,
        pub fn hash(this: @This(), s: []const u8) u64 {
            if (s.ptr == this.input.ptr and s.len == this.input.len)
                return this.value;
            return StringHashMapContext.hash(.{}, s);
        }

        pub fn eql(_: @This(), a: []const u8, b: []const u8) bool {
            return strings.eqlLong(a, b, true);
        }
    };

    pub const PrehashedCaseInsensitive = struct {
        value: u64,
        input: []const u8,
        pub fn init(allocator: std.mem.Allocator, input: []const u8) PrehashedCaseInsensitive {
            const out = allocator.alloc(u8, input.len) catch unreachable;
            _ = strings.copyLowercase(input, out);
            return PrehashedCaseInsensitive{
                .value = StringHashMapContext.hash(.{}, out),
                .input = out,
            };
        }
        pub fn deinit(this: @This(), allocator: std.mem.Allocator) void {
            allocator.free(this.input);
        }
        pub fn hash(this: @This(), s: []const u8) u64 {
            if (s.ptr == this.input.ptr and s.len == this.input.len)
                return this.value;
            return StringHashMapContext.hash(.{}, s);
        }

        pub fn eql(_: @This(), a: []const u8, b: []const u8) bool {
            return strings.eqlCaseInsensitiveASCIIICheckLength(a, b);
        }
    };
};

pub fn StringArrayHashMap(comptime Type: type) type {
    return std.ArrayHashMap([]const u8, Type, StringArrayHashMapContext, true);
}

pub fn CaseInsensitiveASCIIStringArrayHashMap(comptime Type: type) type {
    return std.ArrayHashMap([]const u8, Type, CaseInsensitiveASCIIStringContext, true);
}

pub fn CaseInsensitiveASCIIStringArrayHashMapUnmanaged(comptime Type: type) type {
    return std.ArrayHashMapUnmanaged([]const u8, Type, CaseInsensitiveASCIIStringContext, true);
}

pub fn StringArrayHashMapUnmanaged(comptime Type: type) type {
    return std.ArrayHashMapUnmanaged([]const u8, Type, StringArrayHashMapContext, true);
}

pub fn StringHashMap(comptime Type: type) type {
    return std.HashMap([]const u8, Type, StringHashMapContext, std.hash_map.default_max_load_percentage);
}

pub fn StringHashMapUnmanaged(comptime Type: type) type {
    return std.HashMapUnmanaged([]const u8, Type, StringHashMapContext, std.hash_map.default_max_load_percentage);
}

pub fn FDHashMap(comptime Type: type) type {
    return std.HashMap(FD, Type, FD.HashMapContext, std.hash_map.default_max_load_percentage);
}

pub fn U32HashMap(comptime Type: type) type {
    return std.HashMap(u32, Type, U32HashMapContext, std.hash_map.default_max_load_percentage);
}

const CopyFile = @import("./copy_file.zig");
pub const copyFileErrnoConvert = CopyFile.copyFileErrorConvert;
pub const copyFileRange = CopyFile.copyFileRange;
pub const canUseCopyFileRangeSyscall = CopyFile.canUseCopyFileRangeSyscall;
pub const disableCopyFileRangeSyscall = CopyFile.disableCopyFileRangeSyscall;
pub const can_use_ioctl_ficlone = CopyFile.can_use_ioctl_ficlone;
pub const disable_ioctl_ficlone = CopyFile.disable_ioctl_ficlone;
pub const copyFile = CopyFile.copyFile;
pub const copyFileWithState = CopyFile.copyFileWithState;
pub const CopyFileState = CopyFile.CopyFileState;

pub fn parseDouble(input: []const u8) !f64 {
    if (comptime Environment.isWasm) {
        return try std.fmt.parseFloat(f64, input);
    }
    return JSC.wtf.parseDouble(input);
}

pub const SignalCode = enum(u8) {
    SIGHUP = 1,
    SIGINT = 2,
    SIGQUIT = 3,
    SIGILL = 4,
    SIGTRAP = 5,
    SIGABRT = 6,
    SIGBUS = 7,
    SIGFPE = 8,
    SIGKILL = 9,
    SIGUSR1 = 10,
    SIGSEGV = 11,
    SIGUSR2 = 12,
    SIGPIPE = 13,
    SIGALRM = 14,
    SIGTERM = 15,
    SIG16 = 16,
    SIGCHLD = 17,
    SIGCONT = 18,
    SIGSTOP = 19,
    SIGTSTP = 20,
    SIGTTIN = 21,
    SIGTTOU = 22,
    SIGURG = 23,
    SIGXCPU = 24,
    SIGXFSZ = 25,
    SIGVTALRM = 26,
    SIGPROF = 27,
    SIGWINCH = 28,
    SIGIO = 29,
    SIGPWR = 30,
    SIGSYS = 31,
    _,

    // The `subprocess.kill()` method sends a signal to the child process. If no
    // argument is given, the process will be sent the 'SIGTERM' signal.
    pub const default = SignalCode.SIGTERM;
    pub const Map = ComptimeEnumMap(SignalCode);
    pub fn name(value: SignalCode) ?[]const u8 {
        if (@intFromEnum(value) <= @intFromEnum(SignalCode.SIGSYS)) {
            return asByteSlice(@tagName(value));
        }

        return null;
    }

    pub fn valid(value: SignalCode) bool {
        return @intFromEnum(value) <= @intFromEnum(SignalCode.SIGSYS) and @intFromEnum(value) >= @intFromEnum(SignalCode.SIGHUP);
    }

    /// Shell scripts use exit codes 128 + signal number
    /// https://tldp.org/LDP/abs/html/exitcodes.html
    pub fn toExitCode(value: SignalCode) ?u8 {
        return switch (@intFromEnum(value)) {
            1...31 => 128 +% @intFromEnum(value),
            else => null,
        };
    }

    pub fn description(signal: SignalCode) ?[]const u8 {
        // Description names copied from fish
        // https://github.com/fish-shell/fish-shell/blob/00ffc397b493f67e28f18640d3de808af29b1434/fish-rust/src/signal.rs#L420
        return switch (signal) {
            .SIGHUP => "Terminal hung up",
            .SIGINT => "Quit request",
            .SIGQUIT => "Quit request",
            .SIGILL => "Illegal instruction",
            .SIGTRAP => "Trace or breakpoint trap",
            .SIGABRT => "Abort",
            .SIGBUS => "Misaligned address error",
            .SIGFPE => "Floating point exception",
            .SIGKILL => "Forced quit",
            .SIGUSR1 => "User defined signal 1",
            .SIGUSR2 => "User defined signal 2",
            .SIGSEGV => "Address boundary error",
            .SIGPIPE => "Broken pipe",
            .SIGALRM => "Timer expired",
            .SIGTERM => "Polite quit request",
            .SIGCHLD => "Child process status changed",
            .SIGCONT => "Continue previously stopped process",
            .SIGSTOP => "Forced stop",
            .SIGTSTP => "Stop request from job control (^Z)",
            .SIGTTIN => "Stop from terminal input",
            .SIGTTOU => "Stop from terminal output",
            .SIGURG => "Urgent socket condition",
            .SIGXCPU => "CPU time limit exceeded",
            .SIGXFSZ => "File size limit exceeded",
            .SIGVTALRM => "Virtual timefr expired",
            .SIGPROF => "Profiling timer expired",
            .SIGWINCH => "Window size change",
            .SIGIO => "I/O on asynchronous file descriptor is possible",
            .SIGSYS => "Bad system call",
            .SIGPWR => "Power failure",
            else => null,
        };
    }

    pub fn from(value: anytype) SignalCode {
        return @enumFromInt(std.mem.asBytes(&value)[0]);
    }

    // This wrapper struct is lame, what if bun's color formatter was more versatile
    const Fmt = struct {
        signal: SignalCode,
        enable_ansi_colors: bool,
        pub fn format(this: Fmt, comptime _: []const u8, _: std.fmt.FormatOptions, writer: anytype) !void {
            const signal = this.signal;
            switch (this.enable_ansi_colors) {
                inline else => |enable_ansi_colors| {
                    if (signal.name()) |str| if (signal.description()) |desc| {
                        try writer.print(Output.prettyFmt("{s} <d>({s})<r>", enable_ansi_colors), .{ str, desc });
                        return;
                    };
                    try writer.print("code {d}", .{@intFromEnum(signal)});
                },
            }
        }
    };

    pub fn fmt(signal: SignalCode, enable_ansi_colors: bool) Fmt {
        return .{ .signal = signal, .enable_ansi_colors = enable_ansi_colors };
    }
};

pub fn isMissingIOUring() bool {
    if (comptime !Environment.isLinux)
        // it is not missing when it was not supposed to be there in the first place
        return false;

    // cache the boolean value
    const Missing = struct {
        pub var is_missing_io_uring: ?bool = null;
    };

    return Missing.is_missing_io_uring orelse brk: {
        const kernel = Analytics.GenerateHeader.GeneratePlatform.kernelVersion();
        // io_uring was introduced in earlier versions of Linux, but it was not
        // really usable for us until 5.3
        const result = kernel.major < 5 or (kernel.major == 5 and kernel.minor < 3);
        Missing.is_missing_io_uring = result;
        break :brk result;
    };
}

pub const CLI = @import("./cli.zig");

pub const install = @import("./install/install.zig");
pub const PackageManager = install.PackageManager;
pub const RunCommand = @import("./cli/run_command.zig").RunCommand;

pub const fs = @import("./fs.zig");
pub const Transpiler = transpiler.Transpiler;
pub const transpiler = @import("./transpiler.zig");
pub const which = @import("./which.zig").which;
pub const js_parser = @import("./js_parser.zig");
pub const js_printer = @import("./js_printer.zig");
pub const js_lexer = @import("./js_lexer.zig");
pub const JSON = @import("./json_parser.zig");
pub const JSAst = @import("./js_ast.zig");
pub const bit_set = @import("./bit_set.zig");

pub fn enumMap(comptime T: type, comptime args: anytype) (fn (T) [:0]const u8) {
    const Map = struct {
        const vargs = args;
        const labels = brk: {
            var vabels_ = std.enums.EnumArray(T, [:0]const u8).initFill("");
            @setEvalBranchQuota(99999);
            for (vargs) |field| {
                vabels_.set(field.@"0", field.@"1");
            }
            break :brk vabels_;
        };

        pub fn get(input: T) [:0]const u8 {
            return labels.get(input);
        }
    };

    return Map.get;
}

pub fn ComptimeEnumMap(comptime T: type) type {
    var entries: [std.enums.values(T).len]struct { [:0]const u8, T } = undefined;
    for (std.enums.values(T), &entries) |value, *entry| {
        entry.* = .{ .@"0" = @tagName(value), .@"1" = value };
    }
    return ComptimeStringMap(T, entries);
}

/// Write 0's for every byte in Type
/// Ignores default struct values.
pub fn zero(comptime Type: type) Type {
    var out: [@sizeOf(Type)]u8 align(@alignOf(Type)) = undefined;
    @memset(@as([*]u8, @ptrCast(&out))[0..out.len], 0);
    return @as(Type, @bitCast(out));
}
pub const c_ares = @import("./deps/c_ares.zig");
pub const URL = @import("./url.zig").URL;
pub const FormData = @import("./url.zig").FormData;

var needs_proc_self_workaround: bool = false;

/// TODO: move to bun.sys
// This is our "polyfill" when /proc/self/fd is not available it's only
// necessary on linux because other platforms don't have an optional
// /proc/self/fd
fn getFdPathViaCWD(fd: std.posix.fd_t, buf: *bun.PathBuffer) ![]u8 {
    const prev_fd = try std.posix.openatZ(std.fs.cwd().fd, ".", .{ .DIRECTORY = true }, 0);
    var needs_chdir = false;
    defer {
        if (needs_chdir) std.posix.fchdir(prev_fd) catch unreachable;
        std.posix.close(prev_fd);
    }
    try std.posix.fchdir(fd);
    needs_chdir = true;
    return std.posix.getcwd(buf);
}

pub const getcwd = std.posix.getcwd;

pub fn getcwdAlloc(allocator: std.mem.Allocator) ![:0]u8 {
    var temp: PathBuffer = undefined;
    const temp_slice = try getcwd(&temp);
    return allocator.dupeZ(u8, temp_slice);
}

/// TODO: move to bun.sys and add a method onto FileDescriptor
/// Get the absolute path to a file descriptor.
/// On Linux, when `/proc/self/fd` is not available, this function will attempt to use `fchdir` and `getcwd` to get the path instead.
pub fn getFdPath(fd: FileDescriptor, buf: *bun.PathBuffer) ![]u8 {
    if (comptime Environment.isWindows) {
        var wide_buf: WPathBuffer = undefined;
        const wide_slice = try windows.GetFinalPathNameByHandle(fd.native(), .{}, wide_buf[0..]);
        const res = strings.copyUTF16IntoUTF8(buf[0..], @TypeOf(wide_slice), wide_slice);
        return buf[0..res.written];
    }

    if (comptime Environment.allow_assert) {
        // We need a way to test that the workaround is working
        // but we don't want to do this check in a release build
        const ProcSelfWorkAroundForDebugging = struct {
            pub var has_checked = false;
        };

        if (!ProcSelfWorkAroundForDebugging.has_checked) {
            ProcSelfWorkAroundForDebugging.has_checked = true;
            needs_proc_self_workaround = strings.eql(getenvZ("BUN_NEEDS_PROC_SELF_WORKAROUND") orelse "0", "1");
        }
    } else if (comptime !Environment.isLinux) {
        return try std.os.getFdPath(fd.native(), buf);
    }

    if (needs_proc_self_workaround) {
        return getFdPathViaCWD(fd.native(), buf);
    }

    return std.os.getFdPath(fd.native(), buf) catch |err| {
        if (err == error.FileNotFound and !needs_proc_self_workaround) {
            needs_proc_self_workaround = true;
            return getFdPathViaCWD(fd.native(), buf);
        }

        return err;
    };
}

/// TODO: move to bun.sys and add a method onto FileDescriptor
pub fn getFdPathZ(fd: FileDescriptor, buf: *PathBuffer) ![:0]u8 {
    const fd_path = try getFdPath(fd, buf);
    buf[fd_path.len] = 0;
    return buf[0..fd_path.len :0];
}

/// TODO: move to bun.sys and add a method onto FileDescriptor
pub fn getFdPathW(fd: FileDescriptor, buf: *WPathBuffer) ![]u16 {
    if (comptime Environment.isWindows) {
        return try windows.GetFinalPathNameByHandle(fd.native(), .{}, buf);
    }

    @panic("TODO unsupported platform for getFdPathW");
}

fn lenSliceTo(pointer: anytype, comptime end: std.meta.Elem(@TypeOf(pointer))) usize {
    switch (@typeInfo(@TypeOf(pointer))) {
        .pointer => |ptr_info| switch (ptr_info.size) {
            .one => switch (@typeInfo(ptr_info.child)) {
                .array => |array_info| {
                    if (array_info.sentinel_ptr) |sentinel_ptr| {
                        const sentinel = @as(*align(1) const array_info.child, @ptrCast(sentinel_ptr)).*;
                        if (sentinel == end) {
                            return std.mem.indexOfSentinel(array_info.child, end, pointer);
                        }
                    }
                    return std.mem.indexOfScalar(array_info.child, pointer, end) orelse array_info.len;
                },
                else => {},
            },
            .many => if (ptr_info.sentinel_ptr) |sentinel_ptr| {
                const sentinel = @as(*align(1) const ptr_info.child, @ptrCast(sentinel_ptr)).*;
                // We may be looking for something other than the sentinel,
                // but iterating past the sentinel would be a bug so we need
                // to check for both.
                var i: usize = 0;
                while (pointer[i] != end and pointer[i] != sentinel) i += 1;
                return i;
            },
            .c => {
                assert(pointer != null);
                return std.mem.indexOfSentinel(ptr_info.child, end, pointer);
            },
            .slice => {
                if (ptr_info.sentinel_ptr) |sentinel_ptr| {
                    const sentinel = @as(*align(1) const ptr_info.child, @ptrCast(sentinel_ptr)).*;
                    if (sentinel == end) {
                        return std.mem.indexOfSentinel(ptr_info.child, sentinel, pointer);
                    }
                }
                return std.mem.indexOfScalar(ptr_info.child, pointer, end) orelse pointer.len;
            },
        },
        else => {},
    }
    @compileError("invalid type given to std.mem.sliceTo: " ++ @typeName(@TypeOf(pointer)));
}

/// Helper for the return type of sliceTo()
fn SliceTo(comptime T: type, comptime end: std.meta.Elem(T)) type {
    switch (@typeInfo(T)) {
        .optional => |optional_info| {
            return ?SliceTo(optional_info.child, end);
        },
        .pointer => |ptr_info| {
            var new_ptr_info = ptr_info;
            new_ptr_info.size = .slice;
            switch (ptr_info.size) {
                .one => switch (@typeInfo(ptr_info.child)) {
                    .array => |array_info| {
                        new_ptr_info.child = array_info.child;
                        // The return type must only be sentinel terminated if we are guaranteed
                        // to find the value searched for, which is only the case if it matches
                        // the sentinel of the type passed.
                        if (array_info.sentinel_ptr) |sentinel_ptr| {
                            const sentinel = @as(*align(1) const array_info.child, @ptrCast(sentinel_ptr)).*;
                            if (end == sentinel) {
                                new_ptr_info.sentinel_ptr = &end;
                            } else {
                                new_ptr_info.sentinel_ptr = null;
                            }
                        }
                    },
                    else => {},
                },
                .many, .slice => {
                    // The return type must only be sentinel terminated if we are guaranteed
                    // to find the value searched for, which is only the case if it matches
                    // the sentinel of the type passed.
                    if (ptr_info.sentinel_ptr) |sentinel_ptr| {
                        const sentinel = @as(*align(1) const ptr_info.child, @ptrCast(sentinel_ptr)).*;
                        if (end == sentinel) {
                            new_ptr_info.sentinel_ptr = &end;
                        } else {
                            new_ptr_info.sentinel_ptr = null;
                        }
                    }
                },
                .c => {
                    new_ptr_info.sentinel_ptr = &end;
                    // C pointers are always allowzero, but we don't want the return type to be.
                    assert(new_ptr_info.is_allowzero);
                    new_ptr_info.is_allowzero = false;
                },
            }
            return @Type(.{ .pointer = new_ptr_info });
        },
        else => {},
    }
    @compileError("invalid type given to std.mem.sliceTo: " ++ @typeName(T));
}

/// Takes an array, a pointer to an array, a sentinel-terminated pointer, or a slice and
/// iterates searching for the first occurrence of `end`, returning the scanned slice.
/// If `end` is not found, the full length of the array/slice/sentinel terminated pointer is returned.
/// If the pointer type is sentinel terminated and `end` matches that terminator, the
/// resulting slice is also sentinel terminated.
/// Pointer properties such as mutability and alignment are preserved.
/// C pointers are assumed to be non-null.
pub fn sliceTo(pointer: anytype, comptime end: std.meta.Elem(@TypeOf(pointer))) SliceTo(@TypeOf(pointer), end) {
    if (@typeInfo(@TypeOf(pointer)) == .optional) {
        const non_null = pointer orelse return null;
        return sliceTo(non_null, end);
    }
    const Result = SliceTo(@TypeOf(pointer), end);
    const length = lenSliceTo(pointer, end);
    const ptr_info = @typeInfo(Result).pointer;
    if (ptr_info.sentinel_ptr) |s_ptr| {
        const s = @as(*align(1) const ptr_info.child, @ptrCast(s_ptr)).*;
        return pointer[0..length :s];
    } else {
        return pointer[0..length];
    }
}

pub const Semver = @import("./semver.zig");
pub const ImportRecord = @import("./import_record.zig").ImportRecord;
pub const ImportKind = @import("./import_record.zig").ImportKind;

pub const Watcher = @import("./Watcher.zig");

pub fn concat(comptime T: type, dest: []T, src: []const []const T) void {
    var remain = dest;
    for (src) |group| {
        bun.copy(T, remain[0..group.len], group);
        remain = remain[group.len..];
    }
}

pub const fast_debug_build_cmd = .None;
pub const fast_debug_build_mode = fast_debug_build_cmd != .None and
    Environment.isDebug;

pub const MultiArrayList = @import("./multi_array_list.zig").MultiArrayList;
pub const NullableAllocator = @import("./allocators/NullableAllocator.zig");

pub const renamer = @import("./renamer.zig");
// TODO: Rename to SourceMap as this is a struct.
pub const sourcemap = @import("./sourcemap/sourcemap.zig");

/// Attempt to coerce some value into a byte slice.
pub fn asByteSlice(buffer: anytype) []const u8 {
    return switch (@TypeOf(buffer)) {
        [*:0]u8, [*:0]const u8 => buffer[0..len(buffer)],
        [*c]const u8, [*c]u8 => span(buffer),

        else => buffer, // attempt to coerce to []const u8
    };
}

comptime {
    if (fast_debug_build_cmd != .RunCommand and fast_debug_build_mode) {
        _ = @import("./bun.js/node/buffer.zig").BufferVectorized.fill;
        _ = @import("./cli/upgrade_command.zig").Version;
    }
}

pub fn DebugOnlyDisabler(comptime Type: type) type {
    return struct {
        const T = Type;
        threadlocal var disable_create_in_debug: if (Environment.isDebug) usize else u0 = 0;
        pub inline fn disable() void {
            if (comptime !Environment.isDebug) return;
            disable_create_in_debug += 1;
        }

        pub inline fn enable() void {
            if (comptime !Environment.isDebug) return;
            disable_create_in_debug -= 1;
        }

        pub inline fn assert() void {
            if (comptime !Environment.isDebug) return;
            if (disable_create_in_debug > 0) {
                Output.panic(comptime "[" ++ @typeName(T) ++ "] called while disabled (did you forget to call enable?)", .{});
            }
        }
    };
}

const FailingAllocator = struct {
    fn alloc(_: *anyopaque, _: usize, _: u8, _: usize) ?[*]u8 {
        if (comptime Environment.allow_assert) {
            unreachablePanic("FailingAllocator should never be reached. This means some memory was not defined", .{});
        }
        return null;
    }

    fn resize(_: *anyopaque, _: []u8, _: u8, _: usize, _: usize) bool {
        if (comptime Environment.allow_assert) {
            unreachablePanic("FailingAllocator should never be reached. This means some memory was not defined", .{});
        }
        return false;
    }

    fn free(
        _: *anyopaque,
        _: []u8,
        _: u8,
        _: usize,
    ) void {
        unreachable;
    }
};

/// When we want to avoid initializing a value as undefined, we can use this allocator
pub const failing_allocator = std.mem.Allocator{ .ptr = undefined, .vtable = &.{
    .alloc = FailingAllocator.alloc,
    .resize = FailingAllocator.resize,
    .free = FailingAllocator.free,
} };

var __reload_in_progress__ = std.atomic.Value(bool).init(false);
threadlocal var __reload_in_progress__on_current_thread = false;
pub fn isProcessReloadInProgressOnAnotherThread() bool {
    return __reload_in_progress__.load(.monotonic) and !__reload_in_progress__on_current_thread;
}

pub noinline fn maybeHandlePanicDuringProcessReload() void {
    if (isProcessReloadInProgressOnAnotherThread()) {
        Output.flush();
        if (comptime Environment.isDebug) {
            Output.debugWarn("panic() called during process reload, ignoring\n", .{});
        }

        exitThread();
    }

    // This shouldn't be reachable, but it can technically be because
    // pthread_exit is a request and not guaranteed.
    if (isProcessReloadInProgressOnAnotherThread()) {
        while (true) {
            std.atomic.spinLoopHint();

            if (comptime Environment.isPosix) {
                std.posix.nanosleep(1, 0);
            }
        }
    }
}

extern "c" fn on_before_reload_process_linux() void;

/// Reload Bun's process. This clones envp, argv, and gets the current
/// executable path.
///
/// On posix, this overwrites the current process with the new process using
/// `execve`. On Windows, we dont have this API, instead relying on a dummy
/// parent process that we can signal via a special exit code.
///
/// Must be able to allocate memory. `malloc` is not signal safe, but it's
/// best-effort. Not much we can do if it fails.
///
/// Note that this function is called during the crash handler, in which it is
/// passed true to `may_return`. If failure occurs, one line of standard error
/// is printed and then this returns void. If `may_return == false`, then a
/// panic will occur on failure. The crash handler will not schedule two reloads
/// at once.
pub fn reloadProcess(
    allocator: std.mem.Allocator,
    clear_terminal: bool,
    comptime may_return: bool,
) if (may_return) void else noreturn {
    __reload_in_progress__.store(true, .monotonic);
    __reload_in_progress__on_current_thread = true;

    if (clear_terminal) {
        Output.flush();
        Output.disableBuffering();
        Output.resetTerminalAll();
    }

    Output.Source.Stdio.restore();

    if (comptime Environment.isWindows) {
        // on windows we assume that we have a parent process that is monitoring us and will restart us if we exit with a magic exit code
        // see becomeWatcherManager
        const rc = c.TerminateProcess(c.GetCurrentProcess(), windows.watcher_reload_exit);
        if (rc == 0) {
            const err = bun.windows.GetLastError();
            if (may_return) {
                Output.errGeneric("Failed to reload process: {s}", .{@tagName(err)});
                return;
            }
            Output.panic("Error while reloading process: {s}", .{@tagName(err)});
        } else {
            if (may_return) {
                Output.errGeneric("Failed to reload process", .{});
                return;
            }
            Output.panic("Unexpected error while reloading process\n", .{});
        }
    }

    const dupe_argv = allocator.allocSentinel(?[*:0]const u8, bun.argv.len, null) catch unreachable;
    for (bun.argv, dupe_argv) |src, *dest| {
        dest.* = (allocator.dupeZ(u8, src) catch unreachable).ptr;
    }

    const environ_slice = std.mem.span(std.c.environ);
    const environ = allocator.allocSentinel(?[*:0]const u8, environ_slice.len, null) catch unreachable;
    for (environ_slice, environ) |src, *dest| {
        if (src == null) {
            dest.* = null;
        } else {
            dest.* = (allocator.dupeZ(u8, sliceTo(src.?, 0)) catch unreachable).ptr;
        }
    }

    // we must clone selfExePath incase the argv[0] was not an absolute path (what appears in the terminal)
    const exec_path = (bun.selfExePath() catch unreachable).ptr;

    // we clone argv so that the memory address isn't the same as the libc one
    const newargv = @as([*:null]?[*:0]const u8, @ptrCast(dupe_argv.ptr));

    // we clone envp so that the memory address of environment variables isn't the same as the libc one
    const envp = @as([*:null]?[*:0]const u8, @ptrCast(environ.ptr));

    // macOS doesn't have CLOEXEC, so we must go through posix_spawn
    if (comptime Environment.isMac) {
        var actions = spawn.Actions.init() catch unreachable;
        actions.inherit(.stdin()) catch unreachable;
        actions.inherit(.stdout()) catch unreachable;
        actions.inherit(.stderr()) catch unreachable;

        var attrs = spawn.Attr.init() catch unreachable;
        attrs.resetSignals() catch {};

        attrs.set(
            c.POSIX_SPAWN_CLOEXEC_DEFAULT |
                // Apple Extension: If this bit is set, rather
                // than returning to the caller, posix_spawn(2)
                // and posix_spawnp(2) will behave as a more
                // featureful execve(2).
                c.POSIX_SPAWN_SETEXEC |
                c.POSIX_SPAWN_SETSIGDEF | c.POSIX_SPAWN_SETSIGMASK,
        ) catch unreachable;
        switch (spawn.spawnZ(exec_path, actions, attrs, @as([*:null]?[*:0]const u8, @ptrCast(newargv)), @as([*:null]?[*:0]const u8, @ptrCast(envp)))) {
            .err => |err| {
                if (may_return) {
                    Output.errGeneric("Failed to reload process: {s}", .{@tagName(err.getErrno())});
                    return;
                }
                Output.panic("Unexpected error while reloading: {d} {s}", .{ err.errno, @tagName(err.getErrno()) });
            },
            .result => |_| {
                if (may_return) {
                    Output.errGeneric("Failed to reload process", .{});
                    return;
                }
                Output.panic("Unexpected error while reloading: posix_spawn returned a result", .{});
            },
        }
    } else if (comptime Environment.isPosix) {
        on_before_reload_process_linux();
        const err = std.posix.execveZ(
            exec_path,
            newargv,
            envp,
        );
        if (may_return) {
            Output.errGeneric("Failed to reload process: {s}", .{@errorName(err)});
            return;
        }
        Output.panic("Unexpected error while reloading: {s}", .{@errorName(err)});
    } else {
        @compileError("unsupported platform for reloadProcess");
    }
}
pub var auto_reload_on_crash = false;

pub const options = @import("./options.zig");
pub const StringSet = struct {
    map: Map,

    pub const Map = StringArrayHashMap(void);

    pub fn clone(self: StringSet) !StringSet {
        var new_map = Map.init(self.map.allocator);
        try new_map.ensureTotalCapacity(self.map.count());
        for (self.map.keys()) |key| {
            new_map.putAssumeCapacity(try self.map.allocator.dupe(u8, key), {});
        }
        return StringSet{
            .map = new_map,
        };
    }

    pub fn init(allocator: std.mem.Allocator) StringSet {
        return StringSet{
            .map = Map.init(allocator),
        };
    }

    pub fn keys(self: StringSet) []const string {
        return self.map.keys();
    }

    pub fn insert(self: *StringSet, key: []const u8) !void {
        const entry = try self.map.getOrPut(key);
        if (!entry.found_existing) {
            entry.key_ptr.* = try self.map.allocator.dupe(u8, key);
        }
    }

    pub fn contains(self: *StringSet, key: []const u8) bool {
        return self.map.contains(key);
    }

    pub fn swapRemove(self: *StringSet, key: []const u8) bool {
        return self.map.swapRemove(key);
    }

    pub fn deinit(self: *StringSet) void {
        for (self.map.keys()) |key| {
            self.map.allocator.free(key);
        }

        self.map.deinit();
    }
};

pub const Schema = @import("./api/schema.zig");

pub const StringMap = struct {
    map: Map,
    dupe_keys: bool = false,

    pub const Map = StringArrayHashMap(string);

    pub fn clone(self: StringMap) !StringMap {
        return StringMap{
            .map = try self.map.clone(),
            .dupe_keys = self.dupe_keys,
        };
    }

    pub fn init(allocator: std.mem.Allocator, dupe_keys: bool) StringMap {
        return StringMap{
            .map = Map.init(allocator),
            .dupe_keys = dupe_keys,
        };
    }

    pub fn keys(self: StringMap) []const string {
        return self.map.keys();
    }

    pub fn values(self: StringMap) []const string {
        return self.map.values();
    }

    pub fn count(self: StringMap) usize {
        return self.map.count();
    }

    pub fn toAPI(self: StringMap) Schema.Api.StringMap {
        return Schema.Api.StringMap{
            .keys = self.keys(),
            .values = self.values(),
        };
    }

    pub fn insert(self: *StringMap, key: []const u8, value: []const u8) !void {
        const entry = try self.map.getOrPut(key);
        if (!entry.found_existing) {
            if (self.dupe_keys)
                entry.key_ptr.* = try self.map.allocator.dupe(u8, key);
        } else {
            self.map.allocator.free(entry.value_ptr.*);
        }

        entry.value_ptr.* = try self.map.allocator.dupe(u8, value);
    }
    pub const put = insert;

    pub fn get(self: *const StringMap, key: []const u8) ?[]const u8 {
        return self.map.get(key);
    }

    pub fn sort(self: *StringMap, sort_ctx: anytype) void {
        self.map.sort(sort_ctx);
    }

    pub fn deinit(self: *StringMap) void {
        for (self.map.values()) |value| {
            self.map.allocator.free(value);
        }

        if (self.dupe_keys) {
            for (self.map.keys()) |key| {
                self.map.allocator.free(key);
            }
        }

        self.map.deinit();
    }
};

pub const DotEnv = @import("./env_loader.zig");
pub const bundle_v2 = @import("./bundler/bundle_v2.zig");
pub const js_ast = bun.bundle_v2.js_ast;
pub const Loader = bundle_v2.Loader;
pub const BundleV2 = bundle_v2.BundleV2;
pub const ParseTask = bundle_v2.ParseTask;

pub const Mutex = @import("./Mutex.zig");
pub const UnboundedQueue = @import("./bun.js/unbounded_queue.zig").UnboundedQueue;

pub fn threadlocalAllocator() std.mem.Allocator {
    if (comptime use_mimalloc) {
        return MimallocArena.getThreadlocalDefault();
    }

    return default_allocator;
}

pub fn HiveRef(comptime T: type, comptime capacity: u16) type {
    return struct {
        const HiveAllocator = HiveArray(@This(), capacity).Fallback;
        ref_count: u32,
        allocator: *HiveAllocator,
        value: T,

        pub fn init(value: T, allocator: *HiveAllocator) !*@This() {
            const this = try allocator.tryGet();
            this.* = .{
                .ref_count = 1,
                .allocator = allocator,
                .value = value,
            };
            return this;
        }

        pub fn ref(this: *@This()) *@This() {
            this.ref_count += 1;
            return this;
        }

        pub fn unref(this: *@This()) ?*@This() {
            const ref_count = this.ref_count;
            this.ref_count = ref_count - 1;
            if (ref_count == 1) {
                if (@hasDecl(T, "deinit")) {
                    this.value.deinit();
                }
                this.allocator.put(this);
                return null;
            }
            return this;
        }
    };
}

pub const MaxHeapAllocator = @import("./allocators/max_heap_allocator.zig").MaxHeapAllocator;

pub const tracy = @import("./tracy.zig");
pub const trace = tracy.trace;

pub fn openFileForPath(file_path: [:0]const u8) !std.fs.File {
    if (Environment.isWindows)
        return std.fs.cwd().openFileZ(file_path, .{});

    const O_PATH = if (comptime Environment.isLinux) O.PATH else O.RDONLY;
    const flags: u32 = O.CLOEXEC | O.NOCTTY | O_PATH;

    const fd = try std.posix.openZ(file_path, O.toPacked(flags), 0);
    return std.fs.File{
        .handle = fd,
    };
}

pub fn openDirForPath(file_path: [:0]const u8) !std.fs.Dir {
    if (Environment.isWindows)
        return std.fs.cwd().openDirZ(file_path, .{});

    const O_PATH = if (comptime Environment.isLinux) O.PATH else O.RDONLY;
    const flags: u32 = O.CLOEXEC | O.NOCTTY | O.DIRECTORY | O_PATH;

    const fd = try std.posix.openZ(file_path, O.toPacked(flags), 0);
    return std.fs.Dir{
        .fd = fd,
    };
}

pub const Generation = u16;

pub const zstd = @import("./deps/zstd.zig");
pub const StringPointer = Schema.Api.StringPointer;
pub const StandaloneModuleGraph = @import("./StandaloneModuleGraph.zig").StandaloneModuleGraph;

const _string = @import("./string.zig");
pub const strings = @import("string_immutable.zig");
pub const String = _string.String;
pub const ZigString = JSC.ZigString;
pub const StringJoiner = _string.StringJoiner;
pub const SliceWithUnderlyingString = _string.SliceWithUnderlyingString;
pub const PathString = _string.PathString;
pub const HashedString = _string.HashedString;
pub const MutableString = _string.MutableString;

pub const WTF = struct {
    /// The String type from WebKit's WTF library.
    pub const StringImpl = _string.WTFStringImpl;
};

pub const Wyhash11 = @import("./wyhash.zig").Wyhash11;

pub const RegularExpression = @import("./bun.js/bindings/RegularExpression.zig").RegularExpression;

const TODO_LOG = Output.scoped(.TODO, false);
pub inline fn todo(src: std.builtin.SourceLocation, value: anytype) @TypeOf(value) {
    if (comptime Environment.allow_assert) {
        TODO_LOG("{s}() at {s}:{d}:{d}", .{ src.fn_name, src.file, src.line, src.column });
    }

    return value;
}

pub const HOST_NAME_MAX = if (Environment.isWindows)
    // On Windows the maximum length, in bytes, of the string returned in the buffer pointed to by the name parameter is dependent on the namespace provider, but this string must be 256 bytes or less.
    // So if a buffer of 256 bytes is passed in the name parameter and the namelen parameter is set to 256, the buffer size will always be adequate.
    // https://learn.microsoft.com/en-us/windows/win32/api/winsock/nf-winsock-gethostname
    256
else
    std.posix.HOST_NAME_MAX;

const WindowsStat = extern struct {
    dev: u32,
    ino: u32,
    nlink: usize,

    mode: Mode,
    uid: u32,
    gid: u32,
    rdev: u32,
    size: u32,
    blksize: isize,
    blocks: i64,

    atim: std.c.timespec,
    mtim: std.c.timespec,
    ctim: std.c.timespec,

    pub fn birthtime(_: *const WindowsStat) std.c.timespec {
        return std.c.timespec{ .tv_nsec = 0, .tv_sec = 0 };
    }

    pub fn mtime(this: *const WindowsStat) std.c.timespec {
        return this.mtim;
    }

    pub fn ctime(this: *const WindowsStat) std.c.timespec {
        return this.ctim;
    }

    pub fn atime(this: *const WindowsStat) std.c.timespec {
        return this.atim;
    }
};

pub const Stat = if (Environment.isWindows) windows.libuv.uv_stat_t else std.posix.Stat;
pub const StatFS = switch (Environment.os) {
    .mac => bun.c.struct_statfs,
    .linux => bun.c.struct_statfs,
    else => windows.libuv.uv_statfs_t,
};

pub var argv: [][:0]const u8 = &[_][:0]const u8{};

fn appendOptionsEnv(env: []const u8, args: *std.ArrayList([:0]const u8), allocator: std.mem.Allocator) !void {
    var i: usize = 0;
    var offset_in_args: usize = 1;
    while (i < env.len) {
        // skip whitespace
        while (i < env.len and std.ascii.isWhitespace(env[i])) : (i += 1) {}
        if (i >= env.len) break;

        // Handle all command-line arguments with quotes preserved
        const start = i;
        var j = i;

        // Check if this is an option (starts with --)
        const is_option = j + 2 <= env.len and env[j] == '-' and env[j + 1] == '-';

        if (is_option) {
            // Find the end of the option flag (--flag)
            while (j < env.len and !std.ascii.isWhitespace(env[j]) and env[j] != '=') : (j += 1) {}

            var found_equals = false;

            // Check for equals sign
            if (j < env.len and env[j] == '=') {
                found_equals = true;
                j += 1; // Move past the equals sign
            } else if (j < env.len and std.ascii.isWhitespace(env[j])) {
                j += 1; // Move past the space
                // Skip any additional whitespace
                while (j < env.len and std.ascii.isWhitespace(env[j])) : (j += 1) {}
            }

            // Handle quoted values
            if (j < env.len and (env[j] == '\'' or env[j] == '"')) {
                const quote_char = env[j];
                j += 1; // Move past opening quote

                // Find the closing quote
                while (j < env.len and env[j] != quote_char) : (j += 1) {}
                if (j < env.len) j += 1; // Move past closing quote
            } else if (found_equals) {
                // If we had --flag=value (no quotes), find next whitespace
                while (j < env.len and !std.ascii.isWhitespace(env[j])) : (j += 1) {}
            }

            // Copy the entire argument including quotes
            const arg_len = j - start;
            const arg = try allocator.allocSentinel(u8, arg_len, 0);
            @memcpy(arg, env[start..j]);
            try args.insert(offset_in_args, arg);
            offset_in_args += 1;

            i = j;
            continue;
        }

        // Non-option arguments or standalone values
        var buf = std.ArrayList(u8).init(allocator);

        var in_single = false;
        var in_double = false;
        var escape = false;
        while (i < env.len) : (i += 1) {
            const ch = env[i];
            if (escape) {
                try buf.append(ch);
                escape = false;
                continue;
            }

            if (ch == '\\') {
                escape = true;
                continue;
            }

            if (in_single) {
                if (ch == '\'') {
                    in_single = false;
                } else {
                    try buf.append(ch);
                }
                continue;
            }

            if (in_double) {
                if (ch == '"') {
                    in_double = false;
                } else {
                    try buf.append(ch);
                }
                continue;
            }

            if (ch == '\'') {
                in_single = true;
            } else if (ch == '"') {
                in_double = true;
            } else if (std.ascii.isWhitespace(ch)) {
                break;
            } else {
                try buf.append(ch);
            }
        }

        try buf.append(0);
        const owned = try buf.toOwnedSlice();
        try args.insert(offset_in_args, owned[0 .. owned.len - 1 :0]);
        offset_in_args += 1;
    }
}

pub fn initArgv(allocator: std.mem.Allocator) !void {
    if (comptime Environment.isPosix) {
        argv = try allocator.alloc([:0]const u8, std.os.argv.len);
        for (0..argv.len) |i| {
            argv[i] = std.mem.sliceTo(std.os.argv[i], 0);
        }
    } else if (comptime Environment.isWindows) {
        // Zig's implementation of `std.process.argsAlloc()`on Windows platforms
        // is not reliable, specifically the way it splits the command line string.
        //
        // For example, an arg like "foo\nbar" will be
        // erroneously split into two arguments: "foo" and "bar".
        //
        // To work around this, we can simply call the Windows API functions
        // that do this for us.
        //
        // Updates in Zig v0.12 related to Windows cmd line parsing may fix this,
        // see (here: https://ziglang.org/download/0.12.0/release-notes.html#Windows-Command-Line-Argument-Parsing),
        // so this may only need to be a temporary workaround.
        const cmdline_ptr = bun.windows.GetCommandLineW();
        var length: c_int = 0;

        // As per the documentation:
        // > The lifetime of the returned value is managed by the system,
        //   applications should not free or modify this value.
        const argvu16_ptr = windows.CommandLineToArgvW(cmdline_ptr, &length) orelse {
            switch (sys.getErrno({})) {
                // may be returned if can't alloc enough space for the str
                .NOMEM => return error.OutOfMemory,
                // may be returned if it's invalid
                .INVAL => return error.InvalidArgument,
                // TODO: anything else?
                else => return error.Unknown,
            }
        };

        const argvu16 = argvu16_ptr[0..@intCast(length)];
        const out_argv = try allocator.alloc([:0]const u8, @intCast(length));
        var string_builder = StringBuilder{};

        for (argvu16) |argraw| {
            const arg = std.mem.span(argraw);
            string_builder.count16Z(arg);
        }

        try string_builder.allocate(allocator);

        for (argvu16, out_argv) |argraw, *out| {
            const arg = std.mem.span(argraw);

            // Command line is expected to be valid UTF-16le
            // ...but sometimes, it's not valid. https://github.com/oven-sh/bun/issues/11610
            out.* = string_builder.append16(arg, default_allocator) orelse @panic("Failed to allocate memory for argv");
        }

        argv = out_argv;
    } else {
        argv = try std.process.argsAlloc(allocator);
    }

    if (bun.getenvZ("BUN_OPTIONS")) |opts| {
        var argv_list = std.ArrayList([:0]const u8).fromOwnedSlice(allocator, argv);
        try appendOptionsEnv(opts, &argv_list, allocator);
        argv = argv_list.items;
    }
}

pub const spawn = @import("./bun.js/api/bun/spawn.zig").PosixSpawn;

pub fn isRegularFile(mode: anytype) bool {
    return S.ISREG(@intCast(mode));
}

pub const LazyBoolValue = enum {
    unknown,
    no,
    yes,
};
/// Create a lazily computed boolean value.
/// Getter must be a function that takes a pointer to the parent struct and returns a boolean.
/// Parent must be a type which contains the field we are getting.
pub fn LazyBool(comptime Getter: anytype, comptime Parent: type, comptime field: string) type {
    return struct {
        value: LazyBoolValue = .unknown,

        pub fn get(self: *@This()) bool {
            if (self.value == .unknown) {
                const parent: *Parent = @alignCast(@fieldParentPtr(field, self));
                self.value = switch (Getter(parent)) {
                    true => .yes,
                    false => .no,
                };
            }

            return self.value == .yes;
        }
    };
}

pub fn serializable(input: anytype) @TypeOf(input) {
    const T = @TypeOf(input);
    comptime {
        if (trait.isExternContainer(T)) {
            if (@typeInfo(T) == .@"union") {
                @compileError("Extern unions must be serialized with serializableInto");
            }
        }
    }
    var zeroed: [@sizeOf(T)]u8 align(@alignOf(T)) = std.mem.zeroes([@sizeOf(T)]u8);
    const result: *T = @ptrCast(&zeroed);

    inline for (comptime std.meta.fieldNames(T)) |field_name| {
        @field(result, field_name) = @field(input, field_name);
    }

    return result.*;
}

pub inline fn serializableInto(comptime T: type, init: anytype) T {
    var zeroed: [@sizeOf(T)]u8 align(@alignOf(T)) = std.mem.zeroes([@sizeOf(T)]u8);
    const result: *T = @ptrCast(&zeroed);

    inline for (comptime std.meta.fieldNames(@TypeOf(init))) |field_name| {
        @field(result, field_name) = @field(init, field_name);
    }

    return result.*;
}

/// Like std.fs.Dir.makePath except instead of infinite looping on dangling
/// symlink, it deletes the symlink and tries again.
pub fn makePath(dir: std.fs.Dir, sub_path: []const u8) !void {
    var it = try std.fs.path.componentIterator(sub_path);
    var component = it.last() orelse return;
    while (true) {
        dir.makeDir(component.path) catch |err| switch (err) {
            error.PathAlreadyExists => {
                var path_buf2: [MAX_PATH_BYTES * 2]u8 = undefined;
                copy(u8, &path_buf2, component.path);

                path_buf2[component.path.len] = 0;
                const path_to_use = path_buf2[0..component.path.len :0];
                const result = try sys.lstat(path_to_use).unwrap();
                const is_dir = S.ISDIR(@intCast(result.mode));
                // dangling symlink
                if (!is_dir) {
                    dir.deleteTree(component.path) catch {};
                    continue;
                }
            },
            error.FileNotFound => |e| {
                component = it.previous() orelse return e;
                continue;
            },
            else => |e| return e,
        };
        component = it.next() orelse return;
    }
}

/// Like std.fs.Dir.makePath except instead of infinite looping on dangling
/// symlink, it deletes the symlink and tries again.
pub fn makePathW(dir: std.fs.Dir, sub_path: []const u16) !void {
    // was going to copy/paste makePath and use all W versions but they didn't all exist
    // and this buffer was needed anyway
    var buf: PathBuffer = undefined;
    const buf_len = simdutf.convert.utf16.to.utf8.le(sub_path, &buf);
    return makePath(dir, buf[0..buf_len]);
}

pub const Async = @import("async");

/// This is a helper for writing path string literals that are compatible with Windows.
/// Returns the string as-is on linux, on windows replace `/` with `\`
pub inline fn pathLiteral(comptime literal: anytype) *const [literal.len:0]u8 {
    if (!Environment.isWindows) return @ptrCast(literal);
    return comptime {
        var buf: [literal.len:0]u8 = undefined;
        for (literal, 0..) |char, i| {
            buf[i] = if (char == '/') '\\' else char;
            assert(buf[i] != 0 and buf[i] < 128);
        }
        buf[buf.len] = 0;
        const final = buf[0..buf.len :0].*;
        return &final;
    };
}

/// Same as `pathLiteral`, but the character type is chosen from platform.
pub inline fn OSPathLiteral(comptime literal: anytype) *const [literal.len:0]OSPathChar {
    if (!Environment.isWindows) return @ptrCast(literal);
    return comptime {
        var buf: [literal.len:0]OSPathChar = undefined;
        for (literal, 0..) |char, i| {
            buf[i] = if (char == '/') '\\' else char;
            assert(buf[i] != 0 and buf[i] < 128);
        }
        buf[buf.len] = 0;
        const final = buf[0..buf.len :0].*;
        return &final;
    };
}

pub const MakePath = struct {
    const w = std.os.windows;

    // TODO(@paperclover): upstream making this public into zig std
    // there is zero reason this must be copied
    //
    /// Calls makeOpenDirAccessMaskW iteratively to make an entire path
    /// (i.e. creating any parent directories that do not exist).
    /// Opens the dir if the path already exists and is a directory.
    /// This function is not atomic, and if it returns an error, the file system may
    /// have been modified regardless.
    fn makeOpenPathAccessMaskW(self: std.fs.Dir, comptime T: type, sub_path: []const T, access_mask: u32, no_follow: bool) !std.fs.Dir {
        const Iterator = std.fs.path.ComponentIterator(.windows, T);
        var it = try Iterator.init(sub_path);
        // If there are no components in the path, then create a dummy component with the full path.
        var component = it.last() orelse Iterator.Component{
            .name = &.{},
            .path = sub_path,
        };

        while (true) {
            const sub_path_w = if (comptime T == u16)
                try w.wToPrefixedFileW(self.fd,
                    // TODO: report this bug
                    // they always copy it
                    // it doesn't need to be [:0]const u16
                    @ptrCast(component.path))
            else
                try w.sliceToPrefixedFileW(self.fd, component.path);
            var result = makeOpenDirAccessMaskW(self, sub_path_w.span().ptr, access_mask, .{
                .no_follow = no_follow,
                .create_disposition = w.FILE_OPEN_IF,
            }) catch |err| switch (err) {
                error.FileNotFound => |e| {
                    component = it.previous() orelse return e;
                    continue;
                },
                else => |e| return e,
            };

            component = it.next() orelse return result;
            // Don't leak the intermediate file handles
            result.close();
        }
    }
    const MakeOpenDirAccessMaskWOptions = struct {
        no_follow: bool,
        create_disposition: u32,
    };

    fn makeOpenDirAccessMaskW(self: std.fs.Dir, sub_path_w: [*:0]const u16, access_mask: u32, flags: MakeOpenDirAccessMaskWOptions) !std.fs.Dir {
        var result = std.fs.Dir{
            .fd = undefined,
        };

        const path_len_bytes = @as(u16, @intCast(std.mem.sliceTo(sub_path_w, 0).len * 2));
        var nt_name = w.UNICODE_STRING{
            .Length = path_len_bytes,
            .MaximumLength = path_len_bytes,
            .Buffer = @constCast(sub_path_w),
        };
        var attr = w.OBJECT_ATTRIBUTES{
            .Length = @sizeOf(w.OBJECT_ATTRIBUTES),
            .RootDirectory = if (std.fs.path.isAbsoluteWindowsW(sub_path_w)) null else self.fd,
            .Attributes = 0, // Note we do not use OBJ_CASE_INSENSITIVE here.
            .ObjectName = &nt_name,
            .SecurityDescriptor = null,
            .SecurityQualityOfService = null,
        };
        const open_reparse_point: w.DWORD = if (flags.no_follow) w.FILE_OPEN_REPARSE_POINT else 0x0;
        var status: w.IO_STATUS_BLOCK = undefined;
        const rc = w.ntdll.NtCreateFile(
            &result.fd,
            access_mask,
            &attr,
            &status,
            null,
            w.FILE_ATTRIBUTE_NORMAL,
            w.FILE_SHARE_READ | w.FILE_SHARE_WRITE | w.FILE_SHARE_DELETE,
            flags.create_disposition,
            w.FILE_DIRECTORY_FILE | w.FILE_SYNCHRONOUS_IO_NONALERT | w.FILE_OPEN_FOR_BACKUP_INTENT | w.FILE_WRITE_THROUGH | open_reparse_point,
            null,
            0,
        );

        switch (rc) {
            .SUCCESS => return result,
            .OBJECT_NAME_INVALID => return error.BadPathName,
            .OBJECT_NAME_NOT_FOUND => return error.FileNotFound,
            .OBJECT_PATH_NOT_FOUND => return error.FileNotFound,
            .NOT_A_DIRECTORY => return error.NotDir,
            // This can happen if the directory has 'List folder contents' permission set to 'Deny'
            // and the directory is trying to be opened for iteration.
            .ACCESS_DENIED => return error.AccessDenied,
            .INVALID_PARAMETER => return error.BadPathName,
            .SHARING_VIOLATION => return error.SharingViolation,
            else => return w.unexpectedStatus(rc),
        }
    }

    pub fn makeOpenPath(self: std.fs.Dir, sub_path: anytype, opts: std.fs.Dir.OpenDirOptions) !std.fs.Dir {
        if (comptime Environment.isWindows) {
            return makeOpenPathAccessMaskW(
                self,
                std.meta.Elem(@TypeOf(sub_path)),
                sub_path,
                w.STANDARD_RIGHTS_READ |
                    w.FILE_READ_ATTRIBUTES |
                    w.FILE_READ_EA |
                    w.SYNCHRONIZE |
                    w.FILE_TRAVERSE,
                false,
            );
        }

        return self.makeOpenPath(sub_path, opts);
    }

    /// copy/paste of `std.fs.Dir.makePath` and related functions and modified to support u16 slices.
    /// inside `MakePath` scope to make deleting later easier.
    /// TODO(dylan-conway) delete `MakePath`
    pub fn makePath(comptime T: type, self: std.fs.Dir, sub_path: []const T) !void {
        if (Environment.isWindows) {
            var dir = try makeOpenPath(self, sub_path, .{});
            dir.close();
            return;
        }

        var it = try componentIterator(T, sub_path);
        var component = it.last() orelse return;
        while (true) {
            std.fs.Dir.makeDir(self, component.path) catch |err| switch (err) {
                error.PathAlreadyExists => {
                    // TODO stat the file and return an error if it's not a directory
                    // this is important because otherwise a dangling symlink
                    // could cause an infinite loop
                },
                error.FileNotFound => |e| {
                    component = it.previous() orelse return e;
                    continue;
                },
                else => |e| return e,
            };
            component = it.next() orelse return;
        }
    }

    fn componentIterator(comptime T: type, path_: []const T) !std.fs.path.ComponentIterator(switch (builtin.target.os.tag) {
        .windows => .windows,
        .uefi => .uefi,
        else => .posix,
    }, T) {
        return std.fs.path.ComponentIterator(switch (builtin.target.os.tag) {
            .windows => .windows,
            .uefi => .uefi,
            else => .posix,
        }, T).init(path_);
    }
};

pub const Dirname = struct {
    /// copy/paste of `std.fs.path.dirname` and related functions and modified to support u16 slices.
    /// inside `Dirname` scope to make deleting later easier.
    /// TODO(dylan-conway) delete `Dirname`
    pub fn dirname(comptime T: type, path_: []const T) ?[]const T {
        if (builtin.target.os.tag == .windows) {
            return dirnameWindows(T, path_);
        } else {
            return std.fs.path.dirnamePosix(path_);
        }
    }

    fn dirnameWindows(comptime T: type, path_: []const T) ?[]const T {
        if (path_.len == 0)
            return null;

        const root_slice = diskDesignatorWindows(T, path_);
        if (path_.len == root_slice.len)
            return null;

        const have_root_slash = path_.len > root_slice.len and (path_[root_slice.len] == '/' or path_[root_slice.len] == '\\');

        var end_index: usize = path_.len - 1;

        while (path_[end_index] == '/' or path_[end_index] == '\\') {
            if (end_index == 0)
                return null;
            end_index -= 1;
        }

        while (path_[end_index] != '/' and path_[end_index] != '\\') {
            if (end_index == 0)
                return null;
            end_index -= 1;
        }

        if (have_root_slash and end_index == root_slice.len) {
            end_index += 1;
        }

        if (end_index == 0)
            return null;

        return path_[0..end_index];
    }

    fn diskDesignatorWindows(comptime T: type, path_: []const T) []const T {
        return windowsParsePath(T, path_).disk_designator;
    }

    fn windowsParsePath(comptime T: type, path_: []const T) WindowsPath(T) {
        const WindowsPath_ = WindowsPath(T);
        if (path_.len >= 2 and path_[1] == ':') {
            return WindowsPath_{
                .is_abs = if (comptime T == u16) std.fs.path.isAbsoluteWindowsWTF16(path_) else std.fs.path.isAbsolute(path_),
                .kind = WindowsPath_.Kind.Drive,
                .disk_designator = path_[0..2],
            };
        }
        if (path_.len >= 1 and (path_[0] == '/' or path_[0] == '\\') and
            (path_.len == 1 or (path_[1] != '/' and path_[1] != '\\')))
        {
            return WindowsPath_{
                .is_abs = true,
                .kind = WindowsPath_.Kind.None,
                .disk_designator = path_[0..0],
            };
        }
        const relative_path = WindowsPath_{
            .kind = WindowsPath_.Kind.None,
            .disk_designator = &[_]T{},
            .is_abs = false,
        };
        if (path_.len < "//a/b".len) {
            return relative_path;
        }

        inline for ("/\\") |this_sep| {
            const two_sep = [_]T{ this_sep, this_sep };
            if (std.mem.startsWith(T, path_, &two_sep)) {
                if (path_[2] == this_sep) {
                    return relative_path;
                }

                var it = std.mem.tokenizeScalar(T, path_, this_sep);
                _ = (it.next() orelse return relative_path);
                _ = (it.next() orelse return relative_path);
                return WindowsPath_{
                    .is_abs = if (T == u16) std.fs.path.isAbsoluteWindowsWTF16(path_) else std.fs.path.isAbsolute(path_),
                    .kind = WindowsPath_.Kind.NetworkShare,
                    .disk_designator = path_[0..it.index],
                };
            }
        }
        return relative_path;
    }

    fn WindowsPath(comptime T: type) type {
        return struct {
            is_abs: bool,
            kind: Kind,
            disk_designator: []const T,

            pub const Kind = enum {
                None,
                Drive,
                NetworkShare,
            };
        };
    }
};

pub noinline fn outOfMemory() noreturn {
    @branchHint(.cold);
    crash_handler.crashHandler(.out_of_memory, null, @returnAddress());
}

pub fn todoPanic(src: std.builtin.SourceLocation, comptime format: string, args: anytype) noreturn {
    @branchHint(.cold);
    bun.Analytics.Features.todo_panic = 1;
    Output.panic("TODO: " ++ format ++ " ({s}:{d})", args ++ .{ src.file, src.line });
}

/// Wrapper around allocator.create(T) that safely initializes the pointer. Prefer this over
/// `std.mem.Allocator.create`, but prefer using `bun.new` over `create(default_allocator, T, t)`
pub fn create(allocator: std.mem.Allocator, comptime T: type, t: T) *T {
    const pointer = allocator.create(T) catch outOfMemory();
    pointer.* = t;
    return pointer;
}

pub const heap_breakdown = @import("./heap_breakdown.zig");

/// Globally-allocate a value on the heap. Must free with `bun.destroy`.
/// Prefer this over `default_allocator.create`
///
/// By using this over the default allocator, you gain access to:
/// - Automatic named heaps on macOS.
/// - Additional assertions when freeing memory.
///
/// On macOS, you can use `Bun.unsafe.mimallocDump()` to dump the heap.
pub inline fn new(comptime T: type, init: T) *T {
    const pointer = if (heap_breakdown.enabled)
        heap_breakdown.getZoneT(T).create(T, init)
    else pointer: {
        const pointer = default_allocator.create(T) catch outOfMemory();
        pointer.* = init;
        break :pointer pointer;
    };

    // TODO::
    // if (comptime Environment.allow_assert) {
    //     const logAlloc = Output.scoped(.alloc, @hasDecl(T, "logAllocations"));
    //     logAlloc("new({s}) = {*}", .{ meta.typeName(T), ptr });
    // }

    return pointer;
}

/// Free a globally-allocated a value from `bun.new()`.
/// For single-item heap pointers, prefer bun.new/destroy over default_allocator
///
/// Destruction performs additional safety checks:
/// - Generic assertions can be added to T.assertMayDeinit()
/// - Automatic integration with `RefCount`
pub inline fn destroy(pointer: anytype) void {
    const T = std.meta.Child(@TypeOf(pointer));

    if (Environment.allow_assert) {
        const logAlloc = Output.scoped(.alloc, @hasDecl(T, "logAllocations"));
        logAlloc("destroy({s}) = {*}", .{ meta.typeName(T), pointer });

        // If this type implements a RefCount, make sure it is zero.
        @import("./ptr/ref_count.zig").maybeAssertNoRefs(T, pointer);

        switch (@typeInfo(T)) {
            .@"struct", .@"union", .@"enum" => if (@hasDecl(T, "assertMayDeinit"))
                pointer.assertMayDeinit(),
            else => {},
        }
    }

    if (comptime heap_breakdown.enabled) {
        heap_breakdown.getZoneT(T).destroy(T, pointer);
    } else {
        default_allocator.destroy(pointer);
    }
}

pub inline fn dupe(comptime T: type, t: *T) *T {
    return new(T, t.*);
}

/// Implements `fn new` for a type.
/// Pair with `TrivialDeinit` if the type contains no pointers.
pub fn TrivialNew(comptime T: type) fn (T) *T {
    return struct {
        pub fn new(t: T) *T {
            return bun.new(T, t);
        }
    }.new;
}

/// Implements `fn deinit` for a type.
/// Pair with `TrivialNew` if the type contains no pointers.
pub fn TrivialDeinit(comptime T: type) fn (*T) void {
    return struct {
        pub fn deinit(self: *T) void {
            // TODO: assert that the structure contains no pointers.
            //
            // // Assert the structure contains no pointers. If there are
            // // pointers, you must implement `deinit` manually, ideally
            // // explaining why those pointers should or should not be freed.
            // const fields = switch (@typeInfo(T)) {
            //     .@"struct", .@"union" => |i| i.fields,
            //     else => @compileError("please implement `deinit` manually"),
            // };

            bun.destroy(self);
        }
    }.deinit;
}

pub fn exitThread() noreturn {
    const exiter = struct {
        pub extern "c" fn pthread_exit(?*anyopaque) noreturn;
        pub extern "kernel32" fn ExitThread(windows.DWORD) noreturn;
    };

    if (comptime Environment.isWindows) {
        exiter.ExitThread(0);
    } else if (comptime Environment.isPosix) {
        exiter.pthread_exit(null);
    } else {
        @compileError("Unsupported platform");
    }
}

pub fn deleteAllPoolsForThreadExit() void {
    const pools_to_delete = .{
        JSC.WebCore.ByteListPool,
        bun.w_path_buffer_pool,
        bun.path_buffer_pool,
        bun.JSC.ConsoleObject.Formatter.Visited.Pool,
        bun.js_parser.StringVoidMap.Pool,
    };
    inline for (pools_to_delete) |pool| {
        pool.deleteAll();
    }
}

pub const Tmpfile = @import("./tmp.zig").Tmpfile;

pub const io = @import("./io/io.zig");

const errno_map = errno_map: {
    var max_value = 0;
    for (std.enums.values(sys.SystemErrno)) |v|
        max_value = @max(max_value, @intFromEnum(v));

    var map: [max_value + 1]anyerror = undefined;
    @memset(&map, error.Unexpected);
    for (std.enums.values(sys.SystemErrno)) |v|
        map[@intFromEnum(v)] = @field(anyerror, @tagName(v));

    break :errno_map map;
};

pub fn errnoToZigErr(err: anytype) anyerror {
    var num = if (@typeInfo(@TypeOf(err)) == .@"enum")
        @intFromEnum(err)
    else
        err;

    if (Environment.allow_assert) {
        assert(num != 0);
    }

    if (Environment.os == .windows) {
        // uv errors are negative, normalizing it will make this more resilient
        num = @abs(num);
    } else {
        if (Environment.allow_assert) {
            assert(num > 0);
        }
    }

    if (num > 0 and num < errno_map.len)
        return errno_map[num];

    return error.Unexpected;
}

pub const brotli = @import("./brotli.zig");

pub fn iterateDir(dir: FD) DirIterator.Iterator {
    return DirIterator.iterate(dir, .u8).iter;
}

fn ReinterpretSliceType(comptime T: type, comptime slice: type) type {
    const is_const = @typeInfo(slice).pointer.is_const;
    return if (is_const) []const T else []T;
}

/// Zig has a todo for @ptrCast changing the `.len`. This is the workaround
pub fn reinterpretSlice(comptime T: type, slice: anytype) ReinterpretSliceType(T, @TypeOf(slice)) {
    const is_const = @typeInfo(@TypeOf(slice)).pointer.is_const;
    const bytes = std.mem.sliceAsBytes(slice);
    const new_ptr = @as(if (is_const) [*]const T else [*]T, @ptrCast(@alignCast(bytes.ptr)));
    return new_ptr[0..@divTrunc(bytes.len, @sizeOf(T))];
}

extern "kernel32" fn GetUserNameA(username: *u8, size: *u32) callconv(std.os.windows.WINAPI) c_int;

pub fn getUserName(output_buffer: []u8) ?[]const u8 {
    if (Environment.isWindows) {
        var size: u32 = @intCast(output_buffer.len);
        if (GetUserNameA(@ptrCast(@constCast(output_buffer.ptr)), &size) == 0) {
            return null;
        }
        return output_buffer[0..size];
    }
    var env = std.process.getEnvMap(default_allocator) catch outOfMemory();
    const user = env.get("USER") orelse return null;
    const size = @min(output_buffer.len, user.len);
    copy(u8, output_buffer[0..size], user[0..size]);
    return output_buffer[0..size];
}

pub inline fn resolveSourcePath(
    comptime root: enum { codegen, src },
    comptime sub_path: string,
) string {
    return comptime path: {
        @setEvalBranchQuota(2000000);
        var buf: bun.PathBuffer = undefined;
        var fba = std.heap.FixedBufferAllocator.init(&buf);
        const resolved = (std.fs.path.resolve(fba.allocator(), &.{
            switch (root) {
                .codegen => Environment.codegen_path,
                .src => Environment.base_path ++ "/src",
            },
            sub_path,
        }) catch
            @compileError(unreachable))[0..].*;
        break :path &resolved;
    };
}

const RuntimeEmbedRoot = enum {
    /// Relative to `<build>/codegen`.
    codegen,
    /// Relative to `src`
    src,
    /// Reallocates the slice at every call. Avoid this if possible.  An example
    /// using this reasonably is referencing incremental_visualizer.html, which
    /// is reloaded from disk for each request, but more importantly allows
    /// maintaining the DevServer state while hacking on the visualizer.
    src_eager,
    /// Avoid this if possible. See `.src_eager`.
    codegen_eager,
};

/// Load a file at runtime. This is only to be used in debug builds,
/// specifically when `Environment.codegen_embed` is false. This allows quick
/// iteration on files, as this skips the Zig compiler. Once Zig gains good
/// incremental support, the non-eager cases can be deleted.
pub fn runtimeEmbedFile(
    comptime root: RuntimeEmbedRoot,
    comptime sub_path: []const u8,
) [:0]const u8 {
    comptime assert(Environment.isDebug);
    comptime assert(!Environment.codegen_embed);

    const abs_path = switch (root) {
        .codegen, .codegen_eager => resolveSourcePath(.codegen, sub_path),
        .src, .src_eager => resolveSourcePath(.src, sub_path),
    };

    const static = struct {
        var once = bun.once(load);

        fn load() [:0]const u8 {
            return std.fs.cwd().readFileAllocOptions(
                default_allocator,
                abs_path,
                std.math.maxInt(usize),
                null,
                @alignOf(u8),
                '\x00',
            ) catch |e| {
                Output.panic(
                    \\Failed to load '{s}': {}
                    \\
                    \\To improve iteration speed, some files are not embedded but
                    \\loaded at runtime, at the cost of making the binary non-portable.
                    \\To fix this, pass -DCODEGEN_EMBED=ON to CMake
                , .{ abs_path, e });
            };
        }
    };

    if ((root == .src_eager or root == .codegen_eager) and static.once.done) {
        static.once.done = false;
        default_allocator.free(static.once.payload);
    }

    return static.once.call(.{});
}

pub inline fn markWindowsOnly() if (Environment.isWindows) void else noreturn {
    if (Environment.isWindows) {
        return;
    }

    if (@inComptime()) {
        @compileError("This function is only available on Windows");
    }

    @panic("Assertion failure: this function should only be accessible on Windows.");
}

pub inline fn markPosixOnly() if (Environment.isPosix) void else noreturn {
    if (Environment.isPosix) {
        return;
    }

    if (@inComptime()) {
        @compileError("This function is only available on POSIX");
    }

    @panic("Assertion failure: this function should only be accessible on POSIX.");
}

pub fn linuxKernelVersion() Semver.Version {
    if (comptime !Environment.isLinux) @compileError("linuxKernelVersion() is only available on Linux");
    return analytics.GenerateHeader.GeneratePlatform.kernelVersion();
}

pub fn selfExePath() ![:0]u8 {
    const memo = struct {
        var set = false;
        // TODO open zig issue to make 'std.fs.selfExePath' return [:0]u8 directly
        // note: this doesn't use MAX_PATH_BYTES because on windows that's 32767*3+1 yet normal paths are 255.
        // should this fail it will still do so gracefully. 4096 is MAX_PATH_BYTES on posix.
        var value: [
            4096 + 1 // + 1 for the null terminator
        ]u8 = undefined;
        var len: usize = 0;
        var lock: Mutex = .{};

        pub fn load() ![:0]u8 {
            const init = try std.fs.selfExePath(&value);
            @This().len = init.len;
            value[@This().len] = 0;
            set = true;
            return value[0..@This().len :0];
        }
    };

    // try without a lock
    if (memo.set) return memo.value[0..memo.len :0];

    // make it thread-safe
    memo.lock.lock();
    defer memo.lock.unlock();
    // two calls could happen concurrently, so we must check again
    if (memo.set) return memo.value[0..memo.len :0];
    return memo.load();
}
pub const exe_suffix = if (Environment.isWindows) ".exe" else "";

pub const spawnSync = @This().spawn.sync.spawn;

pub fn SliceIterator(comptime T: type) type {
    return struct {
        items: []const T,
        index: usize = 0,

        pub fn init(items: []const T) @This() {
            return .{ .items = items };
        }

        pub fn next(this: *@This()) ?T {
            if (this.index >= this.items.len) return null;
            defer this.index += 1;
            return this.items[this.index];
        }
    };
}

pub const Futex = @import("./futex.zig");

// TODO: migrate
pub const ArenaAllocator = std.heap.ArenaAllocator;

pub const crash_handler = @import("crash_handler.zig");
pub const handleErrorReturnTrace = crash_handler.handleErrorReturnTrace;

const assertion_failure_msg = "Internal assertion failure";
noinline fn assertionFailure() noreturn {
    if (@inComptime()) {
        @compileError("assertion failure");
    } else {
        @branchHint(.cold);
        Output.panic(assertion_failure_msg, .{});
    }
}

noinline fn assertionFailureAtLocation(src: std.builtin.SourceLocation) noreturn {
    if (@inComptime()) {
        @compileError(std.fmt.comptimePrint("assertion failure"));
    } else {
        @branchHint(.cold);
        Output.panic(assertion_failure_msg ++ " at {s}:{d}:{d}", .{ src.file, src.line, src.column });
    }
}

noinline fn assertionFailureWithMsg(comptime msg: []const u8, args: anytype) noreturn {
    if (@inComptime()) {
        @compileError(std.fmt.comptimePrint("assertion failure: " ++ msg, args));
    } else {
        @branchHint(.cold);
        Output.panic(assertion_failure_msg ++ ": " ++ msg, args);
    }
}

/// Like `assert`, but checks only run in debug builds.
///
/// Please wrap expensive checks in an `if` statement.
/// ```zig
/// if (comptime bun.Environment.isDebug) {
///   const expensive = doExpensiveCheck();
///   bun.debugAssert(expensive);
/// }
/// ```
pub fn debugAssert(cheap_value_only_plz: bool) callconv(callconv_inline) void {
    if (comptime !Environment.isDebug) {
        return;
    }

    if (!cheap_value_only_plz) {
        unreachable; // ASSERTION FAILURE
    }
}

/// Asserts that some condition holds. Assertions are stripped in release builds.
///
/// Please use `assertf` in new code.
///
/// Be careful what expressions you pass to this function; if the compiler cannot
/// determine that `ok` has no side effects, the argument expression may not be removed
/// from the binary. This includes calls to extern functions.
///
/// Wrap expensive checks in an `if` statement.
/// ```zig
/// if (comptime bun.Environment.allow_assert) {
///   const expensive = doExpensiveCheck();
///   bun.assert(expensive);
/// }
/// ```
///
/// Use `releaseAssert` for assertions that should not be stripped in release builds.
pub fn assert(ok: bool) callconv(callconv_inline) void {
    if (comptime !Environment.allow_assert) {
        return;
    }

    if (!ok) {
        if (comptime Environment.isDebug)
            unreachable; // ASSERTION FAILURE
        assertionFailure();
    }
}

/// Asserts that some condition holds. Assertions are stripped in release builds.
///
/// Please note that messages will be shown to users in crash reports.
///
/// Be careful what expressions you pass to this function; if the compiler cannot
/// determine that `ok` has no side effects, the argument expression may not be removed
/// from the binary. This includes calls to extern functions.
///
/// Wrap expensive checks in an `if` statement.
/// ```zig
/// if (comptime bun.Environment.allow_assert) {
///   const expensive = doExpensiveCheck();
///   bun.assert(expensive, "Something happened: {}", .{ expensive });
/// }
/// ```
///
/// Use `releaseAssert` for assertions that should not be stripped in release builds.
pub fn assertf(ok: bool, comptime format: []const u8, args: anytype) callconv(callconv_inline) void {
    if (comptime !Environment.allow_assert) {
        return;
    }

    if (!ok) {
        // crash handler has runtime-only code.
        if (@inComptime()) @compileError(std.fmt.comptimePrint(format, args));
        assertionFailureWithMsg(format, args);
    }
}

/// Asserts that some condition holds. These assertions are not stripped
/// in any build mode. Use `assert` to have assertions stripped in release
/// builds.
pub fn releaseAssert(ok: bool, comptime msg: []const u8, args: anytype) callconv(callconv_inline) void {
    if (!ok) {
        @branchHint(.cold);
        Output.panic(assertion_failure_msg ++ ": " ++ msg, args);
    }
}

pub fn assertWithLocation(value: bool, src: std.builtin.SourceLocation) callconv(callconv_inline) void {
    if (comptime !Environment.allow_assert) {
        return;
    }

    if (!value) {
        if (comptime Environment.isDebug)
            unreachable; // ASSERTION FAILURE
        assertionFailureAtLocation(src);
    }
}

/// This has no effect on the real code but capturing 'a' and 'b' into
/// parameters makes assertion failures much easier inspect in a debugger.
pub inline fn assert_eql(a: anytype, b: anytype) void {
    if (@inComptime()) {
        if (a != b) {
            @compileLog(a);
            @compileLog(b);
            @compileError("A != B");
        }
    }
    if (!Environment.allow_assert) return;
    if (a != b) {
        Output.panic("Assertion failure: {any} != {any}", .{ a, b });
    }
}

/// This has no effect on the real code but capturing 'a' and 'b' into
/// parameters makes assertion failures much easier inspect in a debugger.
pub fn assert_neql(a: anytype, b: anytype) callconv(callconv_inline) void {
    return assert(a != b);
}

pub fn unsafeAssert(condition: bool) callconv(callconv_inline) void {
    if (!condition)
        unreachable; // ASSERTION FAILURE
}

pub const dns = @import("./dns.zig");

pub fn getRoughTickCount() timespec {
    if (comptime Environment.isMac) {
        // https://opensource.apple.com/source/xnu/xnu-2782.30.5/libsyscall/wrappers/mach_approximate_time.c.auto.html
        // https://opensource.apple.com/source/Libc/Libc-1158.1.2/gen/clock_gettime.c.auto.html
        var spec = timespec{
            .nsec = 0,
            .sec = 0,
        };
        const clocky = struct {
            pub var clock_id: std.c.CLOCK = .REALTIME;
            pub fn get() void {
                var res = timespec{};
                _ = std.c.clock_getres(.MONOTONIC_RAW_APPROX, @ptrCast(&res));
                if (res.ms() <= 1) {
                    clock_id = .MONOTONIC_RAW_APPROX;
                } else {
                    clock_id = .MONOTONIC_RAW;
                }
            }

            pub var once = std.once(get);
        };
        clocky.once.call();

        // We use this one because we can avoid reading the mach timebase info ourselves.
        _ = std.c.clock_gettime(clocky.clock_id, @ptrCast(&spec));
        return spec;
    }

    if (comptime Environment.isLinux) {
        var spec = timespec{
            .nsec = 0,
            .sec = 0,
        };
        const clocky = struct {
            pub var clock_id: std.os.linux.CLOCK = .REALTIME;
            pub fn get() void {
                var res = timespec{};
                std.posix.clock_getres(.MONOTONIC_COARSE, @ptrCast(&res)) catch {};
                if (res.ms() <= 1) {
                    clock_id = .MONOTONIC_COARSE;
                } else {
                    clock_id = .MONOTONIC_RAW;
                }
            }

            pub var once = std.once(get);
        };
        clocky.once.call();
        _ = std.os.linux.clock_gettime(clocky.clock_id, @ptrCast(&spec));
        return spec;
    }

    if (comptime Environment.isWindows) {
        const ms = getRoughTickCountMs();
        return timespec{
            .sec = @intCast(ms / 1000),
            .nsec = @intCast((ms % 1000) * 1_000_000),
        };
    }

    return 0;
}

/// When you don't need a super accurate timestamp, this is a fast way to get one.
///
/// Requesting the current time frequently is somewhat expensive. So we can use a rough timestamp.
///
/// This timestamp doesn't easily correlate to a specific time. It's only useful relative to other calls.
pub fn getRoughTickCountMs() u64 {
    if (Environment.isWindows) {
        const GetTickCount64 = struct {
            pub extern "kernel32" fn GetTickCount64() std.os.windows.ULONGLONG;
        }.GetTickCount64;
        return GetTickCount64();
    }

    const spec = getRoughTickCount();
    return spec.ns() / std.time.ns_per_ms;
}

pub const timespec = extern struct {
    sec: isize = 0,
    nsec: isize = 0,

    pub fn eql(this: *const timespec, other: *const timespec) bool {
        return this.sec == other.sec and this.nsec == other.nsec;
    }

    pub fn toInstant(this: *const timespec) std.time.Instant {
        if (comptime Environment.isPosix) {
            return std.time.Instant{
                .timestamp = @bitCast(this.*),
            };
        }

        if (comptime Environment.isWindows) {
            return std.time.Instant{
                .timestamp = @intCast(this.sec * std.time.ns_per_s + this.nsec),
            };
        }
    }

    // TODO: this is wrong!
    pub fn duration(this: *const timespec, other: *const timespec) timespec {
        // Mimick C wrapping behavior.
        var sec_diff = this.sec -% other.sec;
        var nsec_diff = this.nsec -% other.nsec;

        if (nsec_diff < 0) {
            sec_diff -%= 1;
            nsec_diff +%= std.time.ns_per_s;
        }

        return timespec{
            .sec = sec_diff,
            .nsec = nsec_diff,
        };
    }

    pub fn order(a: *const timespec, b: *const timespec) std.math.Order {
        const sec_order = std.math.order(a.sec, b.sec);
        if (sec_order != .eq) return sec_order;
        return std.math.order(a.nsec, b.nsec);
    }

    /// Returns the nanoseconds of this timer. Note that maxInt(u64) ns is
    /// 584 years so if we get any overflows we just use maxInt(u64). If
    /// any software is running in 584 years waiting on this timer...
    /// shame on me I guess... but I'll be dead.
    pub fn ns(this: *const timespec) u64 {
        if (this.sec <= 0) {
            return @max(this.nsec, 0);
        }

        assert(this.sec >= 0);
        assert(this.nsec >= 0);
        const s_ns = std.math.mul(
            u64,
            @as(u64, @intCast(@max(this.sec, 0))),
            std.time.ns_per_s,
        ) catch return std.math.maxInt(u64);

        return std.math.add(u64, s_ns, @as(u64, @intCast(@max(this.nsec, 0)))) catch
            return std.math.maxInt(i64);
    }

    pub fn nsSigned(this: *const timespec) i64 {
        const ns_per_sec = this.sec *% std.time.ns_per_s;
        const ns_from_nsec = @divFloor(this.nsec, 1_000_000);
        return ns_per_sec +% ns_from_nsec;
    }

    pub fn ms(this: *const timespec) i64 {
        const ms_from_sec = this.sec *% 1000;
        const ms_from_nsec = @divFloor(this.nsec, 1_000_000);
        return ms_from_sec +% ms_from_nsec;
    }

    pub fn msUnsigned(this: *const timespec) u64 {
        return this.ns() / std.time.ns_per_ms;
    }

    pub fn greater(a: *const timespec, b: *const timespec) bool {
        return a.order(b) == .gt;
    }

    pub fn now() timespec {
        return getRoughTickCount();
    }

    pub fn sinceNow(start: *const timespec) u64 {
        return now().duration(start).ns();
    }

    pub fn addMs(this: *const timespec, interval: i64) timespec {
        const sec_inc = @divTrunc(interval, std.time.ms_per_s);
        const nsec_inc = @rem(interval, std.time.ms_per_s) * std.time.ns_per_ms;

        var new_timespec = this.*;

        new_timespec.sec +%= sec_inc;
        new_timespec.nsec +%= nsec_inc;

        if (new_timespec.nsec >= std.time.ns_per_s) {
            new_timespec.sec +%= 1;
            new_timespec.nsec -%= std.time.ns_per_s;
        }

        return new_timespec;
    }

    pub fn msFromNow(interval: i64) timespec {
        return now().addMs(interval);
    }
};

pub const UUID = @import("./bun.js/uuid.zig");

/// An abstract number of element in a sequence. The sequence has a first element.
/// This type should be used instead of integer because 2 contradicting traditions can
/// call a first element '0' or '1' which makes integer type ambiguous.
pub fn OrdinalT(comptime Int: type) type {
    return enum(Int) {
        invalid = switch (@typeInfo(Int).int.signedness) {
            .unsigned => std.math.maxInt(Int),
            .signed => -1,
        },
        start = 0,
        _,

        pub fn fromZeroBased(int: Int) @This() {
            assert(int >= 0);
            assert(int != std.math.maxInt(Int));
            return @enumFromInt(int);
        }

        pub fn fromOneBased(int: Int) @This() {
            assert(int > 0);
            return @enumFromInt(int - 1);
        }

        pub fn zeroBased(ord: @This()) Int {
            return @intFromEnum(ord);
        }

        pub fn oneBased(ord: @This()) Int {
            return @intFromEnum(ord) + 1;
        }

        pub fn add(ord: @This(), inc: Int) @This() {
            return fromZeroBased(ord.zeroBased() + inc);
        }

        pub fn isValid(ord: @This()) bool {
            return ord.zeroBased() >= 0;
        }
    };
}

/// ABI-equivalent of WTF::OrdinalNumber
pub const Ordinal = OrdinalT(c_int);

pub fn memmove(output: []u8, input: []const u8) void {
    if (output.len == 0) {
        return;
    }

    if (comptime Environment.allow_assert) {
        assert(output.len >= input.len);
    }

    if (Environment.isNative and !@inComptime()) {
        _ = c.memmove(output.ptr, input.ptr, input.len);
    } else {
        for (input, output) |input_byte, *out| {
            out.* = input_byte;
        }
    }
}

pub const hmac = @import("./hmac.zig");
pub const libdeflate = @import("./deps/libdeflate.zig");

pub const bake = @import("bake/bake.zig");

/// like std.enums.tagName, except it doesn't lose the sentinel value.
pub fn tagName(comptime Enum: type, value: Enum) ?[:0]const u8 {
    return inline for (@typeInfo(Enum).@"enum".fields) |f| {
        if (@intFromEnum(value) == f.value) break f.name;
    } else null;
}
extern "c" fn Bun__ramSize() usize;
pub fn getTotalMemorySize() usize {
    return Bun__ramSize();
}

pub const DebugThreadLock = if (Environment.isDebug)
    struct {
        owning_thread: ?std.Thread.Id,
        locked_at: crash_handler.StoredTrace,

        pub const unlocked: DebugThreadLock = .{
            .owning_thread = null,
            .locked_at = crash_handler.StoredTrace.empty,
        };

        pub fn lock(impl: *@This()) void {
            if (impl.owning_thread) |thread| {
                Output.err("assertion failure", "Locked by thread {d} here:", .{thread});
                crash_handler.dumpStackTrace(impl.locked_at.trace(), .{ .frame_count = 10, .stop_at_jsc_llint = true });
                Output.panic("Safety lock violated on thread {d}", .{std.Thread.getCurrentId()});
            }
            impl.owning_thread = std.Thread.getCurrentId();
            impl.locked_at = crash_handler.StoredTrace.capture(@returnAddress());
        }

        pub fn unlock(impl: *@This()) void {
            impl.assertLocked();
            impl.* = unlocked;
        }

        pub fn assertLocked(impl: *const @This()) void {
            assert(impl.owning_thread != null); // not locked
            assert(impl.owning_thread == std.Thread.getCurrentId());
        }

        pub fn initLocked() @This() {
            var impl = DebugThreadLock.unlocked;
            impl.lock();
            return impl;
        }
    }
else
    struct {
        pub const unlocked: @This() = .{};
        pub fn lock(_: *@This()) void {}
        pub fn unlock(_: *@This()) void {}
        pub fn assertLocked(_: *const @This()) void {}
        pub fn initLocked() @This() {
            return .{};
        }
    };

pub const bytecode_extension = ".jsc";

/// An typed index into an array or other structure.
/// maxInt is reserved for an empty state.
///
/// const Thing = struct {};
/// const Index = bun.GenericIndex(u32, Thing)
///
/// The second argument prevents Zig from memoizing the
/// call, which would otherwise make all indexes
/// equal to each other.
pub fn GenericIndex(backing_int: type, uid: anytype) type {
    const null_value = std.math.maxInt(backing_int);
    return enum(backing_int) {
        _,
        const Index = @This();
        comptime {
            _ = uid;
        }

        /// Prefer this over @enumFromInt to assert the int is in range
        pub inline fn init(int: backing_int) Index {
            bun.assert(int != null_value); // would be confused for null
            return @enumFromInt(int);
        }

        /// Prefer this over @intFromEnum because of type confusion with `.Optional`
        pub inline fn get(i: @This()) backing_int {
            bun.assert(@intFromEnum(i) != null_value); // memory corruption
            return @intFromEnum(i);
        }

        pub inline fn toOptional(oi: @This()) Optional {
            return @enumFromInt(oi.get());
        }

        pub fn sortFnAsc(_: void, a: @This(), b: @This()) bool {
            return a.get() < b.get();
        }

        pub fn sortFnDesc(_: void, a: @This(), b: @This()) bool {
            return a.get() < b.get();
        }

        pub fn format(this: @This(), comptime f: []const u8, opts: std.fmt.FormatOptions, writer: anytype) !void {
            comptime if (strings.eql(f, "d") or strings.eql(f, "any"))
                @compileError("Invalid format specifier: " ++ f ++ ". To use these, call .get() first");
            try std.fmt.formatInt(@intFromEnum(this), 10, .lower, opts, writer);
        }

        pub const Optional = enum(backing_int) {
            none = std.math.maxInt(backing_int),
            _,

            /// Signatures:
            /// - `init(maybe: ?Index) Optional`
            /// - `init(maybe: ?backing_int) Optional`
            pub inline fn init(maybe: anytype) Optional {
                comptime var t = @typeInfo(@TypeOf(maybe));
                if (t == .optional) t = @typeInfo(t.optional.child);
                if (t == .int or t == .comptime_int)
                    return if (@as(?backing_int, maybe)) |i| Index.init(i).toOptional() else .none;
                return if (@as(?Index, maybe)) |i| i.toOptional() else .none;
            }

            pub inline fn unwrap(oi: Optional) ?Index {
                return if (oi == .none) null else @enumFromInt(@intFromEnum(oi));
            }
        };
    };
}

comptime {
    // Must be nominal
    assert(GenericIndex(u32, opaque {}) != GenericIndex(u32, opaque {}));
}

pub fn splitAtMut(comptime T: type, slice: []T, mid: usize) struct { []T, []T } {
    bun.assert(mid <= slice.len);

    return .{ slice[0..mid], slice[mid..] };
}

/// Reverse of the slice index operator.
/// Given `&slice[index] == item`, returns the `index` needed.
/// The item must be in the slice.
pub fn indexOfPointerInSlice(comptime T: type, slice: []const T, item: *const T) usize {
    bun.assert(isSliceInBufferT(T, item[0..1], slice));
    const offset = @intFromPtr(item) - @intFromPtr(slice.ptr);
    const index = @divExact(offset, @sizeOf(T));
    return index;
}

pub fn getThreadCount() u16 {
    const max_threads = 1024;
    const min_threads = 2;
    const ThreadCount = struct {
        pub var cached_thread_count: u16 = 0;
        var cached_thread_count_once = std.once(getThreadCountOnce);
        fn getThreadCountFromUser() ?u16 {
            inline for (.{ "UV_THREADPOOL_SIZE", "GOMAXPROCS" }) |envname| {
                if (getenvZ(envname)) |env| {
                    if (std.fmt.parseInt(u16, env, 10) catch null) |parsed| {
                        if (parsed >= min_threads) {
                            if (bun.logger.Log.default_log_level.atLeast(.debug)) {
                                Output.note("Using {d} threads from {s}={d}", .{ parsed, envname, parsed });
                                Output.flush();
                            }
                            return @min(parsed, max_threads);
                        }
                    }
                }
            }

            return null;
        }
        fn getThreadCountOnce() void {
            cached_thread_count = @min(max_threads, @max(min_threads, getThreadCountFromUser() orelse std.Thread.getCpuCount() catch 0));
        }
    };
    ThreadCount.cached_thread_count_once.call();
    return ThreadCount.cached_thread_count;
}

/// Copied from zig std. Modified to accept arguments.
pub fn once(comptime f: anytype) Once(f) {
    return Once(f){};
}

/// Copied from zig std. Modified to accept arguments.
///
/// An object that executes the function `f` just once.
/// It is undefined behavior if `f` re-enters the same Once instance.
pub fn Once(comptime f: anytype) type {
    return struct {
        const Return = @typeInfo(@TypeOf(f)).@"fn".return_type.?;

        done: bool = false,
        payload: Return = undefined,
        mutex: bun.Mutex = .{},

        /// Call the function `f`.
        /// If `call` is invoked multiple times `f` will be executed only the
        /// first time.
        /// The invocations are thread-safe.
        pub fn call(self: *@This(), args: std.meta.ArgsTuple(@TypeOf(f))) Return {
            if (@atomicLoad(bool, &self.done, .acquire))
                return self.payload;

            return self.callSlow(args);
        }

        fn callSlow(self: *@This(), args: std.meta.ArgsTuple(@TypeOf(f))) Return {
            @branchHint(.cold);

            self.mutex.lock();
            defer self.mutex.unlock();

            // The first thread to acquire the mutex gets to run the initializer
            if (!self.done) {
                self.payload = @call(.auto, f, args);
                @atomicStore(bool, &self.done, true, .release);
            }

            return self.payload;
        }
    };
}

/// `val` must be a pointer to an optional type (e.g. `*?T`)
///
/// This function takes the value out of the optional, replacing it with null, and returns the value.
pub inline fn take(val: anytype) ?@typeInfo(@typeInfo(@TypeOf(val)).pointer.child).optional.child {
    if (val.*) |v| {
        val.* = null;
        return v;
    }
    return null;
}

/// `val` must be a pointer to an optional type (e.g. `*?T`)
///
/// This function deinitializes the value and sets the optional to null.
pub inline fn clear(val: anytype, allocator: std.mem.Allocator) void {
    if (val.*) |*v| {
        if (@hasDecl(@TypeOf(v.*), "deinit")) {
            v.deinit(allocator);
        }
        val.* = null;
    }
}

pub inline fn move(val: anytype) switch (@typeInfo(@TypeOf(val))) {
    .pointer => |p| p.child,
    else => @compileError("unexpected move type"),
} {
    const tmp = val.*;
    @constCast(val).* = undefined;
    return tmp;
}

pub inline fn wrappingNegation(val: anytype) @TypeOf(val) {
    return 0 -% val;
}

fn assertNoPointers(T: type) void {
    switch (@typeInfo(T)) {
        .pointer => @compileError("no pointers!"),
        inline .@"struct", .@"union" => |s| for (s.fields) |field| {
            assertNoPointers(field.type);
        },
        .array => |a| assertNoPointers(a.child),
        else => {},
    }
}

pub inline fn writeAnyToHasher(hasher: anytype, thing: anytype) void {
    comptime assertNoPointers(@TypeOf(thing)); // catch silly mistakes
    hasher.update(std.mem.asBytes(&thing));
}

pub const perf = @import("./perf.zig");
pub inline fn isComptimeKnown(x: anytype) bool {
    return comptime @typeInfo(@TypeOf(.{x})).@"struct".fields[0].is_comptime;
}

pub inline fn itemOrNull(comptime T: type, slice: []const T, index: usize) ?T {
    return if (index < slice.len) slice[index] else null;
}

pub const Maybe = bun.JSC.Node.Maybe;

/// To handle stack overflows:
/// 1. StackCheck.init()
/// 2. .isSafeToRecurse()
pub const StackCheck = struct {
    cached_stack_end: usize = 0,

    extern fn Bun__StackCheck__initialize() void;
    pub fn configureThread() void {
        Bun__StackCheck__initialize();
    }

    extern "c" fn Bun__StackCheck__getMaxStack() usize;
    fn getStackEnd() usize {
        return Bun__StackCheck__getMaxStack();
    }

    pub fn init() StackCheck {
        return StackCheck{ .cached_stack_end = getStackEnd() };
    }

    pub fn update(this: *StackCheck) void {
        this.cached_stack_end = getStackEnd();
    }

    /// Is there at least 128 KB of stack space available?
    pub fn isSafeToRecurse(this: StackCheck) bool {
        const stack_ptr: usize = @frameAddress();
        const remaining_stack = stack_ptr -| this.cached_stack_end;
        return remaining_stack > 1024 * if (Environment.isWindows) 256 else 128;
    }
};

// Workaround for lack of branch hints.
pub noinline fn throwStackOverflow() StackOverflow!void {
    @branchHint(.cold);
    return error.StackOverflow;
}
const StackOverflow = error{StackOverflow};

pub const S3 = @import("./s3/client.zig");
pub const ptr = @import("ptr.zig");

const Allocator = std.mem.Allocator;

/// Memory is typically not decommitted immediately when freed.
/// Sensitive information that's kept in memory can be read in various ways until the OS
/// decommits it or the memory allocator reuses it for a new allocation.
/// So if we're about to free something sensitive, we should zero it out first.
pub fn freeSensitive(allocator: std.mem.Allocator, slice: anytype) void {
    @memset(@constCast(slice), 0);
    allocator.free(slice);
}

pub const server = @import("./bun.js/api/server.zig");
pub const macho = @import("./macho.zig");
pub const valkey = @import("./valkey/index.zig");
pub const highway = @import("./highway.zig");

pub const MemoryReportingAllocator = @import("allocators/MemoryReportingAllocator.zig");

pub const mach_port = if (Environment.isMac) std.c.mach_port_t else u32;

<<<<<<< HEAD
pub const mach_port = if (Environment.isMac) std.c.mach_port_t else u32;

pub const cpp = @import("cpp").bindings;
=======
pub fn contains(item: anytype, list: *const std.ArrayListUnmanaged(@TypeOf(item))) bool {
    const T = @TypeOf(item);
    return switch (T) {
        u8 => strings.containsChar(list.items, item),
        else => std.mem.indexOfScalar(T, list.items, item) != null,
    };
}
>>>>>>> 392acbee
<|MERGE_RESOLUTION|>--- conflicted
+++ resolved
@@ -3757,16 +3757,12 @@
 
 pub const mach_port = if (Environment.isMac) std.c.mach_port_t else u32;
 
-<<<<<<< HEAD
-pub const mach_port = if (Environment.isMac) std.c.mach_port_t else u32;
-
 pub const cpp = @import("cpp").bindings;
-=======
+
 pub fn contains(item: anytype, list: *const std.ArrayListUnmanaged(@TypeOf(item))) bool {
     const T = @TypeOf(item);
     return switch (T) {
         u8 => strings.containsChar(list.items, item),
         else => std.mem.indexOfScalar(T, list.items, item) != null,
     };
-}
->>>>>>> 392acbee
+}