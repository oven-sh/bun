--- conflicted
+++ resolved
@@ -1361,7 +1361,6 @@
     return default_allocator;
 }
 
-<<<<<<< HEAD
 pub fn Ref(comptime T: type) type {
     return struct {
         ref_count: u32,
@@ -1394,6 +1393,5 @@
         }
     };
 }
-=======
+
 pub const MaxHeapAllocator = @import("./max_heap_allocator.zig").MaxHeapAllocator;
->>>>>>> 5a8a418e
