--- conflicted
+++ resolved
@@ -8,20 +8,10 @@
 
 pub const Environment = @import("./env.zig");
 
-<<<<<<< HEAD
 pub const use_mimalloc = Environment.enable_mimalloc;
-
-pub const default_allocator: std.mem.Allocator = if (use_mimalloc)
-    allocators.c_allocator
-else
-    std.heap.c_allocator;
-
-=======
-pub const use_mimalloc = true;
 pub const default_allocator: std.mem.Allocator = allocators.c_allocator;
 /// Zero-sized type whose `allocator` method returns `default_allocator`.
 pub const DefaultAllocator = allocators.Default;
->>>>>>> 1a23797e
 /// Zeroing memory allocator
 pub const z_allocator: std.mem.Allocator = allocators.z_allocator;
 
