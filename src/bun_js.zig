const bun = @import("root").bun;
const string = bun.string;
const Output = bun.Output;
const Global = bun.Global;
const Environment = bun.Environment;
const strings = bun.strings;
const MutableString = bun.MutableString;
const stringZ = bun.stringZ;
const default_allocator = bun.default_allocator;
const C = bun.C;
const std = @import("std");

const lex = bun.js_lexer;
const logger = bun.logger;
const options = @import("options.zig");
const js_parser = bun.js_parser;
const json_parser = bun.JSON;
const js_printer = bun.js_printer;
const js_ast = bun.JSAst;
const linker = @import("linker.zig");

const sync = @import("./sync.zig");
const Api = @import("api/schema.zig").Api;
const resolve_path = @import("./resolver/resolve_path.zig");
const configureTransformOptionsForBun = @import("./bun.js/config.zig").configureTransformOptionsForBun;
const Command = @import("cli.zig").Command;
const transpiler = bun.transpiler;
const DotEnv = @import("env_loader.zig");
const which = @import("which.zig").which;
const JSC = bun.JSC;
const AsyncHTTP = bun.http.AsyncHTTP;
const Arena = @import("./allocators/mimalloc_arena.zig").Arena;
const DNSResolver = @import("bun.js/api/bun/dns_resolver.zig").DNSResolver;

const OpaqueWrap = JSC.OpaqueWrap;
const VirtualMachine = JSC.VirtualMachine;

var run: Run = undefined;
pub const Run = struct {
    ctx: Command.Context,
    vm: *VirtualMachine,
    entry_path: string,
    arena: Arena,
    any_unhandled: bool = false,

    pub fn bootStandalone(ctx: Command.Context, entry_path: string, graph: bun.StandaloneModuleGraph) !void {
        JSC.markBinding(@src());
        bun.JSC.initialize(false);
        bun.Analytics.Features.standalone_executable += 1;

        const graph_ptr = try bun.default_allocator.create(bun.StandaloneModuleGraph);
        graph_ptr.* = graph;

        js_ast.Expr.Data.Store.create();
        js_ast.Stmt.Data.Store.create();
        var arena = try Arena.init();

        if (!ctx.debug.loaded_bunfig) {
            try bun.CLI.Arguments.loadConfigPath(ctx.allocator, true, "bunfig.toml", ctx, .RunCommand);
        }

        run = .{
            .vm = try VirtualMachine.initWithModuleGraph(.{
                .allocator = arena.allocator(),
                .log = ctx.log,
                .args = ctx.args,
                .graph = graph_ptr,
                .is_main_thread = true,
            }),
            .arena = arena,
            .ctx = ctx,
            .entry_path = entry_path,
        };

        var vm = run.vm;
        var b = &vm.transpiler;
        vm.preload = ctx.preloads;
        vm.argv = ctx.passthrough;
        vm.arena = &run.arena;
        vm.allocator = arena.allocator();

        b.options.install = ctx.install;
        b.resolver.opts.install = ctx.install;
        b.resolver.opts.global_cache = ctx.debug.global_cache;
        b.resolver.opts.prefer_offline_install = (ctx.debug.offline_mode_setting orelse .online) == .offline;
        b.resolver.opts.prefer_latest_install = (ctx.debug.offline_mode_setting orelse .online) == .latest;
        b.options.global_cache = b.resolver.opts.global_cache;
        b.options.prefer_offline_install = b.resolver.opts.prefer_offline_install;
        b.options.prefer_latest_install = b.resolver.opts.prefer_latest_install;
        b.resolver.env_loader = b.env;

        b.options.minify_identifiers = ctx.bundler_options.minify_identifiers;
        b.options.minify_whitespace = ctx.bundler_options.minify_whitespace;
        b.options.ignore_dce_annotations = ctx.bundler_options.ignore_dce_annotations;
        b.resolver.opts.minify_identifiers = ctx.bundler_options.minify_identifiers;
        b.resolver.opts.minify_whitespace = ctx.bundler_options.minify_whitespace;

<<<<<<< HEAD
=======
        b.options.experimental = ctx.bundler_options.experimental;

        b.options.serve_plugins = ctx.args.serve_plugins;
        b.options.bunfig_path = ctx.args.bunfig_path;

>>>>>>> 703b9962
        // b.options.minify_syntax = ctx.bundler_options.minify_syntax;

        switch (ctx.debug.macros) {
            .disable => {
                b.options.no_macros = true;
            },
            .map => |macros| {
                b.options.macro_remap = macros;
            },
            .unspecified => {},
        }

        b.options.env.behavior = .load_all_without_inlining;

        b.configureDefines() catch {
            failWithBuildError(vm);
        };

        AsyncHTTP.loadEnv(vm.allocator, vm.log, b.env);

        vm.loadExtraEnvAndSourceCodePrinter();
        vm.is_main_thread = true;
        JSC.VirtualMachine.is_main_thread_vm = true;

        doPreconnect(ctx.runtime_options.preconnect);

        const callback = OpaqueWrap(Run, Run.start);
        vm.global.vm().holdAPILock(&run, callback);
    }

    fn doPreconnect(preconnect: []const string) void {
        if (preconnect.len == 0) return;
        bun.HTTPThread.init(&.{});

        for (preconnect) |url_str| {
            const url = bun.URL.parse(url_str);

            if (!url.isHTTP() and !url.isHTTPS()) {
                Output.errGeneric("preconnect URL must be HTTP or HTTPS: {}", .{bun.fmt.quote(url_str)});
                Global.exit(1);
            }

            if (url.hostname.len == 0) {
                Output.errGeneric("preconnect URL must have a hostname: {}", .{bun.fmt.quote(url_str)});
                Global.exit(1);
            }

            if (!url.hasValidPort()) {
                Output.errGeneric("preconnect URL must have a valid port: {}", .{bun.fmt.quote(url_str)});
                Global.exit(1);
            }

            AsyncHTTP.preconnect(url, false);
        }
    }

    fn bootBunShell(ctx: Command.Context, entry_path: []const u8) !bun.shell.ExitCode {
        @setCold(true);

        // this is a hack: make dummy bundler so we can use its `.runEnvLoader()` function to populate environment variables probably should split out the functionality
        var bundle = try bun.Transpiler.init(
            ctx.allocator,
            ctx.log,
            try @import("./bun.js/config.zig").configureTransformOptionsForBunVM(ctx.allocator, ctx.args),
            null,
        );
        try bundle.runEnvLoader(false);
        const mini = JSC.MiniEventLoop.initGlobal(bundle.env);
        mini.top_level_dir = ctx.args.absolute_working_dir orelse "";
        return bun.shell.Interpreter.initAndRunFromFile(ctx, mini, entry_path);
    }

    pub fn boot(ctx: Command.Context, entry_path: string) !void {
        JSC.markBinding(@src());

        if (!ctx.debug.loaded_bunfig) {
            try bun.CLI.Arguments.loadConfigPath(ctx.allocator, true, "bunfig.toml", ctx, .RunCommand);
        }

        // The shell does not need to initialize JSC.
        // JSC initialization costs 1-3ms. We skip this if we know it's a shell script.
        if (strings.endsWithComptime(entry_path, ".sh")) {
            const exit_code = try bootBunShell(ctx, entry_path);
            Global.exit(exit_code);
            return;
        }

        bun.JSC.initialize(ctx.runtime_options.eval.eval_and_print);

        js_ast.Expr.Data.Store.create();
        js_ast.Stmt.Data.Store.create();
        var arena = try Arena.init();

        run = .{
            .vm = try VirtualMachine.init(
                .{
                    .allocator = arena.allocator(),
                    .log = ctx.log,
                    .args = ctx.args,
                    .store_fd = ctx.debug.hot_reload != .none,
                    .smol = ctx.runtime_options.smol,
                    .eval = ctx.runtime_options.eval.eval_and_print,
                    .debugger = ctx.runtime_options.debugger,
                    .dns_result_order = DNSResolver.Order.fromStringOrDie(ctx.runtime_options.dns_result_order),
                    .is_main_thread = true,
                },
            ),
            .arena = arena,
            .ctx = ctx,
            .entry_path = entry_path,
        };

        var vm = run.vm;
        var b = &vm.transpiler;
        vm.preload = ctx.preloads;
        vm.argv = ctx.passthrough;
        vm.arena = &run.arena;
        vm.allocator = arena.allocator();

        if (ctx.runtime_options.eval.script.len > 0) {
            const script_source = try bun.default_allocator.create(logger.Source);
            script_source.* = logger.Source.initPathString(entry_path, ctx.runtime_options.eval.script);
            vm.module_loader.eval_source = script_source;

            if (ctx.runtime_options.eval.eval_and_print) {
                b.options.dead_code_elimination = false;
            }
        }

        b.options.install = ctx.install;
        b.resolver.opts.install = ctx.install;
        b.resolver.opts.global_cache = ctx.debug.global_cache;
        b.resolver.opts.prefer_offline_install = (ctx.debug.offline_mode_setting orelse .online) == .offline;
        b.resolver.opts.prefer_latest_install = (ctx.debug.offline_mode_setting orelse .online) == .latest;
        b.options.global_cache = b.resolver.opts.global_cache;
        b.options.prefer_offline_install = b.resolver.opts.prefer_offline_install;
        b.options.prefer_latest_install = b.resolver.opts.prefer_latest_install;
        b.resolver.env_loader = b.env;

        b.options.minify_identifiers = ctx.bundler_options.minify_identifiers;
        b.options.minify_whitespace = ctx.bundler_options.minify_whitespace;
        b.options.ignore_dce_annotations = ctx.bundler_options.ignore_dce_annotations;
        b.resolver.opts.minify_identifiers = ctx.bundler_options.minify_identifiers;
        b.resolver.opts.minify_whitespace = ctx.bundler_options.minify_whitespace;

        b.options.env.behavior = .load_all_without_inlining;
        // b.options.minify_syntax = ctx.bundler_options.minify_syntax;

        switch (ctx.debug.macros) {
            .disable => {
                b.options.no_macros = true;
            },
            .map => |macros| {
                b.options.macro_remap = macros;
            },
            .unspecified => {},
        }

        b.configureDefines() catch {
            failWithBuildError(vm);
        };

        AsyncHTTP.loadEnv(vm.allocator, vm.log, b.env);

        vm.loadExtraEnvAndSourceCodePrinter();
        vm.is_main_thread = true;
        JSC.VirtualMachine.is_main_thread_vm = true;

        // Allow setting a custom timezone
        if (vm.transpiler.env.get("TZ")) |tz| {
            if (tz.len > 0) {
                _ = vm.global.setTimeZone(&JSC.ZigString.init(tz));
            }
        }

        vm.transpiler.env.loadTracy();

        doPreconnect(ctx.runtime_options.preconnect);

        const callback = OpaqueWrap(Run, Run.start);
        vm.global.vm().holdAPILock(&run, callback);
    }

    fn onUnhandledRejectionBeforeClose(this: *JSC.VirtualMachine, _: *JSC.JSGlobalObject, value: JSC.JSValue) void {
        this.runErrorHandler(value, this.onUnhandledRejectionExceptionList);
        run.any_unhandled = true;
    }

    pub fn start(this: *Run) void {
        var vm = this.vm;
        vm.hot_reload = this.ctx.debug.hot_reload;
        vm.onUnhandledRejection = &onUnhandledRejectionBeforeClose;

        this.addConditionalGlobals();

        switch (this.ctx.debug.hot_reload) {
            .hot => JSC.HotReloader.enableHotModuleReloading(vm),
            .watch => JSC.WatchReloader.enableHotModuleReloading(vm),
            else => {},
        }

        if (strings.eqlComptime(this.entry_path, ".") and vm.transpiler.fs.top_level_dir.len > 0) {
            this.entry_path = vm.transpiler.fs.top_level_dir;
        }

        if (vm.loadEntryPoint(this.entry_path)) |promise| {
            if (promise.status(vm.global.vm()) == .rejected) {
                const handled = vm.uncaughtException(vm.global, promise.result(vm.global.vm()), true);
                promise.setHandled(vm.global.vm());

                if (vm.hot_reload != .none or handled) {
                    vm.eventLoop().tick();
                    vm.eventLoop().tickPossiblyForever();
                } else {
                    vm.exit_handler.exit_code = 1;
                    vm.onExit();

                    if (run.any_unhandled) {
                        bun.JSC.SavedSourceMap.MissingSourceMapNoteInfo.print();

                        Output.prettyErrorln(
                            "<r>\n<d>{s}<r>",
                            .{Global.unhandled_error_bun_version_string},
                        );
                    }
                    vm.globalExit();
                }
            }

            _ = promise.result(vm.global.vm());

            if (vm.log.msgs.items.len > 0) {
                dumpBuildError(vm);
                vm.log.msgs.items.len = 0;
            }
        } else |err| {
            if (vm.log.msgs.items.len > 0) {
                dumpBuildError(vm);
                vm.log.msgs.items.len = 0;
            } else {
                Output.prettyErrorln("Error occurred loading entry point: {s}", .{@errorName(err)});
                Output.flush();
            }
            // TODO: Do a event loop tick when we figure out how to watch the file that wasn't found
            //   under hot reload mode
            vm.exit_handler.exit_code = 1;
            vm.onExit();
            if (run.any_unhandled) {
                bun.JSC.SavedSourceMap.MissingSourceMapNoteInfo.print();

                Output.prettyErrorln(
                    "<r>\n<d>{s}<r>",
                    .{Global.unhandled_error_bun_version_string},
                );
            }
            vm.globalExit();
        }

        // don't run the GC if we don't actually need to
        if (vm.isEventLoopAlive() or
            vm.eventLoop().tickConcurrentWithCount() > 0)
        {
            vm.global.vm().releaseWeakRefs();
            _ = vm.arena.gc(false);
            _ = vm.global.vm().runGC(false);
            vm.tick();
        }

        {
            if (this.vm.isWatcherEnabled()) {
                vm.handlePendingInternalPromiseRejection();

                while (true) {
                    while (vm.isEventLoopAlive()) {
                        vm.tick();

                        // Report exceptions in hot-reloaded modules
                        vm.handlePendingInternalPromiseRejection();

                        vm.eventLoop().autoTickActive();
                    }

                    vm.onBeforeExit();

                    vm.handlePendingInternalPromiseRejection();

                    vm.eventLoop().tickPossiblyForever();
                }
            } else {
                while (vm.isEventLoopAlive()) {
                    vm.tick();
                    vm.eventLoop().autoTickActive();
                }

                if (this.ctx.runtime_options.eval.eval_and_print) {
                    const to_print = brk: {
                        const result = vm.entry_point_result.value.get() orelse .undefined;
                        if (result.asAnyPromise()) |promise| {
                            switch (promise.status(vm.jsc)) {
                                .pending => {
                                    result._then2(vm.global, .undefined, Bun__onResolveEntryPointResult, Bun__onRejectEntryPointResult);

                                    vm.tick();
                                    vm.eventLoop().autoTickActive();

                                    while (vm.isEventLoopAlive()) {
                                        vm.tick();
                                        vm.eventLoop().autoTickActive();
                                    }

                                    break :brk result;
                                },
                                else => break :brk promise.result(vm.jsc),
                            }
                        }

                        break :brk result;
                    };

                    to_print.print(vm.global, .Log, .Log);
                }

                vm.onBeforeExit();
            }

            if (vm.log.msgs.items.len > 0) {
                dumpBuildError(vm);
                Output.flush();
            }
        }

        vm.onUnhandledRejection = &onUnhandledRejectionBeforeClose;
        vm.global.handleRejectedPromises();
        vm.onExit();

        if (this.any_unhandled and this.vm.exit_handler.exit_code == 0) {
            this.vm.exit_handler.exit_code = 1;

            bun.JSC.SavedSourceMap.MissingSourceMapNoteInfo.print();

            Output.prettyErrorln(
                "<r>\n<d>{s}<r>",
                .{Global.unhandled_error_bun_version_string},
            );
        }

        if (!JSC.is_bindgen) JSC.napi.fixDeadCodeElimination();
        vm.globalExit();
    }

    extern fn Bun__ExposeNodeModuleGlobals(*JSC.JSGlobalObject) void;
    /// add `gc()` to `globalThis`.
    extern fn JSC__JSGlobalObject__addGc(*JSC.JSGlobalObject) void;

    fn addConditionalGlobals(this: *Run) void {
        const vm = this.vm;
        const runtime_options: *const Command.RuntimeOptions = &this.ctx.runtime_options;

        if (runtime_options.eval.script.len > 0) {
            Bun__ExposeNodeModuleGlobals(vm.global);
        }
        if (runtime_options.expose_gc) {
            JSC__JSGlobalObject__addGc(vm.global);
        }
    }
};

pub export fn Bun__onResolveEntryPointResult(global: *JSC.JSGlobalObject, callframe: *JSC.CallFrame) callconv(JSC.conv) noreturn {
    const arguments = callframe.arguments_old(1).slice();
    const result = arguments[0];
    result.print(global, .Log, .Log);
    Global.exit(global.bunVM().exit_handler.exit_code);
    return .undefined;
}

pub export fn Bun__onRejectEntryPointResult(global: *JSC.JSGlobalObject, callframe: *JSC.CallFrame) callconv(JSC.conv) noreturn {
    const arguments = callframe.arguments_old(1).slice();
    const result = arguments[0];
    result.print(global, .Log, .Log);
    Global.exit(global.bunVM().exit_handler.exit_code);
    return .undefined;
}

noinline fn dumpBuildError(vm: *JSC.VirtualMachine) void {
    @setCold(true);

    Output.flush();

    const error_writer = Output.errorWriter();
    var buffered_writer = std.io.bufferedWriter(error_writer);
    defer {
        buffered_writer.flush() catch {};
    }

    const writer = buffered_writer.writer();

    vm.log.print(writer) catch {};
}

pub noinline fn failWithBuildError(vm: *JSC.VirtualMachine) noreturn {
    @setCold(true);
    dumpBuildError(vm);
    Global.exit(1);
}<|MERGE_RESOLUTION|>--- conflicted
+++ resolved
@@ -95,14 +95,9 @@
         b.resolver.opts.minify_identifiers = ctx.bundler_options.minify_identifiers;
         b.resolver.opts.minify_whitespace = ctx.bundler_options.minify_whitespace;
 
-<<<<<<< HEAD
-=======
-        b.options.experimental = ctx.bundler_options.experimental;
-
         b.options.serve_plugins = ctx.args.serve_plugins;
         b.options.bunfig_path = ctx.args.bunfig_path;
-
->>>>>>> 703b9962
+        
         // b.options.minify_syntax = ctx.bundler_options.minify_syntax;
 
         switch (ctx.debug.macros) {
