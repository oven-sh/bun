const bun = @import("root").bun;
const string = bun.string;
const Output = bun.Output;
const Global = bun.Global;
const Environment = bun.Environment;
const strings = bun.strings;
const MutableString = bun.MutableString;
const stringZ = bun.stringZ;
const default_allocator = bun.default_allocator;
const StoredFileDescriptorType = bun.StoredFileDescriptorType;
const FeatureFlags = bun.FeatureFlags;
const C = bun.C;
const std = @import("std");
const lex = bun.js_lexer;
const logger = @import("root").bun.logger;
const options = @import("options.zig");
const js_parser = bun.js_parser;
const json_parser = bun.JSON;
const js_printer = bun.js_printer;
const js_ast = bun.JSAst;
const linker = @import("linker.zig");
const Ref = @import("ast/base.zig").Ref;
const Define = @import("defines.zig").Define;
const DebugOptions = @import("./cli.zig").Command.DebugOptions;
const ThreadPoolLib = @import("./thread_pool.zig");

const Fs = @import("fs.zig");
const schema = @import("api/schema.zig");
const Api = schema.Api;
const _resolver = @import("./resolver/resolver.zig");
const sync = @import("sync.zig");
const ImportRecord = @import("./import_record.zig").ImportRecord;
const allocators = @import("./allocators.zig");
const MimeType = @import("./http/mime_type.zig");
const resolve_path = @import("./resolver/resolve_path.zig");
const runtime = @import("./runtime.zig");
const PackageJSON = @import("./resolver/package_json.zig").PackageJSON;
const MacroRemap = @import("./resolver/package_json.zig").MacroMap;
const DebugLogs = _resolver.DebugLogs;
const Router = @import("./router.zig");
const isPackagePath = _resolver.isPackagePath;
const Css = @import("css_scanner.zig");
const DotEnv = @import("./env_loader.zig");
const Lock = @import("./lock.zig").Lock;
const NodeFallbackModules = @import("./node_fallbacks.zig");
const CacheEntry = @import("./cache.zig").FsCacheEntry;
const Analytics = @import("./analytics/analytics_thread.zig");
const URL = @import("./url.zig").URL;
const Report = @import("./report.zig");
const Linker = linker.Linker;
const Resolver = _resolver.Resolver;
const TOML = @import("./toml/toml_parser.zig").TOML;
const JSC = @import("root").bun.JSC;
const PackageManager = @import("./install/install.zig").PackageManager;

pub fn MacroJSValueType_() type {
    if (comptime JSC.is_bindgen) {
        return struct {
            pub const zero = @This(){};
        };
    }
    return JSC.JSValue;
}
pub const MacroJSValueType = MacroJSValueType_();
const default_macro_js_value = if (JSC.is_bindgen) MacroJSValueType{} else JSC.JSValue.zero;

const EntryPoints = @import("./bundler/entry_points.zig");
const SystemTimer = @import("./system_timer.zig").Timer;
pub usingnamespace EntryPoints;
pub const ParseResult = struct {
    source: logger.Source,
    loader: options.Loader,
    ast: js_ast.Ast,
    already_bundled: bool = false,
    input_fd: ?StoredFileDescriptorType = null,
    empty: bool = false,
    pending_imports: _resolver.PendingResolution.List = .{},

    runtime_transpiler_cache: ?*bun.JSC.RuntimeTranspilerCache = null,

    pub fn isPendingImport(this: *const ParseResult, id: u32) bool {
        const import_record_ids = this.pending_imports.items(.import_record_id);

        return std.mem.indexOfScalar(u32, import_record_ids, id) != null;
    }

    /// **DO NOT CALL THIS UNDER NORMAL CIRCUMSTANCES**
    /// Normally, we allocate each AST in an arena and free all at once
    /// So this function only should be used when we globally allocate an AST
    pub fn deinit(this: *ParseResult) void {
        _resolver.PendingResolution.deinitListItems(this.pending_imports, bun.default_allocator);
        this.pending_imports.deinit(bun.default_allocator);
        this.ast.deinit();
        bun.default_allocator.free(@constCast(this.source.contents));
    }
};

const cache_files = false;

pub const PluginRunner = struct {
    global_object: *JSC.JSGlobalObject,
    allocator: std.mem.Allocator,

    pub fn extractNamespace(specifier: string) string {
        const colon = strings.indexOfChar(specifier, ':') orelse return "";
        return specifier[0..colon];
    }

    pub fn couldBePlugin(specifier: string) bool {
        if (strings.lastIndexOfChar(specifier, '.')) |last_dor| {
            const ext = specifier[last_dor + 1 ..];
            // '.' followed by either a letter or a non-ascii character
            // maybe there are non-ascii file extensions?
            // we mostly want to cheaply rule out "../" and ".." and "./"
            if (ext.len > 0 and ((ext[0] >= 'a' and ext[0] <= 'z') or (ext[0] >= 'A' and ext[0] <= 'Z') or ext[0] > 127))
                return true;
        }
        return (!std.fs.path.isAbsolute(specifier) and strings.containsChar(specifier, ':'));
    }

    pub fn onResolve(
        this: *PluginRunner,
        specifier: []const u8,
        importer: []const u8,
        log: *logger.Log,
        loc: logger.Loc,
        target: JSC.JSGlobalObject.BunPluginTarget,
    ) ?Fs.Path {
        var global = this.global_object;
        const namespace_slice = extractNamespace(specifier);
        const namespace = if (namespace_slice.len > 0 and !strings.eqlComptime(namespace_slice, "file"))
            bun.String.init(namespace_slice)
        else
            bun.String.empty;
        const on_resolve_plugin = global.runOnResolvePlugins(
            namespace,
            bun.String.init(specifier).substring(if (namespace.length() > 0) namespace.length() + 1 else 0),
            bun.String.init(importer),
            target,
        ) orelse return null;
        const path_value = on_resolve_plugin.get(global, "path") orelse return null;
        if (path_value.isEmptyOrUndefinedOrNull()) return null;
        if (!path_value.isString()) {
            log.addError(null, loc, "Expected \"path\" to be a string") catch unreachable;
            return null;
        }

        const file_path = path_value.toBunString(global);
        defer file_path.deref();

        if (file_path.length() == 0) {
            log.addError(
                null,
                loc,
                "Expected \"path\" to be a non-empty string in onResolve plugin",
            ) catch unreachable;
            return null;
        } else if
        // TODO: validate this better
        (file_path.eqlComptime(".") or
            file_path.eqlComptime("..") or
            file_path.eqlComptime("...") or
            file_path.eqlComptime(" "))
        {
            log.addError(
                null,
                loc,
                "Invalid file path from onResolve plugin",
            ) catch unreachable;
            return null;
        }
        var static_namespace = true;
        const user_namespace: bun.String = brk: {
            if (on_resolve_plugin.get(global, "namespace")) |namespace_value| {
                if (!namespace_value.isString()) {
                    log.addError(null, loc, "Expected \"namespace\" to be a string") catch unreachable;
                    return null;
                }

                const namespace_str = namespace_value.toBunString(global);
                if (namespace_str.length() == 0) {
                    namespace_str.deref();
                    break :brk bun.String.init("file");
                }

                if (namespace_str.eqlComptime("file")) {
                    namespace_str.deref();
                    break :brk bun.String.init("file");
                }

                if (namespace_str.eqlComptime("bun")) {
                    namespace_str.deref();
                    break :brk bun.String.init("bun");
                }

                if (namespace_str.eqlComptime("node")) {
                    namespace_str.deref();
                    break :brk bun.String.init("node");
                }

                static_namespace = false;

                break :brk namespace_str;
            }

            break :brk bun.String.init("file");
        };
        defer user_namespace.deref();

        if (static_namespace) {
            return Fs.Path.initWithNamespace(
                std.fmt.allocPrint(this.allocator, "{any}", .{file_path}) catch unreachable,
                user_namespace.byteSlice(),
            );
        } else {
            return Fs.Path.initWithNamespace(
                std.fmt.allocPrint(this.allocator, "{any}", .{file_path}) catch unreachable,
                std.fmt.allocPrint(this.allocator, "{any}", .{user_namespace}) catch unreachable,
            );
        }
    }

    pub fn onResolveJSC(
        this: *const PluginRunner,
        namespace: bun.String,
        specifier: bun.String,
        importer: bun.String,
        target: JSC.JSGlobalObject.BunPluginTarget,
    ) ?JSC.ErrorableString {
        var global = this.global_object;
        const on_resolve_plugin = global.runOnResolvePlugins(
            if (namespace.length() > 0 and !namespace.eqlComptime("file"))
                namespace
            else
                bun.String.static(""),
            specifier,
            importer,
            target,
        ) orelse return null;
        const path_value = on_resolve_plugin.get(global, "path") orelse return null;
        if (path_value.isEmptyOrUndefinedOrNull()) return null;
        if (!path_value.isString()) {
            return JSC.ErrorableString.err(
                error.JSErrorObject,
                bun.String.static("Expected \"path\" to be a string in onResolve plugin").toErrorInstance(this.global_object).asVoid(),
            );
        }

        const file_path = path_value.toBunString(global);

        if (file_path.length() == 0) {
            return JSC.ErrorableString.err(
                error.JSErrorObject,
                bun.String.static("Expected \"path\" to be a non-empty string in onResolve plugin").toErrorInstance(this.global_object).asVoid(),
            );
        } else if
        // TODO: validate this better
        (file_path.eqlComptime(".") or
            file_path.eqlComptime("..") or
            file_path.eqlComptime("...") or
            file_path.eqlComptime(" "))
        {
            return JSC.ErrorableString.err(
                error.JSErrorObject,
                bun.String.static("\"path\" is invalid in onResolve plugin").toErrorInstance(this.global_object).asVoid(),
            );
        }
        var static_namespace = true;
        const user_namespace: bun.String = brk: {
            if (on_resolve_plugin.get(global, "namespace")) |namespace_value| {
                if (!namespace_value.isString()) {
                    return JSC.ErrorableString.err(
                        error.JSErrorObject,
                        bun.String.static("Expected \"namespace\" to be a string").toErrorInstance(this.global_object).asVoid(),
                    );
                }

                const namespace_str = namespace_value.toBunString(global);
                if (namespace_str.length() == 0) {
                    break :brk bun.String.static("file");
                }

                if (namespace_str.eqlComptime("file")) {
                    defer namespace_str.deref();
                    break :brk bun.String.static("file");
                }

                if (namespace_str.eqlComptime("bun")) {
                    defer namespace_str.deref();
                    break :brk bun.String.static("bun");
                }

                if (namespace_str.eqlComptime("node")) {
                    defer namespace_str.deref();
                    break :brk bun.String.static("node");
                }

                static_namespace = false;

                break :brk namespace_str;
            }

            break :brk bun.String.static("file");
        };
        defer user_namespace.deref();

        // Our super slow way of cloning the string into memory owned by JSC
        const combined_string = std.fmt.allocPrint(
            this.allocator,
            "{any}:{any}",
            .{ user_namespace, file_path },
        ) catch unreachable;
        var out_ = bun.String.init(combined_string);
        const out = out_.toJS(this.global_object).toBunString(this.global_object);
        this.allocator.free(combined_string);
        return JSC.ErrorableString.ok(out);
    }
};

pub const Bundler = struct {
    options: options.BundleOptions,
    log: *logger.Log,
    allocator: std.mem.Allocator,
    result: options.TransformResult,
    resolver: Resolver,
    fs: *Fs.FileSystem,
    output_files: std.ArrayList(options.OutputFile),
    resolve_results: *ResolveResults,
    resolve_queue: ResolveQueue,
    elapsed: u64 = 0,
    needs_runtime: bool = false,
    router: ?Router = null,
    source_map: options.SourceMapOption = .none,

    linker: Linker,
    timer: SystemTimer,
    env: *DotEnv.Loader,

    macro_context: ?js_ast.Macro.MacroContext = null,

    pub const isCacheEnabled = cache_files;

    pub fn clone(this: *Bundler, allocator: std.mem.Allocator, to: *Bundler) !void {
        to.* = this.*;
        to.setAllocator(allocator);
        to.log = try allocator.create(logger.Log);
        to.log.* = logger.Log.init(allocator);
        to.setLog(to.log);
        to.macro_context = null;
        to.linker.resolver = &to.resolver;
    }

    pub inline fn getPackageManager(this: *Bundler) *PackageManager {
        return this.resolver.getPackageManager();
    }

    pub fn setLog(this: *Bundler, log: *logger.Log) void {
        this.log = log;
        this.linker.log = log;
        this.resolver.log = log;
    }

    pub fn setAllocator(this: *Bundler, allocator: std.mem.Allocator) void {
        this.allocator = allocator;
        this.linker.allocator = allocator;
        this.resolver.allocator = allocator;
    }

    pub inline fn resolveEntryPoint(bundler: *Bundler, entry_point: string) anyerror!_resolver.Result {
        return bundler.resolver.resolve(bundler.fs.top_level_dir, entry_point, .entry_point) catch |err| {
            const has_dot_slash_form = !strings.hasPrefix(entry_point, "./") and brk: {
                return bundler.resolver.resolve(bundler.fs.top_level_dir, try strings.append(bundler.allocator, "./", entry_point), .entry_point) catch break :brk false;
            };
            _ = has_dot_slash_form;

            bundler.log.addErrorFmt(null, logger.Loc.Empty, bundler.allocator, "{s} resolving \"{s}\" (entry point)", .{ @errorName(err), entry_point }) catch unreachable;

            return err;
        };
    }

    pub fn init(
        allocator: std.mem.Allocator,
        log: *logger.Log,
        opts: Api.TransformOptions,
        env_loader_: ?*DotEnv.Loader,
    ) !Bundler {
        js_ast.Expr.Data.Store.create(allocator);
        js_ast.Stmt.Data.Store.create(allocator);
        const fs = try Fs.FileSystem.init(
            opts.absolute_working_dir,
        );
        const bundle_options = try options.BundleOptions.fromApi(
            allocator,
            fs,
            log,
            opts,
        );

        var env_loader: *DotEnv.Loader = env_loader_ orelse DotEnv.instance orelse brk: {
            const map = try allocator.create(DotEnv.Map);
            map.* = DotEnv.Map.init(allocator);

            const loader = try allocator.create(DotEnv.Loader);
            loader.* = DotEnv.Loader.init(map, allocator);
            break :brk loader;
        };

        if (DotEnv.instance == null) {
            DotEnv.instance = env_loader;
        }

        // hide elapsed time when loglevel is warn or error
        env_loader.quiet = !log.level.atLeast(.info);

        // var pool = try allocator.create(ThreadPool);
        // try pool.init(ThreadPool.InitConfig{
        //     .allocator = allocator,
        // });
        const resolve_results = try allocator.create(ResolveResults);
        resolve_results.* = ResolveResults.init(allocator);
        return Bundler{
            .options = bundle_options,
            .fs = fs,
            .allocator = allocator,
            .timer = SystemTimer.start() catch @panic("Timer fail"),
            .resolver = Resolver.init1(allocator, log, fs, bundle_options),
            .log = log,
            // .thread_pool = pool,
            .linker = undefined,
            .result = options.TransformResult{ .outbase = bundle_options.output_dir },
            .resolve_results = resolve_results,
            .resolve_queue = ResolveQueue.init(allocator),
            .output_files = std.ArrayList(options.OutputFile).init(allocator),
            .env = env_loader,
        };
    }

    pub fn configureLinkerWithAutoJSX(bundler: *Bundler, auto_jsx: bool) void {
        bundler.linker = Linker.init(
            bundler.allocator,
            bundler.log,
            &bundler.resolve_queue,
            &bundler.options,
            &bundler.resolver,
            bundler.resolve_results,
            bundler.fs,
        );

        if (auto_jsx) {
            // Most of the time, this will already be cached
            if (bundler.resolver.readDirInfo(bundler.fs.top_level_dir) catch null) |root_dir| {
                if (root_dir.tsconfig_json) |tsconfig| {
                    // If we don't explicitly pass JSX, try to get it from the root tsconfig
                    if (bundler.options.transform_options.jsx == null) {
                        bundler.options.jsx = tsconfig.jsx;
                    }
                    bundler.options.emit_decorator_metadata = tsconfig.emit_decorator_metadata;
                }
            }
        }
    }

    pub fn configureLinker(bundler: *Bundler) void {
        bundler.configureLinkerWithAutoJSX(true);
    }

    pub fn runEnvLoader(this: *Bundler) !void {
        switch (this.options.env.behavior) {
            .prefix, .load_all, .load_all_without_inlining => {
                // Step 1. Load the project root.
                const dir_info = this.resolver.readDirInfo(this.fs.top_level_dir) catch return orelse return;

                if (dir_info.tsconfig_json) |tsconfig| {
                    this.options.jsx = tsconfig.mergeJSX(this.options.jsx);
                }

                const dir = dir_info.getEntries(this.resolver.generation) orelse return;

                // Process always has highest priority.
                const was_production = this.options.production;
                this.env.loadProcess();
                const has_production_env = this.env.isProduction();
                if (!was_production and has_production_env) {
                    this.options.setProduction(true);
                }

                if (!has_production_env and this.options.isTest()) {
                    try this.env.load(dir, this.options.env.files, .@"test");
                } else if (this.options.production) {
                    try this.env.load(dir, this.options.env.files, .production);
                } else {
                    try this.env.load(dir, this.options.env.files, .development);
                }
            },
            .disable => {
                this.env.loadProcess();
                if (this.env.isProduction()) {
                    this.options.setProduction(true);
                }
            },
            else => {},
        }

        if (this.env.map.get("DO_NOT_TRACK")) |dnt| {
            // https://do-not-track.dev/
            if (strings.eqlComptime(dnt, "1")) {
                Analytics.disabled = true;
            }
        }

        Analytics.is_ci = Analytics.is_ci or this.env.isCI();

        if (strings.eqlComptime(this.env.map.get("BUN_DISABLE_TRANSPILER") orelse "0", "1")) {
            this.options.disable_transpilation = true;
        }

        Analytics.disabled = Analytics.disabled or this.env.map.get("HYPERFINE_RANDOMIZED_ENVIRONMENT_OFFSET") != null;
    }

    // This must be run after a framework is configured, if a framework is enabled
    pub fn configureDefines(this: *Bundler) !void {
        if (this.options.defines_loaded) {
            return;
        }

        if (this.options.target == .bun_macro) {
            this.options.env.behavior = .prefix;
            this.options.env.prefix = "BUN_";
        }

        try this.runEnvLoader();

        this.options.jsx.setProduction(this.env.isProduction());

        js_ast.Expr.Data.Store.create(this.allocator);
        js_ast.Stmt.Data.Store.create(this.allocator);

        defer js_ast.Expr.Data.Store.reset();
        defer js_ast.Stmt.Data.Store.reset();

        if (this.options.framework) |framework| {
            if (this.options.target.isClient()) {
                try this.options.loadDefines(this.allocator, this.env, &framework.client.env);
            } else {
                try this.options.loadDefines(this.allocator, this.env, &framework.server.env);
            }
        } else {
            try this.options.loadDefines(this.allocator, this.env, &this.options.env);
        }

        if (this.options.define.dots.get("NODE_ENV")) |NODE_ENV| {
            if (NODE_ENV.len > 0 and NODE_ENV[0].data.value == .e_string and NODE_ENV[0].data.value.e_string.eqlComptime("production")) {
                this.options.production = true;

                if (this.options.target.isBun()) {
                    if (strings.eqlComptime(this.options.jsx.package_name, "react")) {
                        if (this.options.jsx_optimization_inline == null) {
                            this.options.jsx_optimization_inline = true;
                        }

                        if (this.options.jsx_optimization_hoist == null and (this.options.jsx_optimization_inline orelse false)) {
                            this.options.jsx_optimization_hoist = true;
                        }
                    }
                }
            }
        }
    }

    pub fn configureFramework(
        this: *Bundler,
        comptime load_defines: bool,
    ) !void {
        if (this.options.framework) |*framework| {
            if (framework.needsResolveFromPackage()) {
                var route_config = this.options.routes;
                var pair = PackageJSON.FrameworkRouterPair{ .framework = framework, .router = &route_config };

                if (framework.development) {
                    try this.resolver.resolveFramework(framework.package, &pair, .development, load_defines);
                } else {
                    try this.resolver.resolveFramework(framework.package, &pair, .production, load_defines);
                }

                if (this.options.areDefinesUnset()) {
                    if (this.options.target.isClient()) {
                        this.options.env = framework.client.env;
                    } else {
                        this.options.env = framework.server.env;
                    }
                }

                if (pair.loaded_routes) {
                    this.options.routes = route_config;
                }
                framework.resolved = true;
                this.options.framework = framework.*;
            } else if (!framework.resolved) {
                Global.panic("directly passing framework path is not implemented yet!", .{});
            }
        }
    }

    pub fn configureFrameworkWithResolveResult(this: *Bundler, comptime client: bool) !?_resolver.Result {
        if (this.options.framework != null) {
            try this.configureFramework(true);
            if (comptime client) {
                if (this.options.framework.?.client.isEnabled()) {
                    return try this.resolver.resolve(this.fs.top_level_dir, this.options.framework.?.client.path, .stmt);
                }

                if (this.options.framework.?.fallback.isEnabled()) {
                    return try this.resolver.resolve(this.fs.top_level_dir, this.options.framework.?.fallback.path, .stmt);
                }
            } else {
                if (this.options.framework.?.server.isEnabled()) {
                    return try this.resolver.resolve(this.fs.top_level_dir, this.options.framework.?.server, .stmt);
                }
            }
        }

        return null;
    }

    pub fn configureRouter(this: *Bundler, comptime load_defines: bool) !void {
        try this.configureFramework(load_defines);
        defer {
            if (load_defines) {
                this.configureDefines() catch {};
            }
        }

        if (this.options.routes.routes_enabled) {
            const dir_info_ = try this.resolver.readDirInfo(this.options.routes.dir);
            const dir_info = dir_info_ orelse return error.MissingRoutesDir;

            this.options.routes.dir = dir_info.abs_path;

            this.router = try Router.init(this.fs, this.allocator, this.options.routes);
            try this.router.?.loadRoutes(
                this.log,
                dir_info,
                Resolver,
                &this.resolver,
                this.fs.top_level_dir,
            );
            this.router.?.routes.client_framework_enabled = this.options.isFrontendFrameworkEnabled();
            return;
        }

        // If we get this far, it means they're trying to run the bundler without a preconfigured router
        if (this.options.entry_points.len > 0) {
            this.options.routes.routes_enabled = false;
        }

        if (this.router) |*router| {
            router.routes.client_framework_enabled = this.options.isFrontendFrameworkEnabled();
        }
    }

    pub fn resetStore(_: *const Bundler) void {
        js_ast.Expr.Data.Store.reset();
        js_ast.Stmt.Data.Store.reset();
    }

    pub noinline fn dumpEnvironmentVariables(bundler: *const Bundler) void {
        @setCold(true);
        const opts = std.json.StringifyOptions{
            .whitespace = .indent_2,
        };
        Output.flush();
        std.json.stringify(bundler.env.map.*, opts, Output.writer()) catch unreachable;
        Output.flush();
    }

    pub const BuildResolveResultPair = struct {
        written: usize,
        input_fd: ?StoredFileDescriptorType,
        empty: bool = false,
    };
    pub fn buildWithResolveResult(
        bundler: *Bundler,
        resolve_result: _resolver.Result,
        allocator: std.mem.Allocator,
        loader: options.Loader,
        comptime Writer: type,
        writer: Writer,
        comptime import_path_format: options.BundleOptions.ImportPathFormat,
        file_descriptor: ?StoredFileDescriptorType,
        filepath_hash: u32,
        comptime WatcherType: type,
        watcher: *WatcherType,
        client_entry_point: ?*EntryPoints.ClientEntryPoint,
        origin: URL,
        comptime is_source_map: bool,
        source_map_handler: ?js_printer.SourceMapHandler,
    ) !BuildResolveResultPair {
        if (resolve_result.is_external) {
            return BuildResolveResultPair{
                .written = 0,
                .input_fd = null,
            };
        }

        errdefer bundler.resetStore();

        var file_path = (resolve_result.pathConst() orelse {
            return BuildResolveResultPair{
                .written = 0,
                .input_fd = null,
            };
        }).*;

        if (strings.indexOf(file_path.text, bundler.fs.top_level_dir)) |i| {
            file_path.pretty = file_path.text[i + bundler.fs.top_level_dir.len ..];
        } else if (!file_path.is_symlink) {
            file_path.pretty = allocator.dupe(u8, bundler.fs.relativeTo(file_path.text)) catch unreachable;
        }

        const old_bundler_allocator = bundler.allocator;
        bundler.allocator = allocator;
        defer bundler.allocator = old_bundler_allocator;
        const old_linker_allocator = bundler.linker.allocator;
        defer bundler.linker.allocator = old_linker_allocator;
        bundler.linker.allocator = allocator;

        switch (loader) {
            .css => {
                const CSSBundlerHMR = Css.NewBundler(
                    Writer,
                    @TypeOf(&bundler.linker),
                    @TypeOf(&bundler.resolver.caches.fs),
                    WatcherType,
                    @TypeOf(bundler.fs),
                    true,
                    import_path_format,
                );

                const CSSBundler = Css.NewBundler(
                    Writer,
                    @TypeOf(&bundler.linker),
                    @TypeOf(&bundler.resolver.caches.fs),
                    WatcherType,
                    @TypeOf(bundler.fs),
                    false,
                    import_path_format,
                );

                const written = brk: {
                    if (bundler.options.hot_module_reloading) {
                        break :brk (try CSSBundlerHMR.bundle(
                            file_path.text,
                            bundler.fs,
                            writer,
                            watcher,
                            &bundler.resolver.caches.fs,
                            filepath_hash,
                            file_descriptor,
                            allocator,
                            bundler.log,
                            &bundler.linker,
                            origin,
                        )).written;
                    } else {
                        break :brk (try CSSBundler.bundle(
                            file_path.text,
                            bundler.fs,
                            writer,
                            watcher,
                            &bundler.resolver.caches.fs,
                            filepath_hash,
                            file_descriptor,
                            allocator,
                            bundler.log,
                            &bundler.linker,
                            origin,
                        )).written;
                    }
                };

                return BuildResolveResultPair{
                    .written = written,
                    .input_fd = file_descriptor,
                };
            },
            else => {
                var result = bundler.parse(
                    ParseOptions{
                        .allocator = allocator,
                        .path = file_path,
                        .loader = loader,
                        .dirname_fd = resolve_result.dirname_fd,
                        .file_descriptor = file_descriptor,
                        .file_hash = filepath_hash,
                        .macro_remappings = bundler.options.macro_remap,
                        .emit_decorator_metadata = resolve_result.emit_decorator_metadata,
                        .jsx = resolve_result.jsx,
                    },
                    client_entry_point,
                ) orelse {
                    bundler.resetStore();
                    return BuildResolveResultPair{
                        .written = 0,
                        .input_fd = null,
                    };
                };

                if (result.empty) {
                    return BuildResolveResultPair{ .written = 0, .input_fd = result.input_fd, .empty = true };
                }

                if (bundler.options.target.isBun()) {
                    if (!bundler.options.transform_only) {
                        try bundler.linker.link(file_path, &result, origin, import_path_format, false, true);
                    }

                    return BuildResolveResultPair{
                        .written = switch (result.ast.exports_kind) {
                            .esm => try bundler.printWithSourceMapMaybe(
                                result.ast,
                                &result.source,
                                Writer,
                                writer,
                                .esm_ascii,
                                is_source_map,
                                source_map_handler,
                                null,
                            ),
                            .cjs => try bundler.printWithSourceMapMaybe(
                                result.ast,
                                &result.source,
                                Writer,
                                writer,
                                .cjs,
                                is_source_map,
                                source_map_handler,
                                null,
                            ),
                            else => unreachable,
                        },
                        .input_fd = result.input_fd,
                    };
                }

                if (!bundler.options.transform_only) {
                    try bundler.linker.link(file_path, &result, origin, import_path_format, false, false);
                }

                return BuildResolveResultPair{
                    .written = switch (result.ast.exports_kind) {
                        .none, .esm => try bundler.printWithSourceMapMaybe(
                            result.ast,
                            &result.source,
                            Writer,
                            writer,
                            .esm,
                            is_source_map,
                            source_map_handler,
                            null,
                        ),
                        .cjs => try bundler.printWithSourceMapMaybe(
                            result.ast,
                            &result.source,
                            Writer,
                            writer,
                            .cjs,
                            is_source_map,
                            source_map_handler,
                            null,
                        ),
                        else => unreachable,
                    },
                    .input_fd = result.input_fd,
                };
            },
        }
    }

    pub fn buildWithResolveResultEager(
        bundler: *Bundler,
        resolve_result: _resolver.Result,
        comptime import_path_format: options.BundleOptions.ImportPathFormat,
        comptime Outstream: type,
        outstream: Outstream,
        client_entry_point_: ?*EntryPoints.ClientEntryPoint,
    ) !?options.OutputFile {
        if (resolve_result.is_external) {
            return null;
        }

        var file_path = (resolve_result.pathConst() orelse return null).*;

        // Step 1. Parse & scan
        const loader = bundler.options.loader(file_path.name.ext);

        if (client_entry_point_) |client_entry_point| {
            file_path = client_entry_point.source.path;
        }

        file_path.pretty = Linker.relative_paths_list.append(string, bundler.fs.relativeTo(file_path.text)) catch unreachable;

        var output_file = options.OutputFile{
            .src_path = file_path,
            .loader = loader,
            .value = undefined,
        };

        switch (loader) {
            .jsx, .tsx, .js, .ts, .json, .toml, .text => {
                var result = bundler.parse(
                    ParseOptions{
                        .allocator = bundler.allocator,
                        .path = file_path,
                        .loader = loader,
                        .dirname_fd = resolve_result.dirname_fd,
                        .file_descriptor = null,
                        .file_hash = null,
                        .macro_remappings = bundler.options.macro_remap,
                        .jsx = resolve_result.jsx,
                        .emit_decorator_metadata = resolve_result.emit_decorator_metadata,
                    },
                    client_entry_point_,
                ) orelse {
                    return null;
                };
                if (!bundler.options.transform_only) {
                    if (!bundler.options.target.isBun())
                        try bundler.linker.link(
                            file_path,
                            &result,
                            bundler.options.origin,
                            import_path_format,
                            false,
                            false,
                        )
                    else
                        try bundler.linker.link(
                            file_path,
                            &result,
                            bundler.options.origin,
                            import_path_format,
                            false,
                            true,
                        );
                }

                const buffer_writer = try js_printer.BufferWriter.init(bundler.allocator);
                var writer = js_printer.BufferPrinter.init(buffer_writer);

                output_file.size = switch (bundler.options.target) {
                    .browser, .node => try bundler.print(
                        result,
                        *js_printer.BufferPrinter,
                        &writer,
                        .esm,
                    ),
                    .bun, .bun_macro => try bundler.print(
                        result,
                        *js_printer.BufferPrinter,
                        &writer,
                        .esm_ascii,
                    ),
                };
                output_file.value = .{
                    .buffer = .{
                        .allocator = bundler.allocator,
                        .bytes = writer.ctx.written,
                    },
                };
            },
            .dataurl, .base64 => {
                Output.panic("TODO: dataurl, base64", .{}); // TODO
            },
            .css => {
                var file: std.fs.File = undefined;

                if (Outstream == std.fs.Dir) {
                    const output_dir = outstream;

                    if (std.fs.path.dirname(file_path.pretty)) |dirname| {
                        try output_dir.makePath(dirname);
                    }
                    file = try output_dir.createFile(file_path.pretty, .{});
                } else {
                    file = outstream;
                }

                const CSSBuildContext = struct {
                    origin: URL,
                };
                const build_ctx = CSSBuildContext{ .origin = bundler.options.origin };

                const BufferedWriter = std.io.CountingWriter(std.io.BufferedWriter(8096, std.fs.File.Writer));
                const CSSWriter = Css.NewWriter(
                    BufferedWriter.Writer,
                    @TypeOf(&bundler.linker),
                    import_path_format,
                    CSSBuildContext,
                );
                var buffered_writer = BufferedWriter{
                    .child_stream = .{ .unbuffered_writer = file.writer() },
                    .bytes_written = 0,
                };
                const entry = bundler.resolver.caches.fs.readFile(
                    bundler.fs,
                    file_path.text,
                    resolve_result.dirname_fd,
                    !cache_files,
                    null,
                ) catch return null;

                const _file = Fs.PathContentsPair{ .path = file_path, .contents = entry.contents };
                var source = try logger.Source.initFile(_file, bundler.allocator);
                source.contents_is_recycled = !cache_files;

                var css_writer = CSSWriter.init(
                    &source,
                    buffered_writer.writer(),
                    &bundler.linker,
                    bundler.log,
                );

                css_writer.buildCtx = build_ctx;

                try css_writer.run(bundler.log, bundler.allocator);
                try css_writer.ctx.context.child_stream.flush();
                output_file.size = css_writer.ctx.context.bytes_written;
                var file_op = options.OutputFile.FileOperation.fromFile(file.handle, file_path.pretty);

                file_op.fd = bun.toFD(file.handle);

                file_op.is_tmpdir = false;

                if (Outstream == std.fs.Dir) {
                    file_op.dir = bun.toFD(outstream.fd);

                    if (bundler.fs.fs.needToCloseFiles()) {
                        file.close();
                        file_op.fd = .zero;
                    }
                }

                output_file.value = .{ .move = file_op };
            },
<<<<<<< HEAD
            .wasm, .file, .napi, .bunsh => {
=======
            .sqlite_embedded, .sqlite, .wasm, .file, .napi => {
>>>>>>> 52894121
                const hashed_name = try bundler.linker.getHashedFilename(file_path, null);
                var pathname = try bundler.allocator.alloc(u8, hashed_name.len + file_path.name.ext.len);
                bun.copy(u8, pathname, hashed_name);
                bun.copy(u8, pathname[hashed_name.len..], file_path.name.ext);
                const dir = if (bundler.options.output_dir_handle) |output_handle| bun.toFD(output_handle.fd) else .zero;

                output_file.value = .{
                    .copy = options.OutputFile.FileOperation{
                        .pathname = pathname,
                        .dir = dir,
                        .is_outdir = true,
                    },
                };
            },

            // // TODO:
            // else => {},
        }

        return output_file;
    }

    pub fn printWithSourceMapMaybe(
        bundler: *Bundler,
        ast: js_ast.Ast,
        source: *const logger.Source,
        comptime Writer: type,
        writer: Writer,
        comptime format: js_printer.Format,
        comptime enable_source_map: bool,
        source_map_context: ?js_printer.SourceMapHandler,
        runtime_transpiler_cache: ?*bun.JSC.RuntimeTranspilerCache,
    ) !usize {
        const tracer = bun.tracy.traceNamed(@src(), if (enable_source_map) "JSPrinter.printWithSourceMap" else "JSPrinter.print");
        defer tracer.end();

        const symbols = js_ast.Symbol.NestedList.init(&[_]js_ast.Symbol.List{ast.symbols});

        return switch (format) {
            .cjs => try js_printer.printCommonJS(
                Writer,
                writer,
                ast,
                js_ast.Symbol.Map.initList(symbols),
                source,
                false,
                js_printer.Options{
                    .externals = ast.externals,
                    .runtime_imports = ast.runtime_imports,
                    .require_ref = ast.require_ref,
                    .css_import_behavior = bundler.options.cssImportBehavior(),
                    .source_map_handler = source_map_context,
                    .minify_whitespace = bundler.options.minify_whitespace,
                    .minify_syntax = bundler.options.minify_syntax,
                    .minify_identifiers = bundler.options.minify_identifiers,
                    .transform_only = bundler.options.transform_only,
                    .runtime_transpiler_cache = runtime_transpiler_cache,
                },
                enable_source_map,
            ),

            .esm => try js_printer.printAst(
                Writer,
                writer,
                ast,
                js_ast.Symbol.Map.initList(symbols),
                source,
                false,
                js_printer.Options{
                    .externals = ast.externals,
                    .runtime_imports = ast.runtime_imports,
                    .require_ref = ast.require_ref,
                    .source_map_handler = source_map_context,
                    .css_import_behavior = bundler.options.cssImportBehavior(),
                    .minify_whitespace = bundler.options.minify_whitespace,
                    .minify_syntax = bundler.options.minify_syntax,
                    .minify_identifiers = bundler.options.minify_identifiers,
                    .transform_only = bundler.options.transform_only,
                    .import_meta_ref = ast.import_meta_ref,
                    .runtime_transpiler_cache = runtime_transpiler_cache,
                },
                enable_source_map,
            ),
            .esm_ascii => switch (bundler.options.target.isBun()) {
                inline else => |is_bun| try js_printer.printAst(
                    Writer,
                    writer,
                    ast,
                    js_ast.Symbol.Map.initList(symbols),
                    source,
                    is_bun,
                    js_printer.Options{
                        .externals = ast.externals,
                        .runtime_imports = ast.runtime_imports,
                        .require_ref = ast.require_ref,
                        .css_import_behavior = bundler.options.cssImportBehavior(),
                        .source_map_handler = source_map_context,
                        .minify_whitespace = bundler.options.minify_whitespace,
                        .minify_syntax = bundler.options.minify_syntax,
                        .minify_identifiers = bundler.options.minify_identifiers,
                        .transform_only = bundler.options.transform_only,
                        .module_type = if (is_bun and bundler.options.transform_only)
                            // this is for when using `bun build --no-bundle`
                            // it should copy what was passed for the cli
                            bundler.options.output_format
                        else if (ast.exports_kind == .cjs)
                            .cjs
                        else
                            .esm,
                        .inline_require_and_import_errors = false,
                        .import_meta_ref = ast.import_meta_ref,
                        .runtime_transpiler_cache = runtime_transpiler_cache,
                    },
                    enable_source_map,
                ),
            },
            else => unreachable,
        };
    }

    pub fn print(
        bundler: *Bundler,
        result: ParseResult,
        comptime Writer: type,
        writer: Writer,
        comptime format: js_printer.Format,
    ) !usize {
        return bundler.printWithSourceMapMaybe(
            result.ast,
            &result.source,
            Writer,
            writer,
            format,
            false,
            null,
            null,
        );
    }

    pub fn printWithSourceMap(
        bundler: *Bundler,
        result: ParseResult,
        comptime Writer: type,
        writer: Writer,
        comptime format: js_printer.Format,
        handler: js_printer.SourceMapHandler,
    ) !usize {
        return bundler.printWithSourceMapMaybe(
            result.ast,
            &result.source,
            Writer,
            writer,
            format,
            true,
            handler,
            result.runtime_transpiler_cache,
        );
    }

    pub const ParseOptions = struct {
        allocator: std.mem.Allocator,
        dirname_fd: StoredFileDescriptorType,
        file_descriptor: ?StoredFileDescriptorType = null,
        file_hash: ?u32 = null,

        /// On exception, we might still want to watch the file.
        file_fd_ptr: ?*StoredFileDescriptorType = null,

        path: Fs.Path,
        loader: options.Loader,
        jsx: options.JSX.Pragma,
        macro_remappings: MacroRemap,
        macro_js_ctx: MacroJSValueType = default_macro_js_value,
        virtual_source: ?*const logger.Source = null,
        replace_exports: runtime.Runtime.Features.ReplaceableExport.Map = .{},
        inject_jest_globals: bool = false,
        set_breakpoint_on_first_line: bool = false,
        emit_decorator_metadata: bool = false,

        dont_bundle_twice: bool = false,
        allow_commonjs: bool = false,

        runtime_transpiler_cache: ?*bun.JSC.RuntimeTranspilerCache = null,
    };

    pub fn parse(
        bundler: *Bundler,
        this_parse: ParseOptions,
        client_entry_point_: anytype,
    ) ?ParseResult {
        return parseMaybeReturnFileOnly(bundler, this_parse, client_entry_point_, false);
    }

    pub fn parseMaybeReturnFileOnly(
        bundler: *Bundler,
        this_parse: ParseOptions,
        client_entry_point_: anytype,
        comptime return_file_only: bool,
    ) ?ParseResult {
        return parseMaybeReturnFileOnlyAllowSharedBuffer(
            bundler,
            this_parse,
            client_entry_point_,
            return_file_only,
            false,
        );
    }

    pub fn parseMaybeReturnFileOnlyAllowSharedBuffer(
        bundler: *Bundler,
        this_parse: ParseOptions,
        client_entry_point_: anytype,
        comptime return_file_only: bool,
        comptime use_shared_buffer: bool,
    ) ?ParseResult {
        var allocator = this_parse.allocator;
        const dirname_fd = this_parse.dirname_fd;
        const file_descriptor = this_parse.file_descriptor;
        const file_hash = this_parse.file_hash;
        const path = this_parse.path;
        const loader = this_parse.loader;

        var input_fd: ?StoredFileDescriptorType = null;

        const source: logger.Source = brk: {
            if (this_parse.virtual_source) |virtual_source| {
                break :brk virtual_source.*;
            }

            if (client_entry_point_) |client_entry_point| {
                if (@hasField(std.meta.Child(@TypeOf(client_entry_point)), "source")) {
                    break :brk client_entry_point.source;
                }
            }

            if (strings.eqlComptime(path.namespace, "node")) {
                if (NodeFallbackModules.contentsFromPath(path.text)) |code| {
                    break :brk logger.Source.initPathString(path.text, code);
                }

                break :brk logger.Source.initPathString(path.text, "");
            }

            const entry = bundler.resolver.caches.fs.readFileWithAllocator(
                if (use_shared_buffer) bun.fs_allocator else this_parse.allocator,
                bundler.fs,
                path.text,
                dirname_fd,
                use_shared_buffer,
                file_descriptor,
            ) catch |err| {
                bundler.log.addErrorFmt(null, logger.Loc.Empty, bundler.allocator, "{s} reading \"{s}\"", .{ @errorName(err), path.text }) catch {};
                return null;
            };
            input_fd = entry.fd;
            if (this_parse.file_fd_ptr) |file_fd_ptr| {
                file_fd_ptr.* = entry.fd;
            }
            break :brk logger.Source.initRecycledFile(.{ .path = path, .contents = entry.contents }, bundler.allocator) catch return null;
        };

        if (comptime return_file_only) {
            return ParseResult{ .source = source, .input_fd = input_fd, .loader = loader, .empty = true, .ast = js_ast.Ast.empty };
        }

        if (loader != .wasm and source.contents.len == 0 and source.contents.len < 33 and std.mem.trim(u8, source.contents, "\n\r ").len == 0) {
            return ParseResult{ .source = source, .input_fd = input_fd, .loader = loader, .empty = true, .ast = js_ast.Ast.empty };
        }

        switch (loader) {
            .js,
            .jsx,
            .ts,
            .tsx,
            => {
                // wasm magic number
                if (source.isWebAssembly()) {
                    return ParseResult{
                        .source = source,
                        .input_fd = input_fd,
                        .loader = .wasm,
                        .empty = true,
                        .ast = js_ast.Ast.empty,
                    };
                }

                const target = bundler.options.target;

                var jsx = this_parse.jsx;
                jsx.parse = loader.isJSX();

                var opts = js_parser.Parser.Options.init(jsx, loader);

                opts.legacy_transform_require_to_import = bundler.options.allow_runtime and !bundler.options.target.isBun();
                opts.features.emit_decorator_metadata = this_parse.emit_decorator_metadata;
                opts.features.allow_runtime = bundler.options.allow_runtime;
                opts.features.set_breakpoint_on_first_line = this_parse.set_breakpoint_on_first_line;
                opts.features.trim_unused_imports = bundler.options.trim_unused_imports orelse loader.isTypeScript();
                opts.features.should_fold_typescript_constant_expressions = loader.isTypeScript() or target.isBun() or bundler.options.minify_syntax;
                opts.features.use_import_meta_require = target.isBun();
                opts.features.no_macros = bundler.options.no_macros;
                opts.features.runtime_transpiler_cache = this_parse.runtime_transpiler_cache;
                opts.transform_only = bundler.options.transform_only;

                // @bun annotation
                opts.features.dont_bundle_twice = this_parse.dont_bundle_twice;

                opts.features.commonjs_at_runtime = this_parse.allow_commonjs;

                opts.tree_shaking = bundler.options.tree_shaking;
                opts.features.inlining = bundler.options.inlining;

                opts.features.react_fast_refresh = opts.features.hot_module_reloading and
                    jsx.parse and
                    bundler.options.jsx.supports_fast_refresh;
                opts.filepath_hash_for_hmr = file_hash orelse 0;
                opts.features.auto_import_jsx = bundler.options.auto_import_jsx;
                opts.warn_about_unbundled_modules = target.isNotBun();
                opts.features.jsx_optimization_inline = opts.features.allow_runtime and
                    (bundler.options.jsx_optimization_inline orelse (target.isBun() and jsx.parse and
                    !jsx.development)) and
                    (jsx.runtime == .automatic or jsx.runtime == .classic) and
                    strings.eqlComptime(jsx.import_source.production, "react/jsx-runtime");

                opts.features.jsx_optimization_hoist = bundler.options.jsx_optimization_hoist orelse opts.features.jsx_optimization_inline;
                opts.features.inject_jest_globals = this_parse.inject_jest_globals;
                opts.features.minify_syntax = bundler.options.minify_syntax;
                opts.features.minify_identifiers = bundler.options.minify_identifiers;
                opts.features.dead_code_elimination = bundler.options.dead_code_elimination;

                if (bundler.macro_context == null) {
                    bundler.macro_context = js_ast.Macro.MacroContext.init(bundler);
                }

                // we'll just always enable top-level await
                // this is incorrect for Node.js files which are CommonJS modules
                opts.features.top_level_await = true;

                opts.macro_context = &bundler.macro_context.?;
                if (comptime !JSC.is_bindgen) {
                    if (target != .bun_macro) {
                        opts.macro_context.javascript_object = this_parse.macro_js_ctx;
                    }
                }

                opts.features.is_macro_runtime = target == .bun_macro;
                opts.features.replace_exports = this_parse.replace_exports;

                return switch ((bundler.resolver.caches.js.parse(
                    allocator,
                    opts,
                    bundler.options.define,
                    bundler.log,
                    &source,
                ) catch null) orelse return null) {
                    .ast => |value| ParseResult{
                        .ast = value,
                        .source = source,
                        .loader = loader,
                        .input_fd = input_fd,
                        .runtime_transpiler_cache = this_parse.runtime_transpiler_cache,
                    },
                    .cached => ParseResult{
                        .ast = undefined,
                        .runtime_transpiler_cache = this_parse.runtime_transpiler_cache,
                        .source = source,
                        .loader = loader,
                        .input_fd = input_fd,
                    },
                    .already_bundled => ParseResult{
                        .ast = undefined,
                        .already_bundled = true,
                        .source = source,
                        .loader = loader,
                        .input_fd = input_fd,
                    },
                };
            },
            // TODO: use lazy export AST
            inline .toml, .json => |kind| {
                var expr = if (kind == .json)
                    // We allow importing tsconfig.*.json or jsconfig.*.json with comments
                    // These files implicitly become JSONC files, which aligns with the behavior of text editors.
                    if (source.path.isJSONCFile())
                        json_parser.ParseTSConfig(&source, bundler.log, allocator) catch return null
                    else
                        json_parser.ParseJSON(&source, bundler.log, allocator) catch return null
                else if (kind == .toml)
                    TOML.parse(&source, bundler.log, allocator) catch return null
                else
                    @compileError("unreachable");

                var symbols: []js_ast.Symbol = &.{};

                const parts = brk: {
                    if (expr.data == .e_object) {
                        const properties: []js_ast.G.Property = expr.data.e_object.properties.slice();
                        if (properties.len > 0) {
                            var stmts = allocator.alloc(js_ast.Stmt, 3) catch return null;
                            var decls = allocator.alloc(js_ast.G.Decl, properties.len) catch return null;
                            symbols = allocator.alloc(js_ast.Symbol, properties.len) catch return null;
                            var export_clauses = allocator.alloc(js_ast.ClauseItem, properties.len) catch return null;
                            var duplicate_key_checker = bun.StringHashMap(u32).init(allocator);
                            defer duplicate_key_checker.deinit();
                            var count: usize = 0;
                            for (properties, decls, symbols, 0..) |*prop, *decl, *symbol, i| {
                                const name = prop.key.?.data.e_string.slice(allocator);
                                // Do not make named exports for "default" exports
                                if (strings.eqlComptime(name, "default"))
                                    continue;

                                const visited = duplicate_key_checker.getOrPut(name) catch continue;
                                if (visited.found_existing) {
                                    decls[visited.value_ptr.*].value = prop.value.?;
                                    continue;
                                }
                                visited.value_ptr.* = @truncate(i);

                                symbol.* = js_ast.Symbol{
                                    .original_name = MutableString.ensureValidIdentifier(name, allocator) catch return null,
                                };

                                const ref = Ref.init(@truncate(i), 0, false);
                                decl.* = js_ast.G.Decl{
                                    .binding = js_ast.Binding.alloc(allocator, js_ast.B.Identifier{
                                        .ref = ref,
                                    }, prop.key.?.loc),
                                    .value = prop.value.?,
                                };
                                export_clauses[i] = js_ast.ClauseItem{
                                    .name = .{
                                        .ref = ref,
                                        .loc = prop.key.?.loc,
                                    },
                                    .alias = name,
                                    .alias_loc = prop.key.?.loc,
                                };
                                prop.value = js_ast.Expr.initIdentifier(ref, prop.value.?.loc);
                                count += 1;
                            }

                            stmts[0] = js_ast.Stmt.alloc(
                                js_ast.S.Local,
                                js_ast.S.Local{
                                    .decls = js_ast.G.Decl.List.init(decls[0..count]),
                                    .kind = .k_var,
                                },
                                logger.Loc{
                                    .start = 0,
                                },
                            );
                            stmts[1] = js_ast.Stmt.alloc(
                                js_ast.S.ExportClause,
                                js_ast.S.ExportClause{
                                    .items = export_clauses[0..count],
                                },
                                logger.Loc{
                                    .start = 0,
                                },
                            );
                            stmts[2] = js_ast.Stmt.alloc(
                                js_ast.S.ExportDefault,
                                js_ast.S.ExportDefault{
                                    .value = js_ast.StmtOrExpr{ .expr = expr },
                                    .default_name = js_ast.LocRef{
                                        .loc = logger.Loc{},
                                        .ref = Ref.None,
                                    },
                                },
                                logger.Loc{
                                    .start = 0,
                                },
                            );

                            var parts_ = allocator.alloc(js_ast.Part, 1) catch unreachable;
                            parts_[0] = js_ast.Part{ .stmts = stmts };
                            break :brk parts_;
                        }
                    }

                    {
                        var stmts = allocator.alloc(js_ast.Stmt, 1) catch unreachable;
                        stmts[0] = js_ast.Stmt.alloc(js_ast.S.ExportDefault, js_ast.S.ExportDefault{
                            .value = js_ast.StmtOrExpr{ .expr = expr },
                            .default_name = js_ast.LocRef{
                                .loc = logger.Loc{},
                                .ref = Ref.None,
                            },
                        }, logger.Loc{ .start = 0 });

                        var parts_ = allocator.alloc(js_ast.Part, 1) catch unreachable;
                        parts_[0] = js_ast.Part{ .stmts = stmts };
                        break :brk parts_;
                    }
                };
                var ast = js_ast.Ast.fromParts(parts);
                ast.symbols = js_ast.Symbol.List.init(symbols);

                return ParseResult{
                    .ast = ast,
                    .source = source,
                    .loader = loader,
                    .input_fd = input_fd,
                };
            },
            // TODO: use lazy export AST
            .text => {
                const expr = js_ast.Expr.init(js_ast.E.String, js_ast.E.String{
                    .data = source.contents,
                }, logger.Loc.Empty);
                const stmt = js_ast.Stmt.alloc(js_ast.S.ExportDefault, js_ast.S.ExportDefault{
                    .value = js_ast.StmtOrExpr{ .expr = expr },
                    .default_name = js_ast.LocRef{
                        .loc = logger.Loc{},
                        .ref = Ref.None,
                    },
                }, logger.Loc{ .start = 0 });
                var stmts = allocator.alloc(js_ast.Stmt, 1) catch unreachable;
                stmts[0] = stmt;
                var parts = allocator.alloc(js_ast.Part, 1) catch unreachable;
                parts[0] = js_ast.Part{ .stmts = stmts };

                return ParseResult{
                    .ast = js_ast.Ast.initTest(parts),
                    .source = source,
                    .loader = loader,
                    .input_fd = input_fd,
                };
            },
            .wasm => {
                if (bundler.options.target.isBun()) {
                    if (!source.isWebAssembly()) {
                        bundler.log.addErrorFmt(
                            null,
                            logger.Loc.Empty,
                            bundler.allocator,
                            "Invalid wasm file \"{s}\" (missing magic header)",
                            .{path.text},
                        ) catch {};
                        return null;
                    }

                    return ParseResult{
                        .ast = js_ast.Ast.empty,
                        .source = source,
                        .loader = loader,
                        .input_fd = input_fd,
                    };
                }
            },
            .css => {},
            else => Global.panic("Unsupported loader {s} for path: {s}", .{ @tagName(loader), source.path.text }),
        }

        return null;
    }

    // This is public so it can be used by the HTTP handler when matching against public dir.
    pub threadlocal var tmp_buildfile_buf: [bun.MAX_PATH_BYTES]u8 = undefined;
    threadlocal var tmp_buildfile_buf2: [bun.MAX_PATH_BYTES]u8 = undefined;
    threadlocal var tmp_buildfile_buf3: [bun.MAX_PATH_BYTES]u8 = undefined;

    // We try to be mostly stateless when serving
    // This means we need a slightly different resolver setup
    pub fn buildFile(
        bundler: *Bundler,
        log: *logger.Log,
        path_to_use_: string,
        comptime client_entry_point_enabled: bool,
    ) !ServeResult {
        const old_log = bundler.log;

        bundler.setLog(log);
        defer bundler.setLog(old_log);

        var path_to_use = path_to_use_;

        defer {
            js_ast.Expr.Data.Store.reset();
            js_ast.Stmt.Data.Store.reset();
        }

        // If the extension is .js, omit it.
        // if (absolute_path.len > ".js".len and strings.eqlComptime(absolute_path[absolute_path.len - ".js".len ..], ".js")) {
        //     absolute_path = absolute_path[0 .. absolute_path.len - ".js".len];
        // }

        // All non-absolute paths are ./paths
        if (path_to_use[0] != '/' and path_to_use[0] != '.') {
            tmp_buildfile_buf3[0..2].* = "./".*;
            @memcpy(tmp_buildfile_buf3[2..][0..path_to_use.len], path_to_use);
            path_to_use = tmp_buildfile_buf3[0 .. 2 + path_to_use.len];
        }

        const resolved = if (comptime !client_entry_point_enabled) (try bundler.resolver.resolve(bundler.fs.top_level_dir, path_to_use, .stmt)) else brk: {
            const absolute_pathname = Fs.PathName.init(path_to_use);

            const loader_for_ext = bundler.options.loader(absolute_pathname.ext);

            // The expected pathname looks like:
            // /pages/index.entry.tsx
            // /pages/index.entry.js
            // /pages/index.entry.ts
            // /pages/index.entry.jsx
            if (loader_for_ext.supportsClientEntryPoint()) {
                const absolute_pathname_pathname = Fs.PathName.init(absolute_pathname.base);

                if (strings.eqlComptime(absolute_pathname_pathname.ext, ".entry")) {
                    const trail_dir = absolute_pathname.dirWithTrailingSlash();
                    var len = trail_dir.len;

                    bun.copy(u8, &tmp_buildfile_buf2, trail_dir);
                    bun.copy(u8, tmp_buildfile_buf2[len..], absolute_pathname_pathname.base);
                    len += absolute_pathname_pathname.base.len;
                    bun.copy(u8, tmp_buildfile_buf2[len..], absolute_pathname.ext);
                    len += absolute_pathname.ext.len;

                    if (comptime Environment.allow_assert) std.debug.assert(len > 0);

                    const decoded_entry_point_path = tmp_buildfile_buf2[0..len];
                    break :brk try bundler.resolver.resolve(bundler.fs.top_level_dir, decoded_entry_point_path, .entry_point);
                }
            }

            break :brk (try bundler.resolver.resolve(bundler.fs.top_level_dir, path_to_use, .stmt));
        };

        const path = (resolved.pathConst() orelse return error.ModuleNotFound);

        const loader = bundler.options.loader(path.name.ext);
        const mime_type_ext = bundler.options.out_extensions.get(path.name.ext) orelse path.name.ext;

        switch (loader) {
            .js, .jsx, .ts, .tsx, .css => {
                return ServeResult{
                    .file = options.OutputFile.initPending(loader, resolved),
                    .mime_type = MimeType.byLoader(
                        loader,
                        mime_type_ext[1..],
                    ),
                };
            },
            .toml, .json => {
                return ServeResult{
                    .file = options.OutputFile.initPending(loader, resolved),
                    .mime_type = MimeType.transpiled_json,
                };
            },
            else => {
                const abs_path = path.text;
                const file = try std.fs.openFileAbsolute(abs_path, .{ .mode = .read_only });
                const size = try file.getEndPos();
                return ServeResult{
                    .file = options.OutputFile.initFile(file, abs_path, size),
                    .mime_type = MimeType.byLoader(
                        loader,
                        mime_type_ext[1..],
                    ),
                };
            },
        }
    }

    pub fn normalizeEntryPointPath(bundler: *Bundler, _entry: string) string {
        var paths = [_]string{_entry};
        var entry = bundler.fs.abs(&paths);

        std.fs.accessAbsolute(entry, .{}) catch
            return _entry;

        entry = bundler.fs.relativeTo(entry);

        if (!strings.startsWith(entry, "./")) {
            // Entry point paths without a leading "./" are interpreted as package
            // paths. This happens because they go through general path resolution
            // like all other import paths so that plugins can run on them. Requiring
            // a leading "./" for a relative path simplifies writing plugins because
            // entry points aren't a special case.
            //
            // However, requiring a leading "./" also breaks backward compatibility
            // and makes working with the CLI more difficult. So attempt to insert
            // "./" automatically when needed. We don't want to unconditionally insert
            // a leading "./" because the path may not be a file system path. For
            // example, it may be a URL. So only insert a leading "./" when the path
            // is an exact match for an existing file.
            var __entry = bundler.allocator.alloc(u8, "./".len + entry.len) catch unreachable;
            __entry[0] = '.';
            __entry[1] = '/';
            bun.copy(u8, __entry[2..__entry.len], entry);
            entry = __entry;
        }

        return entry;
    }

    fn enqueueEntryPoints(bundler: *Bundler, entry_points: []_resolver.Result, comptime normalize_entry_point: bool) usize {
        var entry_point_i: usize = 0;

        for (bundler.options.entry_points) |_entry| {
            const entry: string = if (comptime normalize_entry_point) bundler.normalizeEntryPointPath(_entry) else _entry;

            defer {
                js_ast.Expr.Data.Store.reset();
                js_ast.Stmt.Data.Store.reset();
            }

            const result = bundler.resolver.resolve(bundler.fs.top_level_dir, entry, .entry_point) catch |err| {
                Output.prettyError("Error resolving \"{s}\": {s}\n", .{ entry, @errorName(err) });
                continue;
            };

            if (result.pathConst() == null) {
                Output.prettyError("\"{s}\" is disabled due to \"browser\" field in package.json.\n", .{
                    entry,
                });
                continue;
            }

            if (bundler.linker.enqueueResolveResult(&result) catch unreachable) {
                entry_points[entry_point_i] = result;
                entry_point_i += 1;
            }
        }

        return entry_point_i;
    }

    pub fn transform(
        bundler: *Bundler,
        allocator: std.mem.Allocator,
        log: *logger.Log,
        opts: Api.TransformOptions,
    ) !options.TransformResult {
        _ = opts;
        var entry_points = try allocator.alloc(_resolver.Result, bundler.options.entry_points.len);
        entry_points = entry_points[0..bundler.enqueueEntryPoints(entry_points, true)];

        if (log.level.atLeast(.debug)) {
            bundler.resolver.debug_logs = try DebugLogs.init(allocator);
        }
        bundler.options.transform_only = true;
        const did_start = false;

        if (bundler.options.output_dir_handle == null) {
            const outstream = std.io.getStdOut();

            if (!did_start) {
                try switch (bundler.options.import_path_format) {
                    .relative => bundler.processResolveQueue(.relative, false, @TypeOf(outstream), outstream),
                    .absolute_url => bundler.processResolveQueue(.absolute_url, false, @TypeOf(outstream), outstream),
                    .absolute_path => bundler.processResolveQueue(.absolute_path, false, @TypeOf(outstream), outstream),
                    .package_path => bundler.processResolveQueue(.package_path, false, @TypeOf(outstream), outstream),
                };
            }
        } else {
            const output_dir = bundler.options.output_dir_handle orelse {
                Output.printError("Invalid or missing output directory.", .{});
                Global.crash();
            };

            if (!did_start) {
                try switch (bundler.options.import_path_format) {
                    .relative => bundler.processResolveQueue(.relative, false, std.fs.Dir, output_dir),
                    .absolute_url => bundler.processResolveQueue(.absolute_url, false, std.fs.Dir, output_dir),
                    .absolute_path => bundler.processResolveQueue(.absolute_path, false, std.fs.Dir, output_dir),
                    .package_path => bundler.processResolveQueue(.package_path, false, std.fs.Dir, output_dir),
                };
            }
        }

        // if (log.level == .verbose) {
        //     for (log.msgs.items) |msg| {
        //         try msg.writeFormat(std.io.getStdOut().writer());
        //     }
        // }

        if (bundler.linker.any_needs_runtime) {
            // try bundler.output_files.append(
            //     options.OutputFile.initBuf(
            //         runtime.Runtime.source_code,
            //         bun.default_allocator,
            //         Linker.runtime_source_path,
            //         .js,
            //         null,
            //         null,
            //     ),
            // );
        }

        if (FeatureFlags.tracing and bundler.options.log.level.atLeast(.info)) {
            Output.prettyErrorln(
                "<r><d>\n---Tracing---\nResolve time:      {d}\nParsing time:      {d}\n---Tracing--\n\n<r>",
                .{
                    bundler.resolver.elapsed,
                    bundler.elapsed,
                },
            );
        }

        var final_result = try options.TransformResult.init(try allocator.dupe(u8, bundler.result.outbase), try bundler.output_files.toOwnedSlice(), log, allocator);
        final_result.root_dir = bundler.options.output_dir_handle;
        return final_result;
    }

    // pub fn processResolveQueueWithThreadPool(bundler)

    pub fn processResolveQueue(
        bundler: *Bundler,
        comptime import_path_format: options.BundleOptions.ImportPathFormat,
        comptime wrap_entry_point: bool,
        comptime Outstream: type,
        outstream: Outstream,
    ) !void {
        // var count: u8 = 0;
        while (bundler.resolve_queue.readItem()) |item| {
            js_ast.Expr.Data.Store.reset();
            js_ast.Stmt.Data.Store.reset();

            // defer count += 1;

            if (comptime wrap_entry_point) {
                const path = item.pathConst() orelse unreachable;
                const loader = bundler.options.loader(path.name.ext);

                if (item.import_kind == .entry_point and loader.supportsClientEntryPoint()) {
                    var client_entry_point = try bundler.allocator.create(EntryPoints.ClientEntryPoint);
                    client_entry_point.* = EntryPoints.ClientEntryPoint{};
                    try client_entry_point.generate(Bundler, bundler, path.name, bundler.options.framework.?.client.path);

                    const entry_point_output_file = bundler.buildWithResolveResultEager(
                        item,
                        import_path_format,
                        Outstream,
                        outstream,
                        client_entry_point,
                    ) catch continue orelse continue;
                    bundler.output_files.append(entry_point_output_file) catch unreachable;

                    js_ast.Expr.Data.Store.reset();
                    js_ast.Stmt.Data.Store.reset();

                    // At this point, the entry point will be de-duped.
                    // So we just immediately build it.
                    var item_not_entrypointed = item;
                    item_not_entrypointed.import_kind = .stmt;
                    const original_output_file = bundler.buildWithResolveResultEager(
                        item_not_entrypointed,
                        import_path_format,
                        Outstream,
                        outstream,
                        null,
                    ) catch continue orelse continue;
                    bundler.output_files.append(original_output_file) catch unreachable;

                    continue;
                }
            }

            const output_file = bundler.buildWithResolveResultEager(
                item,
                import_path_format,
                Outstream,
                outstream,
                null,
            ) catch continue orelse continue;
            bundler.output_files.append(output_file) catch unreachable;

            // if (count >= 3) return try bundler.processResolveQueueWithThreadPool(import_path_format, wrap_entry_point, Outstream, outstream);
        }
    }
};

pub const ServeResult = struct {
    file: options.OutputFile,
    mime_type: MimeType,
};
pub const ResolveResults = std.AutoHashMap(
    u64,
    void,
);
pub const ResolveQueue = std.fifo.LinearFifo(
    _resolver.Result,
    std.fifo.LinearFifoBufferType.Dynamic,
);<|MERGE_RESOLUTION|>--- conflicted
+++ resolved
@@ -1043,11 +1043,8 @@
 
                 output_file.value = .{ .move = file_op };
             },
-<<<<<<< HEAD
-            .wasm, .file, .napi, .bunsh => {
-=======
-            .sqlite_embedded, .sqlite, .wasm, .file, .napi => {
->>>>>>> 52894121
+
+            .bunsh, .sqlite_embedded, .sqlite, .wasm, .file, .napi => {
                 const hashed_name = try bundler.linker.getHashedFilename(file_path, null);
                 var pathname = try bundler.allocator.alloc(u8, hashed_name.len + file_path.name.ext.len);
                 bun.copy(u8, pathname, hashed_name);
