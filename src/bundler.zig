const bun = @import("root").bun;
const string = bun.string;
const Output = bun.Output;
const Global = bun.Global;
const Environment = bun.Environment;
const strings = bun.strings;
const MutableString = bun.MutableString;
const stringZ = bun.stringZ;
const default_allocator = bun.default_allocator;
const StoredFileDescriptorType = bun.StoredFileDescriptorType;
const FeatureFlags = bun.FeatureFlags;
const C = bun.C;
const std = @import("std");
const lex = bun.js_lexer;
const logger = bun.logger;
const options = @import("options.zig");
const js_parser = bun.js_parser;
const json_parser = bun.JSON;
const js_printer = bun.js_printer;
const js_ast = bun.JSAst;
const linker = @import("linker.zig");
const Ref = @import("ast/base.zig").Ref;
const Define = @import("defines.zig").Define;
const DebugOptions = @import("./cli.zig").Command.DebugOptions;
const ThreadPoolLib = @import("./thread_pool.zig");

const Fs = @import("fs.zig");
const schema = @import("api/schema.zig");
const Api = schema.Api;
const _resolver = @import("./resolver/resolver.zig");
const sync = @import("sync.zig");
const ImportRecord = @import("./import_record.zig").ImportRecord;
const allocators = @import("./allocators.zig");
const MimeType = @import("./http/mime_type.zig");
const resolve_path = @import("./resolver/resolve_path.zig");
const runtime = @import("./runtime.zig");
const PackageJSON = @import("./resolver/package_json.zig").PackageJSON;
const MacroRemap = @import("./resolver/package_json.zig").MacroMap;
const DebugLogs = _resolver.DebugLogs;
const Router = @import("./router.zig");
const isPackagePath = _resolver.isPackagePath;
const Css = @import("css_scanner.zig");
const DotEnv = @import("./env_loader.zig");
const Lock = @import("./lock.zig").Lock;
const NodeFallbackModules = @import("./node_fallbacks.zig");
const CacheEntry = @import("./cache.zig").FsCacheEntry;
const Analytics = @import("./analytics/analytics_thread.zig");
const URL = @import("./url.zig").URL;
const Linker = linker.Linker;
const Resolver = _resolver.Resolver;
const TOML = @import("./toml/toml_parser.zig").TOML;
const JSC = bun.JSC;
const PackageManager = @import("./install/install.zig").PackageManager;

pub fn MacroJSValueType_() type {
    if (comptime JSC.is_bindgen) {
        return struct {
            pub const zero = @This(){};
        };
    }
    return JSC.JSValue;
}
pub const MacroJSValueType = MacroJSValueType_();
const default_macro_js_value = if (JSC.is_bindgen) MacroJSValueType{} else JSC.JSValue.zero;

const EntryPoints = @import("./bundler/entry_points.zig");
const SystemTimer = @import("./system_timer.zig").Timer;
pub usingnamespace EntryPoints;
pub const ParseResult = struct {
    source: logger.Source,
    loader: options.Loader,
    ast: js_ast.Ast,
    already_bundled: bool = false,
    input_fd: ?StoredFileDescriptorType = null,
    empty: bool = false,
    pending_imports: _resolver.PendingResolution.List = .{},

    runtime_transpiler_cache: ?*bun.JSC.RuntimeTranspilerCache = null,

    pub fn isPendingImport(this: *const ParseResult, id: u32) bool {
        const import_record_ids = this.pending_imports.items(.import_record_id);

        return std.mem.indexOfScalar(u32, import_record_ids, id) != null;
    }

    /// **DO NOT CALL THIS UNDER NORMAL CIRCUMSTANCES**
    /// Normally, we allocate each AST in an arena and free all at once
    /// So this function only should be used when we globally allocate an AST
    pub fn deinit(this: *ParseResult) void {
        _resolver.PendingResolution.deinitListItems(this.pending_imports, bun.default_allocator);
        this.pending_imports.deinit(bun.default_allocator);
        this.ast.deinit();
        bun.default_allocator.free(@constCast(this.source.contents));
    }
};

const cache_files = false;

pub const PluginRunner = struct {
    global_object: *JSC.JSGlobalObject,
    allocator: std.mem.Allocator,

    pub fn extractNamespace(specifier: string) string {
        const colon = strings.indexOfChar(specifier, ':') orelse return "";
        if (Environment.isWindows and
            colon == 1 and
            specifier.len > 3 and
            bun.path.isSepAny(specifier[2]) and
            ((specifier[0] > 'a' and specifier[0] < 'z') or (specifier[0] > 'A' and specifier[0] < 'Z')))
            return "";
        return specifier[0..colon];
    }

    pub fn couldBePlugin(specifier: string) bool {
        if (strings.lastIndexOfChar(specifier, '.')) |last_dor| {
            const ext = specifier[last_dor + 1 ..];
            // '.' followed by either a letter or a non-ascii character
            // maybe there are non-ascii file extensions?
            // we mostly want to cheaply rule out "../" and ".." and "./"
            if (ext.len > 0 and ((ext[0] >= 'a' and ext[0] <= 'z') or (ext[0] >= 'A' and ext[0] <= 'Z') or ext[0] > 127))
                return true;
        }
        return (!std.fs.path.isAbsolute(specifier) and strings.containsChar(specifier, ':'));
    }

    pub fn onResolve(
        this: *PluginRunner,
        specifier: []const u8,
        importer: []const u8,
        log: *logger.Log,
        loc: logger.Loc,
        target: JSC.JSGlobalObject.BunPluginTarget,
    ) ?Fs.Path {
        var global = this.global_object;
        const namespace_slice = extractNamespace(specifier);
        const namespace = if (namespace_slice.len > 0 and !strings.eqlComptime(namespace_slice, "file"))
            bun.String.init(namespace_slice)
        else
            bun.String.empty;
        const on_resolve_plugin = global.runOnResolvePlugins(
            namespace,
            bun.String.init(specifier).substring(if (namespace.length() > 0) namespace.length() + 1 else 0),
            bun.String.init(importer),
            target,
        ) orelse return null;
        const path_value = on_resolve_plugin.get(global, "path") orelse return null;
        if (path_value.isEmptyOrUndefinedOrNull()) return null;
        if (!path_value.isString()) {
            log.addError(null, loc, "Expected \"path\" to be a string") catch unreachable;
            return null;
        }

        const file_path = path_value.toBunString(global);
        defer file_path.deref();

        if (file_path.length() == 0) {
            log.addError(
                null,
                loc,
                "Expected \"path\" to be a non-empty string in onResolve plugin",
            ) catch unreachable;
            return null;
        } else if
        // TODO: validate this better
        (file_path.eqlComptime(".") or
            file_path.eqlComptime("..") or
            file_path.eqlComptime("...") or
            file_path.eqlComptime(" "))
        {
            log.addError(
                null,
                loc,
                "Invalid file path from onResolve plugin",
            ) catch unreachable;
            return null;
        }
        var static_namespace = true;
        const user_namespace: bun.String = brk: {
            if (on_resolve_plugin.get(global, "namespace")) |namespace_value| {
                if (!namespace_value.isString()) {
                    log.addError(null, loc, "Expected \"namespace\" to be a string") catch unreachable;
                    return null;
                }

                const namespace_str = namespace_value.toBunString(global);
                if (namespace_str.length() == 0) {
                    namespace_str.deref();
                    break :brk bun.String.init("file");
                }

                if (namespace_str.eqlComptime("file")) {
                    namespace_str.deref();
                    break :brk bun.String.init("file");
                }

                if (namespace_str.eqlComptime("bun")) {
                    namespace_str.deref();
                    break :brk bun.String.init("bun");
                }

                if (namespace_str.eqlComptime("node")) {
                    namespace_str.deref();
                    break :brk bun.String.init("node");
                }

                static_namespace = false;

                break :brk namespace_str;
            }

            break :brk bun.String.init("file");
        };
        defer user_namespace.deref();

        if (static_namespace) {
            return Fs.Path.initWithNamespace(
                std.fmt.allocPrint(this.allocator, "{any}", .{file_path}) catch unreachable,
                user_namespace.byteSlice(),
            );
        } else {
            return Fs.Path.initWithNamespace(
                std.fmt.allocPrint(this.allocator, "{any}", .{file_path}) catch unreachable,
                std.fmt.allocPrint(this.allocator, "{any}", .{user_namespace}) catch unreachable,
            );
        }
    }

    pub fn onResolveJSC(
        this: *const PluginRunner,
        namespace: bun.String,
        specifier: bun.String,
        importer: bun.String,
        target: JSC.JSGlobalObject.BunPluginTarget,
    ) ?JSC.ErrorableString {
        var global = this.global_object;
        const on_resolve_plugin = global.runOnResolvePlugins(
            if (namespace.length() > 0 and !namespace.eqlComptime("file"))
                namespace
            else
                bun.String.static(""),
            specifier,
            importer,
            target,
        ) orelse return null;
        const path_value = on_resolve_plugin.get(global, "path") orelse return null;
        if (path_value.isEmptyOrUndefinedOrNull()) return null;
        if (!path_value.isString()) {
            return JSC.ErrorableString.err(
                error.JSErrorObject,
                bun.String.static("Expected \"path\" to be a string in onResolve plugin").toErrorInstance(this.global_object).asVoid(),
            );
        }

        const file_path = path_value.toBunString(global);

        if (file_path.length() == 0) {
            return JSC.ErrorableString.err(
                error.JSErrorObject,
                bun.String.static("Expected \"path\" to be a non-empty string in onResolve plugin").toErrorInstance(this.global_object).asVoid(),
            );
        } else if
        // TODO: validate this better
        (file_path.eqlComptime(".") or
            file_path.eqlComptime("..") or
            file_path.eqlComptime("...") or
            file_path.eqlComptime(" "))
        {
            return JSC.ErrorableString.err(
                error.JSErrorObject,
                bun.String.static("\"path\" is invalid in onResolve plugin").toErrorInstance(this.global_object).asVoid(),
            );
        }
        var static_namespace = true;
        const user_namespace: bun.String = brk: {
            if (on_resolve_plugin.get(global, "namespace")) |namespace_value| {
                if (!namespace_value.isString()) {
                    return JSC.ErrorableString.err(
                        error.JSErrorObject,
                        bun.String.static("Expected \"namespace\" to be a string").toErrorInstance(this.global_object).asVoid(),
                    );
                }

                const namespace_str = namespace_value.toBunString(global);
                if (namespace_str.length() == 0) {
                    break :brk bun.String.static("file");
                }

                if (namespace_str.eqlComptime("file")) {
                    defer namespace_str.deref();
                    break :brk bun.String.static("file");
                }

                if (namespace_str.eqlComptime("bun")) {
                    defer namespace_str.deref();
                    break :brk bun.String.static("bun");
                }

                if (namespace_str.eqlComptime("node")) {
                    defer namespace_str.deref();
                    break :brk bun.String.static("node");
                }

                static_namespace = false;

                break :brk namespace_str;
            }

            break :brk bun.String.static("file");
        };
        defer user_namespace.deref();

        // Our super slow way of cloning the string into memory owned by JSC
        const combined_string = std.fmt.allocPrint(
            this.allocator,
            "{any}:{any}",
            .{ user_namespace, file_path },
        ) catch unreachable;
        var out_ = bun.String.init(combined_string);
        const out = out_.toJS(this.global_object).toBunString(this.global_object);
        this.allocator.free(combined_string);
        return JSC.ErrorableString.ok(out);
    }
};

pub const Bundler = struct {
    options: options.BundleOptions,
    log: *logger.Log,
    allocator: std.mem.Allocator,
    result: options.TransformResult,
    resolver: Resolver,
    fs: *Fs.FileSystem,
    output_files: std.ArrayList(options.OutputFile),
    resolve_results: *ResolveResults,
    resolve_queue: ResolveQueue,
    elapsed: u64 = 0,
    needs_runtime: bool = false,
    router: ?Router = null,
    source_map: options.SourceMapOption = .none,

    linker: Linker,
    timer: SystemTimer,
    env: *DotEnv.Loader,

    macro_context: ?js_ast.Macro.MacroContext = null,

    pub const isCacheEnabled = cache_files;

    pub fn clone(this: *Bundler, allocator: std.mem.Allocator, to: *Bundler) !void {
        to.* = this.*;
        to.setAllocator(allocator);
        to.log = try allocator.create(logger.Log);
        to.log.* = logger.Log.init(allocator);
        to.setLog(to.log);
        to.macro_context = null;
        to.linker.resolver = &to.resolver;
    }

    pub inline fn getPackageManager(this: *Bundler) *PackageManager {
        return this.resolver.getPackageManager();
    }

    pub fn setLog(this: *Bundler, log: *logger.Log) void {
        this.log = log;
        this.linker.log = log;
        this.resolver.log = log;
    }

    pub fn setAllocator(this: *Bundler, allocator: std.mem.Allocator) void {
        this.allocator = allocator;
        this.linker.allocator = allocator;
        this.resolver.allocator = allocator;
    }

    fn _resolveEntryPoint(bundler: *Bundler, entry_point: string) !_resolver.Result {
        return bundler.resolver.resolve(bundler.fs.top_level_dir, entry_point, .entry_point) catch |err| {
            // Relative entry points that were not resolved to a node_modules package are
            // interpreted as relative to the current working directory.
            if (!std.fs.path.isAbsolute(entry_point) and
                !(strings.hasPrefix(entry_point, "./") or strings.hasPrefix(entry_point, ".\\")))
            {
                brk: {
                    return bundler.resolver.resolve(
                        bundler.fs.top_level_dir,
                        try strings.append(bundler.allocator, "./", entry_point),
                        .entry_point,
                    ) catch {
                        // return the original error
                        break :brk;
                    };
                }
            }
            return err;
        };
    }

    pub fn resolveEntryPoint(bundler: *Bundler, entry_point: string) !_resolver.Result {
        return _resolveEntryPoint(bundler, entry_point) catch |err| {
            var cache_bust_buf: bun.PathBuffer = undefined;

            // Bust directory cache and try again
            const buster_name = name: {
                if (std.fs.path.isAbsolute(entry_point)) {
                    if (std.fs.path.dirname(entry_point)) |dir| {
                        // Normalized with trailing slash
                        break :name bun.strings.normalizeSlashesOnly(&cache_bust_buf, dir, std.fs.path.sep);
                    }
                }

                var parts = [_]string{
                    entry_point,
                    bun.pathLiteral(".."),
                };

                break :name bun.path.joinAbsStringBufZ(
                    bundler.fs.top_level_dir,
                    &cache_bust_buf,
                    &parts,
                    .auto,
                );
            };

            // Only re-query if we previously had something cached.
            if (bundler.resolver.bustDirCache(buster_name)) {
                if (_resolveEntryPoint(bundler, entry_point)) |result|
                    return result
                else |_| {
                    // ignore this error, we will print the original error
                }
            }

            bundler.log.addErrorFmt(null, logger.Loc.Empty, bundler.allocator, "{s} resolving \"{s}\" (entry point)", .{ @errorName(err), entry_point }) catch bun.outOfMemory();
            return err;
        };
    }

    pub fn init(
        allocator: std.mem.Allocator,
        log: *logger.Log,
        opts: Api.TransformOptions,
        env_loader_: ?*DotEnv.Loader,
    ) !Bundler {
        js_ast.Expr.Data.Store.create();
        js_ast.Stmt.Data.Store.create();

        const fs = try Fs.FileSystem.init(opts.absolute_working_dir);
        const bundle_options = try options.BundleOptions.fromApi(
            allocator,
            fs,
            log,
            opts,
        );

        var env_loader: *DotEnv.Loader = env_loader_ orelse DotEnv.instance orelse brk: {
            const map = try allocator.create(DotEnv.Map);
            map.* = DotEnv.Map.init(allocator);

            const loader = try allocator.create(DotEnv.Loader);
            loader.* = DotEnv.Loader.init(map, allocator);
            break :brk loader;
        };

        if (DotEnv.instance == null) {
            DotEnv.instance = env_loader;
        }

        // hide elapsed time when loglevel is warn or error
        env_loader.quiet = !log.level.atLeast(.info);

        // var pool = try allocator.create(ThreadPool);
        // try pool.init(ThreadPool.InitConfig{
        //     .allocator = allocator,
        // });
        const resolve_results = try allocator.create(ResolveResults);
        resolve_results.* = ResolveResults.init(allocator);
        return Bundler{
            .options = bundle_options,
            .fs = fs,
            .allocator = allocator,
            .timer = SystemTimer.start() catch @panic("Timer fail"),
            .resolver = Resolver.init1(allocator, log, fs, bundle_options),
            .log = log,
            // .thread_pool = pool,
            .linker = undefined,
            .result = options.TransformResult{ .outbase = bundle_options.output_dir },
            .resolve_results = resolve_results,
            .resolve_queue = ResolveQueue.init(allocator),
            .output_files = std.ArrayList(options.OutputFile).init(allocator),
            .env = env_loader,
        };
    }

    pub fn configureLinkerWithAutoJSX(bundler: *Bundler, auto_jsx: bool) void {
        bundler.linker = Linker.init(
            bundler.allocator,
            bundler.log,
            &bundler.resolve_queue,
            &bundler.options,
            &bundler.resolver,
            bundler.resolve_results,
            bundler.fs,
        );

        if (auto_jsx) {
            // Most of the time, this will already be cached
            if (bundler.resolver.readDirInfo(bundler.fs.top_level_dir) catch null) |root_dir| {
                if (root_dir.tsconfig_json) |tsconfig| {
                    // If we don't explicitly pass JSX, try to get it from the root tsconfig
                    if (bundler.options.transform_options.jsx == null) {
                        bundler.options.jsx = tsconfig.jsx;
                    }
                    bundler.options.emit_decorator_metadata = tsconfig.emit_decorator_metadata;
                }
            }
        }
    }

    pub fn configureLinker(bundler: *Bundler) void {
        bundler.configureLinkerWithAutoJSX(true);
    }

    pub fn runEnvLoader(this: *Bundler, skip_default_env: bool) !void {
        switch (this.options.env.behavior) {
            .prefix, .load_all, .load_all_without_inlining => {
                // Step 1. Load the project root.
                const dir_info = this.resolver.readDirInfo(this.fs.top_level_dir) catch return orelse return;

                if (dir_info.tsconfig_json) |tsconfig| {
                    this.options.jsx = tsconfig.mergeJSX(this.options.jsx);
                }

                const dir = dir_info.getEntries(this.resolver.generation) orelse return;

                // Process always has highest priority.
                const was_production = this.options.production;
                this.env.loadProcess();
                const has_production_env = this.env.isProduction();
                if (!was_production and has_production_env) {
                    this.options.setProduction(true);
                }

                if (this.options.isTest() or this.env.isTest()) {
                    try this.env.load(dir, this.options.env.files, .@"test", skip_default_env);
                } else if (this.options.production) {
                    try this.env.load(dir, this.options.env.files, .production, skip_default_env);
                } else {
                    try this.env.load(dir, this.options.env.files, .development, skip_default_env);
                }
            },
            .disable => {
                this.env.loadProcess();
                if (this.env.isProduction()) {
                    this.options.setProduction(true);
                }
            },
            else => {},
        }

        if (strings.eqlComptime(this.env.get("BUN_DISABLE_TRANSPILER") orelse "0", "1")) {
            this.options.disable_transpilation = true;
        }
    }

    // This must be run after a framework is configured, if a framework is enabled
    pub fn configureDefines(this: *Bundler) !void {
        if (this.options.defines_loaded) {
            return;
        }

        if (this.options.target == .bun_macro) {
            this.options.env.behavior = .prefix;
            this.options.env.prefix = "BUN_";
        }

        try this.runEnvLoader(false);

        this.options.jsx.setProduction(this.env.isProduction());

        js_ast.Expr.Data.Store.create();
        js_ast.Stmt.Data.Store.create();

        defer js_ast.Expr.Data.Store.reset();
        defer js_ast.Stmt.Data.Store.reset();

        if (this.options.framework) |framework| {
            if (this.options.target.isClient()) {
                try this.options.loadDefines(this.allocator, this.env, &framework.client.env);
            } else {
                try this.options.loadDefines(this.allocator, this.env, &framework.server.env);
            }
        } else {
            try this.options.loadDefines(this.allocator, this.env, &this.options.env);
        }

        if (this.options.define.dots.get("NODE_ENV")) |NODE_ENV| {
            if (NODE_ENV.len > 0 and NODE_ENV[0].data.value == .e_string and NODE_ENV[0].data.value.e_string.eqlComptime("production")) {
                this.options.production = true;

                if (this.options.target.isBun()) {
                    if (strings.eqlComptime(this.options.jsx.package_name, "react")) {
                        if (this.options.jsx_optimization_inline == null) {
                            this.options.jsx_optimization_inline = true;
                        }

                        if (this.options.jsx_optimization_hoist == null and (this.options.jsx_optimization_inline orelse false)) {
                            this.options.jsx_optimization_hoist = true;
                        }
                    }
                }
            }
        }
    }

    pub fn configureFramework(
        this: *Bundler,
        comptime load_defines: bool,
    ) !void {
        if (this.options.framework) |*framework| {
            if (framework.needsResolveFromPackage()) {
                var route_config = this.options.routes;
                var pair = PackageJSON.FrameworkRouterPair{ .framework = framework, .router = &route_config };

                if (framework.development) {
                    try this.resolver.resolveFramework(framework.package, &pair, .development, load_defines);
                } else {
                    try this.resolver.resolveFramework(framework.package, &pair, .production, load_defines);
                }

                if (this.options.areDefinesUnset()) {
                    if (this.options.target.isClient()) {
                        this.options.env = framework.client.env;
                    } else {
                        this.options.env = framework.server.env;
                    }
                }

                if (pair.loaded_routes) {
                    this.options.routes = route_config;
                }
                framework.resolved = true;
                this.options.framework = framework.*;
            } else if (!framework.resolved) {
                Output.panic("directly passing framework path is not implemented yet!", .{});
            }
        }
    }

    pub fn configureFrameworkWithResolveResult(this: *Bundler, comptime client: bool) !?_resolver.Result {
        if (this.options.framework != null) {
            try this.configureFramework(true);
            if (comptime client) {
                if (this.options.framework.?.client.isEnabled()) {
                    return try this.resolver.resolve(this.fs.top_level_dir, this.options.framework.?.client.path, .stmt);
                }

                if (this.options.framework.?.fallback.isEnabled()) {
                    return try this.resolver.resolve(this.fs.top_level_dir, this.options.framework.?.fallback.path, .stmt);
                }
            } else {
                if (this.options.framework.?.server.isEnabled()) {
                    return try this.resolver.resolve(this.fs.top_level_dir, this.options.framework.?.server, .stmt);
                }
            }
        }

        return null;
    }

    pub fn configureRouter(this: *Bundler, comptime load_defines: bool) !void {
        try this.configureFramework(load_defines);
        defer {
            if (load_defines) {
                this.configureDefines() catch {};
            }
        }

        if (this.options.routes.routes_enabled) {
            const dir_info_ = try this.resolver.readDirInfo(this.options.routes.dir);
            const dir_info = dir_info_ orelse return error.MissingRoutesDir;

            this.options.routes.dir = dir_info.abs_path;

            this.router = try Router.init(this.fs, this.allocator, this.options.routes);
            try this.router.?.loadRoutes(
                this.log,
                dir_info,
                Resolver,
                &this.resolver,
                this.fs.top_level_dir,
            );
            this.router.?.routes.client_framework_enabled = this.options.isFrontendFrameworkEnabled();
            return;
        }

        // If we get this far, it means they're trying to run the bundler without a preconfigured router
        if (this.options.entry_points.len > 0) {
            this.options.routes.routes_enabled = false;
        }

        if (this.router) |*router| {
            router.routes.client_framework_enabled = this.options.isFrontendFrameworkEnabled();
        }
    }

    pub fn resetStore(_: *const Bundler) void {
        js_ast.Expr.Data.Store.reset();
        js_ast.Stmt.Data.Store.reset();
    }

    pub noinline fn dumpEnvironmentVariables(bundler: *const Bundler) void {
        @setCold(true);
        const opts = std.json.StringifyOptions{
            .whitespace = .indent_2,
        };
        Output.flush();
        std.json.stringify(bundler.env.map.*, opts, Output.writer()) catch unreachable;
        Output.flush();
    }

    pub const BuildResolveResultPair = struct {
        written: usize,
        input_fd: ?StoredFileDescriptorType,
        empty: bool = false,
    };
    pub fn buildWithResolveResult(
        bundler: *Bundler,
        resolve_result: _resolver.Result,
        allocator: std.mem.Allocator,
        loader: options.Loader,
        comptime Writer: type,
        writer: Writer,
        comptime import_path_format: options.BundleOptions.ImportPathFormat,
        file_descriptor: ?StoredFileDescriptorType,
        filepath_hash: u32,
        comptime WatcherType: type,
        watcher: *WatcherType,
        client_entry_point: ?*EntryPoints.ClientEntryPoint,
        origin: URL,
        comptime is_source_map: bool,
        source_map_handler: ?js_printer.SourceMapHandler,
    ) !BuildResolveResultPair {
        if (resolve_result.is_external) {
            return BuildResolveResultPair{
                .written = 0,
                .input_fd = null,
            };
        }

        errdefer bundler.resetStore();

        var file_path = (resolve_result.pathConst() orelse {
            return BuildResolveResultPair{
                .written = 0,
                .input_fd = null,
            };
        }).*;

        if (strings.indexOf(file_path.text, bundler.fs.top_level_dir)) |i| {
            file_path.pretty = file_path.text[i + bundler.fs.top_level_dir.len ..];
        } else if (!file_path.is_symlink) {
            file_path.pretty = allocator.dupe(u8, bundler.fs.relativeTo(file_path.text)) catch unreachable;
        }

        const old_bundler_allocator = bundler.allocator;
        bundler.allocator = allocator;
        defer bundler.allocator = old_bundler_allocator;
        const old_linker_allocator = bundler.linker.allocator;
        defer bundler.linker.allocator = old_linker_allocator;
        bundler.linker.allocator = allocator;

        switch (loader) {
            .css => {
                const CSSBundlerHMR = Css.NewBundler(
                    Writer,
                    @TypeOf(&bundler.linker),
                    @TypeOf(&bundler.resolver.caches.fs),
                    WatcherType,
                    @TypeOf(bundler.fs),
                    true,
                    import_path_format,
                );

                const CSSBundler = Css.NewBundler(
                    Writer,
                    @TypeOf(&bundler.linker),
                    @TypeOf(&bundler.resolver.caches.fs),
                    WatcherType,
                    @TypeOf(bundler.fs),
                    false,
                    import_path_format,
                );

                const written = brk: {
                    if (bundler.options.hot_module_reloading) {
                        break :brk (try CSSBundlerHMR.bundle(
                            file_path.text,
                            bundler.fs,
                            writer,
                            watcher,
                            &bundler.resolver.caches.fs,
                            filepath_hash,
                            file_descriptor,
                            allocator,
                            bundler.log,
                            &bundler.linker,
                            origin,
                        )).written;
                    } else {
                        break :brk (try CSSBundler.bundle(
                            file_path.text,
                            bundler.fs,
                            writer,
                            watcher,
                            &bundler.resolver.caches.fs,
                            filepath_hash,
                            file_descriptor,
                            allocator,
                            bundler.log,
                            &bundler.linker,
                            origin,
                        )).written;
                    }
                };

                return BuildResolveResultPair{
                    .written = written,
                    .input_fd = file_descriptor,
                };
            },
            else => {
                var result = bundler.parse(
                    ParseOptions{
                        .allocator = allocator,
                        .path = file_path,
                        .loader = loader,
                        .dirname_fd = resolve_result.dirname_fd,
                        .file_descriptor = file_descriptor,
                        .file_hash = filepath_hash,
                        .macro_remappings = bundler.options.macro_remap,
                        .emit_decorator_metadata = resolve_result.emit_decorator_metadata,
                        .jsx = resolve_result.jsx,
                    },
                    client_entry_point,
                ) orelse {
                    bundler.resetStore();
                    return BuildResolveResultPair{
                        .written = 0,
                        .input_fd = null,
                    };
                };

                if (result.empty) {
                    return BuildResolveResultPair{ .written = 0, .input_fd = result.input_fd, .empty = true };
                }

                if (bundler.options.target.isBun()) {
                    if (!bundler.options.transform_only) {
                        try bundler.linker.link(file_path, &result, origin, import_path_format, false, true);
                    }

                    return BuildResolveResultPair{
                        .written = switch (result.ast.exports_kind) {
                            .esm => try bundler.printWithSourceMapMaybe(
                                result.ast,
                                &result.source,
                                Writer,
                                writer,
                                .esm_ascii,
                                is_source_map,
                                source_map_handler,
                                null,
                            ),
                            .cjs => try bundler.printWithSourceMapMaybe(
                                result.ast,
                                &result.source,
                                Writer,
                                writer,
                                .cjs,
                                is_source_map,
                                source_map_handler,
                                null,
                            ),
                            else => unreachable,
                        },
                        .input_fd = result.input_fd,
                    };
                }

                if (!bundler.options.transform_only) {
                    try bundler.linker.link(file_path, &result, origin, import_path_format, false, false);
                }

                return BuildResolveResultPair{
                    .written = switch (result.ast.exports_kind) {
                        .none, .esm => try bundler.printWithSourceMapMaybe(
                            result.ast,
                            &result.source,
                            Writer,
                            writer,
                            .esm,
                            is_source_map,
                            source_map_handler,
                            null,
                        ),
                        .cjs => try bundler.printWithSourceMapMaybe(
                            result.ast,
                            &result.source,
                            Writer,
                            writer,
                            .cjs,
                            is_source_map,
                            source_map_handler,
                            null,
                        ),
                        else => unreachable,
                    },
                    .input_fd = result.input_fd,
                };
            },
        }
    }

    pub fn buildWithResolveResultEager(
        bundler: *Bundler,
        resolve_result: _resolver.Result,
        comptime import_path_format: options.BundleOptions.ImportPathFormat,
        comptime Outstream: type,
        outstream: Outstream,
        client_entry_point_: ?*EntryPoints.ClientEntryPoint,
    ) !?options.OutputFile {
        if (resolve_result.is_external) {
            return null;
        }

        var file_path = (resolve_result.pathConst() orelse return null).*;

        // Step 1. Parse & scan
        const loader = bundler.options.loader(file_path.name.ext);

        if (client_entry_point_) |client_entry_point| {
            file_path = client_entry_point.source.path;
        }

        file_path.pretty = Linker.relative_paths_list.append(string, bundler.fs.relativeTo(file_path.text)) catch unreachable;

        var output_file = options.OutputFile{
            .src_path = file_path,
            .loader = loader,
            .value = undefined,
        };

        switch (loader) {
            .jsx, .tsx, .js, .ts, .json, .toml, .text => {
                var result = bundler.parse(
                    ParseOptions{
                        .allocator = bundler.allocator,
                        .path = file_path,
                        .loader = loader,
                        .dirname_fd = resolve_result.dirname_fd,
                        .file_descriptor = null,
                        .file_hash = null,
                        .macro_remappings = bundler.options.macro_remap,
                        .jsx = resolve_result.jsx,
                        .emit_decorator_metadata = resolve_result.emit_decorator_metadata,
                    },
                    client_entry_point_,
                ) orelse {
                    return null;
                };
                if (!bundler.options.transform_only) {
                    if (!bundler.options.target.isBun())
                        try bundler.linker.link(
                            file_path,
                            &result,
                            bundler.options.origin,
                            import_path_format,
                            false,
                            false,
                        )
                    else
                        try bundler.linker.link(
                            file_path,
                            &result,
                            bundler.options.origin,
                            import_path_format,
                            false,
                            true,
                        );
                }

                const buffer_writer = try js_printer.BufferWriter.init(bundler.allocator);
                var writer = js_printer.BufferPrinter.init(buffer_writer);

                output_file.size = switch (bundler.options.target) {
                    .browser, .node => try bundler.print(
                        result,
                        *js_printer.BufferPrinter,
                        &writer,
                        .esm,
                    ),
                    .bun, .bun_macro => try bundler.print(
                        result,
                        *js_printer.BufferPrinter,
                        &writer,
                        .esm_ascii,
                    ),
                };
                output_file.value = .{
                    .buffer = .{
                        .allocator = bundler.allocator,
                        .bytes = writer.ctx.written,
                    },
                };
            },
            .dataurl, .base64 => {
                Output.panic("TODO: dataurl, base64", .{}); // TODO
            },
            .css => {
                var file: bun.sys.File = undefined;

                if (Outstream == std.fs.Dir) {
                    const output_dir = outstream;

                    if (std.fs.path.dirname(file_path.pretty)) |dirname| {
                        try output_dir.makePath(dirname);
                    }
                    file = bun.sys.File.from(try output_dir.createFile(file_path.pretty, .{}));
                } else {
                    file = bun.sys.File.from(outstream);
                }

                const CSSBuildContext = struct {
                    origin: URL,
                };
                const build_ctx = CSSBuildContext{ .origin = bundler.options.origin };

                const BufferedWriter = std.io.CountingWriter(std.io.BufferedWriter(8192, bun.sys.File.Writer));
                const CSSWriter = Css.NewWriter(
                    BufferedWriter.Writer,
                    @TypeOf(&bundler.linker),
                    import_path_format,
                    CSSBuildContext,
                );
                var buffered_writer = BufferedWriter{
                    .child_stream = .{ .unbuffered_writer = file.writer() },
                    .bytes_written = 0,
                };
                const entry = bundler.resolver.caches.fs.readFile(
                    bundler.fs,
                    file_path.text,
                    resolve_result.dirname_fd,
                    !cache_files,
                    null,
                ) catch return null;

                const _file = Fs.PathContentsPair{ .path = file_path, .contents = entry.contents };
                var source = try logger.Source.initFile(_file, bundler.allocator);
                source.contents_is_recycled = !cache_files;

                var css_writer = CSSWriter.init(
                    &source,
                    buffered_writer.writer(),
                    &bundler.linker,
                    bundler.log,
                );

                css_writer.buildCtx = build_ctx;

                try css_writer.run(bundler.log, bundler.allocator);
                try css_writer.ctx.context.child_stream.flush();
                output_file.size = css_writer.ctx.context.bytes_written;
                var file_op = options.OutputFile.FileOperation.fromFile(file.handle, file_path.pretty);

                file_op.fd = bun.toFD(file.handle);

                file_op.is_tmpdir = false;

                if (Outstream == std.fs.Dir) {
                    file_op.dir = bun.toFD(outstream.fd);

                    if (bundler.fs.fs.needToCloseFiles()) {
                        file.close();
                        file_op.fd = .zero;
                    }
                }

                output_file.value = .{ .move = file_op };
            },

            .bunsh, .sqlite_embedded, .sqlite, .wasm, .file, .napi => {
                const hashed_name = try bundler.linker.getHashedFilename(file_path, null);
                var pathname = try bundler.allocator.alloc(u8, hashed_name.len + file_path.name.ext.len);
                bun.copy(u8, pathname, hashed_name);
                bun.copy(u8, pathname[hashed_name.len..], file_path.name.ext);
                const dir = if (bundler.options.output_dir_handle) |output_handle| bun.toFD(output_handle.fd) else .zero;

                output_file.value = .{
                    .copy = options.OutputFile.FileOperation{
                        .pathname = pathname,
                        .dir = dir,
                        .is_outdir = true,
                    },
                };
            },

            // // TODO:
            // else => {},
        }

        return output_file;
    }

    pub fn printWithSourceMapMaybe(
        bundler: *Bundler,
        ast: js_ast.Ast,
        source: *const logger.Source,
        comptime Writer: type,
        writer: Writer,
        comptime format: js_printer.Format,
        comptime enable_source_map: bool,
        source_map_context: ?js_printer.SourceMapHandler,
        runtime_transpiler_cache: ?*bun.JSC.RuntimeTranspilerCache,
    ) !usize {
        const tracer = bun.tracy.traceNamed(@src(), if (enable_source_map) "JSPrinter.printWithSourceMap" else "JSPrinter.print");
        defer tracer.end();

        const symbols = js_ast.Symbol.NestedList.init(&[_]js_ast.Symbol.List{ast.symbols});

        return switch (format) {
            .cjs => try js_printer.printCommonJS(
                Writer,
                writer,
                ast,
                js_ast.Symbol.Map.initList(symbols),
                source,
                false,
                js_printer.Options{
                    .externals = ast.externals,
                    .runtime_imports = ast.runtime_imports,
                    .require_ref = ast.require_ref,
                    .css_import_behavior = bundler.options.cssImportBehavior(),
                    .source_map_handler = source_map_context,
                    .minify_whitespace = bundler.options.minify_whitespace,
                    .minify_syntax = bundler.options.minify_syntax,
                    .minify_identifiers = bundler.options.minify_identifiers,
                    .transform_only = bundler.options.transform_only,
                    .runtime_transpiler_cache = runtime_transpiler_cache,
                    .print_dce_annotations = bundler.options.emit_dce_annotations,
                },
                enable_source_map,
            ),

            .esm => try js_printer.printAst(
                Writer,
                writer,
                ast,
                js_ast.Symbol.Map.initList(symbols),
                source,
                false,
                js_printer.Options{
                    .externals = ast.externals,
                    .runtime_imports = ast.runtime_imports,
                    .require_ref = ast.require_ref,
                    .source_map_handler = source_map_context,
                    .css_import_behavior = bundler.options.cssImportBehavior(),
                    .minify_whitespace = bundler.options.minify_whitespace,
                    .minify_syntax = bundler.options.minify_syntax,
                    .minify_identifiers = bundler.options.minify_identifiers,
                    .transform_only = bundler.options.transform_only,
                    .import_meta_ref = ast.import_meta_ref,
                    .runtime_transpiler_cache = runtime_transpiler_cache,
                    .print_dce_annotations = bundler.options.emit_dce_annotations,
                },
                enable_source_map,
            ),
            .esm_ascii => switch (bundler.options.target.isBun()) {
                inline else => |is_bun| try js_printer.printAst(
                    Writer,
                    writer,
                    ast,
                    js_ast.Symbol.Map.initList(symbols),
                    source,
                    is_bun,
                    js_printer.Options{
                        .externals = ast.externals,
                        .runtime_imports = ast.runtime_imports,
                        .require_ref = ast.require_ref,
                        .css_import_behavior = bundler.options.cssImportBehavior(),
                        .source_map_handler = source_map_context,
                        .minify_whitespace = bundler.options.minify_whitespace,
                        .minify_syntax = bundler.options.minify_syntax,
                        .minify_identifiers = bundler.options.minify_identifiers,
                        .transform_only = bundler.options.transform_only,
                        .module_type = if (is_bun and bundler.options.transform_only)
                            // this is for when using `bun build --no-bundle`
                            // it should copy what was passed for the cli
                            bundler.options.output_format
                        else if (ast.exports_kind == .cjs)
                            .cjs
                        else
                            .esm,
                        .inline_require_and_import_errors = false,
                        .import_meta_ref = ast.import_meta_ref,
                        .runtime_transpiler_cache = runtime_transpiler_cache,
<<<<<<< HEAD
                        .target = bundler.options.target,
=======
                        .print_dce_annotations = bundler.options.emit_dce_annotations,
>>>>>>> c2cf5289
                    },
                    enable_source_map,
                ),
            },
            else => unreachable,
        };
    }

    pub fn print(
        bundler: *Bundler,
        result: ParseResult,
        comptime Writer: type,
        writer: Writer,
        comptime format: js_printer.Format,
    ) !usize {
        return bundler.printWithSourceMapMaybe(
            result.ast,
            &result.source,
            Writer,
            writer,
            format,
            false,
            null,
            null,
        );
    }

    pub fn printWithSourceMap(
        bundler: *Bundler,
        result: ParseResult,
        comptime Writer: type,
        writer: Writer,
        comptime format: js_printer.Format,
        handler: js_printer.SourceMapHandler,
    ) !usize {
        if (bun.getRuntimeFeatureFlag("BUN_FEATURE_FLAG_DISABLE_SOURCE_MAPS")) {
            return bundler.printWithSourceMapMaybe(
                result.ast,
                &result.source,
                Writer,
                writer,
                format,
                false,
                handler,
                result.runtime_transpiler_cache,
            );
        }
        return bundler.printWithSourceMapMaybe(
            result.ast,
            &result.source,
            Writer,
            writer,
            format,
            true,
            handler,
            result.runtime_transpiler_cache,
        );
    }

    pub const ParseOptions = struct {
        allocator: std.mem.Allocator,
        dirname_fd: StoredFileDescriptorType,
        file_descriptor: ?StoredFileDescriptorType = null,
        file_hash: ?u32 = null,

        /// On exception, we might still want to watch the file.
        file_fd_ptr: ?*StoredFileDescriptorType = null,

        path: Fs.Path,
        loader: options.Loader,
        jsx: options.JSX.Pragma,
        macro_remappings: MacroRemap,
        macro_js_ctx: MacroJSValueType = default_macro_js_value,
        virtual_source: ?*const logger.Source = null,
        replace_exports: runtime.Runtime.Features.ReplaceableExport.Map = .{},
        inject_jest_globals: bool = false,
        set_breakpoint_on_first_line: bool = false,
        emit_decorator_metadata: bool = false,
        remove_cjs_module_wrapper: bool = false,

        dont_bundle_twice: bool = false,
        allow_commonjs: bool = false,

        runtime_transpiler_cache: ?*bun.JSC.RuntimeTranspilerCache = null,

        keep_json_and_toml_as_one_statement: bool = false,
    };

    pub fn parse(
        bundler: *Bundler,
        this_parse: ParseOptions,
        client_entry_point_: anytype,
    ) ?ParseResult {
        return parseMaybeReturnFileOnly(bundler, this_parse, client_entry_point_, false);
    }

    pub fn parseMaybeReturnFileOnly(
        bundler: *Bundler,
        this_parse: ParseOptions,
        client_entry_point_: anytype,
        comptime return_file_only: bool,
    ) ?ParseResult {
        return parseMaybeReturnFileOnlyAllowSharedBuffer(
            bundler,
            this_parse,
            client_entry_point_,
            return_file_only,
            false,
        );
    }

    pub fn parseMaybeReturnFileOnlyAllowSharedBuffer(
        bundler: *Bundler,
        this_parse: ParseOptions,
        client_entry_point_: anytype,
        comptime return_file_only: bool,
        comptime use_shared_buffer: bool,
    ) ?ParseResult {
        var allocator = this_parse.allocator;
        const dirname_fd = this_parse.dirname_fd;
        const file_descriptor = this_parse.file_descriptor;
        const file_hash = this_parse.file_hash;
        const path = this_parse.path;
        const loader = this_parse.loader;

        var input_fd: ?StoredFileDescriptorType = null;

        const source: logger.Source = brk: {
            if (this_parse.virtual_source) |virtual_source| {
                break :brk virtual_source.*;
            }

            if (client_entry_point_) |client_entry_point| {
                if (@hasField(std.meta.Child(@TypeOf(client_entry_point)), "source")) {
                    break :brk client_entry_point.source;
                }
            }

            if (strings.eqlComptime(path.namespace, "node")) {
                if (NodeFallbackModules.contentsFromPath(path.text)) |code| {
                    break :brk logger.Source.initPathString(path.text, code);
                }

                break :brk logger.Source.initPathString(path.text, "");
            }

            const entry = bundler.resolver.caches.fs.readFileWithAllocator(
                if (use_shared_buffer) bun.fs_allocator else this_parse.allocator,
                bundler.fs,
                path.text,
                dirname_fd,
                use_shared_buffer,
                file_descriptor,
            ) catch |err| {
                bundler.log.addErrorFmt(null, logger.Loc.Empty, bundler.allocator, "{s} reading \"{s}\"", .{ @errorName(err), path.text }) catch {};
                return null;
            };
            input_fd = entry.fd;
            if (this_parse.file_fd_ptr) |file_fd_ptr| {
                file_fd_ptr.* = entry.fd;
            }
            break :brk logger.Source.initRecycledFile(.{ .path = path, .contents = entry.contents }, bundler.allocator) catch return null;
        };

        if (comptime return_file_only) {
            return ParseResult{ .source = source, .input_fd = input_fd, .loader = loader, .empty = true, .ast = js_ast.Ast.empty };
        }

        if (loader != .wasm and source.contents.len == 0 and source.contents.len < 33 and std.mem.trim(u8, source.contents, "\n\r ").len == 0) {
            return ParseResult{ .source = source, .input_fd = input_fd, .loader = loader, .empty = true, .ast = js_ast.Ast.empty };
        }

        switch (loader) {
            .js,
            .jsx,
            .ts,
            .tsx,
            => {
                // wasm magic number
                if (source.isWebAssembly()) {
                    return ParseResult{
                        .source = source,
                        .input_fd = input_fd,
                        .loader = .wasm,
                        .empty = true,
                        .ast = js_ast.Ast.empty,
                    };
                }

                const target = bundler.options.target;

                var jsx = this_parse.jsx;
                jsx.parse = loader.isJSX();

                var opts = js_parser.Parser.Options.init(jsx, loader);

                opts.legacy_transform_require_to_import = bundler.options.allow_runtime and !bundler.options.target.isBun();
                opts.features.emit_decorator_metadata = this_parse.emit_decorator_metadata;
                opts.features.allow_runtime = bundler.options.allow_runtime;
                opts.features.set_breakpoint_on_first_line = this_parse.set_breakpoint_on_first_line;
                opts.features.trim_unused_imports = bundler.options.trim_unused_imports orelse loader.isTypeScript();
                opts.features.use_import_meta_require = target.isBun();
                opts.features.no_macros = bundler.options.no_macros;
                opts.features.runtime_transpiler_cache = this_parse.runtime_transpiler_cache;
                opts.transform_only = bundler.options.transform_only;

                opts.ignore_dce_annotations = bundler.options.ignore_dce_annotations;

                // @bun annotation
                opts.features.dont_bundle_twice = this_parse.dont_bundle_twice;

                opts.features.commonjs_at_runtime = this_parse.allow_commonjs;

                opts.tree_shaking = bundler.options.tree_shaking;
                opts.features.inlining = bundler.options.inlining;

                opts.features.react_fast_refresh = opts.features.hot_module_reloading and
                    jsx.parse and
                    bundler.options.jsx.supports_fast_refresh;
                opts.filepath_hash_for_hmr = file_hash orelse 0;
                opts.features.auto_import_jsx = bundler.options.auto_import_jsx;
                opts.warn_about_unbundled_modules = target.isNotBun();
                opts.features.jsx_optimization_inline = opts.features.allow_runtime and
                    (bundler.options.jsx_optimization_inline orelse (target.isBun() and jsx.parse and
                    !jsx.development)) and
                    (jsx.runtime == .automatic or jsx.runtime == .classic) and
                    strings.eqlComptime(jsx.import_source.production, "react/jsx-runtime");

                opts.features.jsx_optimization_hoist = bundler.options.jsx_optimization_hoist orelse opts.features.jsx_optimization_inline;
                opts.features.inject_jest_globals = this_parse.inject_jest_globals;
                opts.features.minify_syntax = bundler.options.minify_syntax;
                opts.features.minify_identifiers = bundler.options.minify_identifiers;
                opts.features.dead_code_elimination = bundler.options.dead_code_elimination;
                opts.features.remove_cjs_module_wrapper = this_parse.remove_cjs_module_wrapper;

                if (bundler.macro_context == null) {
                    bundler.macro_context = js_ast.Macro.MacroContext.init(bundler);
                }

                // we'll just always enable top-level await
                // this is incorrect for Node.js files which are CommonJS modules
                opts.features.top_level_await = true;

                opts.macro_context = &bundler.macro_context.?;
                if (comptime !JSC.is_bindgen) {
                    if (target != .bun_macro) {
                        opts.macro_context.javascript_object = this_parse.macro_js_ctx;
                    }
                }

                opts.features.is_macro_runtime = target == .bun_macro;
                opts.features.replace_exports = this_parse.replace_exports;

                return switch ((bundler.resolver.caches.js.parse(
                    allocator,
                    opts,
                    bundler.options.define,
                    bundler.log,
                    &source,
                ) catch null) orelse return null) {
                    .ast => |value| ParseResult{
                        .ast = value,
                        .source = source,
                        .loader = loader,
                        .input_fd = input_fd,
                        .runtime_transpiler_cache = this_parse.runtime_transpiler_cache,
                    },
                    .cached => ParseResult{
                        .ast = undefined,
                        .runtime_transpiler_cache = this_parse.runtime_transpiler_cache,
                        .source = source,
                        .loader = loader,
                        .input_fd = input_fd,
                    },
                    .already_bundled => ParseResult{
                        .ast = undefined,
                        .already_bundled = true,
                        .source = source,
                        .loader = loader,
                        .input_fd = input_fd,
                    },
                };
            },
            // TODO: use lazy export AST
            inline .toml, .json => |kind| {
                var expr = if (kind == .json)
                    // We allow importing tsconfig.*.json or jsconfig.*.json with comments
                    // These files implicitly become JSONC files, which aligns with the behavior of text editors.
                    if (source.path.isJSONCFile())
                        json_parser.ParseTSConfig(&source, bundler.log, allocator) catch return null
                    else
                        json_parser.ParseJSON(&source, bundler.log, allocator) catch return null
                else if (kind == .toml)
                    TOML.parse(&source, bundler.log, allocator) catch return null
                else
                    @compileError("unreachable");

                var symbols: []js_ast.Symbol = &.{};

                const parts = brk: {
                    if (this_parse.keep_json_and_toml_as_one_statement) {
                        var stmts = allocator.alloc(js_ast.Stmt, 1) catch unreachable;
                        stmts[0] = js_ast.Stmt.allocate(allocator, js_ast.S.SExpr, js_ast.S.SExpr{ .value = expr }, logger.Loc{ .start = 0 });
                        var parts_ = allocator.alloc(js_ast.Part, 1) catch unreachable;
                        parts_[0] = js_ast.Part{ .stmts = stmts };
                        break :brk parts_;
                    }

                    if (expr.data == .e_object) {
                        const properties: []js_ast.G.Property = expr.data.e_object.properties.slice();
                        if (properties.len > 0) {
                            var stmts = allocator.alloc(js_ast.Stmt, 3) catch return null;
                            var decls = allocator.alloc(js_ast.G.Decl, properties.len) catch return null;
                            symbols = allocator.alloc(js_ast.Symbol, properties.len) catch return null;
                            var export_clauses = allocator.alloc(js_ast.ClauseItem, properties.len) catch return null;
                            var duplicate_key_checker = bun.StringHashMap(u32).init(allocator);
                            defer duplicate_key_checker.deinit();
                            var count: usize = 0;
                            for (properties, decls, symbols, 0..) |*prop, *decl, *symbol, i| {
                                const name = prop.key.?.data.e_string.slice(allocator);
                                // Do not make named exports for "default" exports
                                if (strings.eqlComptime(name, "default"))
                                    continue;

                                const visited = duplicate_key_checker.getOrPut(name) catch continue;
                                if (visited.found_existing) {
                                    decls[visited.value_ptr.*].value = prop.value.?;
                                    continue;
                                }
                                visited.value_ptr.* = @truncate(i);

                                symbol.* = js_ast.Symbol{
                                    .original_name = MutableString.ensureValidIdentifier(name, allocator) catch return null,
                                };

                                const ref = Ref.init(@truncate(i), 0, false);
                                decl.* = js_ast.G.Decl{
                                    .binding = js_ast.Binding.alloc(allocator, js_ast.B.Identifier{
                                        .ref = ref,
                                    }, prop.key.?.loc),
                                    .value = prop.value.?,
                                };
                                export_clauses[i] = js_ast.ClauseItem{
                                    .name = .{
                                        .ref = ref,
                                        .loc = prop.key.?.loc,
                                    },
                                    .alias = name,
                                    .alias_loc = prop.key.?.loc,
                                };
                                prop.value = js_ast.Expr.initIdentifier(ref, prop.value.?.loc);
                                count += 1;
                            }

                            stmts[0] = js_ast.Stmt.alloc(
                                js_ast.S.Local,
                                js_ast.S.Local{
                                    .decls = js_ast.G.Decl.List.init(decls[0..count]),
                                    .kind = .k_var,
                                },
                                logger.Loc{
                                    .start = 0,
                                },
                            );
                            stmts[1] = js_ast.Stmt.alloc(
                                js_ast.S.ExportClause,
                                js_ast.S.ExportClause{
                                    .items = export_clauses[0..count],
                                },
                                logger.Loc{
                                    .start = 0,
                                },
                            );
                            stmts[2] = js_ast.Stmt.alloc(
                                js_ast.S.ExportDefault,
                                js_ast.S.ExportDefault{
                                    .value = js_ast.StmtOrExpr{ .expr = expr },
                                    .default_name = js_ast.LocRef{
                                        .loc = logger.Loc{},
                                        .ref = Ref.None,
                                    },
                                },
                                logger.Loc{
                                    .start = 0,
                                },
                            );

                            var parts_ = allocator.alloc(js_ast.Part, 1) catch unreachable;
                            parts_[0] = js_ast.Part{ .stmts = stmts };
                            break :brk parts_;
                        }
                    }

                    {
                        var stmts = allocator.alloc(js_ast.Stmt, 1) catch unreachable;
                        stmts[0] = js_ast.Stmt.alloc(js_ast.S.ExportDefault, js_ast.S.ExportDefault{
                            .value = js_ast.StmtOrExpr{ .expr = expr },
                            .default_name = js_ast.LocRef{
                                .loc = logger.Loc{},
                                .ref = Ref.None,
                            },
                        }, logger.Loc{ .start = 0 });

                        var parts_ = allocator.alloc(js_ast.Part, 1) catch unreachable;
                        parts_[0] = js_ast.Part{ .stmts = stmts };
                        break :brk parts_;
                    }
                };
                var ast = js_ast.Ast.fromParts(parts);
                ast.symbols = js_ast.Symbol.List.init(symbols);

                return ParseResult{
                    .ast = ast,
                    .source = source,
                    .loader = loader,
                    .input_fd = input_fd,
                };
            },
            // TODO: use lazy export AST
            .text => {
                const expr = js_ast.Expr.init(js_ast.E.UTF8String, js_ast.E.UTF8String{
                    .data = source.contents,
                }, logger.Loc.Empty);
                const stmt = js_ast.Stmt.alloc(js_ast.S.ExportDefault, js_ast.S.ExportDefault{
                    .value = js_ast.StmtOrExpr{ .expr = expr },
                    .default_name = js_ast.LocRef{
                        .loc = logger.Loc{},
                        .ref = Ref.None,
                    },
                }, logger.Loc{ .start = 0 });
                var stmts = allocator.alloc(js_ast.Stmt, 1) catch unreachable;
                stmts[0] = stmt;
                var parts = allocator.alloc(js_ast.Part, 1) catch unreachable;
                parts[0] = js_ast.Part{ .stmts = stmts };

                return ParseResult{
                    .ast = js_ast.Ast.initTest(parts),
                    .source = source,
                    .loader = loader,
                    .input_fd = input_fd,
                };
            },
            .wasm => {
                if (bundler.options.target.isBun()) {
                    if (!source.isWebAssembly()) {
                        bundler.log.addErrorFmt(
                            null,
                            logger.Loc.Empty,
                            bundler.allocator,
                            "Invalid wasm file \"{s}\" (missing magic header)",
                            .{path.text},
                        ) catch {};
                        return null;
                    }

                    return ParseResult{
                        .ast = js_ast.Ast.empty,
                        .source = source,
                        .loader = loader,
                        .input_fd = input_fd,
                    };
                }
            },
            .css => {},
            else => Output.panic("Unsupported loader {s} for path: {s}", .{ @tagName(loader), source.path.text }),
        }

        return null;
    }

    // This is public so it can be used by the HTTP handler when matching against public dir.
    pub threadlocal var tmp_buildfile_buf: bun.PathBuffer = undefined;
    threadlocal var tmp_buildfile_buf2: bun.PathBuffer = undefined;
    threadlocal var tmp_buildfile_buf3: bun.PathBuffer = undefined;

    // We try to be mostly stateless when serving
    // This means we need a slightly different resolver setup
    pub fn buildFile(
        bundler: *Bundler,
        log: *logger.Log,
        path_to_use_: string,
        comptime client_entry_point_enabled: bool,
    ) !ServeResult {
        const old_log = bundler.log;

        bundler.setLog(log);
        defer bundler.setLog(old_log);

        var path_to_use = path_to_use_;

        defer {
            js_ast.Expr.Data.Store.reset();
            js_ast.Stmt.Data.Store.reset();
        }

        // If the extension is .js, omit it.
        // if (absolute_path.len > ".js".len and strings.eqlComptime(absolute_path[absolute_path.len - ".js".len ..], ".js")) {
        //     absolute_path = absolute_path[0 .. absolute_path.len - ".js".len];
        // }

        // All non-absolute paths are ./paths
        if (path_to_use[0] != '/' and path_to_use[0] != '.') {
            tmp_buildfile_buf3[0..2].* = "./".*;
            @memcpy(tmp_buildfile_buf3[2..][0..path_to_use.len], path_to_use);
            path_to_use = tmp_buildfile_buf3[0 .. 2 + path_to_use.len];
        }

        const resolved = if (comptime !client_entry_point_enabled) (try bundler.resolver.resolve(bundler.fs.top_level_dir, path_to_use, .stmt)) else brk: {
            const absolute_pathname = Fs.PathName.init(path_to_use);

            const loader_for_ext = bundler.options.loader(absolute_pathname.ext);

            // The expected pathname looks like:
            // /pages/index.entry.tsx
            // /pages/index.entry.js
            // /pages/index.entry.ts
            // /pages/index.entry.jsx
            if (loader_for_ext.supportsClientEntryPoint()) {
                const absolute_pathname_pathname = Fs.PathName.init(absolute_pathname.base);

                if (strings.eqlComptime(absolute_pathname_pathname.ext, ".entry")) {
                    const trail_dir = absolute_pathname.dirWithTrailingSlash();
                    var len = trail_dir.len;

                    bun.copy(u8, &tmp_buildfile_buf2, trail_dir);
                    bun.copy(u8, tmp_buildfile_buf2[len..], absolute_pathname_pathname.base);
                    len += absolute_pathname_pathname.base.len;
                    bun.copy(u8, tmp_buildfile_buf2[len..], absolute_pathname.ext);
                    len += absolute_pathname.ext.len;

                    if (comptime Environment.allow_assert) bun.assert(len > 0);

                    const decoded_entry_point_path = tmp_buildfile_buf2[0..len];
                    break :brk try bundler.resolver.resolve(bundler.fs.top_level_dir, decoded_entry_point_path, .entry_point);
                }
            }

            break :brk (try bundler.resolver.resolve(bundler.fs.top_level_dir, path_to_use, .stmt));
        };

        const path = (resolved.pathConst() orelse return error.ModuleNotFound);

        const loader = bundler.options.loader(path.name.ext);
        const mime_type_ext = bundler.options.out_extensions.get(path.name.ext) orelse path.name.ext;

        switch (loader) {
            .js, .jsx, .ts, .tsx, .css => {
                return ServeResult{
                    .file = options.OutputFile.initPending(loader, resolved),
                    .mime_type = MimeType.byLoader(
                        loader,
                        mime_type_ext[1..],
                    ),
                };
            },
            .toml, .json => {
                return ServeResult{
                    .file = options.OutputFile.initPending(loader, resolved),
                    .mime_type = MimeType.transpiled_json,
                };
            },
            else => {
                const abs_path = path.text;
                const file = try std.fs.openFileAbsolute(abs_path, .{ .mode = .read_only });
                const size = try file.getEndPos();
                return ServeResult{
                    .file = options.OutputFile.initFile(file, abs_path, size),
                    .mime_type = MimeType.byLoader(
                        loader,
                        mime_type_ext[1..],
                    ),
                };
            },
        }
    }

    pub fn normalizeEntryPointPath(bundler: *Bundler, _entry: string) string {
        var paths = [_]string{_entry};
        var entry = bundler.fs.abs(&paths);

        std.fs.accessAbsolute(entry, .{}) catch
            return _entry;

        entry = bundler.fs.relativeTo(entry);

        if (!strings.startsWith(entry, "./")) {
            // Entry point paths without a leading "./" are interpreted as package
            // paths. This happens because they go through general path resolution
            // like all other import paths so that plugins can run on them. Requiring
            // a leading "./" for a relative path simplifies writing plugins because
            // entry points aren't a special case.
            //
            // However, requiring a leading "./" also breaks backward compatibility
            // and makes working with the CLI more difficult. So attempt to insert
            // "./" automatically when needed. We don't want to unconditionally insert
            // a leading "./" because the path may not be a file system path. For
            // example, it may be a URL. So only insert a leading "./" when the path
            // is an exact match for an existing file.
            var __entry = bundler.allocator.alloc(u8, "./".len + entry.len) catch unreachable;
            __entry[0] = '.';
            __entry[1] = '/';
            bun.copy(u8, __entry[2..__entry.len], entry);
            entry = __entry;
        }

        return entry;
    }

    fn enqueueEntryPoints(bundler: *Bundler, entry_points: []_resolver.Result, comptime normalize_entry_point: bool) usize {
        var entry_point_i: usize = 0;

        for (bundler.options.entry_points) |_entry| {
            const entry: string = if (comptime normalize_entry_point) bundler.normalizeEntryPointPath(_entry) else _entry;

            defer {
                js_ast.Expr.Data.Store.reset();
                js_ast.Stmt.Data.Store.reset();
            }

            const result = bundler.resolver.resolve(bundler.fs.top_level_dir, entry, .entry_point) catch |err| {
                Output.prettyError("Error resolving \"{s}\": {s}\n", .{ entry, @errorName(err) });
                continue;
            };

            if (result.pathConst() == null) {
                Output.prettyError("\"{s}\" is disabled due to \"browser\" field in package.json.\n", .{
                    entry,
                });
                continue;
            }

            if (bundler.linker.enqueueResolveResult(&result) catch unreachable) {
                entry_points[entry_point_i] = result;
                entry_point_i += 1;
            }
        }

        return entry_point_i;
    }

    pub fn transform(
        bundler: *Bundler,
        allocator: std.mem.Allocator,
        log: *logger.Log,
        opts: Api.TransformOptions,
    ) !options.TransformResult {
        _ = opts;
        var entry_points = try allocator.alloc(_resolver.Result, bundler.options.entry_points.len);
        entry_points = entry_points[0..bundler.enqueueEntryPoints(entry_points, true)];

        if (log.level.atLeast(.debug)) {
            bundler.resolver.debug_logs = try DebugLogs.init(allocator);
        }
        bundler.options.transform_only = true;
        const did_start = false;

        if (bundler.options.output_dir_handle == null) {
            const outstream = bun.sys.File.from(std.io.getStdOut());

            if (!did_start) {
                try switch (bundler.options.import_path_format) {
                    .relative => bundler.processResolveQueue(.relative, false, @TypeOf(outstream), outstream),
                    .absolute_url => bundler.processResolveQueue(.absolute_url, false, @TypeOf(outstream), outstream),
                    .absolute_path => bundler.processResolveQueue(.absolute_path, false, @TypeOf(outstream), outstream),
                    .package_path => bundler.processResolveQueue(.package_path, false, @TypeOf(outstream), outstream),
                };
            }
        } else {
            const output_dir = bundler.options.output_dir_handle orelse {
                Output.printError("Invalid or missing output directory.", .{});
                Global.crash();
            };

            if (!did_start) {
                try switch (bundler.options.import_path_format) {
                    .relative => bundler.processResolveQueue(.relative, false, std.fs.Dir, output_dir),
                    .absolute_url => bundler.processResolveQueue(.absolute_url, false, std.fs.Dir, output_dir),
                    .absolute_path => bundler.processResolveQueue(.absolute_path, false, std.fs.Dir, output_dir),
                    .package_path => bundler.processResolveQueue(.package_path, false, std.fs.Dir, output_dir),
                };
            }
        }

        // if (log.level == .verbose) {
        //     for (log.msgs.items) |msg| {
        //         try msg.writeFormat(std.io.getStdOut().writer());
        //     }
        // }

        if (bundler.linker.any_needs_runtime) {
            // try bundler.output_files.append(
            //     options.OutputFile.initBuf(
            //         runtime.Runtime.source_code,
            //         bun.default_allocator,
            //         Linker.runtime_source_path,
            //         .js,
            //         null,
            //         null,
            //     ),
            // );
        }

        if (FeatureFlags.tracing and bundler.options.log.level.atLeast(.info)) {
            Output.prettyErrorln(
                "<r><d>\n---Tracing---\nResolve time:      {d}\nParsing time:      {d}\n---Tracing--\n\n<r>",
                .{
                    bundler.resolver.elapsed,
                    bundler.elapsed,
                },
            );
        }

        var final_result = try options.TransformResult.init(try allocator.dupe(u8, bundler.result.outbase), try bundler.output_files.toOwnedSlice(), log, allocator);
        final_result.root_dir = bundler.options.output_dir_handle;
        return final_result;
    }

    // pub fn processResolveQueueWithThreadPool(bundler)

    pub fn processResolveQueue(
        bundler: *Bundler,
        comptime import_path_format: options.BundleOptions.ImportPathFormat,
        comptime wrap_entry_point: bool,
        comptime Outstream: type,
        outstream: Outstream,
    ) !void {
        // var count: u8 = 0;
        while (bundler.resolve_queue.readItem()) |item| {
            js_ast.Expr.Data.Store.reset();
            js_ast.Stmt.Data.Store.reset();

            // defer count += 1;

            if (comptime wrap_entry_point) {
                const path = item.pathConst() orelse unreachable;
                const loader = bundler.options.loader(path.name.ext);

                if (item.import_kind == .entry_point and loader.supportsClientEntryPoint()) {
                    var client_entry_point = try bundler.allocator.create(EntryPoints.ClientEntryPoint);
                    client_entry_point.* = EntryPoints.ClientEntryPoint{};
                    try client_entry_point.generate(Bundler, bundler, path.name, bundler.options.framework.?.client.path);

                    const entry_point_output_file = bundler.buildWithResolveResultEager(
                        item,
                        import_path_format,
                        Outstream,
                        outstream,
                        client_entry_point,
                    ) catch continue orelse continue;
                    bundler.output_files.append(entry_point_output_file) catch unreachable;

                    js_ast.Expr.Data.Store.reset();
                    js_ast.Stmt.Data.Store.reset();

                    // At this point, the entry point will be de-duped.
                    // So we just immediately build it.
                    var item_not_entrypointed = item;
                    item_not_entrypointed.import_kind = .stmt;
                    const original_output_file = bundler.buildWithResolveResultEager(
                        item_not_entrypointed,
                        import_path_format,
                        Outstream,
                        outstream,
                        null,
                    ) catch continue orelse continue;
                    bundler.output_files.append(original_output_file) catch unreachable;

                    continue;
                }
            }

            const output_file = bundler.buildWithResolveResultEager(
                item,
                import_path_format,
                Outstream,
                outstream,
                null,
            ) catch continue orelse continue;
            bundler.output_files.append(output_file) catch unreachable;

            // if (count >= 3) return try bundler.processResolveQueueWithThreadPool(import_path_format, wrap_entry_point, Outstream, outstream);
        }
    }
};

pub const ServeResult = struct {
    file: options.OutputFile,
    mime_type: MimeType,
};
pub const ResolveResults = std.AutoHashMap(
    u64,
    void,
);
pub const ResolveQueue = std.fifo.LinearFifo(
    _resolver.Result,
    std.fifo.LinearFifoBufferType.Dynamic,
);<|MERGE_RESOLUTION|>--- conflicted
+++ resolved
@@ -1201,11 +1201,8 @@
                         .inline_require_and_import_errors = false,
                         .import_meta_ref = ast.import_meta_ref,
                         .runtime_transpiler_cache = runtime_transpiler_cache,
-<<<<<<< HEAD
                         .target = bundler.options.target,
-=======
                         .print_dce_annotations = bundler.options.emit_dce_annotations,
->>>>>>> c2cf5289
                     },
                     enable_source_map,
                 ),
