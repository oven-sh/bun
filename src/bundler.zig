--- conflicted
+++ resolved
@@ -934,11 +934,7 @@
                 Output.panic("TODO: dataurl, base64", .{}); // TODO
             },
             .css => {
-<<<<<<< HEAD
-                if (comptime bun.FeatureFlags.css) {
-=======
                 if (bundler.options.experimental_css) {
->>>>>>> a01f9d8e
                     const alloc = bundler.allocator;
 
                     const entry = bundler.resolver.caches.fs.readFileWithAllocator(
