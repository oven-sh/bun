--- conflicted
+++ resolved
@@ -186,11 +186,7 @@
                             .before = .{},
                         };
                     var shifts = if (enable_source_map_shifts)
-<<<<<<< HEAD
-                        try std.array_list.Managed(sourcemap.SourceMapShifts).initCapacity(bun.default_allocator, pieces.len + 1);
-=======
                         try std.ArrayList(SourceMap.SourceMapShifts).initCapacity(bun.default_allocator, pieces.len + 1);
->>>>>>> 668eba0e
 
                     if (enable_source_map_shifts)
                         shifts.appendAssumeCapacity(shift);
@@ -249,11 +245,7 @@
                     }
 
                     const debug_id_len = if (enable_source_map_shifts and FeatureFlags.source_map_debug_id)
-<<<<<<< HEAD
-                        std.fmt.count("\n//# debugId={f}\n", .{bun.sourcemap.DebugIDFormatter{ .id = chunk.isolated_hash }})
-=======
-                        std.fmt.count("\n//# debugId={}\n", .{bun.SourceMap.DebugIDFormatter{ .id = chunk.isolated_hash }})
->>>>>>> 668eba0e
+                        std.fmt.count("\n//# debugId={f}\n", .{bun.SourceMap.DebugIDFormatter{ .id = chunk.isolated_hash }})
                     else
                         0;
 
@@ -360,13 +352,8 @@
                         // This comment must go before the //# sourceMappingURL comment
                         remain = remain[(std.fmt.bufPrint(
                             remain,
-<<<<<<< HEAD
                             "\n//# debugId={f}\n",
-                            .{bun.sourcemap.DebugIDFormatter{ .id = chunk.isolated_hash }},
-=======
-                            "\n//# debugId={}\n",
                             .{bun.SourceMap.DebugIDFormatter{ .id = chunk.isolated_hash }},
->>>>>>> 668eba0e
                         ) catch |err| switch (err) {
                             error.NoSpaceLeft => std.debug.panic(
                                 "unexpected NoSpaceLeft error from bufPrint",
@@ -398,13 +385,8 @@
                             // This comment must go before the //# sourceMappingURL comment
                             const debug_id_fmt = std.fmt.allocPrint(
                                 graph.heap.allocator(),
-<<<<<<< HEAD
                                 "\n//# debugId={f}\n",
-                                .{bun.sourcemap.DebugIDFormatter{ .id = chunk.isolated_hash }},
-=======
-                                "\n//# debugId={}\n",
                                 .{bun.SourceMap.DebugIDFormatter{ .id = chunk.isolated_hash }},
->>>>>>> 668eba0e
                             ) catch |err| bun.handleOom(err);
 
                             break :brk try joiner.doneWithEnd(allocator, debug_id_fmt);
