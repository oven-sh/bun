--- conflicted
+++ resolved
@@ -810,11 +810,7 @@
         if (comptime FeatureFlags.source_map_debug_id) {
             j.pushStatic("\",\n  \"debugId\": \"");
             j.push(
-<<<<<<< HEAD
-                try std.fmt.allocPrint(worker.allocator, "{f}", .{bun.sourcemap.DebugIDFormatter{ .id = isolated_hash }}),
-=======
-                try std.fmt.allocPrint(worker.allocator, "{}", .{bun.SourceMap.DebugIDFormatter{ .id = isolated_hash }}),
->>>>>>> 668eba0e
+                try std.fmt.allocPrint(worker.allocator, "{f}", .{bun.SourceMap.DebugIDFormatter{ .id = isolated_hash }}),
                 worker.allocator,
             );
             j.pushStatic("\",\n  \"names\": []\n}");
