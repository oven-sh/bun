--- conflicted
+++ resolved
@@ -1132,16 +1132,11 @@
 
     if (use_directive == .client and
         task.known_target != .bake_server_components_ssr and
-<<<<<<< HEAD
         this.ctx.framework != null and
-        this.ctx.framework.?.server_components.?.separate_ssr_graph) or
+        this.ctx.framework.?.server_components.?.separate_ssr_graph or
         // set the target to the client when bundling client-side files
         ((transpiler.options.server_components or transpiler.options.dev_server != null) and
             task.known_target == .browser))
-=======
-        this.ctx.framework.?.server_components.?.separate_ssr_graph and
-        task.known_target != .browser)
->>>>>>> 09c56c8b
     {
         // separate_ssr_graph makes boundaries switch to client because the server file uses that generated file as input.
         // this is not done when there is one server graph because it is easier for plugins to deal with.
