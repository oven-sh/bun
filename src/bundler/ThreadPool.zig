pub const ThreadPool = struct {
    /// macOS holds an IORWLock on every file open.
    /// This causes massive contention after about 4 threads as of macOS 15.2
    /// On Windows, this seemed to be a small performance improvement.
    /// On Linux, this was a performance regression.
    /// In some benchmarks on macOS, this yielded up to a 60% performance improvement in microbenchmarks that load ~10,000 files.
    io_pool: *ThreadPoolLib,
    worker_pool: *ThreadPoolLib,
    worker_pool_is_owned: bool = false,
    workers_assignments: std.AutoArrayHashMap(std.Thread.Id, *Worker) = std.AutoArrayHashMap(std.Thread.Id, *Worker).init(bun.default_allocator),
    workers_assignments_lock: bun.Mutex = .{},
    v2: *BundleV2,

    const debug = Output.scoped(.ThreadPool, .visible);

    const IOThreadPool = struct {
        var thread_pool: ThreadPoolLib = undefined;
        // Protects initialization and deinitialization of the IO thread pool.
        var mutex = bun.threading.Mutex{};
        // 0 means not initialized. 1 means initialized but not used.
        // N > 1 means N-1 `ThreadPool`s are using the IO thread pool.
        var ref_count = std.atomic.Value(usize).init(0);

        pub fn acquire() *ThreadPoolLib {
            var count = ref_count.load(.acquire);
            while (true) {
                if (count == 0) break;
                // .monotonic is okay because we already loaded this value with .acquire,
                // and we don't need the store to be .release because the only store that
                // matters is the one that goes from 0 to 1, and that one is .release.
                count = ref_count.cmpxchgWeak(
                    count,
                    count + 1,
                    .monotonic,
                    .monotonic,
                ) orelse return &thread_pool;
            }

            mutex.lock();
            defer mutex.unlock();

            // .monotonic because the store we care about (the one that stores 1 to
            // indicate the thread pool is initialized) is guarded by the mutex.
            if (ref_count.load(.monotonic) != 0) return &thread_pool;
            thread_pool = .init(.{
                .max_threads = @max(@min(bun.getThreadCount(), 4), 2),
                // Use a much smaller stack size for the IO thread pool
                .stack_size = 512 * 1024,
            });
            // 2 means initialized and referenced by one `ThreadPool`.
            ref_count.store(2, .release);
            return &thread_pool;
        }

        pub fn release() void {
            const old = ref_count.fetchSub(1, .release);
            bun.assertf(old > 1, "IOThreadPool: too many calls to release()", .{});
        }

        pub fn shutdown() bool {
            // .acquire instead of .acq_rel is okay because we only need to ensure that other
            // threads are done using the IO pool if we read 1 from the ref count.
            //
            // .monotonic is okay because this function is only guaranteed to succeed when we
            // can ensure that no `ThreadPool`s exist.
            if (ref_count.cmpxchgStrong(1, 0, .acquire, .monotonic) != null) {
                // At least one `ThreadPool` still exists.
                return false;
            }

            mutex.lock();
            defer mutex.unlock();

            // .monotonic is okay because the only store that could happen at this point
            // is guarded by the mutex.
            if (ref_count.load(.monotonic) != 0) return false;
            thread_pool.deinit();
            thread_pool = undefined;
        }
    };

    pub fn init(v2: *BundleV2, worker_pool: ?*ThreadPoolLib) !ThreadPool {
        const pool = worker_pool orelse blk: {
            const cpu_count = bun.getThreadCount();
            const pool = try v2.allocator().create(ThreadPoolLib);
            pool.* = .init(.{ .max_threads = cpu_count });
            debug("{d} workers", .{cpu_count});
            break :blk pool;
        };
        var this = initWithPool(v2, pool);
        this.worker_pool_is_owned = false;
        return this;
    }

    pub fn initWithPool(v2: *BundleV2, worker_pool: *ThreadPoolLib) ThreadPool {
        return .{
            .worker_pool = worker_pool,
            .io_pool = if (usesIOPool()) IOThreadPool.acquire() else undefined,
            .v2 = v2,
        };
    }

    pub fn deinit(this: *ThreadPool) void {
        if (this.worker_pool_is_owned) {
            this.worker_pool.deinit();
            this.v2.allocator().destroy(this.worker_pool);
        }
        if (usesIOPool()) {
            IOThreadPool.release();
        }
    }

    pub fn start(this: *ThreadPool) void {
        this.worker_pool.warm(8);
        if (usesIOPool()) {
            this.io_pool.warm(1);
        }
    }

    pub fn usesIOPool() bool {
        if (bun.getRuntimeFeatureFlag(.BUN_FEATURE_FLAG_FORCE_IO_POOL)) {
            // For testing.
            return true;
        }

        if (bun.getRuntimeFeatureFlag(.BUN_FEATURE_FLAG_DISABLE_IO_POOL)) {
            // For testing.
            return false;
        }

        if (Environment.isMac or Environment.isWindows) {
            // 4 was the sweet spot on macOS. Didn't check the sweet spot on Windows.
            return bun.getThreadCount() > 3;
        }

        return false;
    }

    /// Shut down the IO pool, if and only if no `ThreadPool`s exist right now.
    /// If a `ThreadPool` exists, this function is a no-op and returns false.
    /// Blocks until the IO pool is shut down.
    pub fn shutdownIOPool() bool {
        return if (usesIOPool()) IOThreadPool.shutdown() else true;
    }

    pub fn scheduleWithOptions(this: *ThreadPool, parse_task: *ParseTask, is_inside_thread_pool: bool) void {
        if (parse_task.contents_or_fd == .contents and parse_task.stage == .needs_source_code) {
            parse_task.stage = .{
                .needs_parse = .{
                    .contents = parse_task.contents_or_fd.contents,
                    .fd = bun.invalid_fd,
                },
            };
        }

        const scheduleFn = if (is_inside_thread_pool) &ThreadPoolLib.scheduleInsideThreadPool else &ThreadPoolLib.schedule;

        if (usesIOPool()) {
            switch (parse_task.stage) {
                .needs_parse => {
                    scheduleFn(this.worker_pool, .from(&parse_task.task));
                },
                .needs_source_code => {
                    scheduleFn(this.io_pool, .from(&parse_task.io_task));
                },
            }
        } else {
            scheduleFn(this.worker_pool, .from(&parse_task.task));
        }
    }

    pub fn schedule(this: *ThreadPool, parse_task: *ParseTask) void {
        this.scheduleWithOptions(parse_task, false);
    }

    pub fn scheduleInsideThreadPool(this: *ThreadPool, parse_task: *ParseTask) void {
        this.scheduleWithOptions(parse_task, true);
    }

    pub fn getWorker(this: *ThreadPool, id: std.Thread.Id) *Worker {
        var worker: *Worker = undefined;
        {
            this.workers_assignments_lock.lock();
            defer this.workers_assignments_lock.unlock();
            const entry = this.workers_assignments.getOrPut(id) catch unreachable;
            if (entry.found_existing) {
                return entry.value_ptr.*;
            }

            worker = bun.default_allocator.create(Worker) catch unreachable;
            entry.value_ptr.* = worker;
        }

        worker.* = .{
            .ctx = this.v2,
            .heap = undefined,
            .allocator = undefined,
            .thread = ThreadPoolLib.Thread.current,
        };
        worker.init(this.v2);

        return worker;
    }

    pub const Worker = struct {
<<<<<<< HEAD
        heap: MimallocArena = undefined,
=======
        heap: ThreadLocalArena,
>>>>>>> 1a23797e

        /// Thread-local memory allocator
        /// All allocations are freed in `deinit` at the very end of bundling.
        allocator: std.mem.Allocator,

        ctx: *BundleV2,

        data: WorkerData = undefined,
        quit: bool = false,

        ast_memory_allocator: js_ast.ASTMemoryAllocator = undefined,
        has_created: bool = false,
        thread: ?*ThreadPoolLib.Thread = null,

        deinit_task: ThreadPoolLib.Task = .{ .callback = deinitCallback },

        temporary_arena: bun.ArenaAllocator = undefined,
        stmt_list: LinkerContext.StmtList = undefined,

        pub fn deinitCallback(task: *ThreadPoolLib.Task) void {
            debug("Worker.deinit()", .{});
            var this: *Worker = @alignCast(@fieldParentPtr("deinit_task", task));
            this.deinit();
        }

        pub fn deinitSoon(this: *Worker) void {
            if (this.thread) |thread| {
                thread.pushIdleTask(&this.deinit_task);
            }
        }

        pub fn deinit(this: *Worker) void {
            if (this.has_created) {
                this.heap.deinit();
            }

            bun.default_allocator.destroy(this);
        }

        pub fn get(ctx: *BundleV2) *Worker {
            var worker = ctx.graph.pool.getWorker(std.Thread.getCurrentId());
            if (!worker.has_created) {
                worker.create(ctx);
            }

            worker.ast_memory_allocator.push();

            if (comptime FeatureFlags.help_catch_memory_issues) {
                worker.heap.helpCatchMemoryIssues();
            }

            return worker;
        }

        pub fn unget(this: *Worker) void {
            if (comptime FeatureFlags.help_catch_memory_issues) {
                this.heap.helpCatchMemoryIssues();
            }

            this.ast_memory_allocator.pop();
        }

        pub const WorkerData = struct {
            log: *Logger.Log,
            estimated_input_lines_of_code: usize = 0,
            transpiler: Transpiler,
            other_transpiler: ?Transpiler = null,
        };

        pub fn init(worker: *Worker, v2: *BundleV2) void {
            worker.ctx = v2;
        }

        fn create(this: *Worker, ctx: *BundleV2) void {
            const trace = bun.perf.trace("Bundler.Worker.create");
            defer trace.end();

            this.has_created = true;
            Output.Source.configureThread();
<<<<<<< HEAD
            this.heap = MimallocArena.init() catch unreachable;
=======
            this.heap = ThreadLocalArena.init();
>>>>>>> 1a23797e
            this.allocator = this.heap.allocator();

            const allocator = this.allocator;

            this.ast_memory_allocator = .{ .allocator = this.allocator };
            this.ast_memory_allocator.reset();

            this.data = WorkerData{
                .log = bun.handleOom(allocator.create(Logger.Log)),
                .transpiler = undefined,
            };
            this.data.log.* = Logger.Log.init(allocator);
            this.ctx = ctx;
            this.temporary_arena = bun.ArenaAllocator.init(this.allocator);
            this.stmt_list = LinkerContext.StmtList.init(this.allocator);
            this.initializeTranspiler(&this.data.transpiler, ctx.transpiler, allocator);

            debug("Worker.create()", .{});
        }

        fn initializeTranspiler(this: *Worker, transpiler: *Transpiler, from: *Transpiler, allocator: std.mem.Allocator) void {
            transpiler.* = from.*;
            transpiler.setLog(this.data.log);
            transpiler.setAllocator(allocator);
            transpiler.linker.resolver = &transpiler.resolver;
            transpiler.macro_context = js_ast.Macro.MacroContext.init(transpiler);
            const CacheSet = @import("../cache.zig");
            transpiler.resolver.caches = CacheSet.Set.init(allocator);
        }

        pub fn transpilerForTarget(this: *Worker, target: bun.options.Target) *Transpiler {
            if (target == .browser and this.data.transpiler.options.target != target) {
                const other_transpiler = if (this.data.other_transpiler) |*other|
                    other
                else blk: {
                    this.data.other_transpiler = undefined;
                    const other = &this.data.other_transpiler.?;
                    this.initializeTranspiler(other, this.ctx.client_transpiler.?, this.allocator);
                    break :blk other;
                };
                bun.debugAssert(other_transpiler.options.target == target);
                return other_transpiler;
            }

            return &this.data.transpiler;
        }

        pub fn run(this: *Worker, ctx: *BundleV2) void {
            if (!this.has_created) {
                this.create(ctx);
            }
        }
    };
};

pub const Ref = bun.ast.Ref;

pub const Index = bun.ast.Index;

const Logger = @import("../logger.zig");
const linker = @import("../linker.zig");
const std = @import("std");

const bun = @import("bun");
const Environment = bun.Environment;
const FeatureFlags = bun.FeatureFlags;
const Output = bun.Output;
const ThreadPoolLib = bun.ThreadPool;
const Transpiler = bun.Transpiler;
const default_allocator = bun.default_allocator;
const js_ast = bun.ast;

const allocators = bun.allocators;
const MimallocArena = bun.allocators.MimallocArena;

const BundleV2 = bun.bundle_v2.BundleV2;
const LinkerContext = bun.bundle_v2.LinkerContext;
const ParseTask = bun.bundle_v2.ParseTask;<|MERGE_RESOLUTION|>--- conflicted
+++ resolved
@@ -203,11 +203,7 @@
     }
 
     pub const Worker = struct {
-<<<<<<< HEAD
-        heap: MimallocArena = undefined,
-=======
         heap: ThreadLocalArena,
->>>>>>> 1a23797e
 
         /// Thread-local memory allocator
         /// All allocations are freed in `deinit` at the very end of bundling.
@@ -287,11 +283,7 @@
 
             this.has_created = true;
             Output.Source.configureThread();
-<<<<<<< HEAD
-            this.heap = MimallocArena.init() catch unreachable;
-=======
             this.heap = ThreadLocalArena.init();
->>>>>>> 1a23797e
             this.allocator = this.heap.allocator();
 
             const allocator = this.allocator;
