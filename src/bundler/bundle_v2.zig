// This is Bun's JavaScript/TypeScript transpiler
//
// A lot of the implementation is based on the Go implementation of esbuild. Thank you Evan Wallace.
//
// # Memory management
//
// Zig is not a managed language, so we have to be careful about memory management.
// Manually freeing memory is error-prone and tedious, but garbage collection
// is slow and reference counting incurs a performance penalty.
//
// Bun's bundler relies on mimalloc's threadlocal heaps as arena allocators.
//
// When a new thread is spawned for a bundling job, it is given a threadlocal
// heap and all allocations are done on that heap. When the job is done, the
// threadlocal heap is destroyed and all memory is freed.
//
// There are a few careful gotchas to keep in mind:
//
// - A threadlocal heap cannot allocate memory on a different thread than the one that
//  created it. You will get a segfault if you try to do that.
//
// - Since the heaps are destroyed at the end of bundling, any globally shared
//   references to data must NOT be allocated on a threadlocal heap.
//
//   For example, package.json and tsconfig.json read from the filesystem must be
//   use the global allocator (bun.default_allocator) because bun's directory
//   entry cache and module resolution cache are globally shared across all
//   threads.
//
//   Additionally, `LinkerContext`'s allocator is also threadlocal.
//
// - Globally allocated data must be in a cache & reused, or we will create an infinite
//   memory leak over time. To do that, we have a DirnameStore, FilenameStore, and the other
//   data structures related to `BSSMap`. This still leaks memory, but not very
//   much since it only allocates the first time around.
//
//
// In development, it is strongly recommended to use either a debug build of
// mimalloc or Valgrind to help catch memory issues
// To use a debug build of mimalloc:
//
//     make mimalloc-debug
//

pub const logPartDependencyTree = Output.scoped(.part_dep_tree, .visible);

pub const MangledProps = std.AutoArrayHashMapUnmanaged(Ref, []const u8);
pub const PathToSourceIndexMap = std.HashMapUnmanaged(u64, Index.Int, IdentityContext(u64), 80);

pub const Watcher = bun.jsc.hot_reloader.NewHotReloader(BundleV2, EventLoop, true);

/// This assigns a concise, predictable, and unique `.pretty` attribute to a Path.
/// DevServer relies on pretty paths for identifying modules, so they must be unique.
pub fn genericPathWithPrettyInitialized(path: Fs.Path, target: options.Target, top_level_dir: string, allocator: std.mem.Allocator) !Fs.Path {
    var buf: bun.PathBuffer = undefined;

    const is_node = bun.strings.eqlComptime(path.namespace, "node");
    if (is_node and
        (bun.strings.hasPrefixComptime(path.text, NodeFallbackModules.import_path) or
            !std.fs.path.isAbsolute(path.text)))
    {
        return path;
    }

    // "file" namespace should use the relative file path for its display name.
    // the "node" namespace is also put through this code path so that the
    // "node:" prefix is not emitted.
    if (path.isFile() or is_node) {
        const rel = bun.path.relativePlatform(top_level_dir, path.text, .loose, false);
        var path_clone = path;
        // stack-allocated temporary is not leaked because dupeAlloc on the path will
        // move .pretty into the heap. that function also fixes some slash issues.
        if (target == .bake_server_components_ssr) {
            // the SSR graph needs different pretty names or else HMR mode will
            // confuse the two modules.
            path_clone.pretty = std.fmt.bufPrint(&buf, "ssr:{s}", .{rel}) catch buf[0..];
        } else {
            path_clone.pretty = rel;
        }
        return path_clone.dupeAllocFixPretty(allocator);
    } else {
        // in non-file namespaces, standard filesystem rules do not apply.
        var path_clone = path;
        path_clone.pretty = std.fmt.bufPrint(&buf, "{s}{}:{s}", .{
            if (target == .bake_server_components_ssr) "ssr:" else "",
            // make sure that a namespace including a colon wont collide with anything
            std.fmt.Formatter(fmtEscapedNamespace){ .data = path.namespace },
            path.text,
        }) catch buf[0..];
        return path_clone.dupeAllocFixPretty(allocator);
    }
}

fn fmtEscapedNamespace(slice: []const u8, comptime fmt: []const u8, _: std.fmt.FormatOptions, w: anytype) !void {
    comptime bun.assert(fmt.len == 0);
    var rest = slice;
    while (bun.strings.indexOfChar(rest, ':')) |i| {
        try w.writeAll(rest[0..i]);
        try w.writeAll("::");
        rest = rest[i + 1 ..];
    }
    try w.writeAll(rest);
}

pub const BundleV2 = struct {
    transpiler: *Transpiler,
    /// When Server Component is enabled, this is used for the client bundles
    /// and `transpiler` is used for the server bundles.
    client_transpiler: ?*Transpiler,
    /// See bake.Framework.ServerComponents.separate_ssr_graph
    ssr_transpiler: *Transpiler,
    /// When Bun Bake is used, the resolved framework is passed here
    framework: ?bake.Framework,
    graph: Graph,
    linker: LinkerContext,
    bun_watcher: ?*bun.Watcher,
    plugins: ?*jsc.API.JSBundler.Plugin,
    completion: ?*JSBundleCompletionTask,
    source_code_length: usize,

    /// There is a race condition where an onResolve plugin may schedule a task on the bundle thread before it's parsing task completes
    resolve_tasks_waiting_for_import_source_index: std.AutoArrayHashMapUnmanaged(Index.Int, BabyList(struct { to_source_index: Index, import_record_index: u32 })) = .{},

    /// Allocations not tracked by a threadlocal heap
    free_list: std.ArrayList([]const u8) = std.ArrayList([]const u8).init(bun.default_allocator),

    /// See the comment in `Chunk.OutputPiece`
    unique_key: u64 = 0,
    dynamic_import_entry_points: std.AutoArrayHashMap(Index.Int, void) = undefined,
    has_on_parse_plugins: bool = false,

    finalizers: std.ArrayListUnmanaged(CacheEntry.ExternalFreeFunction) = .{},

    drain_defer_task: DeferredBatchTask = .{},

    /// Set true by DevServer. Currently every usage of the transpiler (Bun.build
    /// and `bun build` cli) runs at the top of an event loop. When this is
    /// true, a callback is executed after all work is complete.
    ///
    /// You can find which callbacks are run by looking at the
    /// `finishFromBakeDevServer(...)` function here
    asynchronous: bool = false,
    thread_lock: bun.safety.ThreadLock,

    const BakeOptions = struct {
        framework: bake.Framework,
        client_transpiler: *Transpiler,
        ssr_transpiler: *Transpiler,
        plugins: ?*jsc.API.JSBundler.Plugin,
    };

    const debug = Output.scoped(.Bundle, .visible);

    pub inline fn loop(this: *BundleV2) *EventLoop {
        return &this.linker.loop;
    }

    /// Returns the jsc.EventLoop where plugin callbacks can be queued up on
    pub fn jsLoopForPlugins(this: *BundleV2) *jsc.EventLoop {
        bun.assert(this.plugins != null);
        if (this.completion) |completion|
            // From Bun.build
            return completion.jsc_event_loop
        else switch (this.loop().*) {
            // From bake where the loop running the bundle is also the loop
            // running the plugins.
            .js => |jsc_event_loop| return jsc_event_loop,
            // The CLI currently has no jsc event loop; for now, no plugin support
            .mini => @panic("No JavaScript event loop for transpiler plugins to run on"),
        }
    }

    fn ensureClientTranspiler(this: *BundleV2) void {
        if (this.client_transpiler == null) {
            _ = bun.handleOom(this.initializeClientTranspiler());
        }
    }

    fn initializeClientTranspiler(this: *BundleV2) !*Transpiler {
        @branchHint(.cold);
        const alloc = this.allocator();

        const this_transpiler = this.transpiler;
        const client_transpiler = try alloc.create(Transpiler);
        client_transpiler.* = this_transpiler.*;
        client_transpiler.options = this_transpiler.options;

        client_transpiler.options.target = .browser;
        client_transpiler.options.main_fields = options.Target.DefaultMainFields.get(options.Target.browser);
        client_transpiler.options.conditions = try options.ESMConditions.init(
            alloc,
            options.Target.browser.defaultConditions(),
            false,
            &.{},
        );

        // We need to make sure it has [hash] in the names so we don't get conflicts.
        if (this_transpiler.options.compile) {
            client_transpiler.options.asset_naming = bun.options.PathTemplate.asset.data;
            client_transpiler.options.chunk_naming = bun.options.PathTemplate.chunk.data;
            client_transpiler.options.entry_naming = "./[name]-[hash].[ext]";

            // Avoid setting a public path for --compile since all the assets
            // will be served relative to the server root.
            client_transpiler.options.public_path = "";
        }

        client_transpiler.setLog(this_transpiler.log);
        client_transpiler.setAllocator(alloc);
        client_transpiler.linker.resolver = &client_transpiler.resolver;
        client_transpiler.macro_context = js_ast.Macro.MacroContext.init(client_transpiler);
        const CacheSet = @import("../cache.zig");
        client_transpiler.resolver.caches = CacheSet.Set.init(alloc);

        try client_transpiler.configureDefines();
        client_transpiler.resolver.opts = client_transpiler.options;
        client_transpiler.resolver.env_loader = client_transpiler.env;
        this.client_transpiler = client_transpiler;
        return client_transpiler;
    }

    /// Most of the time, accessing .transpiler directly is OK. This is only
    /// needed when it is important to distinct between client and server
    ///
    /// Note that .log, .allocator, and other things are shared
    /// between the three transpiler configurations
    pub inline fn transpilerForTarget(noalias this: *BundleV2, target: options.Target) *Transpiler {
        if (!this.transpiler.options.server_components and this.linker.dev_server == null) {
            if (target == .browser and this.transpiler.options.target.isServerSide()) {
                return this.client_transpiler orelse bun.handleOom(this.initializeClientTranspiler());
            }

            return this.transpiler;
        }

        return switch (target) {
            else => this.transpiler,
            .browser => this.client_transpiler.?,
            .bake_server_components_ssr => this.ssr_transpiler,
        };
    }

    /// By calling this function, it implies that the returned log *will* be
    /// written to. For DevServer, this allocates a per-file log for the sources
    /// it is called on. Function must be called on the bundle thread.
    pub fn logForResolutionFailures(this: *BundleV2, abs_path: []const u8, bake_graph: bake.Graph) *bun.logger.Log {
        if (this.transpiler.options.dev_server) |dev| {
            return bun.handleOom(dev.getLogForResolutionFailures(abs_path, bake_graph));
        }
        return this.transpiler.log;
    }

    pub inline fn pathToSourceIndexMap(this: *BundleV2, target: options.Target) *PathToSourceIndexMap {
        return this.graph.pathToSourceIndexMap(target);
    }

    const ReachableFileVisitor = struct {
        reachable: std.ArrayList(Index),
        visited: bun.bit_set.DynamicBitSet,
        all_import_records: []ImportRecord.List,
        all_loaders: []const Loader,
        all_urls_for_css: []const []const u8,
        redirects: []u32,
        redirect_map: PathToSourceIndexMap,
        dynamic_import_entry_points: *std.AutoArrayHashMap(Index.Int, void),
        /// Files which are Server Component Boundaries
        scb_bitset: ?bun.bit_set.DynamicBitSetUnmanaged,
        scb_list: ServerComponentBoundary.List.Slice,

        /// Files which are imported by JS and inlined in CSS
        additional_files_imported_by_js_and_inlined_in_css: *bun.bit_set.DynamicBitSetUnmanaged,
        /// Files which are imported by CSS and inlined in CSS
        additional_files_imported_by_css_and_inlined: *bun.bit_set.DynamicBitSetUnmanaged,

        const MAX_REDIRECTS: usize = 64;

        // Find all files reachable from all entry points. This order should be
        // deterministic given that the entry point order is deterministic, since the
        // returned order is the postorder of the graph traversal and import record
        // order within a given file is deterministic.
        pub fn visit(v: *@This(), source_index: Index, was_dynamic_import: bool, comptime check_dynamic_imports: bool) void {
            if (source_index.isInvalid()) return;

            if (v.visited.isSet(source_index.get())) {
                if (comptime check_dynamic_imports) {
                    if (was_dynamic_import) {
                        v.dynamic_import_entry_points.put(source_index.get(), {}) catch unreachable;
                    }
                }
                return;
            }
            v.visited.set(source_index.get());

            if (v.scb_bitset) |scb_bitset| {
                if (scb_bitset.isSet(source_index.get())) {
                    const scb_index = v.scb_list.getIndex(source_index.get()) orelse unreachable;
                    v.visit(Index.init(v.scb_list.list.items(.reference_source_index)[scb_index]), false, check_dynamic_imports);
                    v.visit(Index.init(v.scb_list.list.items(.ssr_source_index)[scb_index]), false, check_dynamic_imports);
                }
            }

            const is_js = v.all_loaders[source_index.get()].isJavaScriptLike();
            const is_css = v.all_loaders[source_index.get()].isCSS();

            const import_record_list_id = source_index;
            // when there are no import records, v index will be invalid
            if (import_record_list_id.get() < v.all_import_records.len) {
                const import_records = v.all_import_records[import_record_list_id.get()].slice();
                for (import_records) |*import_record| {
                    var other_source = import_record.source_index;
                    if (other_source.isValid()) {
                        var redirect_count: usize = 0;
                        while (getRedirectId(v.redirects[other_source.get()])) |redirect_id| : (redirect_count += 1) {
                            var other_import_records = v.all_import_records[other_source.get()].slice();
                            const other_import_record = &other_import_records[redirect_id];
                            import_record.source_index = other_import_record.source_index;
                            import_record.path = other_import_record.path;
                            other_source = other_import_record.source_index;
                            if (redirect_count == MAX_REDIRECTS) {
                                import_record.path.is_disabled = true;
                                import_record.source_index = Index.invalid;
                                break;
                            }

                            // Handle redirects to a builtin or external module
                            // https://github.com/oven-sh/bun/issues/3764
                            if (!other_source.isValid()) {
                                break;
                            }
                        }

                        // Mark if the file is imported by JS and its URL is inlined for CSS
                        const is_inlined = import_record.source_index.isValid() and v.all_urls_for_css[import_record.source_index.get()].len > 0;
                        if (is_js and is_inlined) {
                            v.additional_files_imported_by_js_and_inlined_in_css.set(import_record.source_index.get());
                        } else if (is_css and is_inlined) {
                            v.additional_files_imported_by_css_and_inlined.set(import_record.source_index.get());
                        }

                        v.visit(import_record.source_index, check_dynamic_imports and import_record.kind == .dynamic, check_dynamic_imports);
                    }
                }

                // Redirects replace the source file with another file
                if (getRedirectId(v.redirects[source_index.get()])) |redirect_id| {
                    const redirect_source_index = v.all_import_records[source_index.get()].slice()[redirect_id].source_index.get();
                    v.visit(Index.source(redirect_source_index), was_dynamic_import, check_dynamic_imports);
                    return;
                }
            }

            // Each file must come after its dependencies
            v.reachable.append(source_index) catch unreachable;
            if (comptime check_dynamic_imports) {
                if (was_dynamic_import) {
                    v.dynamic_import_entry_points.put(source_index.get(), {}) catch unreachable;
                }
            }
        }
    };

    pub fn findReachableFiles(this: *BundleV2) ![]Index {
        const trace = bun.perf.trace("Bundler.findReachableFiles");
        defer trace.end();

        // Create a quick index for server-component boundaries.
        // We need to mark the generated files as reachable, or else many files will appear missing.
        var sfa = std.heap.stackFallback(4096, this.allocator());
        const stack_alloc = sfa.get();
        var scb_bitset = if (this.graph.server_component_boundaries.list.len > 0)
            try this.graph.server_component_boundaries.slice().bitSet(stack_alloc, this.graph.input_files.len)
        else
            null;
        defer if (scb_bitset) |*b| b.deinit(stack_alloc);

        var additional_files_imported_by_js_and_inlined_in_css = try bun.bit_set.DynamicBitSetUnmanaged.initEmpty(stack_alloc, this.graph.input_files.len);
        var additional_files_imported_by_css_and_inlined = try bun.bit_set.DynamicBitSetUnmanaged.initEmpty(stack_alloc, this.graph.input_files.len);
        defer {
            additional_files_imported_by_js_and_inlined_in_css.deinit(stack_alloc);
            additional_files_imported_by_css_and_inlined.deinit(stack_alloc);
        }

        this.dynamic_import_entry_points = std.AutoArrayHashMap(Index.Int, void).init(this.allocator());

        const all_urls_for_css = this.graph.ast.items(.url_for_css);

        var visitor = ReachableFileVisitor{
            .reachable = try std.ArrayList(Index).initCapacity(this.allocator(), this.graph.entry_points.items.len + 1),
            .visited = try bun.bit_set.DynamicBitSet.initEmpty(this.allocator(), this.graph.input_files.len),
            .redirects = this.graph.ast.items(.redirect_import_record_index),
            .all_import_records = this.graph.ast.items(.import_records),
            .all_loaders = this.graph.input_files.items(.loader),
            .all_urls_for_css = all_urls_for_css,
            .redirect_map = this.pathToSourceIndexMap(this.transpiler.options.target).*,
            .dynamic_import_entry_points = &this.dynamic_import_entry_points,
            .scb_bitset = scb_bitset,
            .scb_list = if (scb_bitset != null)
                this.graph.server_component_boundaries.slice()
            else
                undefined, // will never be read since the above bitset is `null`
            .additional_files_imported_by_js_and_inlined_in_css = &additional_files_imported_by_js_and_inlined_in_css,
            .additional_files_imported_by_css_and_inlined = &additional_files_imported_by_css_and_inlined,
        };
        defer visitor.visited.deinit();

        // If we don't include the runtime, __toESM or __toCommonJS will not get
        // imported and weird things will happen
        visitor.visit(Index.runtime, false, false);

        switch (this.transpiler.options.code_splitting) {
            inline else => |check_dynamic_imports| {
                for (this.graph.entry_points.items) |entry_point| {
                    visitor.visit(entry_point, false, comptime check_dynamic_imports);
                }
            },
        }

        const DebugLog = bun.Output.Scoped(.ReachableFiles, .visible);
        if (DebugLog.isVisible()) {
            DebugLog.log("Reachable count: {d} / {d}", .{ visitor.reachable.items.len, this.graph.input_files.len });
            const sources: []Logger.Source = this.graph.input_files.items(.source);
            const targets: []options.Target = this.graph.ast.items(.target);
            for (visitor.reachable.items) |idx| {
                const source = sources[idx.get()];
                DebugLog.log("reachable file: #{d} {} ({s}) target=.{s}", .{
                    source.index.get(),
                    bun.fmt.quote(source.path.pretty),
                    source.path.text,
                    @tagName(targets[idx.get()]),
                });
            }
        }

        const additional_files = this.graph.input_files.items(.additional_files);
        const unique_keys = this.graph.input_files.items(.unique_key_for_additional_file);
        const content_hashes = this.graph.input_files.items(.content_hash_for_additional_file);
        for (all_urls_for_css, 0..) |url_for_css, index| {
            if (url_for_css.len > 0) {
                // We like to inline additional files in CSS if they fit a size threshold
                // If we do inline a file in CSS, and it is not imported by JS, then we don't need to copy the additional file into the output directory
                if (additional_files_imported_by_css_and_inlined.isSet(index) and !additional_files_imported_by_js_and_inlined_in_css.isSet(index)) {
                    additional_files[index].clearRetainingCapacity();
                    unique_keys[index] = "";
                    content_hashes[index] = 0;
                }
            }
        }

        return visitor.reachable.toOwnedSlice();
    }

    fn isDone(this: *BundleV2) bool {
        this.thread_lock.assertLocked();

        if (this.graph.pending_items == 0) {
            if (this.graph.drainDeferredTasks(this)) {
                return false;
            }

            return true;
        }

        return false;
    }

    pub fn waitForParse(this: *BundleV2) void {
        this.loop().tick(this, &isDone);

        debug("Parsed {d} files, producing {d} ASTs", .{ this.graph.input_files.len, this.graph.ast.len });
    }

    /// This runs on the Bundle Thread.
    pub fn runResolver(
        this: *BundleV2,
        import_record: bun.jsc.API.JSBundler.Resolve.MiniImportRecord,
        target: options.Target,
    ) void {
        const transpiler = this.transpilerForTarget(target);
        var had_busted_dir_cache: bool = false;
        var resolve_result = while (true) break transpiler.resolver.resolve(
            Fs.PathName.init(import_record.source_file).dirWithTrailingSlash(),
            import_record.specifier,
            import_record.kind,
        ) catch |err| {
            // Only perform directory busting when hot-reloading is enabled
            if (err == error.ModuleNotFound) {
                if (this.transpiler.options.dev_server) |dev| {
                    if (!had_busted_dir_cache) {
                        // Only re-query if we previously had something cached.
                        if (transpiler.resolver.bustDirCacheFromSpecifier(import_record.source_file, import_record.specifier)) {
                            had_busted_dir_cache = true;
                            continue;
                        }
                    }

                    // Tell Bake's Dev Server to wait for the file to be imported.
                    dev.directory_watchers.trackResolutionFailure(
                        import_record.source_file,
                        import_record.specifier,
                        target.bakeGraph(),
                        this.graph.input_files.items(.loader)[import_record.importer_source_index],
                    ) catch |e| bun.handleOom(e);

                    // Turn this into an invalid AST, so that incremental mode skips it when printing.
                    this.graph.ast.items(.parts)[import_record.importer_source_index].len = 0;
                }
            }

            var handles_import_errors = false;
            var source: ?*const Logger.Source = null;
            const log = this.logForResolutionFailures(import_record.source_file, target.bakeGraph());

            var record: *ImportRecord = &this.graph.ast.items(.import_records)[import_record.importer_source_index].slice()[import_record.import_record_index];
            source = &this.graph.input_files.items(.source)[import_record.importer_source_index];
            handles_import_errors = record.handles_import_errors;

            // Disable failing packages from being printed.
            // This may cause broken code to write.
            // However, doing this means we tell them all the resolve errors
            // Rather than just the first one.
            record.path.is_disabled = true;

            switch (err) {
                error.ModuleNotFound => {
                    const addError = Logger.Log.addResolveErrorWithTextDupe;

                    const path_to_use = import_record.specifier;

                    if (!handles_import_errors and !this.transpiler.options.ignore_module_resolution_errors) {
                        if (isPackagePath(import_record.specifier)) {
                            if (target == .browser and options.ExternalModules.isNodeBuiltin(path_to_use)) {
                                addError(
                                    log,
                                    source,
                                    import_record.range,
                                    this.allocator(),
                                    "Browser build cannot {s} Node.js module: \"{s}\". To use Node.js builtins, set target to 'node' or 'bun'",
                                    .{ import_record.kind.errorLabel(), path_to_use },
                                    import_record.kind,
                                ) catch unreachable;
                            } else {
                                addError(
                                    log,
                                    source,
                                    import_record.range,
                                    this.allocator(),
                                    "Could not resolve: \"{s}\". Maybe you need to \"bun install\"?",
                                    .{path_to_use},
                                    import_record.kind,
                                ) catch unreachable;
                            }
                        } else {
                            addError(
                                log,
                                source,
                                import_record.range,
                                this.allocator(),
                                "Could not resolve: \"{s}\"",
                                .{
                                    path_to_use,
                                },
                                import_record.kind,
                            ) catch unreachable;
                        }
                    }
                },
                // assume other errors are already in the log
                else => {},
            }
            return;
        };

        var out_source_index: ?Index = null;

        var path: *Fs.Path = resolve_result.path() orelse {
            var record: *ImportRecord = &this.graph.ast.items(.import_records)[import_record.importer_source_index].slice()[import_record.import_record_index];

            // Disable failing packages from being printed.
            // This may cause broken code to write.
            // However, doing this means we tell them all the resolve errors
            // Rather than just the first one.
            record.path.is_disabled = true;
            return;
        };

        if (resolve_result.is_external) {
            return;
        }

        if (path.pretty.ptr == path.text.ptr) {
            // TODO: outbase
            const rel = bun.path.relativePlatform(transpiler.fs.top_level_dir, path.text, .loose, false);
            path.pretty = bun.handleOom(this.allocator().dupe(u8, rel));
        }
        path.assertPrettyIsValid();

        var secondary_path_to_copy: ?Fs.Path = null;
        if (resolve_result.path_pair.secondary) |*secondary| {
            if (!secondary.is_disabled and
                secondary != path and
                !strings.eqlLong(secondary.text, path.text, true))
            {
                secondary_path_to_copy = bun.handleOom(secondary.dupeAlloc(this.allocator()));
            }
        }

        const entry = bun.handleOom(this.pathToSourceIndexMap(target).getOrPut(this.allocator(), path.hashKey()));
        if (!entry.found_existing) {
            path.* = bun.handleOom(this.pathWithPrettyInitialized(path.*, target));
            const loader: Loader = brk: {
                const record: *ImportRecord = &this.graph.ast.items(.import_records)[import_record.importer_source_index].slice()[import_record.import_record_index];
                if (record.loader) |out_loader| {
                    break :brk out_loader;
                }
                break :brk path.loader(&transpiler.options.loaders) orelse options.Loader.file;
                // HTML is only allowed at the entry point.
            };
            const idx = this.enqueueParseTask(
                &resolve_result,
                &.{
                    .path = path.*,
                    .contents = "",
                },
                loader,
                import_record.original_target,
            ) catch |err| bun.handleOom(err);
            entry.value_ptr.* = idx;
            out_source_index = Index.init(idx);

            // For non-javascript files, make all of these files share indices.
            // For example, it is silly to bundle index.css depended on by client+server twice.
            // It makes sense to separate these for JS because the target affects DCE
            if (this.transpiler.options.server_components and !loader.isJavaScriptLike()) {
                const a, const b = switch (target) {
                    else => .{ this.pathToSourceIndexMap(.browser), this.pathToSourceIndexMap(.bake_server_components_ssr) },
                    .browser => .{ this.pathToSourceIndexMap(this.transpiler.options.target), this.pathToSourceIndexMap(.bake_server_components_ssr) },
                    .bake_server_components_ssr => .{ this.pathToSourceIndexMap(this.transpiler.options.target), this.pathToSourceIndexMap(.browser) },
                };
                bun.handleOom(a.put(this.allocator(), entry.key_ptr.*, entry.value_ptr.*));
                if (this.framework.?.server_components.?.separate_ssr_graph)
                    bun.handleOom(b.put(this.allocator(), entry.key_ptr.*, entry.value_ptr.*));
            }
        } else {
            out_source_index = Index.init(entry.value_ptr.*);
        }

        if (out_source_index) |source_index| {
            const record: *ImportRecord = &this.graph.ast.items(.import_records)[import_record.importer_source_index].slice()[import_record.import_record_index];
            record.source_index = source_index;
        }
    }

    pub fn enqueueFileFromDevServerIncrementalGraphInvalidation(
        this: *BundleV2,
        path_slice: []const u8,
        target: options.Target,
    ) !void {
        // TODO: plugins with non-file namespaces
        const entry = try this.pathToSourceIndexMap(target).getOrPut(this.allocator(), bun.hash(path_slice));
        if (entry.found_existing) {
            return;
        }
        const t = this.transpilerForTarget(target);
        const result = t.resolveEntryPoint(path_slice) catch
            return;
        var path = result.path_pair.primary;
        this.incrementScanCounter();
        const source_index = Index.source(this.graph.input_files.len);
        const loader = brk: {
            const default = path.loader(&this.transpiler.options.loaders) orelse .file;
            break :brk default;
        };

        path = bun.handleOom(this.pathWithPrettyInitialized(path, target));
        path.assertPrettyIsValid();
        entry.value_ptr.* = source_index.get();
        bun.handleOom(this.graph.ast.append(this.allocator(), JSAst.empty));

        try this.graph.input_files.append(this.allocator(), .{
            .source = .{
                .path = path,
                .contents = "",
                .index = source_index,
            },
            .loader = loader,
            .side_effects = result.primary_side_effects_data,
        });
        var task = try this.allocator().create(ParseTask);
        task.* = ParseTask.init(&result, source_index, this);
        task.loader = loader;
        task.task.node.next = null;
        task.tree_shaking = this.linker.options.tree_shaking;
        task.known_target = target;
        task.jsx.development = switch (t.options.force_node_env) {
            .development => true,
            .production => false,
            .unspecified => t.options.jsx.development,
        };

        // Handle onLoad plugins as entry points
        if (!this.enqueueOnLoadPluginIfNeeded(task)) {
            if (loader.shouldCopyForBundling()) {
                var additional_files: *BabyList(AdditionalFile) = &this.graph.input_files.items(.additional_files)[source_index.get()];
                additional_files.push(this.allocator(), .{ .source_index = task.source_index.get() }) catch unreachable;
                this.graph.input_files.items(.side_effects)[source_index.get()] = .no_side_effects__pure_data;
                this.graph.estimated_file_loader_count += 1;
            }

            this.graph.pool.schedule(task);
        }
    }

    pub fn enqueueEntryItem(
        this: *BundleV2,
        hash: ?u64,
        resolve: _resolver.Result,
        is_entry_point: bool,
        target: options.Target,
    ) !?Index.Int {
        var result = resolve;
        var path = result.path() orelse return null;

        const entry = try this.pathToSourceIndexMap(target).getOrPut(this.allocator(), hash orelse path.hashKey());
        if (entry.found_existing) {
            return null;
        }
        this.incrementScanCounter();
        const source_index = Index.source(this.graph.input_files.len);

        const loader = brk: {
            const loader = path.loader(&this.transpiler.options.loaders) orelse .file;
            break :brk loader;
        };

        path.* = bun.handleOom(this.pathWithPrettyInitialized(path.*, target));
        path.assertPrettyIsValid();
        entry.value_ptr.* = source_index.get();
        bun.handleOom(this.graph.ast.append(this.allocator(), JSAst.empty));

        try this.graph.input_files.append(this.allocator(), .{
            .source = .{
                .path = path.*,
                .contents = "",
                .index = source_index,
            },
            .loader = loader,
            .side_effects = resolve.primary_side_effects_data,
        });
        var task = try this.allocator().create(ParseTask);
        task.* = ParseTask.init(&result, source_index, this);
        task.loader = loader;
        task.task.node.next = null;
        task.tree_shaking = this.linker.options.tree_shaking;
        task.is_entry_point = is_entry_point;
        task.known_target = target;
        {
            const bundler = this.transpilerForTarget(target);
            task.jsx.development = switch (bundler.options.force_node_env) {
                .development => true,
                .production => false,
                .unspecified => bundler.options.jsx.development,
            };
        }

        // Handle onLoad plugins as entry points
        if (!this.enqueueOnLoadPluginIfNeeded(task)) {
            if (loader.shouldCopyForBundling()) {
                var additional_files: *BabyList(AdditionalFile) = &this.graph.input_files.items(.additional_files)[source_index.get()];
                additional_files.push(this.allocator(), .{ .source_index = task.source_index.get() }) catch unreachable;
                this.graph.input_files.items(.side_effects)[source_index.get()] = _resolver.SideEffects.no_side_effects__pure_data;
                this.graph.estimated_file_loader_count += 1;
            }

            this.graph.pool.schedule(task);
        }

        try this.graph.entry_points.append(this.allocator(), source_index);

        return source_index.get();
    }

    /// `heap` is not freed when `deinit`ing the BundleV2
    pub fn init(
        transpiler: *Transpiler,
        bake_options: ?BakeOptions,
        alloc: std.mem.Allocator,
        event_loop: EventLoop,
        cli_watch_flag: bool,
        thread_pool: ?*ThreadPoolLib,
        heap: ThreadLocalArena,
    ) !*BundleV2 {
        transpiler.env.loadTracy();

        const this = try alloc.create(BundleV2);
        transpiler.options.mark_builtins_as_external = transpiler.options.target.isBun() or transpiler.options.target == .node;
        transpiler.resolver.opts.mark_builtins_as_external = transpiler.options.target.isBun() or transpiler.options.target == .node;

        this.* = .{
            .transpiler = transpiler,
            .client_transpiler = null,
            .ssr_transpiler = transpiler,
            .framework = null,
            .graph = .{
                .pool = undefined,
                .heap = heap,
                .kit_referenced_server_data = false,
                .kit_referenced_client_data = false,
            },
            .linker = .{
                .loop = event_loop,
                .graph = .{
                    .allocator = heap.allocator(),
                },
            },
            .bun_watcher = null,
            .plugins = null,
            .completion = null,
            .source_code_length = 0,
            .thread_lock = .initLocked(),
        };
        if (bake_options) |bo| {
            this.client_transpiler = bo.client_transpiler;
            this.ssr_transpiler = bo.ssr_transpiler;
            this.framework = bo.framework;
            this.linker.framework = &this.framework.?;
            this.plugins = bo.plugins;
            if (transpiler.options.server_components) {
                bun.assert(this.client_transpiler.?.options.server_components);
                if (bo.framework.server_components.?.separate_ssr_graph)
                    bun.assert(this.ssr_transpiler.options.server_components);
            }
        }
        this.transpiler.allocator = heap.allocator();
        this.transpiler.resolver.allocator = heap.allocator();
        this.transpiler.linker.allocator = heap.allocator();
        this.transpiler.log.msgs.allocator = heap.allocator();
        this.transpiler.log.clone_line_text = true;

        // We don't expose an option to disable this. Bake forbids tree-shaking
        // since every export must is always exist in case a future module
        // starts depending on it.
        if (this.transpiler.options.output_format == .internal_bake_dev) {
            this.transpiler.options.tree_shaking = false;
            this.transpiler.resolver.opts.tree_shaking = false;
        } else {
            this.transpiler.options.tree_shaking = true;
            this.transpiler.resolver.opts.tree_shaking = true;
        }

        this.linker.resolver = &this.transpiler.resolver;
        this.linker.graph.code_splitting = transpiler.options.code_splitting;

        this.linker.options.minify_syntax = transpiler.options.minify_syntax;
        this.linker.options.minify_identifiers = transpiler.options.minify_identifiers;
        this.linker.options.minify_whitespace = transpiler.options.minify_whitespace;
        this.linker.options.emit_dce_annotations = transpiler.options.emit_dce_annotations;
        this.linker.options.ignore_dce_annotations = transpiler.options.ignore_dce_annotations;
        this.linker.options.banner = transpiler.options.banner;
        this.linker.options.footer = transpiler.options.footer;
        this.linker.options.css_chunking = transpiler.options.css_chunking;
        this.linker.options.source_maps = transpiler.options.source_map;
        this.linker.options.tree_shaking = transpiler.options.tree_shaking;
        this.linker.options.public_path = transpiler.options.public_path;
        this.linker.options.target = transpiler.options.target;
        this.linker.options.output_format = transpiler.options.output_format;
        this.linker.options.generate_bytecode_cache = transpiler.options.bytecode;

        this.linker.dev_server = transpiler.options.dev_server;

        const pool = try this.allocator().create(ThreadPool);
        if (cli_watch_flag) {
            Watcher.enableHotModuleReloading(this);
        }
        // errdefer pool.destroy();
        errdefer this.graph.heap.deinit();

        pool.* = try .init(this, thread_pool);
        this.graph.pool = pool;
        pool.start();
        return this;
    }

    pub fn allocator(this: *const BundleV2) std.mem.Allocator {
        return this.graph.heap.allocator();
    }

    const logScanCounter = bun.Output.scoped(.scan_counter, .visible);

    pub fn incrementScanCounter(this: *BundleV2) void {
        this.thread_lock.assertLocked();
        this.graph.pending_items += 1;
        logScanCounter(".pending_items + 1 = {d}", .{this.graph.pending_items});
    }

    pub fn decrementScanCounter(this: *BundleV2) void {
        this.thread_lock.assertLocked();
        this.graph.pending_items -= 1;
        logScanCounter(".pending_items - 1 = {d}", .{this.graph.pending_items});
        this.onAfterDecrementScanCounter();
    }

    pub fn onAfterDecrementScanCounter(this: *BundleV2) void {
        if (this.asynchronous and this.isDone()) {
            this.finishFromBakeDevServer(this.transpiler.options.dev_server orelse
                @panic("No dev server attached in asynchronous bundle job")) catch
                bun.outOfMemory();
        }
    }

    pub fn enqueueEntryPoints(
        this: *BundleV2,
        comptime variant: enum { normal, dev_server, bake_production },
        data: switch (variant) {
            .normal => []const []const u8,
            .dev_server => struct {
                files: bake.DevServer.EntryPointList,
                css_data: *std.AutoArrayHashMapUnmanaged(Index, CssEntryPointMeta),
            },
            .bake_production => bake.production.EntryPointMap,
        },
    ) !void {
        {
            // Add the runtime
            const rt = ParseTask.getRuntimeSource(this.transpiler.options.target);
            try this.graph.input_files.append(this.allocator(), Graph.InputFile{
                .source = rt.source,
                .loader = .js,
                .side_effects = _resolver.SideEffects.no_side_effects__pure_data,
            });

            // try this.graph.entry_points.append(allocator, Index.runtime);
            try this.graph.ast.append(this.allocator(), JSAst.empty);
            try this.pathToSourceIndexMap(this.transpiler.options.target).put(this.allocator(), bun.hash("bun:wrap"), Index.runtime.get());
            var runtime_parse_task = try this.allocator().create(ParseTask);
            runtime_parse_task.* = rt.parse_task;
            runtime_parse_task.ctx = this;
            runtime_parse_task.tree_shaking = true;
            runtime_parse_task.loader = .js;
            this.incrementScanCounter();
            this.graph.pool.schedule(runtime_parse_task);
        }

        // Bake reserves two source indexes at the start of the file list, but
        // gets its content set after the scan+parse phase, but before linking.
        //
        // The dev server does not use these, as it is implement in the HMR runtime.
        if (variant != .dev_server) {
            try this.reserveSourceIndexesForBake();
        } else {
            bun.assert(this.transpiler.options.dev_server != null);
        }

        {
            // Setup entry points
            const num_entry_points = switch (variant) {
                .normal => data.len,
                .bake_production => data.files.count(),
                .dev_server => data.files.set.count(),
            };

            try this.graph.entry_points.ensureUnusedCapacity(this.allocator(), num_entry_points);
            try this.graph.input_files.ensureUnusedCapacity(this.allocator(), num_entry_points);

            switch (variant) {
                .normal => {
                    for (data) |entry_point| {
                        if (this.enqueueEntryPointOnResolvePluginIfNeeded(entry_point, this.transpiler.options.target)) {
                            continue;
                        }

                        // no plugins were matched
                        const resolved = this.transpiler.resolveEntryPoint(entry_point) catch
                            continue;

                        _ = try this.enqueueEntryItem(
                            null,
                            resolved,
                            true,
                            brk: {
                                const main_target = this.transpiler.options.target;

                                if (main_target.isServerSide()) {
                                    if (resolved.pathConst()) |path| {
                                        if (path.loader(&this.transpiler.options.loaders)) |loader| {
                                            if (loader == .html) {
                                                this.ensureClientTranspiler();
                                                break :brk .browser;
                                            }
                                        }
                                    }
                                }

                                break :brk main_target;
                            },
                        );
                    }
                },
                .dev_server => {
                    for (data.files.set.keys(), data.files.set.values()) |abs_path, flags| {

                        // Ensure we have the proper conditions set for client-side entrypoints.
                        const transpiler = if (flags.client and !flags.server and !flags.ssr)
                            this.transpilerForTarget(.browser)
                        else
                            this.transpiler;

                        const targets_to_check = [_]struct {
                            should_dispatch: bool,
                            target: options.Target,
                        }{
                            .{ .should_dispatch = flags.client, .target = .browser },
                            .{ .should_dispatch = flags.server, .target = this.transpiler.options.target },
                            .{ .should_dispatch = flags.ssr, .target = .bake_server_components_ssr },
                        };

                        var any_plugin_matched = false;
                        for (targets_to_check) |target_info| {
                            if (target_info.should_dispatch) {
                                if (this.enqueueEntryPointOnResolvePluginIfNeeded(abs_path, target_info.target)) {
                                    any_plugin_matched = true;
                                }
                            }
                        }

                        if (any_plugin_matched) {
                            continue;
                        }

                        // Fall back to normal resolution if no plugins matched
                        const resolved = transpiler.resolveEntryPoint(abs_path) catch |err| {
                            const dev = this.transpiler.options.dev_server orelse unreachable;
                            dev.handleParseTaskFailure(
                                err,
                                if (flags.client) .client else .server,
                                abs_path,
                                transpiler.log,
                                this,
                            ) catch |e| bun.handleOom(e);
                            transpiler.log.reset();
                            continue;
                        };

                        if (flags.client) brk: {
                            const source_index = try this.enqueueEntryItem(null, resolved, true, .browser) orelse break :brk;
                            if (flags.css) {
                                try data.css_data.putNoClobber(this.allocator(), Index.init(source_index), .{ .imported_on_server = false });
                            }
                        }
                        if (flags.server) _ = try this.enqueueEntryItem(null, resolved, true, this.transpiler.options.target);
                        if (flags.ssr) _ = try this.enqueueEntryItem(null, resolved, true, .bake_server_components_ssr);
                    }
                },
                .bake_production => {
                    for (data.files.keys()) |key| {
                        const abs_path = key.absPath();
                        const target = switch (key.side) {
                            .client => options.Target.browser,
                            .server => this.transpiler.options.target,
                        };

                        if (this.enqueueEntryPointOnResolvePluginIfNeeded(abs_path, target)) {
                            continue;
                        }

                        // no plugins matched
                        const resolved = this.transpiler.resolveEntryPoint(abs_path) catch
                            continue;

                        // TODO: wrap client files so the exports arent preserved.
                        _ = try this.enqueueEntryItem(null, resolved, true, target) orelse continue;
                    }
                },
            }
        }
    }

    fn cloneAST(this: *BundleV2) !void {
        const trace = bun.perf.trace("Bundler.cloneAST");
        defer trace.end();
        bun.safety.alloc.assertEq(this.allocator(), this.transpiler.allocator);
        bun.safety.alloc.assertEq(this.allocator(), this.linker.graph.allocator);
        this.linker.graph.ast = try this.graph.ast.clone(this.allocator());
        var ast = this.linker.graph.ast.slice();
        for (ast.items(.module_scope)) |*module_scope| {
            for (module_scope.children.slice()) |child| {
                child.parent = module_scope;
            }

            if (comptime FeatureFlags.help_catch_memory_issues) {
                this.graph.heap.helpCatchMemoryIssues();
            }

            module_scope.generated = try module_scope.generated.clone(this.allocator());
        }
    }

    /// This generates the two asts for 'bun:bake/client' and 'bun:bake/server'. Both are generated
    /// at the same time in one pass over the SCB list.
    pub fn processServerComponentManifestFiles(this: *BundleV2) OOM!void {
        // If a server components is not configured, do nothing
        const fw = this.framework orelse return;
        const sc = fw.server_components orelse return;

        if (!this.graph.kit_referenced_server_data and
            !this.graph.kit_referenced_client_data) return;

        const alloc = this.allocator();

        var server = try AstBuilder.init(this.allocator(), &bake.server_virtual_source, this.transpiler.options.hot_module_reloading);
        var client = try AstBuilder.init(this.allocator(), &bake.client_virtual_source, this.transpiler.options.hot_module_reloading);

        var server_manifest_props: std.ArrayListUnmanaged(G.Property) = .{};
        var client_manifest_props: std.ArrayListUnmanaged(G.Property) = .{};

        const scbs = this.graph.server_component_boundaries.list.slice();
        const named_exports_array = this.graph.ast.items(.named_exports);

        const id_string = server.newExpr(E.String{ .data = "id" });
        const name_string = server.newExpr(E.String{ .data = "name" });
        const chunks_string = server.newExpr(E.String{ .data = "chunks" });
        const specifier_string = server.newExpr(E.String{ .data = "specifier" });
        const empty_array = server.newExpr(E.Array{});

        for (
            scbs.items(.use_directive),
            scbs.items(.source_index),
            scbs.items(.ssr_source_index),
        ) |use, source_id, ssr_index| {
            if (use == .client) {
                // TODO(@paperclover/bake): this file is being generated far too
                // early. we don't know which exports are dead and which exports
                // are live. Tree-shaking figures that out. However,
                // tree-shaking happens after import binding, which would
                // require this ast.
                //
                // The plan: change this to generate a stub ast which only has
                // `export const serverManifest = undefined;`, and then
                // re-generate this file later with the properly decided
                // manifest. However, I will probably reconsider how this
                // manifest is being generated when I write the whole
                // "production build" part of Bake.

                const keys = named_exports_array[source_id].keys();
                const client_manifest_items = try alloc.alloc(G.Property, keys.len);

                if (!sc.separate_ssr_graph) bun.todoPanic(@src(), "separate_ssr_graph=false", .{});

                const client_path = server.newExpr(E.String{
                    .data = try std.fmt.allocPrint(alloc, "{}S{d:0>8}", .{
                        bun.fmt.hexIntLower(this.unique_key),
                        source_id,
                    }),
                });
                const ssr_path = server.newExpr(E.String{
                    .data = try std.fmt.allocPrint(alloc, "{}S{d:0>8}", .{
                        bun.fmt.hexIntLower(this.unique_key),
                        ssr_index,
                    }),
                });

                for (keys, client_manifest_items) |export_name_string, *client_item| {
                    const server_key_string = try std.fmt.allocPrint(alloc, "{}S{d:0>8}#{s}", .{
                        bun.fmt.hexIntLower(this.unique_key),
                        source_id,
                        export_name_string,
                    });
                    const export_name = server.newExpr(E.String{ .data = export_name_string });

                    // write dependencies on the underlying module, not the proxy
                    try server_manifest_props.append(alloc, .{
                        .key = server.newExpr(E.String{ .data = server_key_string }),
                        .value = server.newExpr(E.Object{
                            .properties = try G.Property.List.fromSlice(alloc, &.{
                                .{ .key = id_string, .value = client_path },
                                .{ .key = name_string, .value = export_name },
                                .{ .key = chunks_string, .value = empty_array },
                            }),
                        }),
                    });
                    client_item.* = .{
                        .key = export_name,
                        .value = server.newExpr(E.Object{
                            .properties = try G.Property.List.fromSlice(alloc, &.{
                                .{ .key = name_string, .value = export_name },
                                .{ .key = specifier_string, .value = ssr_path },
                            }),
                        }),
                    };
                }

                try client_manifest_props.append(alloc, .{
                    .key = client_path,
                    .value = server.newExpr(E.Object{
                        .properties = G.Property.List.init(client_manifest_items),
                    }),
                });
            } else {
                bun.todoPanic(@src(), "\"use server\"", .{});
            }
        }

        try server.appendStmt(S.Local{
            .kind = .k_const,
            .decls = try G.Decl.List.fromSlice(alloc, &.{.{
                .binding = Binding.alloc(alloc, B.Identifier{
                    .ref = try server.newSymbol(.other, "serverManifest"),
                }, Logger.Loc.Empty),
                .value = server.newExpr(E.Object{
                    .properties = G.Property.List.fromList(server_manifest_props),
                }),
            }}),
            .is_export = true,
        });
        try server.appendStmt(S.Local{
            .kind = .k_const,
            .decls = try G.Decl.List.fromSlice(alloc, &.{.{
                .binding = Binding.alloc(alloc, B.Identifier{
                    .ref = try server.newSymbol(.other, "ssrManifest"),
                }, Logger.Loc.Empty),
                .value = server.newExpr(E.Object{
                    .properties = G.Property.List.fromList(client_manifest_props),
                }),
            }}),
            .is_export = true,
        });

        this.graph.ast.set(Index.bake_server_data.get(), try server.toBundledAst(.bun));
        this.graph.ast.set(Index.bake_client_data.get(), try client.toBundledAst(.browser));
    }

    pub fn enqueueParseTask(
        this: *BundleV2,
        noalias resolve_result: *const _resolver.Result,
        source: *const Logger.Source,
        loader: Loader,
        known_target: options.Target,
    ) OOM!Index.Int {
        const source_index = Index.init(@as(u32, @intCast(this.graph.ast.len)));
        this.graph.ast.append(this.allocator(), JSAst.empty) catch unreachable;

        this.graph.input_files.append(this.allocator(), .{
            .source = source.*,
            .loader = loader,
            .side_effects = loader.sideEffects(),
        }) catch |err| bun.handleOom(err);
        var task = bun.handleOom(this.allocator().create(ParseTask));
        task.* = ParseTask.init(resolve_result, source_index, this);
        task.loader = loader;
        task.jsx = this.transpilerForTarget(known_target).options.jsx;
        task.task.node.next = null;
        task.io_task.node.next = null;
        task.tree_shaking = this.linker.options.tree_shaking;
        task.known_target = known_target;

        this.incrementScanCounter();

        // Handle onLoad plugins
        if (!this.enqueueOnLoadPluginIfNeeded(task)) {
            if (loader.shouldCopyForBundling()) {
                var additional_files: *BabyList(AdditionalFile) = &this.graph.input_files.items(.additional_files)[source_index.get()];
                additional_files.push(this.allocator(), .{ .source_index = task.source_index.get() }) catch unreachable;
                this.graph.input_files.items(.side_effects)[source_index.get()] = _resolver.SideEffects.no_side_effects__pure_data;
                this.graph.estimated_file_loader_count += 1;
            }

            this.graph.pool.schedule(task);
        }

        return source_index.get();
    }

    pub fn enqueueParseTask2(
        this: *BundleV2,
        source: *const Logger.Source,
        loader: Loader,
        known_target: options.Target,
    ) OOM!Index.Int {
        const source_index = Index.init(@as(u32, @intCast(this.graph.ast.len)));
        this.graph.ast.append(this.allocator(), JSAst.empty) catch unreachable;

        this.graph.input_files.append(this.allocator(), .{
            .source = source.*,
            .loader = loader,
            .side_effects = loader.sideEffects(),
        }) catch |err| bun.handleOom(err);
        var task = bun.handleOom(this.allocator().create(ParseTask));
        task.* = .{
            .ctx = this,
            .path = source.path,
            .contents_or_fd = .{
                .contents = source.contents,
            },
            .side_effects = .has_side_effects,
            .jsx = if (known_target == .bake_server_components_ssr and !this.framework.?.server_components.?.separate_ssr_graph)
                this.transpiler.options.jsx
            else
                this.transpilerForTarget(known_target).options.jsx,
            .source_index = source_index,
            .module_type = .unknown,
            .emit_decorator_metadata = false, // TODO
            .package_version = "",
            .loader = loader,
            .tree_shaking = this.linker.options.tree_shaking,
            .known_target = known_target,
        };
        task.task.node.next = null;
        task.io_task.node.next = null;

        this.incrementScanCounter();

        // Handle onLoad plugins
        if (!this.enqueueOnLoadPluginIfNeeded(task)) {
            if (loader.shouldCopyForBundling()) {
                var additional_files: *BabyList(AdditionalFile) = &this.graph.input_files.items(.additional_files)[source_index.get()];
                additional_files.push(this.allocator(), .{ .source_index = task.source_index.get() }) catch unreachable;
                this.graph.input_files.items(.side_effects)[source_index.get()] = _resolver.SideEffects.no_side_effects__pure_data;
                this.graph.estimated_file_loader_count += 1;
            }

            this.graph.pool.schedule(task);
        }
        return source_index.get();
    }

    /// Enqueue a ServerComponentParseTask.
    /// `source_without_index` is copied and assigned a new source index. That index is returned.
    pub fn enqueueServerComponentGeneratedFile(
        this: *BundleV2,
        data: ServerComponentParseTask.Data,
        source_without_index: Logger.Source,
    ) OOM!Index.Int {
        var new_source: Logger.Source = source_without_index;
        const source_index = this.graph.input_files.len;
        new_source.index = Index.init(source_index);
        try this.graph.input_files.append(this.allocator(), .{
            .source = new_source,
            .loader = .js,
            .side_effects = .has_side_effects,
        });
        try this.graph.ast.append(this.allocator(), JSAst.empty);

        const task = bun.new(ServerComponentParseTask, .{
            .data = data,
            .ctx = this,
            .source = new_source,
        });

        this.incrementScanCounter();

        this.graph.pool.worker_pool.schedule(.from(&task.task));

        return @intCast(source_index);
    }

    pub const DependenciesScanner = struct {
        ctx: *anyopaque,
        entry_points: []const []const u8,

        onFetch: *const fn (
            ctx: *anyopaque,
            result: *DependenciesScanner.Result,
        ) anyerror!void,

        pub const Result = struct {
            dependencies: bun.StringSet,
            reachable_files: []const Index,
            bundle_v2: *BundleV2,
        };
    };

    pub fn getAllDependencies(this: *BundleV2, reachable_files: []const Index, fetcher: *const DependenciesScanner) !void {

        // Find all external dependencies from reachable files
        var external_deps = bun.StringSet.init(bun.default_allocator);
        defer external_deps.deinit();

        const import_records = this.graph.ast.items(.import_records);

        for (reachable_files) |source_index| {
            const records: []const ImportRecord = import_records[source_index.get()].slice();
            for (records) |*record| {
                if (!record.source_index.isValid() and record.tag == .none) {
                    const path = record.path.text;
                    // External dependency
                    if (path.len > 0 and
                        // Check for either node or bun builtins
                        // We don't use the list from .bun because that includes third-party packages in some cases.
                        !jsc.ModuleLoader.HardcodedModule.Alias.has(path, .node) and
                        !strings.hasPrefixComptime(path, "bun:") and
                        !strings.eqlComptime(path, "bun"))
                    {
                        if (strings.isNPMPackageNameIgnoreLength(path)) {
                            try external_deps.insert(path);
                        }
                    }
                }
            }
        }
        var result = DependenciesScanner.Result{
            .dependencies = external_deps,
            .bundle_v2 = this,
            .reachable_files = reachable_files,
        };
        try fetcher.onFetch(fetcher.ctx, &result);
    }

    pub fn generateFromCLI(
        transpiler: *Transpiler,
        alloc: std.mem.Allocator,
        event_loop: EventLoop,
        enable_reloading: bool,
        reachable_files_count: *usize,
        minify_duration: *u64,
        source_code_size: *u64,
        fetcher: ?*DependenciesScanner,
    ) !std.ArrayList(options.OutputFile) {
        var this = try BundleV2.init(
            transpiler,
            null,
            alloc,
            event_loop,
            enable_reloading,
            null,
            .init(),
        );
        this.unique_key = generateUniqueKey();

        if (this.transpiler.log.hasErrors()) {
            return error.BuildFailed;
        }

        try this.enqueueEntryPoints(.normal, this.transpiler.options.entry_points);

        if (this.transpiler.log.hasErrors()) {
            return error.BuildFailed;
        }

        this.waitForParse();

        minify_duration.* = @as(u64, @intCast(@divTrunc(@as(i64, @truncate(std.time.nanoTimestamp())) - @as(i64, @truncate(bun.cli.start_time)), @as(i64, std.time.ns_per_ms))));
        source_code_size.* = this.source_code_length;

        if (this.transpiler.log.hasErrors()) {
            return error.BuildFailed;
        }

        try this.processServerComponentManifestFiles();

        const reachable_files = try this.findReachableFiles();
        reachable_files_count.* = reachable_files.len -| 1; // - 1 for the runtime

        try this.processFilesToCopy(reachable_files);

        try this.addServerComponentBoundariesAsExtraEntryPoints();

        try this.cloneAST();

        const chunks = try this.linker.link(
            this,
            this.graph.entry_points.items,
            this.graph.server_component_boundaries,
            reachable_files,
        );

        // Do this at the very end, after processing all the imports/exports so that we can follow exports as needed.
        if (fetcher) |fetch| {
            try this.getAllDependencies(reachable_files, fetch);
            return std.ArrayList(options.OutputFile).init(alloc);
        }

        return try this.linker.generateChunksInParallel(chunks, false);
    }

    pub fn generateFromBakeProductionCLI(
        entry_points: bake.production.EntryPointMap,
        server_transpiler: *Transpiler,
        bake_options: BakeOptions,
        alloc: std.mem.Allocator,
        event_loop: EventLoop,
    ) !std.ArrayList(options.OutputFile) {
        var this = try BundleV2.init(
            server_transpiler,
            bake_options,
            alloc,
            event_loop,
            false,
            null,
            .init(),
        );
        this.unique_key = generateUniqueKey();

        if (this.transpiler.log.hasErrors()) {
            return error.BuildFailed;
        }

        try this.enqueueEntryPoints(.bake_production, entry_points);

        if (this.transpiler.log.hasErrors()) {
            return error.BuildFailed;
        }

        this.waitForParse();

        if (this.transpiler.log.hasErrors()) {
            return error.BuildFailed;
        }

        try this.processServerComponentManifestFiles();

        const reachable_files = try this.findReachableFiles();

        try this.processFilesToCopy(reachable_files);

        try this.addServerComponentBoundariesAsExtraEntryPoints();

        try this.cloneAST();

        const chunks = try this.linker.link(
            this,
            this.graph.entry_points.items,
            this.graph.server_component_boundaries,
            reachable_files,
        );

        if (chunks.len == 0) {
            return std.ArrayList(options.OutputFile).init(bun.default_allocator);
        }

        return try this.linker.generateChunksInParallel(chunks, false);
    }

    pub fn addServerComponentBoundariesAsExtraEntryPoints(this: *BundleV2) !void {
        // Prepare server component boundaries. Each boundary turns into two
        // entry points, a client entrypoint and a server entrypoint.
        //
        // TODO: This should be able to group components by the user specified
        // entry points. This way, using two component files in a route does not
        // create two separate chunks. (note: bake passes each route as an entrypoint)
        {
            const scbs = this.graph.server_component_boundaries.slice();
            try this.graph.entry_points.ensureUnusedCapacity(this.allocator(), scbs.list.len * 2);
            for (scbs.list.items(.source_index), scbs.list.items(.ssr_source_index)) |original_index, ssr_index| {
                inline for (.{ original_index, ssr_index }) |idx| {
                    this.graph.entry_points.appendAssumeCapacity(Index.init(idx));
                }
            }
        }
    }

    pub fn processFilesToCopy(this: *BundleV2, reachable_files: []const Index) !void {
        if (this.graph.estimated_file_loader_count > 0) {
            const file_allocators = this.graph.input_files.items(.allocator);
            const unique_key_for_additional_files = this.graph.input_files.items(.unique_key_for_additional_file);
            const content_hashes_for_additional_files = this.graph.input_files.items(.content_hash_for_additional_file);
            const sources: []const Logger.Source = this.graph.input_files.items(.source);
            const targets: []const options.Target = this.graph.ast.items(.target);
            var additional_output_files = std.ArrayList(options.OutputFile).init(this.transpiler.allocator);

            const additional_files: []BabyList(AdditionalFile) = this.graph.input_files.items(.additional_files);
            const loaders = this.graph.input_files.items(.loader);

            for (reachable_files) |reachable_source| {
                const index = reachable_source.get();
                const key = unique_key_for_additional_files[index];
                if (key.len > 0) {
                    var template = if (this.graph.html_imports.server_source_indices.len > 0 and this.transpiler.options.asset_naming.len == 0)
                        PathTemplate.assetWithTarget
                    else
                        PathTemplate.asset;

                    const target = targets[index];
                    const asset_naming = this.transpilerForTarget(target).options.asset_naming;
                    if (asset_naming.len > 0) {
                        template.data = asset_naming;
                    }

                    const source = &sources[index];

                    const output_path = brk: {
                        var pathname = source.path.name;

                        // TODO: outbase
                        pathname = Fs.PathName.init(bun.path.relativePlatform(this.transpiler.options.root_dir, source.path.text, .loose, false));

                        template.placeholder.name = pathname.base;
                        template.placeholder.dir = pathname.dir;
                        template.placeholder.ext = pathname.ext;
                        if (template.placeholder.ext.len > 0 and template.placeholder.ext[0] == '.')
                            template.placeholder.ext = template.placeholder.ext[1..];

                        if (template.needs(.hash)) {
                            template.placeholder.hash = content_hashes_for_additional_files[index];
                        }

                        if (template.needs(.target)) {
                            template.placeholder.target = @tagName(target);
                        }
                        break :brk bun.handleOom(std.fmt.allocPrint(bun.default_allocator, "{}", .{template}));
                    };

                    const loader = loaders[index];

                    additional_output_files.append(options.OutputFile.init(.{
                        .source_index = .init(index),
                        .data = .{ .buffer = .{
                            .data = source.contents,
                            .allocator = file_allocators[index],
                        } },
                        .size = source.contents.len,
                        .output_path = output_path,
                        .input_path = bun.handleOom(bun.default_allocator.dupe(u8, source.path.text)),
                        .input_loader = .file,
                        .output_kind = .asset,
                        .loader = loader,
                        .hash = content_hashes_for_additional_files[index],
                        .side = .client,
                        .entry_point_index = null,
                        .is_executable = false,
                    })) catch unreachable;
                    additional_files[index].push(this.allocator(), AdditionalFile{
                        .output_file = @as(u32, @truncate(additional_output_files.items.len - 1)),
                    }) catch unreachable;
                }
            }

            this.graph.additional_output_files = additional_output_files.moveToUnmanaged();
        }
    }

    pub const JSBundleThread = BundleThread(JSBundleCompletionTask);

    pub fn createAndScheduleCompletionTask(
        config: bun.jsc.API.JSBundler.Config,
        plugins: ?*bun.jsc.API.JSBundler.Plugin,
        globalThis: *jsc.JSGlobalObject,
        event_loop: *bun.jsc.EventLoop,
        _: std.mem.Allocator,
    ) OOM!*JSBundleCompletionTask {
        const completion = bun.new(JSBundleCompletionTask, .{
            .ref_count = .init(),
            .config = config,
            .jsc_event_loop = event_loop,
            .globalThis = globalThis,
            .poll_ref = Async.KeepAlive.init(),
            .env = globalThis.bunVM().transpiler.env,
            .plugins = plugins,
            .log = Logger.Log.init(bun.default_allocator),
            .task = undefined,
        });
        completion.task = JSBundleCompletionTask.TaskCompletion.init(completion);

        if (plugins) |plugin| {
            plugin.setConfig(completion);
        }

        // Ensure this exists before we spawn the thread to prevent any race
        // conditions from creating two
        _ = jsc.WorkPool.get();

        JSBundleThread.singleton.enqueue(completion);

        completion.poll_ref.ref(globalThis.bunVM());

        return completion;
    }

    pub fn generateFromJavaScript(
        config: bun.jsc.API.JSBundler.Config,
        plugins: ?*bun.jsc.API.JSBundler.Plugin,
        globalThis: *jsc.JSGlobalObject,
        event_loop: *bun.jsc.EventLoop,
        alloc: std.mem.Allocator,
    ) OOM!bun.jsc.JSValue {
        const completion = try createAndScheduleCompletionTask(config, plugins, globalThis, event_loop, alloc);
        completion.promise = jsc.JSPromise.Strong.init(globalThis);
        return completion.promise.value();
    }

    pub const BuildResult = struct {
        output_files: std.ArrayList(options.OutputFile),

        pub fn deinit(this: *BuildResult) void {
            for (this.output_files.items) |*output_file| {
                output_file.deinit();
            }

            this.output_files.clearAndFree();
        }
    };

    pub const Result = union(enum) {
        pending: void,
        err: anyerror,
        value: BuildResult,

        pub fn deinit(this: *Result) void {
            switch (this.*) {
                .value => |*value| {
                    value.deinit();
                },
                else => {},
            }
        }
    };

    pub const JSBundleCompletionTask = struct {
        pub const RefCount = bun.ptr.ThreadSafeRefCount(@This(), "ref_count", @This().deinit, .{});
        pub const ref = RefCount.ref;
        pub const deref = RefCount.deref;

        ref_count: RefCount,
        config: bun.jsc.API.JSBundler.Config,
        jsc_event_loop: *bun.jsc.EventLoop,
        task: bun.jsc.AnyTask,
        globalThis: *jsc.JSGlobalObject,
        promise: jsc.JSPromise.Strong = .{},
        poll_ref: Async.KeepAlive = Async.KeepAlive.init(),
        env: *bun.DotEnv.Loader,
        log: Logger.Log,
        cancelled: bool = false,

        html_build_task: ?*jsc.API.HTMLBundle.HTMLBundleRoute = null,

        result: Result = .{ .pending = {} },

        next: ?*JSBundleCompletionTask = null,
        transpiler: *BundleV2 = undefined,
        plugins: ?*bun.jsc.API.JSBundler.Plugin = null,
        started_at_ns: u64 = 0,

        pub fn configureBundler(
            completion: *JSBundleCompletionTask,
            transpiler: *Transpiler,
            alloc: std.mem.Allocator,
        ) !void {
            const config = &completion.config;

            transpiler.* = try bun.Transpiler.init(
                alloc,
                &completion.log,
                api.TransformOptions{
                    .define = if (config.define.count() > 0) config.define.toAPI() else null,
                    .entry_points = config.entry_points.keys(),
                    .target = config.target.toAPI(),
                    .absolute_working_dir = if (config.dir.list.items.len > 0)
                        config.dir.sliceWithSentinel()
                    else
                        null,
                    .inject = &.{},
                    .external = config.external.keys(),
                    .main_fields = &.{},
                    .extension_order = &.{},
                    .env_files = &.{},
                    .conditions = config.conditions.map.keys(),
                    .ignore_dce_annotations = transpiler.options.ignore_dce_annotations,
                    .drop = config.drop.map.keys(),
                    .bunfig_path = transpiler.options.bunfig_path,
                },
                completion.env,
            );
            transpiler.options.env.behavior = config.env_behavior;
            transpiler.options.env.prefix = config.env_prefix.slice();
            if (config.force_node_env != .unspecified) {
                transpiler.options.force_node_env = config.force_node_env;
            }

            transpiler.options.entry_points = config.entry_points.keys();
            transpiler.options.jsx = config.jsx;
            transpiler.options.no_macros = config.no_macros;
            transpiler.options.loaders = try options.loadersFromTransformOptions(alloc, config.loaders, config.target);
            transpiler.options.entry_naming = config.names.entry_point.data;
            transpiler.options.chunk_naming = config.names.chunk.data;
            transpiler.options.asset_naming = config.names.asset.data;

            transpiler.options.public_path = config.public_path.list.items;
            transpiler.options.output_format = config.format;
            transpiler.options.bytecode = config.bytecode;
            transpiler.options.compile = config.compile != null;

            transpiler.options.output_dir = config.outdir.slice();
            transpiler.options.root_dir = config.rootdir.slice();
            transpiler.options.minify_syntax = config.minify.syntax;
            transpiler.options.minify_whitespace = config.minify.whitespace;
            transpiler.options.minify_identifiers = config.minify.identifiers;
            transpiler.options.inlining = config.minify.syntax;
            transpiler.options.source_map = config.source_map;
            transpiler.options.packages = config.packages;
            transpiler.options.code_splitting = config.code_splitting;
            transpiler.options.emit_dce_annotations = config.emit_dce_annotations orelse !config.minify.whitespace;
            transpiler.options.ignore_dce_annotations = config.ignore_dce_annotations;
            transpiler.options.css_chunking = config.css_chunking;
            transpiler.options.banner = config.banner.slice();
            transpiler.options.footer = config.footer.slice();

            transpiler.configureLinker();
            try transpiler.configureDefines();

            if (!transpiler.options.production) {
                try transpiler.options.conditions.appendSlice(&.{"development"});
            }
            transpiler.resolver.env_loader = transpiler.env;
            transpiler.resolver.opts = transpiler.options;
        }

        pub fn completeOnBundleThread(completion: *JSBundleCompletionTask) void {
            completion.jsc_event_loop.enqueueTaskConcurrent(jsc.ConcurrentTask.create(completion.task.task()));
        }

        pub const TaskCompletion = bun.jsc.AnyTask.New(JSBundleCompletionTask, onComplete);

        fn deinit(this: *JSBundleCompletionTask) void {
            this.result.deinit();
            this.log.deinit();
            this.poll_ref.disable();
            if (this.plugins) |plugin| {
                plugin.deinit();
            }
            this.config.deinit(bun.default_allocator);
            this.promise.deinit();
            bun.destroy(this);
        }

        fn doCompilation(this: *JSBundleCompletionTask, output_files: *std.ArrayList(options.OutputFile)) bun.StandaloneModuleGraph.CompileResult {
            const compile_options = &(this.config.compile orelse @panic("Unexpected: No compile options provided"));

            const entry_point_index: usize = brk: {
                for (output_files.items, 0..) |*output_file, i| {
                    if (output_file.output_kind == .@"entry-point" and (output_file.side orelse .server) == .server) {
                        break :brk i;
                    }
                }
                return bun.StandaloneModuleGraph.CompileResult.fail("No entry point found for compilation");
            };

            const output_file = &output_files.items[entry_point_index];
            const outbuf = bun.path_buffer_pool.get();
            defer bun.path_buffer_pool.put(outbuf);

            var full_outfile_path = if (this.config.outdir.slice().len > 0) brk: {
                const outdir_slice = this.config.outdir.slice();
                const top_level_dir = bun.fs.FileSystem.instance.top_level_dir;
                break :brk bun.path.joinAbsStringBuf(top_level_dir, outbuf, &[_][]const u8{ outdir_slice, compile_options.outfile.slice() }, .auto);
            } else compile_options.outfile.slice();

            // Add .exe extension for Windows targets if not already present
            if (compile_options.compile_target.os == .windows and !strings.hasSuffixComptime(full_outfile_path, ".exe")) {
                full_outfile_path = std.fmt.allocPrint(bun.default_allocator, "{s}.exe", .{full_outfile_path}) catch |err| bun.handleOom(err);
            } else {
                full_outfile_path = bun.handleOom(bun.default_allocator.dupe(u8, full_outfile_path));
            }

            const dirname = std.fs.path.dirname(full_outfile_path) orelse ".";
            const basename = std.fs.path.basename(full_outfile_path);

            var root_dir = bun.FD.cwd().stdDir();
            defer {
                if (bun.FD.fromStdDir(root_dir) != bun.FD.cwd()) {
                    root_dir.close();
                }
            }

            if (!(dirname.len == 0 or strings.eqlComptime(dirname, "."))) {
                root_dir = root_dir.makeOpenPath(dirname, .{}) catch |err| {
                    return bun.StandaloneModuleGraph.CompileResult.fail(bun.handleOom(std.fmt.allocPrint(bun.default_allocator, "Failed to open output directory {s}: {s}", .{ dirname, @errorName(err) })));
                };
            }

            const result = bun.StandaloneModuleGraph.toExecutable(
                &compile_options.compile_target,
                bun.default_allocator,
                output_files.items,
                root_dir,
                this.config.public_path.slice(),
                basename,
                this.env,
                this.config.format,
                .{
                    .hide_console = compile_options.windows_hide_console,
                    .icon = if (compile_options.windows_icon_path.slice().len > 0)
                        compile_options.windows_icon_path.slice()
                    else
                        null,
                    .title = if (compile_options.windows_title.slice().len > 0)
                        compile_options.windows_title.slice()
                    else
                        null,
                    .publisher = if (compile_options.windows_publisher.slice().len > 0)
                        compile_options.windows_publisher.slice()
                    else
                        null,
                    .version = if (compile_options.windows_version.slice().len > 0)
                        compile_options.windows_version.slice()
                    else
                        null,
                    .description = if (compile_options.windows_description.slice().len > 0)
                        compile_options.windows_description.slice()
                    else
                        null,
                    .copyright = if (compile_options.windows_copyright.slice().len > 0)
                        compile_options.windows_copyright.slice()
                    else
                        null,
                },
                compile_options.exec_argv.slice(),
                if (compile_options.executable_path.slice().len > 0)
                    compile_options.executable_path.slice()
                else
                    null,
            ) catch |err| {
                return bun.StandaloneModuleGraph.CompileResult.fail(bun.handleOom(std.fmt.allocPrint(bun.default_allocator, "{s}", .{@errorName(err)})));
            };

            if (result == .success) {
                output_file.dest_path = full_outfile_path;
                output_file.is_executable = true;
            }

            for (output_files.items, 0..) |*current, i| {
                if (i != entry_point_index) {
                    current.deinit();
                }
            }

            const entry_point_output_file = output_files.swapRemove(entry_point_index);
            output_files.items.len = 1;
            output_files.items[0] = entry_point_output_file;

            return result;
        }

        /// Returns true if the promises were handled and resolved from BundlePlugin.ts, returns false if the caller should imediately resolve
        fn runOnEndCallbacks(globalThis: *jsc.JSGlobalObject, plugin: *bun.jsc.API.JSBundler.Plugin, promise: *jsc.JSPromise, build_result: jsc.JSValue, rejection: jsc.JSValue) bun.JSError!bool {
            const value = try plugin.runOnEndCallbacks(globalThis, promise, build_result, rejection);
            return value != .js_undefined;
        }

        fn toJSError(this: *JSBundleCompletionTask, promise: *jsc.JSPromise, globalThis: *jsc.JSGlobalObject) void {
            const throw_on_error = this.config.throw_on_error;

            const build_result = jsc.JSValue.createEmptyObject(globalThis, 3);
            build_result.put(globalThis, jsc.ZigString.static("outputs"), jsc.JSValue.createEmptyArray(globalThis, 0) catch return promise.reject(globalThis, error.JSError));
            build_result.put(
                globalThis,
                jsc.ZigString.static("success"),
                .false,
            );
            build_result.put(
                globalThis,
                jsc.ZigString.static("logs"),
                this.log.toJSArray(globalThis, bun.default_allocator) catch |err| {
                    return promise.reject(globalThis, err);
                },
            );

            const didHandleCallbacks = if (this.plugins) |plugin| blk: {
                if (throw_on_error) {
                    const aggregate_error = this.log.toJSAggregateError(globalThis, bun.String.static("Bundle failed")) catch |e| globalThis.takeException(e);
                    break :blk runOnEndCallbacks(globalThis, plugin, promise, build_result, aggregate_error) catch |err| {
                        const exception = globalThis.takeException(err);
                        promise.reject(globalThis, exception);
                        return;
                    };
                } else {
                    break :blk runOnEndCallbacks(globalThis, plugin, promise, build_result, .js_undefined) catch |err| {
                        const exception = globalThis.takeException(err);
                        promise.reject(globalThis, exception);
                        return;
                    };
                }
            } else false;

            if (!didHandleCallbacks) {
                if (throw_on_error) {
                    const aggregate_error = this.log.toJSAggregateError(globalThis, bun.String.static("Bundle failed")) catch |e| globalThis.takeException(e);
                    promise.reject(globalThis, aggregate_error);
                } else {
                    promise.resolve(globalThis, build_result);
                }
            }
        }

        pub fn onComplete(this: *JSBundleCompletionTask) void {
            var globalThis = this.globalThis;
            defer this.deref();

            this.poll_ref.unref(globalThis.bunVM());
            if (this.cancelled) {
                return;
            }

            if (this.html_build_task) |html_build_task| {
                this.plugins = null;
                html_build_task.onComplete(this);
                return;
            }

            const promise = this.promise.swap();

            if (this.result == .value) {
                if (this.config.compile != null) {
                    var compile_result = this.doCompilation(&this.result.value.output_files);
                    defer compile_result.deinit();

                    if (compile_result != .success) {
                        bun.handleOom(this.log.addError(null, Logger.Loc.Empty, bun.handleOom(this.log.msgs.allocator.dupe(u8, compile_result.error_message))));
                        this.result.value.deinit();
                        this.result = .{ .err = error.CompilationFailed };
                    }
                }
            }

            switch (this.result) {
                .pending => unreachable,
                .err => this.toJSError(promise, globalThis),
                .value => |*build| {
                    const build_output = jsc.JSValue.createEmptyObject(globalThis, 3);
                    const output_files = build.output_files.items;
                    const output_files_js = jsc.JSValue.createEmptyArray(globalThis, output_files.len) catch return promise.reject(globalThis, error.JSError);
                    if (output_files_js == .zero) {
                        @panic("Unexpected pending JavaScript exception in JSBundleCompletionTask.onComplete. This is a bug in Bun.");
                    }

                    var to_assign_on_sourcemap: jsc.JSValue = .zero;
                    for (output_files, 0..) |*output_file, i| {
                        const result = output_file.toJS(
                            if (!this.config.outdir.isEmpty())
                                if (std.fs.path.isAbsolute(this.config.outdir.list.items))
                                    bun.default_allocator.dupe(
                                        u8,
                                        bun.path.joinAbsString(
                                            this.config.outdir.slice(),
                                            &[_]string{output_file.dest_path},
                                            .auto,
                                        ),
                                    ) catch unreachable
                                else
                                    bun.default_allocator.dupe(
                                        u8,
                                        bun.path.joinAbsString(
                                            bun.fs.FileSystem.instance.top_level_dir,
                                            &[_]string{ this.config.dir.slice(), this.config.outdir.slice(), output_file.dest_path },
                                            .auto,
                                        ),
                                    ) catch unreachable
                            else
                                bun.default_allocator.dupe(
                                    u8,
                                    output_file.dest_path,
                                ) catch unreachable,
                            globalThis,
                        );
                        if (to_assign_on_sourcemap != .zero) {
                            jsc.Codegen.JSBuildArtifact.sourcemapSetCached(to_assign_on_sourcemap, globalThis, result);
                            if (to_assign_on_sourcemap.as(jsc.API.BuildArtifact)) |to_assign_on_sourcemap_artifact| {
                                to_assign_on_sourcemap_artifact.sourcemap.set(globalThis, result);
                            }
                            to_assign_on_sourcemap = .zero;
                        }

                        if (output_file.source_map_index != std.math.maxInt(u32)) {
                            to_assign_on_sourcemap = result;
                        }

                        output_files_js.putIndex(globalThis, @as(u32, @intCast(i)), result) catch return; // TODO: properly propagate exception upwards
                    }

                    build_output.put(globalThis, jsc.ZigString.static("outputs"), output_files_js);
                    build_output.put(globalThis, jsc.ZigString.static("success"), .true);
                    build_output.put(
                        globalThis,
                        jsc.ZigString.static("logs"),
                        this.log.toJSArray(globalThis, bun.default_allocator) catch |err| {
                            return promise.reject(globalThis, err);
                        },
                    );

                    const didHandleCallbacks = if (this.plugins) |plugin| runOnEndCallbacks(globalThis, plugin, promise, build_output, .js_undefined) catch |err| {
                        const exception = globalThis.takeException(err);
                        promise.reject(globalThis, exception);
                        return;
                    } else false;

                    if (!didHandleCallbacks) {
                        promise.resolve(globalThis, build_output);
                    }
                },
            }
        }
    };

    pub fn onLoadAsync(this: *BundleV2, load: *bun.jsc.API.JSBundler.Load) void {
        switch (this.loop().*) {
            .js => |jsc_event_loop| {
                jsc_event_loop.enqueueTaskConcurrent(jsc.ConcurrentTask.fromCallback(load, onLoadFromJsLoop));
            },
            .mini => |*mini| {
                mini.enqueueTaskConcurrentWithExtraCtx(
                    bun.jsc.API.JSBundler.Load,
                    BundleV2,
                    load,
                    BundleV2.onLoad,
                    .task,
                );
            },
        }
    }

    pub fn onResolveAsync(this: *BundleV2, resolve: *bun.jsc.API.JSBundler.Resolve) void {
        switch (this.loop().*) {
            .js => |jsc_event_loop| {
                jsc_event_loop.enqueueTaskConcurrent(jsc.ConcurrentTask.fromCallback(resolve, onResolveFromJsLoop));
            },
            .mini => |*mini| {
                mini.enqueueTaskConcurrentWithExtraCtx(
                    bun.jsc.API.JSBundler.Resolve,
                    BundleV2,
                    resolve,
                    BundleV2.onResolve,
                    .task,
                );
            },
        }
    }

    pub fn onLoadFromJsLoop(load: *bun.jsc.API.JSBundler.Load) void {
        onLoad(load, load.bv2);
    }

    pub fn onLoad(load: *bun.jsc.API.JSBundler.Load, this: *BundleV2) void {
        debug("onLoad: ({d}, {s})", .{ load.source_index.get(), @tagName(load.value) });
        defer load.deinit();
        defer {
            if (comptime FeatureFlags.help_catch_memory_issues) {
                this.graph.heap.helpCatchMemoryIssues();
            }
        }
        const log = this.transpiler.log;

        // TODO: watcher

        switch (load.value.consume()) {
            .no_match => {
                const source = &this.graph.input_files.items(.source)[load.source_index.get()];
                // If it's a file namespace, we should run it through the parser like normal.
                // The file could be on disk.
                if (source.path.isFile()) {
                    this.graph.pool.schedule(load.parse_task);
                    return;
                }

                // When it's not a file, this is a build error and we should report it.
                // we have no way of loading non-files.
                log.addErrorFmt(source, Logger.Loc.Empty, bun.default_allocator, "Module not found {} in namespace {}", .{
                    bun.fmt.quote(source.path.pretty),
                    bun.fmt.quote(source.path.namespace),
                }) catch {};

                // An error occurred, prevent spinning the event loop forever
                this.decrementScanCounter();
            },
            .success => |code| {
                // When a plugin returns a file loader, we always need to populate additional_files
                const should_copy_for_bundling = code.loader.shouldCopyForBundling();
                if (should_copy_for_bundling) {
                    const source_index = load.source_index;
                    var additional_files: *BabyList(AdditionalFile) = &this.graph.input_files.items(.additional_files)[source_index.get()];
                    additional_files.push(this.allocator(), .{ .source_index = source_index.get() }) catch unreachable;
                    this.graph.input_files.items(.side_effects)[source_index.get()] = .no_side_effects__pure_data;
                    this.graph.estimated_file_loader_count += 1;
                }
                this.graph.input_files.items(.loader)[load.source_index.get()] = code.loader;
                this.graph.input_files.items(.source)[load.source_index.get()].contents = code.source_code;
                this.graph.input_files.items(.is_plugin_file)[load.source_index.get()] = true;
                var parse_task = load.parse_task;
                parse_task.loader = code.loader;
                if (!should_copy_for_bundling) this.free_list.append(code.source_code) catch unreachable;
                parse_task.contents_or_fd = .{
                    .contents = code.source_code,
                };
                this.graph.pool.schedule(parse_task);

                if (this.bun_watcher) |watcher| add_watchers: {
                    if (!this.shouldAddWatcherPlugin(load.namespace, load.path)) break :add_watchers;

                    // TODO: support explicit watchFiles array. this is not done
                    // right now because DevServer requires a table to map
                    // watched files and dirs to their respective dependants.
                    const fd = if (bun.Watcher.requires_file_descriptors)
                        switch (bun.sys.open(
                            &(std.posix.toPosixPath(load.path) catch break :add_watchers),
                            bun.c.O_EVTONLY,
                            0,
                        )) {
                            .result => |fd| fd,
                            .err => break :add_watchers,
                        }
                    else
                        bun.invalid_fd;

                    _ = watcher.addFile(
                        fd,
                        load.path,
                        bun.Watcher.getHash(load.path),
                        code.loader,
                        bun.invalid_fd,
                        null,
                        true,
                    );
                }
            },
            .err => |msg| {
                if (this.transpiler.options.dev_server) |dev| {
                    const source = &this.graph.input_files.items(.source)[load.source_index.get()];
                    // A stack-allocated Log object containing the singular message
                    var msg_mut = msg;
                    const temp_log: Logger.Log = .{
                        .clone_line_text = false,
                        .errors = @intFromBool(msg.kind == .err),
                        .warnings = @intFromBool(msg.kind == .warn),
                        .msgs = std.ArrayList(Logger.Msg).fromOwnedSlice(this.allocator(), (&msg_mut)[0..1]),
                    };
                    dev.handleParseTaskFailure(
                        error.Plugin,
                        load.bakeGraph(),
                        source.path.keyForIncrementalGraph(),
                        &temp_log,
                        this,
                    ) catch |err| bun.handleOom(err);
                } else {
                    bun.handleOom(log.msgs.append(msg));
                    log.errors += @intFromBool(msg.kind == .err);
                    log.warnings += @intFromBool(msg.kind == .warn);
                }

                // An error occurred, prevent spinning the event loop forever
                this.decrementScanCounter();
            },
            .pending, .consumed => unreachable,
        }
    }

    pub fn onResolveFromJsLoop(resolve: *bun.jsc.API.JSBundler.Resolve) void {
        onResolve(resolve, resolve.bv2);
    }

    pub fn onResolve(resolve: *bun.jsc.API.JSBundler.Resolve, this: *BundleV2) void {
        defer resolve.deinit();
        defer this.decrementScanCounter();
        debug("onResolve: ({s}:{s}, {s})", .{ resolve.import_record.namespace, resolve.import_record.specifier, @tagName(resolve.value) });

        defer {
            if (comptime FeatureFlags.help_catch_memory_issues) {
                this.graph.heap.helpCatchMemoryIssues();
            }
        }

        switch (resolve.value.consume()) {
            .no_match => {
                // If it's a file namespace, we should run it through the resolver like normal.
                //
                // The file could be on disk.
                if (strings.eqlComptime(resolve.import_record.namespace, "file")) {
                    if (resolve.import_record.kind == .entry_point_build) {
                        const target = resolve.import_record.original_target;
                        const resolved = this.transpilerForTarget(target).resolveEntryPoint(resolve.import_record.specifier) catch {
                            return;
                        };
                        const source_index = this.enqueueEntryItem(null, resolved, true, target) catch {
                            return;
                        };

                        // Store the original entry point name for virtual entries that fall back to file resolution
                        if (source_index) |idx| {
                            const original_name = this.allocator().dupe(u8, resolve.import_record.specifier) catch bun.outOfMemory();
                            this.graph.entry_point_original_names.put(this.allocator(), idx, original_name) catch bun.outOfMemory();
                        }
                        return;
                    }

                    this.runResolver(resolve.import_record, resolve.import_record.original_target);
                    return;
                }

                const log = this.logForResolutionFailures(resolve.import_record.source_file, resolve.import_record.original_target.bakeGraph());

                // When it's not a file, this is an error and we should report it.
                //
                // We have no way of loading non-files.
                if (resolve.import_record.kind == .entry_point_build) {
                    log.addErrorFmt(null, Logger.Loc.Empty, bun.default_allocator, "Module not found {} in namespace {}", .{
                        bun.fmt.quote(resolve.import_record.specifier),
                        bun.fmt.quote(resolve.import_record.namespace),
                    }) catch {};
                } else {
                    const source = &this.graph.input_files.items(.source)[resolve.import_record.importer_source_index];
                    log.addRangeErrorFmt(
                        source,
                        resolve.import_record.range,
                        bun.default_allocator,
                        "Module not found {} in namespace {}",
                        .{
                            bun.fmt.quote(resolve.import_record.specifier),
                            bun.fmt.quote(resolve.import_record.namespace),
                        },
                    ) catch {};
                }
            },
            .success => |result| {
                var out_source_index: ?Index = null;
                if (!result.external) {
                    var path = Fs.Path.init(result.path);
                    if (result.namespace.len == 0 or strings.eqlComptime(result.namespace, "file")) {
                        path.namespace = "file";
                    } else {
                        path.namespace = result.namespace;
                    }

                    const existing = this.pathToSourceIndexMap(resolve.import_record.original_target).getOrPut(this.allocator(), path.hashKey()) catch unreachable;
                    if (!existing.found_existing) {
                        this.free_list.appendSlice(&.{ result.namespace, result.path }) catch {};

                        path = bun.handleOom(this.pathWithPrettyInitialized(path, resolve.import_record.original_target));

                        // We need to parse this
                        const source_index = Index.init(@as(u32, @intCast(this.graph.ast.len)));
                        existing.value_ptr.* = source_index.get();
                        out_source_index = source_index;
                        this.graph.ast.append(this.allocator(), JSAst.empty) catch unreachable;
                        const loader = path.loader(&this.transpiler.options.loaders) orelse options.Loader.file;

                        this.graph.input_files.append(this.allocator(), .{
                            .source = .{
                                .path = path,
                                .contents = "",
                                .index = source_index,
                            },
                            .loader = loader,
                            .side_effects = .has_side_effects,
                        }) catch unreachable;
                        var task = bun.default_allocator.create(ParseTask) catch unreachable;
                        task.* = ParseTask{
                            .ctx = this,
                            .path = path,
                            // unknown at this point:
                            .contents_or_fd = .{
                                .fd = .{
                                    .dir = bun.invalid_fd,
                                    .file = bun.invalid_fd,
                                },
                            },
                            .side_effects = .has_side_effects,
                            .jsx = this.transpilerForTarget(resolve.import_record.original_target).options.jsx,
                            .source_index = source_index,
                            .module_type = .unknown,
                            .loader = loader,
                            .tree_shaking = this.linker.options.tree_shaking,
                            .known_target = resolve.import_record.original_target,
                        };
                        task.task.node.next = null;
                        task.io_task.node.next = null;
                        this.incrementScanCounter();

                        if (!this.enqueueOnLoadPluginIfNeeded(task)) {
                            if (loader.shouldCopyForBundling()) {
                                var additional_files: *BabyList(AdditionalFile) = &this.graph.input_files.items(.additional_files)[source_index.get()];
                                additional_files.push(this.allocator(), .{ .source_index = task.source_index.get() }) catch unreachable;
                                this.graph.input_files.items(.side_effects)[source_index.get()] = _resolver.SideEffects.no_side_effects__pure_data;
                                this.graph.estimated_file_loader_count += 1;
                            }

                            this.graph.pool.schedule(task);
                        }
                    } else {
                        out_source_index = Index.init(existing.value_ptr.*);
                        bun.default_allocator.free(result.namespace);
                        bun.default_allocator.free(result.path);
                    }
                } else {
                    bun.default_allocator.free(result.namespace);
                    bun.default_allocator.free(result.path);
                }

                if (out_source_index) |source_index| {
<<<<<<< HEAD
                    if (resolve.import_record.kind == .entry_point_build) {
                        this.graph.entry_points.append(this.allocator(), source_index) catch bun.outOfMemory();

                        // Store the original entry point name for virtual entries
                        // This preserves the original name for output file naming
                        const original_name = this.allocator().dupe(u8, resolve.import_record.specifier) catch bun.outOfMemory();
                        this.graph.entry_point_original_names.put(this.allocator(), source_index.get(), original_name) catch bun.outOfMemory();
=======
                    const source_import_records = &this.graph.ast.items(.import_records)[resolve.import_record.importer_source_index];
                    if (source_import_records.len <= resolve.import_record.import_record_index) {
                        const entry = this.resolve_tasks_waiting_for_import_source_index.getOrPut(
                            this.allocator(),
                            resolve.import_record.importer_source_index,
                        ) catch |err| bun.handleOom(err);
                        if (!entry.found_existing) {
                            entry.value_ptr.* = .{};
                        }
                        entry.value_ptr.push(
                            this.allocator(),
                            .{
                                .to_source_index = source_index,
                                .import_record_index = resolve.import_record.import_record_index,
                            },
                        ) catch |err| bun.handleOom(err);
>>>>>>> 437e15ba
                    } else {
                        const source_import_records = &this.graph.ast.items(.import_records)[resolve.import_record.importer_source_index];
                        if (source_import_records.len <= resolve.import_record.import_record_index) {
                            const entry = this.resolve_tasks_waiting_for_import_source_index.getOrPut(
                                this.allocator(),
                                resolve.import_record.importer_source_index,
                            ) catch bun.outOfMemory();
                            if (!entry.found_existing) {
                                entry.value_ptr.* = .{};
                            }
                            entry.value_ptr.push(
                                this.allocator(),
                                .{
                                    .to_source_index = source_index,
                                    .import_record_index = resolve.import_record.import_record_index,
                                },
                            ) catch bun.outOfMemory();
                        } else {
                            const import_record: *ImportRecord = &source_import_records.slice()[resolve.import_record.import_record_index];
                            import_record.source_index = source_index;
                        }
                    }
                }
            },
            .err => |err| {
                const log = this.logForResolutionFailures(resolve.import_record.source_file, resolve.import_record.original_target.bakeGraph());
                log.msgs.append(err) catch unreachable;
                log.errors += @as(u32, @intFromBool(err.kind == .err));
                log.warnings += @as(u32, @intFromBool(err.kind == .warn));
            },
            .pending, .consumed => unreachable,
        }
    }

    pub fn deinitWithoutFreeingArena(this: *BundleV2) void {
        {
            // We do this first to make it harder for any dangling pointers to data to be used in there.
            var on_parse_finalizers = this.finalizers;
            this.finalizers = .{};
            for (on_parse_finalizers.items) |finalizer| {
                finalizer.call();
            }
            on_parse_finalizers.deinit(bun.default_allocator);
        }

        defer {
            this.graph.ast.deinit(this.allocator());
            this.graph.input_files.deinit(this.allocator());
            this.graph.entry_points.deinit(this.allocator());
            this.graph.entry_point_original_names.deinit(this.allocator());
        }

        if (this.graph.pool.workers_assignments.count() > 0) {
            {
                this.graph.pool.workers_assignments_lock.lock();
                defer this.graph.pool.workers_assignments_lock.unlock();
                for (this.graph.pool.workers_assignments.values()) |worker| {
                    worker.deinitSoon();
                }
                this.graph.pool.workers_assignments.deinit();
            }

            this.graph.pool.worker_pool.wakeForIdleEvents();
        }
        this.graph.pool.deinit();

        for (this.free_list.items) |free| {
            bun.default_allocator.free(free);
        }

        this.free_list.clearAndFree();
    }

    pub fn runFromJSInNewThread(
        this: *BundleV2,
        entry_points: []const []const u8,
    ) !std.ArrayList(options.OutputFile) {
        this.unique_key = generateUniqueKey();

        if (this.transpiler.log.errors > 0) {
            return error.BuildFailed;
        }

        this.graph.heap.helpCatchMemoryIssues();

        try this.enqueueEntryPoints(.normal, entry_points);

        // We must wait for all the parse tasks to complete, even if there are errors.
        this.waitForParse();

        this.graph.heap.helpCatchMemoryIssues();

        if (this.transpiler.log.errors > 0) {
            return error.BuildFailed;
        }

        try this.processServerComponentManifestFiles();

        this.graph.heap.helpCatchMemoryIssues();

        try this.cloneAST();

        this.graph.heap.helpCatchMemoryIssues();

        const reachable_files = try this.findReachableFiles();

        try this.processFilesToCopy(reachable_files);

        try this.addServerComponentBoundariesAsExtraEntryPoints();

        const chunks = try this.linker.link(
            this,
            this.graph.entry_points.items,
            this.graph.server_component_boundaries,
            reachable_files,
        );

        if (this.transpiler.log.errors > 0) {
            return error.BuildFailed;
        }

        return try this.linker.generateChunksInParallel(chunks, false);
    }

    fn shouldAddWatcherPlugin(bv2: *BundleV2, namespace: []const u8, path: []const u8) bool {
        return bun.strings.eqlComptime(namespace, "file") and
            std.fs.path.isAbsolute(path) and
            bv2.shouldAddWatcher(path);
    }

    fn shouldAddWatcher(bv2: *BundleV2, path: []const u8) bool {
        return if (bv2.transpiler.options.dev_server != null)
            bun.strings.indexOf(path, "/node_modules/") == null and
                (if (Environment.isWindows) bun.strings.indexOf(path, "\\node_modules\\") == null else true)
        else
            true; // `bun build --watch` has always watched node_modules
    }

    /// Dev Server uses this instead to run a subset of the transpiler, and to run it asynchronously.
    pub fn startFromBakeDevServer(this: *BundleV2, bake_entry_points: bake.DevServer.EntryPointList) !DevServerInput {
        this.unique_key = generateUniqueKey();

        this.graph.heap.helpCatchMemoryIssues();

        var ctx: DevServerInput = .{
            .css_entry_points = .{},
        };
        try this.enqueueEntryPoints(.dev_server, .{
            .files = bake_entry_points,
            .css_data = &ctx.css_entry_points,
        });

        this.graph.heap.helpCatchMemoryIssues();

        return ctx;
    }

    pub fn finishFromBakeDevServer(this: *BundleV2, dev_server: *bake.DevServer) bun.OOM!void {
        const start = &dev_server.current_bundle.?.start_data;

        this.graph.heap.helpCatchMemoryIssues();

        try this.cloneAST();

        this.graph.heap.helpCatchMemoryIssues();

        this.dynamic_import_entry_points = .init(this.allocator());
        var html_files: std.AutoArrayHashMapUnmanaged(Index, void) = .{};

        // Separate non-failing files into two lists: JS and CSS
        const js_reachable_files = reachable_files: {
            var css_total_files = try std.ArrayListUnmanaged(Index).initCapacity(this.allocator(), this.graph.css_file_count);
            try start.css_entry_points.ensureUnusedCapacity(this.allocator(), this.graph.css_file_count);
            var js_files = try std.ArrayListUnmanaged(Index).initCapacity(this.allocator(), this.graph.ast.len - this.graph.css_file_count - 1);

            const asts = this.graph.ast.slice();
            const css_asts = asts.items(.css);

            const input_files = this.graph.input_files.slice();
            const loaders = input_files.items(.loader);
            const sources = input_files.items(.source);
            for (
                asts.items(.parts)[1..],
                asts.items(.import_records)[1..],
                css_asts[1..],
                asts.items(.target)[1..],
                1..,
            ) |part_list, import_records, maybe_css, target, index| {
                // Dev Server proceeds even with failed files.
                // These files are filtered out via the lack of any parts.
                //
                // Actual empty files will contain a part exporting an empty object.
                if (part_list.len != 0) {
                    if (maybe_css != null) {
                        // CSS has restrictions on what files can be imported.
                        // This means the file can become an error after
                        // resolution, which is not usually the case.
                        css_total_files.appendAssumeCapacity(Index.init(index));
                        var log = Logger.Log.init(this.allocator());
                        defer log.deinit();
                        if (this.linker.scanCSSImports(
                            @intCast(index),
                            import_records.slice(),
                            css_asts,
                            sources,
                            loaders,
                            &log,
                        ) == .errors) {
                            // TODO: it could be possible for a plugin to change
                            // the type of loader from whatever it was into a
                            // css-compatible loader.
                            try dev_server.handleParseTaskFailure(
                                error.InvalidCssImport,
                                .client,
                                sources[index].path.text,
                                &log,
                                this,
                            );
                            // Since there is an error, do not treat it as a
                            // valid CSS chunk.
                            _ = start.css_entry_points.swapRemove(Index.init(index));
                        }
                    } else {
                        // HTML files are special cased because they correspond
                        // to routes in DevServer. They have a JS chunk too,
                        // derived off of the import record list.
                        if (loaders[index] == .html) {
                            try html_files.put(this.allocator(), Index.init(index), {});
                        } else {
                            js_files.appendAssumeCapacity(Index.init(index));

                            // Mark every part live.
                            for (part_list.slice()) |*p| {
                                p.is_live = true;
                            }
                        }

                        // Discover all CSS roots.
                        for (import_records.slice()) |*record| {
                            if (!record.source_index.isValid()) continue;
                            if (loaders[record.source_index.get()] != .css) continue;
                            if (asts.items(.parts)[record.source_index.get()].len == 0) {
                                record.source_index = Index.invalid;
                                continue;
                            }

                            const gop = start.css_entry_points.getOrPutAssumeCapacity(record.source_index);
                            if (target != .browser)
                                gop.value_ptr.* = .{ .imported_on_server = true }
                            else if (!gop.found_existing)
                                gop.value_ptr.* = .{ .imported_on_server = false };
                        }
                    }
                } else {
                    // Treat empty CSS files for removal.
                    _ = start.css_entry_points.swapRemove(Index.init(index));
                }
            }

            // Find CSS entry points. Originally, this was computed up front, but
            // failed files do not remember their loader, and plugins can
            // asynchronously decide a file is CSS.
            const css = asts.items(.css);
            for (this.graph.entry_points.items) |entry_point| {
                if (css[entry_point.get()] != null) {
                    try start.css_entry_points.put(
                        this.allocator(),
                        entry_point,
                        .{ .imported_on_server = false },
                    );
                }
            }

            break :reachable_files js_files.items;
        };

        this.graph.heap.helpCatchMemoryIssues();

        // HMR skips most of the linker! All linking errors are converted into
        // runtime errors to avoid a more complicated dependency graph. For
        // example, if you remove an exported symbol, we only rebuild the
        // changed file, then detect the missing export at runtime.
        //
        // Additionally, notice that we run this code generation even if we have
        // files that failed. This allows having a large build graph (importing
        // a new npm dependency), where one file that fails doesnt prevent the
        // passing files to get cached in the incremental graph.

        // The linker still has to be initialized as code generation expects
        // much of its state to be valid memory, even if empty.
        try this.linker.load(
            this,
            this.graph.entry_points.items,
            this.graph.server_component_boundaries,
            js_reachable_files,
        );

        this.graph.heap.helpCatchMemoryIssues();

        // Compute line offset tables and quoted contents, used in source maps.
        // Quoted contents will be default-allocated
        if (Environment.isDebug) for (js_reachable_files) |idx| {
            bun.assert(this.graph.ast.items(.parts)[idx.get()].len != 0); // will create a memory leak
        };
        this.linker.computeDataForSourceMap(@as([]Index.Int, @ptrCast(js_reachable_files)));
        errdefer {
            // reminder that the caller cannot handle this error, since source contents
            // are default-allocated. the only option is to crash here.
            bun.outOfMemory();
        }

        this.graph.heap.helpCatchMemoryIssues();

        // Generate chunks
        const js_part_ranges = try this.allocator().alloc(PartRange, js_reachable_files.len);
        const parts = this.graph.ast.items(.parts);
        for (js_reachable_files, js_part_ranges) |source_index, *part_range| {
            part_range.* = .{
                .source_index = source_index,
                .part_index_begin = 0,
                .part_index_end = parts[source_index.get()].len,
            };
        }

        const chunks = try this.allocator().alloc(
            Chunk,
            1 + start.css_entry_points.count() + html_files.count(),
        );

        // First is a chunk to contain all JavaScript modules.
        chunks[0] = .{
            .entry_point = .{
                .entry_point_id = 0,
                .source_index = 0,
                .is_entry_point = true,
            },
            .content = .{
                .javascript = .{
                    // TODO(@paperclover): remove this ptrCast when Source Index is fixed
                    .files_in_chunk_order = @ptrCast(js_reachable_files),
                    .parts_in_chunk_in_order = js_part_ranges,
                },
            },
            .output_source_map = sourcemap.SourceMapPieces.init(this.allocator()),
        };

        // Then all the distinct CSS bundles (these are JS->CSS, not CSS->CSS)
        for (chunks[1..][0..start.css_entry_points.count()], start.css_entry_points.keys()) |*chunk, entry_point| {
            const order = this.linker.findImportedFilesInCSSOrder(this.allocator(), &.{entry_point});
            chunk.* = .{
                .entry_point = .{
                    .entry_point_id = @intCast(entry_point.get()),
                    .source_index = entry_point.get(),
                    .is_entry_point = false,
                },
                .content = .{
                    .css = .{
                        .imports_in_chunk_in_order = order,
                        .asts = try this.allocator().alloc(bun.css.BundlerStyleSheet, order.len),
                    },
                },
                .output_source_map = sourcemap.SourceMapPieces.init(this.allocator()),
            };
        }

        // Then all HTML files
        for (html_files.keys(), chunks[1 + start.css_entry_points.count() ..]) |source_index, *chunk| {
            chunk.* = .{
                .entry_point = .{
                    .entry_point_id = @intCast(source_index.get()),
                    .source_index = source_index.get(),
                    .is_entry_point = false,
                },
                .content = .html,
                .output_source_map = sourcemap.SourceMapPieces.init(this.allocator()),
            };
        }

        this.graph.heap.helpCatchMemoryIssues();

        try this.linker.generateChunksInParallel(chunks, true);
        errdefer {
            // reminder that the caller cannot handle this error, since
            // the contents in this generation are default-allocated.
            bun.outOfMemory();
        }

        this.graph.heap.helpCatchMemoryIssues();

        try dev_server.finalizeBundle(this, &.{
            .chunks = chunks,
            .css_file_list = start.css_entry_points,
            .html_files = html_files,
        });
    }

    pub fn enqueueOnResolvePluginIfNeeded(
        this: *BundleV2,
        source_index: Index.Int,
        import_record: *const ImportRecord,
        source_file: []const u8,
        import_record_index: u32,
        original_target: options.Target,
    ) bool {
        if (this.plugins) |plugins| {
            if (plugins.hasAnyMatches(&import_record.path, false)) {
                // This is where onResolve plugins are enqueued
                var resolve: *jsc.API.JSBundler.Resolve = bun.default_allocator.create(jsc.API.JSBundler.Resolve) catch unreachable;
                debug("enqueue onResolve: {s}:{s}", .{
                    import_record.path.namespace,
                    import_record.path.text,
                });
                this.incrementScanCounter();

                resolve.* = jsc.API.JSBundler.Resolve.init(this, .{
                    .kind = import_record.kind,
                    .source_file = source_file,
                    .namespace = import_record.path.namespace,
                    .specifier = import_record.path.text,
                    .importer_source_index = source_index,
                    .import_record_index = import_record_index,
                    .range = import_record.range,
                    .original_target = original_target,
                });

                resolve.dispatch();
                return true;
            }
        }

        return false;
    }

    pub fn enqueueEntryPointOnResolvePluginIfNeeded(
        this: *BundleV2,
        entry_point: []const u8,
        target: options.Target,
    ) bool {
        if (this.plugins) |plugins| {
            var temp_path = Fs.Path.init(entry_point);
            temp_path.namespace = "file";
            if (plugins.hasAnyMatches(&temp_path, false)) {
                debug("Entry point '{s}' plugin match", .{entry_point});

                var resolve: *jsc.API.JSBundler.Resolve = bun.default_allocator.create(jsc.API.JSBundler.Resolve) catch unreachable;
                this.incrementScanCounter();

                resolve.* = jsc.API.JSBundler.Resolve.init(this, .{
                    .kind = .entry_point_build,
                    .source_file = "", // No importer for entry points
                    .namespace = "file",
                    .specifier = entry_point,
                    .importer_source_index = std.math.maxInt(u32), // Sentinel value for entry points
                    .import_record_index = 0,
                    .range = Logger.Range.None,
                    .original_target = target,
                });

                resolve.dispatch();
                return true;
            }
        }
        return false;
    }

    pub fn enqueueOnLoadPluginIfNeeded(this: *BundleV2, parse: *ParseTask) bool {
        const had_matches = enqueueOnLoadPluginIfNeededImpl(this, parse);
        if (had_matches) return true;

        if (bun.strings.eqlComptime(parse.path.namespace, "dataurl")) {
            const maybe_data_url = DataURL.parse(parse.path.text) catch return false;
            const data_url = maybe_data_url orelse return false;
            const maybe_decoded = data_url.decodeData(bun.default_allocator) catch return false;
            bun.handleOom(this.free_list.append(maybe_decoded));
            parse.contents_or_fd = .{
                .contents = maybe_decoded,
            };
            parse.loader = switch (data_url.decodeMimeType().category) {
                .javascript => .js,
                .css => .css,
                .json => .json,
                else => parse.loader,
            };
        }

        return false;
    }

    pub fn enqueueOnLoadPluginIfNeededImpl(this: *BundleV2, parse: *ParseTask) bool {
        if (this.plugins) |plugins| {
            if (plugins.hasAnyMatches(&parse.path, true)) {
                // This is where onLoad plugins are enqueued
                debug("enqueue onLoad: {s}:{s}", .{
                    parse.path.namespace,
                    parse.path.text,
                });
                const load = bun.handleOom(bun.default_allocator.create(jsc.API.JSBundler.Load));
                load.* = jsc.API.JSBundler.Load.init(this, parse);
                load.dispatch();
                return true;
            }
        }

        return false;
    }

    fn pathWithPrettyInitialized(this: *BundleV2, path: Fs.Path, target: options.Target) !Fs.Path {
        return genericPathWithPrettyInitialized(path, target, this.transpiler.fs.top_level_dir, this.allocator());
    }

    fn reserveSourceIndexesForBake(this: *BundleV2) !void {
        const fw = this.framework orelse return;
        _ = fw.server_components orelse return;

        // Call this after
        bun.assert(this.graph.input_files.len == 1);
        bun.assert(this.graph.ast.len == 1);

        try this.graph.ast.ensureUnusedCapacity(this.allocator(), 2);
        try this.graph.input_files.ensureUnusedCapacity(this.allocator(), 2);

        const server_source = bake.server_virtual_source;
        const client_source = bake.client_virtual_source;

        this.graph.input_files.appendAssumeCapacity(.{
            .source = server_source,
            .loader = .js,
            .side_effects = .no_side_effects__pure_data,
        });
        this.graph.input_files.appendAssumeCapacity(.{
            .source = client_source,
            .loader = .js,
            .side_effects = .no_side_effects__pure_data,
        });

        bun.assert(this.graph.input_files.items(.source)[Index.bake_server_data.get()].index.get() == Index.bake_server_data.get());
        bun.assert(this.graph.input_files.items(.source)[Index.bake_client_data.get()].index.get() == Index.bake_client_data.get());

        this.graph.ast.appendAssumeCapacity(JSAst.empty);
        this.graph.ast.appendAssumeCapacity(JSAst.empty);
    }

    // TODO: remove ResolveQueue
    //
    // Moving this to the Bundle thread was a significant perf improvement on Linux for first builds
    //
    // The problem is that module resolution has many mutexes.
    // The downside is cached resolutions are faster to do in threads since they only lock very briefly.
    fn runResolutionForParseTask(parse_result: *ParseTask.Result, this: *BundleV2) ResolveQueue {
        var ast = &parse_result.value.success.ast;
        const source = &parse_result.value.success.source;
        const loader = parse_result.value.success.loader;
        const source_dir = source.path.sourceDir();
        var estimated_resolve_queue_count: usize = 0;
        for (ast.import_records.slice()) |*import_record| {
            if (import_record.is_internal) {
                import_record.tag = .runtime;
                import_record.source_index = Index.runtime;
            }

            if (import_record.is_unused) {
                import_record.source_index = Index.invalid;
            }

            estimated_resolve_queue_count += @as(usize, @intFromBool(!(import_record.is_internal or import_record.is_unused or import_record.source_index.isValid())));
        }
        var resolve_queue = ResolveQueue.init(this.allocator());
        bun.handleOom(resolve_queue.ensureTotalCapacity(estimated_resolve_queue_count));

        var last_error: ?anyerror = null;

        outer: for (ast.import_records.slice(), 0..) |*import_record, i| {
            if (
            // Don't resolve TypeScript types
            import_record.is_unused or

                // Don't resolve the runtime
                import_record.is_internal or

                // Don't resolve pre-resolved imports
                import_record.source_index.isValid())
            {
                continue;
            }

            if (this.framework) |fw| if (fw.server_components != null) {
                switch (ast.target.isServerSide()) {
                    inline else => |is_server| {
                        const src = if (is_server) bake.server_virtual_source else bake.client_virtual_source;
                        if (strings.eqlComptime(import_record.path.text, src.path.pretty)) {
                            if (this.transpiler.options.dev_server != null) {
                                import_record.is_external_without_side_effects = true;
                                import_record.source_index = Index.invalid;
                            } else {
                                if (is_server) {
                                    this.graph.kit_referenced_server_data = true;
                                } else {
                                    this.graph.kit_referenced_client_data = true;
                                }
                                import_record.path.namespace = "bun";
                                import_record.source_index = src.index;
                            }
                            continue;
                        }
                    },
                }
            };

            if (strings.eqlComptime(import_record.path.text, "bun:wrap")) {
                import_record.path.namespace = "bun";
                import_record.tag = .runtime;
                import_record.path.text = "wrap";
                import_record.source_index = .runtime;
                continue;
            }

            if (ast.target.isBun()) {
                if (jsc.ModuleLoader.HardcodedModule.Alias.get(import_record.path.text, .bun)) |replacement| {
                    // When bundling node builtins, remove the "node:" prefix.
                    // This supports special use cases where the bundle is put
                    // into a non-node module resolver that doesn't support
                    // node's prefix. https://github.com/oven-sh/bun/issues/18545
                    import_record.path.text = if (replacement.node_builtin and !replacement.node_only_prefix)
                        replacement.path[5..]
                    else
                        replacement.path;
                    import_record.tag = replacement.tag;
                    import_record.source_index = Index.invalid;
                    import_record.is_external_without_side_effects = true;
                    continue;
                }

                if (this.transpiler.options.rewrite_jest_for_tests) {
                    if (strings.eqlComptime(
                        import_record.path.text,
                        "@jest/globals",
                    ) or strings.eqlComptime(
                        import_record.path.text,
                        "vitest",
                    )) {
                        import_record.path.namespace = "bun";
                        import_record.tag = .bun_test;
                        import_record.path.text = "test";
                        import_record.is_external_without_side_effects = true;
                        continue;
                    }
                }

                if (strings.hasPrefixComptime(import_record.path.text, "bun:")) {
                    import_record.path = Fs.Path.init(import_record.path.text["bun:".len..]);
                    import_record.path.namespace = "bun";
                    import_record.source_index = Index.invalid;
                    import_record.is_external_without_side_effects = true;

                    if (strings.eqlComptime(import_record.path.text, "test")) {
                        import_record.tag = .bun_test;
                    }

                    // don't link bun
                    continue;
                }
            }

            // By default, we treat .sqlite files as external.
            if (import_record.loader != null and import_record.loader.? == .sqlite) {
                import_record.is_external_without_side_effects = true;
                continue;
            }

            if (import_record.loader != null and import_record.loader.? == .sqlite_embedded) {
                import_record.is_external_without_side_effects = true;
            }

            if (this.enqueueOnResolvePluginIfNeeded(source.index.get(), import_record, source.path.text, @as(u32, @truncate(i)), ast.target)) {
                continue;
            }

            const transpiler: *Transpiler, const bake_graph: bake.Graph, const target: options.Target =
                if (import_record.tag == .bake_resolve_to_ssr_graph) brk: {
                    if (this.framework == null) {
                        this.logForResolutionFailures(source.path.text, .ssr).addErrorFmt(
                            source,
                            import_record.range.loc,
                            this.allocator(),
                            "The 'bunBakeGraph' import attribute cannot be used outside of a Bun Bake bundle",
                            .{},
                        ) catch @panic("unexpected log error");
                        continue;
                    }

                    const is_supported = this.framework.?.server_components != null and
                        this.framework.?.server_components.?.separate_ssr_graph;
                    if (!is_supported) {
                        this.logForResolutionFailures(source.path.text, .ssr).addErrorFmt(
                            source,
                            import_record.range.loc,
                            this.allocator(),
                            "Framework does not have a separate SSR graph to put this import into",
                            .{},
                        ) catch @panic("unexpected log error");
                        continue;
                    }

                    break :brk .{
                        this.ssr_transpiler,
                        .ssr,
                        .bake_server_components_ssr,
                    };
                } else .{
                    this.transpilerForTarget(ast.target),
                    ast.target.bakeGraph(),
                    ast.target,
                };

            var had_busted_dir_cache = false;
            var resolve_result: _resolver.Result = inner: while (true) break transpiler.resolver.resolveWithFramework(
                source_dir,
                import_record.path.text,
                import_record.kind,
            ) catch |err| {
                const log = this.logForResolutionFailures(source.path.text, bake_graph);

                // Only perform directory busting when hot-reloading is enabled
                if (err == error.ModuleNotFound) {
                    if (this.bun_watcher != null) {
                        if (!had_busted_dir_cache) {
                            bun.Output.scoped(.watcher, .visible)("busting dir cache {s} -> {s}", .{ source.path.text, import_record.path.text });
                            // Only re-query if we previously had something cached.
                            if (transpiler.resolver.bustDirCacheFromSpecifier(
                                source.path.text,
                                import_record.path.text,
                            )) {
                                had_busted_dir_cache = true;
                                continue :inner;
                            }
                        }
                        if (this.transpiler.options.dev_server) |dev| {
                            // Tell DevServer about the resolution failure.
                            dev.directory_watchers.trackResolutionFailure(
                                source.path.text,
                                import_record.path.text,
                                ast.target.bakeGraph(), // use the source file target not the altered one
                                loader,
                            ) catch |e| bun.handleOom(e);
                        }
                    }
                }

                // Disable failing packages from being printed.
                // This may cause broken code to write.
                // However, doing this means we tell them all the resolve errors
                // Rather than just the first one.
                import_record.path.is_disabled = true;

                switch (err) {
                    error.ModuleNotFound => {
                        const addError = Logger.Log.addResolveErrorWithTextDupe;

                        if (!import_record.handles_import_errors and !this.transpiler.options.ignore_module_resolution_errors) {
                            last_error = err;
                            if (isPackagePath(import_record.path.text)) {
                                if (ast.target == .browser and options.ExternalModules.isNodeBuiltin(import_record.path.text)) {
                                    addError(
                                        log,
                                        source,
                                        import_record.range,
                                        this.allocator(),
                                        "Browser build cannot {s} Node.js builtin: \"{s}\"{s}",
                                        .{
                                            import_record.kind.errorLabel(),
                                            import_record.path.text,
                                            if (this.transpiler.options.dev_server == null)
                                                ". To use Node.js builtins, set target to 'node' or 'bun'"
                                            else
                                                "",
                                        },
                                        import_record.kind,
                                    ) catch |e| bun.handleOom(e);
                                } else if (!ast.target.isBun() and strings.eqlComptime(import_record.path.text, "bun")) {
                                    addError(
                                        log,
                                        source,
                                        import_record.range,
                                        this.allocator(),
                                        "Browser build cannot {s} Bun builtin: \"{s}\"{s}",
                                        .{
                                            import_record.kind.errorLabel(),
                                            import_record.path.text,
                                            if (this.transpiler.options.dev_server == null)
                                                ". When bundling for Bun, set target to 'bun'"
                                            else
                                                "",
                                        },
                                        import_record.kind,
                                    ) catch |e| bun.handleOom(e);
                                } else if (!ast.target.isBun() and strings.hasPrefixComptime(import_record.path.text, "bun:")) {
                                    addError(
                                        log,
                                        source,
                                        import_record.range,
                                        this.allocator(),
                                        "Browser build cannot {s} Bun builtin: \"{s}\"{s}",
                                        .{
                                            import_record.kind.errorLabel(),
                                            import_record.path.text,
                                            if (this.transpiler.options.dev_server == null)
                                                ". When bundling for Bun, set target to 'bun'"
                                            else
                                                "",
                                        },
                                        import_record.kind,
                                    ) catch |e| bun.handleOom(e);
                                } else {
                                    addError(
                                        log,
                                        source,
                                        import_record.range,
                                        this.allocator(),
                                        "Could not resolve: \"{s}\". Maybe you need to \"bun install\"?",
                                        .{import_record.path.text},
                                        import_record.kind,
                                    ) catch |e| bun.handleOom(e);
                                }
                            } else {
                                const buf = bun.path_buffer_pool.get();
                                defer bun.path_buffer_pool.put(buf);
                                const specifier_to_use = if (loader == .html and bun.strings.hasPrefix(import_record.path.text, bun.fs.FileSystem.instance.top_level_dir)) brk: {
                                    const specifier_to_use = import_record.path.text[bun.fs.FileSystem.instance.top_level_dir.len..];
                                    if (Environment.isWindows) {
                                        break :brk bun.path.pathToPosixBuf(u8, specifier_to_use, buf);
                                    }
                                    break :brk specifier_to_use;
                                } else import_record.path.text;
                                addError(
                                    log,
                                    source,
                                    import_record.range,
                                    this.allocator(),
                                    "Could not resolve: \"{s}\"",
                                    .{specifier_to_use},
                                    import_record.kind,
                                ) catch |e| bun.handleOom(e);
                            }
                        }
                    },
                    // assume other errors are already in the log
                    else => {
                        last_error = err;
                    },
                }
                continue :outer;
            };
            // if there were errors, lets go ahead and collect them all
            if (last_error != null) continue;

            const path: *Fs.Path = resolve_result.path() orelse {
                import_record.path.is_disabled = true;
                import_record.source_index = Index.invalid;

                continue;
            };

            if (resolve_result.is_external) {
                if (resolve_result.is_external_and_rewrite_import_path and !strings.eqlLong(resolve_result.path_pair.primary.text, import_record.path.text, true)) {
                    import_record.path = resolve_result.path_pair.primary;
                }
                import_record.is_external_without_side_effects = resolve_result.primary_side_effects_data != .has_side_effects;
                continue;
            }

            if (this.transpiler.options.dev_server) |dev_server| brk: {
                if (path.loader(&this.transpiler.options.loaders) == .html and (import_record.loader == null or import_record.loader.? == .html)) {
                    // This use case is currently not supported. This error
                    // blocks an assertion failure because the DevServer
                    // reserves the HTML file's spot in IncrementalGraph for the
                    // route definition.
                    const log = this.logForResolutionFailures(source.path.text, bake_graph);
                    log.addRangeErrorFmt(
                        source,
                        import_record.range,
                        this.allocator(),
                        "Browser builds cannot import HTML files.",
                        .{},
                    ) catch |err| bun.handleOom(err);
                    continue;
                }

                if (loader == .css) {
                    // Do not use cached files for CSS.
                    break :brk;
                }

                import_record.source_index = Index.invalid;

                if (dev_server.isFileCached(path.text, bake_graph)) |entry| {
                    const rel = bun.path.relativePlatform(this.transpiler.fs.top_level_dir, path.text, .loose, false);
                    if (loader == .html and entry.kind == .asset) {
                        // Overload `path.text` to point to the final URL
                        // This information cannot be queried while printing because a lock wouldn't get held.
                        const hash = dev_server.assets.getHash(path.text) orelse @panic("cached asset not found");
                        import_record.path.text = path.text;
                        import_record.path.namespace = "file";
                        import_record.path.pretty = std.fmt.allocPrint(this.allocator(), bun.bake.DevServer.asset_prefix ++ "/{s}{s}", .{
                            &std.fmt.bytesToHex(std.mem.asBytes(&hash), .lower),
                            std.fs.path.extension(path.text),
                        }) catch |err| bun.handleOom(err);
                        import_record.path.is_disabled = false;
                    } else {
                        import_record.path.text = path.text;
                        import_record.path.pretty = rel;
                        import_record.path = bun.handleOom(this.pathWithPrettyInitialized(path.*, target));
                        if (loader == .html or entry.kind == .css) {
                            import_record.path.is_disabled = true;
                        }
                    }
                    continue;
                }
            }

            const hash_key = path.hashKey();

            const import_record_loader = import_record.loader orelse path.loader(&transpiler.options.loaders) orelse .file;
            import_record.loader = import_record_loader;

            const is_html_entrypoint = import_record_loader == .html and target.isServerSide() and this.transpiler.options.dev_server == null;

            if (this.pathToSourceIndexMap(target).get(hash_key)) |id| {
                if (this.transpiler.options.dev_server != null and loader != .html) {
                    import_record.path = this.graph.input_files.items(.source)[id].path;
                } else {
                    import_record.source_index = .init(id);
                }
                continue;
            }

            if (is_html_entrypoint) {
                import_record.kind = .html_manifest;
            }

            const resolve_entry = bun.handleOom(resolve_queue.getOrPut(hash_key));
            if (resolve_entry.found_existing) {
                import_record.path = resolve_entry.value_ptr.*.path;
                continue;
            }

            path.* = bun.handleOom(this.pathWithPrettyInitialized(path.*, target));

            var secondary_path_to_copy: ?Fs.Path = null;
            if (resolve_result.path_pair.secondary) |*secondary| {
                if (!secondary.is_disabled and
                    secondary != path and
                    !strings.eqlLong(secondary.text, path.text, true))
                {
                    secondary_path_to_copy = bun.handleOom(secondary.dupeAlloc(this.allocator()));
                }
            }

            import_record.path = path.*;
            debug("created ParseTask: {s}", .{path.text});
            const resolve_task = bun.handleOom(bun.default_allocator.create(ParseTask));
            resolve_task.* = ParseTask.init(&resolve_result, Index.invalid, this);
            resolve_task.secondary_path_for_commonjs_interop = secondary_path_to_copy;

            resolve_task.known_target = if (import_record.kind == .html_manifest)
                .browser
            else
                target;

            resolve_task.jsx = resolve_result.jsx;
            resolve_task.jsx.development = switch (transpiler.options.force_node_env) {
                .development => true,
                .production => false,
                .unspecified => transpiler.options.jsx.development,
            };

            resolve_task.loader = import_record_loader;
            resolve_task.tree_shaking = transpiler.options.tree_shaking;
            resolve_entry.value_ptr.* = resolve_task;

            if (is_html_entrypoint) {
                this.generateServerHTMLModule(path, target, import_record, hash_key) catch unreachable;
            }
        }

        if (last_error) |err| {
            debug("failed with error: {s}", .{@errorName(err)});
            resolve_queue.clearAndFree();
            parse_result.value = .{
                .err = .{
                    .err = err,
                    .step = .resolve,
                    .log = Logger.Log.init(bun.default_allocator),
                    .source_index = source.index,
                    .target = ast.target,
                },
            };
        }

        return resolve_queue;
    }

    fn generateServerHTMLModule(this: *BundleV2, path: *const Fs.Path, target: options.Target, import_record: *ImportRecord, hash_key: u64) !void {
        // 1. Create the ast right here
        // 2. Create a separate "virutal" module that becomes the manifest later on.
        // 3. Add it to the graph
        const graph = &this.graph;
        const empty_html_file_source: Logger.Source = .{
            .path = path.*,
            .index = Index.source(graph.input_files.len),
            .contents = "",
        };
        var js_parser_options = bun.js_parser.Parser.Options.init(this.transpilerForTarget(target).options.jsx, .html);
        js_parser_options.bundle = true;

        const unique_key = try std.fmt.allocPrint(this.allocator(), "{any}H{d:0>8}", .{
            bun.fmt.hexIntLower(this.unique_key),
            graph.html_imports.server_source_indices.len,
        });

        const transpiler = this.transpilerForTarget(target);

        const ast_for_html_entrypoint = JSAst.init((try bun.js_parser.newLazyExportAST(
            this.allocator(),
            transpiler.options.define,
            js_parser_options,
            transpiler.log,
            Expr.init(
                E.String,
                E.String{
                    .data = unique_key,
                },
                Logger.Loc.Empty,
            ),
            &empty_html_file_source,

            // We replace this runtime API call's ref later via .link on the Symbol.
            "__jsonParse",
        )).?);

        var fake_input_file = Graph.InputFile{
            .source = empty_html_file_source,
            .side_effects = .no_side_effects__pure_data,
        };

        try graph.input_files.append(this.allocator(), fake_input_file);
        try graph.ast.append(this.allocator(), ast_for_html_entrypoint);

        import_record.source_index = fake_input_file.source.index;
        try this.pathToSourceIndexMap(target).put(this.allocator(), hash_key, fake_input_file.source.index.get());
        try graph.html_imports.server_source_indices.push(this.allocator(), fake_input_file.source.index.get());
        this.ensureClientTranspiler();
    }

    const ResolveQueue = std.AutoArrayHashMap(u64, *ParseTask);

    pub fn onNotifyDefer(this: *BundleV2) void {
        this.thread_lock.assertLocked();
        this.graph.deferred_pending += 1;
        this.decrementScanCounter();
    }

    pub fn onNotifyDeferMini(_: *bun.jsc.API.JSBundler.Load, this: *BundleV2) void {
        this.onNotifyDefer();
    }

    pub fn onParseTaskComplete(parse_result: *ParseTask.Result, this: *BundleV2) void {
        const trace = bun.perf.trace("Bundler.onParseTaskComplete");
        const graph = &this.graph;
        defer trace.end();
        if (parse_result.external.function != null) {
            const source = switch (parse_result.value) {
                inline .empty, .err => |data| data.source_index.get(),
                .success => |val| val.source.index.get(),
            };
            const loader: Loader = graph.input_files.items(.loader)[source];
            if (!loader.shouldCopyForBundling()) {
                bun.handleOom(this.finalizers.append(bun.default_allocator, parse_result.external));
            } else {
                graph.input_files.items(.allocator)[source] = ExternalFreeFunctionAllocator.create(parse_result.external.function.?, parse_result.external.ctx.?);
            }
        }

        defer bun.default_allocator.destroy(parse_result);

        var diff: i32 = -1;
        defer {
            logScanCounter("in parse task .pending_items += {d} = {d}\n", .{ diff, @as(i32, @intCast(graph.pending_items)) + diff });
            graph.pending_items = @intCast(@as(i32, @intCast(graph.pending_items)) + diff);
            if (diff < 0)
                this.onAfterDecrementScanCounter();
        }

        var resolve_queue = ResolveQueue.init(this.allocator());
        defer resolve_queue.deinit();
        var process_log = true;

        if (parse_result.value == .success) {
            resolve_queue = runResolutionForParseTask(parse_result, this);
            if (parse_result.value == .err) {
                process_log = false;
            }
        }

        // To minimize contention, watchers are appended by the transpiler thread.
        if (this.bun_watcher) |watcher| {
            if (parse_result.watcher_data.fd != bun.invalid_fd) {
                const source = switch (parse_result.value) {
                    inline .empty, .err => |data| graph.input_files.items(.source)[data.source_index.get()],
                    .success => |val| val.source,
                };
                if (this.shouldAddWatcher(source.path.text)) {
                    _ = watcher.addFile(
                        parse_result.watcher_data.fd,
                        source.path.text,
                        bun.hash32(source.path.text),
                        graph.input_files.items(.loader)[source.index.get()],
                        parse_result.watcher_data.dir_fd,
                        null,
                        bun.Environment.isWindows,
                    );
                }
            }
        }

        switch (parse_result.value) {
            .empty => |empty_result| {
                const input_files = graph.input_files.slice();
                const side_effects = input_files.items(.side_effects);
                side_effects[empty_result.source_index.get()] = .no_side_effects__empty_ast;
                if (comptime Environment.allow_assert) {
                    debug("onParse({d}, {s}) = empty", .{
                        empty_result.source_index.get(),
                        input_files.items(.source)[empty_result.source_index.get()].path.text,
                    });
                }
            },
            .success => |*result| {
                result.log.cloneToWithRecycled(this.transpiler.log, true) catch unreachable;

                // Warning: `input_files` and `ast` arrays may resize in this function call
                // It is not safe to cache slices from them.
                graph.input_files.items(.source)[result.source.index.get()] = result.source;
                this.source_code_length += if (!result.source.index.isRuntime())
                    result.source.contents.len
                else
                    @as(usize, 0);

                graph.input_files.items(.unique_key_for_additional_file)[result.source.index.get()] = result.unique_key_for_additional_file;
                graph.input_files.items(.content_hash_for_additional_file)[result.source.index.get()] = result.content_hash_for_additional_file;
                if (result.unique_key_for_additional_file.len > 0 and result.loader.shouldCopyForBundling()) {
                    if (this.transpiler.options.dev_server) |dev| {
                        dev.putOrOverwriteAsset(
                            &result.source.path,
                            // SAFETY: when shouldCopyForBundling is true, the
                            // contents are allocated by bun.default_allocator
                            &.fromOwnedSlice(bun.default_allocator, @constCast(result.source.contents)),
                            result.content_hash_for_additional_file,
                        ) catch |err| bun.handleOom(err);
                    }
                }

                // Record which loader we used for this file
                graph.input_files.items(.loader)[result.source.index.get()] = result.loader;

                debug("onParse({d}, {s}) = {d} imports, {d} exports", .{
                    result.source.index.get(),
                    result.source.path.text,
                    result.ast.import_records.len,
                    result.ast.named_exports.count(),
                });

                var iter = resolve_queue.iterator();

                const path_to_source_index_map = this.pathToSourceIndexMap(result.ast.target);
                const original_target = result.ast.target;
                while (iter.next()) |entry| {
                    const hash = entry.key_ptr.*;
                    const value: *ParseTask = entry.value_ptr.*;

                    const loader = value.loader orelse value.path.loader(&this.transpiler.options.loaders) orelse options.Loader.file;

                    const is_html_entrypoint = loader == .html and original_target.isServerSide() and this.transpiler.options.dev_server == null;

                    const map = if (is_html_entrypoint) this.pathToSourceIndexMap(.browser) else path_to_source_index_map;
                    var existing = map.getOrPut(this.allocator(), hash) catch unreachable;

                    // If the same file is imported and required, and those point to different files
                    // Automatically rewrite it to the secondary one
                    if (value.secondary_path_for_commonjs_interop) |secondary_path| {
                        const secondary_hash = secondary_path.hashKey();
                        if (map.get(secondary_hash)) |secondary| {
                            existing.found_existing = true;
                            existing.value_ptr.* = secondary;
                        }
                    }

                    if (!existing.found_existing) {
                        var new_task: *ParseTask = value;
                        var new_input_file = Graph.InputFile{
                            .source = Logger.Source.initEmptyFile(new_task.path.text),
                            .side_effects = value.side_effects,
                        };

                        new_input_file.source.index = Index.source(graph.input_files.len);
                        new_input_file.source.path = new_task.path;

                        // We need to ensure the loader is set or else importstar_ts/ReExportTypeOnlyFileES6 will fail.
                        new_input_file.loader = loader;
                        new_task.source_index = new_input_file.source.index;
                        new_task.ctx = this;
                        existing.value_ptr.* = new_task.source_index.get();

                        diff += 1;

                        graph.input_files.append(this.allocator(), new_input_file) catch unreachable;
                        graph.ast.append(this.allocator(), JSAst.empty) catch unreachable;

                        if (is_html_entrypoint) {
                            this.ensureClientTranspiler();
                            this.graph.entry_points.append(this.allocator(), new_input_file.source.index) catch unreachable;
                        }

                        if (this.enqueueOnLoadPluginIfNeeded(new_task)) {
                            continue;
                        }

                        if (loader.shouldCopyForBundling()) {
                            var additional_files: *BabyList(AdditionalFile) = &graph.input_files.items(.additional_files)[result.source.index.get()];
                            additional_files.push(this.allocator(), .{ .source_index = new_task.source_index.get() }) catch unreachable;
                            new_input_file.side_effects = _resolver.SideEffects.no_side_effects__pure_data;
                            graph.estimated_file_loader_count += 1;
                        }

                        graph.pool.schedule(new_task);
                    } else {
                        if (loader.shouldCopyForBundling()) {
                            var additional_files: *BabyList(AdditionalFile) = &graph.input_files.items(.additional_files)[result.source.index.get()];
                            additional_files.push(this.allocator(), .{ .source_index = existing.value_ptr.* }) catch unreachable;
                            graph.estimated_file_loader_count += 1;
                        }

                        bun.default_allocator.destroy(value);
                    }
                }

                var import_records = result.ast.import_records.clone(this.allocator()) catch unreachable;

                const input_file_loaders = graph.input_files.items(.loader);
                const save_import_record_source_index = this.transpiler.options.dev_server == null or
                    result.loader == .html or
                    result.loader.isCSS();

                if (this.resolve_tasks_waiting_for_import_source_index.fetchSwapRemove(result.source.index.get())) |pending_entry| {
                    for (pending_entry.value.slice()) |to_assign| {
                        if (save_import_record_source_index or
                            input_file_loaders[to_assign.to_source_index.get()].isCSS())
                        {
                            import_records.slice()[to_assign.import_record_index].source_index = to_assign.to_source_index;
                        }
                    }

                    var list = pending_entry.value.list();
                    list.deinit(this.allocator());
                }

                if (result.ast.css != null) {
                    graph.css_file_count += 1;
                }

                for (import_records.slice(), 0..) |*record, i| {
                    if (path_to_source_index_map.get(record.path.hashKey())) |source_index| {
                        if (save_import_record_source_index or input_file_loaders[source_index] == .css)
                            record.source_index.value = source_index;

                        if (getRedirectId(result.ast.redirect_import_record_index)) |compare| {
                            if (compare == @as(u32, @truncate(i))) {
                                path_to_source_index_map.put(
                                    this.allocator(),
                                    result.source.path.hashKey(),
                                    source_index,
                                ) catch unreachable;
                            }
                        }
                    }
                }
                result.ast.import_records = import_records;

                graph.ast.set(result.source.index.get(), result.ast);

                // For files with use directives, index and prepare the other side.
                if (result.use_directive != .none and if (this.framework.?.server_components.?.separate_ssr_graph)
                    ((result.use_directive == .client) == (result.ast.target == .browser))
                else
                    ((result.use_directive == .client) != (result.ast.target == .browser)))
                {
                    if (result.use_directive == .server)
                        bun.todoPanic(@src(), "\"use server\"", .{});

                    const reference_source_index, const ssr_index = if (this.framework.?.server_components.?.separate_ssr_graph) brk: {
                        // Enqueue two files, one in server graph, one in ssr graph.
                        const reference_source_index = this.enqueueServerComponentGeneratedFile(
                            .{ .client_reference_proxy = .{
                                .other_source = result.source,
                                .named_exports = result.ast.named_exports,
                            } },
                            result.source,
                        ) catch |err| bun.handleOom(err);

                        const ssr_source = &result.source;
                        ssr_source.path.pretty = ssr_source.path.text;
                        ssr_source.path = bun.handleOom(this.pathWithPrettyInitialized(ssr_source.path, .bake_server_components_ssr));
                        const ssr_index = this.enqueueParseTask2(
                            ssr_source,
                            graph.input_files.items(.loader)[result.source.index.get()],
                            .bake_server_components_ssr,
                        ) catch |err| bun.handleOom(err);

                        break :brk .{ reference_source_index, ssr_index };
                    } else brk: {
                        // Enqueue only one file
                        const server_source = &result.source;
                        server_source.path.pretty = server_source.path.text;
                        server_source.path = bun.handleOom(this.pathWithPrettyInitialized(server_source.path, this.transpiler.options.target));
                        const server_index = this.enqueueParseTask2(
                            server_source,
                            graph.input_files.items(.loader)[result.source.index.get()],
                            .browser,
                        ) catch |err| bun.handleOom(err);

                        break :brk .{ server_index, Index.invalid.get() };
                    };

                    graph.pathToSourceIndexMap(result.ast.target).put(
                        this.allocator(),
                        result.source.path.hashKey(),
                        reference_source_index,
                    ) catch |err| bun.handleOom(err);

                    graph.server_component_boundaries.put(
                        this.allocator(),
                        result.source.index.get(),
                        result.use_directive,
                        reference_source_index,
                        ssr_index,
                    ) catch |err| bun.handleOom(err);
                }
            },
            .err => |*err| {
                if (comptime Environment.enable_logs) {
                    debug("onParse() = err", .{});
                }

                if (process_log) {
                    if (this.transpiler.options.dev_server) |dev_server| {
                        dev_server.handleParseTaskFailure(
                            err.err,
                            err.target.bakeGraph(),
                            graph.input_files.items(.source)[err.source_index.get()].path.text,
                            &err.log,
                            this,
                        ) catch |e| bun.handleOom(e);
                    } else if (err.log.msgs.items.len > 0) {
                        err.log.cloneToWithRecycled(this.transpiler.log, true) catch unreachable;
                    } else {
                        this.transpiler.log.addErrorFmt(
                            null,
                            Logger.Loc.Empty,
                            this.transpiler.log.msgs.allocator,
                            "{s} while {s}",
                            .{ @errorName(err.err), @tagName(err.step) },
                        ) catch unreachable;
                    }
                }

                if (Environment.allow_assert and this.transpiler.options.dev_server != null) {
                    bun.assert(graph.ast.items(.parts)[err.source_index.get()].len == 0);
                }
            },
        }
    }

    /// To satisfy the interface from NewHotReloader()
    pub fn getLoaders(vm: *BundleV2) *bun.options.Loader.HashTable {
        return &vm.transpiler.options.loaders;
    }

    /// To satisfy the interface from NewHotReloader()
    pub fn bustDirCache(vm: *BundleV2, path: []const u8) bool {
        return vm.transpiler.resolver.bustDirCache(path);
    }
};

pub const BundleThread = @import("./BundleThread.zig").BundleThread;

pub const UseDirective = js_ast.UseDirective;
pub const ServerComponentBoundary = js_ast.ServerComponentBoundary;
pub const ServerComponentParseTask = @import("./ServerComponentParseTask.zig").ServerComponentParseTask;

const RefVoidMap = std.ArrayHashMapUnmanaged(Ref, void, Ref.ArrayHashCtx, false);
pub const RefImportData = std.ArrayHashMapUnmanaged(Ref, ImportData, Ref.ArrayHashCtx, false);
pub const ResolvedExports = bun.StringArrayHashMapUnmanaged(ExportData);
pub const TopLevelSymbolToParts = js_ast.Ast.TopLevelSymbolToParts;

pub const WrapKind = enum(u2) {
    none,
    cjs,
    esm,
};

pub const ImportData = struct {
    // This is an array of intermediate statements that re-exported this symbol
    // in a chain before getting to the final symbol. This can be done either with
    // "export * from" or "export {} from". If this is done with "export * from"
    // then this may not be the result of a single chain but may instead form
    // a diamond shape if this same symbol was re-exported multiple times from
    // different files.
    re_exports: Dependency.List = Dependency.List{},

    data: ImportTracker = .{},
};

pub const ExportData = struct {
    // Export star resolution happens first before import resolution. That means
    // it cannot yet determine if duplicate names from export star resolution are
    // ambiguous (point to different symbols) or not (point to the same symbol).
    // This issue can happen in the following scenario:
    //
    //   // entry.js
    //   export * from './a'
    //   export * from './b'
    //
    //   // a.js
    //   export * from './c'
    //
    //   // b.js
    //   export {x} from './c'
    //
    //   // c.js
    //   export let x = 1, y = 2
    //
    // In this case "entry.js" should have two exports "x" and "y", neither of
    // which are ambiguous. To handle this case, ambiguity resolution must be
    // deferred until import resolution time. That is done using this array.
    potentially_ambiguous_export_star_refs: BabyList(ImportData) = .{},

    // This is the file that the named export above came from. This will be
    // different from the file that contains this object if this is a re-export.
    data: ImportTracker = .{},
};

pub const JSMeta = struct {
    /// This is only for TypeScript files. If an import symbol is in this map, it
    /// means the import couldn't be found and doesn't actually exist. This is not
    /// an error in TypeScript because the import is probably just a type.
    ///
    /// Normally we remove all unused imports for TypeScript files during parsing,
    /// which automatically removes type-only imports. But there are certain re-
    /// export situations where it's impossible to tell if an import is a type or
    /// not:
    ///
    ///   import {typeOrNotTypeWhoKnows} from 'path';
    ///   export {typeOrNotTypeWhoKnows};
    ///
    /// Really people should be using the TypeScript "isolatedModules" flag with
    /// bundlers like this one that compile TypeScript files independently without
    /// type checking. That causes the TypeScript type checker to emit the error
    /// "Re-exporting a type when the '--isolatedModules' flag is provided requires
    /// using 'export type'." But we try to be robust to such code anyway.
    probably_typescript_type: RefVoidMap = .{},

    /// Imports are matched with exports in a separate pass from when the matched
    /// exports are actually bound to the imports. Here "binding" means adding non-
    /// local dependencies on the parts in the exporting file that declare the
    /// exported symbol to all parts in the importing file that use the imported
    /// symbol.
    ///
    /// This must be a separate pass because of the "probably TypeScript type"
    /// check above. We can't generate the part for the export namespace until
    /// we've matched imports with exports because the generated code must omit
    /// type-only imports in the export namespace code. And we can't bind exports
    /// to imports until the part for the export namespace is generated since that
    /// part needs to participate in the binding.
    ///
    /// This array holds the deferred imports to bind so the pass can be split
    /// into two separate passes.
    imports_to_bind: RefImportData = .{},

    /// This includes both named exports and re-exports.
    ///
    /// Named exports come from explicit export statements in the original file,
    /// and are copied from the "NamedExports" field in the AST.
    ///
    /// Re-exports come from other files and are the result of resolving export
    /// star statements (i.e. "export * from 'foo'").
    resolved_exports: ResolvedExports = .{},
    resolved_export_star: ExportData = ExportData{},

    /// Never iterate over "resolvedExports" directly. Instead, iterate over this
    /// array. Some exports in that map aren't meant to end up in generated code.
    /// This array excludes these exports and is also sorted, which avoids non-
    /// determinism due to random map iteration order.
    sorted_and_filtered_export_aliases: []const string = &[_]string{},

    /// This is merged on top of the corresponding map from the parser in the AST.
    /// You should call "TopLevelSymbolToParts" to access this instead of accessing
    /// it directly.
    top_level_symbol_to_parts_overlay: TopLevelSymbolToParts = .{},

    /// If this is an entry point, this array holds a reference to one free
    /// temporary symbol for each entry in "sortedAndFilteredExportAliases".
    /// These may be needed to store copies of CommonJS re-exports in ESM.
    cjs_export_copies: []const Ref = &[_]Ref{},

    /// The index of the automatically-generated part used to represent the
    /// CommonJS or ESM wrapper. This part is empty and is only useful for tree
    /// shaking and code splitting. The wrapper can't be inserted into the part
    /// because the wrapper contains other parts, which can't be represented by
    /// the current part system. Only wrapped files have one of these.
    wrapper_part_index: Index = Index.invalid,

    /// The index of the automatically-generated part used to handle entry point
    /// specific stuff. If a certain part is needed by the entry point, it's added
    /// as a dependency of this part. This is important for parts that are marked
    /// as removable when unused and that are not used by anything else. Only
    /// entry point files have one of these.
    entry_point_part_index: Index = Index.invalid,

    flags: Flags = .{},

    pub const Flags = packed struct(u8) {
        /// This is true if this file is affected by top-level await, either by having
        /// a top-level await inside this file or by having an import/export statement
        /// that transitively imports such a file. It is forbidden to call "require()"
        /// on these files since they are evaluated asynchronously.
        is_async_or_has_async_dependency: bool = false,

        /// If true, we need to insert "var exports = {};". This is the case for ESM
        /// files when the import namespace is captured via "import * as" and also
        /// when they are the target of a "require()" call.
        needs_exports_variable: bool = false,

        /// If true, the "__export(exports, { ... })" call will be force-included even
        /// if there are no parts that reference "exports". Otherwise this call will
        /// be removed due to the tree shaking pass. This is used when for entry point
        /// files when code related to the current output format needs to reference
        /// the "exports" variable.
        force_include_exports_for_entry_point: bool = false,

        /// This is set when we need to pull in the "__export" symbol in to the part
        /// at "nsExportPartIndex". This can't be done in "createExportsForFile"
        /// because of concurrent map hazards. Instead, it must be done later.
        needs_export_symbol_from_runtime: bool = false,

        /// Wrapped files must also ensure that their dependencies are wrapped. This
        /// flag is used during the traversal that enforces this invariant, and is used
        /// to detect when the fixed point has been reached.
        did_wrap_dependencies: bool = false,

        /// When a converted CommonJS module is import() dynamically
        /// We need ensure that the "default" export is set to the equivalent of module.exports
        /// (unless a "default" export already exists)
        needs_synthetic_default_export: bool = false,

        wrap: WrapKind = WrapKind.none,
    };
};

pub const AdditionalFile = union(enum) {
    source_index: Index.Int,
    output_file: Index.Int,
};

pub const EntryPoint = struct {
    /// This may be an absolute path or a relative path. If absolute, it will
    /// eventually be turned into a relative path by computing the path relative
    /// to the "outbase" directory. Then this relative path will be joined onto
    /// the "outdir" directory to form the final output path for this entry point.
    output_path: bun.PathString = bun.PathString.empty,

    /// This is the source index of the entry point. This file must have a valid
    /// entry point kind (i.e. not "none").
    source_index: Index.Int = 0,

    /// Manually specified output paths are ignored when computing the default
    /// "outbase" directory, which is computed as the lowest common ancestor of
    /// all automatically generated output paths.
    output_path_was_auto_generated: bool = false,

    pub const List = MultiArrayList(EntryPoint);

    pub const Kind = enum {
        none,
        user_specified,
        dynamic_import,
        html,

        pub fn outputKind(this: Kind) jsc.API.BuildArtifact.OutputKind {
            return switch (this) {
                .user_specified => .@"entry-point",
                else => .chunk,
            };
        }

        pub inline fn isEntryPoint(this: Kind) bool {
            return this != .none;
        }

        pub inline fn isUserSpecifiedEntryPoint(this: Kind) bool {
            return this == .user_specified;
        }

        // TODO: delete
        pub inline fn isServerEntryPoint(this: Kind) bool {
            return this == .user_specified;
        }
    };
};

const AstSourceIDMapping = struct {
    id: Index.Int,
    source_index: Index.Int,
};

pub const PartRange = struct {
    source_index: Index = Index.invalid,
    part_index_begin: u32 = 0,
    part_index_end: u32 = 0,
};

pub const StableRef = packed struct(u96) {
    stable_source_index: Index.Int,
    ref: Ref,

    pub fn isLessThan(_: void, a: StableRef, b: StableRef) bool {
        return a.stable_source_index < b.stable_source_index or
            (a.stable_source_index == b.stable_source_index and a.ref.innerIndex() < b.ref.innerIndex());
    }
};

pub const ImportTracker = struct {
    source_index: Index = Index.invalid,
    name_loc: Logger.Loc = Logger.Loc.Empty,
    import_ref: Ref = Ref.None,

    pub const Status = enum {
        /// The imported file has no matching export
        no_match,

        /// The imported file has a matching export
        found,

        /// The imported file is CommonJS and has unknown exports
        cjs,

        /// The import is missing but there is a dynamic fallback object
        dynamic_fallback,

        /// The import is missing but there is a dynamic fallback object
        /// and the file was originally CommonJS.
        dynamic_fallback_interop_default,

        /// The import was treated as a CommonJS import but the file is known to have no exports
        cjs_without_exports,

        /// The imported file was disabled by mapping it to false in the "browser"
        /// field of package.json
        disabled,

        /// The imported file is external and has unknown exports
        external,

        /// This is a missing re-export in a TypeScript file, so it's probably a type
        probably_typescript_type,
    };

    pub const Iterator = struct {
        status: Status = Status.no_match,
        value: ImportTracker = .{},
        import_data: []ImportData = &.{},
    };
};

pub const PathTemplate = options.PathTemplate;

pub const Chunk = @import("./Chunk.zig").Chunk;
pub const ChunkImport = @import("./Chunk.zig").ChunkImport;

pub const CrossChunkImport = struct {
    chunk_index: Index.Int = 0,
    sorted_import_items: CrossChunkImport.Item.List = undefined,

    pub const Item = struct {
        export_alias: string = "",
        ref: Ref = Ref.None,

        pub const List = bun.BabyList(Item);

        pub fn lessThan(_: void, a: CrossChunkImport.Item, b: CrossChunkImport.Item) bool {
            return strings.order(a.export_alias, b.export_alias) == .lt;
        }
    };

    pub fn lessThan(_: void, a: CrossChunkImport, b: CrossChunkImport) bool {
        return std.math.order(a.chunk_index, b.chunk_index) == .lt;
    }

    pub const List = std.ArrayList(CrossChunkImport);

    pub fn sortedCrossChunkImports(
        list: *List,
        chunks: []Chunk,
        imports_from_other_chunks: *Chunk.ImportsFromOtherChunks,
    ) !void {
        var result = list.*;
        defer {
            list.* = result;
        }

        result.clearRetainingCapacity();
        try result.ensureTotalCapacity(imports_from_other_chunks.count());

        const import_items_list = imports_from_other_chunks.values();
        const chunk_indices = imports_from_other_chunks.keys();
        for (chunk_indices, import_items_list) |chunk_index, import_items| {
            var chunk = &chunks[chunk_index];

            // Sort imports from a single chunk by alias for determinism
            const exports_to_other_chunks = &chunk.content.javascript.exports_to_other_chunks;
            // TODO: do we need to clone this array?
            for (import_items.slice()) |*item| {
                item.export_alias = exports_to_other_chunks.get(item.ref).?;
                bun.assert(item.export_alias.len > 0);
            }
            std.sort.pdq(CrossChunkImport.Item, import_items.slice(), {}, CrossChunkImport.Item.lessThan);

            result.append(CrossChunkImport{
                .chunk_index = chunk_index,
                .sorted_import_items = import_items,
            }) catch unreachable;
        }

        std.sort.pdq(CrossChunkImport, result.items, {}, CrossChunkImport.lessThan);
    }
};

pub const CompileResult = union(enum) {
    javascript: struct {
        source_index: Index.Int,
        result: js_printer.PrintResult,

        pub fn code(this: @This()) []const u8 {
            return switch (this.result) {
                .result => |result| result.code,
                else => "",
            };
        }
    },
    css: struct {
        result: bun.Maybe([]const u8, anyerror),
        source_index: Index.Int,
        source_map: ?bun.sourcemap.Chunk = null,
    },
    html: struct {
        source_index: Index.Int,
        code: []const u8,
        /// Offsets are used for DevServer to inject resources without re-bundling
        script_injection_offset: u32,
    },

    pub const empty = CompileResult{
        .javascript = .{
            .source_index = 0,
            .result = js_printer.PrintResult{
                .result = .{
                    .code = "",
                },
            },
        },
    };

    pub fn code(this: *const CompileResult) []const u8 {
        return switch (this.*) {
            .javascript => |r| r.code(),
            .css => |*c| switch (c.result) {
                .result => |v| v,
                .err => "",
            },
            .html => |*c| c.code,
        };
    }

    pub fn sourceMapChunk(this: *const CompileResult) ?sourcemap.Chunk {
        return switch (this.*) {
            .javascript => |r| switch (r.result) {
                .result => |r2| r2.source_map,
                else => null,
            },
            .css => |*c| c.source_map,
            .html => null,
        };
    }

    pub fn sourceIndex(this: *const CompileResult) Index.Int {
        return switch (this.*) {
            inline else => |*r| r.source_index,
        };
    }
};

pub const CompileResultForSourceMap = struct {
    source_map_chunk: sourcemap.Chunk,
    generated_offset: sourcemap.LineColumnOffset,
    source_index: u32,
};

pub const ContentHasher = struct {
    pub const Hash = std.hash.XxHash64;

    // xxhash64 outperforms Wyhash if the file is > 1KB or so
    hasher: Hash = .init(0),

    const log = bun.Output.scoped(.ContentHasher, .hidden);

    pub fn write(self: *ContentHasher, bytes: []const u8) void {
        log("HASH_UPDATE {d}:\n{s}\n----------\n", .{ bytes.len, std.mem.sliceAsBytes(bytes) });
        self.hasher.update(std.mem.asBytes(&bytes.len));
        self.hasher.update(bytes);
    }

    pub fn run(bytes: []const u8) u64 {
        var hasher = ContentHasher{};
        hasher.write(bytes);
        return hasher.digest();
    }

    pub fn writeInts(self: *ContentHasher, i: []const u32) void {
        log("HASH_UPDATE: {any}\n", .{i});
        self.hasher.update(std.mem.sliceAsBytes(i));
    }

    pub fn digest(self: *ContentHasher) u64 {
        return self.hasher.final();
    }
};

// non-allocating
// meant to be fast but not 100% thorough
// users can correctly put in a trailing slash if they want
// this is just being nice
pub fn cheapPrefixNormalizer(prefix: []const u8, suffix: []const u8) [2]string {
    if (prefix.len == 0) {
        const suffix_no_slash = bun.strings.removeLeadingDotSlash(suffix);
        return .{
            if (strings.hasPrefixComptime(suffix_no_slash, "../")) "" else "./",
            suffix_no_slash,
        };
    }

    // There are a few cases here we want to handle:
    // ["https://example.com/", "/out.js"]  => "https://example.com/out.js"
    // ["/foo/", "/bar.js"] => "/foo/bar.js"
    if (strings.endsWithChar(prefix, '/') or (Environment.isWindows and strings.endsWithChar(prefix, '\\'))) {
        if (strings.startsWithChar(suffix, '/') or (Environment.isWindows and strings.startsWithChar(suffix, '\\'))) {
            return .{
                prefix[0..prefix.len],
                suffix[1..suffix.len],
            };
        }

        // It gets really complicated if we try to deal with URLs more than this
        // These would be ideal:
        // - example.com + ./out.js => example.com/out.js
        // - example.com/foo + ./out.js => example.com/fooout.js
        // - example.com/bar/ + ./out.js => example.com/bar/out.js
        // But it's not worth the complexity to handle these cases right now.
    }

    return .{
        prefix,
        bun.strings.removeLeadingDotSlash(suffix),
    };
}

fn getRedirectId(id: u32) ?u32 {
    if (id == std.math.maxInt(u32)) {
        return null;
    }
    return id;
}

pub fn targetFromHashbang(buffer: []const u8) ?options.Target {
    if (buffer.len > "#!/usr/bin/env bun".len) {
        if (strings.hasPrefixComptime(buffer, "#!/usr/bin/env bun")) {
            switch (buffer["#!/usr/bin/env bun".len]) {
                '\n', ' ' => return options.Target.bun,
                else => {},
            }
        }
    }
    return null;
}

pub const AstBuilder = @import("./AstBuilder.zig").AstBuilder;

pub const CssEntryPointMeta = struct {
    /// When this is true, a stub file is added to the Server's IncrementalGraph
    imported_on_server: bool,
};

/// The lifetime of this structure is tied to the bundler's arena
pub const DevServerInput = struct {
    css_entry_points: std.AutoArrayHashMapUnmanaged(Index, CssEntryPointMeta),
};

/// The lifetime of this structure is tied to the bundler's arena
pub const DevServerOutput = struct {
    chunks: []Chunk,
    css_file_list: std.AutoArrayHashMapUnmanaged(Index, CssEntryPointMeta),
    html_files: std.AutoArrayHashMapUnmanaged(Index, void),

    pub fn jsPseudoChunk(out: *const DevServerOutput) *Chunk {
        return &out.chunks[0];
    }

    pub fn cssChunks(out: *const DevServerOutput) []Chunk {
        return out.chunks[1..][0..out.css_file_list.count()];
    }

    pub fn htmlChunks(out: *const DevServerOutput) []Chunk {
        return out.chunks[1 + out.css_file_list.count() ..][0..out.html_files.count()];
    }
};

pub fn generateUniqueKey() u64 {
    const key = std.crypto.random.int(u64) & @as(u64, 0x0FFFFFFF_FFFFFFFF);
    // without this check, putting unique_key in an object key would
    // sometimes get converted to an identifier. ensuring it starts
    // with a number forces that optimization off.
    if (Environment.isDebug) {
        var buf: [16]u8 = undefined;
        const hex = std.fmt.bufPrint(&buf, "{}", .{bun.fmt.hexIntLower(key)}) catch
            unreachable;
        switch (hex[0]) {
            '0'...'9' => {},
            else => Output.panic("unique key is a valid identifier: {s}", .{hex}),
        }
    }
    return key;
}

const ExternalFreeFunctionAllocator = struct {
    free_callback: *const fn (ctx: *anyopaque) callconv(.C) void,
    context: *anyopaque,

    const vtable: std.mem.Allocator.VTable = .{
        .alloc = &alloc,
        .free = &free,
        .resize = &std.mem.Allocator.noResize,
        .remap = &std.mem.Allocator.noRemap,
    };

    pub fn create(free_callback: *const fn (ctx: *anyopaque) callconv(.C) void, context: *anyopaque) std.mem.Allocator {
        return .{
            .ptr = bun.create(bun.default_allocator, ExternalFreeFunctionAllocator, .{
                .free_callback = free_callback,
                .context = context,
            }),
            .vtable = &vtable,
        };
    }

    fn alloc(_: *anyopaque, _: usize, _: std.mem.Alignment, _: usize) ?[*]u8 {
        return null;
    }

    fn free(ext_free_function: *anyopaque, _: []u8, _: std.mem.Alignment, _: usize) void {
        const info: *ExternalFreeFunctionAllocator = @alignCast(@ptrCast(ext_free_function));
        info.free_callback(info.context);
        bun.default_allocator.destroy(info);
    }
};

/// Returns true if `allocator` definitely has a valid `.ptr`.
/// May return false even if `.ptr` is valid.
///
/// This function should check whether `allocator` matches any internal allocator types known to
/// have valid pointers. Allocators defined outside of this file, like `std.heap.ArenaAllocator`,
/// don't need to be checked.
pub fn allocatorHasPointer(allocator: std.mem.Allocator) bool {
    return allocator.vtable == &ExternalFreeFunctionAllocator.vtable;
}

pub const std = @import("std");
pub const lex = @import("../js_lexer.zig");
pub const Logger = @import("../logger.zig");
pub const Part = js_ast.Part;
pub const js_printer = @import("../js_printer.zig");
pub const js_ast = bun.ast;
pub const linker = @import("../linker.zig");
pub const sourcemap = bun.sourcemap;
pub const StringJoiner = bun.StringJoiner;
pub const base64 = bun.base64;
pub const Ref = bun.ast.Ref;
pub const ThreadLocalArena = bun.allocators.MimallocArena;
pub const BabyList = bun.collections.BabyList;
pub const Fs = @import("../fs.zig");
pub const api = bun.schema.api;
pub const _resolver = @import("../resolver/resolver.zig");
pub const ImportRecord = bun.ImportRecord;
pub const ImportKind = bun.ImportKind;
pub const allocators = bun.allocators;
pub const resolve_path = @import("../resolver/resolve_path.zig");
pub const runtime = @import("../runtime.zig");
pub const Timer = @import("../system_timer.zig");
pub const OOM = bun.OOM;

pub const HTMLScanner = @import("../HTMLScanner.zig");
pub const isPackagePath = _resolver.isPackagePath;
pub const NodeFallbackModules = @import("../node_fallbacks.zig");
pub const CacheEntry = @import("../cache.zig").Fs.Entry;
pub const URL = @import("../url.zig").URL;
pub const Resolver = _resolver.Resolver;
pub const TOML = bun.interchange.toml.TOML;
pub const Dependency = js_ast.Dependency;
pub const JSAst = js_ast.BundledAst;
pub const Loader = options.Loader;
pub const Index = bun.ast.Index;
pub const Symbol = js_ast.Symbol;
pub const EventLoop = bun.jsc.AnyEventLoop;
pub const MultiArrayList = bun.MultiArrayList;
pub const Stmt = js_ast.Stmt;
pub const Expr = js_ast.Expr;
pub const E = js_ast.E;
pub const S = js_ast.S;
pub const G = js_ast.G;
pub const B = js_ast.B;
pub const Binding = js_ast.Binding;
pub const AutoBitSet = bun.bit_set.AutoBitSet;
pub const renamer = bun.renamer;
pub const StableSymbolCount = renamer.StableSymbolCount;
pub const MinifyRenamer = renamer.MinifyRenamer;
pub const Scope = js_ast.Scope;
pub const jsc = bun.jsc;
pub const debugTreeShake = Output.scoped(.TreeShake, .hidden);
pub const debugPartRanges = Output.scoped(.PartRanges, .hidden);
pub const BitSet = bun.bit_set.DynamicBitSetUnmanaged;
pub const Async = bun.Async;
pub const Loc = Logger.Loc;
pub const bake = bun.bake;
pub const lol = bun.LOLHTML;
pub const DataURL = @import("../resolver/resolver.zig").DataURL;
pub const IndexStringMap = @import("./IndexStringMap.zig");
pub const DeferredBatchTask = @import("./DeferredBatchTask.zig").DeferredBatchTask;
pub const ThreadPool = @import("./ThreadPool.zig").ThreadPool;
pub const ParseTask = @import("./ParseTask.zig").ParseTask;
pub const LinkerContext = @import("./LinkerContext.zig").LinkerContext;
pub const LinkerGraph = @import("./LinkerGraph.zig").LinkerGraph;
pub const Graph = @import("./Graph.zig");

const string = []const u8;

const options = @import("../options.zig");
const IdentityContext = @import("../identity_context.zig").IdentityContext;

const bun = @import("bun");
const Environment = bun.Environment;
const FeatureFlags = bun.FeatureFlags;
const Output = bun.Output;
const ThreadPoolLib = bun.ThreadPool;
const Transpiler = bun.Transpiler;
const default_allocator = bun.default_allocator;
const strings = bun.strings;<|MERGE_RESOLUTION|>--- conflicted
+++ resolved
@@ -2381,7 +2381,6 @@
                 }
 
                 if (out_source_index) |source_index| {
-<<<<<<< HEAD
                     if (resolve.import_record.kind == .entry_point_build) {
                         this.graph.entry_points.append(this.allocator(), source_index) catch bun.outOfMemory();
 
@@ -2389,24 +2388,6 @@
                         // This preserves the original name for output file naming
                         const original_name = this.allocator().dupe(u8, resolve.import_record.specifier) catch bun.outOfMemory();
                         this.graph.entry_point_original_names.put(this.allocator(), source_index.get(), original_name) catch bun.outOfMemory();
-=======
-                    const source_import_records = &this.graph.ast.items(.import_records)[resolve.import_record.importer_source_index];
-                    if (source_import_records.len <= resolve.import_record.import_record_index) {
-                        const entry = this.resolve_tasks_waiting_for_import_source_index.getOrPut(
-                            this.allocator(),
-                            resolve.import_record.importer_source_index,
-                        ) catch |err| bun.handleOom(err);
-                        if (!entry.found_existing) {
-                            entry.value_ptr.* = .{};
-                        }
-                        entry.value_ptr.push(
-                            this.allocator(),
-                            .{
-                                .to_source_index = source_index,
-                                .import_record_index = resolve.import_record.import_record_index,
-                            },
-                        ) catch |err| bun.handleOom(err);
->>>>>>> 437e15ba
                     } else {
                         const source_import_records = &this.graph.ast.items(.import_records)[resolve.import_record.importer_source_index];
                         if (source_import_records.len <= resolve.import_record.import_record_index) {
