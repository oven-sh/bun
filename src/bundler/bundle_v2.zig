// This is Bun's JavaScript/TypeScript bundler
//
// A lot of the implementation is based on the Go implementation of esbuild. Thank you Evan Wallace.
//
// # Memory management
//
// Zig is not a managed language, so we have to be careful about memory management.
// Manually freeing memory is error-prone and tedious, but garbage collection
// is slow and reference counting incurs a performance penalty.
//
// Bun's bundler relies on mimalloc's threadlocal heaps as arena allocators.
//
// When a new thread is spawned for a bundling job, it is given a threadlocal
// heap and all allocations are done on that heap. When the job is done, the
// threadlocal heap is destroyed and all memory is freed.
//
// There are a few careful gotchas to keep in mind:
//
// - A threadlocal heap cannot allocate memory on a different thread than the one that
//  created it. You will get a segfault if you try to do that.
//
// - Since the heaps are destroyed at the end of bundling, any globally shared
//   references to data must NOT be allocated on a threadlocal heap.
//
//   For example, package.json and tsconfig.json read from the filesystem must be
//   use the global allocator (bun.default_allocator) because bun's directory
//   entry cache and module resolution cache are globally shared across all
//   threads.
//
//   Additionally, `LinkerContext`'s allocator is also threadlocal.
//
// - Globally allocated data must be in a cache & reused, or we will create an infinite
//   memory leak over time. To do that, we have a DirnameStore, FilenameStore, and the other
//   data structures related to `BSSMap`. This still leaks memory, but not very
//   much since it only allocates the first time around.
//
//
// In development, it is strongly recommended to use either a debug build of
// mimalloc or Valgrind to help catch memory issues
// To use a debug build of mimalloc:
//
//     make mimalloc-debug
//
const Bundler = bun.Bundler;
const bun = @import("root").bun;
const from = bun.from;
const string = bun.string;
const Output = bun.Output;
const Global = bun.Global;
const Environment = bun.Environment;
const strings = bun.strings;
const MutableString = bun.MutableString;
const stringZ = bun.stringZ;
const default_allocator = bun.default_allocator;
const StoredFileDescriptorType = bun.StoredFileDescriptorType;
const FeatureFlags = bun.FeatureFlags;
const C = bun.C;
const std = @import("std");
const lex = @import("../js_lexer.zig");
const Logger = @import("../logger.zig");
const options = @import("../options.zig");
const js_parser = bun.js_parser;
const json_parser = @import("../json_parser.zig");
const js_printer = @import("../js_printer.zig");
const js_ast = @import("../js_ast.zig");
const linker = @import("../linker.zig");
const sourcemap = bun.sourcemap;
const Joiner = bun.Joiner;
const base64 = bun.base64;
const Ref = @import("../ast/base.zig").Ref;
const Define = @import("../defines.zig").Define;
const DebugOptions = @import("../cli.zig").Command.DebugOptions;
const ThreadPoolLib = @import("../thread_pool.zig");
const ThreadlocalArena = @import("../mimalloc_arena.zig").Arena;
const BabyList = @import("../baby_list.zig").BabyList;
const panicky = @import("../panic_handler.zig");
const Fs = @import("../fs.zig");
const schema = @import("../api/schema.zig");
const Api = schema.Api;
const _resolver = @import("../resolver/resolver.zig");
const sync = bun.ThreadPool;
const ImportRecord = bun.ImportRecord;
const ImportKind = bun.ImportKind;
const allocators = @import("../allocators.zig");
const MimeType = @import("../http/mime_type.zig");
const resolve_path = @import("../resolver/resolve_path.zig");
const runtime = @import("../runtime.zig");
const Timer = @import("../system_timer.zig");
const PackageJSON = @import("../resolver/package_json.zig").PackageJSON;
const MacroRemap = @import("../resolver/package_json.zig").MacroMap;
const DebugLogs = _resolver.DebugLogs;
const NodeModuleBundle = @import("../node_module_bundle.zig").NodeModuleBundle;
const Router = @import("../router.zig");
const isPackagePath = _resolver.isPackagePath;
const Lock = @import("../lock.zig").Lock;
const NodeFallbackModules = @import("../node_fallbacks.zig");
const CacheEntry = @import("../cache.zig").FsCacheEntry;
const Analytics = @import("../analytics/analytics_thread.zig");
const URL = @import("../url.zig").URL;
const Report = @import("../report.zig");
const Linker = linker.Linker;
const Resolver = _resolver.Resolver;
const TOML = @import("../toml/toml_parser.zig").TOML;
const EntryPoints = @import("./entry_points.zig");
const ThisBundler = @import("../bundler.zig").Bundler;
const wyhash = std.hash.Wyhash.hash;
const Dependency = js_ast.Dependency;
const JSAst = js_ast.Ast;
const Loader = options.Loader;
const Index = @import("../ast/base.zig").Index;
const Batcher = bun.Batcher;
const Symbol = js_ast.Symbol;
const EventLoop = bun.JSC.AnyEventLoop;
const MultiArrayList = bun.MultiArrayList;
const Stmt = js_ast.Stmt;
const Expr = js_ast.Expr;
const E = js_ast.E;
const S = js_ast.S;
const G = js_ast.G;
const B = js_ast.B;
const Binding = js_ast.Binding;
const AutoBitSet = bun.bit_set.AutoBitSet;
const renamer = bun.renamer;
const StableSymbolCount = renamer.StableSymbolCount;
const MinifyRenamer = renamer.MinifyRenamer;
const Scope = js_ast.Scope;
const JSC = bun.JSC;
const debugTreeShake = Output.scoped(.TreeShake, true);
const BitSet = bun.bit_set.DynamicBitSetUnmanaged;

pub const ThreadPool = struct {
    pool: *ThreadPoolLib = undefined,
    workers_assignments: std.AutoArrayHashMap(std.Thread.Id, *Worker) = std.AutoArrayHashMap(std.Thread.Id, *Worker).init(bun.default_allocator),
    workers_assignments_lock: bun.Lock = bun.Lock.init(),

    v2: *BundleV2 = undefined,

    const debug = Output.scoped(.ThreadPool, false);

    pub fn go(this: *ThreadPool, allocator: std.mem.Allocator, comptime Function: anytype) !ThreadPoolLib.ConcurrentFunction(Function) {
        return this.pool.go(allocator, Function);
    }

    pub fn start(this: *ThreadPool, v2: *BundleV2, existing_thread_pool: ?*ThreadPoolLib) !void {
        this.v2 = v2;

        if (existing_thread_pool) |pool| {
            this.pool = pool;
        } else {
            var cpu_count = @truncate(u32, @max(std.Thread.getCpuCount() catch 2, 2));

            if (v2.bundler.env.map.get("GOMAXPROCS")) |max_procs| {
                if (std.fmt.parseInt(u32, max_procs, 10)) |cpu_count_| {
                    cpu_count = cpu_count_;
                } else |_| {}
            }

            cpu_count = @max(@min(cpu_count, @truncate(u32, 128 - 1)), 2);
            this.pool = try v2.graph.allocator.create(ThreadPoolLib);
            this.pool.* = ThreadPoolLib.init(.{
                .max_threads = cpu_count,
            });
            debug("{d} workers", .{cpu_count});
        }

        this.pool.setThreadContext(this);
    }

    pub fn getWorker(this: *ThreadPool, id: std.Thread.Id) *Worker {
        var worker: *Worker = undefined;
        {
            this.workers_assignments_lock.lock();
            defer this.workers_assignments_lock.unlock();
            var entry = this.workers_assignments.getOrPut(id) catch unreachable;
            if (entry.found_existing) {
                return entry.value_ptr.*;
            }

            worker = bun.default_allocator.create(Worker) catch unreachable;
            entry.value_ptr.* = worker;
        }

        worker.* = .{
            .ctx = this.v2,
            .allocator = undefined,
            .thread = ThreadPoolLib.Thread.current,
        };
        worker.init(this.v2);

        return worker;
    }

    pub const Worker = struct {
        heap: ThreadlocalArena = ThreadlocalArena{},

        /// Thread-local memory allocator
        /// All allocations are freed in `deinit` at the very end of bundling.
        allocator: std.mem.Allocator,

        ctx: *BundleV2,

        data: WorkerData = undefined,
        quit: bool = false,

        ast_memory_allocator: js_ast.ASTMemoryAllocator = undefined,
        has_created: bool = false,
        thread: ?*ThreadPoolLib.Thread = null,

        deinit_task: ThreadPoolLib.Task = .{ .callback = deinitCallback },

        pub fn deinitCallback(task: *ThreadPoolLib.Task) void {
            debug("Worker.deinit()", .{});
            var this = @fieldParentPtr(Worker, "deinit_task", task);
            this.deinit();
        }

        pub fn deinitSoon(this: *Worker) void {
            if (this.thread) |thread| {
                thread.pushIdleTask(&this.deinit_task);
            }
        }

        pub fn deinit(this: *Worker) void {
            if (this.has_created) {
                this.heap.deinit();
            }

            bun.default_allocator.destroy(this);
        }

        pub fn get(ctx: *BundleV2) *Worker {
            var worker = ctx.graph.pool.getWorker(std.Thread.getCurrentId());
            if (!worker.has_created) {
                worker.create(ctx);
            }

            worker.ast_memory_allocator.push();

            if (comptime FeatureFlags.help_catch_memory_issues) {
                worker.heap.gc(true);
            }

            return worker;
        }

        pub fn unget(this: *Worker) void {
            if (comptime FeatureFlags.help_catch_memory_issues) {
                this.heap.gc(true);
            }

            this.ast_memory_allocator.pop();
        }

        pub const WorkerData = struct {
            log: *Logger.Log,
            estimated_input_lines_of_code: usize = 0,
            macro_context: js_ast.Macro.MacroContext,
            bundler: Bundler = undefined,
        };

        pub fn init(worker: *Worker, v2: *BundleV2) void {
            worker.ctx = v2;
        }

        fn create(this: *Worker, ctx: *BundleV2) void {
            this.has_created = true;
            Output.Source.configureThread();
            this.heap = ThreadlocalArena.init() catch unreachable;
            this.allocator = this.heap.allocator();
            var allocator = this.allocator;

            this.ast_memory_allocator = .{ .allocator = this.allocator };
            this.ast_memory_allocator.reset();

            this.data = WorkerData{
                .log = allocator.create(Logger.Log) catch unreachable,
                .estimated_input_lines_of_code = 0,
                .macro_context = undefined,
            };
            this.data.log.* = Logger.Log.init(allocator);
            this.ctx = ctx;
            this.data.bundler = ctx.bundler.*;
            this.data.bundler.setLog(this.data.log);
            this.data.bundler.setAllocator(allocator);
            this.data.bundler.linker.resolver = &this.data.bundler.resolver;
            this.data.bundler.macro_context = js_ast.Macro.MacroContext.init(&this.data.bundler);
            this.data.macro_context = this.data.bundler.macro_context.?;

            const CacheSet = @import("../cache.zig");

            this.data.bundler.resolver.caches = CacheSet.Set.init(this.allocator);
            debug("Worker.create()", .{});
        }

        pub fn run(this: *Worker, ctx: *BundleV2) void {
            if (!this.has_created) {
                this.create(ctx);
            }

            // no funny business mr. cache

        }
    };
};

const Watcher = bun.JSC.NewHotReloader(BundleV2, EventLoop, true);

pub const BundleV2 = struct {
    bundler: *Bundler,
    client_bundler: *Bundler,
    server_bundler: *Bundler,
    graph: Graph = Graph{},
    linker: LinkerContext = LinkerContext{ .loop = undefined },
    bun_watcher: ?*Watcher.Watcher = null,
    plugins: ?*JSC.API.JSBundler.Plugin = null,
    completion: ?*JSBundleCompletionTask = null,

    // There is a race condition where an onResolve plugin may schedule a task on the bundle thread before it's parsing task completes
    resolve_tasks_waiting_for_import_source_index: std.AutoArrayHashMapUnmanaged(Index.Int, BabyList(struct { to_source_index: Index, import_record_index: u32 })) = .{},

    /// Allocations not tracked by a threadlocal heap
    free_list: std.ArrayList(string) = std.ArrayList(string).init(bun.default_allocator),

    unique_key: u64 = 0,

    const debug = Output.scoped(.Bundle, false);

    pub inline fn loop(this: *BundleV2) *EventLoop {
        return &this.linker.loop;
    }

    pub fn findReachableFiles(this: *BundleV2) ![]Index {
        const Visitor = struct {
            reachable: std.ArrayList(Index),
            visited: bun.bit_set.DynamicBitSet = undefined,
            all_import_records: []ImportRecord.List,
            redirects: []?u32,
            redirect_map: PathToSourceIndexMap,

            // Find all files reachable from all entry points. This order should be
            // deterministic given that the entry point order is deterministic, since the
            // returned order is the postorder of the graph traversal and import record
            // order within a given file is deterministic.
            pub fn visit(v: *@This(), source_index: Index) void {
                if (source_index.isInvalid()) return;
                if (v.visited.isSet(source_index.get())) {
                    return;
                }
                v.visited.set(source_index.get());

                const import_record_list_id = source_index;
                // when there are no import records, v index will be invalid
                if (import_record_list_id.get() < v.all_import_records.len) {
                    var import_records = v.all_import_records[import_record_list_id.get()].slice();
                    for (import_records) |*import_record| {
                        const other_source = import_record.source_index;
                        if (other_source.isValid()) {
                            if (v.redirects[other_source.get()]) |redirect_id| {
                                var other_import_records = v.all_import_records[other_source.get()].slice();
                                const other_import_record = &other_import_records[redirect_id];
                                import_record.source_index = other_import_record.source_index;
                                import_record.path = other_import_record.path;
                            }

                            v.visit(import_record.source_index);
                        }
                    }

                    // Redirects replace the source file with another file
                    if (v.redirects[source_index.get()]) |redirect_id| {
                        const redirect_source_index = v.all_import_records[source_index.get()].slice()[redirect_id].source_index.get();
                        v.visit(Index.source(redirect_source_index));
                        return;
                    }
                }

                // Each file must come after its dependencies
                v.reachable.append(source_index) catch unreachable;
            }
        };

        var visitor = Visitor{
            .reachable = try std.ArrayList(Index).initCapacity(this.graph.allocator, this.graph.entry_points.items.len + 1),
            .visited = try bun.bit_set.DynamicBitSet.initEmpty(this.graph.allocator, this.graph.input_files.len),
            .redirects = this.graph.ast.items(.redirect_import_record_index),
            .all_import_records = this.graph.ast.items(.import_records),
            .redirect_map = this.graph.path_to_source_index_map,
        };
        defer visitor.visited.deinit();

        for (this.graph.entry_points.items) |entry_point| {
            visitor.visit(entry_point);
        }

        // if (comptime Environment.allow_assert) {
        //     Output.prettyln("Reachable count: {d} / {d}", .{ visitor.reachable.items.len, this.graph.input_files.len });
        // }

        return visitor.reachable.toOwnedSlice();
    }

    fn isDone(ptr: *anyopaque) bool {
        var this = bun.cast(*const BundleV2, ptr);
        return @atomicLoad(usize, &this.graph.parse_pending, .Monotonic) == 0 and @atomicLoad(usize, &this.graph.resolve_pending, .Monotonic) == 0;
    }

    pub fn waitForParse(this: *BundleV2) void {
        this.loop().tick(this, isDone);

        debug("Parsed {d} files, producing {d} ASTs", .{ this.graph.input_files.len, this.graph.ast.len });
    }

    /// This runs on the Bundle Thread.
    pub fn runResolver(
        this: *BundleV2,
        import_record: bun.JSC.API.JSBundler.Resolve.MiniImportRecord,
        target: options.Target,
    ) void {
        var resolve_result = this.bundler.resolver.resolve(
            Fs.PathName.init(import_record.source_file).dirWithTrailingSlash(),
            import_record.specifier,
            import_record.kind,
        ) catch |err| {
            var handles_import_errors = false;
            var source: ?*const Logger.Source = null;

            if (import_record.importer_source_index) |importer| {
                var record: *ImportRecord = &this.graph.ast.items(.import_records)[importer].slice()[import_record.import_record_index];
                source = &this.graph.input_files.items(.source)[importer];
                handles_import_errors = record.handles_import_errors;

                // Disable failing packages from being printed.
                // This may cause broken code to write.
                // However, doing this means we tell them all the resolve errors
                // Rather than just the first one.
                record.path.is_disabled = true;
            }

            switch (err) {
                error.ModuleNotFound => {
                    const addError = Logger.Log.addResolveErrorWithTextDupe;

                    const path_to_use = import_record.specifier;

                    if (!handles_import_errors) {
                        if (isPackagePath(import_record.specifier)) {
                            if (target.isWebLike() and options.ExternalModules.isNodeBuiltin(path_to_use)) {
                                addError(
                                    this.bundler.log,
                                    source,
                                    import_record.range,
                                    this.graph.allocator,
                                    "Could not resolve Node.js builtin: \"{s}\".",
                                    .{path_to_use},
                                    import_record.kind,
                                ) catch unreachable;
                            } else {
                                addError(
                                    this.bundler.log,
                                    source,
                                    import_record.range,
                                    this.graph.allocator,
                                    "Could not resolve: \"{s}\". Maybe you need to \"bun install\"?",
                                    .{path_to_use},
                                    import_record.kind,
                                ) catch unreachable;
                            }
                        } else {
                            addError(
                                this.bundler.log,
                                source,
                                import_record.range,
                                this.graph.allocator,
                                "Could not resolve: \"{s}\"",
                                .{
                                    path_to_use,
                                },
                                import_record.kind,
                            ) catch unreachable;
                        }
                    }
                },
                // assume other errors are already in the log
                else => {},
            }
            return;
        };

        var out_source_index: ?Index = null;

        var path: *Fs.Path = resolve_result.path() orelse {
            if (import_record.importer_source_index) |importer| {
                var record: *ImportRecord = &this.graph.ast.items(.import_records)[importer].slice()[import_record.import_record_index];

                // Disable failing packages from being printed.
                // This may cause broken code to write.
                // However, doing this means we tell them all the resolve errors
                // Rather than just the first one.
                record.path.is_disabled = true;
            }

            return;
        };

        if (resolve_result.is_external) {
            return;
        }

        if (path.pretty.ptr == path.text.ptr) {
            // TODO: outbase
            const rel = bun.path.relative(this.bundler.fs.top_level_dir, path.text);
            if (rel.len > 0 and rel[0] != '.') {
                path.pretty = rel;
            }
        }

        var secondary_path_to_copy: ?Fs.Path = null;
        if (resolve_result.path_pair.secondary) |*secondary| {
            if (!secondary.is_disabled and
                secondary != path and
                !strings.eqlLong(secondary.text, path.text, true))
            {
                secondary_path_to_copy = secondary.dupeAlloc(this.graph.allocator) catch @panic("Ran out of memory");
            }
        }

        var entry = this.graph.path_to_source_index_map.getOrPut(this.graph.allocator, path.hashKey()) catch @panic("Ran out of memory");
        if (!entry.found_existing) {
            path.* = path.dupeAlloc(this.graph.allocator) catch @panic("Ran out of memory");

            // We need to parse this
            const source_index = Index.init(@intCast(u32, this.graph.ast.len));
            entry.value_ptr.* = source_index.get();
            out_source_index = source_index;
            this.graph.ast.append(this.graph.allocator, js_ast.Ast.empty) catch unreachable;
            const loader = path.loader(&this.bundler.options.loaders) orelse options.Loader.file;

            this.graph.input_files.append(this.graph.allocator, .{
                .source = .{
                    .path = path.*,
                    .key_path = path.*,
                    .contents = "",
                    .index = source_index,
                },
                .loader = loader,
                .side_effects = _resolver.SideEffects.has_side_effects,
            }) catch @panic("Ran out of memory");
            var task = this.graph.allocator.create(ParseTask) catch @panic("Ran out of memory");
            task.* = ParseTask.init(&resolve_result, source_index, this);
            task.loader = loader;
            task.jsx = this.bundler.options.jsx;
            task.task.node.next = null;
            task.tree_shaking = this.linker.options.tree_shaking;
            task.known_target = import_record.original_target;

            _ = @atomicRmw(usize, &this.graph.parse_pending, .Add, 1, .Monotonic);

            // Handle onLoad plugins
            if (!this.enqueueOnLoadPluginIfNeeded(task)) {
                this.graph.pool.pool.schedule(ThreadPoolLib.Batch.from(&task.task));
            }
        } else {
            out_source_index = Index.init(entry.value_ptr.*);
        }

        if (out_source_index) |source_index| {
            if (import_record.importer_source_index) |importer| {
                var record: *ImportRecord = &this.graph.ast.items(.import_records)[importer].slice()[import_record.import_record_index];
                record.source_index = source_index;
            }
        }
    }

    pub fn enqueueItem(
        this: *BundleV2,
        hash: ?u64,
        batch: *ThreadPoolLib.Batch,
        resolve: _resolver.Result,
    ) !?Index.Int {
        var result = resolve;
        var path = result.path() orelse return null;

        const loader = this.bundler.options.loaders.get(path.name.ext) orelse .file;

        var entry = try this.graph.path_to_source_index_map.getOrPut(this.graph.allocator, hash orelse wyhash(0, path.text));
        if (entry.found_existing) {
            return null;
        }
        _ = @atomicRmw(usize, &this.graph.parse_pending, .Add, 1, .Monotonic);
        const source_index = Index.source(this.graph.input_files.len);
        if (path.pretty.ptr == path.text.ptr) {
            // TODO: outbase
            const rel = bun.path.relative(this.bundler.fs.top_level_dir, path.text);
            if (rel.len > 0 and rel[0] != '.') {
                path.pretty = rel;
            }
        }
        path.* = try path.dupeAlloc(this.graph.allocator);
        entry.value_ptr.* = source_index.get();
        this.graph.ast.append(this.graph.allocator, js_ast.Ast.empty) catch unreachable;

        try this.graph.input_files.append(this.graph.allocator, .{
            .source = .{
                .path = path.*,
                .key_path = path.*,
                .contents = "",
                .index = source_index,
            },
            .loader = loader,
            .side_effects = resolve.primary_side_effects_data,
        });
        var task = try this.graph.allocator.create(ParseTask);
        task.* = ParseTask.init(&result, source_index, this);
        task.loader = loader;
        task.jsx = this.bundler.options.jsx;
        task.task.node.next = null;
        task.tree_shaking = this.linker.options.tree_shaking;

        // Handle onLoad plugins as entry points
        if (!this.enqueueOnLoadPluginIfNeeded(task)) {
            batch.push(ThreadPoolLib.Batch.from(&task.task));
        }

        return source_index.get();
    }

    pub fn init(
        bundler: *ThisBundler,
        allocator: std.mem.Allocator,
        event_loop: EventLoop,
        enable_reloading: bool,
        thread_pool: ?*ThreadPoolLib,
        heap: ?ThreadlocalArena,
    ) !*BundleV2 {
        var generator = try allocator.create(BundleV2);
        bundler.options.mark_builtins_as_external = bundler.options.target.isBun() or bundler.options.target == .node;
        bundler.resolver.opts.mark_builtins_as_external = bundler.options.target.isBun() or bundler.options.target == .node;

        var this = generator;
        generator.* = BundleV2{
            .bundler = bundler,
            .client_bundler = bundler,
            .server_bundler = bundler,
            .graph = .{
                .pool = undefined,
                .heap = heap orelse try ThreadlocalArena.init(),
                .allocator = undefined,
            },
            .linker = .{
                .loop = event_loop,
                .graph = .{
                    .allocator = undefined,
                },
            },
        };
        generator.linker.graph.allocator = generator.graph.heap.allocator();
        generator.graph.allocator = generator.linker.graph.allocator;
        generator.bundler.allocator = generator.graph.allocator;
        generator.bundler.resolver.allocator = generator.graph.allocator;
        generator.bundler.linker.allocator = generator.graph.allocator;
        generator.bundler.log.msgs.allocator = generator.graph.allocator;
        generator.linker.resolver = &generator.bundler.resolver;
        generator.linker.graph.code_splitting = bundler.options.code_splitting;
        generator.graph.code_splitting = bundler.options.code_splitting;

        generator.linker.options.minify_syntax = bundler.options.minify_syntax;
        generator.linker.options.minify_identifiers = bundler.options.minify_identifiers;
        generator.linker.options.minify_whitespace = bundler.options.minify_whitespace;
        generator.linker.options.source_maps = bundler.options.source_map;

        var pool = try generator.graph.allocator.create(ThreadPool);
        if (enable_reloading) {
            Watcher.enableHotModuleReloading(generator);
        }
        // errdefer pool.destroy();
        errdefer generator.graph.heap.deinit();

        pool.* = ThreadPool{};
        generator.graph.pool = pool;
        try pool.start(
            this,
            thread_pool,
        );

        return generator;
    }

    pub fn enqueueEntryPoints(this: *BundleV2, user_entry_points: []const string) !ThreadPoolLib.Batch {
        var batch = ThreadPoolLib.Batch{};

        {
            // Add the runtime
            try this.graph.input_files.append(this.graph.allocator, Graph.InputFile{
                .source = ParseTask.runtime_source,
                .loader = .js,
                .side_effects = _resolver.SideEffects.no_side_effects__pure_data,
            });

            // try this.graph.entry_points.append(allocator, Index.runtime);
            this.graph.ast.append(this.graph.allocator, js_ast.Ast.empty) catch unreachable;
            this.graph.path_to_source_index_map.put(this.graph.allocator, bun.hash("bun:wrap"), Index.runtime.get()) catch unreachable;
            var runtime_parse_task = try this.graph.allocator.create(ParseTask);
            runtime_parse_task.* = ParseTask.runtime;
            runtime_parse_task.ctx = this;
            runtime_parse_task.task = .{
                .callback = &ParseTask.callback,
            };
            runtime_parse_task.tree_shaking = true;
            runtime_parse_task.loader = .js;
            _ = @atomicRmw(usize, &this.graph.parse_pending, .Add, 1, .Monotonic);
            batch.push(ThreadPoolLib.Batch.from(&runtime_parse_task.task));
        }

        if (this.bundler.router) |router| {
            defer this.bundler.resetStore();
            Analytics.Features.filesystem_router = true;

            const entry_points = try router.getEntryPoints();
            try this.graph.entry_points.ensureUnusedCapacity(this.graph.allocator, entry_points.len);
            try this.graph.input_files.ensureUnusedCapacity(this.graph.allocator, entry_points.len);
            try this.graph.path_to_source_index_map.ensureUnusedCapacity(this.graph.allocator, @truncate(u32, entry_points.len));

            for (entry_points) |entry_point| {
                const resolved = this.bundler.resolveEntryPoint(entry_point) catch continue;
                if (try this.enqueueItem(null, &batch, resolved)) |source_index| {
                    this.graph.entry_points.append(this.graph.allocator, Index.source(source_index)) catch unreachable;
                } else {}
            }
        } else {}

        {
            // Setup entry points
            try this.graph.entry_points.ensureUnusedCapacity(this.graph.allocator, user_entry_points.len);
            try this.graph.input_files.ensureUnusedCapacity(this.graph.allocator, user_entry_points.len);
            try this.graph.path_to_source_index_map.ensureUnusedCapacity(this.graph.allocator, @truncate(u32, user_entry_points.len));

            for (user_entry_points) |entry_point| {
                const resolved = this.bundler.resolveEntryPoint(entry_point) catch continue;
                if (try this.enqueueItem(null, &batch, resolved)) |source_index| {
                    this.graph.entry_points.append(this.graph.allocator, Index.source(source_index)) catch unreachable;
                } else {}
            }
        }

        return batch;
    }

    fn cloneAST(this: *BundleV2) !void {
        this.linker.allocator = this.bundler.allocator;
        this.linker.graph.allocator = this.bundler.allocator;
        this.linker.graph.ast = try this.graph.ast.clone(this.linker.allocator);
        var ast = this.linker.graph.ast.slice();
        for (ast.items(.module_scope)) |*module_scope| {
            for (module_scope.children.slice()) |child| {
                child.parent = module_scope;
            }

            module_scope.generated = try module_scope.generated.clone(this.linker.allocator);
        }
    }

    pub fn generateFromCLI(
        bundler: *ThisBundler,
        allocator: std.mem.Allocator,
        event_loop: EventLoop,
        unique_key: u64,
        enable_reloading: bool,
    ) !std.ArrayList(options.OutputFile) {
        var this = try BundleV2.init(bundler, allocator, event_loop, enable_reloading, null, null);
        this.unique_key = unique_key;

        if (this.bundler.log.msgs.items.len > 0) {
            return error.BuildFailed;
        }

        this.graph.pool.pool.schedule(try this.enqueueEntryPoints(this.bundler.options.entry_points));

        if (this.bundler.log.msgs.items.len > 0) {
            return error.BuildFailed;
        }

        this.waitForParse();

        if (this.bundler.log.msgs.items.len > 0) {
            return error.BuildFailed;
        }

        const reachable_files = try this.findReachableFiles();

        try this.processFilesToCopy(reachable_files);

        try this.cloneAST();

        var chunks = try this.linker.link(
            this,
            this.graph.entry_points.items,
            this.graph.use_directive_entry_points,
            reachable_files,
            unique_key,
        );

        return try this.linker.generateChunksInParallel(chunks);
    }

    pub fn processFilesToCopy(
        this: *BundleV2,
        reachable_files: []const Index,
    ) !void {
        if (this.graph.estimated_file_loader_count > 0) {
            const unique_key_for_additional_files = this.graph.input_files.items(.unique_key_for_additional_file);
            const content_hashes_for_additional_files = this.graph.input_files.items(.content_hash_for_additional_file);
            const sources = this.graph.input_files.items(.source);
            var additional_output_files = std.ArrayList(options.OutputFile).init(this.bundler.allocator);

            var additional_files: []BabyList(AdditionalFile) = this.graph.input_files.items(.additional_files);
            for (reachable_files) |reachable_source| {
                const index = reachable_source.get();
                const key = unique_key_for_additional_files[index];
                if (key.len > 0) {
                    var template = PathTemplate.asset;
                    if (this.bundler.options.asset_naming.len > 0)
                        template.data = this.bundler.options.asset_naming;
                    const source = &sources[index];
                    var pathname = source.path.name;
                    // TODO: outbase
                    const rel = bun.path.relative(this.bundler.fs.top_level_dir, source.path.text);
                    if (rel.len > 0 and rel[0] != '.')
                        pathname = Fs.PathName.init(rel);

                    template.placeholder.name = pathname.base;
                    template.placeholder.dir = pathname.dir;
                    template.placeholder.ext = pathname.ext;
                    if (template.placeholder.ext.len > 0 and template.placeholder.ext[0] == '.')
                        template.placeholder.ext = template.placeholder.ext[1..];

                    if (template.needs(.hash)) {
                        template.placeholder.hash = content_hashes_for_additional_files[index];
                    }

                    const loader = source.path.loader(&this.bundler.options.loaders) orelse options.Loader.file;

                    additional_output_files.append(
                        options.OutputFile.initBuf(
                            source.contents,
                            bun.default_allocator,
                            std.fmt.allocPrint(bun.default_allocator, "{}", .{
                                template,
                            }) catch unreachable,
                            loader,
                        ),
                    ) catch unreachable;
                    additional_files[index].push(this.graph.allocator, AdditionalFile{
                        .output_file = @truncate(u32, additional_output_files.items.len - 1),
                    }) catch unreachable;
                }
            }

            this.graph.additional_output_files = additional_output_files.moveToUnmanaged();
        }
    }

    pub fn generateFromJavaScript(
        config: bun.JSC.API.JSBundler.Config,
        plugins: ?*bun.JSC.API.JSBundler.Plugin,
        globalThis: *JSC.JSGlobalObject,
        event_loop: *bun.JSC.EventLoop,
        allocator: std.mem.Allocator,
    ) !bun.JSC.JSValue {
        var completion = try allocator.create(JSBundleCompletionTask);
        completion.* = JSBundleCompletionTask{
            .config = config,
            .jsc_event_loop = event_loop,
            .promise = JSC.JSPromise.Strong.init(globalThis),
            .globalThis = globalThis,
            .poll_ref = JSC.PollRef.init(),
            .env = globalThis.bunVM().bundler.env,
            .plugins = plugins,
            .log = Logger.Log.init(bun.default_allocator),
            .task = JSBundleCompletionTask.TaskCompletion.init(completion),
        };

        if (plugins) |plugin|
            plugin.setConfig(completion);

        // Ensure this exists before we spawn the thread to prevent any race
        // conditions from creating two
        _ = JSC.WorkPool.get();

        if (!BundleThread.created) {
            BundleThread.created = true;

            var instance = bun.default_allocator.create(BundleThread) catch unreachable;
            instance.queue = .{};
            instance.waker = bun.AsyncIO.Waker.init(bun.default_allocator) catch @panic("Failed to create waker");
            instance.queue.push(completion);
            BundleThread.instance = instance;

            var thread = try std.Thread.spawn(.{}, generateInNewThreadWrap, .{instance});
            thread.detach();
        } else {
            BundleThread.instance.queue.push(completion);
            BundleThread.instance.waker.wake() catch {};
        }

        completion.poll_ref.ref(globalThis.bunVM());

        return completion.promise.value();
    }

    pub const BuildResult = struct {
        output_files: std.ArrayList(options.OutputFile),
    };

    pub const JSBundleCompletionTask = struct {
        config: bun.JSC.API.JSBundler.Config,
        jsc_event_loop: *bun.JSC.EventLoop,
        task: bun.JSC.AnyTask,
        globalThis: *JSC.JSGlobalObject,
        promise: JSC.JSPromise.Strong,
        poll_ref: JSC.PollRef = JSC.PollRef.init(),
        env: *bun.DotEnv.Loader,
        log: Logger.Log,

        result: Result = .{ .pending = {} },

        next: ?*JSBundleCompletionTask = null,
        bundler: *BundleV2 = undefined,
        plugins: ?*bun.JSC.API.JSBundler.Plugin = null,
        ref_count: std.atomic.Atomic(u32) = std.atomic.Atomic(u32).init(1),

        pub const Result = union(enum) {
            pending: void,
            err: anyerror,
            value: BuildResult,
        };

        pub const TaskCompletion = bun.JSC.AnyTask.New(JSBundleCompletionTask, onComplete);

        pub fn deref(this: *JSBundleCompletionTask) void {
            if (this.ref_count.fetchSub(1, .Monotonic) == 1) {
                this.config.deinit(bun.default_allocator);
                bun.default_allocator.destroy(this);
            }
        }

        pub fn ref(this: *JSBundleCompletionTask) void {
            _ = this.ref_count.fetchAdd(1, .Monotonic);
        }

        pub fn onComplete(this: *JSBundleCompletionTask) void {
            var globalThis = this.globalThis;
            defer this.deref();

            this.poll_ref.unref(globalThis.bunVM());
            const promise = this.promise.swap();
            const root_obj = JSC.JSValue.createEmptyObject(globalThis, 2);

            switch (this.result) {
                .pending => unreachable,
                .err => {
                    root_obj.put(
                        globalThis,
                        JSC.ZigString.static("outputs"),
                        JSC.JSValue.createEmptyArray(globalThis, 0),
                    );

                    root_obj.put(
                        globalThis,
                        JSC.ZigString.static("logs"),
                        this.log.toJS(globalThis, bun.default_allocator, "Errors while building"),
                    );
                },
                .value => |*build| {
                    var output_files: []options.OutputFile = build.output_files.items;
                    const output_files_js = JSC.JSValue.createEmptyArray(globalThis, output_files.len);
                    if (output_files_js == .zero) {
                        @panic("Unexpected pending JavaScript exception in JSBundleCompletionTask.onComplete. This is a bug in Bun.");
                    }

                    defer build.output_files.deinit();
                    for (output_files, 0..) |*output_file, i| {
                        var obj = JSC.JSValue.createEmptyObject(globalThis, 2);
                        obj.put(
                            globalThis,
                            JSC.ZigString.static("path"),
                            JSC.ZigString.fromUTF8(output_file.input.text).toValueGC(globalThis),
                        );
                        defer bun.default_allocator.free(output_file.input.text);

                        obj.put(
                            globalThis,
                            JSC.ZigString.static("result"),
                            output_file.toJS(
                                if (output_file.value == .saved)
                                    bun.default_allocator.dupe(u8, output_file.input.text) catch unreachable
                                else
                                    "",
                                globalThis,
                            ),
                        );
                        output_files_js.putIndex(globalThis, @intCast(u32, i), obj);
                    }

                    root_obj.put(
                        globalThis,
                        JSC.ZigString.static("outputs"),
                        output_files_js,
                    );

                    root_obj.put(
                        globalThis,
                        JSC.ZigString.static("logs"),
                        this.log.toJS(globalThis, bun.default_allocator, "Errors while building"),
                    );
                },
            }

            promise.resolve(globalThis, root_obj);
        }
    };

    pub fn onLoadAsync(
        this: *BundleV2,
        load: *bun.JSC.API.JSBundler.Load,
    ) void {
        this.loop().enqueueTaskConcurrent(
            bun.JSC.API.JSBundler.Load,
            BundleV2,
            load,
            BundleV2.onLoad,
            .task,
        );
    }

    pub fn onResolveAsync(
        this: *BundleV2,
        resolve: *bun.JSC.API.JSBundler.Resolve,
    ) void {
        this.loop().enqueueTaskConcurrent(
            bun.JSC.API.JSBundler.Resolve,
            BundleV2,
            resolve,
            BundleV2.onResolve,
            .task,
        );
    }

    pub fn onLoad(
        load: *bun.JSC.API.JSBundler.Load,
        this: *BundleV2,
    ) void {
        debug("onLoad: ({d}, {s})", .{ load.source_index.get(), @tagName(load.value) });
        defer load.deinit();
        defer {
            if (comptime FeatureFlags.help_catch_memory_issues) {
                this.graph.heap.gc(true);
            }
        }

        switch (load.value.consume()) {
            .no_match => {
                // If it's a file namespace, we should run it through the parser like normal.
                // The file could be on disk.
                const source = &this.graph.input_files.items(.source)[load.source_index.get()];
                if (strings.eqlComptime(source.path.namespace, "file")) {
                    this.graph.pool.pool.schedule(ThreadPoolLib.Batch.from(&load.parse_task.task));
                    return;
                }

                // When it's not a file, this is a build error and we should report it.
                // we have no way of loading non-files.
                this.bundler.log.addErrorFmt(source, Logger.Loc.Empty, bun.default_allocator, "Module not found {} in namespace {}", .{
                    bun.fmt.quote(source.path.pretty),
                    bun.fmt.quote(source.path.namespace),
                }) catch {};

                // An error ocurred, prevent spinning the event loop forever
                _ = @atomicRmw(usize, &this.graph.parse_pending, .Sub, 1, .Monotonic);
            },
            .success => |code| {
                this.graph.input_files.items(.loader)[load.source_index.get()] = code.loader;
                this.graph.input_files.items(.source)[load.source_index.get()].contents = code.source_code;
                var parse_task = load.parse_task;
                parse_task.loader = code.loader;
                this.free_list.append(code.source_code) catch unreachable;
                parse_task.contents_or_fd = .{
                    .contents = code.source_code,
                };
                this.graph.pool.pool.schedule(ThreadPoolLib.Batch.from(&parse_task.task));
            },
            .err => |err| {
                this.bundler.log.msgs.append(err) catch unreachable;
                this.bundler.log.errors += @as(usize, @boolToInt(err.kind == .err));
                this.bundler.log.warnings += @as(usize, @boolToInt(err.kind == .warn));

                // An error ocurred, prevent spinning the event loop forever
                _ = @atomicRmw(usize, &this.graph.parse_pending, .Sub, 1, .Monotonic);
            },
            .pending, .consumed => unreachable,
        }
    }

    pub fn onResolve(
        resolve: *bun.JSC.API.JSBundler.Resolve,
        this: *BundleV2,
    ) void {
        defer resolve.deinit();
        defer _ = @atomicRmw(usize, &this.graph.resolve_pending, .Sub, 1, .Monotonic);
        debug("onResolve: ({s}:{s}, {s})", .{ resolve.import_record.namespace, resolve.import_record.specifier, @tagName(resolve.value) });

        defer {
            if (comptime FeatureFlags.help_catch_memory_issues) {
                this.graph.heap.gc(true);
            }
        }

        switch (resolve.value.consume()) {
            .no_match => {
                // If it's a file namespace, we should run it through the resolver like normal.
                //
                // The file could be on disk.
                if (strings.eqlComptime(resolve.import_record.namespace, "file")) {
                    this.runResolver(resolve.import_record, resolve.import_record.original_target);
                    return;
                }

                // When it's not a file, this is an error and we should report it.
                //
                // We have no way of loading non-files.
                if (resolve.import_record.kind == .entry_point or resolve.import_record.importer_source_index == null) {
                    this.bundler.log.addErrorFmt(null, Logger.Loc.Empty, this.graph.allocator, "Module not found {} in namespace {}", .{
                        bun.fmt.quote(resolve.import_record.specifier),
                        bun.fmt.quote(resolve.import_record.namespace),
                    }) catch {};
                } else {
                    const source = &this.graph.input_files.items(.source)[resolve.import_record.importer_source_index.?];
                    this.bundler.log.addRangeErrorFmt(
                        source,
                        resolve.import_record.range,
                        this.graph.allocator,
                        "Module not found {} in namespace {}",
                        .{
                            bun.fmt.quote(resolve.import_record.specifier),
                            bun.fmt.quote(resolve.import_record.namespace),
                        },
                    ) catch {};
                }
            },
            .success => |result| {
                var out_source_index: ?Index = null;
                if (!result.external) {
                    var path = Fs.Path.init(result.path);
                    if (result.namespace.len == 0 or strings.eqlComptime(result.namespace, "file")) {
                        path.namespace = "file";
                    } else {
                        path.namespace = result.namespace;
                    }

                    var existing = this.graph.path_to_source_index_map.getOrPut(this.graph.allocator, path.hashKey()) catch unreachable;
                    if (!existing.found_existing) {
                        this.free_list.appendSlice(&.{ result.namespace, result.path }) catch {};

                        // We need to parse this
                        const source_index = Index.init(@intCast(u32, this.graph.ast.len));
                        existing.value_ptr.* = source_index.get();
                        out_source_index = source_index;
                        this.graph.ast.append(this.graph.allocator, js_ast.Ast.empty) catch unreachable;
                        const loader = path.loader(&this.bundler.options.loaders) orelse options.Loader.file;

                        this.graph.input_files.append(this.graph.allocator, .{
                            .source = .{
                                .path = path,
                                .key_path = path,
                                .contents = "",
                                .index = source_index,
                            },
                            .loader = loader,
                            .side_effects = _resolver.SideEffects.has_side_effects,
                        }) catch unreachable;
                        var task = bun.default_allocator.create(ParseTask) catch unreachable;
                        task.* = ParseTask{
                            .ctx = this,
                            .path = path,
                            // unknown at this point:
                            .contents_or_fd = .{
                                .fd = .{
                                    .dir = 0,
                                    .file = 0,
                                },
                            },
                            .side_effects = _resolver.SideEffects.has_side_effects,
                            .jsx = this.bundler.options.jsx,
                            .source_index = source_index,
                            .module_type = .unknown,
                            .loader = loader,
                            .tree_shaking = this.linker.options.tree_shaking,
                            .known_target = resolve.import_record.original_target,
                        };
                        task.task.node.next = null;

                        _ = @atomicRmw(usize, &this.graph.parse_pending, .Add, 1, .Monotonic);

                        // Handle onLoad plugins
                        if (!this.enqueueOnLoadPluginIfNeeded(task)) {
                            this.graph.pool.pool.schedule(ThreadPoolLib.Batch.from(&task.task));
                        }
                    } else {
                        out_source_index = Index.init(existing.value_ptr.*);
                        bun.default_allocator.free(result.namespace);
                        bun.default_allocator.free(result.path);
                    }
                } else {
                    bun.default_allocator.free(result.namespace);
                    bun.default_allocator.free(result.path);
                }

                if (out_source_index) |source_index| {
                    if (resolve.import_record.importer_source_index) |importer| {
                        var source_import_records = &this.graph.ast.items(.import_records)[importer];
                        if (source_import_records.len <= resolve.import_record.import_record_index) {
                            var entry = this.resolve_tasks_waiting_for_import_source_index.getOrPut(this.graph.allocator, importer) catch unreachable;
                            if (!entry.found_existing) {
                                entry.value_ptr.* = .{};
                            }
                            entry.value_ptr.push(
                                this.graph.allocator,
                                .{
                                    .to_source_index = source_index,
                                    .import_record_index = resolve.import_record.import_record_index,
                                },
                            ) catch unreachable;
                        } else {
                            var import_record: *ImportRecord = &source_import_records.slice()[resolve.import_record.import_record_index];
                            import_record.source_index = source_index;
                        }
                    }
                }
            },
            .err => |err| {
                this.bundler.log.msgs.append(err) catch unreachable;
                this.bundler.log.errors += @as(usize, @boolToInt(err.kind == .err));
                this.bundler.log.warnings += @as(usize, @boolToInt(err.kind == .warn));
            },
            .pending, .consumed => unreachable,
        }
    }

    pub fn generateInNewThreadWrap(
        instance: *BundleThread,
    ) void {
        Output.Source.configureNamedThread("Bundler");
        var any = false;

        while (true) {
            while (instance.queue.pop()) |completion| {
                generateInNewThread(completion) catch |err| {
                    completion.result = .{ .err = err };
                    var concurrent_task = bun.default_allocator.create(JSC.ConcurrentTask) catch unreachable;
                    concurrent_task.* = JSC.ConcurrentTask{
                        .auto_delete = true,
                        .task = completion.task.task(),
                        .next = null,
                    };
                    completion.jsc_event_loop.enqueueTaskConcurrent(concurrent_task);
                };
                any = true;
            }

            if (any) {
                bun.Mimalloc.mi_collect(false);
            }
            _ = instance.waker.wait() catch 0;
        }
    }

    pub const BundleThread = struct {
        waker: bun.AsyncIO.Waker,
        queue: bun.UnboundedQueue(JSBundleCompletionTask, .next) = .{},
        pub var created = false;
        pub var instance: *BundleThread = undefined;
    };

    fn generateInNewThread(
        completion: *JSBundleCompletionTask,
    ) !void {
        var heap = try ThreadlocalArena.init();
        defer heap.deinit();

        const allocator = heap.allocator();
        var ast_memory_allocator = try allocator.create(js_ast.ASTMemoryAllocator);
        ast_memory_allocator.* = .{
            .allocator = allocator,
        };
        ast_memory_allocator.reset();
        ast_memory_allocator.push();

        const config = &completion.config;
        var bundler = try allocator.create(bun.Bundler);

        bundler.* = try bun.Bundler.init(
            allocator,
            &completion.log,
            Api.TransformOptions{
                .define = if (config.define.count() > 0) config.define.toAPI() else null,
                .entry_points = config.entry_points.keys(),
                .target = config.target.toAPI(),
                .absolute_working_dir = if (config.dir.list.items.len > 0) config.dir.toOwnedSliceLeaky() else null,
                .inject = &.{},
                .external = config.external.keys(),
                .main_fields = &.{},
                .extension_order = &.{},
            },
            null,
            completion.env,
        );
        bundler.options.jsx = config.jsx;

        bundler.options.entry_naming = config.names.entry_point.data;
        bundler.options.chunk_naming = config.names.chunk.data;
        bundler.options.asset_naming = config.names.asset.data;

        bundler.options.public_path = config.public_path.list.items;

        bundler.options.output_dir = config.outdir.toOwnedSliceLeaky();
        bundler.options.minify_syntax = config.minify.syntax;
        bundler.options.minify_whitespace = config.minify.whitespace;
        bundler.options.minify_identifiers = config.minify.identifiers;
        bundler.options.inlining = config.minify.syntax;
        bundler.options.source_map = config.source_map;

        try bundler.configureDefines();
        bundler.configureLinker();

        bundler.resolver.opts = bundler.options;

        var this = try BundleV2.init(bundler, allocator, JSC.AnyEventLoop.init(allocator), false, JSC.WorkPool.get(), heap);
        this.plugins = completion.plugins;
        this.completion = completion;
        completion.bundler = this;

        defer {
            if (this.graph.pool.pool.threadpool_context == @ptrCast(?*anyopaque, this.graph.pool)) {
                this.graph.pool.pool.threadpool_context = null;
            }

            ast_memory_allocator.pop();
            this.deinit();
        }

        completion.result = .{
            .value = .{
                .output_files = try this.runFromJSInNewThread(config),
            },
        };

        var concurrent_task = try bun.default_allocator.create(JSC.ConcurrentTask);
        concurrent_task.* = JSC.ConcurrentTask{
            .auto_delete = true,
            .task = completion.task.task(),
            .next = null,
        };
        completion.jsc_event_loop.enqueueTaskConcurrent(concurrent_task);
    }

    pub fn deinit(this: *BundleV2) void {
        if (this.graph.pool.workers_assignments.count() > 0) {
            {
                this.graph.pool.workers_assignments_lock.lock();
                defer this.graph.pool.workers_assignments_lock.unlock();
                for (this.graph.pool.workers_assignments.values()) |worker| {
                    worker.deinitSoon();
                }
                this.graph.pool.workers_assignments.deinit();
            }

            this.graph.pool.pool.wakeForIdleEvents();
        }

        for (this.free_list.items) |free| {
            bun.default_allocator.free(free);
        }

        this.free_list.clearAndFree();
    }

    pub fn runFromJSInNewThread(this: *BundleV2, config: *const bun.JSC.API.JSBundler.Config) !std.ArrayList(options.OutputFile) {
        this.unique_key = std.crypto.random.int(u64);

        if (this.bundler.log.errors > 0) {
            return error.BuildFailed;
        }

        if (comptime FeatureFlags.help_catch_memory_issues) {
            this.graph.heap.gc(true);
            bun.Mimalloc.mi_collect(true);
        }

        this.graph.pool.pool.schedule(try this.enqueueEntryPoints(config.entry_points.keys()));

        // We must wait for all the parse tasks to complete, even if there are errors.
        this.waitForParse();

        if (comptime FeatureFlags.help_catch_memory_issues) {
            this.graph.heap.gc(true);
            bun.Mimalloc.mi_collect(true);
        }

        if (this.bundler.log.errors > 0) {
            return error.BuildFailed;
        }

        try this.cloneAST();

        if (comptime FeatureFlags.help_catch_memory_issues) {
            this.graph.heap.gc(true);
            bun.Mimalloc.mi_collect(true);
        }

        const reachable_files = try this.findReachableFiles();

        try this.processFilesToCopy(reachable_files);

        var chunks = try this.linker.link(
            this,
            this.graph.entry_points.items,
            this.graph.use_directive_entry_points,
            reachable_files,
            this.unique_key,
        );

        if (this.bundler.log.errors > 0) {
            return error.BuildFailed;
        }

        return try this.linker.generateChunksInParallel(chunks);
    }

    pub fn enqueueOnResolvePluginIfNeeded(
        this: *BundleV2,
        source_index: Index.Int,
        import_record: *const ImportRecord,
        source_file: []const u8,
        import_record_index: u32,
        original_target: ?options.Target,
    ) bool {
        if (this.plugins) |plugins| {
            if (plugins.hasAnyMatches(&import_record.path, false)) {
                // This is where onResolve plugins are enqueued
                var resolve: *JSC.API.JSBundler.Resolve = bun.default_allocator.create(JSC.API.JSBundler.Resolve) catch unreachable;
                debug("enqueue onResolve: {s}:{s}", .{
                    import_record.path.namespace,
                    import_record.path.text,
                });
                _ = @atomicRmw(usize, &this.graph.resolve_pending, .Add, 1, .Monotonic);

                resolve.* = JSC.API.JSBundler.Resolve.create(
                    .{
                        .ImportRecord = .{
                            .record = import_record,
                            .source_file = source_file,
                            .import_record_index = import_record_index,
                            .importer_source_index = source_index,
                            .original_target = original_target orelse this.bundler.options.target,
                        },
                    },
                    this.completion.?,
                );
                resolve.dispatch();
                return true;
            }
        }

        return false;
    }

    pub fn enqueueOnLoadPluginIfNeeded(this: *BundleV2, parse: *ParseTask) bool {
        if (this.plugins) |plugins| {
            if (plugins.hasAnyMatches(&parse.path, true)) {
                // This is where onLoad plugins are enqueued
                debug("enqueue onLoad: {s}:{s}", .{
                    parse.path.namespace,
                    parse.path.text,
                });
                var load = bun.default_allocator.create(JSC.API.JSBundler.Load) catch unreachable;
                load.* = JSC.API.JSBundler.Load.create(
                    this.completion.?,
                    parse.source_index,
                    parse.path.loader(&this.bundler.options.loaders) orelse options.Loader.js,
                    parse.path,
                );
                load.parse_task = parse;
                load.dispatch();
                return true;
            }
        }

        return false;
    }

    pub fn onParseTaskComplete(parse_result: *ParseTask.Result, this: *BundleV2) void {
        defer bun.default_allocator.destroy(parse_result);

        var graph = &this.graph;

        var diff: isize = -1;

        defer {
            if (diff > 0)
                _ = @atomicRmw(usize, &graph.parse_pending, .Add, @intCast(usize, diff), .Monotonic)
            else
                _ = @atomicRmw(usize, &graph.parse_pending, .Sub, @intCast(usize, -diff), .Monotonic);
        }

        switch (parse_result.value) {
            .empty => |empty_result| {
                var input_files = graph.input_files.slice();
                var side_effects = input_files.items(.side_effects);
                side_effects[empty_result.source_index.get()] = .no_side_effects__empty_ast;
                if (comptime Environment.allow_assert) {
                    debug("onParse({d}, {s}) = empty", .{
                        empty_result.source_index.get(),
                        input_files.items(.source)[empty_result.source_index.get()].path.text,
                    });
                }

                if (this.bun_watcher != null) {
                    if (empty_result.watcher_data.fd > 0) {
                        this.bun_watcher.?.addFile(
                            empty_result.watcher_data.fd,
                            input_files.items(.source)[empty_result.source_index.get()].path.text,
                            bun.hash32(input_files.items(.source)[empty_result.source_index.get()].path.text),
                            graph.input_files.items(.loader)[empty_result.source_index.get()],
                            empty_result.watcher_data.dir_fd,
                            null,
                            false,
                        ) catch {};
                    }
                }
            },
            .success => |*result| {
                result.log.appendTo(this.bundler.log) catch unreachable;

                {
                    // to minimize contention, we add watcher here
                    if (this.bun_watcher != null) {
                        if (result.watcher_data.fd > 0) {
                            this.bun_watcher.?.addFile(
                                result.watcher_data.fd,
                                result.source.path.text,
                                bun.hash32(result.source.path.text),
                                result.source.path.loader(&this.bundler.options.loaders) orelse options.Loader.file,
                                result.watcher_data.dir_fd,
                                result.watcher_data.package_json,
                                false,
                            ) catch {};
                        }
                    }
                }

                // Warning: this array may resize in this function call
                // do not reuse it.
                graph.input_files.items(.source)[result.source.index.get()] = result.source;
                graph.input_files.items(.unique_key_for_additional_file)[result.source.index.get()] = result.unique_key_for_additional_file;
                graph.input_files.items(.content_hash_for_additional_file)[result.source.index.get()] = result.content_hash_for_additional_file;

                debug("onParse({d}, {s}) = {d} imports, {d} exports", .{
                    result.source.index.get(),
                    result.source.path.text,
                    result.ast.import_records.len,
                    result.ast.named_exports.count(),
                });

                var iter = result.resolve_queue.iterator();
                defer result.resolve_queue.deinit();

                while (iter.next()) |entry| {
                    const hash = entry.key_ptr.*;
                    const value = entry.value_ptr.*;

                    var existing = graph.path_to_source_index_map.getOrPut(graph.allocator, hash) catch unreachable;

                    // If the same file is imported and required, and those point to different files
                    // Automatically rewrite it to the secondary one
                    if (value.secondary_path_for_commonjs_interop) |secondary_path| {
                        const secondary_hash = secondary_path.hashKey();
                        if (graph.path_to_source_index_map.get(secondary_hash)) |secondary| {
                            existing.found_existing = true;
                            existing.value_ptr.* = secondary;
                        }
                    }

                    if (!existing.found_existing) {
                        var new_task: *ParseTask = value;
                        var new_input_file = Graph.InputFile{
                            .source = Logger.Source.initEmptyFile(new_task.path.text),
                            .side_effects = value.side_effects,
                        };

                        const loader = new_task.loader orelse new_input_file.source.path.loader(&this.bundler.options.loaders) orelse options.Loader.file;

                        new_input_file.source.index = Index.source(graph.input_files.len);
                        new_input_file.source.path = new_task.path;
                        new_input_file.source.key_path = new_input_file.source.path;
                        existing.value_ptr.* = new_input_file.source.index.get();
                        new_task.source_index = new_input_file.source.index;

                        new_task.ctx = this;
                        graph.input_files.append(graph.allocator, new_input_file) catch unreachable;
                        graph.ast.append(graph.allocator, js_ast.Ast.empty) catch unreachable;
                        diff += 1;

                        if (loader.shouldCopyForBundling()) {
                            var additional_files: *BabyList(AdditionalFile) = &graph.input_files.items(.additional_files)[result.source.index.get()];
                            additional_files.push(this.graph.allocator, .{ .source_index = new_task.source_index.get() }) catch unreachable;
                            new_input_file.side_effects = _resolver.SideEffects.no_side_effects__pure_data;
                            graph.estimated_file_loader_count += 1;
                        }

                        if (this.enqueueOnLoadPluginIfNeeded(new_task)) {
                            continue;
                        }

                        // schedule as early as possible
                        graph.pool.pool.schedule(ThreadPoolLib.Batch.from(&new_task.task));
                    } else {
                        const loader = value.loader orelse graph.input_files.items(.source)[existing.value_ptr.*].path.loader(&this.bundler.options.loaders) orelse options.Loader.file;
                        if (loader.shouldCopyForBundling()) {
                            var additional_files: *BabyList(AdditionalFile) = &graph.input_files.items(.additional_files)[result.source.index.get()];
                            additional_files.push(this.graph.allocator, .{ .source_index = existing.value_ptr.* }) catch unreachable;
                            graph.estimated_file_loader_count += 1;
                        }

                        bun.default_allocator.destroy(value);
                    }
                }

                var import_records = result.ast.import_records.clone(this.graph.allocator) catch unreachable;

                if (this.resolve_tasks_waiting_for_import_source_index.fetchSwapRemove(result.source.index.get())) |pending_entry| {
                    for (pending_entry.value.slice()) |to_assign| {
                        import_records.slice()[to_assign.import_record_index].source_index = to_assign.to_source_index;
                    }
                    var list = pending_entry.value.list();
                    list.deinit(this.graph.allocator);
                }

                for (import_records.slice(), 0..) |*record, i| {
                    if (graph.path_to_source_index_map.get(wyhash(0, record.path.text))) |source_index| {
                        record.source_index.value = source_index;

                        if (result.ast.redirect_import_record_index) |compare| {
                            if (compare == @truncate(u32, i)) {
                                graph.path_to_source_index_map.put(
                                    graph.allocator,
                                    bun.hash(result.source.path.text),
                                    source_index,
                                ) catch unreachable;
                            }
                        }
                    }
                }
                result.ast.import_records = import_records;

                graph.ast.set(result.source.index.get(), result.ast);
                if (result.use_directive != .none) {
                    graph.use_directive_entry_points.append(
                        graph.allocator,
                        .{
                            .source_index = result.source.index.get(),
                            .use_directive = result.use_directive,
                        },
                    ) catch unreachable;
                }
            },
            .err => |*err| {
                if (comptime Environment.allow_assert) {
                    debug("onParse() = err", .{});
                }

                if (err.log.msgs.items.len > 0) {
                    err.log.appendTo(this.bundler.log) catch unreachable;
                } else {
                    this.bundler.log.addErrorFmt(
                        null,
                        Logger.Loc.Empty,
                        this.bundler.allocator,
                        "{s} while {s}",
                        .{ @errorName(err.err), @tagName(err.step) },
                    ) catch unreachable;
                }
            },
        }
    }
};

const UseDirective = js_ast.UseDirective;

pub const ParseTask = struct {
    path: Fs.Path,
    secondary_path_for_commonjs_interop: ?Fs.Path = null,
    contents_or_fd: union(enum) {
        fd: struct {
            dir: StoredFileDescriptorType,
            file: StoredFileDescriptorType,
        },
        contents: string,
    },
    side_effects: _resolver.SideEffects,
    loader: ?Loader = null,
    jsx: options.JSX.Pragma,
    source_index: Index = Index.invalid,
    task: ThreadPoolLib.Task = .{ .callback = &callback },
    tree_shaking: bool = false,
    known_target: ?options.Target = null,
    module_type: options.ModuleType = .unknown,
    ctx: *BundleV2,

    const debug = Output.scoped(.ParseTask, false);

    pub const ResolveQueue = std.AutoArrayHashMap(u64, *ParseTask);

    pub fn init(resolve_result: *const _resolver.Result, source_index: ?Index, ctx: *BundleV2) ParseTask {
        return .{
            .ctx = ctx,
            .path = resolve_result.path_pair.primary,
            .contents_or_fd = .{
                .fd = .{
                    .dir = resolve_result.dirname_fd,
                    .file = resolve_result.file_fd,
                },
            },
            .side_effects = resolve_result.primary_side_effects_data,
            .jsx = resolve_result.jsx,
            .source_index = source_index orelse Index.invalid,
            .module_type = resolve_result.module_type,
        };
    }

    pub const runtime = ParseTask{
        .ctx = undefined,
        .path = Fs.Path.initWithNamespace("runtime", "bun:runtime"),
        .side_effects = _resolver.SideEffects.no_side_effects__pure_data,
        .jsx = options.JSX.Pragma{
            .parse = false,
            // .supports_react_refresh = false,
        },
        .contents_or_fd = .{
            .contents = @as(string, @embedFile("../runtime.js")),
        },
        .source_index = Index.runtime,
        .loader = Loader.js,
    };
    pub const runtime_source = Logger.Source{
        .path = ParseTask.runtime.path,
        .key_path = ParseTask.runtime.path,
        .contents = ParseTask.runtime.contents_or_fd.contents,
        .index = Index.runtime,
    };

    pub const Result = struct {
        task: EventLoop.Task = undefined,

        value: union(Tag) {
            err: Error,
            success: Success,
            empty: struct {
                source_index: Index,

                watcher_data: WatcherData = .{},
            },
        },

        const WatcherData = struct {
            fd: bun.StoredFileDescriptorType = 0,
            dir_fd: bun.StoredFileDescriptorType = 0,
            package_json: ?*PackageJSON = null,
        };

        pub const Success = struct {
            ast: js_ast.Ast,
            resolve_queue: ResolveQueue,
            source: Logger.Source,
            log: Logger.Log,

            use_directive: UseDirective = .none,
            watcher_data: WatcherData = .{},
            side_effects: ?_resolver.SideEffects = null,

            /// Used by "file" loader files.
            unique_key_for_additional_file: []const u8 = "",

            /// Used by "file" loader files.
            content_hash_for_additional_file: u64 = 0,
        };

        pub const Error = struct {
            err: anyerror,
            step: Step,
            log: Logger.Log,

            pub const Step = enum {
                pending,
                read_file,
                parse,
                resolve,
            };
        };

        pub const Tag = enum {
            success,
            err,
            empty,
        };
    };

    threadlocal var override_file_path_buf: [bun.MAX_PATH_BYTES]u8 = undefined;

    fn getEmptyAST(log: *Logger.Log, bundler: *Bundler, opts: js_parser.Parser.Options, allocator: std.mem.Allocator, source: Logger.Source) !js_ast.Ast {
        const root = Expr.init(E.Undefined, E.Undefined{}, Logger.Loc.Empty);
        return (try js_parser.newLazyExportAST(allocator, bundler.options.define, opts, log, root, &source, "")).?;
    }

    fn getAST(
        log: *Logger.Log,
        bundler: *Bundler,
        opts: js_parser.Parser.Options,
        allocator: std.mem.Allocator,
        resolver: *Resolver,
        source: Logger.Source,
        loader: Loader,
        unique_key_prefix: u64,
        unique_key_for_additional_file: *[]const u8,
    ) !js_ast.Ast {
        switch (loader) {
            .jsx, .tsx, .js, .ts => {
                return if (try resolver.caches.js.parse(
                    bundler.allocator,
                    opts,
                    bundler.options.define,
                    log,
                    &source,
                )) |res|
                    res.ast
                else
                    try getEmptyAST(log, bundler, opts, allocator, source);
            },
            .json => {
                const root = (try resolver.caches.json.parseJSON(log, source, allocator)) orelse Expr.init(E.Object, E.Object{}, Logger.Loc.Empty);
                return (try js_parser.newLazyExportAST(allocator, bundler.options.define, opts, log, root, &source, "")).?;
            },
            .toml => {
                const root = try TOML.parse(&source, log, allocator);
                return (try js_parser.newLazyExportAST(allocator, bundler.options.define, opts, log, root, &source, "")).?;
            },
            .text => {
                const root = Expr.init(E.String, E.String{
                    .data = source.contents,
                    .prefer_template = true,
                }, Logger.Loc{ .start = 0 });
                return (try js_parser.newLazyExportAST(allocator, bundler.options.define, opts, log, root, &source, "")).?;
            },
            // TODO: css
            .css, .file => {
                const unique_key = std.fmt.allocPrint(allocator, "{any}A{d:0>8}", .{ bun.fmt.hexIntLower(unique_key_prefix), source.index.get() }) catch unreachable;
                const root = Expr.init(E.String, E.String{
                    .data = unique_key,
                }, Logger.Loc{ .start = 0 });
                unique_key_for_additional_file.* = unique_key;
                return (try js_parser.newLazyExportAST(allocator, bundler.options.define, opts, log, root, &source, "")).?;
            },
            else => {
                const root = Expr.init(E.String, E.String{
                    .data = source.path.text,
                }, Logger.Loc{ .start = 0 });
                return (try js_parser.newLazyExportAST(allocator, bundler.options.define, opts, log, root, &source, "")).?;
            },
        }
    }

    fn run_(
        task: *ParseTask,
        this: *ThreadPool.Worker,
        step: *ParseTask.Result.Error.Step,
        log: *Logger.Log,
    ) anyerror!?Result.Success {
        const allocator = this.allocator;

        var data = this.data;
        var bundler = &data.bundler;
        errdefer bundler.resetStore();
        var resolver: *Resolver = &bundler.resolver;
        var file_path = task.path;
        step.* = .read_file;
        const loader = task.loader orelse file_path.loader(&bundler.options.loaders) orelse options.Loader.file;

        var entry: CacheEntry = switch (task.contents_or_fd) {
            .fd => brk: {
                if (bundler.options.framework) |framework| {
                    if (framework.override_modules_hashes.len > 0) {
                        const package_relative_path_hash = wyhash(0, file_path.pretty);
                        if (std.mem.indexOfScalar(
                            u64,
                            framework.override_modules_hashes,
                            package_relative_path_hash,
                        )) |index| {
                            const relative_path = [_]string{
                                framework.resolved_dir,
                                framework.override_modules.values[index],
                            };
                            var override_path = bundler.fs.absBuf(
                                &relative_path,
                                &override_file_path_buf,
                            );
                            override_file_path_buf[override_path.len] = 0;
                            var override_pathZ = override_file_path_buf[0..override_path.len :0];
                            debug("{s} -> {s}", .{ file_path.text, override_path });
                            break :brk try resolver.caches.fs.readFileWithAllocator(
                                allocator,
                                bundler.fs,
                                override_pathZ,
                                0,
                                false,
                                null,
                            );
                        }
                    }
                }

                if (strings.eqlComptime(file_path.namespace, "node"))
                    break :brk CacheEntry{
                        .contents = NodeFallbackModules.contentsFromPath(file_path.text) orelse "",
                    };

                break :brk resolver.caches.fs.readFileWithAllocator(
                    if (loader.shouldCopyForBundling())
                        // The OutputFile will own the memory for the contents
                        bun.default_allocator
                    else
                        allocator,
                    bundler.fs,
                    file_path.text,
                    task.contents_or_fd.fd.dir,
                    false,
                    if (task.contents_or_fd.fd.file > 0)
                        task.contents_or_fd.fd.file
                    else
                        null,
                ) catch |err| {
                    switch (err) {
                        error.FileNotFound => {
                            log.addErrorFmt(
                                &Logger.Source.initEmptyFile(log.msgs.allocator.dupe(u8, file_path.text) catch unreachable),
                                Logger.Loc.Empty,
                                allocator,
                                "File not found {}",
                                .{bun.fmt.quote(file_path.text)},
                            ) catch {};
                        },
                        else => {
                            log.addErrorFmt(
                                &Logger.Source.initEmptyFile(log.msgs.allocator.dupe(u8, file_path.text) catch unreachable),
                                Logger.Loc.Empty,
                                allocator,
                                "{s} reading file: {}",
                                .{ @errorName(err), bun.fmt.quote(file_path.text) },
                            ) catch {};
                        },
                    }
                    return err;
                };
            },
            .contents => |contents| CacheEntry{
                .contents = contents,
                .fd = 0,
            },
        };

        errdefer if (task.contents_or_fd == .fd) entry.deinit(allocator);

        if (entry.fd > 2) task.contents_or_fd = .{
            .fd = .{
                .file = entry.fd,
                .dir = bun.invalid_fd,
            },
        };
        step.* = .parse;

        const is_empty = entry.contents.len == 0 or (entry.contents.len < 33 and strings.trim(entry.contents, " \n\r").len == 0);

        const use_directive = if (!is_empty and bundler.options.react_server_components)
            UseDirective.parse(entry.contents)
        else
            .none;

        var source = Logger.Source{
            .path = file_path,
            .key_path = file_path,
            .index = task.source_index,
            .contents = entry.contents,
            .contents_is_recycled = false,
        };

        const source_dir = file_path.sourceDir();
        const target = use_directive.target(task.known_target orelse bundler.options.target);

        var resolve_queue = ResolveQueue.init(bun.default_allocator);
        // TODO: server ESM condition

        errdefer resolve_queue.clearAndFree();

        var opts = js_parser.Parser.Options.init(task.jsx, loader);
        opts.legacy_transform_require_to_import = false;
        opts.can_import_from_bundle = false;
        opts.features.allow_runtime = !source.index.isRuntime();
        opts.features.dynamic_require = target.isBun();
        opts.warn_about_unbundled_modules = false;
        opts.macro_context = &this.data.macro_context;
        opts.bundle = true;
        opts.features.top_level_await = true;
        opts.features.jsx_optimization_inline = target.isBun() and (bundler.options.jsx_optimization_inline orelse !task.jsx.development);
        opts.features.auto_import_jsx = task.jsx.parse and bundler.options.auto_import_jsx;
        opts.features.trim_unused_imports = loader.isTypeScript() or (bundler.options.trim_unused_imports orelse false);
        opts.features.inlining = bundler.options.minify_syntax;
        opts.features.minify_syntax = bundler.options.minify_syntax;
        opts.features.minify_identifiers = bundler.options.minify_identifiers;
        opts.features.should_fold_typescript_constant_expressions = opts.features.inlining or loader.isTypeScript();

        opts.tree_shaking = task.tree_shaking;
        opts.module_type = task.module_type;
        opts.features.unwrap_commonjs_packages = bundler.options.unwrap_commonjs_packages;

        task.jsx.parse = loader.isJSX();

        var unique_key_for_additional_file: []const u8 = "";

        var ast: js_ast.Ast = if (!is_empty)
            try getAST(log, bundler, opts, allocator, resolver, source, loader, task.ctx.unique_key, &unique_key_for_additional_file)
        else
            try getEmptyAST(log, bundler, opts, allocator, source);

        ast.target = target;
        if (ast.parts.len <= 1) {
            task.side_effects = _resolver.SideEffects.no_side_effects__empty_ast;
        }

        var estimated_resolve_queue_count: usize = 0;
        for (ast.import_records.slice()) |*import_record| {
            if (import_record.is_internal) {
                import_record.tag = .runtime;
                import_record.source_index = Index.runtime;
            }

            if (import_record.is_unused) {
                import_record.source_index = Index.invalid;
            }

            // Don't resolve the runtime
            if (import_record.is_internal or import_record.is_unused) {
                continue;
            }
            estimated_resolve_queue_count += 1;
        }

        try resolve_queue.ensureUnusedCapacity(estimated_resolve_queue_count);
        var last_error: ?anyerror = null;

        for (ast.import_records.slice(), 0..) |*import_record, i| {
            // Don't resolve the runtime
            if (import_record.is_unused or import_record.is_internal) {
                continue;
            }

            if (target.isBun()) {
                if (JSC.HardcodedModule.Aliases.get(import_record.path.text)) |replacement| {
                    import_record.path.text = replacement.path;
                    import_record.tag = replacement.tag;
                    import_record.source_index = Index.invalid;
                    continue;
                }

                if (JSC.DisabledModule.has(import_record.path.text)) {
                    import_record.path.is_disabled = true;
                    import_record.do_commonjs_transform_in_printer = true;
                    import_record.source_index = Index.invalid;
                    continue;
                }

                if (bundler.options.rewrite_jest_for_tests) {
                    if (strings.eqlComptime(
                        import_record.path.text,
                        "@jest/globals",
                    ) or strings.eqlComptime(
                        import_record.path.text,
                        "vitest",
                    )) {
                        import_record.path.namespace = "bun";
                        import_record.tag = .bun_test;
                        import_record.path.text = "test";
                        continue;
                    }
                }

                if (strings.hasPrefixComptime(import_record.path.text, "bun:")) {
                    import_record.path = Fs.Path.init(import_record.path.text["bun:".len..]);
                    import_record.path.namespace = "bun";
                    import_record.source_index = Index.invalid;

                    if (strings.eqlComptime(import_record.path.text, "test")) {
                        import_record.tag = .bun_test;
                    }

                    // don't link bun
                    continue;
                }
            }

            if (this.ctx.enqueueOnResolvePluginIfNeeded(source.index.get(), import_record, source.path.text, @truncate(u32, i), target)) {
                continue;
            }

            var resolve_result = resolver.resolve(source_dir, import_record.path.text, import_record.kind) catch |err| {
                // Disable failing packages from being printed.
                // This may cause broken code to write.
                // However, doing this means we tell them all the resolve errors
                // Rather than just the first one.
                import_record.path.is_disabled = true;

                switch (err) {
                    error.ModuleNotFound => {
                        const addError = Logger.Log.addResolveErrorWithTextDupe;

                        if (!import_record.handles_import_errors) {
                            last_error = err;
                            if (isPackagePath(import_record.path.text)) {
                                if (target.isWebLike() and options.ExternalModules.isNodeBuiltin(import_record.path.text)) {
                                    try addError(
                                        log,
                                        &source,
                                        import_record.range,
                                        this.allocator,
                                        "Could not resolve Node.js builtin: \"{s}\".",
                                        .{import_record.path.text},
                                        import_record.kind,
                                    );
                                } else {
                                    try addError(
                                        log,
                                        &source,
                                        import_record.range,
                                        this.allocator,
                                        "Could not resolve: \"{s}\". Maybe you need to \"bun install\"?",
                                        .{import_record.path.text},
                                        import_record.kind,
                                    );
                                }
                            } else {
                                try addError(
                                    log,
                                    &source,
                                    import_record.range,
                                    this.allocator,
                                    "Could not resolve: \"{s}\"",
                                    .{
                                        import_record.path.text,
                                    },
                                    import_record.kind,
                                );
                            }
                        }
                    },
                    // assume other errors are already in the log
                    else => {
                        last_error = err;
                    },
                }
                continue;
            };
            // if there were errors, lets go ahead and collect them all
            if (last_error != null) continue;

            var path: *Fs.Path = resolve_result.path() orelse {
                import_record.path.is_disabled = true;
                import_record.source_index = Index.invalid;

                continue;
            };

            if (resolve_result.is_external) {
                continue;
            }

            var resolve_entry = try resolve_queue.getOrPut(wyhash(0, path.text));
            if (resolve_entry.found_existing) {
                import_record.path = resolve_entry.value_ptr.*.path;

                continue;
            }

            if (path.pretty.ptr == path.text.ptr) {
                // TODO: outbase
                const rel = bun.path.relative(bundler.fs.top_level_dir, path.text);
                if (rel.len > 0 and rel[0] != '.') {
                    path.pretty = rel;
                }
            }

            var secondary_path_to_copy: ?Fs.Path = null;
            if (resolve_result.path_pair.secondary) |*secondary| {
                if (!secondary.is_disabled and
                    secondary != path and
                    !strings.eqlLong(secondary.text, path.text, true))
                {
                    secondary_path_to_copy = try secondary.dupeAlloc(allocator);
                }
            }

            path.* = try path.dupeAlloc(allocator);
            import_record.path = path.*;
            debug("created ParseTask: {s}", .{path.text});

            var resolve_task = bun.default_allocator.create(ParseTask) catch @panic("Ran out of memory");
            resolve_task.* = ParseTask.init(&resolve_result, null, this.ctx);

            resolve_task.secondary_path_for_commonjs_interop = secondary_path_to_copy;

            if (use_directive != .none) {
                resolve_task.known_target = target;
            } else if (task.known_target) |known_target| {
                resolve_task.known_target = known_target;
            }

            resolve_task.jsx.development = task.jsx.development;

            if (resolve_task.loader == null) {
                resolve_task.loader = path.loader(&bundler.options.loaders);
                resolve_task.tree_shaking = task.tree_shaking;
            }

            resolve_entry.value_ptr.* = resolve_task;
        }

        if (last_error) |err| {
            debug("failed with error: {s}", .{@errorName(err)});
            return err;
        }

        // never a react client component if RSC is not enabled.
        std.debug.assert(use_directive == .none or bundler.options.react_server_components);

        step.* = .resolve;
        ast.target = target;

        return Result.Success{
            .ast = ast,
            .source = source,
            .resolve_queue = resolve_queue,
            .log = log.*,
            .use_directive = use_directive,
            .unique_key_for_additional_file = unique_key_for_additional_file,

            // Hash the files in here so that we do it in parallel.
            .content_hash_for_additional_file = if (loader.shouldCopyForBundling())
                ContentHasher.run(source.contents)
            else
                0,

            .watcher_data = .{
                .fd = if (task.contents_or_fd == .fd) task.contents_or_fd.fd.file else 0,
                .dir_fd = if (task.contents_or_fd == .fd) task.contents_or_fd.fd.dir else 0,
            },
        };
    }

    pub fn callback(this: *ThreadPoolLib.Task) void {
        run(@fieldParentPtr(ParseTask, "task", this));
    }

    fn run(this: *ParseTask) void {
        var worker = ThreadPool.Worker.get(this.ctx);
        defer worker.unget();
        var step: ParseTask.Result.Error.Step = .pending;
        var log = Logger.Log.init(worker.allocator);
        std.debug.assert(this.source_index.isValid()); // forgot to set source_index

        var result = bun.default_allocator.create(Result) catch unreachable;
        result.* = .{
            .value = brk: {
                if (run_(
                    this,
                    worker,
                    &step,
                    &log,
                )) |ast_or_null| {
                    if (ast_or_null) |ast| {
                        break :brk .{ .success = ast };
                    } else {
                        log.deinit();
                        break :brk .{
                            .empty = .{
                                .source_index = this.source_index,
                                .watcher_data = .{
                                    .fd = if (this.contents_or_fd == .fd) this.contents_or_fd.fd.file else 0,
                                    .dir_fd = if (this.contents_or_fd == .fd) this.contents_or_fd.fd.dir else 0,
                                },
                            },
                        };
                    }
                } else |err| {
                    if (err == error.EmptyAST) {
                        log.deinit();
                        break :brk .{
                            .empty = .{
                                .source_index = this.source_index,
                                .watcher_data = .{
                                    .fd = if (this.contents_or_fd == .fd) this.contents_or_fd.fd.file else 0,
                                    .dir_fd = if (this.contents_or_fd == .fd) this.contents_or_fd.fd.dir else 0,
                                },
                            },
                        };
                    }
                    break :brk .{
                        .err = .{
                            .err = err,
                            .step = step,
                            .log = log,
                        },
                    };
                }
            },
        };

        worker.ctx.loop().enqueueTaskConcurrent(
            Result,
            BundleV2,
            result,
            BundleV2.onParseTaskComplete,
            .task,
        );
    }
};

const IdentityContext = @import("../identity_context.zig").IdentityContext;

const RefVoidMap = std.ArrayHashMapUnmanaged(Ref, void, Ref.ArrayHashCtx, false);
const RefVoidMapManaged = std.ArrayHashMap(Ref, void, Ref.ArrayHashCtx, false);
const RefImportData = std.ArrayHashMapUnmanaged(Ref, ImportData, Ref.ArrayHashCtx, false);
const ResolvedExports = bun.StringArrayHashMapUnmanaged(ExportData);
const TopLevelSymbolToParts = js_ast.Ast.TopLevelSymbolToParts;

pub const WrapKind = enum(u2) {
    none = 0,
    cjs = 1,
    esm = 2,
};

pub const ImportData = struct {
    // This is an array of intermediate statements that re-exported this symbol
    // in a chain before getting to the final symbol. This can be done either with
    // "export * from" or "export {} from". If this is done with "export * from"
    // then this may not be the result of a single chain but may instead form
    // a diamond shape if this same symbol was re-exported multiple times from
    // different files.
    re_exports: Dependency.List = Dependency.List{},

    data: ImportTracker = .{},
};

pub const ExportData = struct {
    // Export star resolution happens first before import resolution. That means
    // it cannot yet determine if duplicate names from export star resolution are
    // ambiguous (point to different symbols) or not (point to the same symbol).
    // This issue can happen in the following scenario:
    //
    //   // entry.js
    //   export * from './a'
    //   export * from './b'
    //
    //   // a.js
    //   export * from './c'
    //
    //   // b.js
    //   export {x} from './c'
    //
    //   // c.js
    //   export let x = 1, y = 2
    //
    // In this case "entry.js" should have two exports "x" and "y", neither of
    // which are ambiguous. To handle this case, ambiguity resolution must be
    // deferred until import resolution time. That is done using this array.
    potentially_ambiguous_export_star_refs: BabyList(ImportData) = .{},

    // This is the file that the named export above came from. This will be
    // different from the file that contains this object if this is a re-export.
    data: ImportTracker = .{},
};

pub const JSMeta = struct {
    /// This is only for TypeScript files. If an import symbol is in this map, it
    /// means the import couldn't be found and doesn't actually exist. This is not
    /// an error in TypeScript because the import is probably just a type.
    ///
    /// Normally we remove all unused imports for TypeScript files during parsing,
    /// which automatically removes type-only imports. But there are certain re-
    /// export situations where it's impossible to tell if an import is a type or
    /// not:
    ///
    ///   import {typeOrNotTypeWhoKnows} from 'path';
    ///   export {typeOrNotTypeWhoKnows};
    ///
    /// Really people should be using the TypeScript "isolatedModules" flag with
    /// bundlers like this one that compile TypeScript files independently without
    /// type checking. That causes the TypeScript type checker to emit the error
    /// "Re-exporting a type when the '--isolatedModules' flag is provided requires
    /// using 'export type'." But we try to be robust to such code anyway.
    probably_typescript_type: RefVoidMap = .{},

    /// Imports are matched with exports in a separate pass from when the matched
    /// exports are actually bound to the imports. Here "binding" means adding non-
    /// local dependencies on the parts in the exporting file that declare the
    /// exported symbol to all parts in the importing file that use the imported
    /// symbol.
    ///
    /// This must be a separate pass because of the "probably TypeScript type"
    /// check above. We can't generate the part for the export namespace until
    /// we've matched imports with exports because the generated code must omit
    /// type-only imports in the export namespace code. And we can't bind exports
    /// to imports until the part for the export namespace is generated since that
    /// part needs to participate in the binding.
    ///
    /// This array holds the deferred imports to bind so the pass can be split
    /// into two separate passes.
    imports_to_bind: RefImportData = .{},

    /// This includes both named exports and re-exports.
    ///
    /// Named exports come from explicit export statements in the original file,
    /// and are copied from the "NamedExports" field in the AST.
    ///
    /// Re-exports come from other files and are the result of resolving export
    /// star statements (i.e. "export * from 'foo'").
    resolved_exports: ResolvedExports = .{},
    resolved_export_star: ExportData = ExportData{},

    /// Never iterate over "resolvedExports" directly. Instead, iterate over this
    /// array. Some exports in that map aren't meant to end up in generated code.
    /// This array excludes these exports and is also sorted, which avoids non-
    /// determinism due to random map iteration order.
    sorted_and_filtered_export_aliases: []const string = &[_]string{},

    /// This is merged on top of the corresponding map from the parser in the AST.
    /// You should call "TopLevelSymbolToParts" to access this instead of accessing
    /// it directly.
    top_level_symbol_to_parts_overlay: TopLevelSymbolToParts = .{},

    /// If this is an entry point, this array holds a reference to one free
    /// temporary symbol for each entry in "sortedAndFilteredExportAliases".
    /// These may be needed to store copies of CommonJS re-exports in ESM.
    cjs_export_copies: []const Ref = &[_]Ref{},

    /// The index of the automatically-generated part used to represent the
    /// CommonJS or ESM wrapper. This part is empty and is only useful for tree
    /// shaking and code splitting. The wrapper can't be inserted into the part
    /// because the wrapper contains other parts, which can't be represented by
    /// the current part system. Only wrapped files have one of these.
    wrapper_part_index: Index = Index.invalid,

    /// The index of the automatically-generated part used to handle entry point
    /// specific stuff. If a certain part is needed by the entry point, it's added
    /// as a dependency of this part. This is important for parts that are marked
    /// as removable when unused and that are not used by anything else. Only
    /// entry point files have one of these.
    entry_point_part_index: Index = Index.invalid,

    flags: Flags = .{},

    pub const Flags = packed struct {
        /// This is true if this file is affected by top-level await, either by having
        /// a top-level await inside this file or by having an import/export statement
        /// that transitively imports such a file. It is forbidden to call "require()"
        /// on these files since they are evaluated asynchronously.
        is_async_or_has_async_dependency: bool = false,

        /// If true, we need to insert "var exports = {};". This is the case for ESM
        /// files when the import namespace is captured via "import * as" and also
        /// when they are the target of a "require()" call.
        needs_exports_variable: bool = false,

        /// If true, the "__export(exports, { ... })" call will be force-included even
        /// if there are no parts that reference "exports". Otherwise this call will
        /// be removed due to the tree shaking pass. This is used when for entry point
        /// files when code related to the current output format needs to reference
        /// the "exports" variable.
        force_include_exports_for_entry_point: bool = false,

        /// This is set when we need to pull in the "__export" symbol in to the part
        /// at "nsExportPartIndex". This can't be done in "createExportsForFile"
        /// because of concurrent map hazards. Instead, it must be done later.
        needs_export_symbol_from_runtime: bool = false,

        /// Wrapped files must also ensure that their dependencies are wrapped. This
        /// flag is used during the traversal that enforces this invariant, and is used
        /// to detect when the fixed point has been reached.
        did_wrap_dependencies: bool = false,

        wrap: WrapKind = WrapKind.none,
    };
};

pub const Graph = struct {
    entry_points: std.ArrayListUnmanaged(Index) = .{},
    ast: MultiArrayList(JSAst) = .{},

    input_files: InputFile.List = .{},

    code_splitting: bool = false,

    pool: *ThreadPool = undefined,

    heap: ThreadlocalArena = ThreadlocalArena{},
    /// Main thread only!!
    allocator: std.mem.Allocator = undefined,

    parse_pending: usize = 0,
    resolve_pending: usize = 0,

    /// Stable source index mapping
    source_index_map: std.AutoArrayHashMapUnmanaged(Index.Int, Ref.Int) = .{},

    /// Stable source index mapping
    path_to_source_index_map: PathToSourceIndexMap = .{},

    use_directive_entry_points: UseDirective.List = .{},

    const_values: std.HashMapUnmanaged(Ref, Expr, Ref.HashCtx, 80) = .{},

    estimated_file_loader_count: usize = 0,

    additional_output_files: std.ArrayListUnmanaged(options.OutputFile) = .{},

    pub const InputFile = struct {
        source: Logger.Source,
        loader: options.Loader = options.Loader.file,
        side_effects: _resolver.SideEffects = _resolver.SideEffects.has_side_effects,
        additional_files: BabyList(AdditionalFile) = .{},
        unique_key_for_additional_file: string = "",
        content_hash_for_additional_file: u64 = 0,

        pub const List = MultiArrayList(InputFile);
    };
};

pub const AdditionalFile = union(enum) {
    source_index: Index.Int,
    output_file: Index.Int,
};

const PathToSourceIndexMap = std.HashMapUnmanaged(u64, Index.Int, IdentityContext(u64), 80);

const EntryPoint = struct {
    // This may be an absolute path or a relative path. If absolute, it will
    // eventually be turned into a relative path by computing the path relative
    // to the "outbase" directory. Then this relative path will be joined onto
    // the "outdir" directory to form the final output path for this entry point.
    output_path: bun.PathString = bun.PathString.empty,

    // This is the source index of the entry point. This file must have a valid
    // entry point kind (i.e. not "none").
    source_index: Index.Int = 0,

    // Manually specified output paths are ignored when computing the default
    // "outbase" directory, which is computed as the lowest common ancestor of
    // all automatically generated output paths.
    output_path_was_auto_generated: bool = false,

    pub const List = MultiArrayList(EntryPoint);

    pub const Kind = enum {
        none,
        user_specified,
        dynamic_import,

        /// Created via an import of a "use client" file
        react_client_component,

        /// Created via an import of a "use server" file
        react_server_component,

        pub inline fn isEntryPoint(this: Kind) bool {
            return this != .none;
        }

        pub inline fn isUserSpecifiedEntryPoint(this: Kind) bool {
            return this == .user_specified;
        }

        pub inline fn isServerEntryPoint(this: Kind) bool {
            return this == .user_specified or this == .react_server_component;
        }

        pub fn isReactReference(this: Kind) bool {
            return this == .react_client_component or this == .react_server_component;
        }

        pub fn useDirective(this: Kind) UseDirective {
            return switch (this) {
                .react_client_component => .@"use client",
                .react_server_component => .@"use server",
                else => .none,
            };
        }
    };
};

const AstSourceIDMapping = struct {
    id: Index.Int,
    source_index: Index.Int,
};

const LinkerGraph = struct {
    const debug = Output.scoped(.LinkerGraph, false);

    files: File.List = .{},
    files_live: BitSet = undefined,
    entry_points: EntryPoint.List = .{},
    symbols: js_ast.Symbol.Map = .{},

    allocator: std.mem.Allocator,

    code_splitting: bool = false,

    // This is an alias from Graph
    // it is not a clone!
    ast: MultiArrayList(js_ast.Ast) = .{},
    meta: MultiArrayList(JSMeta) = .{},

    reachable_files: []Index = &[_]Index{},

    stable_source_indices: []const u32 = &[_]u32{},

    react_client_component_boundary: BitSet = .{},
    react_server_component_boundary: BitSet = .{},
    has_client_components: bool = false,
    has_server_components: bool = false,

    const_values: std.HashMapUnmanaged(Ref, Expr, Ref.HashCtx, 80) = .{},

    pub fn init(allocator: std.mem.Allocator, file_count: usize) !LinkerGraph {
        return LinkerGraph{
            .allocator = allocator,
            .files_live = try BitSet.initEmpty(allocator, file_count),
        };
    }

    pub fn useDirectiveBoundary(this: *const LinkerGraph, source_index: Index.Int) UseDirective {
        if (this.react_client_component_boundary.bit_length > 0) {
            if (this.react_client_component_boundary.isSet(source_index)) {
                return .@"use client";
            }
        }

        if (this.react_server_component_boundary.bit_length > 0) {
            if (this.react_server_component_boundary.isSet(source_index)) {
                return .@"use server";
            }
        }

        return .none;
    }

    pub fn runtimeFunction(this: *const LinkerGraph, name: string) Ref {
        return this.ast.items(.named_exports)[Index.runtime.value].get(name).?.ref;
    }

    pub fn generateNewSymbol(this: *LinkerGraph, source_index: u32, kind: Symbol.Kind, original_name: string) Ref {
        var source_symbols = &this.symbols.symbols_for_source.slice()[source_index];

        var ref = Ref.init(
            @truncate(Ref.Int, source_symbols.len),
            @truncate(Ref.Int, source_index),
            false,
        );
        ref.tag = .symbol;

        // TODO: will this crash on resize due to using threadlocal mimalloc heap?
        source_symbols.push(
            this.allocator,
            .{
                .kind = kind,
                .original_name = original_name,
            },
        ) catch unreachable;

        this.ast.items(.module_scope)[source_index].generated.push(this.allocator, ref) catch unreachable;
        return ref;
    }

    pub fn generateRuntimeSymbolImportAndUse(
        graph: *LinkerGraph,
        source_index: Index.Int,
        entry_point_part_index: Index,
        name: []const u8,
        count: u32,
    ) !void {
        if (count > 0) debug("generateRuntimeSymbolImportAndUse({s}) for {d}", .{ name, source_index });

        const ref = graph.runtimeFunction(name);
        try graph.generateSymbolImportAndUse(
            source_index,
            entry_point_part_index.get(),
            ref,
            count,
            Index.runtime,
        );
    }

    pub fn addPartToFile(
        graph: *LinkerGraph,
        id: u32,
        part: js_ast.Part,
    ) !u32 {
        var parts: *js_ast.Part.List = &graph.ast.items(.parts)[id];
        const part_id = @truncate(u32, parts.len);
        try parts.push(graph.allocator, part);
        var top_level_symbol_to_parts_overlay: ?*TopLevelSymbolToParts = null;

        const Iterator = struct {
            graph: *LinkerGraph,
            id: u32,
            top_level_symbol_to_parts_overlay: *?*TopLevelSymbolToParts,
            part_id: u32,

            pub fn next(self: *@This(), ref: Ref) void {
                var overlay = brk: {
                    if (self.top_level_symbol_to_parts_overlay.*) |out| {
                        break :brk out;
                    }

                    var out = &self.graph.meta.items(.top_level_symbol_to_parts_overlay)[self.id];

                    self.top_level_symbol_to_parts_overlay.* = out;
                    break :brk out;
                };

                var entry = overlay.getOrPut(self.graph.allocator, ref) catch unreachable;
                if (!entry.found_existing) {
                    if (self.graph.ast.items(.top_level_symbols_to_parts)[self.id].get(ref)) |original_parts| {
                        var list = std.ArrayList(u32).init(self.graph.allocator);
                        list.ensureTotalCapacityPrecise(original_parts.len + 1) catch unreachable;
                        list.appendSliceAssumeCapacity(original_parts.slice());
                        list.appendAssumeCapacity(self.part_id);

                        entry.value_ptr.* = BabyList(u32).init(list.items);
                    } else {
                        entry.value_ptr.* = bun.from(
                            BabyList(u32),
                            self.graph.allocator,
                            &[_]u32{
                                self.part_id,
                            },
                        ) catch unreachable;
                    }
                } else {
                    entry.value_ptr.push(self.graph.allocator, self.part_id) catch unreachable;
                }
            }
        };

        var ctx = Iterator{
            .graph = graph,
            .id = id,
            .part_id = part_id,
            .top_level_symbol_to_parts_overlay = &top_level_symbol_to_parts_overlay,
        };

        js_ast.DeclaredSymbol.forEachTopLevelSymbol(&parts.ptr[part_id].declared_symbols, &ctx, Iterator.next);

        return part_id;
    }
    pub fn generateSymbolImportAndUse(
        g: *LinkerGraph,
        source_index: u32,
        part_index: u32,
        ref: Ref,
        use_count: u32,
        source_index_to_import_from: Index,
    ) !void {
        if (use_count == 0) return;

        // Mark this symbol as used by this part
        var parts_list = g.ast.items(.parts)[source_index].slice();
        var part: *js_ast.Part = &parts_list[part_index];
        var uses = part.symbol_uses;
        var needs_reindex = false;
        if (uses.capacity() < uses.count() + 1 and !uses.contains(ref)) {
            var symbol_uses = js_ast.Part.SymbolUseMap{};
            try symbol_uses.ensureTotalCapacity(g.allocator, uses.count() + 1);
            symbol_uses.entries.len = uses.keys().len;
            bun.copy(std.meta.Child(@TypeOf(symbol_uses.keys())), symbol_uses.keys(), uses.keys());
            bun.copy(std.meta.Child(@TypeOf(symbol_uses.values())), symbol_uses.values(), uses.values());
            needs_reindex = true;
            uses = symbol_uses;
        }
        var entry = uses.getOrPut(g.allocator, ref) catch unreachable;
        if (entry.found_existing) {
            entry.value_ptr.count_estimate += use_count;
        } else {
            entry.value_ptr.* = .{ .count_estimate = use_count };
        }
        if (needs_reindex) uses.reIndex(g.allocator) catch unreachable;
        part.symbol_uses = uses;

        const exports_ref = g.ast.items(.exports_ref)[source_index];
        const module_ref = g.ast.items(.module_ref)[source_index];
        if (!exports_ref.isNull() and ref.eql(exports_ref)) {
            g.ast.items(.uses_exports_ref)[source_index] = true;
        }

        if (!module_ref.isNull() and ref.eql(module_ref)) {
            g.ast.items(.uses_module_ref)[source_index] = true;
        }

        // null ref shouldn't be there.
        std.debug.assert(!ref.isEmpty());

        // Track that this specific symbol was imported
        if (source_index_to_import_from.get() != source_index) {
            var to_bind = &g.meta.items(.imports_to_bind)[source_index];
            try to_bind.put(g.allocator, ref, .{
                .data = .{
                    .source_index = source_index_to_import_from,
                    .import_ref = ref,
                },
            });
        }

        // Pull in all parts that declare this symbol
        var dependencies = &part.dependencies;
        const part_ids = g.topLevelSymbolToParts(source_index_to_import_from.get(), ref);
        try dependencies.ensureUnusedCapacity(g.allocator, part_ids.len);
        const old_len = dependencies.len;
        dependencies.len += @truncate(u32, part_ids.len);
        var new_dependencies = dependencies.slice()[old_len..];
        for (part_ids, new_dependencies) |part_id, *dependency| {
            dependency.* = .{
                .source_index = source_index_to_import_from,
                .part_index = @truncate(u32, part_id),
            };
        }
    }

    pub fn topLevelSymbolToParts(g: *LinkerGraph, id: u32, ref: Ref) []u32 {
        if (g.meta.items(.top_level_symbol_to_parts_overlay)[id].get(ref)) |overlay| {
            return overlay.slice();
        }

        if (g.ast.items(.top_level_symbols_to_parts)[id].get(ref)) |list| {
            return list.slice();
        }

        return &.{};
    }

    pub fn load(
        this: *LinkerGraph,
        entry_points: []const Index,
        sources: []const Logger.Source,
        use_directive_entry_points: UseDirective.List,
    ) !void {
        try this.files.ensureTotalCapacity(this.allocator, sources.len);
        this.files.zero();
        this.files_live = try BitSet.initEmpty(
            this.allocator,
            sources.len,
        );
        this.files.len = sources.len;
        var files = this.files.slice();

        var entry_point_kinds = files.items(.entry_point_kind);
        {
            var kinds = std.mem.sliceAsBytes(entry_point_kinds);
            @memset(kinds.ptr, 0, kinds.len);
        }

        // Setup entry points
        {
            try this.entry_points.ensureTotalCapacity(this.allocator, entry_points.len + use_directive_entry_points.len);
            this.entry_points.len = entry_points.len;
            var source_indices = this.entry_points.items(.source_index);

            var path_strings: []bun.PathString = this.entry_points.items(.output_path);
            {
                var output_was_auto_generated = std.mem.sliceAsBytes(this.entry_points.items(.output_path_was_auto_generated));
                @memset(output_was_auto_generated.ptr, 0, output_was_auto_generated.len);
            }

            for (entry_points, path_strings, source_indices) |i, *path_string, *source_index| {
                const source = sources[i.get()];
                if (comptime Environment.allow_assert) {
                    std.debug.assert(source.index.get() == i.get());
                }
                entry_point_kinds[source.index.get()] = EntryPoint.Kind.user_specified;
                path_string.* = bun.PathString.init(source.path.text);
                source_index.* = source.index.get();
            }

            var import_records_list: []ImportRecord.List = this.ast.items(.import_records);
            try this.meta.ensureTotalCapacity(this.allocator, import_records_list.len);
            this.meta.len = this.ast.len;
            this.meta.zero();

            if (use_directive_entry_points.len > 0) {
                this.react_client_component_boundary = BitSet.initEmpty(this.allocator, this.files.len) catch unreachable;
                this.react_server_component_boundary = BitSet.initEmpty(this.allocator, this.files.len) catch unreachable;
                var any_server = false;
                var any_client = false;

                // Loop #1: populate the list of files that are react client components
                for (use_directive_entry_points.items(.use_directive), use_directive_entry_points.items(.source_index)) |use, source_id| {
                    if (use == .@"use client") {
                        any_client = true;
                        this.react_client_component_boundary.set(source_id);
                    } else if (use == .@"use server") {
                        any_server = true;
                        this.react_server_component_boundary.set(source_id);
                    }
                }

                if (any_client or any_server) {

                    // Loop #2: For each import in the entire module graph
                    for (this.reachable_files) |source_id| {
                        const use_directive = this.useDirectiveBoundary(source_id.get());
                        // If the reachable file has a "use client"; at the top
                        for (import_records_list[source_id.get()].slice()) |*import_record| {
                            const source_index_ = import_record.source_index;
                            if (source_index_.isValid()) {
                                const source_index = import_record.source_index.get();

                                // and the import path refers to a server entry point
                                if (import_record.tag == .none) {
                                    const other = this.useDirectiveBoundary(source_index);

                                    if (use_directive.boundering(other)) |boundary| {

                                        // That import is a React Server Component reference.
                                        switch (boundary) {
                                            .@"use client" => {
                                                import_record.module_id = bun.hash32(sources[source_index].path.pretty);
                                                import_record.tag = .react_client_component;
                                                import_record.path.namespace = "client";
                                                import_record.print_namespace_in_path = true;

                                                // TODO: to make chunking work better for client components
                                                // we should create a virtual module for each server entry point that corresponds to a client component
                                                // This virtual module do the equivalent of
                                                //
                                                //    export * as id$function from "$id$";
                                                //
                                                //
                                                if (entry_point_kinds[source_index] == .none) {
                                                    if (comptime Environment.allow_assert)
                                                        debug("Adding client component entry point for {s}", .{sources[source_index].path.text});

                                                    try this.entry_points.append(this.allocator, .{
                                                        .source_index = source_index,
                                                        .output_path = bun.PathString.init(sources[source_index].path.text),
                                                        .output_path_was_auto_generated = true,
                                                    });
                                                    entry_point_kinds[source_index] = .react_client_component;
                                                }
                                            },
                                            .@"use server" => {
                                                import_record.module_id = bun.hash32(sources[source_index].path.pretty);
                                                import_record.tag = .react_server_component;
                                                import_record.path.namespace = "server";
                                                import_record.print_namespace_in_path = true;

                                                if (entry_point_kinds[source_index] == .none) {
                                                    if (comptime Environment.allow_assert)
                                                        debug("Adding server component entry point for {s}", .{sources[source_index].path.text});

                                                    try this.entry_points.append(this.allocator, .{
                                                        .source_index = source_index,
                                                        .output_path = bun.PathString.init(sources[source_index].path.text),
                                                        .output_path_was_auto_generated = true,
                                                    });
                                                    entry_point_kinds[source_index] = .react_server_component;
                                                }
                                            },
                                            else => unreachable,
                                        }
                                    }
                                }
                            }
                        }
                    }
                } else {
                    this.react_client_component_boundary = .{};
                    this.react_server_component_boundary = .{};
                }
            }
        }

        // Setup files
        {
            var stable_source_indices = try this.allocator.alloc(Index, sources.len + 1);

            // set it to max value so that if we access an invalid one, it crashes
            @memset(std.mem.sliceAsBytes(stable_source_indices).ptr, 255, std.mem.sliceAsBytes(stable_source_indices).len);

            for (this.reachable_files, 0..) |source_index, i| {
                stable_source_indices[source_index.get()] = Index.source(i);
            }

            const file = LinkerGraph.File{};
            // TODO: verify this outputs efficient code
            std.mem.set(
                @TypeOf(file.distance_from_entry_point),
                files.items(.distance_from_entry_point),
                file.distance_from_entry_point,
            );
            this.stable_source_indices = @ptrCast([]const u32, stable_source_indices);
        }

        {
            var input_symbols = js_ast.Symbol.Map.initList(js_ast.Symbol.NestedList.init(this.ast.items(.symbols)));
            var symbols = input_symbols.symbols_for_source.clone(this.allocator) catch @panic("Out of memory");
            for (symbols.slice(), input_symbols.symbols_for_source.slice()) |*dest, src| {
                dest.* = src.clone(this.allocator) catch @panic("Out of memory");
            }
            this.symbols = js_ast.Symbol.Map.initList(symbols);
        }

        {
            var const_values = this.const_values;
            var count: usize = 0;

            for (this.ast.items(.const_values)) |const_value| {
                count += const_value.count();
            }

            if (count > 0) {
                try const_values.ensureTotalCapacity(this.allocator, @truncate(u32, count));
                for (this.ast.items(.const_values)) |const_value| {
                    for (const_value.keys(), const_value.values()) |key, value| {
                        const_values.putAssumeCapacityNoClobber(key, value);
                    }
                }
            }

            this.const_values = const_values;
        }

        var in_resolved_exports: []ResolvedExports = this.meta.items(.resolved_exports);
        var src_resolved_exports: []js_ast.Ast.NamedExports = this.ast.items(.named_exports);
        for (src_resolved_exports, in_resolved_exports, 0..) |src, *dest, source_index| {
            var resolved = ResolvedExports{};
            resolved.ensureTotalCapacity(this.allocator, src.count()) catch unreachable;
            for (src.keys(), src.values()) |key, value| {
                resolved.putAssumeCapacityNoClobber(
                    key,
                    .{
                        .data = .{
                            .import_ref = value.ref,
                            .name_loc = value.alias_loc,
                            .source_index = Index.source(source_index),
                        },
                    },
                );
            }
            dest.* = resolved;
        }
    }

    pub const File = struct {
        entry_bits: AutoBitSet = undefined,

        input_file: Index = Index.source(0),

        /// The minimum number of links in the module graph to get from an entry point
        /// to this file
        distance_from_entry_point: u32 = std.math.maxInt(u32),

        /// If "entryPointKind" is not "entryPointNone", this is the index of the
        /// corresponding entry point chunk.
        entry_point_chunk_index: u32 = 0,

        /// This file is an entry point if and only if this is not "entryPointNone".
        /// Note that dynamically-imported files are allowed to also be specified by
        /// the user as top-level entry points, so some dynamically-imported files
        /// may be "entryPointUserSpecified" instead of "entryPointDynamicImport".
        entry_point_kind: EntryPoint.Kind = .none,

        line_offset_table: bun.sourcemap.LineOffsetTable.List = .{},

        pub fn isEntryPoint(this: *const File) bool {
            return this.entry_point_kind.isEntryPoint();
        }

        pub fn isUserSpecifiedEntryPoint(this: *const File) bool {
            return this.entry_point_kind.isUserSpecifiedEntryPoint();
        }

        pub const List = MultiArrayList(File);
    };
};

const LinkerContext = struct {
    const debug = Output.scoped(.LinkerCtx, false);

    parse_graph: *Graph = undefined,
    graph: LinkerGraph = undefined,
    allocator: std.mem.Allocator = undefined,
    log: *Logger.Log = undefined,

    resolver: *Resolver = undefined,
    cycle_detector: std.ArrayList(ImportTracker) = undefined,
    swap_cycle_detector: std.ArrayList(ImportTracker) = undefined,

    /// We may need to refer to the "__esm" and/or "__commonJS" runtime symbols
    cjs_runtime_ref: Ref = Ref.None,
    esm_runtime_ref: Ref = Ref.None,

    /// We may need to refer to the CommonJS "module" symbol for exports
    unbound_module_ref: Ref = Ref.None,

    options: LinkerOptions = LinkerOptions{},

    wait_group: ThreadPoolLib.WaitGroup = undefined,

    ambiguous_result_pool: std.ArrayList(MatchImport) = undefined,

    loop: EventLoop,

    /// string buffer containing pre-formatted unique keys
    unique_key_buf: []u8 = "",

    /// string buffer containing prefix for each unique keys
    unique_key_prefix: string = "",

    source_maps: SourceMapData = .{},

    /// This will eventually be used for reference-counting LinkerContext
    /// to know whether or not we can free it safely.
    pending_task_count: std.atomic.Atomic(u32) = std.atomic.Atomic(u32).init(0),

    pub const LinkerOptions = struct {
        output_format: options.OutputFormat = .esm,
        ignore_dce_annotations: bool = false,
        tree_shaking: bool = true,
        minify_whitespace: bool = false,
        minify_syntax: bool = false,
        minify_identifiers: bool = false,
        source_maps: options.SourceMapOption = .none,

        mode: Mode = Mode.bundle,

        public_path: []const u8 = "",

        pub const Mode = enum {
            passthrough,
            bundle,
        };
    };

    pub const SourceMapData = struct {
        wait_group: sync.WaitGroup = undefined,
        tasks: []Task = &.{},

        pub const Task = struct {
            ctx: *LinkerContext,
            source_index: Index.Int,
            thread_task: ThreadPoolLib.Task = .{ .callback = &run },

            pub fn run(thread_task: *ThreadPoolLib.Task) void {
                var task = @fieldParentPtr(Task, "thread_task", thread_task);
                defer {
                    task.ctx.markPendingTaskDone();
                    task.ctx.source_maps.wait_group.finish();
                }

                SourceMapData.compute(task.ctx, ThreadPool.Worker.get(@fieldParentPtr(BundleV2, "linker", task.ctx)).allocator, task.source_index);
            }
        };

        pub fn compute(this: *LinkerContext, allocator: std.mem.Allocator, source_index: Index.Int) void {
            var line_offset_table: *bun.sourcemap.LineOffsetTable.List = &this.graph.files.items(.line_offset_table)[source_index];
            const source: *const Logger.Source = &this.parse_graph.input_files.items(.source)[source_index];

            const approximate_line_count = this.graph.ast.items(.approximate_newline_count)[source_index];

            line_offset_table.* = bun.sourcemap.LineOffsetTable.generate(
                allocator,
                source.contents,

                // We don't support sourcemaps for source files with more than 2^31 lines
                @intCast(i32, @truncate(u31, approximate_line_count)),
            );
        }
    };

    fn isExternalDynamicImport(this: *LinkerContext, record: *const ImportRecord, source_index: u32) bool {
        return this.graph.code_splitting and
            record.kind == .dynamic and
            this.graph.files.items(.entry_point_kind)[record.source_index.get()].isEntryPoint() and
            record.source_index.get() != source_index;
    }

    inline fn shouldCallRuntimeRequire(format: options.OutputFormat) bool {
        return format != .cjs;
    }

    pub fn shouldIncludePart(c: *LinkerContext, source_index: Index.Int, part: js_ast.Part) bool {
        // As an optimization, ignore parts containing a single import statement to
        // an internal non-wrapped file. These will be ignored anyway and it's a
        // performance hit to spin up a goroutine only to discover this later.
        if (part.stmts.len == 1) {
            if (part.stmts[0].data == .s_import) {
                const record = c.graph.ast.items(.import_records)[source_index].at(part.stmts[0].data.s_import.import_record_index);
                if (record.tag.isReactReference())
                    return true;

                if (record.source_index.isValid() and c.graph.meta.items(.flags)[record.source_index.get()].wrap == .none) {
                    return false;
                }
            }
        }

        return true;
    }

    fn load(
        this: *LinkerContext,
        bundle: *BundleV2,
        entry_points: []Index,
        use_directive_entry_points: UseDirective.List,
        reachable: []Index,
    ) !void {
        this.parse_graph = &bundle.graph;

        this.graph.code_splitting = bundle.bundler.options.code_splitting;
        this.log = bundle.bundler.log;

        this.resolver = &bundle.bundler.resolver;
        this.cycle_detector = std.ArrayList(ImportTracker).init(this.allocator);
        this.swap_cycle_detector = std.ArrayList(ImportTracker).init(this.allocator);

        this.graph.reachable_files = reachable;

        const sources: []const Logger.Source = this.parse_graph.input_files.items(.source);

        try this.graph.load(entry_points, sources, use_directive_entry_points);
        this.wait_group.init();
        this.ambiguous_result_pool = std.ArrayList(MatchImport).init(this.allocator);

        var runtime_named_exports = &this.graph.ast.items(.named_exports)[Index.runtime.get()];

        this.esm_runtime_ref = runtime_named_exports.get("__esm").?.ref;
        this.cjs_runtime_ref = runtime_named_exports.get("__commonJS").?.ref;
    }

    pub fn computeDataForSourceMap(
        this: *LinkerContext,
        reachable: []const Index.Int,
    ) void {
        this.source_maps.wait_group.init();
        this.source_maps.wait_group.counter = @truncate(u32, reachable.len);
        this.source_maps.tasks = this.allocator.alloc(SourceMapData.Task, reachable.len) catch unreachable;
        var batch = ThreadPoolLib.Batch{};
        for (reachable, this.source_maps.tasks) |source_index, *task| {
            task.* = .{
                .ctx = this,
                .source_index = source_index,
            };
            batch.push(ThreadPoolLib.Batch.from(&task.thread_task));
        }
        this.scheduleTasks(batch);
    }

    pub fn scheduleTasks(this: *LinkerContext, batch: ThreadPoolLib.Batch) void {
        _ = this.pending_task_count.fetchAdd(@truncate(u32, batch.len), .Monotonic);
        this.parse_graph.pool.pool.schedule(batch);
    }

    pub fn markPendingTaskDone(this: *LinkerContext) void {
        _ = this.pending_task_count.fetchSub(1, .Monotonic);
    }

    pub noinline fn link(
        this: *LinkerContext,
        bundle: *BundleV2,
        entry_points: []Index,
        use_directive_entry_points: UseDirective.List,
        reachable: []Index,
        unique_key: u64,
    ) ![]Chunk {
        try this.load(
            bundle,
            entry_points,
            use_directive_entry_points,
            reachable,
        );

        if (this.options.source_maps != .none) {
            this.computeDataForSourceMap(@ptrCast([]Index.Int, reachable));
        }

        if (comptime FeatureFlags.help_catch_memory_issues) {
            this.checkForMemoryCorruption();
        }

        try this.scanImportsAndExports();

        // Stop now if there were errors
        if (this.log.hasErrors()) {
            return &[_]Chunk{};
        }

        if (comptime FeatureFlags.help_catch_memory_issues) {
            this.checkForMemoryCorruption();
        }

        try this.treeShakingAndCodeSplitting();

        if (comptime FeatureFlags.help_catch_memory_issues) {
            this.checkForMemoryCorruption();
        }

        const chunks = try this.computeChunks(unique_key);

        if (comptime FeatureFlags.help_catch_memory_issues) {
            this.checkForMemoryCorruption();
        }

        try this.computeCrossChunkDependencies(chunks);

        if (comptime FeatureFlags.help_catch_memory_issues) {
            this.checkForMemoryCorruption();
        }

        this.graph.symbols.followAll();

        return chunks;
    }

    fn checkForMemoryCorruption(this: *LinkerContext) void {
        // For this to work, you need mimalloc's debug build enabled.
        //    make mimalloc-debug
        this.parse_graph.heap.gc(true);
    }

    pub noinline fn computeChunks(
        this: *LinkerContext,
        unique_key: u64,
    ) ![]Chunk {
        var stack_fallback = std.heap.stackFallback(4096, this.allocator);
        var stack_all = stack_fallback.get();
        var arena = std.heap.ArenaAllocator.init(stack_all);
        defer arena.deinit();

        var temp_allocator = arena.allocator();
        var js_chunks = bun.StringArrayHashMap(Chunk).init(this.allocator);
        try js_chunks.ensureUnusedCapacity(this.graph.entry_points.len);

        const entry_source_indices = this.graph.entry_points.items(.source_index);

        // Create chunks for entry points
        for (entry_source_indices, 0..) |source_index, entry_id_| {
            const entry_bit = @truncate(Chunk.EntryPoint.ID, entry_id_);

            var entry_bits = &this.graph.files.items(.entry_bits)[source_index];
            entry_bits.set(entry_bit);

            // Create a chunk for the entry point here to ensure that the chunk is
            // always generated even if the resulting file is empty
            var js_chunk_entry = try js_chunks.getOrPut(try temp_allocator.dupe(u8, entry_bits.bytes(this.graph.entry_points.len)));

            js_chunk_entry.value_ptr.* = .{
                .entry_point = .{
                    .entry_point_id = entry_bit,
                    .source_index = source_index,
                    .is_entry_point = true,
                },
                .entry_bits = entry_bits.*,
                .content = .{
                    .javascript = .{},
                },
                .output_source_map = sourcemap.SourceMapPieces.init(this.allocator),
            };
        }
        var file_entry_bits: []AutoBitSet = this.graph.files.items(.entry_bits);

        const Handler = struct {
            chunks: []Chunk,
            allocator: std.mem.Allocator,
            source_id: u32,
            pub fn next(c: *@This(), chunk_id: usize) void {
                _ = c.chunks[chunk_id].files_with_parts_in_chunk.getOrPut(c.allocator, @truncate(u32, c.source_id)) catch unreachable;
            }
        };

        // Figure out which JS files are in which chunk
        for (this.graph.reachable_files) |source_index| {
            if (this.graph.files_live.isSet(source_index.get())) {
                const entry_bits: *const AutoBitSet = &file_entry_bits[source_index.get()];

                if (this.graph.code_splitting) {
                    var js_chunk_entry = try js_chunks.getOrPut(
                        try temp_allocator.dupe(u8, entry_bits.bytes(this.graph.entry_points.len)),
                    );

                    if (!js_chunk_entry.found_existing) {
                        js_chunk_entry.value_ptr.* = .{
                            .entry_bits = entry_bits.*,
                            .entry_point = .{
                                .source_index = source_index.get(),
                            },
                            .content = .{
                                .javascript = .{},
                            },
                            .output_source_map = sourcemap.SourceMapPieces.init(this.allocator),
                        };
                    }

                    _ = js_chunk_entry.value_ptr.files_with_parts_in_chunk.getOrPut(this.allocator, @truncate(u32, source_index.get())) catch unreachable;
                } else {
                    var handler = Handler{
                        .chunks = js_chunks.values(),
                        .allocator = this.allocator,
                        .source_id = source_index.get(),
                    };
                    entry_bits.forEach(Handler, &handler, Handler.next);
                }
            }
        }

        js_chunks.sort(strings.StringArrayByIndexSorter.init(try temp_allocator.dupe(string, js_chunks.keys())));

        var chunks: []Chunk = js_chunks.values();

        var entry_point_chunk_indices: []u32 = this.graph.files.items(.entry_point_chunk_index);
        // Map from the entry point file to this chunk. We will need this later if
        // a file contains a dynamic import to this entry point, since we'll need
        // to look up the path for this chunk to use with the import.
        for (chunks, 0..) |*chunk, chunk_id| {
            if (chunk.entry_point.is_entry_point) {
                entry_point_chunk_indices[chunk.entry_point.source_index] = @truncate(u32, chunk_id);
            }
        }

        // Determine the order of JS files (and parts) within the chunk ahead of time
        try this.findAllImportedPartsInJSOrder(temp_allocator, chunks);

        const unique_key_item_len = std.fmt.count("{any}C{d:0>8}", .{ bun.fmt.hexIntLower(unique_key), chunks.len });
        var unique_key_builder = try bun.StringBuilder.initCapacity(this.allocator, unique_key_item_len * chunks.len);
        this.unique_key_buf = unique_key_builder.allocatedSlice();

        errdefer {
            unique_key_builder.deinit(this.allocator);
            this.unique_key_buf = "";
        }

        for (chunks, 0..) |*chunk, chunk_id| {

            // Assign a unique key to each chunk. This key encodes the index directly so
            // we can easily recover it later without needing to look it up in a map. The
            // last 8 numbers of the key are the chunk index.
            chunk.unique_key = unique_key_builder.fmt("{any}C{d:0>8}", .{ bun.fmt.hexIntLower(unique_key), chunk_id });
            if (this.unique_key_prefix.len == 0)
                this.unique_key_prefix = chunk.unique_key[0..std.fmt.count("{any}", .{bun.fmt.hexIntLower(unique_key)})];

            if (chunk.entry_point.is_entry_point) {
                chunk.template = PathTemplate.file;
                if (this.resolver.opts.entry_naming.len > 0)
                    chunk.template.data = this.resolver.opts.entry_naming;
                const pathname = Fs.PathName.init(this.graph.entry_points.items(.output_path)[chunk.entry_point.entry_point_id].slice());
                chunk.template.placeholder.name = pathname.base;
                chunk.template.placeholder.ext = "js";
                chunk.template.placeholder.dir = pathname.dir;
            } else {
                chunk.template = PathTemplate.chunk;
                if (this.resolver.opts.chunk_naming.len > 0)
                    chunk.template.data = this.resolver.opts.chunk_naming;
            }
        }

        return chunks;
    }

    pub fn findAllImportedPartsInJSOrder(this: *LinkerContext, temp_allocator: std.mem.Allocator, chunks: []Chunk) !void {
        var part_ranges_shared = std.ArrayList(PartRange).init(temp_allocator);
        var parts_prefix_shared = std.ArrayList(PartRange).init(temp_allocator);
        defer part_ranges_shared.deinit();
        defer parts_prefix_shared.deinit();
        for (chunks) |*chunk| {
            try this.findImportedPartsInJSOrder(
                chunk,
                &part_ranges_shared,
                &parts_prefix_shared,
            );
        }
    }

    pub fn findImportedPartsInJSOrder(
        this: *LinkerContext,
        chunk: *Chunk,
        part_ranges_shared: *std.ArrayList(PartRange),
        parts_prefix_shared: *std.ArrayList(PartRange),
    ) !void {
        var chunk_order_array = try std.ArrayList(Chunk.Order).initCapacity(this.allocator, chunk.files_with_parts_in_chunk.count());
        defer chunk_order_array.deinit();
        var distances = this.graph.files.items(.distance_from_entry_point);
        for (chunk.files_with_parts_in_chunk.keys()) |source_index| {
            chunk_order_array.appendAssumeCapacity(
                .{
                    .source_index = source_index,
                    .distance = distances[source_index],

                    .tie_breaker = this.graph.stable_source_indices[source_index],
                },
            );
        }

        Chunk.Order.sort(chunk_order_array.items);

        const Visitor = struct {
            entry_bits: *const AutoBitSet,
            flags: []const JSMeta.Flags,
            parts: []BabyList(js_ast.Part),
            import_records: []BabyList(ImportRecord),
            files: std.ArrayList(Index.Int) = undefined,
            part_ranges: std.ArrayList(PartRange) = undefined,
            visited: std.AutoHashMap(Index.Int, void) = undefined,
            parts_prefix: std.ArrayList(PartRange) = undefined,
            c: *LinkerContext,
            entry_point: Chunk.EntryPoint,

            fn appendOrExtendRange(
                ranges: *std.ArrayList(PartRange),
                source_index: Index.Int,
                part_index: Index.Int,
            ) void {
                if (ranges.items.len > 0) {
                    var last_range = &ranges.items[ranges.items.len - 1];
                    if (last_range.source_index.get() == source_index and last_range.part_index_end == part_index) {
                        last_range.part_index_end += 1;
                        return;
                    }
                }

                ranges.append(.{
                    .source_index = Index.init(source_index),
                    .part_index_begin = part_index,
                    .part_index_end = part_index + 1,
                }) catch unreachable;
            }

            // Traverse the graph using this stable order and linearize the files with
            // dependencies before dependents
            pub fn visit(
                v: *@This(),
                source_index: Index.Int,
                comptime with_react_server_components: UseDirective.Flags,
                comptime with_code_splitting: bool,
            ) void {
                if (source_index == Index.invalid.value) return;
                const visited_entry = v.visited.getOrPut(source_index) catch unreachable;
                if (visited_entry.found_existing) return;

                var is_file_in_chunk = if (comptime with_code_splitting)
                    // when code splitting, include the file in the chunk if ALL of the entry points overlap
                    v.entry_bits.eql(&v.c.graph.files.items(.entry_bits)[source_index])
                else
                    // when NOT code splitting, include the file in the chunk if ANY of the entry points overlap
                    v.entry_bits.hasIntersection(&v.c.graph.files.items(.entry_bits)[source_index]);

                if (comptime with_react_server_components.is_client or with_react_server_components.is_server) {
                    if (is_file_in_chunk and
                        v.entry_point.is_entry_point and
                        v.entry_point.source_index != source_index)
                    {
                        if (comptime with_react_server_components.is_client) {
                            if (v.c.graph.react_client_component_boundary.isSet(source_index)) {
                                if (!v.c.graph.react_client_component_boundary.isSet(v.entry_point.source_index)) {
                                    return;
                                }
                            }
                        }

                        if (comptime with_react_server_components.is_server) {
                            if (v.c.graph.react_server_component_boundary.isSet(source_index)) {
                                if (!v.c.graph.react_server_component_boundary.isSet(v.entry_point.source_index)) {
                                    return;
                                }
                            }
                        }
                    }
                }

                // Wrapped files can't be split because they are all inside the wrapper
                const can_be_split = v.flags[source_index].wrap == .none;

                const parts = v.parts[source_index].slice();
                if (can_be_split and is_file_in_chunk and parts[js_ast.namespace_export_part_index].is_live) {
                    appendOrExtendRange(&v.part_ranges, source_index, js_ast.namespace_export_part_index);
                }

                const records = v.import_records[source_index].slice();

                for (parts, 0..) |part, part_index_| {
                    const part_index = @truncate(u32, part_index_);
                    const is_part_in_this_chunk = is_file_in_chunk and part.is_live;
                    for (part.import_record_indices.slice()) |record_id| {
                        const record: *const ImportRecord = &records[record_id];
                        if (record.source_index.isValid() and (record.kind == .stmt or is_part_in_this_chunk)) {
                            if (v.c.isExternalDynamicImport(record, source_index)) {
                                // Don't follow import() dependencies
                                continue;
                            }

                            v.visit(record.source_index.get(), with_react_server_components, with_code_splitting);
                        }
                    }

                    // Then include this part after the files it imports
                    if (is_part_in_this_chunk) {
                        is_file_in_chunk = true;

                        if (can_be_split and
                            part_index != js_ast.namespace_export_part_index and
                            v.c.shouldIncludePart(source_index, part))
                        {
                            var js_parts = if (source_index == Index.runtime.value)
                                &v.parts_prefix
                            else
                                &v.part_ranges;

                            appendOrExtendRange(js_parts, source_index, part_index);
                        }
                    }
                }

                if (is_file_in_chunk) {
                    v.files.append(source_index) catch unreachable;

                    // CommonJS files are all-or-nothing so all parts must be contiguous
                    if (!can_be_split) {
                        v.parts_prefix.append(
                            .{
                                .source_index = Index.init(source_index),
                                .part_index_begin = 0,
                                .part_index_end = @truncate(u32, parts.len),
                            },
                        ) catch unreachable;
                    }
                }
            }
        };

        part_ranges_shared.clearRetainingCapacity();
        parts_prefix_shared.clearRetainingCapacity();

        var visitor = Visitor{
            .files = std.ArrayList(Index.Int).init(this.allocator),
            .part_ranges = part_ranges_shared.*,
            .parts_prefix = parts_prefix_shared.*,
            .visited = std.AutoHashMap(Index.Int, void).init(this.allocator),
            .flags = this.graph.meta.items(.flags),
            .parts = this.graph.ast.items(.parts),
            .import_records = this.graph.ast.items(.import_records),
            .entry_bits = chunk.entryBits(),
            .c = this,
            .entry_point = chunk.entry_point,
        };
        defer {
            part_ranges_shared.* = visitor.part_ranges;
            parts_prefix_shared.* = visitor.parts_prefix;
            visitor.visited.deinit();
        }

        switch (this.graph.code_splitting) {
            inline else => |with_code_splitting| switch (this.graph.react_client_component_boundary.bit_length > 0) {
                inline else => |with_client| switch (this.graph.react_server_component_boundary.bit_length > 0) {
                    inline else => |with_server| {
                        visitor.visit(
                            Index.runtime.value,
                            .{
                                .is_server = with_server,
                                .is_client = with_client,
                            },
                            with_code_splitting,
                        );
                        for (chunk_order_array.items) |order| {
                            visitor.visit(
                                order.source_index,
                                .{
                                    .is_server = with_server,
                                    .is_client = with_client,
                                },
                                with_code_splitting,
                            );
                        }
                    },
                },
            },
        }

        var parts_in_chunk_order = try this.allocator.alloc(PartRange, visitor.part_ranges.items.len + visitor.parts_prefix.items.len);
        bun.concat(
            PartRange,
            parts_in_chunk_order,
            &.{ visitor.parts_prefix.items, visitor.part_ranges.items },
        );
        chunk.content.javascript.files_in_chunk_order = visitor.files.items;

        chunk.content.javascript.parts_in_chunk_in_order = parts_in_chunk_order;
    }

    pub fn generateNamedExportInFile(this: *LinkerContext, source_index: Index.Int, module_ref: Ref, name: []const u8, alias: []const u8) !struct { Ref, u32 } {
        const ref = this.graph.generateNewSymbol(source_index, .other, name);
        const part_index = this.graph.addPartToFile(source_index, .{
            .declared_symbols = js_ast.DeclaredSymbol.List.fromSlice(
                this.allocator,
                &[_]js_ast.DeclaredSymbol{
                    .{ .ref = ref, .is_top_level = true },
                },
            ) catch unreachable,
            .can_be_removed_if_unused = true,
        }) catch unreachable;

        try this.graph.generateSymbolImportAndUse(source_index, part_index, module_ref, 1, Index.init(source_index));
        var top_level = &this.graph.meta.items(.top_level_symbol_to_parts_overlay)[source_index];
        var parts_list = this.allocator.alloc(u32, 1) catch unreachable;
        parts_list[0] = part_index;

        top_level.put(this.allocator, ref, BabyList(u32).init(parts_list)) catch unreachable;

        var resolved_exports = &this.graph.meta.items(.resolved_exports)[source_index];
        resolved_exports.put(this.allocator, alias, ExportData{
            .data = ImportTracker{
                .source_index = Index.init(source_index),
                .import_ref = ref,
            },
        }) catch unreachable;
        return .{ ref, part_index };
    }

    fn generateCodeForLazyExport(this: *LinkerContext, source_index: Index.Int) !void {
        const exports_kind = this.graph.ast.items(.exports_kind)[source_index];
        var parts = &this.graph.ast.items(.parts)[source_index];

        if (parts.len < 1) {
            @panic("Internal error: expected at least one part for lazy export");
        }

        var part: *js_ast.Part = &parts.ptr[1];

        if (part.stmts.len == 0) {
            @panic("Internal error: expected at least one statement in the lazy export");
        }

        const stmt: Stmt = part.stmts[0];
        if (stmt.data != .s_lazy_export) {
            @panic("Internal error: expected top-level lazy export statement");
        }

        const expr = Expr{
            .data = stmt.data.s_lazy_export,
            .loc = stmt.loc,
        };
        const module_ref = this.graph.ast.items(.module_ref)[source_index];

        switch (exports_kind) {
            .cjs => {
                part.stmts[0] = Stmt.assign(
                    Expr.init(
                        E.Dot,
                        E.Dot{
                            .target = Expr.initIdentifier(module_ref, stmt.loc),
                            .name = "exports",
                            .name_loc = stmt.loc,
                        },
                        stmt.loc,
                    ),
                    expr,
                    this.allocator,
                );
                try this.graph.generateSymbolImportAndUse(source_index, 0, module_ref, 1, Index.init(source_index));
            },
            else => {
                // Otherwise, generate ES6 export statements. These are added as additional
                // parts so they can be tree shaken individually.
                part.stmts.len = 0;

                if (expr.data == .e_object) {
                    for (expr.data.e_object.properties.slice()) |property_| {
                        const property: G.Property = property_;
                        if (property.key == null or property.key.?.data != .e_string or property.value == null or
                            property.key.?.data.e_string.eqlComptime("default") or property.key.?.data.e_string.eqlComptime("__esModule"))
                        {
                            continue;
                        }

                        const name = property.key.?.data.e_string.slice(this.allocator);

                        // TODO: support non-identifier names
                        if (!bun.js_lexer.isIdentifier(name))
                            continue;

                        // This initializes the generated variable with a copy of the property
                        // value, which is INCORRECT for values that are objects/arrays because
                        // they will have separate object identity. This is fixed up later in
                        // "generateCodeForFileInChunkJS" by changing the object literal to
                        // reference this generated variable instead.
                        //
                        // Changing the object literal is deferred until that point instead of
                        // doing it now because we only want to do this for top-level variables
                        // that actually end up being used, and we don't know which ones will
                        // end up actually being used at this point (since import binding hasn't
                        // happened yet). So we need to wait until after tree shaking happens.
                        const generated = try this.generateNamedExportInFile(source_index, module_ref, name, name);
                        parts.ptr[generated[1]].stmts = this.allocator.alloc(Stmt, 1) catch unreachable;
                        parts.ptr[generated[1]].stmts[0] = Stmt.alloc(
                            S.Local,
                            S.Local{
                                .is_export = true,
                                .decls = js_ast.G.Decl.List.fromSlice(
                                    this.allocator,
                                    &.{
                                        .{
                                            .binding = Binding.alloc(
                                                this.allocator,
                                                B.Identifier{
                                                    .ref = generated[0],
                                                },
                                                expr.loc,
                                            ),
                                            .value = property.value.?,
                                        },
                                    },
                                ) catch unreachable,
                            },
                            property.key.?.loc,
                        );
                    }
                }

                {
                    const generated = try this.generateNamedExportInFile(
                        source_index,
                        module_ref,
                        std.fmt.allocPrint(
                            this.allocator,
                            "{}_default",
                            .{this.parse_graph.input_files.items(.source)[source_index].fmtIdentifier()},
                        ) catch unreachable,
                        "default",
                    );
                    parts.ptr[generated[1]].stmts = this.allocator.alloc(Stmt, 1) catch unreachable;
                    parts.ptr[generated[1]].stmts[0] = Stmt.alloc(
                        S.ExportDefault,
                        S.ExportDefault{
                            .default_name = .{
                                .ref = generated[0],
                                .loc = stmt.loc,
                            },
                            .value = .{
                                .expr = expr,
                            },
                        },
                        stmt.loc,
                    );
                }
            },
        }
    }

    pub fn scanImportsAndExports(this: *LinkerContext) !void {
        const reachable = this.graph.reachable_files;
        const output_format = this.options.output_format;
        {
            var import_records_list: []ImportRecord.List = this.graph.ast.items(.import_records);

            // var parts_list: [][]js_ast.Part = this.graph.ast.items(.parts);
            var exports_kind: []js_ast.ExportsKind = this.graph.ast.items(.exports_kind);
            var entry_point_kinds: []EntryPoint.Kind = this.graph.files.items(.entry_point_kind);
            var named_imports: []js_ast.Ast.NamedImports = this.graph.ast.items(.named_imports);
            var flags: []JSMeta.Flags = this.graph.meta.items(.flags);

            var export_star_import_records: [][]u32 = this.graph.ast.items(.export_star_import_records);
            var exports_refs: []Ref = this.graph.ast.items(.exports_ref);
            var module_refs: []Ref = this.graph.ast.items(.module_ref);
            var lazy_exports: []bool = this.graph.ast.items(.has_lazy_export);
            var symbols = &this.graph.symbols;
            defer this.graph.symbols = symbols.*;

            // Step 1: Figure out what modules must be CommonJS
            for (reachable) |source_index_| {
                const id = source_index_.get();

                // does it have a JS AST?
                if (!(id < import_records_list.len)) continue;

                var import_records: []ImportRecord = import_records_list[id].slice();
                for (import_records) |record| {
                    if (!record.source_index.isValid()) {
                        continue;
                    }

                    const other_file = record.source_index.get();
                    // other file is empty
                    if (other_file >= exports_kind.len) continue;
                    const other_kind = exports_kind[other_file];

                    switch (record.kind) {
                        ImportKind.stmt => {
                            // Importing using ES6 syntax from a file without any ES6 syntax
                            // causes that module to be considered CommonJS-style, even if it
                            // doesn't have any CommonJS exports.
                            //
                            // That means the ES6 imports will become undefined instead of
                            // causing errors. This is for compatibility with older CommonJS-
                            // style bundlers.
                            //
                            // We emit a warning in this case but try to avoid turning the module
                            // into a CommonJS module if possible. This is possible with named
                            // imports (the module stays an ECMAScript module but the imports are
                            // rewritten with undefined) but is not possible with star or default
                            // imports:
                            //
                            //   import * as ns from './empty-file'
                            //   import defVal from './empty-file'
                            //   console.log(ns, defVal)
                            //
                            // In that case the module *is* considered a CommonJS module because
                            // the namespace object must be created.
                            if ((record.contains_import_star or record.contains_default_alias) and
                                !lazy_exports[other_file] and
                                exports_kind[other_file] == .none)
                            {
                                exports_kind[other_file] = .cjs;
                                flags[other_file].wrap = .cjs;
                            }
                        },
                        ImportKind.require =>
                        // Files that are imported with require() must be CommonJS modules
                        {
                            if (other_kind == .esm) {
                                flags[other_file].wrap = .esm;
                            } else {
                                flags[other_file].wrap = .cjs;
                                exports_kind[other_file] = .cjs;
                            }
                        },
                        ImportKind.dynamic => {
                            if (!this.graph.code_splitting) {
                                // If we're not splitting, then import() is just a require() that
                                // returns a promise, so the imported file must be a CommonJS module
                                if (exports_kind[other_file] == .esm) {
                                    flags[other_file].wrap = .esm;
                                } else {
                                    flags[other_file].wrap = .cjs;
                                    exports_kind[other_file] = .cjs;
                                }
                            }
                        },
                        else => {},
                    }
                }

                const kind = exports_kind[id];

                // If the output format doesn't have an implicit CommonJS wrapper, any file
                // that uses CommonJS features will need to be wrapped, even though the
                // resulting wrapper won't be invoked by other files. An exception is made
                // for entry point files in CommonJS format (or when in pass-through mode).
                if (kind == .cjs and (!entry_point_kinds[id].isEntryPoint() or output_format == .iife or output_format == .esm)) {
                    flags[id].wrap = .cjs;
                    std.debug.assert(kind == .cjs);
                }
            }

            if (comptime Environment.allow_assert) {
                var cjs_count: usize = 0;
                var esm_count: usize = 0;
                var wrap_cjs_count: usize = 0;
                var wrap_esm_count: usize = 0;
                for (exports_kind) |kind| {
                    cjs_count += @boolToInt(kind == .cjs);
                    esm_count += @boolToInt(kind == .esm);
                }

                for (flags) |flag| {
                    wrap_cjs_count += @boolToInt(flag.wrap == .cjs);
                    wrap_esm_count += @boolToInt(flag.wrap == .esm);
                }

                debug("Step 1: {d} CommonJS modules (+ {d} wrapped), {d} ES modules (+ {d} wrapped)", .{
                    cjs_count,
                    wrap_cjs_count,
                    esm_count,
                    wrap_esm_count,
                });
            }

            // Step 2: Propagate dynamic export status for export star statements that
            // are re-exports from a module whose exports are not statically analyzable.
            // In this case the export star must be evaluated at run time instead of at
            // bundle time.

            {
                var dependency_wrapper = DependencyWrapper{
                    .linker = this,
                    .flags = flags,
                    .import_records = import_records_list,
                    .exports_kind = exports_kind,
                    .entry_point_kinds = entry_point_kinds,
                    .export_star_map = std.AutoHashMap(u32, void).init(this.allocator),
                    .export_star_records = export_star_import_records,
                    .output_format = output_format,
                };
                defer dependency_wrapper.export_star_map.deinit();

                for (reachable) |source_index_| {
                    const source_index = source_index_.get();
                    const id = source_index;

                    // does it have a JS AST?
                    if (!(id < import_records_list.len)) continue;

                    if (flags[id].wrap != .none) {
                        dependency_wrapper.wrap(id);
                    }

                    if (export_star_import_records[id].len > 0) {
                        dependency_wrapper.export_star_map.clearRetainingCapacity();
                        _ = dependency_wrapper.hasDynamicExportsDueToExportStar(id);
                    }

                    // Even if the output file is CommonJS-like, we may still need to wrap
                    // CommonJS-style files. Any file that imports a CommonJS-style file will
                    // cause that file to need to be wrapped. This is because the import
                    // method, whatever it is, will need to invoke the wrapper. Note that
                    // this can include entry points (e.g. an entry point that imports a file
                    // that imports that entry point).
                    for (import_records_list[id].slice()) |record| {
                        if (record.source_index.isValid()) {
                            if (exports_kind[record.source_index.get()] == .cjs) {
                                dependency_wrapper.wrap(record.source_index.get());
                            }
                        }
                    }
                }
            }

            // Step 3: Resolve "export * from" statements. This must be done after we
            // discover all modules that can have dynamic exports because export stars
            // are ignored for those modules.
            {
                var export_star_ctx: ?ExportStarContext = null;
                defer {
                    if (export_star_ctx) |*export_ctx| {
                        export_ctx.source_index_stack.deinit();
                    }
                }
                var resolved_exports: []ResolvedExports = this.graph.meta.items(.resolved_exports);
                var resolved_export_stars: []ExportData = this.graph.meta.items(.resolved_export_star);
                var has_lazy_export: []bool = this.graph.ast.items(.has_lazy_export);

                for (reachable) |source_index_| {
                    const source_index = source_index_.get();
                    const id = source_index;

                    // --
                    if (has_lazy_export[id]) {
                        try this.generateCodeForLazyExport(id);
                    }
                    // --

                    // Propagate exports for export star statements
                    var export_star_ids = export_star_import_records[id];
                    if (export_star_ids.len > 0) {
                        if (export_star_ctx == null) {
                            export_star_ctx = ExportStarContext{
                                .allocator = this.allocator,
                                .resolved_exports = resolved_exports,
                                .import_records_list = import_records_list,
                                .export_star_records = export_star_import_records,

                                .imports_to_bind = this.graph.meta.items(.imports_to_bind),

                                .source_index_stack = std.ArrayList(u32).initCapacity(this.allocator, 32) catch unreachable,
                                .exports_kind = exports_kind,
                                .named_exports = this.graph.ast.items(.named_exports),
                            };
                        } else {
                            export_star_ctx.?.source_index_stack.clearRetainingCapacity();
                        }
                        export_star_ctx.?.addExports(&resolved_exports[id], source_index);
                    }

                    // Also add a special export so import stars can bind to it. This must be
                    // done in this step because it must come after CommonJS module discovery
                    // but before matching imports with exports.
                    resolved_export_stars[id] = ExportData{
                        .data = .{
                            .source_index = Index.source(source_index),
                            .import_ref = exports_refs[id],
                        },
                    };
                }
            }

            if (comptime FeatureFlags.help_catch_memory_issues) {
                this.checkForMemoryCorruption();
            }

            // Step 4: Match imports with exports. This must be done after we process all
            // export stars because imports can bind to export star re-exports.
            {
                this.cycle_detector.clearRetainingCapacity();
                var wrapper_part_indices = this.graph.meta.items(.wrapper_part_index);
                var imports_to_bind = this.graph.meta.items(.imports_to_bind);
                var to_mark_as_esm_with_dynamic_fallback = std.AutoArrayHashMap(u32, void).init(this.allocator);
                defer to_mark_as_esm_with_dynamic_fallback.deinit();
                for (reachable) |source_index_| {
                    const source_index = source_index_.get();
                    const id = source_index;

                    // not a JS ast or empty
                    if (id >= named_imports.len) {
                        continue;
                    }

                    var named_imports_ = &named_imports[id];
                    if (named_imports_.count() > 0) {
                        this.matchImportsWithExportsForFile(
                            named_imports_,
                            &imports_to_bind[id],
                            source_index,
                            &to_mark_as_esm_with_dynamic_fallback,
                        );

                        if (this.log.errors > 0) {
                            return error.ImportResolutionFailed;
                        }
                    }
                    const export_kind = exports_kind[id];
                    var flag = flags[id];
                    // If we're exporting as CommonJS and this file was originally CommonJS,
                    // then we'll be using the actual CommonJS "exports" and/or "module"
                    // symbols. In that case make sure to mark them as such so they don't
                    // get minified.
                    if ((output_format == .cjs or output_format == .preserve) and
                        entry_point_kinds[source_index].isEntryPoint() and
                        export_kind == .cjs and flag.wrap == .none)
                    {
                        const exports_ref = symbols.follow(exports_refs[id]);
                        const module_ref = symbols.follow(module_refs[id]);
                        symbols.get(exports_ref).?.kind = .unbound;
                        symbols.get(module_ref).?.kind = .unbound;
                    } else if (flag.force_include_exports_for_entry_point or export_kind != .cjs) {
                        flag.needs_exports_variable = true;
                        flags[id] = flag;
                    }

                    const wrapped_ref = this.graph.ast.items(.wrapper_ref)[id];
                    if (wrapped_ref.isNull() or wrapped_ref.isEmpty()) continue;

                    // Create the wrapper part for wrapped files. This is needed by a later step.
                    this.createWrapperForFile(
                        flag.wrap,
                        // if this one is null, the AST does not need to be wrapped.
                        wrapped_ref,
                        &wrapper_part_indices[id],
                        source_index,
                    );
                }

                // When we hit an unknown import on a file that started as CommonJS
                // We make it an ESM file with dynamic fallback.
                for (to_mark_as_esm_with_dynamic_fallback.keys()) |id| {
                    this.graph.ast.items(.exports_kind)[id] = .esm_with_dynamic_fallback;
                }
            }

            // Step 5: Create namespace exports for every file. This is always necessary
            // for CommonJS files, and is also necessary for other files if they are
            // imported using an import star statement.
            // Note: `do` will wait for all to finish before moving forward
            try this.parse_graph.pool.pool.do(this.allocator, &this.wait_group, this, doStep5, this.graph.reachable_files);
        }

        if (comptime FeatureFlags.help_catch_memory_issues) {
            this.checkForMemoryCorruption();
        }

        // Step 6: Bind imports to exports. This adds non-local dependencies on the
        // parts that declare the export to all parts that use the import. Also
        // generate wrapper parts for wrapped files.
        {
            const bufPrint = std.fmt.bufPrint;
            _ = bufPrint;
            var parts_list: []js_ast.Part.List = this.graph.ast.items(.parts);
            var wrapper_refs = this.graph.ast.items(.wrapper_ref);
            // const needs_export_symbol_from_runtime: []const bool = this.graph.meta.items(.needs_export_symbol_from_runtime);
            var imports_to_bind_list: []RefImportData = this.graph.meta.items(.imports_to_bind);
            var runtime_export_symbol_ref: Ref = Ref.None;
            var entry_point_kinds: []EntryPoint.Kind = this.graph.files.items(.entry_point_kind);
            const flags: []const JSMeta.Flags = this.graph.meta.items(.flags);
            const exports_kind = this.graph.ast.items(.exports_kind);
            const exports_refs = this.graph.ast.items(.exports_ref);
            const module_refs = this.graph.ast.items(.module_ref);
            const named_imports = this.graph.ast.items(.named_imports);
            const import_records_list = this.graph.ast.items(.import_records);
            const export_star_import_records = this.graph.ast.items(.export_star_import_records);
            for (reachable) |source_index_| {
                const source_index = source_index_.get();
                const id = source_index;

                const is_entry_point = entry_point_kinds[source_index].isEntryPoint();
                const aliases = this.graph.meta.items(.sorted_and_filtered_export_aliases)[id];
                const flag = flags[id];
                const wrap = flag.wrap;
                const export_kind = exports_kind[id];
                const source: *const Logger.Source = &this.parse_graph.input_files.items(.source)[source_index];

                const exports_ref = exports_refs[id];

                const module_ref = module_refs[id];

                // TODO: see if counting and batching into a single large allocation instead of per-file improves perf
                const string_buffer_len: usize = brk: {
                    var count: usize = 0;
                    if (is_entry_point and this.options.output_format == .esm) {
                        for (aliases) |alias| {
                            count += std.fmt.count("export_{}", .{strings.fmtIdentifier(alias)});
                        }
                    }

                    const ident_fmt_len: usize = if (source.identifier_name.len > 0)
                        source.identifier_name.len
                    else
                        std.fmt.count("{}", .{source.fmtIdentifier()});

                    if (wrap == .esm) {
                        count += "init_".len + ident_fmt_len;
                    }

                    if (wrap != .cjs and export_kind != .cjs) {
                        count += "exports_".len + ident_fmt_len;
                        count += "module_".len + ident_fmt_len;
                    }

                    break :brk count;
                };

                var string_buffer = this.allocator.alloc(u8, string_buffer_len) catch unreachable;
                var builder = bun.StringBuilder{
                    .len = 0,
                    .cap = string_buffer.len,
                    .ptr = string_buffer.ptr,
                };

                defer std.debug.assert(builder.len == builder.cap); // ensure we used all of it

                // Pre-generate symbols for re-exports CommonJS symbols in case they
                // are necessary later. This is done now because the symbols map cannot be
                // mutated later due to parallelism.
                if (is_entry_point and this.options.output_format == .esm) {
                    var copies = this.allocator.alloc(Ref, aliases.len) catch unreachable;

                    for (aliases, copies) |alias, *copy| {
                        const original_name = builder.fmt("export_{}", .{strings.fmtIdentifier(alias)});
                        copy.* = this.graph.generateNewSymbol(source_index, .other, original_name);
                    }
                    this.graph.meta.items(.cjs_export_copies)[id] = copies;
                }

                // Use "init_*" for ESM wrappers instead of "require_*"
                if (wrap == .esm) {
                    const original_name = builder.fmt(
                        "init_{}",
                        .{
                            source.fmtIdentifier(),
                        },
                    );

                    this.graph.symbols.get(wrapper_refs[id]).?.original_name = original_name;
                }

                // If this isn't CommonJS, then rename the unused "exports" and "module"
                // variables to avoid them causing the identically-named variables in
                // actual CommonJS files from being renamed. This is purely about
                // aesthetics and is not about correctness. This is done here because by
                // this point, we know the CommonJS status will not change further.
                if (wrap != .cjs and export_kind != .cjs) {
                    const exports_name = builder.fmt("exports_{}", .{source.fmtIdentifier()});
                    const module_name = builder.fmt("module_{}", .{source.fmtIdentifier()});

                    // Note: it's possible for the symbols table to be resized
                    // so we cannot call .get() above this scope.
                    var exports_symbol: ?*js_ast.Symbol = if (exports_ref.isValid())
                        this.graph.symbols.get(exports_ref)
                    else
                        null;
                    var module_symbol: ?*js_ast.Symbol = if (module_ref.isValid())
                        this.graph.symbols.get(module_ref)
                    else
                        null;

                    if (exports_symbol != null)
                        exports_symbol.?.original_name = exports_name;
                    if (module_symbol != null)
                        module_symbol.?.original_name = module_name;
                }

                // Include the "__export" symbol from the runtime if it was used in the
                // previous step. The previous step can't do this because it's running in
                // parallel and can't safely mutate the "importsToBind" map of another file.
                if (flag.needs_export_symbol_from_runtime) {
                    if (!runtime_export_symbol_ref.isValid()) {
                        runtime_export_symbol_ref = this.runtimeFunction("__export");
                    }

                    std.debug.assert(runtime_export_symbol_ref.isValid());

                    this.graph.generateSymbolImportAndUse(
                        id,
                        js_ast.namespace_export_part_index,
                        runtime_export_symbol_ref,
                        1,
                        Index.runtime,
                    ) catch unreachable;
                }

                var imports_to_bind = &imports_to_bind_list[id];

                var parts: []js_ast.Part = parts_list[id].slice();
                var needs_reindex = false;
                for (imports_to_bind.keys(), imports_to_bind.values()) |*import_ref, import| {
                    const import_source_index = import.data.source_index.get();
                    const import_id = import_source_index;
                    const ref = import_ref.*;

                    if (named_imports[id].get(ref)) |named_import| {
                        for (named_import.local_parts_with_uses.slice()) |part_index| {
                            var part: *js_ast.Part = &parts[part_index];
                            const parts_declaring_symbol: []u32 = this.graph.topLevelSymbolToParts(import_id, import.data.import_ref);

                            const total_len = parts_declaring_symbol.len + @as(usize, import.re_exports.len) + @as(usize, part.dependencies.len);
                            if (part.dependencies.cap < total_len) {
                                var list = std.ArrayList(Dependency).init(this.allocator);
                                list.ensureUnusedCapacity(total_len) catch unreachable;
                                list.appendSliceAssumeCapacity(part.dependencies.slice());
                                part.dependencies.update(list);
                            }

                            // Depend on the file containing the imported symbol
                            for (parts_declaring_symbol) |resolved_part_index| {
                                part.dependencies.appendAssumeCapacity(
                                    .{
                                        .source_index = Index.source(import_source_index),
                                        .part_index = resolved_part_index,
                                    },
                                );
                            }

                            // Also depend on any files that re-exported this symbol in between the
                            // file containing the import and the file containing the imported symbol
                            part.dependencies.appendSliceAssumeCapacity(import.re_exports.slice());
                        }

                        // Merge these symbols so they will share the same name
                        const merged = this.graph.symbols.merge(ref, import.data.import_ref);
                        import_ref.* = merged;
                        needs_reindex = needs_reindex or !merged.eql(ref);
                    }
                }

                if (needs_reindex)
                    imports_to_bind.reIndex(this.allocator) catch unreachable;

                // If this is an entry point, depend on all exports so they are included
                if (is_entry_point) {
                    const force_include_exports = flag.force_include_exports_for_entry_point;
                    const add_wrapper = wrap != .none;
                    var dependencies = std.ArrayList(js_ast.Dependency).initCapacity(
                        this.allocator,
                        @as(usize, @boolToInt(force_include_exports)) + @as(usize, @boolToInt(add_wrapper)),
                    ) catch unreachable;
                    var resolved_exports_list: *ResolvedExports = &this.graph.meta.items(.resolved_exports)[id];
                    for (aliases) |alias| {
                        var export_ = resolved_exports_list.get(alias).?;
                        var target_source_index = export_.data.source_index.get();
                        var target_id = target_source_index;
                        var target_ref = export_.data.import_ref;

                        // If this is an import, then target what the import points to

                        if (imports_to_bind.get(target_ref)) |import_data| {
                            target_source_index = import_data.data.source_index.get();
                            target_id = target_source_index;
                            target_ref = import_data.data.import_ref;
                            dependencies.appendSlice(import_data.re_exports.slice()) catch unreachable;
                        }

                        const top_to_parts = this.topLevelSymbolsToParts(target_id, target_ref);
                        dependencies.ensureUnusedCapacity(top_to_parts.len) catch unreachable;
                        // Pull in all declarations of this symbol
                        for (top_to_parts) |part_index| {
                            dependencies.appendAssumeCapacity(
                                .{
                                    .source_index = Index.source(target_source_index),
                                    .part_index = part_index,
                                },
                            );
                        }
                    }

                    dependencies.ensureUnusedCapacity(@as(usize, @boolToInt(force_include_exports)) + @as(usize, @boolToInt(add_wrapper))) catch unreachable;

                    // Ensure "exports" is included if the current output format needs it
                    if (force_include_exports) {
                        dependencies.appendAssumeCapacity(
                            .{ .source_index = Index.source(source_index), .part_index = js_ast.namespace_export_part_index },
                        );
                    }

                    if (add_wrapper) {
                        dependencies.appendAssumeCapacity(
                            .{
                                .source_index = Index.source(source_index),
                                .part_index = this.graph.meta.items(.wrapper_part_index)[id].get(),
                            },
                        );
                    }

                    // Represent these constraints with a dummy part
                    const entry_point_part_index = this.graph.addPartToFile(
                        id,
                        .{
                            .dependencies = js_ast.Dependency.List.fromList(dependencies),
                            .can_be_removed_if_unused = false,
                        },
                    ) catch unreachable;
                    parts = parts_list[id].slice();
                    this.graph.meta.items(.entry_point_part_index)[id] = Index.part(entry_point_part_index);

                    // Pull in the "__toCommonJS" symbol if we need it due to being an entry point
                    if (force_include_exports) {
                        this.graph.generateRuntimeSymbolImportAndUse(
                            source_index,
                            Index.part(entry_point_part_index),
                            "__toCommonJS",
                            1,
                        ) catch unreachable;
                    }
                }

                // Encode import-specific constraints in the dependency graph
                var import_records: []ImportRecord = import_records_list[id].slice();
                debug("Binding {d} imports for file {s} (#{d})", .{ import_records.len, source.path.text, id });

                for (parts, 0..) |*part, part_index| {
                    var to_esm_uses: u32 = 0;
                    var to_common_js_uses: u32 = 0;
                    var runtime_require_uses: u32 = 0;

                    for (part.import_record_indices.slice()) |import_record_index| {
                        var record = &import_records[import_record_index];
                        const kind = record.kind;

                        // Don't follow external imports (this includes import() expressions)
                        if (!record.source_index.isValid() or this.isExternalDynamicImport(record, source_index)) {
                            // This is an external import. Check if it will be a "require()" call.
                            if (kind == .require or !output_format.keepES6ImportExportSyntax() or
                                (kind == .dynamic))
                            {
                                // We should use "__require" instead of "require" if we're not
                                // generating a CommonJS output file, since it won't exist otherwise
                                if (shouldCallRuntimeRequire(output_format)) {
                                    record.calls_runtime_require = true;
                                    runtime_require_uses += 1;
                                }

                                // If this wasn't originally a "require()" call, then we may need
                                // to wrap this in a call to the "__toESM" wrapper to convert from
                                // CommonJS semantics to ESM semantics.
                                //
                                // Unfortunately this adds some additional code since the conversion
                                // is somewhat complex. As an optimization, we can avoid this if the
                                // following things are true:
                                //
                                // - The import is an ES module statement (e.g. not an "import()" expression)
                                // - The ES module namespace object must not be captured
                                // - The "default" and "__esModule" exports must not be accessed
                                //
                                if (kind != .require and
                                    (kind != .stmt or
                                    record.contains_import_star or
                                    record.contains_default_alias or
                                    record.contains_es_module_alias))
                                {
                                    record.wrap_with_to_esm = true;
                                    to_esm_uses += 1;
                                }
                            }
                            continue;
                        }

                        const other_source_index = record.source_index.get();
                        const other_id = other_source_index;
                        std.debug.assert(@intCast(usize, other_id) < this.graph.meta.len);
                        const other_flags = flags[other_id];
                        const other_export_kind = exports_kind[other_id];

                        if (other_flags.wrap != .none) {
                            // Depend on the automatically-generated require wrapper symbol
                            const wrapper_ref = wrapper_refs[other_id];
                            this.graph.generateSymbolImportAndUse(
                                source_index,
                                @intCast(u32, part_index),
                                wrapper_ref,
                                1,
                                Index.source(other_source_index),
                            ) catch unreachable;

                            // This is an ES6 import of a CommonJS module, so it needs the
                            // "__toESM" wrapper as long as it's not a bare "require()"
                            if (kind != .require and other_export_kind == .cjs) {
                                record.wrap_with_to_esm = true;
                                to_esm_uses += 1;
                            }

                            // If this is an ESM wrapper, also depend on the exports object
                            // since the final code will contain an inline reference to it.
                            // This must be done for "require()" and "import()" expressions
                            // but does not need to be done for "import" statements since
                            // those just cause us to reference the exports directly.
                            if (other_flags.wrap == .esm and record.kind != .stmt) {
                                this.graph.generateSymbolImportAndUse(
                                    source_index,
                                    @intCast(u32, part_index),
                                    this.graph.ast.items(.exports_ref)[other_id],
                                    1,
                                    Index.source(other_source_index),
                                ) catch unreachable;

                                // If this is a "require()" call, then we should add the
                                // "__esModule" marker to behave as if the module was converted
                                // from ESM to CommonJS. This is done via a wrapper instead of
                                // by modifying the exports object itself because the same ES
                                // module may be simultaneously imported and required, and the
                                // importing code should not see "__esModule" while the requiring
                                // code should see "__esModule". This is an extremely complex
                                // and subtle set of bundler interop issues. See for example
                                // https://github.com/evanw/esbuild/issues/1591.
                                if (record.kind == .require) {
                                    record.wrap_with_to_commonjs = true;
                                    to_common_js_uses += 1;
                                }
                            }
                        } else if (kind == .stmt and other_export_kind == .esm_with_dynamic_fallback) {
                            // This is an import of a module that has a dynamic export fallback
                            // object. In that case we need to depend on that object in case
                            // something ends up needing to use it later. This could potentially
                            // be omitted in some cases with more advanced analysis if this
                            // dynamic export fallback object doesn't end up being needed.
                            this.graph.generateSymbolImportAndUse(
                                source_index,
                                @intCast(u32, part_index),
                                this.graph.ast.items(.exports_ref)[other_id],
                                1,
                                Index.source(other_source_index),
                            ) catch unreachable;
                        }
                    }

                    // If there's an ES6 import of a non-ES6 module, then we're going to need the
                    // "__toESM" symbol from the runtime to wrap the result of "require()"
                    this.graph.generateRuntimeSymbolImportAndUse(
                        source_index,
                        Index.part(part_index),

                        "__toESM",
                        to_esm_uses,
                    ) catch unreachable;

                    // If there's a CommonJS require of an ES6 module, then we're going to need the
                    // "__toCommonJS" symbol from the runtime to wrap the exports object
                    this.graph.generateRuntimeSymbolImportAndUse(
                        source_index,
                        Index.part(part_index),
                        "__toCommonJS",
                        to_common_js_uses,
                    ) catch unreachable;

                    // If there are unbundled calls to "require()" and we're not generating
                    // code for node, then substitute a "__require" wrapper for "require".
                    this.graph.generateRuntimeSymbolImportAndUse(
                        source_index,
                        Index.part(part_index),

                        // TODO: refactor this runtime symbol
                        "__require",
                        runtime_require_uses,
                    ) catch unreachable;

                    // If there's an ES6 export star statement of a non-ES6 module, then we're
                    // going to need the "__reExport" symbol from the runtime
                    var re_export_uses: u32 = 0;

                    for (export_star_import_records[id]) |import_record_index| {
                        var record = &import_records[import_record_index];

                        var happens_at_runtime = record.source_index.isInvalid() and (!is_entry_point or !output_format.keepES6ImportExportSyntax());
                        if (record.source_index.isValid()) {
                            var other_source_index = record.source_index.get();
                            const other_id = other_source_index;
                            std.debug.assert(@intCast(usize, other_id) < this.graph.meta.len);
                            const other_export_kind = exports_kind[other_id];
                            if (other_source_index != source_index and other_export_kind.isDynamic()) {
                                happens_at_runtime = true;
                            }

                            if (other_export_kind == .esm_with_dynamic_fallback) {
                                // This looks like "__reExport(exports_a, exports_b)". Make sure to
                                // pull in the "exports_b" symbol into this export star. This matters
                                // in code splitting situations where the "export_b" symbol might live
                                // in a different chunk than this export star.
                                this.graph.generateSymbolImportAndUse(
                                    source_index,
                                    @intCast(u32, part_index),
                                    this.graph.ast.items(.exports_ref)[other_id],
                                    1,
                                    Index.source(other_source_index),
                                ) catch unreachable;
                            }
                        }

                        if (happens_at_runtime) {
                            // Depend on this file's "exports" object for the first argument to "__reExport"
                            this.graph.generateSymbolImportAndUse(
                                source_index,
                                @intCast(u32, part_index),
                                this.graph.ast.items(.exports_ref)[id],
                                1,
                                Index.source(source_index),
                            ) catch unreachable;
                            this.graph.ast.items(.uses_exports_ref)[id] = true;
                            record.calls_runtime_re_export_fn = true;
                            re_export_uses += 1;
                        }
                    }

                    this.graph.generateRuntimeSymbolImportAndUse(
                        source_index,
                        Index.part(part_index),

                        "__reExport",
                        re_export_uses,
                    ) catch unreachable;
                }
            }
        }
    }

    pub fn createExportsForFile(
        c: *LinkerContext,
        allocator_: std.mem.Allocator,
        id: u32,
        resolved_exports: *ResolvedExports,
        imports_to_bind: []RefImportData,
        export_aliases: []const string,
        re_exports_count: usize,
    ) void {
        ////////////////////////////////////////////////////////////////////////////////
        // WARNING: This method is run in parallel over all files. Do not mutate data
        // for other files within this method or you will create a data race.
        ////////////////////////////////////////////////////////////////////////////////

        Stmt.Disabler.disable();
        defer Stmt.Disabler.enable();
        Expr.Disabler.disable();
        defer Expr.Disabler.enable();

        // 1 property per export
        var properties = std.ArrayList(js_ast.G.Property)
            .initCapacity(allocator_, export_aliases.len) catch unreachable;

        var ns_export_symbol_uses = js_ast.Part.SymbolUseMap{};
        ns_export_symbol_uses.ensureTotalCapacity(allocator_, export_aliases.len) catch unreachable;

        const needs_exports_variable = c.graph.meta.items(.flags)[id].needs_exports_variable;

        const stmts_count =
            // 2 statements for every export
            export_aliases.len * 2 +
            // + 1 if there are non-zero exports
            @as(usize, @boolToInt(export_aliases.len > 0)) +
            // + 1 if we need to inject the exports variable
            @as(usize, @boolToInt(needs_exports_variable));

        var stmts = js_ast.Stmt.Batcher.init(allocator_, stmts_count) catch unreachable;
        defer stmts.done();
        const loc = Logger.Loc.Empty;
        // todo: investigate if preallocating this array is faster
        var ns_export_dependencies = std.ArrayList(js_ast.Dependency).initCapacity(allocator_, re_exports_count) catch unreachable;
        for (export_aliases) |alias| {
            var export_ = resolved_exports.getPtr(alias).?;

            const other_id = export_.data.source_index.get();

            // If this is an export of an import, reference the symbol that the import
            // was eventually resolved to. We need to do this because imports have
            // already been resolved by this point, so we can't generate a new import
            // and have that be resolved later.
            if (imports_to_bind[other_id].get(export_.data.import_ref)) |import_data| {
                export_.data = import_data.data;
                ns_export_dependencies.appendSlice(import_data.re_exports.slice()) catch unreachable;
            }

            // Exports of imports need EImportIdentifier in case they need to be re-
            // written to a property access later on
            // note: this is stack allocated
            const value: js_ast.Expr = brk: {
                if (c.graph.symbols.getConst(export_.data.import_ref)) |symbol| {
                    if (symbol.namespace_alias != null) {
                        break :brk js_ast.Expr.init(
                            js_ast.E.ImportIdentifier,
                            js_ast.E.ImportIdentifier{
                                .ref = export_.data.import_ref,
                            },
                            loc,
                        );
                    }
                }

                break :brk js_ast.Expr.init(
                    js_ast.E.Identifier,
                    js_ast.E.Identifier{
                        .ref = export_.data.import_ref,
                    },
                    loc,
                );
            };

            const block = stmts.eat1(
                js_ast.Stmt.allocate(allocator_, js_ast.S.Block, .{
                    .stmts = stmts.eat1(
                        js_ast.Stmt.allocate(
                            allocator_,
                            js_ast.S.Return,
                            .{ .value = value },
                            loc,
                        ),
                    ),
                }, loc),
            );
            const fn_body = js_ast.G.FnBody{
                .stmts = block,
                .loc = loc,
            };
            properties.appendAssumeCapacity(
                .{
                    .key = js_ast.Expr.allocate(
                        allocator_,
                        js_ast.E.String,
                        .{
                            // TODO: test emoji work as expected
                            // relevant for WASM exports
                            .data = alias,
                        },
                        loc,
                    ),
                    .value = js_ast.Expr.allocate(
                        allocator_,
                        js_ast.E.Arrow,
                        .{ .prefer_expr = true, .body = fn_body },
                        loc,
                    ),
                },
            );
            ns_export_symbol_uses.putAssumeCapacity(export_.data.import_ref, .{ .count_estimate = 1 });

            // Make sure the part that declares the export is included
            const parts = c.topLevelSymbolsToParts(other_id, export_.data.import_ref);
            ns_export_dependencies.ensureUnusedCapacity(parts.len) catch unreachable;
            var ptr = ns_export_dependencies.items.ptr + ns_export_dependencies.items.len;
            ns_export_dependencies.items.len += parts.len;

            for (parts, ptr[0..parts.len]) |part_id, *dependency| {
                // Use a non-local dependency since this is likely from a different
                // file if it came in through an export star
                dependency.* = .{
                    .source_index = export_.data.source_index,
                    .part_index = part_id,
                };
            }
        }

        var declared_symbols = js_ast.DeclaredSymbol.List{};
        var exports_ref = c.graph.ast.items(.exports_ref)[id];
        var all_export_stmts: []js_ast.Stmt = stmts.head[0 .. @as(usize, @boolToInt(needs_exports_variable)) + @as(usize, @boolToInt(properties.items.len > 0))];
        stmts.head = stmts.head[all_export_stmts.len..];
        var remaining_stmts = all_export_stmts;
        defer std.debug.assert(remaining_stmts.len == 0); // all must be used

        // Prefix this part with "var exports = {}" if this isn't a CommonJS entry point
        if (needs_exports_variable) {
            var decls = allocator_.alloc(js_ast.G.Decl, 1) catch unreachable;
            decls[0] = .{
                .binding = js_ast.Binding.alloc(
                    allocator_,
                    js_ast.B.Identifier{
                        .ref = exports_ref,
                    },
                    loc,
                ),
                .value = js_ast.Expr.allocate(allocator_, js_ast.E.Object, .{}, loc),
            };
            remaining_stmts[0] = js_ast.Stmt.allocate(
                allocator_,
                js_ast.S.Local,
                .{
                    .decls = G.Decl.List.init(decls),
                },
                loc,
            );
            remaining_stmts = remaining_stmts[1..];
            declared_symbols.append(allocator_, .{ .ref = exports_ref, .is_top_level = true }) catch unreachable;
        }

        // "__export(exports, { foo: () => foo })"
        var export_ref = Ref.None;
        if (properties.items.len > 0) {
            export_ref = c.graph.ast.items(.module_scope)[Index.runtime.get()].members.get("__export").?.ref;
            var args = allocator_.alloc(js_ast.Expr, 2) catch unreachable;
            args[0..2].* = [_]js_ast.Expr{
                js_ast.Expr.initIdentifier(exports_ref, loc),
                js_ast.Expr.allocate(allocator_, js_ast.E.Object, .{ .properties = js_ast.G.Property.List.fromList(properties) }, loc),
            };
            remaining_stmts[0] = js_ast.Stmt.allocate(
                allocator_,
                js_ast.S.SExpr,
                .{
                    .value = js_ast.Expr.allocate(
                        allocator_,
                        js_ast.E.Call,
                        .{
                            .target = js_ast.Expr.initIdentifier(export_ref, loc),
                            .args = js_ast.ExprNodeList.init(args),
                        },
                        loc,
                    ),
                },
                loc,
            );
            remaining_stmts = remaining_stmts[1..];
            // Make sure this file depends on the "__export" symbol
            const parts = c.topLevelSymbolsToPartsForRuntime(export_ref);
            ns_export_dependencies.ensureUnusedCapacity(parts.len) catch unreachable;
            for (parts) |part_index| {
                ns_export_dependencies.appendAssumeCapacity(
                    .{ .source_index = Index.runtime, .part_index = part_index },
                );
            }

            // Make sure the CommonJS closure, if there is one, includes "exports"
            c.graph.ast.items(.uses_exports_ref)[id] = true;
        }

        // No need to generate a part if it'll be empty
        if (all_export_stmts.len > 0) {
            // - we must already have preallocated the parts array
            // - if the parts list is completely empty, we shouldn't have gotten here in the first place

            // Initialize the part that was allocated for us earlier. The information
            // here will be used after this during tree shaking.
            c.graph.ast.items(.parts)[id].slice()[js_ast.namespace_export_part_index] = .{
                .stmts = all_export_stmts,
                .symbol_uses = ns_export_symbol_uses,
                .dependencies = js_ast.Dependency.List.fromList(ns_export_dependencies),
                .declared_symbols = declared_symbols,

                // This can be removed if nothing uses it
                .can_be_removed_if_unused = true,

                // Make sure this is trimmed if unused even if tree shaking is disabled
                .force_tree_shaking = true,
            };

            // Pull in the "__export" symbol if it was used
            if (export_ref.isValid()) {
                c.graph.meta.items(.flags)[id].needs_export_symbol_from_runtime = true;
            }
        }
    }

    /// Step 5: Create namespace exports for every file. This is always necessary
    /// for CommonJS files, and is also necessary for other files if they are
    /// imported using an import star statement.
    pub fn doStep5(c: *LinkerContext, source_index_: Index, _: usize) void {
        const source_index = source_index_.get();

        const id = source_index;
        if (id > c.graph.meta.len) return;

        var worker: *ThreadPool.Worker = ThreadPool.Worker.get(@fieldParentPtr(BundleV2, "linker", c));
        defer worker.unget();

        // we must use this allocator here
        const allocator_ = worker.allocator;

        var resolved_exports: *ResolvedExports = &c.graph.meta.items(.resolved_exports)[id];

        // Now that all exports have been resolved, sort and filter them to create
        // something we can iterate over later.
        var aliases = std.ArrayList(string).initCapacity(allocator_, resolved_exports.count()) catch unreachable;
        var alias_iter = resolved_exports.iterator();
        var imports_to_bind = c.graph.meta.items(.imports_to_bind);
        var probably_typescript_type = c.graph.meta.items(.probably_typescript_type);

        // counting in here saves us an extra pass through the array
        var re_exports_count: usize = 0;

        next_alias: while (alias_iter.next()) |entry| {
            var export_ = entry.value_ptr.*;
            var alias = entry.key_ptr.*;
            const this_id = export_.data.source_index.get();
            var inner_count: usize = 0;
            // Re-exporting multiple symbols with the same name causes an ambiguous
            // export. These names cannot be used and should not end up in generated code.
            if (export_.potentially_ambiguous_export_star_refs.len > 0) {
                const main = imports_to_bind[this_id].get(export_.data.import_ref) orelse ImportData{ .data = export_.data };
                for (export_.potentially_ambiguous_export_star_refs.slice()) |ambig| {
                    const _id = ambig.data.source_index.get();
                    const ambig_ref = if (imports_to_bind[_id].get(ambig.data.import_ref)) |bound|
                        bound.data.import_ref
                    else
                        ambig.data.import_ref;
                    if (!main.data.import_ref.eql(ambig_ref)) {
                        continue :next_alias;
                    }
                    inner_count += @as(usize, ambig.re_exports.len);
                }
            }

            // Ignore re-exported imports in TypeScript files that failed to be
            // resolved. These are probably just type-only imports so the best thing to
            // do is to silently omit them from the export list.
            if (probably_typescript_type[this_id].contains(export_.data.import_ref)) {
                continue;
            }
            re_exports_count += inner_count;

            aliases.appendAssumeCapacity(alias);
        }
        // TODO: can this be u32 instead of a string?
        // if yes, we could just move all the hidden exports to the end of the array
        // and only store a count instead of an array
        strings.sortDesc(aliases.items);
        const export_aliases = aliases.toOwnedSlice() catch unreachable;
        c.graph.meta.items(.sorted_and_filtered_export_aliases)[id] = export_aliases;

        // Export creation uses "sortedAndFilteredExportAliases" so this must
        // come second after we fill in that array
        c.createExportsForFile(
            allocator_,
            id,
            resolved_exports,
            imports_to_bind,
            export_aliases,
            re_exports_count,
        );

        // Each part tracks the other parts it depends on within this file
        var local_dependencies = std.AutoHashMap(u32, u32).init(allocator_);
        defer local_dependencies.deinit();
        var parts = &c.graph.ast.items(.parts)[id];
        var parts_slice: []js_ast.Part = parts.slice();
        var named_imports: js_ast.Ast.NamedImports = c.graph.ast.items(.named_imports)[id];
        defer c.graph.ast.items(.named_imports)[id] = named_imports;
        outer: for (parts_slice, 0..) |*part, part_index| {

            // TODO: inline const TypeScript enum here

            // TODO: inline function calls here

            // Inline cross-module constants
            if (c.graph.const_values.count() > 0) {
                // First, find any symbol usage that points to a constant value.
                // This will be pretty rare.
                const first_constant_i: ?usize = brk: {
                    for (part.symbol_uses.keys(), 0..) |ref, j| {
                        if (c.graph.const_values.contains(ref)) {
                            break :brk j;
                        }
                    }

                    break :brk null;
                };
                if (first_constant_i) |j| {
                    var end_i: usize = 0;
                    // symbol_uses is an array
                    var keys = part.symbol_uses.keys()[j..];
                    var values = part.symbol_uses.values()[j..];
                    for (keys, values) |ref, val| {
                        if (c.graph.const_values.contains(ref)) {
                            continue;
                        }

                        keys[end_i] = ref;
                        values[end_i] = val;
                        end_i += 1;
                    }
                    part.symbol_uses.entries.len = end_i + j;

                    if (part.symbol_uses.entries.len == 0 and part.can_be_removed_if_unused) {
                        part.tag = .dead_due_to_inlining;
                        part.dependencies.len = 0;
                        continue :outer;
                    }

                    part.symbol_uses.reIndex(allocator_) catch unreachable;
                }
            }

            var symbol_uses = part.symbol_uses.keys();

            // Now that we know this, we can determine cross-part dependencies
            for (symbol_uses, 0..) |ref, j| {
                if (comptime Environment.allow_assert) {
                    std.debug.assert(part.symbol_uses.values()[j].count_estimate > 0);
                }

                const other_parts = c.topLevelSymbolsToParts(id, ref);

                for (other_parts) |other_part_index| {
                    var local = local_dependencies.getOrPut(@intCast(u32, other_part_index)) catch unreachable;
                    if (!local.found_existing or local.value_ptr.* != part_index) {
                        local.value_ptr.* = @intCast(u32, part_index);
                        // note: if we crash on append, it is due to threadlocal heaps in mimalloc
                        part.dependencies.push(
                            allocator_,
                            .{
                                .source_index = Index.source(source_index),
                                .part_index = other_part_index,
                            },
                        ) catch unreachable;
                    }
                }

                // Also map from imports to parts that use them
                if (named_imports.getPtr(ref)) |existing| {
                    existing.local_parts_with_uses.push(allocator_, @intCast(u32, part_index)) catch unreachable;
                }
            }
        }
    }

    const MatchImport = struct {
        alias: string = "",
        kind: MatchImport.Kind = MatchImport.Kind.ignore,
        namespace_ref: Ref = Ref.None,
        source_index: u32 = 0,
        name_loc: Logger.Loc = Logger.Loc.Empty, // Optional, goes with sourceIndex, ignore if zero,
        other_source_index: u32 = 0,
        other_name_loc: Logger.Loc = Logger.Loc.Empty, // Optional, goes with otherSourceIndex, ignore if zero,
        ref: Ref = Ref.None,

        pub const Kind = enum {
            /// The import is either external or undefined
            ignore,

            /// "sourceIndex" and "ref" are in use
            normal,

            /// "namespaceRef" and "alias" are in use
            namespace,

            /// Both "normal" and "namespace"
            normal_and_namespace,

            /// The import could not be evaluated due to a cycle
            cycle,

            /// The import is missing but came from a TypeScript file
            probably_typescript_type,

            /// The import resolved to multiple symbols via "export * from"
            ambiguous,
        };
    };
    pub fn source_(c: *LinkerContext, index: anytype) *const Logger.Source {
        return &c.parse_graph.input_files.items(.source)[index];
    }

    pub fn treeShakingAndCodeSplitting(c: *LinkerContext) !void {
        var parts = c.graph.ast.items(.parts);
        var import_records = c.graph.ast.items(.import_records);
        var side_effects = c.parse_graph.input_files.items(.side_effects);
        var entry_point_kinds = c.graph.files.items(.entry_point_kind);
        const entry_points = c.graph.entry_points.items(.source_index);
        var distances = c.graph.files.items(.distance_from_entry_point);

        // Tree shaking: Each entry point marks all files reachable from itself
        for (entry_points) |entry_point| {
            c.markFileLiveForTreeShaking(
                entry_point,
                side_effects,
                parts,
                import_records,
                entry_point_kinds,
            );
        }

        var file_entry_bits: []AutoBitSet = c.graph.files.items(.entry_bits);
        // AutoBitSet needs to be initialized if it is dynamic
        if (AutoBitSet.needsDynamic(entry_points.len)) {
            for (file_entry_bits) |*bits| {
                bits.* = try AutoBitSet.initEmpty(c.allocator, entry_points.len);
            }
        } else if (file_entry_bits.len > 0) {
            // assert that the tag is correct
            std.debug.assert(file_entry_bits[0] == .static);
        }

        // Code splitting: Determine which entry points can reach which files. This
        // has to happen after tree shaking because there is an implicit dependency
        // between live parts within the same file. All liveness has to be computed
        // first before determining which entry points can reach which files.
        for (entry_points, 0..) |entry_point, i| {
            c.markFileReachableForCodeSplitting(
                entry_point,
                i,
                distances,
                0,
                parts,
                import_records,
                file_entry_bits,
            );
        }
    }

    const ChunkMeta = struct {
        imports: Map,
        exports: Map,
        dynamic_imports: std.AutoArrayHashMap(Index.Int, void),

        pub const Map = std.AutoArrayHashMap(Ref, void);
    };

    const CrossChunkDependencies = struct {
        chunk_meta: []ChunkMeta,
        chunks: []Chunk,
        parts: []BabyList(js_ast.Part),
        import_records: []BabyList(bun.ImportRecord),
        flags: []const JSMeta.Flags,
        entry_point_chunk_indices: []Index.Int,
        imports_to_bind: []RefImportData,
        wrapper_refs: []const Ref,
        sorted_and_filtered_export_aliases: []const []const string,
        resolved_exports: []const ResolvedExports,
        ctx: *LinkerContext,
        symbols: *Symbol.Map,

        pub fn walk(deps: *@This(), chunk: *Chunk, chunk_index: usize) void {
            var chunk_meta = &deps.chunk_meta[chunk_index];
            var imports = &deps.chunk_meta[chunk_index].imports;

            const entry_point_chunk_indices = deps.entry_point_chunk_indices;

            // Go over each file in this chunk
            for (chunk.files_with_parts_in_chunk.keys()) |source_index| {
                if (chunk.content != .javascript) continue;

                // Go over each part in this file that's marked for inclusion in this chunk
                const parts = deps.parts[source_index].slice();
                var import_records = deps.import_records[source_index].slice();
                const imports_to_bind = deps.imports_to_bind[source_index];
                const wrap = deps.flags[source_index].wrap;
                const wrapper_ref = deps.wrapper_refs[source_index];
                const _chunks = deps.chunks;

                for (parts) |part| {
                    if (!part.is_live)
                        continue;

                    // Rewrite external dynamic imports to point to the chunk for that entry point
                    for (part.import_record_indices.slice()) |import_record_id| {
                        var import_record = &import_records[import_record_id];
                        if (import_record.source_index.isValid() and deps.ctx.isExternalDynamicImport(import_record, source_index)) {
                            const other_chunk_index = entry_point_chunk_indices[import_record.source_index.get()];
                            import_record.path.text = _chunks[other_chunk_index].unique_key;
                            import_record.source_index = Index.invalid;

                            // Track this cross-chunk dynamic import so we make sure to
                            // include its hash when we're calculating the hashes of all
                            // dependencies of this chunk.
                            if (other_chunk_index != chunk_index)
                                chunk_meta.dynamic_imports.put(other_chunk_index, {}) catch unreachable;
                        }
                    }

                    // Remember what chunk each top-level symbol is declared in. Symbols
                    // with multiple declarations such as repeated "var" statements with
                    // the same name should already be marked as all being in a single
                    // chunk. In that case this will overwrite the same value below which
                    // is fine.
                    deps.symbols.assignChunkIndex(part.declared_symbols, @truncate(u32, chunk_index));

                    const used_refs = part.symbol_uses.keys();

                    for (used_refs) |ref_| {
                        const ref_to_use = brk: {
                            var ref = ref_;
                            var symbol = deps.symbols.getConst(ref).?;

                            // Ignore unbound symbols
                            if (symbol.kind == .unbound)
                                continue;

                            // Ignore symbols that are going to be replaced by undefined
                            if (symbol.import_item_status == .missing) {
                                continue;
                            }

                            // If this is imported from another file, follow the import
                            // reference and reference the symbol in that file instead
                            if (imports_to_bind.get(ref)) |import_data| {
                                ref = import_data.data.import_ref;
                                symbol = deps.symbols.getConst(ref).?;
                            } else if (wrap == .cjs and ref.eql(wrapper_ref)) {
                                // The only internal symbol that wrapped CommonJS files export
                                // is the wrapper itself.
                                continue;
                            } else if (symbol.kind == .other) {
                                // TODO: figure out why we need to do this
                                // Without this, we are unable to map the import to runtime symbols across chunks
                                // which means we miss any runtime-imported symbol
                                if (imports_to_bind.get(deps.symbols.follow(ref))) |import_data| {
                                    ref = import_data.data.import_ref;
                                    symbol = deps.symbols.getConst(ref).?;
                                }
                            }

                            // If this is an ES6 import from a CommonJS file, it will become a
                            // property access off the namespace symbol instead of a bare
                            // identifier. In that case we want to pull in the namespace symbol
                            // instead. The namespace symbol stores the result of "require()".
                            if (symbol.namespace_alias) |*namespace_alias| {
                                ref = namespace_alias.namespace_ref;
                            }
                            break :brk ref;
                        };

                        if (comptime Environment.allow_assert)
                            debug("Cross-chunk import: {s} {}", .{ deps.symbols.get(ref_to_use).?.original_name, ref_to_use });

                        // We must record this relationship even for symbols that are not
                        // imports. Due to code splitting, the definition of a symbol may
                        // be moved to a separate chunk than the use of a symbol even if
                        // the definition and use of that symbol are originally from the
                        // same source file.
                        imports.put(ref_to_use, {}) catch unreachable;
                    }
                }
            }

            // Include the exports if this is an entry point chunk
            if (chunk.content == .javascript) {
                if (chunk.entry_point.is_entry_point) {
                    const flags = deps.flags[chunk.entry_point.source_index];
                    if (flags.wrap != .cjs) {
                        const resolved_exports = deps.resolved_exports[chunk.entry_point.source_index];
                        const sorted_and_filtered_export_aliases = deps.sorted_and_filtered_export_aliases[chunk.entry_point.source_index];
                        for (sorted_and_filtered_export_aliases) |alias| {
                            const export_ = resolved_exports.get(alias).?;
                            var target_ref = export_.data.import_ref;

                            // If this is an import, then target what the import points to
                            if (deps.imports_to_bind[export_.data.source_index.get()].get(target_ref)) |import_data| {
                                target_ref = import_data.data.import_ref;
                            }

                            // If this is an ES6 import from a CommonJS file, it will become a
                            // property access off the namespace symbol instead of a bare
                            // identifier. In that case we want to pull in the namespace symbol
                            // instead. The namespace symbol stores the result of "require()".
                            if (deps.symbols.getConst(target_ref).?.namespace_alias) |namespace_alias| {
                                target_ref = namespace_alias.namespace_ref;
                            }
                            if (comptime Environment.allow_assert)
                                debug("Cross-chunk export: {s}", .{deps.symbols.get(target_ref).?.original_name});

                            imports.put(target_ref, {}) catch unreachable;
                        }
                    }

                    // Ensure "exports" is included if the current output format needs it
                    if (flags.force_include_exports_for_entry_point) {
                        imports.put(deps.wrapper_refs[chunk.entry_point.source_index], {}) catch unreachable;
                    }

                    // Include the wrapper if present
                    if (flags.wrap != .none) {
                        imports.put(deps.wrapper_refs[chunk.entry_point.source_index], {}) catch unreachable;
                    }
                }
            }
        }
    };

    pub fn computeCrossChunkDependencies(c: *LinkerContext, chunks: []Chunk) !void {
        if (!c.graph.code_splitting) {
            // No need to compute cross-chunk dependencies if there can't be any
            return;
        }

        var chunk_metas = try c.allocator.alloc(ChunkMeta, chunks.len);
        for (chunk_metas) |*meta| {
            // these must be global allocator
            meta.* = .{
                .imports = ChunkMeta.Map.init(bun.default_allocator),
                .exports = ChunkMeta.Map.init(bun.default_allocator),
                .dynamic_imports = std.AutoArrayHashMap(Index.Int, void).init(bun.default_allocator),
            };
        }
        defer {
            for (chunk_metas) |*meta| {
                meta.imports.deinit();
                meta.exports.deinit();
                meta.dynamic_imports.deinit();
            }
            c.allocator.free(chunk_metas);
        }

        {
            var cross_chunk_dependencies = c.allocator.create(CrossChunkDependencies) catch unreachable;
            defer c.allocator.destroy(cross_chunk_dependencies);

            cross_chunk_dependencies.* = .{
                .chunks = chunks,
                .chunk_meta = chunk_metas,
                .parts = c.graph.ast.items(.parts),
                .import_records = c.graph.ast.items(.import_records),
                .flags = c.graph.meta.items(.flags),
                .entry_point_chunk_indices = c.graph.files.items(.entry_point_chunk_index),
                .imports_to_bind = c.graph.meta.items(.imports_to_bind),
                .wrapper_refs = c.graph.ast.items(.wrapper_ref),
                .sorted_and_filtered_export_aliases = c.graph.meta.items(.sorted_and_filtered_export_aliases),
                .resolved_exports = c.graph.meta.items(.resolved_exports),
                .ctx = c,
                .symbols = &c.graph.symbols,
            };

            c.parse_graph.pool.pool.doPtr(
                c.allocator,
                &c.wait_group,
                cross_chunk_dependencies,
                CrossChunkDependencies.walk,
                chunks,
            ) catch unreachable;
        }

        // Mark imported symbols as exported in the chunk from which they are declared
        for (chunks, chunk_metas, 0..) |*chunk, *chunk_meta, chunk_index| {
            if (chunk.content != .javascript) {
                continue;
            }
            var js = &chunk.content.javascript;

            // Find all uses in this chunk of symbols from other chunks
            for (chunk_meta.imports.keys()) |import_ref| {
                const symbol = c.graph.symbols.getConst(import_ref).?;

                // Ignore uses that aren't top-level symbols
                if (symbol.chunkIndex()) |other_chunk_index| {
                    if (@as(usize, other_chunk_index) != chunk_index) {
                        if (comptime Environment.allow_assert)
                            debug("Import name: {s} (in {s})", .{
                                symbol.original_name,
                                c.parse_graph.input_files.get(import_ref.sourceIndex()).source.path.text,
                            });

                        {
                            var entry = try js
                                .imports_from_other_chunks
                                .getOrPutValue(c.allocator, other_chunk_index, .{});
                            try entry.value_ptr.push(c.allocator, .{
                                .ref = import_ref,
                            });
                        }
                        _ = chunk_metas[other_chunk_index].exports.getOrPut(import_ref) catch unreachable;
                    }
                }
            }

            // If this is an entry point, make sure we import all chunks belonging to
            // this entry point, even if there are no imports. We need to make sure
            // these chunks are evaluated for their side effects too.
            if (chunk.entry_point.is_entry_point) {
                for (chunks, 0..) |*other_chunk, other_chunk_index| {
                    if (other_chunk_index == chunk_index or other_chunk.content != .javascript) continue;

                    if (other_chunk.entry_bits.isSet(chunk.entry_point.entry_point_id)) {
                        if (other_chunk.entry_point.is_entry_point) {
                            if (c.graph.react_client_component_boundary.bit_length > 0 or c.graph.react_server_component_boundary.bit_length > 0) {
                                const other_kind = c.graph.files.items(.entry_point_kind)[other_chunk.entry_point.source_index];
                                const this_kind = c.graph.files.items(.entry_point_kind)[chunk.entry_point.source_index];

                                if (this_kind != .react_client_component and
                                    other_kind.isReactReference())
                                {
                                    continue;
                                }
                            }
                        }
                        _ = js.imports_from_other_chunks.getOrPutValue(
                            c.allocator,
                            @truncate(u32, other_chunk_index),
                            CrossChunkImport.Item.List{},
                        ) catch unreachable;
                    }
                }
            }

            // Make sure we also track dynamic cross-chunk imports. These need to be
            // tracked so we count them as dependencies of this chunk for the purpose
            // of hash calculation.
            if (chunk_meta.dynamic_imports.count() > 0) {
                var dynamic_chunk_indices = chunk_meta.dynamic_imports.keys();
                std.sort.sort(Index.Int, dynamic_chunk_indices, {}, std.sort.asc(Index.Int));

                var imports = chunk.cross_chunk_imports.listManaged(c.allocator);
                defer chunk.cross_chunk_imports.update(imports);
                imports.ensureUnusedCapacity(dynamic_chunk_indices.len) catch unreachable;
                const prev_len = imports.items.len;
                imports.items.len += dynamic_chunk_indices.len;
                for (dynamic_chunk_indices, imports.items[prev_len..]) |dynamic_chunk_index, *item| {
                    item.* = .{
                        .import_kind = .dynamic,
                        .chunk_index = dynamic_chunk_index,
                    };
                }
            }
        }

        // Generate cross-chunk exports. These must be computed before cross-chunk
        // imports because of export alias renaming, which must consider all export
        // aliases simultaneously to avoid collisions.
        {
            std.debug.assert(chunk_metas.len == chunks.len);
            var r = renamer.ExportRenamer.init(c.allocator);
            defer r.deinit();
            debug("Generating cross-chunk exports", .{});

            var stable_ref_list = std.ArrayList(StableRef).init(c.allocator);
            defer stable_ref_list.deinit();

            for (chunks, chunk_metas) |*chunk, *chunk_meta| {
                if (chunk.content != .javascript) continue;

                var repr = &chunk.content.javascript;

                switch (c.options.output_format) {
                    .esm => {
                        c.sortedCrossChunkExportItems(
                            chunk_meta.exports,
                            &stable_ref_list,
                        );
                        var clause_items = BabyList(js_ast.ClauseItem).initCapacity(c.allocator, stable_ref_list.items.len) catch unreachable;
                        clause_items.len = @truncate(u32, stable_ref_list.items.len);
                        repr.exports_to_other_chunks.ensureUnusedCapacity(c.allocator, stable_ref_list.items.len) catch unreachable;
                        r.clearRetainingCapacity();

                        for (stable_ref_list.items, clause_items.slice()) |stable_ref, *clause_item| {
                            const ref = stable_ref.ref;
                            const alias = if (c.options.minify_identifiers) try r.nextMinifiedName(c.allocator) else r.nextRenamedName(c.graph.symbols.get(ref).?.original_name);

                            clause_item.* = .{
                                .name = .{
                                    .ref = ref,
                                    .loc = Logger.Loc.Empty,
                                },
                                .alias = alias,
                                .alias_loc = Logger.Loc.Empty,
                                .original_name = "",
                            };

                            repr.exports_to_other_chunks.putAssumeCapacity(
                                ref,
                                alias,
                            );
                        }

                        if (clause_items.len > 0) {
                            var stmts = BabyList(js_ast.Stmt).initCapacity(c.allocator, 1) catch unreachable;
                            var export_clause = c.allocator.create(js_ast.S.ExportClause) catch unreachable;
                            export_clause.* = .{
                                .items = clause_items.slice(),
                                .is_single_line = true,
                            };
                            stmts.appendAssumeCapacity(.{
                                .data = .{
                                    .s_export_clause = export_clause,
                                },
                                .loc = Logger.Loc.Empty,
                            });
                            repr.cross_chunk_suffix_stmts = stmts;
                        }
                    },
                    else => {},
                    // else => bun.unreachablePanic("Unexpected output format", .{}),
                }
            }
        }

        // Generate cross-chunk imports. These must be computed after cross-chunk
        // exports because the export aliases must already be finalized so they can
        // be embedded in the generated import statements.
        {
            debug("Generating cross-chunk imports", .{});
            var list = CrossChunkImport.List.init(c.allocator);
            defer list.deinit();

            for (chunks) |*chunk| {
                if (chunk.content != .javascript) continue;
                var repr = &chunk.content.javascript;
                var cross_chunk_prefix_stmts = BabyList(js_ast.Stmt){};

                list.clearRetainingCapacity();
                CrossChunkImport.sortedCrossChunkImports(&list, chunks, &repr.imports_from_other_chunks) catch unreachable;
                var cross_chunk_imports_input: []CrossChunkImport = list.items;
                var cross_chunk_imports = chunk.cross_chunk_imports;
                for (cross_chunk_imports_input) |cross_chunk_import| {
                    switch (c.options.output_format) {
                        .esm => {
                            const import_record_index = @intCast(u32, cross_chunk_imports.len);

                            var clauses = std.ArrayList(js_ast.ClauseItem).initCapacity(c.allocator, cross_chunk_import.sorted_import_items.len) catch unreachable;
                            for (cross_chunk_import.sorted_import_items.slice()) |item| {
                                clauses.appendAssumeCapacity(.{
                                    .name = .{
                                        .ref = item.ref,
                                        .loc = Logger.Loc.Empty,
                                    },
                                    .alias = item.export_alias,
                                    .alias_loc = Logger.Loc.Empty,
                                });
                            }

                            cross_chunk_imports.push(c.allocator, .{
                                .import_kind = .stmt,
                                .chunk_index = cross_chunk_import.chunk_index,
                            }) catch unreachable;
                            var import = c.allocator.create(js_ast.S.Import) catch unreachable;
                            import.* = .{
                                .items = clauses.items,
                                .import_record_index = import_record_index,
                                .namespace_ref = Ref.None,
                            };
                            cross_chunk_prefix_stmts.push(
                                c.allocator,
                                .{
                                    .data = .{
                                        .s_import = import,
                                    },
                                    .loc = Logger.Loc.Empty,
                                },
                            ) catch unreachable;
                        },
                        else => {},
                    }
                }

                repr.cross_chunk_prefix_stmts = cross_chunk_prefix_stmts;
                chunk.cross_chunk_imports = cross_chunk_imports;
            }
        }
    }

    const GenerateChunkCtx = struct {
        wg: *sync.WaitGroup,
        c: *LinkerContext,
        chunks: []Chunk,
    };
    fn generateChunkJS(ctx: GenerateChunkCtx, chunk: *Chunk, chunk_index: usize) void {
        defer ctx.wg.finish();
        const worker = ThreadPool.Worker.get(@fieldParentPtr(BundleV2, "linker", ctx.c));
        defer worker.unget();
        generateChunkJS_(ctx, worker, chunk, chunk_index) catch |err| Output.panic("TODO: handle error: {s}", .{@errorName(err)});
    }

    // This version generates the renamer for the chunk too
    // We have both to avoid extra thread switching overhead
    fn generateChunkJSWithRenamer(ctx: GenerateChunkCtx, chunk: *Chunk, chunk_index: usize) void {
        defer ctx.wg.finish();
        const worker = ThreadPool.Worker.get(@fieldParentPtr(BundleV2, "linker", ctx.c));
        defer worker.unget();
        generateJSRenamer_(ctx, worker, chunk, chunk_index);
        generateChunkJS_(ctx, worker, chunk, chunk_index) catch |err| Output.panic("TODO: handle error: {s}", .{@errorName(err)});
    }

    // TODO: investigate if we need to parallelize this function
    // esbuild does parallelize it.
    fn renameSymbolsInChunk(
        c: *LinkerContext,
        allocator: std.mem.Allocator,
        chunk: *Chunk,
        files_in_order: []const u32,
    ) !renamer.Renamer {
        const all_module_scopes = c.graph.ast.items(.module_scope);
        const all_flags: []const JSMeta.Flags = c.graph.meta.items(.flags);
        const all_parts: []const js_ast.Part.List = c.graph.ast.items(.parts);
        const all_wrapper_refs: []const Ref = c.graph.ast.items(.wrapper_ref);
        const all_import_records: []const ImportRecord.List = c.graph.ast.items(.import_records);

        var reserved_names = try renamer.computeInitialReservedNames(allocator);
        for (files_in_order) |source_index| {
            renamer.computeReservedNamesForScope(&all_module_scopes[source_index], &c.graph.symbols, &reserved_names, allocator);
        }

        var sorted_imports_from_other_chunks: std.ArrayList(StableRef) = brk: {
            var list = std.ArrayList(StableRef).init(allocator);
            var count: u32 = 0;
            var imports_from_other_chunks = chunk.content.javascript.imports_from_other_chunks.values();
            for (imports_from_other_chunks) |item| {
                count += item.len;
            }

            list.ensureTotalCapacityPrecise(count) catch unreachable;
            list.items.len = count;
            var remain = list.items;
            const stable_source_indices = c.graph.stable_source_indices;
            for (imports_from_other_chunks) |item| {
                for (item.slice()) |ref| {
                    remain[0] = StableRef{
                        .stable_source_index = stable_source_indices[ref.ref.sourceIndex()],
                        .ref = ref.ref,
                    };
                    remain = remain[1..];
                }
            }

            std.sort.sort(StableRef, list.items, {}, StableRef.isLessThan);
            break :brk list;
        };
        defer sorted_imports_from_other_chunks.deinit();

        if (c.options.minify_identifiers) {
            const first_top_level_slots: js_ast.SlotCounts = brk: {
                var slots = js_ast.SlotCounts{};
                const nested_scope_slot_counts = c.graph.ast.items(.nested_scope_slot_counts);
                for (files_in_order) |i| {
                    slots.unionMax(nested_scope_slot_counts[i]);
                }
                break :brk slots;
            };

            var minify_renamer = try MinifyRenamer.init(allocator, c.graph.symbols, first_top_level_slots, reserved_names);

            var top_level_symbols = renamer.StableSymbolCount.Array.init(allocator);
            defer top_level_symbols.deinit();

            var top_level_symbols_all = renamer.StableSymbolCount.Array.init(allocator);

            var stable_source_indices = c.graph.stable_source_indices;
            var freq = js_ast.CharFreq{
                .freqs = [_]i32{0} ** 64,
            };
            var capacity = sorted_imports_from_other_chunks.items.len;
            {
                const char_freqs = c.graph.ast.items(.char_freq);
                for (files_in_order) |source_index| {
                    if (char_freqs[source_index]) |char_freq| {
                        freq.include(char_freq);
                    }
                }
            }

            const uses_exports_ref_list = c.graph.ast.items(.uses_exports_ref);
            const uses_module_ref_list = c.graph.ast.items(.uses_module_ref);
            const exports_ref_list = c.graph.ast.items(.exports_ref);
            const module_ref_list = c.graph.ast.items(.module_ref);
            const parts_list = c.graph.ast.items(.parts);

            for (files_in_order) |source_index| {
                const uses_exports_ref = uses_exports_ref_list[source_index];
                const uses_module_ref = uses_module_ref_list[source_index];
                const exports_ref = exports_ref_list[source_index];
                const module_ref = module_ref_list[source_index];
                const parts = parts_list[source_index];

                top_level_symbols.clearRetainingCapacity();

                if (uses_exports_ref) {
                    try minify_renamer.accumulateSymbolUseCount(&top_level_symbols, exports_ref, 1, stable_source_indices);
                }
                if (uses_module_ref) {
                    try minify_renamer.accumulateSymbolUseCount(&top_level_symbols, module_ref, 1, stable_source_indices);
                }

                for (parts.slice()) |part| {
                    if (!part.is_live) {
                        continue;
                    }

                    try minify_renamer.accumulateSymbolUseCounts(&top_level_symbols, part.symbol_uses, stable_source_indices);

                    for (part.declared_symbols.refs()) |declared_ref| {
                        try minify_renamer.accumulateSymbolUseCount(&top_level_symbols, declared_ref, 1, stable_source_indices);
                    }
                }

                std.sort.sort(renamer.StableSymbolCount, top_level_symbols.items, {}, StableSymbolCount.lessThan);
                capacity += top_level_symbols.items.len;
                top_level_symbols_all.appendSlice(top_level_symbols.items) catch unreachable;
            }

            top_level_symbols.clearRetainingCapacity();
            for (sorted_imports_from_other_chunks.items) |stable| {
                try minify_renamer.accumulateSymbolUseCount(&top_level_symbols, stable.ref, 1, stable_source_indices);
            }
            top_level_symbols_all.appendSlice(top_level_symbols.items) catch unreachable;
            try minify_renamer.allocateTopLevelSymbolSlots(top_level_symbols_all);

            var minifier = freq.compile(allocator);
            try minify_renamer.assignNamesByFrequency(&minifier);

            return minify_renamer.toRenamer();
        }

        var r = try renamer.NumberRenamer.init(
            allocator,
            allocator,
            c.graph.symbols,
            reserved_names,
        );
        for (sorted_imports_from_other_chunks.items) |stable_ref| {
            r.addTopLevelSymbol(stable_ref.ref);
        }

        var sorted_ = std.ArrayList(u32).init(r.temp_allocator);
        var sorted = &sorted_;
        defer sorted.deinit();

        for (files_in_order) |source_index| {
            const wrap = all_flags[source_index].wrap;
            const parts: []const js_ast.Part = all_parts[source_index].slice();

            switch (wrap) {
                // Modules wrapped in a CommonJS closure look like this:
                //
                //   // foo.js
                //   var require_foo = __commonJS((exports, module) => {
                //     exports.foo = 123;
                //   });
                //
                // The symbol "require_foo" is stored in "file.ast.WrapperRef". We want
                // to be able to minify everything inside the closure without worrying
                // about collisions with other CommonJS modules. Set up the scopes such
                // that it appears as if the file was structured this way all along. It's
                // not completely accurate (e.g. we don't set the parent of the module
                // scope to this new top-level scope) but it's good enough for the
                // renaming code.
                .cjs => {
                    r.addTopLevelSymbol(all_wrapper_refs[source_index]);

                    // External import statements will be hoisted outside of the CommonJS
                    // wrapper if the output format supports import statements. We need to
                    // add those symbols to the top-level scope to avoid causing name
                    // collisions. This code special-cases only those symbols.
                    if (c.options.output_format.keepES6ImportExportSyntax()) {
                        const import_records = all_import_records[source_index].slice();
                        for (parts) |*part| {
                            for (part.stmts) |stmt| {
                                switch (stmt.data) {
                                    .s_import => |import| {
                                        if (!import_records[import.import_record_index].source_index.isValid()) {
                                            r.addTopLevelSymbol(import.namespace_ref);
                                            if (import.default_name) |default_name| {
                                                if (default_name.ref) |ref| {
                                                    r.addTopLevelSymbol(ref);
                                                }
                                            }

                                            for (import.items) |*item| {
                                                if (item.name.ref) |ref| {
                                                    r.addTopLevelSymbol(ref);
                                                }
                                            }
                                        }
                                    },
                                    .s_export_star => |export_| {
                                        if (!import_records[export_.import_record_index].source_index.isValid()) {
                                            r.addTopLevelSymbol(export_.namespace_ref);
                                        }
                                    },
                                    .s_export_from => |export_| {
                                        if (!import_records[export_.import_record_index].source_index.isValid()) {
                                            r.addTopLevelSymbol(export_.namespace_ref);

                                            for (export_.items) |*item| {
                                                if (item.name.ref) |ref| {
                                                    r.addTopLevelSymbol(ref);
                                                }
                                            }
                                        }
                                    },
                                    else => {},
                                }
                            }
                        }
                    }
                    r.assignNamesRecursiveWithNumberScope(&r.root, &all_module_scopes[source_index], source_index, sorted);
                    continue;
                },

                // Modules wrapped in an ESM closure look like this:
                //
                //   // foo.js
                //   var foo, foo_exports = {};
                //   __export(foo_exports, {
                //     foo: () => foo
                //   });
                //   let init_foo = __esm(() => {
                //     foo = 123;
                //   });
                //
                // The symbol "init_foo" is stored in "file.ast.WrapperRef". We need to
                // minify everything inside the closure without introducing a new scope
                // since all top-level variables will be hoisted outside of the closure.
                .esm => {
                    r.addTopLevelSymbol(all_wrapper_refs[source_index]);
                },

                else => {},
            }

            for (parts) |*part| {
                if (!part.is_live) continue;

                r.addTopLevelDeclaredSymbols(part.declared_symbols);
                for (part.scopes) |scope| {
                    r.assignNamesRecursiveWithNumberScope(&r.root, scope, source_index, sorted);
                }
                r.number_scope_pool.hive.available = @TypeOf(r.number_scope_pool.hive.available).initFull();
            }
        }

        return r.toRenamer();
    }

    fn generateJSRenamer(ctx: GenerateChunkCtx, chunk: *Chunk, chunk_index: usize) void {
        defer ctx.wg.finish();
        var worker = ThreadPool.Worker.get(@fieldParentPtr(BundleV2, "linker", ctx.c));
        defer worker.unget();
        generateJSRenamer_(ctx, worker, chunk, chunk_index);
    }

    fn generateJSRenamer_(ctx: GenerateChunkCtx, worker: *ThreadPool.Worker, chunk: *Chunk, chunk_index: usize) void {
        _ = chunk_index;
        chunk.renamer = ctx.c.renameSymbolsInChunk(
            worker.allocator,
            chunk,
            chunk.content.javascript.files_in_chunk_order,
        ) catch @panic("TODO: handle error");
    }

    fn generateChunkJS_(ctx: GenerateChunkCtx, worker: *ThreadPool.Worker, chunk: *Chunk, chunk_index: usize) !void {
        _ = chunk_index;

        const allocator = worker.allocator;
        const c = ctx.c;
        std.debug.assert(chunk.content == .javascript);

        var repr = &chunk.content.javascript;

        var runtime_scope: *Scope = &c.graph.ast.items(.module_scope)[c.graph.files.items(.input_file)[Index.runtime.value].get()];
        const ast = c.graph.ast.get(chunk.entry_point.source_index);
        var runtime_members = &runtime_scope.members;
        const toCommonJSRef = c.graph.symbols.follow(runtime_members.get("__toCommonJS").?.ref);
        const toESMRef = c.graph.symbols.follow(runtime_members.get("__toESM").?.ref);
        const runtimeRequireRef = c.graph.symbols.follow(runtime_members.get("__require").?.ref);

        js_ast.Expr.Data.Store.create(bun.default_allocator);
        js_ast.Stmt.Data.Store.create(bun.default_allocator);

        var r = chunk.renamer;
        defer r.deinit(bun.default_allocator);
        const part_ranges = repr.parts_in_chunk_in_order;
        var stmts = StmtList.init(allocator);
        defer stmts.deinit();

        var arena = std.heap.ArenaAllocator.init(allocator);
        defer arena.deinit();
        var compile_results = std.ArrayList(CompileResult).initCapacity(allocator, part_ranges.len) catch unreachable;
        {
            defer _ = arena.reset(.retain_capacity);

            var buffer_writer = js_printer.BufferWriter.init(allocator) catch unreachable;

            for (part_ranges, 0..) |part_range, i| {
                if (i > 0) _ = arena.reset(.retain_capacity);
                const result = c.generateCodeForFileInChunkJS(
                    &buffer_writer,
                    r,
                    chunk,
                    part_range,
                    toCommonJSRef,
                    toESMRef,
                    runtimeRequireRef,
                    &stmts,
                    allocator,
                    arena.allocator(),
                );

                if (i < part_ranges.len - 1) {
                    compile_results.appendAssumeCapacity(
                        // we reuse the memory buffer up until the final chunk to minimize reallocations
                        .{
                            .javascript = .{
                                .result = result.clone(allocator) catch unreachable,
                                .source_index = part_range.source_index.get(),
                            },
                        },
                    );
                } else {
                    if (comptime Environment.allow_assert) {
                        if (result == .result) {
                            if (buffer_writer.buffer.list.capacity > result.result.code.len) {
                                // add a 0 to make it easier to view the code in a debugger
                                // but only if room
                                buffer_writer.buffer.list.items.ptr[result.result.code.len] = 0;
                            }
                        }
                    }

                    // the final chunk owns the memory buffer
                    compile_results.appendAssumeCapacity(.{
                        .javascript = .{
                            .result = result.clone(allocator) catch unreachable,
                            .source_index = part_range.source_index.get(),
                        },
                    });
                }
            }
        }

        // Also generate the cross-chunk binding code
        var cross_chunk_prefix: []u8 = &.{};
        var cross_chunk_suffix: []u8 = &.{};

        {
            const indent: usize = 0;
            // TODO: IIFE indent

            const print_options = js_printer.Options{
                // TODO: IIFE
                .indent = indent,

                .allocator = allocator,
                .require_ref = runtimeRequireRef,
                .minify_whitespace = c.options.minify_whitespace,
                .minify_identifiers = c.options.minify_identifiers,
                .minify_syntax = c.options.minify_syntax,
                .const_values = c.graph.const_values,
            };

            var cross_chunk_import_records = ImportRecord.List.initCapacity(allocator, chunk.cross_chunk_imports.len) catch unreachable;
            defer cross_chunk_import_records.deinitWithAllocator(allocator);
            for (chunk.cross_chunk_imports.slice()) |import_record| {
                cross_chunk_import_records.appendAssumeCapacity(
                    .{
                        .kind = import_record.import_kind,
                        .path = Fs.Path.init(ctx.chunks[import_record.chunk_index].unique_key),
                        .range = Logger.Range.None,
                    },
                );
            }

            cross_chunk_prefix = js_printer.print(
                allocator,
<<<<<<< HEAD
                c.resolver.opts.platform,
                ast,
                c.source_(chunk.entry_point.source_index),
=======
                c.resolver.opts.target,
>>>>>>> f54fbaf3
                print_options,
                cross_chunk_import_records.slice(),
                &[_]js_ast.Part{
                    .{ .stmts = chunk.content.javascript.cross_chunk_prefix_stmts.slice() },
                },
                r,
                false,
            ).result.code;
            cross_chunk_suffix = js_printer.print(
                allocator,
<<<<<<< HEAD
                c.resolver.opts.platform,
                ast,
                c.source_(chunk.entry_point.source_index),
=======
                c.resolver.opts.target,
>>>>>>> f54fbaf3
                print_options,
                &.{},
                &[_]js_ast.Part{
                    .{ .stmts = chunk.content.javascript.cross_chunk_suffix_stmts.slice() },
                },
                r,
                false,
            ).result.code;
        }

        // Generate the exports for the entry point, if there are any
        const entry_point_tail = brk: {
            if (chunk.isEntryPoint()) {
                break :brk c.generateEntryPointTailJS(
                    toCommonJSRef,
                    toESMRef,
                    chunk.entry_point.source_index,
                    allocator,
                    arena.allocator(),
                    r,
                );
            }

            break :brk CompileResult.empty;
        };

        var j = bun.Joiner{
            .use_pool = false,
            .node_allocator = allocator,
            .watcher = .{
                .input = chunk.unique_key,
            },
        };

        var line_offset: bun.sourcemap.LineColumnOffset.Optional = if (c.options.source_maps != .none) .{ .value = .{} } else .{ .null = {} };

        // Concatenate the generated JavaScript chunks together

        var newline_before_comment = false;
        var is_executable = false;

        // Start with the hashbang if there is one. This must be done before the
        // banner because it only works if it's literally the first character.
        if (chunk.isEntryPoint()) {
            const hashbang = c.graph.ast.items(.hashbang)[chunk.entry_point.source_index];
            if (hashbang.len > 0) {
                j.push(hashbang);
                j.push("\n");
                line_offset.advance(hashbang);
                newline_before_comment = true;
                is_executable = true;
            }
        }

        if (chunk.entry_point.is_entry_point and ctx.c.graph.ast.items(.target)[chunk.entry_point.source_index].isBun()) {
            j.push("// @bun\n");
        }

        // TODO: banner

        // TODO: directive

        // TODO: IIFE wrap

        if (cross_chunk_prefix.len > 0) {
            newline_before_comment = true;
            line_offset.advance(cross_chunk_prefix);
            j.append(cross_chunk_prefix, 0, bun.default_allocator);
        }

        // Concatenate the generated JavaScript chunks together

        var prev_filename_comment: Index.Int = 0;
        var compile_results_for_source_map = std.ArrayList(CompileResultForSourceMap).init(allocator);

        const sources: []const Logger.Source = c.parse_graph.input_files.items(.source);
        for (@as([]CompileResult, compile_results.items)) |compile_result| {
            const source_index = compile_result.sourceIndex();
            const is_runtime = source_index == Index.runtime.value;

            // TODO: extracated legal comments

            // Add a comment with the file path before the file contents
            if (c.options.mode == .bundle and !c.options.minify_whitespace and source_index != prev_filename_comment and compile_result.code().len > 0) {
                prev_filename_comment = source_index;
                if (newline_before_comment) {
                    j.push("\n");
                    line_offset.advance("\n");
                }

                // Make sure newlines in the path can't cause a syntax error. This does
                // not minimize allocations because it's expected that this case never
                // comes up in practice.
                const CommentType = enum {
                    multiline,
                    single,
                };

                const pretty = sources[source_index].path.pretty;

                // TODO: quote this. This is really janky.
                const comment_type = if (strings.indexOfNewlineOrNonASCII(pretty, 0) != null)
                    CommentType.multiline
                else
                    CommentType.single;

                switch (comment_type) {
                    .multiline => {
                        j.push("/* ");
                        line_offset.advance("/* ");
                    },
                    .single => {
                        j.push("// ");
                        line_offset.advance("// ");
                    },
                }

                j.push(pretty);
                line_offset.advance(pretty);

                switch (comment_type) {
                    .multiline => {
                        j.push(" */\n");
                        line_offset.advance(" */\n");
                    },
                    .single => {
                        j.push("\n");
                        line_offset.advance("\n");
                    },
                }
                prev_filename_comment = source_index;
            }

            if (is_runtime) {
                line_offset.advance(compile_result.code());
                j.append(compile_result.code(), 0, bun.default_allocator);
            } else {
                j.append(compile_result.code(), 0, bun.default_allocator);

                var generated_offset = line_offset;
                line_offset.reset();

                if (c.options.source_maps != .none) {
                    switch (compile_result.javascript.result) {
                        .result => |res| {
                            try compile_results_for_source_map.append(CompileResultForSourceMap{
                                .source_map_chunk = res.source_map.?,
                                .generated_offset = generated_offset.value,
                                .source_index = compile_result.sourceIndex(),
                            });
                        },
                        else => {},
                    }
                }
            }

            // TODO: metafile
            newline_before_comment = compile_result.code().len > 0;
        }

        const tail_code = entry_point_tail.code();
        if (tail_code.len > 0) {
            // Stick the entry point tail at the end of the file. Deliberately don't
            // include any source mapping information for this because it's automatically
            // generated and doesn't correspond to a location in the input file.
            j.append(tail_code, 0, bun.default_allocator);
        }

        // Put the cross-chunk suffix inside the IIFE
        if (cross_chunk_suffix.len > 0) {
            if (newline_before_comment) {
                j.push("\n");
                line_offset.advance("\n");
            }

            j.append(cross_chunk_suffix, 0, bun.default_allocator);
        }

        if (c.options.output_format == .iife) {
            const without_newline = "})();";

            const with_newline = if (newline_before_comment)
                without_newline ++ "\n"
            else
                without_newline;

            j.push(with_newline);
        }

        j.ensureNewlineAtEnd();
        // TODO: maybeAppendLegalComments

        // TODO: footer

        chunk.intermediate_output = c.breakOutputIntoPieces(
            allocator,
            &j,

            cross_chunk_prefix.len > 0 or
                cross_chunk_suffix.len > 0 or
                c.parse_graph.estimated_file_loader_count > 0,
            @truncate(u32, ctx.chunks.len),
        ) catch @panic("Unhandled out of memory error in breakOutputIntoPieces()");

        // TODO: meta contents

        if (c.options.source_maps != .none) {
            var can_have_shifts = chunk.intermediate_output == .empty;
            chunk.output_source_map = try c.generateSourceMapForChunk(
                worker,
                compile_results_for_source_map.items,
                c.resolver.opts.output_dir,
                can_have_shifts,
            );
        }

        chunk.isolated_hash = c.generateIsolatedHash(chunk);
        chunk.is_executable = is_executable;
    }

    pub fn generateSourceMapForChunk(
        c: *LinkerContext,
        worker: *ThreadPool.Worker,
        results: []CompileResultForSourceMap,
        chunk_abs_dir: string,
        can_have_shifts: bool,
    ) !sourcemap.SourceMapPieces {
        std.debug.assert(results.len > 0);

        var j = Joiner{};
        var items = try std.ArrayList(Logger.Source).initCapacity(worker.allocator, results.len);
        for (results) |result| {
            const file: Graph.InputFile = c.parse_graph.input_files.get(result.source_index);
            items.appendAssumeCapacity(file.source);
        }

        var source_index_to_sources_index = std.AutoHashMap(u32, u32).init(worker.allocator);
        defer source_index_to_sources_index.deinit();
        var next_source_index: u32 = 0;

        j.push("{\n  \"version\": 3,\n  \"sources\": [");
        for (items.items, 0..) |*item, i| {
            if (i != 0) {
                j.push(", ");
            }

            if (strings.eqlComptime(item.path.namespace, "file")) {
                const rel_path = try std.fs.path.relative(worker.allocator, chunk_abs_dir, item.path.text);
                item.path.pretty = rel_path;
            }

            var quote_buf = try MutableString.init(worker.allocator, item.path.pretty.len);
            quote_buf = try js_printer.quoteForJSON(item.path.pretty, quote_buf, false);
            j.push(quote_buf.list.items);
        }

        j.push("]");

        j.push(",\n  \"sourcesContent\": [");
        for (items.items, 0..) |item, i| {
            if (i != 0) {
                j.push(", ");
            }

            var quote_buf = try MutableString.init(worker.allocator, item.path.pretty.len);
            quote_buf = try js_printer.quoteForJSON(item.contents, quote_buf, false);
            j.push(quote_buf.list.items);
        }
        j.push("]");

        j.push(",\n  \"mappings\": \"");
        var mapping_start = j.len;
        var prev_end_state = sourcemap.SourceMapState{};
        var prev_column_offset: i32 = 0;
        for (results) |result| {
            var chunk = result.source_map_chunk;
            var offset = result.generated_offset;
            var res = try source_index_to_sources_index.getOrPut(result.source_index);
            if (res.found_existing) continue;
            res.value_ptr.* = next_source_index;
            const source_index = @intCast(i32, next_source_index);
            next_source_index += 1;

            var start_state = sourcemap.SourceMapState{
                .source_index = source_index,
                .generated_line = offset.lines,
                .generated_column = offset.columns,
            };

            if (offset.lines == 0) {
                start_state.generated_column += prev_column_offset;
            }

            try sourcemap.appendSourceMapChunk(&j, worker.allocator, prev_end_state, start_state, chunk.buffer.list.items);

            prev_end_state = chunk.end_state;
            prev_end_state.source_index = source_index;
            prev_column_offset = chunk.final_generated_column;

            if (prev_end_state.generated_line == 0) {
                prev_end_state.generated_column += start_state.generated_column;
                prev_column_offset += start_state.generated_column;
            }
        }
        var mapping_end = j.len;

        j.push("\",\n  \"names\": []\n}");
        var done = try j.done(worker.allocator);

        var pieces = sourcemap.SourceMapPieces.init(worker.allocator);
        if (can_have_shifts) {
            try pieces.prefix.appendSlice(done[0..mapping_start]);
            try pieces.mappings.appendSlice(done[mapping_start..mapping_end]);
            try pieces.suffix.appendSlice(done[mapping_end..]);
        } else {
            try pieces.prefix.appendSlice(done);
        }

        return pieces;
    }

    pub fn generateIsolatedHash(c: *LinkerContext, chunk: *const Chunk) u64 {
        var hasher = ContentHasher{};

        // Mix the file names and part ranges of all of the files in this chunk into
        // the hash. Objects that appear identical but that live in separate files or
        // that live in separate parts in the same file must not be merged. This only
        // needs to be done for JavaScript files, not CSS files.
        if (chunk.content == .javascript) {
            const sources = c.parse_graph.input_files.items(.source);
            for (chunk.content.javascript.parts_in_chunk_in_order) |part_range| {
                const source: Logger.Source = sources[part_range.source_index.get()];

                const file_path = brk: {
                    if (strings.eqlComptime(source.path.namespace, "file")) {
                        // Use the pretty path as the file name since it should be platform-
                        // independent (relative paths and the "/" path separator)
                        break :brk source.path.pretty;
                    } else {
                        // If this isn't in the "file" namespace, just use the full path text
                        // verbatim. This could be a source of cross-platform differences if
                        // plugins are storing platform-specific information in here, but then
                        // that problem isn't caused by esbuild itself.
                        break :brk source.path.text;
                    }
                };

                // Include the path namespace in the hash so that files with the same
                hasher.write(source.key_path.namespace);

                // Then include the file path
                hasher.write(file_path);

                // Then include the part range
                hasher.writeInts(&[_]u32{
                    part_range.part_index_begin,
                    part_range.part_index_end,
                });
            }
        }

        // Hash the output path template as part of the content hash because we want
        // any import to be considered different if the import's output path has changed.
        hasher.write(chunk.template.data);

        // Also hash the public path. If provided, this is used whenever files
        // reference each other such as cross-chunk imports, asset file references,
        // and source map comments. We always include the hash in all chunks instead
        // of trying to figure out which chunks will include the public path for
        // simplicity and for robustness to code changes in the future.
        if (c.options.public_path.len > 0) {
            hasher.write(c.options.public_path);
        }

        // Include the generated output content in the hash. This excludes the
        // randomly-generated import paths (the unique keys) and only includes the
        // data in the spans between them.
        if (chunk.intermediate_output == .pieces) {
            for (chunk.intermediate_output.pieces.slice()) |piece| {
                hasher.write(piece.data());
            }
        } else {
            var el = chunk.intermediate_output.joiner.head;
            while (el) |e| : (el = e.next) {
                hasher.write(e.data.slice);
            }
        }

        return hasher.digest();
    }

    pub fn generateEntryPointTailJS(
        c: *LinkerContext,
        toCommonJSRef: Ref,
        toESMRef: Ref,
        source_index: Index.Int,
        allocator: std.mem.Allocator,
        temp_allocator: std.mem.Allocator,
        r: renamer.Renamer,
    ) CompileResult {
        const flags: JSMeta.Flags = c.graph.meta.items(.flags)[source_index];
        var stmts = std.ArrayList(Stmt).init(temp_allocator);
        defer stmts.deinit();
        const ast: js_ast.Ast = c.graph.ast.get(source_index);

        switch (c.options.output_format) {
            // TODO:
            .preserve => {},

            .esm => {
                switch (flags.wrap) {
                    .cjs => {
                        stmts.append(
                            Stmt.alloc(
                                // "export default require_foo();"
                                S.ExportDefault,
                                .{
                                    .default_name = .{
                                        .loc = Logger.Loc.Empty,
                                        .ref = ast.wrapper_ref,
                                    },
                                    .value = .{
                                        .expr = Expr.init(
                                            E.Call,
                                            E.Call{
                                                .target = Expr.initIdentifier(
                                                    ast.wrapper_ref,
                                                    Logger.Loc.Empty,
                                                ),
                                            },
                                            Logger.Loc.Empty,
                                        ),
                                    },
                                },
                                Logger.Loc.Empty,
                            ),
                        ) catch unreachable;
                    },
                    else => {
                        if (flags.wrap == .esm) {
                            if (flags.is_async_or_has_async_dependency) {
                                // "await init_foo();"
                                stmts.append(
                                    Stmt.alloc(
                                        S.SExpr,
                                        .{
                                            .value = Expr.init(
                                                E.Await,
                                                E.Await{
                                                    .value = Expr.init(
                                                        E.Call,
                                                        E.Call{
                                                            .target = Expr.initIdentifier(
                                                                ast.wrapper_ref,
                                                                Logger.Loc.Empty,
                                                            ),
                                                        },
                                                        Logger.Loc.Empty,
                                                    ),
                                                },
                                                Logger.Loc.Empty,
                                            ),
                                        },
                                        Logger.Loc.Empty,
                                    ),
                                ) catch unreachable;
                            } else {
                                // "init_foo();"
                                stmts.append(
                                    Stmt.alloc(
                                        S.SExpr,
                                        .{
                                            .value = Expr.init(
                                                E.Call,
                                                E.Call{
                                                    .target = Expr.initIdentifier(
                                                        ast.wrapper_ref,
                                                        Logger.Loc.Empty,
                                                    ),
                                                },
                                                Logger.Loc.Empty,
                                            ),
                                        },
                                        Logger.Loc.Empty,
                                    ),
                                ) catch unreachable;
                            }
                        }

                        const sorted_and_filtered_export_aliases = c.graph.meta.items(.sorted_and_filtered_export_aliases)[source_index];

                        if (sorted_and_filtered_export_aliases.len > 0) {
                            const resolved_exports: ResolvedExports = c.graph.meta.items(.resolved_exports)[source_index];
                            const imports_to_bind: RefImportData = c.graph.meta.items(.imports_to_bind)[source_index];

                            // If the output format is ES6 modules and we're an entry point, generate an
                            // ES6 export statement containing all exports. Except don't do that if this
                            // entry point is a CommonJS-style module, since that would generate an ES6
                            // export statement that's not top-level. Instead, we will export the CommonJS
                            // exports as a default export later on.
                            var items = std.ArrayList(js_ast.ClauseItem).init(temp_allocator);
                            const cjs_export_copies = c.graph.meta.items(.cjs_export_copies)[source_index];

                            for (sorted_and_filtered_export_aliases, 0..) |alias, i| {
                                var resolved_export = resolved_exports.get(alias).?;

                                // If this is an export of an import, reference the symbol that the import
                                // was eventually resolved to. We need to do this because imports have
                                // already been resolved by this point, so we can't generate a new import
                                // and have that be resolved later.
                                if (imports_to_bind.get(resolved_export.data.import_ref)) |import_data| {
                                    resolved_export.data.import_ref = import_data.data.import_ref;
                                    resolved_export.data.source_index = import_data.data.source_index;
                                }

                                // Exports of imports need EImportIdentifier in case they need to be re-
                                // written to a property access later on
                                if (c.graph.symbols.get(resolved_export.data.import_ref).?.namespace_alias != null) {
                                    const temp_ref = cjs_export_copies[i];

                                    // Create both a local variable and an export clause for that variable.
                                    // The local variable is initialized with the initial value of the
                                    // export. This isn't fully correct because it's a "dead" binding and
                                    // doesn't update with the "live" value as it changes. But ES6 modules
                                    // don't have any syntax for bare named getter functions so this is the
                                    // best we can do.
                                    //
                                    // These input files:
                                    //
                                    //   // entry_point.js
                                    //   export {foo} from './cjs-format.js'
                                    //
                                    //   // cjs-format.js
                                    //   Object.defineProperty(exports, 'foo', {
                                    //     enumerable: true,
                                    //     get: () => Math.random(),
                                    //   })
                                    //
                                    // Become this output file:
                                    //
                                    //   // cjs-format.js
                                    //   var require_cjs_format = __commonJS((exports) => {
                                    //     Object.defineProperty(exports, "foo", {
                                    //       enumerable: true,
                                    //       get: () => Math.random()
                                    //     });
                                    //   });
                                    //
                                    //   // entry_point.js
                                    //   var cjs_format = __toESM(require_cjs_format());
                                    //   var export_foo = cjs_format.foo;
                                    //   export {
                                    //     export_foo as foo
                                    //   };
                                    //
                                    stmts.append(
                                        Stmt.alloc(
                                            S.Local,
                                            .{
                                                .decls = js_ast.G.Decl.List.fromSlice(
                                                    temp_allocator,
                                                    &.{
                                                        .{
                                                            .binding = Binding.alloc(
                                                                temp_allocator,
                                                                B.Identifier{
                                                                    .ref = temp_ref,
                                                                },
                                                                Logger.Loc.Empty,
                                                            ),
                                                            .value = Expr.init(
                                                                E.ImportIdentifier,
                                                                E.ImportIdentifier{
                                                                    .ref = resolved_export.data.import_ref,
                                                                },
                                                                Logger.Loc.Empty,
                                                            ),
                                                        },
                                                    },
                                                ) catch unreachable,
                                            },
                                            Logger.Loc.Empty,
                                        ),
                                    ) catch unreachable;

                                    items.append(
                                        .{
                                            .name = js_ast.LocRef{
                                                .ref = temp_ref,
                                                .loc = Logger.Loc.Empty,
                                            },
                                            .alias = alias,
                                            .alias_loc = Logger.Loc.Empty,
                                        },
                                    ) catch unreachable;
                                } else {
                                    // Local identifiers can be exported using an export clause. This is done
                                    // this way instead of leaving the "export" keyword on the local declaration
                                    // itself both because it lets the local identifier be minified and because
                                    // it works transparently for re-exports across files.
                                    //
                                    // These input files:
                                    //
                                    //   // entry_point.js
                                    //   export * from './esm-format.js'
                                    //
                                    //   // esm-format.js
                                    //   export let foo = 123
                                    //
                                    // Become this output file:
                                    //
                                    //   // esm-format.js
                                    //   let foo = 123;
                                    //
                                    //   // entry_point.js
                                    //   export {
                                    //     foo
                                    //   };
                                    //
                                    items.append(.{
                                        .name = js_ast.LocRef{
                                            .ref = resolved_export.data.import_ref,
                                            .loc = resolved_export.data.name_loc,
                                        },
                                        .alias = alias,
                                        .alias_loc = resolved_export.data.name_loc,
                                    }) catch unreachable;
                                }
                            }

                            stmts.append(
                                Stmt.alloc(
                                    S.ExportClause,
                                    .{
                                        .items = items.items,
                                    },
                                    Logger.Loc.Empty,
                                ),
                            ) catch unreachable;
                        }
                    },
                }
            },

            // TODO: iife
            .iife => {},

            .cjs => {
                switch (flags.wrap) {
                    .cjs => {
                        // "module.exports = require_foo();"
                        stmts.append(
                            Stmt.assign(
                                Expr.init(
                                    E.Dot,
                                    .{
                                        .target = Expr.initIdentifier(c.unbound_module_ref, Logger.Loc.Empty),
                                        .name = "exports",
                                        .name_loc = Logger.Loc.Empty,
                                    },
                                    Logger.Loc.Empty,
                                ),
                                Expr.init(
                                    E.Call,
                                    .{
                                        .target = Expr.initIdentifier(ast.wrapper_ref, Logger.Loc.Empty),
                                    },
                                    Logger.Loc.Empty,
                                ),
                                temp_allocator,
                            ),
                        ) catch unreachable;
                    },
                    .esm => {
                        // "init_foo();"
                        stmts.append(
                            Stmt.alloc(
                                S.SExpr,
                                .{
                                    .value = Expr.init(
                                        E.Call,
                                        .{
                                            .target = Expr.initIdentifier(ast.wrapper_ref, Logger.Loc.Empty),
                                        },
                                        Logger.Loc.Empty,
                                    ),
                                },
                                Logger.Loc.Empty,
                            ),
                        ) catch unreachable;
                    },
                    else => {},
                }

                // TODO:
                // If we are generating CommonJS for node, encode the known export names in
                // a form that node can understand them. This relies on the specific behavior
                // of this parser, which the node project uses to detect named exports in
                // CommonJS files: https://github.com/guybedford/cjs-module-lexer. Think of
                // this code as an annotation for that parser.
            },
        }

        if (stmts.items.len == 0) {
            return .{
                .javascript = .{
                    .source_index = source_index,
                    .result = .{ .result = .{
                        .code = "",
                    } },
                },
            };
        }

        const print_options = js_printer.Options{
            // TODO: IIFE
            .indent = 0,

            .allocator = allocator,
            .to_esm_ref = toESMRef,
            .to_commonjs_ref = toCommonJSRef,
            .require_or_import_meta_for_source_callback = js_printer.RequireOrImportMeta.Callback.init(LinkerContext, requireOrImportMetaForSource, c),

            .minify_whitespace = c.options.minify_whitespace,
            .minify_syntax = c.options.minify_syntax,
            .const_values = c.graph.const_values,
        };

        return .{
            .javascript = .{
                .result = js_printer.print(
                    allocator,
<<<<<<< HEAD
                    c.resolver.opts.platform,
                    ast,
                    c.source_(source_index),
=======
                    c.resolver.opts.target,
>>>>>>> f54fbaf3
                    print_options,
                    ast.import_records.slice(),
                    &[_]js_ast.Part{
                        .{
                            .stmts = stmts.items,
                        },
                    },
                    r,
                    false,
                ),
                .source_index = source_index,
            },
        };
    }

    const StmtList = struct {
        inside_wrapper_prefix: std.ArrayList(Stmt),
        outside_wrapper_prefix: std.ArrayList(Stmt),
        inside_wrapper_suffix: std.ArrayList(Stmt),

        all_stmts: std.ArrayList(Stmt),

        pub fn reset(this: *StmtList) void {
            this.inside_wrapper_prefix.clearRetainingCapacity();
            this.outside_wrapper_prefix.clearRetainingCapacity();
            this.inside_wrapper_suffix.clearRetainingCapacity();
            this.all_stmts.clearRetainingCapacity();
        }

        pub fn deinit(this: *StmtList) void {
            this.inside_wrapper_prefix.deinit();
            this.outside_wrapper_prefix.deinit();
            this.inside_wrapper_suffix.deinit();
            this.all_stmts.deinit();
        }

        pub fn init(allocator: std.mem.Allocator) StmtList {
            return .{
                .inside_wrapper_prefix = std.ArrayList(Stmt).init(allocator),
                .outside_wrapper_prefix = std.ArrayList(Stmt).init(allocator),
                .inside_wrapper_suffix = std.ArrayList(Stmt).init(allocator),
                .all_stmts = std.ArrayList(Stmt).init(allocator),
            };
        }
    };

    fn mergeAdjacentLocalStmts(stmts: *std.ArrayList(Stmt), allocator: std.mem.Allocator) void {
        if (stmts.items.len == 0)
            return;

        var did_merge_with_previous_local = false;
        var end: usize = 1;

        for (stmts.items[1..]) |stmt| {
            // Try to merge with the previous variable statement
            if (stmt.data == .s_local) {
                var after = stmt.data.s_local;
                if (stmts.items[end - 1].data == .s_local) {
                    var before = stmts.items[end - 1].data.s_local;
                    // It must be the same kind of variable statement (i.e. let/var/const)
                    if (before.canMergeWith(after)) {
                        if (did_merge_with_previous_local) {
                            // Avoid O(n^2) behavior for repeated variable declarations
                            // Appending to this decls list is safe because did_merge_with_previous_local is true
                            before.decls.append(allocator, after.decls.slice()) catch unreachable;
                        } else {
                            // Append the declarations to the previous variable statement
                            did_merge_with_previous_local = true;

                            var clone = std.ArrayList(G.Decl).initCapacity(allocator, before.decls.len + after.decls.len) catch unreachable;
                            clone.appendSliceAssumeCapacity(before.decls.slice());
                            clone.appendSliceAssumeCapacity(after.decls.slice());
                            before.decls.update(clone);
                        }
                        continue;
                    }
                }
            }

            did_merge_with_previous_local = false;
            stmts.items[end] = stmt;
            end += 1;
        }
        stmts.items.len = end;
    }

    fn shouldRemoveImportExportStmt(
        c: *LinkerContext,
        stmts: *StmtList,
        loc: Logger.Loc,
        namespace_ref: Ref,
        import_record_index: u32,
        allocator: std.mem.Allocator,
        ast: *const js_ast.Ast,
    ) !bool {
        const record = ast.import_records.at(import_record_index);
        if (record.tag.isReactReference())
            return false;

        // Is this an external import?
        if (!record.source_index.isValid()) {
            // Keep the "import" statement if import statements are supported
            if (c.options.output_format.keepES6ImportExportSyntax()) {
                return false;
            }

            // Otherwise, replace this statement with a call to "require()"
            stmts.inside_wrapper_prefix.append(
                Stmt.alloc(
                    S.Local,
                    S.Local{
                        .decls = G.Decl.List.fromSlice(
                            allocator,
                            &.{
                                .{
                                    .binding = Binding.alloc(
                                        allocator,
                                        B.Identifier{
                                            .ref = namespace_ref,
                                        },
                                        loc,
                                    ),
                                    .value = Expr.init(
                                        E.RequireString,
                                        E.RequireString{
                                            .import_record_index = import_record_index,
                                        },
                                        loc,
                                    ),
                                },
                            },
                        ) catch unreachable,
                    },
                    record.range.loc,
                ),
            ) catch unreachable;
            return true;
        }

        // We don't need a call to "require()" if this is a self-import inside a
        // CommonJS-style module, since we can just reference the exports directly.
        if (ast.exports_kind == .cjs and c.graph.symbols.follow(namespace_ref).eql(ast.exports_ref)) {
            return true;
        }

        const other_flags = c.graph.meta.items(.flags)[record.source_index.get()];
        switch (other_flags.wrap) {
            .none => {},
            .cjs => {
                // Replace the statement with a call to "require()" if this module is not wrapped
                try stmts.inside_wrapper_prefix.append(
                    Stmt.alloc(
                        S.Local,
                        S.Local{
                            .decls = try G.Decl.List.fromSlice(
                                allocator,
                                &.{
                                    .{
                                        .binding = Binding.alloc(
                                            allocator,
                                            B.Identifier{
                                                .ref = namespace_ref,
                                            },
                                            loc,
                                        ),
                                        .value = Expr.init(
                                            E.RequireString,
                                            E.RequireString{
                                                .import_record_index = import_record_index,
                                            },
                                            loc,
                                        ),
                                    },
                                },
                            ),
                        },
                        loc,
                    ),
                );
            },
            .esm => {
                // Ignore this file if it's not included in the bundle. This can happen for
                // wrapped ESM files but not for wrapped CommonJS files because we allow
                // tree shaking inside wrapped ESM files.
                if (!c.graph.files_live.isSet(record.source_index.get())) {
                    return true;
                }

                // Replace the statement with a call to "init()"
                const value: Expr = brk: {
                    const default = Expr.init(
                        E.Call,
                        E.Call{
                            .target = Expr.initIdentifier(
                                c.graph.ast.items(.wrapper_ref)[record.source_index.get()],
                                loc,
                            ),
                        },
                        loc,
                    );

                    if (other_flags.is_async_or_has_async_dependency) {
                        // This currently evaluates sibling dependencies in serial instead of in
                        // parallel, which is incorrect. This should be changed to store a promise
                        // and await all stored promises after all imports but before any code.
                        break :brk Expr.init(
                            E.Await,
                            E.Await{
                                .value = default,
                            },
                            loc,
                        );
                    }

                    break :brk default;
                };

                try stmts.inside_wrapper_prefix.append(
                    Stmt.alloc(
                        S.SExpr,
                        S.SExpr{
                            .value = value,
                        },
                        loc,
                    ),
                );
            },
        }

        return true;
    }

    /// Code we ultimately include in the bundle is potentially wrapped
    ///
    /// In that case, we do a final pass over the statements list to figure out
    /// where it needs to go in the wrapper, following the syntax of the output
    /// format ESM import and export statements to always be top-level, so they
    /// can never be inside the wrapper.
    ///
    ///      prefix - outer
    ///      ...
    ///      init_esm = () => {
    ///          prefix - inner
    ///          ...
    ///          suffix - inenr
    ///       };
    ///       ...
    ///      suffix - outer
    ///
    /// Keep in mind that we may need to wrap ES modules in some cases too
    /// Consider:
    ///   import * as foo from 'bar';
    ///   foo[computedProperty]
    ///
    /// In that case, when bundling, we still need to preserve that module
    /// namespace object (foo) because we cannot know what they are going to
    /// attempt to access statically
    ///
    fn convertStmtsForChunk(
        c: *LinkerContext,
        source_index: u32,
        stmts: *StmtList,
        part_stmts: []const js_ast.Stmt,
        chunk: *Chunk,
        allocator: std.mem.Allocator,
        wrap: WrapKind,
        ast: *const js_ast.Ast,
    ) !void {
        const shouldExtractESMStmtsForWrap = wrap != .none;
        const shouldStripExports = c.options.mode != .passthrough or c.graph.files.items(.entry_point_kind)[source_index] != .none;

        const flags = c.graph.meta.items(.flags);

        // If this file is a CommonJS entry point, double-write re-exports to the
        // external CommonJS "module.exports" object in addition to our internal ESM
        // export namespace object. The difference between these two objects is that
        // our internal one must not have the "__esModule" marker while the external
        // one must have the "__esModule" marker. This is done because an ES module
        // importing itself should not see the "__esModule" marker but a CommonJS module
        // importing us should see the "__esModule" marker.
        var module_exports_for_export: ?Expr = null;
        if (c.options.output_format == .cjs and chunk.isEntryPoint()) {
            module_exports_for_export = Expr.init(
                E.Dot,
                E.Dot{
                    .target = Expr.init(
                        E.Identifier,
                        E.Identifier{
                            .ref = c.unbound_module_ref,
                        },
                        Logger.Loc.Empty,
                    ),
                    .name = "exports",
                    .name_loc = Logger.Loc.Empty,
                },
                Logger.Loc.Empty,
            );
        }

        for (part_stmts) |stmt_| {
            var stmt = stmt_;
            proccess_stmt: {
                switch (stmt.data) {
                    .s_import => |s| {
                        // "import * as ns from 'path'"
                        // "import {foo} from 'path'"
                        if (try c.shouldRemoveImportExportStmt(
                            stmts,
                            stmt.loc,
                            s.namespace_ref,
                            s.import_record_index,
                            allocator,
                            ast,
                        )) {
                            continue;
                        }

                        // Make sure these don't end up in the wrapper closure
                        if (shouldExtractESMStmtsForWrap) {
                            try stmts.outside_wrapper_prefix.append(stmt);
                            continue;
                        }
                    },
                    .s_export_star => |s| {
                        // "export * as ns from 'path'"
                        if (s.alias) |alias| {
                            if (try c.shouldRemoveImportExportStmt(
                                stmts,
                                stmt.loc,
                                s.namespace_ref,
                                s.import_record_index,
                                allocator,
                                ast,
                            )) {
                                continue;
                            }

                            if (shouldStripExports) {
                                // Turn this statement into "import * as ns from 'path'"
                                stmt = Stmt.alloc(
                                    S.Import,
                                    S.Import{
                                        .namespace_ref = s.namespace_ref,
                                        .import_record_index = s.import_record_index,
                                        .star_name_loc = alias.loc,
                                    },
                                    stmt.loc,
                                );
                            }

                            // Make sure these don't end up in the wrapper closure
                            if (shouldExtractESMStmtsForWrap) {
                                try stmts.outside_wrapper_prefix.append(stmt);
                                continue;
                            }

                            break :proccess_stmt;
                        }

                        // "export * from 'path'"
                        if (!shouldStripExports) {
                            break :proccess_stmt;
                        }

                        const record = ast.import_records.at(s.import_record_index);

                        // Is this export star evaluated at run time?
                        if (!record.source_index.isValid() and c.options.output_format.keepES6ImportExportSyntax()) {
                            if (record.calls_runtime_re_export_fn) {
                                // Turn this statement into "import * as ns from 'path'"
                                stmt = Stmt.alloc(
                                    S.Import,
                                    S.Import{
                                        .namespace_ref = s.namespace_ref,
                                        .import_record_index = s.import_record_index,
                                        .star_name_loc = stmt.loc,
                                    },
                                    stmt.loc,
                                );

                                // Prefix this module with "__reExport(exports, ns, module.exports)"
                                const export_star_ref = c.runtimeFunction("__reExport");
                                var args = try allocator.alloc(Expr, 2 + @as(usize, @boolToInt(module_exports_for_export != null)));
                                args[0..2].* = .{
                                    Expr.init(
                                        E.Identifier,
                                        E.Identifier{
                                            .ref = ast.exports_ref,
                                        },
                                        stmt.loc,
                                    ),
                                    Expr.init(
                                        E.Identifier,
                                        E.Identifier{
                                            .ref = s.namespace_ref,
                                        },
                                        stmt.loc,
                                    ),
                                };

                                if (module_exports_for_export) |mod| {
                                    args[3] = mod;
                                }

                                try stmts.inside_wrapper_prefix.append(
                                    Stmt.alloc(
                                        S.SExpr,
                                        S.SExpr{
                                            .value = Expr.init(
                                                E.Call,
                                                E.Call{
                                                    .target = Expr.init(
                                                        E.Identifier,
                                                        E.Identifier{
                                                            .ref = export_star_ref,
                                                        },
                                                        stmt.loc,
                                                    ),
                                                    .args = bun.BabyList(Expr).init(args),
                                                },
                                                stmt.loc,
                                            ),
                                        },
                                        stmt.loc,
                                    ),
                                );

                                // Make sure these don't end up in the wrapper closure
                                if (shouldExtractESMStmtsForWrap) {
                                    try stmts.outside_wrapper_prefix.append(stmt);
                                    continue;
                                }
                            }
                        } else {
                            if (record.source_index.isValid()) {
                                const flag = flags[record.source_index.get()];
                                if (flag.wrap == .esm) {
                                    try stmts.inside_wrapper_prefix.append(
                                        Stmt.alloc(
                                            S.SExpr,
                                            .{
                                                .value = Expr.init(
                                                    E.Call,
                                                    E.Call{
                                                        .target = Expr.init(
                                                            E.Identifier,
                                                            E.Identifier{
                                                                .ref = c.graph.ast.items(.wrapper_ref)[record.source_index.get()],
                                                            },
                                                            stmt.loc,
                                                        ),
                                                    },
                                                    stmt.loc,
                                                ),
                                            },
                                            stmt.loc,
                                        ),
                                    );
                                }
                            }

                            if (record.calls_runtime_re_export_fn) {
                                const target: Expr = brk: {
                                    if (c.graph.ast.items(.exports_kind)[source_index] == .esm_with_dynamic_fallback) {
                                        // Prefix this module with "__reExport(exports, otherExports, module.exports)"
                                        break :brk Expr.initIdentifier(c.graph.ast.items(.exports_ref)[source_index], stmt.loc);
                                    }

                                    break :brk Expr.init(
                                        E.RequireString,
                                        E.RequireString{
                                            .import_record_index = s.import_record_index,
                                        },
                                        stmt.loc,
                                    );
                                };

                                // Prefix this module with "__reExport(exports, require(path), module.exports)"
                                const export_star_ref = c.runtimeFunction("__reExport");
                                var args = try allocator.alloc(Expr, 2 + @as(usize, @boolToInt(module_exports_for_export != null)));
                                args[0..2].* = .{
                                    Expr.init(
                                        E.Identifier,
                                        E.Identifier{
                                            .ref = ast.exports_ref,
                                        },
                                        stmt.loc,
                                    ),
                                    target,
                                };

                                if (module_exports_for_export) |mod| {
                                    args[3] = mod;
                                }

                                try stmts.inside_wrapper_prefix.append(
                                    Stmt.alloc(
                                        S.SExpr,
                                        S.SExpr{
                                            .value = Expr.init(
                                                E.Call,
                                                E.Call{
                                                    .target = Expr.init(
                                                        E.Identifier,
                                                        E.Identifier{
                                                            .ref = export_star_ref,
                                                        },
                                                        stmt.loc,
                                                    ),
                                                    .args = js_ast.ExprNodeList.init(args),
                                                },
                                                stmt.loc,
                                            ),
                                        },
                                        stmt.loc,
                                    ),
                                );
                            }

                            // Remove the export star statement
                            continue;
                        }
                    },

                    .s_export_from => |s| {
                        // "export {foo} from 'path'"

                        if (try c.shouldRemoveImportExportStmt(
                            stmts,
                            stmt.loc,
                            s.namespace_ref,
                            s.import_record_index,
                            allocator,
                            ast,
                        )) {
                            continue;
                        }

                        if (shouldStripExports) {
                            // Turn this statement into "import {foo} from 'path'"
                            // TODO: is this allocation necessary?
                            var items = allocator.alloc(js_ast.ClauseItem, s.items.len) catch unreachable;
                            for (s.items, items) |src, *dest| {
                                dest.* = .{
                                    .alias = src.original_name,
                                    .alias_loc = src.alias_loc,
                                    .name = src.name,
                                };
                            }

                            stmt = Stmt.alloc(
                                S.Import,
                                S.Import{
                                    .items = items,
                                    .import_record_index = s.import_record_index,
                                    .namespace_ref = s.namespace_ref,
                                    .is_single_line = s.is_single_line,
                                },
                                stmt.loc,
                            );
                        }

                        // Make sure these don't end up in the wrapper closure
                        if (shouldExtractESMStmtsForWrap) {
                            try stmts.outside_wrapper_prefix.append(stmt);
                            continue;
                        }
                    },

                    .s_export_clause => {
                        // "export {foo}"

                        if (shouldStripExports) {
                            // Remove export statements entirely

                            continue;
                        }

                        // Make sure these don't end up in the wrapper closure
                        if (shouldExtractESMStmtsForWrap) {
                            try stmts.outside_wrapper_prefix.append(stmt);
                            continue;
                        }
                    },

                    .s_function => |s| {

                        // Strip the "export" keyword while bundling
                        if (shouldStripExports and s.func.flags.contains(.is_export)) {
                            // Be c areful to not modify the original statement
                            stmt = Stmt.alloc(
                                S.Function,
                                S.Function{
                                    .func = s.func,
                                },
                                stmt.loc,
                            );
                            stmt.data.s_function.func.flags.remove(.is_export);
                        }
                    },

                    .s_class => |s| {

                        // Strip the "export" keyword while bundling
                        if (shouldStripExports and s.is_export) {
                            // Be c areful to not modify the original statement
                            stmt = Stmt.alloc(
                                S.Class,
                                S.Class{
                                    .class = s.class,
                                    .is_export = false,
                                },
                                stmt.loc,
                            );
                        }
                    },

                    .s_local => |s| {
                        // Strip the "export" keyword while bundling
                        if (shouldStripExports and s.is_export) {
                            // Be c areful to not modify the original statement
                            stmt = Stmt.alloc(
                                S.Local,
                                s.*,
                                stmt.loc,
                            );
                            stmt.data.s_local.is_export = false;
                        } else if (FeatureFlags.unwrap_commonjs_to_esm and s.was_commonjs_export and wrap == .cjs) {
                            std.debug.assert(stmt.data.s_local.decls.len == 1);
                            const decl = stmt.data.s_local.decls.ptr[0];
                            stmt = Stmt.alloc(
                                S.SExpr,
                                S.SExpr{
                                    .value = Expr.init(
                                        E.Binary,
                                        E.Binary{
                                            .op = .bin_assign,
                                            .left = Expr.init(
                                                E.CommonJSExportIdentifier,
                                                E.CommonJSExportIdentifier{
                                                    .ref = decl.binding.data.b_identifier.ref,
                                                },
                                                decl.binding.loc,
                                            ),
                                            .right = decl.value orelse Expr.init(E.Undefined, E.Undefined{}, Logger.Loc.Empty),
                                        },
                                        stmt.loc,
                                    ),
                                },
                                stmt.loc,
                            );
                        }
                    },

                    .s_export_default => |s| {
                        // "export default foo"

                        if (shouldStripExports) {
                            switch (s.value) {
                                .stmt => |stmt2| {
                                    switch (stmt2.data) {
                                        .s_expr => |s2| {
                                            // "export default foo;" => "var default = foo;"
                                            stmt = Stmt.alloc(
                                                S.Local,
                                                S.Local{
                                                    .decls = try G.Decl.List.fromSlice(
                                                        allocator,
                                                        &.{
                                                            .{
                                                                .binding = Binding.alloc(
                                                                    allocator,
                                                                    B.Identifier{
                                                                        .ref = s.default_name.ref.?,
                                                                    },
                                                                    s2.value.loc,
                                                                ),
                                                                .value = s2.value,
                                                            },
                                                        },
                                                    ),
                                                },
                                                stmt.loc,
                                            );
                                        },
                                        .s_function => |s2| {
                                            // "export default function() {}" => "function default() {}"
                                            // "export default function foo() {}" => "function foo() {}"

                                            // Be careful to not modify the original statement
                                            stmt = Stmt.alloc(
                                                S.Function,
                                                S.Function{
                                                    .func = s2.func,
                                                },
                                                stmt.loc,
                                            );
                                            stmt.data.s_function.func.name = s.default_name;
                                        },

                                        .s_class => |s2| {
                                            // "export default class {}" => "class default {}"
                                            // "export default class foo {}" => "class foo {}"

                                            // Be careful to not modify the original statement
                                            stmt = Stmt.alloc(
                                                S.Class,
                                                S.Class{
                                                    .class = s2.class,
                                                    .is_export = false,
                                                },
                                                stmt.loc,
                                            );
                                            stmt.data.s_class.class.class_name = s.default_name;
                                        },

                                        else => bun.unreachablePanic(
                                            "Unexpected type {any} in source file {s}",
                                            .{
                                                stmt2.data,
                                                c.parse_graph.input_files.get(c.graph.files.get(source_index).input_file.get()).source.path.text,
                                            },
                                        ),
                                    }
                                },
                                .expr => |e| {
                                    stmt = Stmt.alloc(
                                        S.Local,
                                        S.Local{
                                            .decls = try G.Decl.List.fromSlice(
                                                allocator,
                                                &.{
                                                    .{
                                                        .binding = Binding.alloc(
                                                            allocator,
                                                            B.Identifier{
                                                                .ref = s.default_name.ref.?,
                                                            },
                                                            e.loc,
                                                        ),
                                                        .value = e,
                                                    },
                                                },
                                            ),
                                        },
                                        stmt.loc,
                                    );
                                },
                            }
                        }
                    },

                    else => {},
                }
            }

            try stmts.inside_wrapper_suffix.append(stmt);
        }
    }

    fn runtimeFunction(c: *LinkerContext, name: []const u8) Ref {
        return c.graph.runtimeFunction(name);
    }

    fn generateCodeForFileInChunkJS(
        c: *LinkerContext,
        writer: *js_printer.BufferWriter,
        r: renamer.Renamer,
        chunk: *Chunk,
        part_range: PartRange,
        toCommonJSRef: Ref,
        toESMRef: Ref,
        runtimeRequireRef: Ref,
        stmts: *StmtList,
        allocator: std.mem.Allocator,
        temp_allocator: std.mem.Allocator,
    ) js_printer.PrintResult {
        // var file = &c.graph.files.items(.input_file)[part.source_index.get()];
        var parts: []js_ast.Part = c.graph.ast.items(.parts)[part_range.source_index.get()].slice()[part_range.part_index_begin..part_range.part_index_end];
        // const resolved_exports: []ResolvedExports = c.graph.meta.items(.resolved_exports);
        const all_flags: []const JSMeta.Flags = c.graph.meta.items(.flags);
        const flags = all_flags[part_range.source_index.get()];
        const wrapper_part_index = if (flags.wrap != .none)
            c.graph.meta.items(.wrapper_part_index)[part_range.source_index.get()]
        else
            Index.invalid;

        // referencing everything by array makes the code a lot more annoying :(
        const ast: js_ast.Ast = c.graph.ast.get(part_range.source_index.get());

        var needs_wrapper = false;

        const namespace_export_part_index = js_ast.namespace_export_part_index;

        stmts.reset();

        const part_index_for_lazy_default_export: u32 = if (ast.has_lazy_export) brk: {
            if (c.graph.meta.items(.resolved_exports)[part_range.source_index.get()].get("default")) |default| {
                break :brk c.graph.topLevelSymbolToParts(part_range.source_index.get(), default.data.import_ref)[0];
            }

            break :brk std.math.maxInt(u32);
        } else std.math.maxInt(u32);

        // TODO: handle directive
        if (namespace_export_part_index >= part_range.part_index_begin and
            namespace_export_part_index < part_range.part_index_end and
            parts[namespace_export_part_index].is_live)
        {
            c.convertStmtsForChunk(
                part_range.source_index.get(),
                stmts,
                parts[namespace_export_part_index].stmts,
                chunk,
                temp_allocator,
                flags.wrap,
                &ast,
            ) catch |err| return .{
                .err = err,
            };

            switch (flags.wrap) {
                .esm => {
                    stmts.outside_wrapper_prefix.appendSlice(stmts.inside_wrapper_suffix.items) catch unreachable;
                },
                else => {
                    stmts.inside_wrapper_prefix.appendSlice(stmts.inside_wrapper_suffix.items) catch unreachable;
                },
            }
            stmts.inside_wrapper_suffix.clearRetainingCapacity();
        }

        // Add all other parts in this chunk
        for (parts, 0..) |part, index_| {
            const index = part_range.part_index_begin + @truncate(u32, index_);
            if (!part.is_live) {
                // Skip the part if it's not in this chunk
                continue;
            }

            if (index == namespace_export_part_index) {
                // Skip the namespace export part because we already handled it above
                continue;
            }

            if (index == wrapper_part_index.get()) {
                // Skip the wrapper part because we already handled it above
                needs_wrapper = true;
                continue;
            }

            var single_stmts_list = [1]Stmt{undefined};
            var part_stmts = part.stmts;

            // If this could be a JSON or TOML file that exports a top-level object literal, go
            // over the non-default top-level properties that ended up being imported
            // and substitute references to them into the main top-level object literal.
            // So this JSON file:
            //
            //   {
            //     "foo": [1, 2, 3],
            //     "bar": [4, 5, 6],
            //   }
            //
            // is initially compiled into this:
            //
            //   export var foo = [1, 2, 3];
            //   export var bar = [4, 5, 6];
            //   export default {
            //     foo: [1, 2, 3],
            //     bar: [4, 5, 6],
            //   };
            //
            // But we turn it into this if both "foo" and "default" are imported:
            //
            //   export var foo = [1, 2, 3];
            //   export default {
            //     foo,
            //     bar: [4, 5, 6],
            //   };
            //
            if (index == part_index_for_lazy_default_export) {
                std.debug.assert(index != std.math.maxInt(u32));

                const stmt = part_stmts[0];

                if (stmt.data != .s_export_default)
                    @panic("expected Lazy default export to be an export default statement");

                var default_export = stmt.data.s_export_default;
                var default_expr = default_export.value.expr;

                // Be careful: the top-level value in a JSON file is not necessarily an object
                if (default_expr.data == .e_object) {
                    var new_properties = std.ArrayList(js_ast.G.Property).initCapacity(temp_allocator, default_expr.data.e_object.properties.len) catch unreachable;
                    var resolved_exports = c.graph.meta.items(.resolved_exports)[part_range.source_index.get()];

                    // If any top-level properties ended up being imported directly, change
                    // the property to just reference the corresponding variable instead
                    for (default_expr.data.e_object.properties.slice()) |prop| {
                        if (prop.key == null or prop.key.?.data != .e_string or prop.value == null) continue;
                        const name = prop.key.?.data.e_string.slice(temp_allocator);
                        if (strings.eqlComptime(name, "default") or
                            strings.eqlComptime(name, "__esModule") or
                            !bun.js_lexer.isIdentifier(name)) continue;

                        if (resolved_exports.get(name)) |export_data| {
                            const export_ref = export_data.data.import_ref;
                            const export_part = ast.parts.slice()[c.graph.topLevelSymbolToParts(part_range.source_index.get(), export_ref)[0]];
                            if (export_part.is_live) {
                                new_properties.appendAssumeCapacity(
                                    .{
                                        .key = prop.key,
                                        .value = Expr.initIdentifier(export_ref, prop.value.?.loc),
                                    },
                                );
                            }
                        }
                    }

                    default_expr = Expr.allocate(
                        temp_allocator,
                        E.Object,
                        E.Object{
                            .properties = BabyList(G.Property).init(new_properties.items),
                        },
                        default_expr.loc,
                    );
                }

                single_stmts_list[0] = Stmt.allocate(
                    temp_allocator,
                    S.ExportDefault,
                    .{
                        .default_name = default_export.default_name,
                        .value = .{ .expr = default_expr },
                    },
                    stmt.loc,
                );
                part_stmts = single_stmts_list[0..];
            }

            c.convertStmtsForChunk(
                part_range.source_index.get(),
                stmts,
                part_stmts,
                chunk,
                temp_allocator,
                flags.wrap,
                &ast,
            ) catch |err| return .{
                .err = err,
            };
        }

        // Hoist all import statements before any normal statements. ES6 imports
        // are different than CommonJS imports. All modules imported via ES6 import
        // statements are evaluated before the module doing the importing is
        // evaluated (well, except for cyclic import scenarios). We need to preserve
        // these semantics even when modules imported via ES6 import statements end
        // up being CommonJS modules.
        stmts.all_stmts.ensureUnusedCapacity(stmts.inside_wrapper_prefix.items.len + stmts.inside_wrapper_suffix.items.len) catch unreachable;
        stmts.all_stmts.appendSliceAssumeCapacity(stmts.inside_wrapper_prefix.items);
        stmts.all_stmts.appendSliceAssumeCapacity(stmts.inside_wrapper_suffix.items);
        stmts.inside_wrapper_prefix.items.len = 0;
        stmts.inside_wrapper_suffix.items.len = 0;

        if (c.options.minify_syntax) {
            mergeAdjacentLocalStmts(&stmts.all_stmts, temp_allocator);
        }

        var out_stmts: []js_ast.Stmt = stmts.all_stmts.items;

        // Optionally wrap all statements in a closure
        if (needs_wrapper) {
            switch (flags.wrap) {
                .cjs => {
                    var uses_exports_ref = ast.uses_exports_ref;

                    // Only include the arguments that are actually used
                    var args = std.ArrayList(js_ast.G.Arg).initCapacity(
                        temp_allocator,
                        if (ast.uses_module_ref or uses_exports_ref) 2 else 0,
                    ) catch unreachable;

                    if (ast.uses_module_ref or uses_exports_ref) {
                        args.appendAssumeCapacity(
                            js_ast.G.Arg{
                                .binding = js_ast.Binding.alloc(
                                    temp_allocator,
                                    js_ast.B.Identifier{
                                        .ref = ast.exports_ref,
                                    },
                                    Logger.Loc.Empty,
                                ),
                            },
                        );

                        if (ast.uses_module_ref) {
                            args.appendAssumeCapacity(
                                js_ast.G.Arg{
                                    .binding = js_ast.Binding.alloc(
                                        temp_allocator,
                                        js_ast.B.Identifier{
                                            .ref = ast.module_ref,
                                        },
                                        Logger.Loc.Empty,
                                    ),
                                },
                            );
                        }
                    }

                    // TODO: variants of the runtime functions
                    var cjs_args = temp_allocator.alloc(Expr, 1) catch unreachable;
                    cjs_args[0] = Expr.init(
                        E.Arrow,
                        E.Arrow{
                            .args = args.items,
                            .body = .{
                                .stmts = stmts.all_stmts.items,
                                .loc = Logger.Loc.Empty,
                            },
                        },
                        Logger.Loc.Empty,
                    );

                    const commonjs_wrapper_definition = Expr.init(
                        E.Call,
                        E.Call{
                            .target = Expr.init(
                                E.Identifier,
                                E.Identifier{
                                    .ref = c.cjs_runtime_ref,
                                },
                                Logger.Loc.Empty,
                            ),
                            .args = bun.BabyList(Expr).init(cjs_args),
                        },
                        Logger.Loc.Empty,
                    );

                    // "var require_foo = __commonJS(...);"
                    {
                        var decls = temp_allocator.alloc(G.Decl, 1) catch unreachable;
                        decls[0] = G.Decl{
                            .binding = Binding.alloc(
                                temp_allocator,
                                B.Identifier{
                                    .ref = ast.wrapper_ref,
                                },
                                Logger.Loc.Empty,
                            ),
                            .value = commonjs_wrapper_definition,
                        };

                        stmts.outside_wrapper_prefix.append(
                            Stmt.alloc(
                                S.Local,
                                S.Local{
                                    .decls = G.Decl.List.init(decls),
                                },
                                Logger.Loc.Empty,
                            ),
                        ) catch unreachable;
                    }
                },
                .esm => {
                    // The wrapper only needs to be "async" if there is a transitive async
                    // dependency. For correctness, we must not use "async" if the module
                    // isn't async because then calling "require()" on that module would
                    // swallow any exceptions thrown during module initialization.
                    const is_async = flags.is_async_or_has_async_dependency;
                    const Hoisty = struct {
                        decls: std.ArrayList(G.Decl),
                        allocator: std.mem.Allocator,

                        pub fn wrapIdentifier(w: *@This(), loc: Logger.Loc, ref: Ref) Expr {
                            w.decls.append(
                                G.Decl{
                                    .binding = Binding.alloc(
                                        w.allocator,
                                        B.Identifier{
                                            .ref = ref,
                                        },
                                        loc,
                                    ),
                                },
                            ) catch unreachable;
                            return Expr.init(
                                E.Identifier,
                                E.Identifier{
                                    .ref = ref,
                                },
                                loc,
                            );
                        }
                    };
                    var hoisty = Hoisty{
                        .decls = std.ArrayList(G.Decl).init(temp_allocator),
                        .allocator = temp_allocator,
                    };
                    var inner_stmts = stmts.all_stmts.items;
                    // Hoist all top-level "var" and "function" declarations out of the closure
                    {
                        var end: usize = 0;
                        for (stmts.all_stmts.items) |stmt_| {
                            var stmt: Stmt = stmt_;
                            switch (stmt.data) {
                                .s_local => |local| {
                                    if (local.was_commonjs_export or ast.commonjs_named_exports.count() == 0) {
                                        var value: Expr = Expr.init(E.Missing, E.Missing{}, Logger.Loc.Empty);
                                        for (local.decls.slice()) |*decl| {
                                            const binding = decl.binding.toExpr(&hoisty);
                                            if (decl.value) |other| {
                                                value = value.joinWithComma(
                                                    binding.assign(
                                                        other,
                                                        temp_allocator,
                                                    ),
                                                    temp_allocator,
                                                );
                                            }
                                        }

                                        if (value.isEmpty()) {
                                            continue;
                                        }
                                        stmt = Stmt.alloc(
                                            S.SExpr,
                                            S.SExpr{
                                                .value = value,
                                            },
                                            stmt.loc,
                                        );
                                    }
                                },
                                .s_class, .s_function => {
                                    stmts.outside_wrapper_prefix.append(stmt) catch unreachable;
                                    continue;
                                },
                                else => {},
                            }
                            inner_stmts[end] = stmt;
                            end += 1;
                        }
                        inner_stmts.len = end;
                    }

                    if (hoisty.decls.items.len > 0) {
                        stmts.outside_wrapper_prefix.append(
                            Stmt.alloc(
                                S.Local,
                                S.Local{
                                    .decls = G.Decl.List.fromList(hoisty.decls),
                                },
                                Logger.Loc.Empty,
                            ),
                        ) catch unreachable;
                        hoisty.decls.items.len = 0;
                    }

                    // "__esm(() => { ... })"
                    var esm_args = temp_allocator.alloc(Expr, 1) catch unreachable;
                    esm_args[0] = Expr.init(
                        E.Arrow,
                        E.Arrow{
                            .args = &.{},
                            .is_async = is_async,
                            .body = .{
                                .stmts = inner_stmts,
                                .loc = Logger.Loc.Empty,
                            },
                        },
                        Logger.Loc.Empty,
                    );

                    // "var init_foo = __esm(...);"
                    {
                        const value = Expr.init(
                            E.Call,
                            E.Call{
                                .target = Expr.init(
                                    E.Identifier,
                                    E.Identifier{
                                        .ref = c.esm_runtime_ref,
                                    },
                                    Logger.Loc.Empty,
                                ),
                                .args = bun.BabyList(Expr).init(esm_args),
                            },
                            Logger.Loc.Empty,
                        );

                        var decls = temp_allocator.alloc(G.Decl, 1) catch unreachable;
                        decls[0] = G.Decl{
                            .binding = Binding.alloc(
                                temp_allocator,
                                B.Identifier{
                                    .ref = ast.wrapper_ref,
                                },
                                Logger.Loc.Empty,
                            ),
                            .value = value,
                        };

                        stmts.outside_wrapper_prefix.append(
                            Stmt.alloc(
                                S.Local,
                                S.Local{
                                    .decls = G.Decl.List.init(decls),
                                },
                                Logger.Loc.Empty,
                            ),
                        ) catch unreachable;
                    }
                },
                else => {},
            }

            out_stmts = stmts.outside_wrapper_prefix.items;
        }

        if (out_stmts.len == 0) {
            return .{
                .result = .{
                    .code = &[_]u8{},
                    .source_map = null,
                },
            };
        }

        const parts_to_print = &[_]js_ast.Part{
            js_ast.Part{
                // .tag = .stmts,
                .stmts = out_stmts,
            },
        };

        var print_options = js_printer.Options{
            // TODO: IIFE
            .indent = 0,

            .commonjs_named_exports = ast.commonjs_named_exports,
            .commonjs_named_exports_ref = ast.exports_ref,
            .commonjs_named_exports_deoptimized = flags.wrap == .cjs,
            .const_values = c.graph.const_values,
            .minify_whitespace = c.options.minify_whitespace,
            .minify_syntax = c.options.minify_syntax,

            .allocator = allocator,
            .to_esm_ref = toESMRef,
            .to_commonjs_ref = toCommonJSRef,
            .require_ref = runtimeRequireRef,
            .require_or_import_meta_for_source_callback = js_printer.RequireOrImportMeta.Callback.init(
                LinkerContext,
                requireOrImportMetaForSource,
                c,
            ),
        };

        writer.buffer.reset();
        var printer = js_printer.BufferPrinter.init(
            writer.*,
        );
        defer writer.* = printer.ctx;

        if (c.options.source_maps != .none) {
            return js_printer.printWithWriter(
                *js_printer.BufferPrinter,
                &printer,
                ast.platform,
                ast,
                c.source_(part_range.source_index.get()),
                print_options,
                ast.import_records.slice(),
                parts_to_print,
                r,
                true,
            );
        }

        return js_printer.printWithWriter(
            *js_printer.BufferPrinter,
            &printer,
<<<<<<< HEAD
            ast.platform,
            ast,
            c.source_(part_range.source_index.get()),
=======
            ast.target,
>>>>>>> f54fbaf3
            print_options,
            ast.import_records.slice(),
            parts_to_print,
            r,
            false,
        );
    }

    fn requireOrImportMetaForSource(
        c: *LinkerContext,
        source_index: Index.Int,
    ) js_printer.RequireOrImportMeta {
        const flags = c.graph.meta.items(.flags)[source_index];
        return .{
            .exports_ref = if (flags.wrap == .esm)
                c.graph.ast.items(.exports_ref)[source_index]
            else
                Ref.None,
            .is_wrapper_async = flags.is_async_or_has_async_dependency,
            .wrapper_ref = c.graph.ast.items(.wrapper_ref)[source_index],
        };
    }

    const SubstituteChunkFinalPathResult = struct {
        j: Joiner,
        shifts: []sourcemap.SourceMapShifts,
    };

    pub fn generateChunksInParallel(c: *LinkerContext, chunks: []Chunk) !std.ArrayList(options.OutputFile) {
        switch (c.options.source_maps) {
            .none => {
                {
                    debug("START Generating {d} chunks in parallel", .{chunks.len});
                    defer debug(" DONE Generating {d} chunks in parallel", .{chunks.len});
                    var wait_group = try c.allocator.create(sync.WaitGroup);
                    wait_group.init();
                    defer {
                        wait_group.deinit();
                        c.allocator.destroy(wait_group);
                    }
                    wait_group.counter = @truncate(u32, chunks.len);
                    var ctx = GenerateChunkCtx{ .wg = wait_group, .c = c, .chunks = chunks };
                    try c.parse_graph.pool.pool.doPtr(c.allocator, wait_group, ctx, generateChunkJSWithRenamer, chunks);
                }
            },
            else => {
                {
                    debug("START Generating {d} renamers in parallel", .{chunks.len});
                    defer debug(" DONE Generating {d} renamers in parallel", .{chunks.len});
                    var wait_group = try c.allocator.create(sync.WaitGroup);
                    wait_group.init();
                    defer {
                        wait_group.deinit();
                        c.allocator.destroy(wait_group);
                    }
                    wait_group.counter = @truncate(u32, chunks.len);
                    var ctx = GenerateChunkCtx{ .wg = wait_group, .c = c, .chunks = chunks };
                    try c.parse_graph.pool.pool.doPtr(c.allocator, wait_group, ctx, generateJSRenamer, chunks);
                }

                {
                    debug("START waiting for {d} source maps", .{chunks.len});
                    defer debug(" START waiting for {d} source maps", .{chunks.len});
                    c.source_maps.wait_group.wait();
                    c.allocator.free(c.source_maps.tasks);
                    c.source_maps.tasks.len = 0;
                }
                {
                    debug("START Generating {d} chunks in parallel", .{chunks.len});
                    defer debug(" DONE Generating {d} chunks in parallel", .{chunks.len});
                    var wait_group = try c.allocator.create(sync.WaitGroup);
                    wait_group.init();
                    defer {
                        wait_group.deinit();
                        c.allocator.destroy(wait_group);
                    }
                    wait_group.counter = @truncate(u32, chunks.len);
                    var ctx = GenerateChunkCtx{ .wg = wait_group, .c = c, .chunks = chunks };
                    try c.parse_graph.pool.pool.doPtr(c.allocator, wait_group, ctx, generateChunkJS, chunks);
                }
            },
        }

        // TODO: enforceNoCyclicChunkImports()
        {

            // Compute the final hashes of each chunk. This can technically be done in
            // parallel but it probably doesn't matter so much because we're not hashing
            // that much data.
            for (chunks) |*chunk| {
                // TODO: non-isolated-hash
                chunk.template.placeholder.hash = chunk.isolated_hash;

                chunk.final_rel_path = std.fmt.allocPrint(c.allocator, "{any}", .{chunk.template}) catch unreachable;
            }
        }

        var react_client_components_manifest: []u8 = if (c.resolver.opts.react_server_components) brk: {
            var bytes = std.ArrayList(u8).init(c.allocator);
            defer bytes.deinit();
            var all_sources = c.parse_graph.input_files.items(.source);
            var all_named_exports = c.graph.ast.items(.named_exports);
            var export_names = std.ArrayList(Api.StringPointer).init(c.allocator);
            defer export_names.deinit();

            var client_modules = std.ArrayList(Api.ClientServerModule).initCapacity(c.allocator, c.graph.react_client_component_boundary.count()) catch unreachable;
            defer client_modules.deinit();
            var server_modules = std.ArrayList(Api.ClientServerModule).initCapacity(c.allocator, c.graph.react_server_component_boundary.count()) catch unreachable;
            defer server_modules.deinit();

            var react_client_components_iterator = c.graph.react_client_component_boundary.iterator(.{});
            var react_server_components_iterator = c.graph.react_server_component_boundary.iterator(.{});

            var sorted_client_component_ids = std.ArrayList(u32).initCapacity(c.allocator, client_modules.capacity) catch unreachable;
            defer sorted_client_component_ids.deinit();
            while (react_client_components_iterator.next()) |source_index| {
                if (!c.graph.files_live.isSet(source_index)) continue;
                sorted_client_component_ids.appendAssumeCapacity(@intCast(u32, source_index));
            }

            var sorted_server_component_ids = std.ArrayList(u32).initCapacity(c.allocator, server_modules.capacity) catch unreachable;
            defer sorted_server_component_ids.deinit();
            while (react_server_components_iterator.next()) |source_index| {
                if (!c.graph.files_live.isSet(source_index)) continue;
                sorted_server_component_ids.appendAssumeCapacity(@intCast(u32, source_index));
            }

            const Sorter = struct {
                sources: []const Logger.Source,
                pub fn isLessThan(ctx: @This(), a_index: u32, b_index: u32) bool {
                    const a = ctx.sources[a_index].path.text;
                    const b = ctx.sources[b_index].path.text;
                    return strings.order(a, b) == .lt;
                }
            };
            std.sort.sort(u32, sorted_client_component_ids.items, Sorter{ .sources = all_sources }, Sorter.isLessThan);
            std.sort.sort(u32, sorted_server_component_ids.items, Sorter{ .sources = all_sources }, Sorter.isLessThan);

            inline for (.{
                sorted_client_component_ids.items,
                sorted_server_component_ids.items,
            }, .{
                &client_modules,
                &server_modules,
            }) |sorted_component_ids, modules| {
                for (sorted_component_ids) |source_index| {
                    const named_exports = all_named_exports[source_index].keys();
                    const exports_len = @intCast(u32, named_exports.len);
                    const exports_start = @intCast(u32, export_names.items.len);

                    var grow_length: usize = 0;
                    try export_names.ensureUnusedCapacity(named_exports.len);

                    var chunk: *Chunk = brk2: {
                        for (chunks) |*chunk_| {
                            if (chunk_.entry_point.source_index == @intCast(u32, source_index)) {
                                break :brk2 chunk_;
                            }
                        }

                        @panic("Assertion failure: missing chunk for react client component");
                    };

                    grow_length += chunk.final_rel_path.len;

                    grow_length += all_sources[source_index].path.pretty.len;

                    for (named_exports) |export_name| {
                        try export_names.append(Api.StringPointer{
                            .offset = @intCast(u32, bytes.items.len + grow_length),
                            .length = @intCast(u32, export_name.len),
                        });
                        grow_length += export_name.len;
                    }

                    try bytes.ensureUnusedCapacity(grow_length);

                    const input_name = Api.StringPointer{
                        .offset = @intCast(u32, bytes.items.len),
                        .length = @intCast(u32, all_sources[source_index].path.pretty.len),
                    };

                    bytes.appendSliceAssumeCapacity(all_sources[source_index].path.pretty);

                    const asset_name = Api.StringPointer{
                        .offset = @intCast(u32, bytes.items.len),
                        .length = @intCast(u32, chunk.final_rel_path.len),
                    };

                    bytes.appendSliceAssumeCapacity(chunk.final_rel_path);

                    for (named_exports) |export_name| {
                        bytes.appendSliceAssumeCapacity(export_name);
                    }

                    modules.appendAssumeCapacity(.{
                        .module_id = bun.hash32(all_sources[source_index].path.pretty),
                        .asset_name = asset_name,
                        .input_name = input_name,
                        .export_names = .{
                            .length = exports_len,
                            .offset = exports_start,
                        },
                    });
                }
            }

            if (client_modules.items.len == 0 and server_modules.items.len == 0) break :brk &.{};

            var manifest = Api.ClientServerModuleManifest{
                .version = 2,
                .client_modules = client_modules.items,

                // TODO:
                .ssr_modules = client_modules.items,

                .server_modules = server_modules.items,
                .export_names = export_names.items,
                .contents = bytes.items,
            };
            var byte_buffer = std.ArrayList(u8).initCapacity(bun.default_allocator, bytes.items.len) catch unreachable;
            var byte_buffer_writer = byte_buffer.writer();
            const SchemaWriter = schema.Writer(@TypeOf(&byte_buffer_writer));
            var writer = SchemaWriter.init(&byte_buffer_writer);
            manifest.encode(&writer) catch unreachable;
            break :brk byte_buffer.items;
        } else &.{};

        var output_files = std.ArrayList(options.OutputFile).initCapacity(
            bun.default_allocator,
            (if (c.options.source_maps == .external) chunks.len * 2 else chunks.len) + @as(
                usize,
                @boolToInt(react_client_components_manifest.len > 0) + c.parse_graph.additional_output_files.items.len,
            ),
        ) catch unreachable;

        const root_path = c.resolver.opts.output_dir;

        if (root_path.len > 0) {
            try c.writeOutputFilesToDisk(root_path, chunks, react_client_components_manifest, &output_files);
        } else {
            // In-memory build
            for (chunks) |*chunk| {
                const _code_result = if (c.options.source_maps != .none) chunk.intermediate_output.codeWithSourceMapShifts(
                    null,
                    c.parse_graph,
                    c.resolver.opts.public_path,
                    chunk,
                    chunks,
                ) else chunk.intermediate_output.code(
                    null,
                    c.parse_graph,
                    c.resolver.opts.public_path,
                    chunk,
                    chunks,
                );

                var code_result = _code_result catch @panic("Failed to allocate memory for output file");

                switch (c.options.source_maps) {
                    .external => {
                        var output_source_map = chunk.output_source_map.finalize(bun.default_allocator, code_result.shifts) catch @panic("Failed to allocate memory for external source map");
                        var source_map_final_rel_path = default_allocator.alloc(u8, chunk.final_rel_path.len + ".map".len) catch unreachable;
                        bun.copy(u8, source_map_final_rel_path, chunk.final_rel_path);
                        bun.copy(u8, source_map_final_rel_path[chunk.final_rel_path.len..], ".map");

                        output_files.appendAssumeCapacity(options.OutputFile.initBuf(
                            output_source_map,
                            Chunk.IntermediateOutput.allocatorForSize(output_source_map.len),
                            source_map_final_rel_path,
                            .file,
                        ));
                    },
                    .@"inline" => {
                        var output_source_map = chunk.output_source_map.finalize(bun.default_allocator, code_result.shifts) catch @panic("Failed to allocate memory for external source map");
                        const encode_len = base64.encodeLen(output_source_map);

                        const source_map_start = "//# sourceMappingURL=data:application/json;base64,";
                        const total_len = code_result.buffer.len + source_map_start.len + encode_len + 1;
                        var buf = std.ArrayList(u8).initCapacity(Chunk.IntermediateOutput.allocatorForSize(total_len), total_len) catch @panic("Failed to allocate memory for output file with inline source map");

                        buf.appendSliceAssumeCapacity(code_result.buffer);
                        buf.appendSliceAssumeCapacity(source_map_start);

                        buf.items.len += encode_len;
                        _ = base64.encode(buf.items[buf.items.len - encode_len ..], output_source_map);

                        buf.appendAssumeCapacity('\n');
                        Chunk.IntermediateOutput.allocatorForSize(code_result.buffer.len).free(code_result.buffer);
                        code_result.buffer = buf.items;
                    },
                    .none => {},
                }

                output_files.appendAssumeCapacity(options.OutputFile.initBuf(
                    code_result.buffer,
                    Chunk.IntermediateOutput.allocatorForSize(code_result.buffer.len),
                    // clone for main thread
                    bun.default_allocator.dupe(u8, chunk.final_rel_path) catch unreachable,
                    // TODO: remove this field
                    .js,
                ));
            }

            if (react_client_components_manifest.len > 0) {
                output_files.appendAssumeCapacity(options.OutputFile.initBuf(
                    react_client_components_manifest,
                    bun.default_allocator,
                    components_manifest_path,
                    .file,
                ));
            }

            output_files.appendSliceAssumeCapacity(c.parse_graph.additional_output_files.items);
        }

        return output_files;
    }

    fn writeOutputFilesToDisk(
        c: *LinkerContext,
        root_path: string,
        chunks: []Chunk,
        react_client_components_manifest: []const u8,
        output_files: *std.ArrayList(options.OutputFile),
    ) !void {
        var root_dir = std.fs.cwd().makeOpenPathIterable(root_path, .{}) catch |err| {
            c.log.addErrorFmt(null, Logger.Loc.Empty, bun.default_allocator, "{s} opening outdir {}", .{
                @errorName(err),
                bun.fmt.quote(root_path),
            }) catch unreachable;
            return err;
        };
        defer root_dir.close();
        const from_path: []const u8 = brk: {
            var all_paths = c.allocator.alloc(
                []const u8,
                chunks.len +
                    @as(
                    usize,
                    @boolToInt(
                        react_client_components_manifest.len > 0,
                    ),
                ) +
                    c.parse_graph.additional_output_files.items.len,
            ) catch unreachable;
            defer c.allocator.free(all_paths);

            var remaining_paths = all_paths;

            for (all_paths[0..chunks.len], chunks) |*dest, src| {
                dest.* = src.final_rel_path;
            }
            remaining_paths = remaining_paths[chunks.len..];

            if (react_client_components_manifest.len > 0) {
                remaining_paths[0] = components_manifest_path;
                remaining_paths = remaining_paths[1..];
            }

            for (remaining_paths, c.parse_graph.additional_output_files.items) |*dest, output_file| {
                dest.* = output_file.input.text;
            }

            remaining_paths = remaining_paths[c.parse_graph.additional_output_files.items.len..];

            std.debug.assert(remaining_paths.len == 0);

            break :brk resolve_path.longestCommonPath(all_paths);
        };

        // Optimization: when writing to disk, we can re-use the memory
        var max_heap_allocator: bun.MaxHeapAllocator = undefined;
        const code_allocator = max_heap_allocator.init(bun.default_allocator);
        defer max_heap_allocator.deinit();

        var pathbuf: [bun.MAX_PATH_BYTES]u8 = undefined;

        for (chunks) |*chunk| {
            defer max_heap_allocator.reset();

            var rel_path = chunk.final_rel_path;
            if (rel_path.len > from_path.len) {
                rel_path = resolve_path.relative(from_path, rel_path);
                if (std.fs.path.dirname(rel_path)) |parent| {
                    if (parent.len > root_path.len) {
                        root_dir.dir.makePath(parent) catch |err| {
                            c.log.addErrorFmt(null, Logger.Loc.Empty, bun.default_allocator, "{s} creating outdir {} while saving chunk {}", .{
                                @errorName(err),
                                bun.fmt.quote(parent),
                                bun.fmt.quote(chunk.final_rel_path),
                            }) catch unreachable;
                            return err;
                        };
                    }
                }
            }

            const _code_result = if (c.options.source_maps != .none) chunk.intermediate_output.codeWithSourceMapShifts(
                code_allocator,
                c.parse_graph,
                c.resolver.opts.public_path,
                chunk,
                chunks,
            ) else chunk.intermediate_output.code(
                code_allocator,
                c.parse_graph,
                c.resolver.opts.public_path,
                chunk,
                chunks,
            );

            var code_result = _code_result catch @panic("Failed to allocate memory for output chunk");

            switch (c.options.source_maps) {
                .external => {
                    var output_source_map = chunk.output_source_map.finalize(bun.default_allocator, code_result.shifts) catch @panic("Failed to allocate memory for external source map");
                    var source_map_final_rel_path = default_allocator.alloc(u8, chunk.final_rel_path.len + ".map".len) catch unreachable;
                    bun.copy(u8, source_map_final_rel_path, chunk.final_rel_path);
                    bun.copy(u8, source_map_final_rel_path[chunk.final_rel_path.len..], ".map");

                    output_files.appendAssumeCapacity(options.OutputFile.initBuf(
                        output_source_map,
                        Chunk.IntermediateOutput.allocatorForSize(output_source_map.len),
                        source_map_final_rel_path,
                        .file,
                    ));
                },
                .@"inline" => {
                    var output_source_map = chunk.output_source_map.finalize(bun.default_allocator, code_result.shifts) catch @panic("Failed to allocate memory for external source map");
                    const encode_len = base64.encodeLen(output_source_map);

                    const source_map_start = "//# sourceMappingURL=data:application/json;base64,";
                    const total_len = code_result.buffer.len + source_map_start.len + encode_len + 1;
                    var buf = std.ArrayList(u8).initCapacity(bun.default_allocator, total_len) catch @panic("Failed to allocate memory for output file with inline source map");

                    buf.appendSliceAssumeCapacity(code_result.buffer);
                    buf.appendSliceAssumeCapacity(source_map_start);

                    buf.items.len += encode_len;
                    _ = base64.encode(buf.items[buf.items.len - encode_len ..], output_source_map);

                    buf.appendAssumeCapacity('\n');
                    code_result.buffer = buf.items;
                },
                .none => {},
            }

            switch (JSC.Node.NodeFS.writeFileWithPathBuffer(
                &pathbuf,
                JSC.Node.Arguments.WriteFile{
                    .data = JSC.Node.StringOrBuffer{
                        .buffer = JSC.Buffer{
                            .buffer = .{
                                .ptr = @constCast(code_result.buffer.ptr),
                                // TODO: handle > 4 GB files
                                .len = @truncate(u32, code_result.buffer.len),
                                .byte_len = @truncate(u32, code_result.buffer.len),
                            },
                        },
                    },
                    .encoding = .buffer,
                    .dirfd = @intCast(bun.FileDescriptor, root_dir.dir.fd),
                    .file = .{
                        .path = JSC.Node.PathLike{
                            .string = JSC.PathString.init(rel_path),
                        },
                    },
                },
            )) {
                .err => |err| {
                    c.log.addErrorFmt(null, Logger.Loc.Empty, bun.default_allocator, "{} writing chunk {}", .{
                        bun.fmt.quote(err.toSystemError().message.slice()),
                        bun.fmt.quote(chunk.final_rel_path),
                    }) catch unreachable;
                    return error.WriteFailed;
                },
                .result => {},
            }

<<<<<<< HEAD
            output_files.appendAssumeCapacity(options.OutputFile{
                .input = Fs.Path.init(chunk.final_rel_path),
=======
            output_file.* = options.OutputFile{
                .input = Fs.Path.init(bun.default_allocator.dupe(u8, chunk.final_rel_path) catch unreachable),
>>>>>>> f54fbaf3
                .loader = .js,
                .size = @truncate(u32, code_result.buffer.len),
                .value = .{
                    .saved = .{},
                },
            });
        }

        if (react_client_components_manifest.len > 0) {
            switch (JSC.Node.NodeFS.writeFileWithPathBuffer(
                &pathbuf,
                JSC.Node.Arguments.WriteFile{
                    .data = JSC.Node.StringOrBuffer{
                        .buffer = JSC.Buffer{
                            .buffer = .{
                                .ptr = @constCast(react_client_components_manifest.ptr),
                                // TODO: handle > 4 GB files
                                .len = @truncate(u32, react_client_components_manifest.len),
                                .byte_len = @truncate(u32, react_client_components_manifest.len),
                            },
                        },
                    },
                    .encoding = .buffer,
                    .dirfd = @intCast(bun.FileDescriptor, root_dir.dir.fd),
                    .file = .{
                        .path = JSC.Node.PathLike{
                            .string = JSC.PathString.init(components_manifest_path),
                        },
                    },
                },
            )) {
                .err => |err| {
                    c.log.addErrorFmt(null, Logger.Loc.Empty, bun.default_allocator, "{} writing chunk {}", .{
                        bun.fmt.quote(err.toSystemError().message.slice()),
                        bun.fmt.quote(components_manifest_path),
                    }) catch unreachable;
                    return error.WriteFailed;
                },
                .result => {},
            }

            output_files.appendAssumeCapacity(options.OutputFile{
                .input = Fs.Path.init(bun.default_allocator.dupe(u8, components_manifest_path) catch unreachable),
                .loader = .file,
                .size = @truncate(u32, react_client_components_manifest.len),
                .value = .{
                    .saved = .{},
                },
            });
        }

        {
            const offset = output_files.items.len;
            output_files.items.len += c.parse_graph.additional_output_files.items.len;

            for (c.parse_graph.additional_output_files.items, output_files.items[offset..][0..c.parse_graph.additional_output_files.items.len]) |*src, *dest| {
                const bytes = src.value.buffer.bytes;
                src.value.buffer.bytes.len = 0;

                defer {
                    src.value.buffer.allocator.free(bytes);
                }

                switch (JSC.Node.NodeFS.writeFileWithPathBuffer(
                    &pathbuf,
                    JSC.Node.Arguments.WriteFile{
                        .data = JSC.Node.StringOrBuffer{
                            .buffer = JSC.Buffer{
                                .buffer = .{
                                    .ptr = @constCast(bytes.ptr),
                                    // TODO: handle > 4 GB files
                                    .len = @truncate(u32, bytes.len),
                                    .byte_len = @truncate(u32, bytes.len),
                                },
                            },
                        },
                        .encoding = .buffer,
                        .dirfd = @intCast(bun.FileDescriptor, root_dir.dir.fd),
                        .file = .{
                            .path = JSC.Node.PathLike{
                                .string = JSC.PathString.init(src.input.text),
                            },
                        },
                    },
                )) {
                    .err => |err| {
                        c.log.addErrorFmt(null, Logger.Loc.Empty, bun.default_allocator, "{} writing chunk {}", .{
                            bun.fmt.quote(err.toSystemError().message.slice()),
                            bun.fmt.quote(src.input.text),
                        }) catch unreachable;
                        return error.WriteFailed;
                    },
                    .result => {},
                }

                dest.* = .{
                    .input = src.input,
                    .loader = src.loader,
                    .size = @truncate(u32, bytes.len),
                    .value = .{
                        .saved = .{},
                    },
                };
            }
        }
    }

    // Sort cross-chunk exports by chunk name for determinism
    fn sortedCrossChunkExportItems(
        c: *LinkerContext,
        export_refs: ChunkMeta.Map,
        list: *std.ArrayList(StableRef),
    ) void {
        var result = list.*;
        defer list.* = result;
        result.clearRetainingCapacity();
        result.ensureTotalCapacity(export_refs.count()) catch unreachable;
        result.items.len = export_refs.count();
        for (export_refs.keys(), result.items) |export_ref, *item| {
            if (comptime Environment.allow_assert)
                debugTreeShake("Export name: {s} (in {s})", .{
                    c.graph.symbols.get(export_ref).?.original_name,
                    c.parse_graph.input_files.get(export_ref.sourceIndex()).source.path.text,
                });
            item.* = .{
                .stable_source_index = c.graph.stable_source_indices[export_ref.sourceIndex()],
                .ref = export_ref,
            };
        }
        std.sort.sort(StableRef, result.items, {}, StableRef.isLessThan);
    }

    pub fn markFileReachableForCodeSplitting(
        c: *LinkerContext,
        source_index: Index.Int,
        entry_points_count: usize,
        distances: []u32,
        distance: u32,
        parts: []bun.BabyList(js_ast.Part),
        import_records: []bun.BabyList(bun.ImportRecord),
        file_entry_bits: []AutoBitSet,
    ) void {
        if (!c.graph.files_live.isSet(source_index))
            return;

        const cur_dist = distances[source_index];
        const traverse_again = distance < cur_dist;
        if (traverse_again) {
            distances[source_index] = distance;
        }
        const out_dist = distance + 1;

        var bits = &file_entry_bits[source_index];

        // Don't mark this file more than once
        if (bits.isSet(entry_points_count) and !traverse_again)
            return;

        bits.set(entry_points_count);

        if (comptime bun.Environment.allow_assert)
            debugTreeShake(
                "markFileReachableForCodeSplitting(entry: {d}): {s} ({d})",
                .{
                    entry_points_count,
                    c.parse_graph.input_files.get(source_index).source.path.text,
                    out_dist,
                },
            );

        // TODO: CSS AST
        var imports_a_boundary = false;
        const use_directive = c.graph.useDirectiveBoundary(source_index);

        for (import_records[source_index].slice()) |*record| {
            const is_boundary = use_directive.isBoundary(record.tag.useDirective());
            imports_a_boundary = use_directive != .none and (imports_a_boundary or is_boundary);
            if (record.source_index.isValid() and !is_boundary and !c.isExternalDynamicImport(record, source_index)) {
                c.markFileReachableForCodeSplitting(
                    record.source_index.get(),
                    entry_points_count,
                    distances,
                    out_dist,
                    parts,
                    import_records,
                    file_entry_bits,
                );
            }
        }

        const parts_in_file = parts[source_index].slice();
        for (parts_in_file) |part| {
            for (part.dependencies.slice()) |dependency| {
                if (dependency.source_index.get() != source_index) {
                    if (imports_a_boundary and
                        // "use client" -> "use server" imports don't
                        use_directive.isBoundary(c.graph.files.items(.entry_point_kind)[dependency.source_index.get()]
                        .useDirective()))
                        continue;

                    c.markFileReachableForCodeSplitting(
                        dependency.source_index.get(),
                        entry_points_count,
                        distances,
                        out_dist,
                        parts,
                        import_records,
                        file_entry_bits,
                    );
                }
            }
        }
    }

    pub fn markFileLiveForTreeShaking(
        c: *LinkerContext,
        source_index: Index.Int,
        side_effects: []_resolver.SideEffects,
        parts: []bun.BabyList(js_ast.Part),
        import_records: []bun.BabyList(bun.ImportRecord),
        entry_point_kinds: []EntryPoint.Kind,
    ) void {
        if (comptime bun.Environment.allow_assert)
            debugTreeShake(
                "markFileLiveForTreeShaking({d}, {s}) = {s}",
                .{
                    source_index,
                    c.parse_graph.input_files.get(source_index).source.path.text,
                    if (c.graph.files_live.isSet(source_index)) "seen" else "not seen",
                },
            );

        if (c.graph.files_live.isSet(source_index))
            return;

        c.graph.files_live.set(source_index);

        // TODO: CSS source index

        const id = source_index;
        if (@as(usize, id) >= c.graph.ast.len)
            return;
        var _parts = parts[id].slice();
        for (_parts, 0..) |part, part_index| {
            var can_be_removed_if_unused = part.can_be_removed_if_unused;

            if (can_be_removed_if_unused and part.tag == .commonjs_named_export) {
                if (c.graph.meta.items(.flags)[id].wrap == .cjs) {
                    can_be_removed_if_unused = false;
                }
            }

            // Also include any statement-level imports
            for (part.import_record_indices.slice()) |import_record_Index| {
                var record: *ImportRecord = &import_records[source_index].slice()[import_record_Index];

                if (record.kind != .stmt)
                    continue;

                if (record.source_index.isValid()) {
                    const other_source_index = record.source_index.get();

                    // Don't include this module for its side effects if it can be
                    // considered to have no side effects
                    if (side_effects[other_source_index] != .has_side_effects and !c.options.ignore_dce_annotations) {
                        continue;
                    }

                    // Otherwise, include this module for its side effects
                    c.markFileLiveForTreeShaking(
                        other_source_index,
                        side_effects,
                        parts,
                        import_records,
                        entry_point_kinds,
                    );
                } else if (record.is_external_without_side_effects) {
                    // This can be removed if it's unused
                    continue;
                }

                // If we get here then the import was included for its side effects, so
                // we must also keep this part
                can_be_removed_if_unused = false;
            }

            // Include all parts in this file with side effects, or just include
            // everything if tree-shaking is disabled. Note that we still want to
            // perform tree-shaking on the runtime even if tree-shaking is disabled.
            if (!can_be_removed_if_unused or
                (!part.force_tree_shaking and
                !c.options.tree_shaking and
                entry_point_kinds[id].isEntryPoint()))
            {
                _ = c.markPartLiveForTreeShaking(
                    @intCast(u32, part_index),
                    id,
                    side_effects,
                    parts,
                    import_records,
                    entry_point_kinds,
                );
            }
        }
    }

    pub fn markPartLiveForTreeShaking(
        c: *LinkerContext,
        part_index: Index.Int,
        id: Index.Int,
        side_effects: []_resolver.SideEffects,
        parts: []bun.BabyList(js_ast.Part),
        import_records: []bun.BabyList(bun.ImportRecord),
        entry_point_kinds: []EntryPoint.Kind,
    ) bool {
        var part: *js_ast.Part = &parts[id].slice()[part_index];
        // only once
        if (part.is_live) {
            return false;
        }

        part.is_live = true;
        if (comptime bun.Environment.allow_assert)
            debugTreeShake("markPartLiveForTreeShaking({d}): {s}:{d} = {d}, {s}", .{
                id,
                c.parse_graph.input_files.get(id).source.path.text,
                part_index,
                if (part.stmts.len > 0) part.stmts[0].loc.start else Logger.Loc.Empty.start,
                if (part.stmts.len > 0) @tagName(part.stmts[0].data) else @tagName(Stmt.empty().data),
            });

        // Include the file containing this part
        c.markFileLiveForTreeShaking(
            id,
            side_effects,
            parts,
            import_records,
            entry_point_kinds,
        );

        for (part.dependencies.slice()) |dependency| {
            _ = c.markPartLiveForTreeShaking(
                dependency.part_index,
                dependency.source_index.get(),
                side_effects,
                parts,
                import_records,
                entry_point_kinds,
            );
        }

        return true;
    }

    pub fn matchImportWithExport(
        c: *LinkerContext,
        init_tracker: *ImportTracker,
        re_exports: *std.ArrayList(js_ast.Dependency),
        to_mark_as_esm_with_dynamic_fallback: *std.AutoArrayHashMap(u32, void),
    ) MatchImport {
        var tracker = init_tracker;
        var ambiguous_results = std.ArrayList(MatchImport).init(c.allocator);
        defer ambiguous_results.clearAndFree();
        var result: MatchImport = MatchImport{};
        const named_imports = c.graph.ast.items(.named_imports);

        loop: while (true) {
            // Make sure we avoid infinite loops trying to resolve cycles:
            //
            //   // foo.js
            //   export {a as b} from './foo.js'
            //   export {b as c} from './foo.js'
            //   export {c as a} from './foo.js'
            //
            // This uses a O(n^2) array scan instead of a O(n) map because the vast
            // majority of cases have one or two elements
            for (c.cycle_detector.items) |prev_tracker| {
                if (std.meta.eql(tracker.*, prev_tracker)) {
                    result = .{ .kind = .cycle };
                    break :loop;
                }
            }

            const prev_import_ref = tracker.import_ref;

            if (tracker.source_index.isInvalid()) {
                // External
                break;
            }

            const prev_source_index = tracker.source_index.get();
            c.cycle_detector.append(tracker.*) catch unreachable;

            // Resolve the import by one step
            var advanced = c.advanceImportTracker(tracker);
            advanced.tracker.* = advanced.value;
            const next_tracker = advanced.tracker.*;
            const status = advanced.status;
            const potentially_ambiguous_export_star_refs = advanced.import_data;
            const other_id = advanced.value.source_index.get();

            switch (status) {
                .cjs, .cjs_without_exports, .disabled, .external => {
                    if (status == .external and c.options.output_format.keepES6ImportExportSyntax()) {
                        // Imports from external modules should not be converted to CommonJS
                        // if the output format preserves the original ES6 import statements
                        break;
                    }

                    // If it's a CommonJS or external file, rewrite the import to a
                    // property access. Don't do this if the namespace reference is invalid
                    // though. This is the case for star imports, where the import is the
                    // namespace.
                    const named_import: js_ast.NamedImport = named_imports[prev_source_index].get(prev_import_ref).?;

                    if (named_import.namespace_ref != null and named_import.namespace_ref.?.isValid()) {
                        if (result.kind == .normal) {
                            result.kind = .normal_and_namespace;
                            result.namespace_ref = named_import.namespace_ref.?;
                            result.alias = named_import.alias.?;
                        } else {
                            result = .{
                                .kind = .namespace,
                                .namespace_ref = named_import.namespace_ref.?,
                                .alias = named_import.alias.?,
                            };
                        }
                    }

                    // Warn about importing from a file that is known to not have any exports
                    if (status == .cjs_without_exports) {
                        const source = c.source_(tracker.source_index.get());
                        c.log.addRangeWarningFmt(
                            source,
                            source.rangeOfIdentifier(named_import.alias_loc.?),
                            c.allocator,
                            "Import \"{s}\" will always be undefined because the file \"{s}\" has no exports",
                            .{
                                named_import.alias.?,
                                source.path.pretty,
                            },
                        ) catch unreachable;
                    }
                },

                .dynamic_fallback_interop_default => {
                    // if the file was rewritten from CommonJS into ESM
                    // and the developer imported an export that doesn't exist
                    // We don't do a runtime error since that CJS would have returned undefined.
                    const named_import: js_ast.NamedImport = named_imports[prev_source_index].get(prev_import_ref).?;

                    // For code like this:
                    //
                    //     import React from 'react';
                    //
                    // Normally, this would be rewritten to:
                    //
                    //    const React = import_react().default;
                    //
                    // Instead, we rewrite to
                    //
                    //    const React = import_react();
                    //
                    // But it means we now definitely need to wrap the module.
                    //
                    // We want to keep doing this transform though for each file
                    // so defer marking the export kind as esm_with_fallback until after
                    // we've visited every import.
                    to_mark_as_esm_with_dynamic_fallback.put(other_id, {}) catch unreachable;

                    if (named_import.namespace_ref != null and named_import.namespace_ref.?.isValid()) {
                        if (strings.eqlComptime(named_import.alias orelse "", "default")) {
                            result.kind = .normal;
                            // Referencing the exports_ref directly feels wrong.
                            // TODO: revisit this.
                            result.ref = c.graph.ast.items(.exports_ref)[other_id];
                            result.name_loc = named_import.alias_loc orelse Logger.Loc.Empty;
                        } else {
                            result.kind = .normal_and_namespace;
                            result.namespace_ref = c.graph.ast.items(.exports_ref)[other_id];
                            result.alias = named_import.alias.?;
                            result.name_loc = named_import.alias_loc orelse Logger.Loc.Empty;
                        }
                    }
                },

                .dynamic_fallback => {
                    // If it's a file with dynamic export fallback, rewrite the import to a property access
                    const named_import: js_ast.NamedImport = named_imports[prev_source_index].get(prev_import_ref).?;
                    if (named_import.namespace_ref != null and named_import.namespace_ref.?.isValid()) {
                        if (result.kind == .normal) {
                            result.kind = .normal_and_namespace;
                            result.namespace_ref = named_import.namespace_ref.?;
                            result.alias = named_import.alias.?;
                        } else {
                            result = .{
                                .kind = .namespace,
                                .namespace_ref = named_import.namespace_ref.?,
                                .alias = named_import.alias.?,
                            };
                        }
                    }
                },
                .no_match => {
                    // Report mismatched imports and exports
                    const symbol = c.graph.symbols.get(prev_import_ref).?;
                    const named_import: js_ast.NamedImport = named_imports[prev_source_index].get(prev_import_ref).?;
                    const source = c.source_(prev_source_index);

                    const next_source = c.source_(next_tracker.source_index.get());
                    const r = source.rangeOfIdentifier(named_import.alias_loc.?);

                    // Report mismatched imports and exports
                    if (symbol.import_item_status == .generated) {
                        // This is a debug message instead of an error because although it
                        // appears to be a named import, it's actually an automatically-
                        // generated named import that was originally a property access on an
                        // import star namespace object. Normally this property access would
                        // just resolve to undefined at run-time instead of failing at binding-
                        // time, so we emit a debug message and rewrite the value to the literal
                        // "undefined" instead of emitting an error.
                        symbol.import_item_status = .missing;
                        c.log.addRangeWarningFmt(
                            source,
                            r,
                            c.allocator,
                            "Import \"{s}\" will always be undefined because there is no matching export in \"{s}\"",
                            .{
                                named_import.alias.?,
                                next_source.path.pretty,
                            },
                        ) catch unreachable;
                    } else {
                        c.log.addRangeErrorFmt(
                            source,
                            r,
                            c.allocator,
                            "No matching export in \"{s}\" for import \"{s}\"",
                            .{
                                next_source.path.pretty,
                                named_import.alias.?,
                            },
                        ) catch unreachable;
                    }
                },
                .probably_typescript_type => {
                    // Omit this import from any namespace export code we generate for
                    // import star statements (i.e. "import * as ns from 'path'")
                    result = .{ .kind = .probably_typescript_type };
                },
                .found => {

                    // If there are multiple ambiguous results due to use of "export * from"
                    // statements, trace them all to see if they point to different things.
                    for (potentially_ambiguous_export_star_refs) |*ambiguous_tracker| {
                        // If this is a re-export of another import, follow the import
                        if (named_imports[ambiguous_tracker.data.source_index.get()].contains(ambiguous_tracker.data.import_ref)) {
                            c.cycle_detector.clearRetainingCapacity();
                            c.swap_cycle_detector.clearRetainingCapacity();

                            var old_cycle_detector = c.cycle_detector;
                            c.cycle_detector = c.swap_cycle_detector;
                            var ambig = c.matchImportWithExport(&ambiguous_tracker.data, re_exports, to_mark_as_esm_with_dynamic_fallback);
                            c.cycle_detector.clearRetainingCapacity();
                            c.swap_cycle_detector = c.cycle_detector;
                            c.cycle_detector = old_cycle_detector;
                            ambiguous_results.append(ambig) catch unreachable;
                        } else {
                            ambiguous_results.append(.{
                                .kind = .normal,
                                .source_index = ambiguous_tracker.data.source_index.get(),
                                .ref = ambiguous_tracker.data.import_ref,
                                .name_loc = ambiguous_tracker.data.name_loc,
                            }) catch unreachable;
                        }
                    }

                    // Defer the actual binding of this import until after we generate
                    // namespace export code for all files. This has to be done for all
                    // import-to-export matches, not just the initial import to the final
                    // export, since all imports and re-exports must be merged together
                    // for correctness.
                    result = .{
                        .kind = .normal,
                        .source_index = next_tracker.source_index.get(),
                        .ref = next_tracker.import_ref,
                        .name_loc = next_tracker.name_loc,
                    };

                    // Depend on the statement(s) that declared this import symbol in the
                    // original file
                    {
                        var deps = c.topLevelSymbolsToParts(other_id, tracker.import_ref);
                        re_exports.ensureUnusedCapacity(deps.len) catch unreachable;
                        for (deps) |dep| {
                            re_exports.appendAssumeCapacity(
                                .{
                                    .part_index = dep,
                                    .source_index = tracker.source_index,
                                },
                            );
                        }
                    }

                    // If this is a re-export of another import, continue for another
                    // iteration of the loop to resolve that import as well
                    const next_id = next_tracker.source_index.get();
                    if (named_imports[next_id].contains(next_tracker.import_ref)) {
                        tracker.* = next_tracker;
                        continue :loop;
                    }
                },
            }

            break :loop;
        }

        // If there is a potential ambiguity, all results must be the same
        for (ambiguous_results.items) |ambig| {
            if (!std.meta.eql(ambig, result)) {
                if (result.kind == ambig.kind and
                    ambig.kind == .normal and
                    ambig.name_loc.start != 0 and
                    result.name_loc.start != 0)
                {
                    return .{
                        .kind = .ambiguous,
                        .source_index = result.source_index,
                        .name_loc = result.name_loc,
                        .other_source_index = ambig.source_index,
                        .other_name_loc = ambig.name_loc,
                    };
                }

                return .{ .kind = .ambiguous };
            }
        }

        return result;
    }

    pub fn topLevelSymbolsToParts(c: *LinkerContext, id: u32, ref: Ref) []u32 {
        return c.graph.topLevelSymbolToParts(id, ref);
    }

    pub fn topLevelSymbolsToPartsForRuntime(c: *LinkerContext, ref: Ref) []u32 {
        return topLevelSymbolsToParts(c, Index.runtime.get(), ref);
    }

    pub fn createWrapperForFile(
        c: *LinkerContext,
        wrap: WrapKind,
        wrapper_ref: Ref,
        wrapper_part_index: *Index,
        source_index: Index.Int,
    ) void {
        switch (wrap) {
            // If this is a CommonJS file, we're going to need to generate a wrapper
            // for the CommonJS closure. That will end up looking something like this:
            //
            //   var require_foo = __commonJS((exports, module) => {
            //     ...
            //   });
            //
            // However, that generation is special-cased for various reasons and is
            // done later on. Still, we're going to need to ensure that this file
            // both depends on the "__commonJS" symbol and declares the "require_foo"
            // symbol. Instead of special-casing this during the reachablity analysis
            // below, we just append a dummy part to the end of the file with these
            // dependencies and let the general-purpose reachablity analysis take care
            // of it.
            .cjs => {
                const common_js_parts = c.topLevelSymbolsToPartsForRuntime(c.cjs_runtime_ref);

                var total_dependencies_count = common_js_parts.len;
                var runtime_parts = c.graph.ast.items(.parts)[Index.runtime.get()].slice();

                for (common_js_parts) |part_id| {
                    var part: *js_ast.Part = &runtime_parts[part_id];
                    var symbol_refs = part.symbol_uses.keys();
                    for (symbol_refs) |ref| {
                        if (ref.eql(c.cjs_runtime_ref)) continue;
                        total_dependencies_count += c.topLevelSymbolsToPartsForRuntime(ref).len;
                    }
                }

                // generate a dummy part that depends on the "__commonJS" symbol
                var dependencies = c.allocator.alloc(js_ast.Dependency, common_js_parts.len) catch unreachable;
                for (common_js_parts, dependencies) |part, *cjs| {
                    cjs.* = .{
                        .part_index = part,
                        .source_index = Index.runtime,
                    };
                }
                const part_index = c.graph.addPartToFile(
                    source_index,
                    .{
                        .stmts = &.{},
                        .symbol_uses = bun.from(
                            js_ast.Part.SymbolUseMap,
                            c.allocator,
                            .{
                                .{ wrapper_ref, .{ .count_estimate = 1 } },
                            },
                        ) catch unreachable,
                        .declared_symbols = js_ast.DeclaredSymbol.List.fromSlice(
                            c.allocator,
                            &[_]js_ast.DeclaredSymbol{
                                .{ .ref = c.graph.ast.items(.exports_ref)[source_index], .is_top_level = true },
                                .{ .ref = c.graph.ast.items(.module_ref)[source_index], .is_top_level = true },
                                .{ .ref = c.graph.ast.items(.wrapper_ref)[source_index], .is_top_level = true },
                            },
                        ) catch unreachable,
                        .dependencies = Dependency.List.init(dependencies),
                    },
                ) catch unreachable;
                std.debug.assert(part_index != js_ast.namespace_export_part_index);
                wrapper_part_index.* = Index.part(part_index);
                c.graph.generateSymbolImportAndUse(
                    source_index,
                    part_index,
                    c.cjs_runtime_ref,
                    1,
                    Index.runtime,
                ) catch unreachable;
            },

            .esm => {
                // If this is a lazily-initialized ESM file, we're going to need to
                // generate a wrapper for the ESM closure. That will end up looking
                // something like this:
                //
                //   var init_foo = __esm(() => {
                //     ...
                //   });
                //
                // This depends on the "__esm" symbol and declares the "init_foo" symbol
                // for similar reasons to the CommonJS closure above.
                const esm_parts = c.topLevelSymbolsToPartsForRuntime(c.esm_runtime_ref);

                // generate a dummy part that depends on the "__esm" symbol
                var dependencies = c.allocator.alloc(js_ast.Dependency, esm_parts.len) catch unreachable;
                for (esm_parts, dependencies) |part, *esm| {
                    esm.* = .{
                        .part_index = part,
                        .source_index = Index.runtime,
                    };
                }

                const part_index = c.graph.addPartToFile(
                    source_index,
                    .{
                        .symbol_uses = bun.from(
                            js_ast.Part.SymbolUseMap,
                            c.allocator,
                            .{
                                .{ wrapper_ref, .{ .count_estimate = 1 } },
                            },
                        ) catch unreachable,
                        .declared_symbols = js_ast.DeclaredSymbol.List.fromSlice(c.allocator, &[_]js_ast.DeclaredSymbol{
                            .{ .ref = wrapper_ref, .is_top_level = true },
                        }) catch unreachable,
                        .dependencies = Dependency.List.init(dependencies),
                    },
                ) catch unreachable;
                std.debug.assert(part_index != js_ast.namespace_export_part_index);
                wrapper_part_index.* = Index.part(part_index);
                c.graph.generateSymbolImportAndUse(
                    source_index,
                    part_index,
                    c.esm_runtime_ref,
                    1,
                    Index.runtime,
                ) catch unreachable;
            },
            else => {},
        }
    }

    pub fn advanceImportTracker(c: *LinkerContext, tracker: *ImportTracker) ImportTracker.Iterator {
        const id = tracker.source_index.get();
        var named_imports: *JSAst.NamedImports = &c.graph.ast.items(.named_imports)[id];
        var import_records = c.graph.ast.items(.import_records)[id];
        const exports_kind: []js_ast.ExportsKind = c.graph.ast.items(.exports_kind);

        const named_import: js_ast.NamedImport = named_imports.get(tracker.import_ref) orelse
            // TODO: investigate if this is a bug
            // It implies there are imports being added without being resolved
            return .{
            .value = .{},
            .status = .external,
            .tracker = tracker,
        };

        // Is this an external file?
        const record: *const ImportRecord = import_records.at(named_import.import_record_index);
        if (!record.source_index.isValid()) {
            return .{
                .value = .{},
                .status = .external,
                .tracker = tracker,
            };
        }

        // Is this a disabled file?
        const other_source_index = record.source_index.get();
        const other_id = other_source_index;

        if (other_id > c.graph.ast.len or c.parse_graph.input_files.items(.source)[other_source_index].key_path.is_disabled) {
            return .{
                .value = .{
                    .source_index = record.source_index,
                },
                .status = .disabled,
                .tracker = tracker,
            };
        }

        // Is this a named import of a file without any exports?
        if (!named_import.alias_is_star and
            !c.parse_graph.ast.items(.has_lazy_export)[other_id] and

            // CommonJS exports
            c.graph.ast.items(.export_keyword)[other_id].len == 0 and !strings.eqlComptime(named_import.alias orelse "", "default") and
            // ESM exports
            !c.graph.ast.items(.uses_exports_ref)[other_id] and !c.graph.ast.items(.uses_module_ref)[other_id])
        {
            // Just warn about it and replace the import with "undefined"
            return .{
                .value = .{
                    .source_index = Index.source(other_source_index),
                    .import_ref = Ref.None,
                },
                .status = .cjs_without_exports,
                .tracker = tracker,
            };
        }
        const other_kind = exports_kind[other_id];
        // Is this a CommonJS file?
        if (other_kind == .cjs) {
            return .{
                .value = .{
                    .source_index = Index.source(other_source_index),
                    .import_ref = Ref.None,
                },
                .status = .cjs,
                .tracker = tracker,
            };
        }

        // Match this import star with an export star from the imported file
        if (named_import.alias_is_star) {
            const matching_export = c.graph.meta.items(.resolved_export_star)[other_id];
            if (matching_export.data.import_ref.isValid()) {
                // Check to see if this is a re-export of another import
                return .{
                    .value = matching_export.data,
                    .status = .found,
                    .import_data = matching_export.potentially_ambiguous_export_star_refs.slice(),
                    .tracker = tracker,
                };
            }
        }

        // Match this import up with an export from the imported file
        if (c.graph.meta.items(.resolved_exports)[other_id].get(named_import.alias.?)) |matching_export| {
            // Check to see if this is a re-export of another import
            return .{
                .value = .{
                    .source_index = matching_export.data.source_index,
                    .import_ref = matching_export.data.import_ref,
                    .name_loc = matching_export.data.name_loc,
                },
                .status = .found,
                .import_data = matching_export.potentially_ambiguous_export_star_refs.slice(),
                .tracker = tracker,
            };
        }

        // Is this a file with dynamic exports?
        const is_commonjs_to_esm = other_kind == .esm_with_dynamic_fallback_from_cjs;
        if (other_kind == .esm_with_dynamic_fallback or is_commonjs_to_esm) {
            return .{
                .value = .{
                    .source_index = Index.source(other_source_index),
                    .import_ref = c.graph.ast.items(.exports_ref)[other_id],
                },
                .status = if (is_commonjs_to_esm)
                    .dynamic_fallback_interop_default
                else
                    .dynamic_fallback,
                .tracker = tracker,
            };
        }

        // Missing re-exports in TypeScript files are indistinguishable from types
        if (named_import.is_exported and c.parse_graph.input_files.items(.loader)[other_source_index].isTypeScript()) {
            return .{
                .value = .{},
                .status = .probably_typescript_type,
                .tracker = tracker,
            };
        }

        return .{
            .value = .{
                .source_index = Index.source(other_source_index),
            },
            .status = .no_match,
            .tracker = tracker,
        };
    }

    pub fn matchImportsWithExportsForFile(
        c: *LinkerContext,
        named_imports_ptr: *JSAst.NamedImports,
        imports_to_bind: *RefImportData,
        source_index: Index.Int,
        to_mark_as_esm_with_dynamic_fallback: *std.AutoArrayHashMap(u32, void),
    ) void {
        var named_imports = named_imports_ptr.cloneWithAllocator(c.allocator) catch unreachable;
        defer named_imports_ptr.* = named_imports;

        const Sorter = struct {
            imports: *JSAst.NamedImports,

            pub fn lessThan(self: @This(), a_index: usize, b_index: usize) bool {
                const a_ref = self.imports.keys()[a_index];
                const b_ref = self.imports.keys()[b_index];

                return std.math.order(a_ref.innerIndex(), b_ref.innerIndex()) == .lt;
            }
        };
        var sorter = Sorter{
            .imports = &named_imports,
        };
        named_imports.sort(sorter);

        for (named_imports.keys(), named_imports.values()) |ref, named_import| {
            // Re-use memory for the cycle detector
            c.cycle_detector.clearRetainingCapacity();

            const import_ref = ref;

            var import_tracker = ImportData{
                .data = .{
                    .source_index = Index.source(source_index),
                    .import_ref = import_ref,
                },
            };
            var re_exports = std.ArrayList(js_ast.Dependency).init(c.allocator);
            var result = c.matchImportWithExport(
                &import_tracker.data,
                &re_exports,
                to_mark_as_esm_with_dynamic_fallback,
            );

            switch (result.kind) {
                .normal => {
                    imports_to_bind.put(
                        c.allocator,
                        import_ref,
                        .{
                            .re_exports = bun.BabyList(js_ast.Dependency).init(re_exports.items),
                            .data = .{
                                .source_index = Index.source(result.source_index),
                                .import_ref = result.ref,
                            },
                        },
                    ) catch unreachable;
                },
                .namespace => {
                    c.graph.symbols.get(import_ref).?.namespace_alias = js_ast.G.NamespaceAlias{
                        .namespace_ref = result.namespace_ref,
                        .alias = result.alias,
                    };
                },
                .normal_and_namespace => {
                    imports_to_bind.put(
                        c.allocator,
                        import_ref,
                        .{
                            .re_exports = bun.BabyList(js_ast.Dependency).init(re_exports.items),
                            .data = .{
                                .source_index = Index.source(result.source_index),
                                .import_ref = result.ref,
                            },
                        },
                    ) catch unreachable;

                    c.graph.symbols.get(import_ref).?.namespace_alias = js_ast.G.NamespaceAlias{
                        .namespace_ref = result.namespace_ref,
                        .alias = result.alias,
                    };
                },
                .cycle => {
                    const source = &c.parse_graph.input_files.items(.source)[source_index];
                    const r = lex.rangeOfIdentifier(source, named_import.alias_loc orelse Logger.Loc{});
                    c.log.addRangeErrorFmt(
                        source,
                        r,
                        c.allocator,
                        "Detected cycle while resolving import \"{s}\"",
                        .{
                            named_import.alias.?,
                        },
                    ) catch unreachable;
                },
                .probably_typescript_type => {
                    c.graph.meta.items(.probably_typescript_type)[source_index].put(
                        c.allocator,
                        import_ref,
                        {},
                    ) catch unreachable;
                },
                .ambiguous => {
                    const source = &c.parse_graph.input_files.items(.source)[source_index];

                    const r = lex.rangeOfIdentifier(source, named_import.alias_loc orelse Logger.Loc{});

                    // TODO: log locations of the ambiguous exports

                    const symbol: *Symbol = c.graph.symbols.get(import_ref).?;
                    if (symbol.import_item_status == .generated) {
                        symbol.import_item_status = .missing;
                        c.log.addRangeWarningFmt(
                            source,
                            r,
                            c.allocator,
                            "Import \"{s}\" will always be undefined because there are multiple matching exports",
                            .{
                                named_import.alias.?,
                            },
                        ) catch unreachable;
                    } else {
                        c.log.addRangeErrorFmt(
                            source,
                            r,
                            c.allocator,
                            "Ambiguous import \"{s}\" has multiple matching exports",
                            .{
                                named_import.alias.?,
                            },
                        ) catch unreachable;
                    }
                },
                .ignore => {},
            }
        }
    }

    const ExportStarContext = struct {
        import_records_list: []const ImportRecord.List,
        source_index_stack: std.ArrayList(Index.Int),
        exports_kind: []js_ast.ExportsKind,
        named_exports: []js_ast.Ast.NamedExports,
        resolved_exports: []ResolvedExports,
        imports_to_bind: []RefImportData,
        export_star_records: []const []const Index.Int,
        allocator: std.mem.Allocator,

        pub fn addExports(
            this: *ExportStarContext,
            resolved_exports: *ResolvedExports,
            source_index: Index.Int,
        ) void {
            // Avoid infinite loops due to cycles in the export star graph
            for (this.source_index_stack.items) |i| {
                if (i == source_index)
                    return;
            }

            this.source_index_stack.append(source_index) catch unreachable;
            const stack_end_pos = this.source_index_stack.items.len;
            const id = source_index;

            const import_records = this.import_records_list[id].slice();

            for (this.export_star_records[id]) |import_id| {
                const other_source_index = import_records[import_id].source_index.get();

                const other_id = other_source_index;
                if (other_id >= this.named_exports.len)
                    // this AST was empty or it wasn't a JS AST
                    continue;

                // Export stars from a CommonJS module don't work because they can't be
                // statically discovered. Just silently ignore them in this case.
                //
                // We could attempt to check whether the imported file still has ES6
                // exports even though it still uses CommonJS features. However, when
                // doing this we'd also have to rewrite any imports of these export star
                // re-exports as property accesses off of a generated require() call.
                if (this.exports_kind[other_id] == .cjs)
                    continue;
                var iter = this.named_exports[other_id].iterator();
                next_export: while (iter.next()) |entry| {
                    const alias = entry.key_ptr.*;

                    // ES6 export star statements ignore exports named "default"
                    if (strings.eqlComptime(alias, "default"))
                        continue;

                    // This export star is shadowed if any file in the stack has a matching real named export
                    for (this.source_index_stack.items[0..stack_end_pos]) |prev| {
                        if (this.named_exports[prev].contains(alias)) {
                            continue :next_export;
                        }
                    }
                    const ref = entry.value_ptr.ref;
                    var resolved = resolved_exports.getOrPut(this.allocator, entry.key_ptr.*) catch unreachable;
                    if (!resolved.found_existing) {
                        resolved.value_ptr.* = .{
                            .data = .{
                                .import_ref = ref,
                                .source_index = Index.source(other_source_index),
                                .name_loc = entry.value_ptr.alias_loc,
                            },
                        };

                        // Make sure the symbol is marked as imported so that code splitting
                        // imports it correctly if it ends up being shared with another chunk
                        this.imports_to_bind[id].put(this.allocator, entry.value_ptr.ref, .{
                            .data = .{
                                .import_ref = ref,
                                .source_index = Index.source(other_source_index),
                            },
                        }) catch unreachable;
                    } else if (resolved.value_ptr.data.source_index.get() != other_source_index) {
                        // Two different re-exports colliding makes it potentially ambiguous
                        resolved.value_ptr.potentially_ambiguous_export_star_refs.push(this.allocator, .{
                            .data = .{
                                .source_index = Index.source(other_source_index),
                                .import_ref = ref,
                                .name_loc = entry.value_ptr.alias_loc,
                            },
                        }) catch unreachable;
                    }
                }

                // Search further through this file's export stars
                this.addExports(resolved_exports, other_source_index);
            }
        }
    };

    pub fn breakOutputIntoPieces(
        c: *LinkerContext,
        allocator: std.mem.Allocator,
        j: *bun.Joiner,
        has_any_cross_chunk_code: bool,
        count: u32,
    ) !Chunk.IntermediateOutput {
        // Optimization: If there can be no substitutions, just reuse the initial
        // joiner that was used when generating the intermediate chunk output
        // instead of creating another one and copying the whole file into it.
        if (!has_any_cross_chunk_code) {
            return Chunk.IntermediateOutput{
                .joiner = j.*,
            };
        }

        var pieces = try std.ArrayList(Chunk.OutputPiece).initCapacity(allocator, count);
        const complete_output = try j.done(allocator);
        var output = complete_output;

        const prefix = c.unique_key_prefix;

        while (true) {
            const invalid_boundary = std.math.maxInt(usize);
            // Scan for the next piece boundary
            var boundary = strings.indexOf(output, prefix) orelse invalid_boundary;

            var output_piece_index = Chunk.OutputPieceIndex{};
            var index: usize = 0;

            // Try to parse the piece boundary
            if (boundary != invalid_boundary) {
                const start = boundary + prefix.len;
                if (start + 9 > output.len) {
                    // Not enough bytes to parse the piece index
                    boundary = invalid_boundary;
                } else {
                    switch (output[start]) {
                        'A' => {
                            output_piece_index.kind = .asset;
                        },
                        'C' => {
                            output_piece_index.kind = .chunk;
                        },
                        else => {},
                    }

                    for (output[start..][1..9].*) |char| {
                        if (char < '0' or char > '9') {
                            boundary = invalid_boundary;
                            break;
                        }

                        index = (index * 10) + (@as(usize, char) - '0');
                    }
                }
            }

            // Validate the boundary
            switch (output_piece_index.kind) {
                .asset => {
                    if (index >= c.graph.files.len) {
                        boundary = invalid_boundary;
                    }
                },
                .chunk => {
                    if (index >= count) {
                        boundary = invalid_boundary;
                    }
                },
                else => {
                    boundary = invalid_boundary;
                },
            }

            output_piece_index.index = @intCast(u30, index);

            // If we're at the end, generate one final piece
            if (boundary == invalid_boundary) {
                try pieces.append(Chunk.OutputPiece{
                    .index = output_piece_index,
                    .data_ptr = output.ptr,
                    .data_len = @truncate(u32, output.len),
                });
                break;
            }

            // Otherwise, generate an interior piece and continue
            try pieces.append(Chunk.OutputPiece{
                .index = output_piece_index,
                .data_ptr = output.ptr,

                // sliced this way to panic if out of bounds
                .data_len = @truncate(u32, output[0..boundary].len),
            });
            output = output[boundary + prefix.len + 9 ..];
        }

        return Chunk.IntermediateOutput{
            .pieces = bun.BabyList(Chunk.OutputPiece).init(pieces.items),
        };
    }

    const DependencyWrapper = struct {
        linker: *LinkerContext,
        flags: []JSMeta.Flags,
        exports_kind: []js_ast.ExportsKind,
        import_records: []ImportRecord.List,
        export_star_map: std.AutoHashMap(Index.Int, void),
        entry_point_kinds: []EntryPoint.Kind,
        export_star_records: [][]u32,
        output_format: options.OutputFormat,

        pub fn hasDynamicExportsDueToExportStar(this: *DependencyWrapper, source_index: Index.Int) bool {
            // Terminate the traversal now if this file already has dynamic exports
            const export_kind = this.exports_kind[source_index];
            switch (export_kind) {
                .cjs, .esm_with_dynamic_fallback => return true,
                else => {},
            }

            // Avoid infinite loops due to cycles in the export star graph
            const has_visited = this.export_star_map.getOrPut(source_index) catch unreachable;
            if (has_visited.found_existing) {
                return false;
            }

            for (this.export_star_records[source_index]) |id| {
                const records: []const ImportRecord = this.import_records[id].slice();
                for (records) |record| {
                    // This file has dynamic exports if the exported imports are from a file
                    // that either has dynamic exports directly or transitively by itself
                    // having an export star from a file with dynamic exports.
                    const kind = this.entry_point_kinds[record.source_index.get()];
                    if ((record.source_index.get() >= this.import_records.len and (!kind.isEntryPoint() or !this.output_format.keepES6ImportExportSyntax())) or
                        (record.source_index.get() < this.import_records.len and record.source_index.get() != source_index and this.hasDynamicExportsDueToExportStar(record.source_index.get())))
                    {
                        this.exports_kind[source_index] = .esm_with_dynamic_fallback;
                        return true;
                    }
                }
            }

            return false;
        }

        pub fn wrap(this: *DependencyWrapper, source_index: Index.Int) void {

            // Never wrap the runtime file since it always comes first
            if (source_index == Index.runtime.get()) {
                return;
            }

            this.flags[source_index] = brk: {
                var flags = this.flags[source_index];

                if (flags.did_wrap_dependencies) return;
                flags.did_wrap_dependencies = true;

                // This module must be wrapped
                if (flags.wrap == .none) {
                    flags.wrap = switch (this.exports_kind[source_index]) {
                        .cjs => .cjs,
                        else => .esm,
                    };
                }
                break :brk flags;
            };

            const records = this.import_records[source_index].slice();
            for (records) |record| {
                if (!record.source_index.isValid()) {
                    continue;
                }
                this.wrap(record.source_index.get());
            }
        }
    };
};

pub const PartRange = struct {
    source_index: Index = Index.invalid,
    part_index_begin: u32 = 0,
    part_index_end: u32 = 0,
};

const StableRef = packed struct {
    stable_source_index: Index.Int,
    ref: Ref,

    pub fn isLessThan(_: void, a: StableRef, b: StableRef) bool {
        return a.stable_source_index < b.stable_source_index or
            (a.stable_source_index == b.stable_source_index and a.ref.innerIndex() < b.ref.innerIndex());
    }
};

pub const ImportTracker = struct {
    source_index: Index = Index.invalid,
    name_loc: Logger.Loc = Logger.Loc.Empty,
    import_ref: Ref = Ref.None,

    pub const Status = enum {
        /// The imported file has no matching export
        no_match,

        /// The imported file has a matching export
        found,

        /// The imported file is CommonJS and has unknown exports
        cjs,

        /// The import is missing but there is a dynamic fallback object
        dynamic_fallback,

        /// The import is missing but there is a dynamic fallback object
        /// and the file was originally CommonJS.
        dynamic_fallback_interop_default,

        /// The import was treated as a CommonJS import but the file is known to have no exports
        cjs_without_exports,

        /// The imported file was disabled by mapping it to false in the "browser"
        /// field of package.json
        disabled,

        /// The imported file is external and has unknown exports
        external,

        /// This is a missing re-export in a TypeScript file, so it's probably a type
        probably_typescript_type,
    };

    pub const Iterator = struct {
        status: Status = Status.no_match,
        value: ImportTracker = .{},
        import_data: []ImportData = &.{},
        tracker: *ImportTracker,
    };
};

const PathTemplate = options.PathTemplate;

pub const Chunk = struct {
    /// This is a random string and is used to represent the output path of this
    /// chunk before the final output path has been computed.
    unique_key: string = "",

    files_with_parts_in_chunk: std.AutoArrayHashMapUnmanaged(Index.Int, void) = .{},

    /// We must not keep pointers to this type until all chunks have been allocated.
    entry_bits: AutoBitSet = undefined,

    final_rel_path: string = "",
    template: PathTemplate = .{},

    /// For code splitting
    cross_chunk_imports: BabyList(ChunkImport) = .{},

    content: Content,

    entry_point: Chunk.EntryPoint = .{},

    is_executable: bool = false,

    output_source_map: sourcemap.SourceMapPieces,

    intermediate_output: IntermediateOutput = .{ .empty = {} },
    isolated_hash: u64 = std.math.maxInt(u64),

    renamer: renamer.Renamer = undefined,

    pub inline fn isEntryPoint(this: *const Chunk) bool {
        return this.entry_point.is_entry_point;
    }

    pub inline fn entryBits(this: *const Chunk) *const AutoBitSet {
        return &this.entry_bits;
    }

    pub const Order = struct {
        source_index: Index.Int = 0,
        distance: u32 = 0,
        tie_breaker: u32 = 0,

        pub fn lessThan(_: @This(), a: Order, b: Order) bool {
            return (a.distance < b.distance) or
                (a.distance == b.distance and a.tie_breaker < b.tie_breaker);
        }

        /// Sort so files closest to an entry point come first. If two files are
        /// equidistant to an entry point, then break the tie by sorting on the
        /// stable source index derived from the DFS over all entry points.
        pub fn sort(a: []Order) void {
            std.sort.sort(Order, a, Order{}, lessThan);
        }
    };

    /// TODO: rewrite this
    /// This implementation is just slow.
    /// Can we make the JSPrinter itself track this without increasing
    /// complexity a lot?
    pub const IntermediateOutput = union(enum) {
        /// If the chunk has references to other chunks, then "pieces" contains the
        /// contents of the chunk. Another joiner
        /// will have to be constructed later when merging the pieces together.
        pieces: bun.BabyList(OutputPiece),

        /// If the chunk doesn't have any references to other chunks, then
        /// `joiner` contains the contents of the chunk. This is more efficient
        /// because it avoids doing a join operation twice.
        joiner: bun.Joiner,

        empty: void,

        pub fn allocatorForSize(size: usize) std.mem.Allocator {
            if (size >= 512 * 1024)
                return std.heap.page_allocator
            else
                return bun.default_allocator;
        }

        pub const CodeResult = struct {
            buffer: string,
            shifts: []sourcemap.SourceMapShifts,
        };

        pub fn codeWithSourceMapShifts(
            this: IntermediateOutput,
            allocator_to_use: ?std.mem.Allocator,
            graph: *const Graph,
            import_prefix: []const u8,
            chunk: *Chunk,
            chunks: []Chunk,
        ) !CodeResult {
            const additional_files = graph.input_files.items(.additional_files);
            const unique_key_for_additional_files = graph.input_files.items(.unique_key_for_additional_file);
            switch (this) {
                .pieces => |*pieces| {
                    var shift = sourcemap.SourceMapShifts{
                        .after = .{},
                        .before = .{},
                    };

                    var shifts = try std.ArrayList(sourcemap.SourceMapShifts).initCapacity(bun.default_allocator, pieces.len + 1);
                    shifts.appendAssumeCapacity(shift);

                    var count: usize = 0;
                    var file_path_buf: [4096]u8 = undefined;
                    _ = file_path_buf;
                    var from_chunk_dir = std.fs.path.dirname(chunk.final_rel_path) orelse "";
                    if (strings.eqlComptime(from_chunk_dir, "."))
                        from_chunk_dir = "";

                    for (pieces.slice()) |piece| {
                        count += piece.data_len;

                        switch (piece.index.kind) {
                            .chunk, .asset => {
                                const index = piece.index.index;
                                const file_path = switch (piece.index.kind) {
                                    .asset => graph.additional_output_files.items[additional_files[index].last().?.output_file].input.text,
                                    .chunk => chunks[index].final_rel_path,
                                    else => unreachable,
                                };

                                const cheap_normalizer = cheapPrefixNormalizer(
                                    import_prefix,
                                    if (from_chunk_dir.len == 0)
                                        file_path
                                    else
                                        bun.path.relative(from_chunk_dir, file_path),
                                );
                                count += cheap_normalizer[0].len + cheap_normalizer[1].len;
                            },
                            .none => {},
                        }
                    }

                    var total_buf = try (allocator_to_use orelse allocatorForSize(count)).alloc(u8, count);
                    var remain = total_buf;

                    for (pieces.slice()) |piece| {
                        const data = piece.data();

                        var data_offset = sourcemap.LineColumnOffset{};
                        data_offset.advance(data);
                        shift.before.add(data_offset);
                        shift.after.add(data_offset);

                        if (data.len > 0)
                            @memcpy(remain.ptr, data.ptr, data.len);

                        remain = remain[data.len..];

                        switch (piece.index.kind) {
                            .asset, .chunk => {
                                const index = piece.index.index;
                                const file_path = brk: {
                                    switch (piece.index.kind) {
                                        .asset => {
                                            shift.before.advance(unique_key_for_additional_files[index]);
                                            const file = graph.additional_output_files.items[additional_files[index].last().?.output_file];
                                            break :brk file.input.text;
                                        },
                                        .chunk => {
                                            const piece_chunk = chunks[index];
                                            shift.before.advance(piece_chunk.unique_key);
                                            break :brk piece_chunk.final_rel_path;
                                        },
                                        else => unreachable,
                                    }
                                };

                                const cheap_normalizer = cheapPrefixNormalizer(
                                    import_prefix,
                                    if (from_chunk_dir.len == 0)
                                        file_path
                                    else
                                        bun.path.relative(from_chunk_dir, file_path),
                                );

                                if (cheap_normalizer[0].len > 0) {
                                    @memcpy(remain.ptr, cheap_normalizer[0].ptr, cheap_normalizer[0].len);
                                    remain = remain[cheap_normalizer[0].len..];
                                    shift.after.advance(cheap_normalizer[0]);
                                }

                                if (cheap_normalizer[1].len > 0) {
                                    @memcpy(remain.ptr, cheap_normalizer[1].ptr, cheap_normalizer[1].len);
                                    remain = remain[cheap_normalizer[1].len..];
                                    shift.after.advance(cheap_normalizer[1]);
                                }

                                shifts.appendAssumeCapacity(shift);
                            },
                            .none => {},
                        }
                    }

                    std.debug.assert(remain.len == 0);
                    std.debug.assert(total_buf.len == count);

                    return .{
                        .buffer = total_buf,
                        .shifts = shifts.items,
                    };
                },
                .joiner => |joiner_| {
                    // TODO: make this safe
                    var joiny = joiner_;
                    return .{
                        .buffer = try joiny.done((allocator_to_use orelse allocatorForSize(joiny.len))),
                        .shifts = &[_]sourcemap.SourceMapShifts{},
                    };
                },
                .empty => return .{
                    .buffer = "",
                    .shifts = &[_]sourcemap.SourceMapShifts{},
                },
            }
        }

        pub fn code(
            this: IntermediateOutput,
            allocator_to_use: ?std.mem.Allocator,
            graph: *const Graph,
            import_prefix: []const u8,
            chunk: *Chunk,
            chunks: []Chunk,
        ) !CodeResult {
            const additional_files = graph.input_files.items(.additional_files);
            switch (this) {
                .pieces => |*pieces| {
                    var count: usize = 0;
                    var file_path_buf: [4096]u8 = undefined;
                    _ = file_path_buf;
                    var from_chunk_dir = std.fs.path.dirname(chunk.final_rel_path) orelse "";
                    if (strings.eqlComptime(from_chunk_dir, "."))
                        from_chunk_dir = "";

                    for (pieces.slice()) |piece| {
                        count += piece.data_len;

                        switch (piece.index.kind) {
                            .chunk, .asset => {
                                const index = piece.index.index;
                                const file_path = switch (piece.index.kind) {
                                    .asset => graph.additional_output_files.items[additional_files[index].last().?.output_file].input.text,
                                    .chunk => chunks[index].final_rel_path,
                                    else => unreachable,
                                };

                                const cheap_normalizer = cheapPrefixNormalizer(
                                    import_prefix,
                                    if (from_chunk_dir.len == 0)
                                        file_path
                                    else
                                        bun.path.relative(from_chunk_dir, file_path),
                                );
                                count += cheap_normalizer[0].len + cheap_normalizer[1].len;
                            },
                            .none => {},
                        }
                    }

                    var total_buf = try (allocator_to_use orelse allocatorForSize(count)).alloc(u8, count);
                    var remain = total_buf;

                    for (pieces.slice()) |piece| {
                        const data = piece.data();

                        if (data.len > 0)
                            @memcpy(remain.ptr, data.ptr, data.len);

                        remain = remain[data.len..];

                        switch (piece.index.kind) {
                            .asset, .chunk => {
                                const index = piece.index.index;
                                const file_path = switch (piece.index.kind) {
                                    .asset => graph.additional_output_files.items[additional_files[index].last().?.output_file].input.text,
                                    .chunk => chunks[index].final_rel_path,
                                    else => unreachable,
                                };

                                const cheap_normalizer = cheapPrefixNormalizer(
                                    import_prefix,
                                    if (from_chunk_dir.len == 0)
                                        file_path
                                    else
                                        bun.path.relative(from_chunk_dir, file_path),
                                );

                                if (cheap_normalizer[0].len > 0) {
                                    @memcpy(remain.ptr, cheap_normalizer[0].ptr, cheap_normalizer[0].len);
                                    remain = remain[cheap_normalizer[0].len..];
                                }

                                if (cheap_normalizer[1].len > 0) {
                                    @memcpy(remain.ptr, cheap_normalizer[1].ptr, cheap_normalizer[1].len);
                                    remain = remain[cheap_normalizer[1].len..];
                                }
                            },
                            .none => {},
                        }
                    }

                    std.debug.assert(remain.len == 0);
                    std.debug.assert(total_buf.len == count);

                    return .{
                        .buffer = total_buf,
                        .shifts = &[_]sourcemap.SourceMapShifts{},
                    };
                },
                .joiner => |joiner_| {
                    // TODO: make this safe
                    var joiny = joiner_;
                    return .{
                        .buffer = try joiny.done((allocator_to_use orelse allocatorForSize(joiny.len))),
                        .shifts = &[_]sourcemap.SourceMapShifts{},
                    };
                },
                .empty => return .{
                    .buffer = "",
                    .shifts = &[_]sourcemap.SourceMapShifts{},
                },
            }
        }
    };

    pub const OutputPiece = struct {
        // layed out like this so it takes up the same amount of space as a []const u8
        data_ptr: [*]const u8 = undefined,
        data_len: u32 = 0,

        index: OutputPieceIndex = .{},

        pub inline fn data(this: OutputPiece) []const u8 {
            return this.data_ptr[0..this.data_len];
        }
    };

    pub const OutputPieceIndex = packed struct {
        index: u30 = 0,

        kind: Kind = Kind.none,

        pub const Kind = enum(u2) {
            /// The "kind" may be "none" in which case there is one piece
            /// with data and no chunk index. For example, the chunk may not contain any
            /// imports.
            none,

            asset,
            chunk,
        };
    };

    pub const EntryPoint = packed struct(u64) {
        source_index: Index.Int = 0,
        entry_point_id: ID = 0,
        is_entry_point: bool = false,

        // so it fits in a 64-bit integer
        pub const ID = u31;
    };

    pub const JavaScriptChunk = struct {
        files_in_chunk_order: []const Index.Int = &.{},
        parts_in_chunk_in_order: []const PartRange = &.{},

        // for code splitting
        exports_to_other_chunks: std.ArrayHashMapUnmanaged(Ref, string, Ref.ArrayHashCtx, false) = .{},
        imports_from_other_chunks: ImportsFromOtherChunks = .{},
        cross_chunk_prefix_stmts: BabyList(Stmt) = .{},
        cross_chunk_suffix_stmts: BabyList(Stmt) = .{},
    };

    pub const ImportsFromOtherChunks = std.AutoArrayHashMapUnmanaged(Index.Int, CrossChunkImport.Item.List);

    pub const Content = union(enum) {
        javascript: JavaScriptChunk,
    };
};

pub const ChunkImport = struct {
    chunk_index: u32,
    import_kind: ImportKind,
};

pub const CrossChunkImport = struct {
    chunk_index: Index.Int = 0,
    sorted_import_items: CrossChunkImport.Item.List = undefined,

    pub const Item = struct {
        export_alias: string = "",
        ref: Ref = Ref.None,

        pub const List = bun.BabyList(Item);

        pub fn lessThan(_: void, a: CrossChunkImport.Item, b: CrossChunkImport.Item) bool {
            return strings.order(a.export_alias, b.export_alias) == .lt;
        }
    };

    pub fn lessThan(_: void, a: CrossChunkImport, b: CrossChunkImport) bool {
        return std.math.order(a.chunk_index, b.chunk_index) == .lt;
    }

    pub const List = std.ArrayList(CrossChunkImport);

    pub fn sortedCrossChunkImports(
        list: *List,
        chunks: []Chunk,
        imports_from_other_chunks: *Chunk.ImportsFromOtherChunks,
    ) !void {
        var result = list.*;
        defer {
            list.* = result;
        }

        try result.ensureTotalCapacity(imports_from_other_chunks.count());

        var import_items_list = imports_from_other_chunks.values();
        var chunk_indices = imports_from_other_chunks.keys();
        for (chunk_indices, import_items_list) |chunk_index, import_items| {
            var chunk = &chunks[chunk_index];

            // Sort imports from a single chunk by alias for determinism
            const exports_to_other_chunks = &chunk.content.javascript.exports_to_other_chunks;
            // TODO: do we need to clone this array?
            for (import_items.slice()) |*item| {
                item.export_alias = exports_to_other_chunks.get(item.ref).?;
                std.debug.assert(item.export_alias.len > 0);
            }
            std.sort.sort(CrossChunkImport.Item, import_items.slice(), {}, CrossChunkImport.Item.lessThan);

            result.append(CrossChunkImport{
                .chunk_index = chunk_index,
                .sorted_import_items = import_items,
            }) catch unreachable;
        }

        std.sort.sort(CrossChunkImport, result.items, {}, CrossChunkImport.lessThan);
    }
};

const CompileResult = union(enum) {
    javascript: struct {
        source_index: Index.Int,
        result: js_printer.PrintResult,
    },

    pub const empty = CompileResult{
        .javascript = .{
            .source_index = 0,
            .result = js_printer.PrintResult{
                .result = .{
                    .code = "",
                },
            },
        },
    };

    pub fn code(this: *const CompileResult) []const u8 {
        return switch (this.*) {
            .javascript => |r| switch (r.result) {
                .result => |r2| r2.code,
                else => "",
            },
            // else => "",
        };
    }

    pub fn sourceIndex(this: *const CompileResult) Index.Int {
        return switch (this.*) {
            .javascript => |r| r.source_index,
            // else => 0,
        };
    }
};

const CompileResultForSourceMap = struct {
    source_map_chunk: sourcemap.Chunk,
    generated_offset: sourcemap.LineColumnOffset,
    source_index: u32,
};

const ContentHasher = struct {
    // xxhash64 outperforms Wyhash if the file is > 1KB or so
    hasher: std.hash.XxHash64 = std.hash.XxHash64.init(0),

    pub fn write(self: *ContentHasher, bytes: []const u8) void {
        self.hasher.update(std.mem.asBytes(&bytes.len));
        self.hasher.update(bytes);
    }

    pub fn run(bytes: []const u8) u64 {
        var hasher = ContentHasher{};
        hasher.write(bytes);
        return hasher.digest();
    }

    pub fn writeInts(self: *ContentHasher, i: []const u32) void {
        // TODO: BigEndian
        self.hasher.update(std.mem.sliceAsBytes(i));
    }

    pub fn digest(self: *ContentHasher) u64 {
        return self.hasher.final();
    }
};

// non-allocating
// meant to be fast but not 100% thorough
// users can correctly put in a trailing slash if they want
// this is just being nice
fn cheapPrefixNormalizer(prefix: []const u8, suffix: []const u8) [2]string {
    if (prefix.len == 0)
        return .{ prefix, suffix };

    // There are a few cases here we want to handle:
    // ["https://example.com/", "/out.js"]  => "https://example.com/out.js"
    // ["/foo/", "/bar.js"] => "/foo/bar.js"
    if (strings.endsWithChar(prefix, '/')) {
        if (strings.startsWithChar(suffix, '/')) {
            return .{
                prefix[0 .. prefix.len - 1],
                suffix[1..suffix.len],
            };
        }

        // It gets really complicated if we try to deal with URLs more than this
        // These would be ideal:
        // - example.com + ./out.js => example.com/out.js
        // - example.com/foo + ./out.js => example.com/fooout.js
        // - example.com/bar/ + ./out.js => example.com/bar/out.js
        // But it's not worth the complexity to handle these cases right now.
    }

    if (suffix.len > "./".len and strings.hasPrefixComptime(suffix, "./")) {
        return .{
            prefix,
            suffix[2..],
        };
    }

    return .{ prefix, suffix };
}

const components_manifest_path = "./components-manifest.blob";<|MERGE_RESOLUTION|>--- conflicted
+++ resolved
@@ -3184,6 +3184,7 @@
         };
 
         pub fn compute(this: *LinkerContext, allocator: std.mem.Allocator, source_index: Index.Int) void {
+            debug("Computing LineOffsetTable: {d}", .{source_index});
             var line_offset_table: *bun.sourcemap.LineOffsetTable.List = &this.graph.files.items(.line_offset_table)[source_index];
             const source: *const Logger.Source = &this.parse_graph.input_files.items(.source)[source_index];
 
@@ -5984,13 +5985,9 @@
 
             cross_chunk_prefix = js_printer.print(
                 allocator,
-<<<<<<< HEAD
-                c.resolver.opts.platform,
+                c.resolver.opts.target,
                 ast,
                 c.source_(chunk.entry_point.source_index),
-=======
-                c.resolver.opts.target,
->>>>>>> f54fbaf3
                 print_options,
                 cross_chunk_import_records.slice(),
                 &[_]js_ast.Part{
@@ -6001,13 +5998,9 @@
             ).result.code;
             cross_chunk_suffix = js_printer.print(
                 allocator,
-<<<<<<< HEAD
-                c.resolver.opts.platform,
+                c.resolver.opts.target,
                 ast,
                 c.source_(chunk.entry_point.source_index),
-=======
-                c.resolver.opts.target,
->>>>>>> f54fbaf3
                 print_options,
                 &.{},
                 &[_]js_ast.Part{
@@ -6081,7 +6074,7 @@
         // Concatenate the generated JavaScript chunks together
 
         var prev_filename_comment: Index.Int = 0;
-        var compile_results_for_source_map = std.ArrayList(CompileResultForSourceMap).init(allocator);
+        var compile_results_for_source_map = std.ArrayList(CompileResultForSourceMap).initCapacity(allocator, compile_results.items.len) catch unreachable;
 
         const sources: []const Logger.Source = c.parse_graph.input_files.items(.source);
         for (@as([]CompileResult, compile_results.items)) |compile_result| {
@@ -6153,11 +6146,13 @@
                 if (c.options.source_maps != .none) {
                     switch (compile_result.javascript.result) {
                         .result => |res| {
-                            try compile_results_for_source_map.append(CompileResultForSourceMap{
-                                .source_map_chunk = res.source_map.?,
-                                .generated_offset = generated_offset.value,
-                                .source_index = compile_result.sourceIndex(),
-                            });
+                            if (res.source_map) |source_map| {
+                                try compile_results_for_source_map.append(CompileResultForSourceMap{
+                                    .source_map_chunk = source_map,
+                                    .generated_offset = generated_offset.value,
+                                    .source_index = compile_result.sourceIndex(),
+                                });
+                            }
                         },
                         else => {},
                     }
@@ -6740,13 +6735,9 @@
             .javascript = .{
                 .result = js_printer.print(
                     allocator,
-<<<<<<< HEAD
-                    c.resolver.opts.platform,
+                    c.resolver.opts.target,
                     ast,
                     c.source_(source_index),
-=======
-                    c.resolver.opts.target,
->>>>>>> f54fbaf3
                     print_options,
                     ast.import_records.slice(),
                     &[_]js_ast.Part{
@@ -8014,37 +8005,22 @@
         );
         defer writer.* = printer.ctx;
 
-        if (c.options.source_maps != .none) {
-            return js_printer.printWithWriter(
-                *js_printer.BufferPrinter,
-                &printer,
-                ast.platform,
-                ast,
-                c.source_(part_range.source_index.get()),
-                print_options,
-                ast.import_records.slice(),
-                parts_to_print,
-                r,
-                true,
-            );
-        }
-
-        return js_printer.printWithWriter(
-            *js_printer.BufferPrinter,
-            &printer,
-<<<<<<< HEAD
-            ast.platform,
-            ast,
-            c.source_(part_range.source_index.get()),
-=======
-            ast.target,
->>>>>>> f54fbaf3
-            print_options,
-            ast.import_records.slice(),
-            parts_to_print,
-            r,
-            false,
-        );
+        switch (c.options.source_maps != .none) {
+            inline else => |enable_source_maps| {
+                return js_printer.printWithWriter(
+                    *js_printer.BufferPrinter,
+                    &printer,
+                    ast.target,
+                    ast,
+                    c.source_(part_range.source_index.get()),
+                    print_options,
+                    ast.import_records.slice(),
+                    parts_to_print,
+                    r,
+                    enable_source_maps,
+                );
+            },
+        }
     }
 
     fn requireOrImportMetaForSource(
@@ -8519,13 +8495,8 @@
                 .result => {},
             }
 
-<<<<<<< HEAD
             output_files.appendAssumeCapacity(options.OutputFile{
-                .input = Fs.Path.init(chunk.final_rel_path),
-=======
-            output_file.* = options.OutputFile{
                 .input = Fs.Path.init(bun.default_allocator.dupe(u8, chunk.final_rel_path) catch unreachable),
->>>>>>> f54fbaf3
                 .loader = .js,
                 .size = @truncate(u32, code_result.buffer.len),
                 .value = .{
