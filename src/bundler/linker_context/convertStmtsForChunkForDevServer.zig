--- conflicted
+++ resolved
@@ -72,13 +72,8 @@
                             .name = if (record.tag == .runtime) "require" else "builtin",
                             .name_loc = stmt.loc,
                         }, stmt.loc),
-<<<<<<< HEAD
-                        .args = .init(try allocator.dupe(Expr, &.{Expr.init(E.String, .{
+                        .args = .fromOwnedSlice(try allocator.dupe(Expr, &.{Expr.init(E.String, .{
                             .data = record.path.pretty,
-=======
-                        .args = .fromOwnedSlice(try allocator.dupe(Expr, &.{Expr.init(E.String, .{
-                            .data = if (record.tag == .runtime) "bun:wrap" else record.path.pretty,
->>>>>>> 2166f0c2
                         }, record.range.loc)})),
                     }, stmt.loc);
 
