const std = @import("std");
const bun = @import("root").bun;
const Environment = @import("./env.zig");

const PlatformSpecific = switch (Environment.os) {
    .mac => @import("./darwin_c.zig"),
    .linux => @import("./linux_c.zig"),
    .windows => @import("./windows_c.zig"),
    else => struct {},
};
pub usingnamespace PlatformSpecific;

const C = std.c;
const builtin = @import("builtin");
const os = std.os;
const mem = std.mem;
const Stat = std.fs.File.Stat;
const Kind = std.fs.File.Kind;
const StatError = std.fs.File.StatError;
const errno = os.errno;
const mode_t = bun.Mode;
// TODO: this is wrong on Windows
const libc_stat = bun.Stat;

const zeroes = mem.zeroes;
pub const darwin = @import("./darwin_c.zig");
pub const linux = @import("./linux_c.zig");
pub extern "c" fn chmod([*c]const u8, mode_t) c_int;
pub extern "c" fn fchmod(std.c.fd_t, mode_t) c_int;
pub extern "c" fn umask(mode_t) mode_t;
pub extern "c" fn fchmodat(c_int, [*c]const u8, mode_t, c_int) c_int;
pub extern "c" fn fchown(std.c.fd_t, std.c.uid_t, std.c.gid_t) c_int;
pub extern "c" fn lchown(path: [*:0]const u8, std.c.uid_t, std.c.gid_t) c_int;
pub extern "c" fn chown(path: [*:0]const u8, std.c.uid_t, std.c.gid_t) c_int;
// TODO: this is wrong on Windows
pub extern "c" fn lstat64([*c]const u8, [*c]libc_stat) c_int;
// TODO: this is wrong on Windows
pub extern "c" fn fstat64([*c]const u8, [*c]libc_stat) c_int;
// TODO: this is wrong on Windows
pub extern "c" fn stat64([*c]const u8, [*c]libc_stat) c_int;
pub extern "c" fn lchmod(path: [*:0]const u8, mode: mode_t) c_int;
pub extern "c" fn truncate([*:0]const u8, i64) c_int; // note: truncate64 is not a thing

pub extern "c" fn lutimes(path: [*:0]const u8, times: *const [2]std.os.timeval) c_int;
pub extern "c" fn mkdtemp(template: [*c]u8) ?[*:0]u8;

pub extern "c" fn memcmp(s1: [*c]const u8, s2: [*c]const u8, n: usize) c_int;
pub extern "c" fn memchr(s: [*]const u8, c: u8, n: usize) ?[*]const u8;

pub const lstat = lstat64;
pub const fstat = fstat64;
pub const stat = stat64;

pub extern "c" fn strchr(str: [*]const u8, char: u8) ?[*]const u8;

pub fn lstat_absolute(path: [:0]const u8) !Stat {
    if (builtin.os.tag == .windows) {
        @compileError("Not implemented yet, conside using bun.sys.lstat()");
    }

    var st = zeroes(libc_stat);
    switch (errno(lstat64(path.ptr, &st))) {
        .SUCCESS => {},
        .NOENT => return error.FileNotFound,
        // .EINVAL => unreachable,
        .BADF => unreachable, // Always a race condition.
        .NOMEM => return error.SystemResources,
        .ACCES => return error.AccessDenied,
        else => |err| return os.unexpectedErrno(err),
    }

    const atime = st.atime();
    const mtime = st.mtime();
    const ctime = st.ctime();
    return Stat{
        .inode = st.ino,
        .size = @as(u64, @bitCast(st.size)),
        .mode = st.mode,
        .kind = switch (builtin.os.tag) {
            .wasi => switch (st.filetype) {
                os.FILETYPE_BLOCK_DEVICE => Kind.block_device,
                os.FILETYPE_CHARACTER_DEVICE => Kind.character_device,
                os.FILETYPE_DIRECTORY => Kind.directory,
                os.FILETYPE_SYMBOLIC_LINK => Kind.sym_link,
                os.FILETYPE_REGULAR_FILE => Kind.file,
                os.FILETYPE_SOCKET_STREAM, os.FILETYPE_SOCKET_DGRAM => Kind.unix_domain_socket,
                else => Kind.unknown,
            },
            else => switch (st.mode & os.S.IFMT) {
                os.S.IFBLK => Kind.block_device,
                os.S.IFCHR => Kind.character_device,
                os.S.IFDIR => Kind.directory,
                os.S.IFIFO => Kind.named_pipe,
                os.S.IFLNK => Kind.sym_link,
                os.S.IFREG => Kind.file,
                os.S.IFSOCK => Kind.unix_domain_socket,
                else => Kind.unknown,
            },
        },
        .atime = @as(i128, atime.tv_sec) * std.time.ns_per_s + atime.tv_nsec,
        .mtime = @as(i128, mtime.tv_sec) * std.time.ns_per_s + mtime.tv_nsec,
        .ctime = @as(i128, ctime.tv_sec) * std.time.ns_per_s + ctime.tv_nsec,
    };
}

// renameatZ fails when renaming across mount points
// we assume that this is relatively uncommon
// TODO: change types to use `bun.FileDescriptor`
pub fn moveFileZ(from_dir: std.os.fd_t, filename: [:0]const u8, to_dir: std.os.fd_t, destination: [:0]const u8) !void {
    switch (bun.sys.renameat(bun.toFD(from_dir), filename, bun.toFD(to_dir), destination)) {
        .err => |err| {
            // allow over-writing an empty directory
            if (err.getErrno() == .ISDIR) {
                _ = bun.sys.rmdirat(bun.toFD(to_dir), destination.ptr);

                try (bun.sys.renameat(bun.toFD(from_dir), filename, bun.toFD(to_dir), destination).unwrap());
                return;
            }

            if (err.getErrno() == .XDEV) {
                try moveFileZSlow(from_dir, filename, to_dir, destination);
            } else {
                return bun.errnoToZigErr(err.errno);
            }
        },
        .result => {},
    }
}

pub fn moveFileZWithHandle(from_handle: bun.FileDescriptor, from_dir: bun.FileDescriptor, filename: [:0]const u8, to_dir: bun.FileDescriptor, destination: [:0]const u8) !void {
    switch (bun.sys.renameat(from_dir, filename, to_dir, destination)) {
        .err => |err| {
            // allow over-writing an empty directory
            if (err.getErrno() == .ISDIR) {
                _ = bun.sys.rmdirat(to_dir, destination.ptr);

                try (bun.sys.renameat(from_dir, filename, to_dir, destination).unwrap());
                return;
            }

            if (err.getErrno() == .XDEV) {
                try copyFileZSlowWithHandle(from_handle, to_dir, destination);
                _ = bun.sys.unlinkat(from_dir, filename);
            }

            return bun.errnoToZigErr(err.errno);
        },
        .result => {},
    }
}

// On Linux, this will be fast because sendfile() supports copying between two file descriptors on disk
// macOS & BSDs will be slow because
pub fn moveFileZSlow(from_dir: std.os.fd_t, filename: [:0]const u8, to_dir: std.os.fd_t, destination: [:0]const u8) !void {
    const from_dir_fd = bun.toFD(from_dir);
    const in_handle = try bun.sys.openat(from_dir_fd, filename, std.os.O.RDONLY | std.os.O.CLOEXEC, if (Environment.isWindows) 0 else 0o644).unwrap();
    defer _ = bun.sys.close(in_handle);
    _ = bun.sys.unlinkat(from_dir_fd, filename);
    try copyFileZSlowWithHandle(in_handle, bun.toFD(to_dir), destination);
}

pub fn copyFileZSlowWithHandle(in_handle: bun.FileDescriptor, to_dir: bun.FileDescriptor, destination: [:0]const u8) !void {
<<<<<<< HEAD
    if (comptime Environment.isWindows) {
        @panic("TODO windows");
    }

    const stat_ = if (comptime Environment.isPosix) try std.os.fstat(in_handle) else void{};
=======
    const stat_ = if (comptime Environment.isPosix) try std.os.fstat(in_handle.cast()) else void{};
>>>>>>> 9846383b

    // Attempt to delete incase it already existed.
    // This fixes ETXTBUSY on Linux
    _ = bun.sys.unlinkat(to_dir, destination);

    const out_handle = try bun.sys.openat(
        to_dir,
        destination,
        std.os.O.WRONLY | std.os.O.CREAT | std.os.O.CLOEXEC | std.os.O.TRUNC,
        if (comptime Environment.isPosix) 0o644 else 0,
    ).unwrap();
    defer _ = bun.sys.close(out_handle);

    if (comptime Environment.isLinux) {
        _ = std.os.linux.fallocate(out_handle.cast(), 0, 0, @intCast(stat_.size));
    }

    try bun.copyFile(bun.fdcast(in_handle), bun.fdcast(out_handle));

    if (comptime Environment.isPosix) {
        _ = fchmod(out_handle.cast(), stat_.mode);
        _ = fchown(out_handle.cast(), stat_.uid, stat_.gid);
    }
}

pub fn kindFromMode(mode: mode_t) std.fs.File.Kind {
    return switch (mode & bun.S.IFMT) {
        bun.S.IFBLK => std.fs.File.Kind.block_device,
        bun.S.IFCHR => std.fs.File.Kind.character_device,
        bun.S.IFDIR => std.fs.File.Kind.directory,
        bun.S.IFIFO => std.fs.File.Kind.named_pipe,
        bun.S.IFLNK => std.fs.File.Kind.sym_link,
        bun.S.IFREG => std.fs.File.Kind.file,
        bun.S.IFSOCK => std.fs.File.Kind.unix_domain_socket,
        else => .unknown,
    };
}

pub fn getSelfExeSharedLibPaths(allocator: std.mem.Allocator) error{OutOfMemory}![][:0]u8 {
    const List = std.ArrayList([:0]u8);
    switch (builtin.os.tag) {
        .linux,
        .freebsd,
        .netbsd,
        .dragonfly,
        .openbsd,
        .solaris,
        => {
            var paths = List.init(allocator);
            errdefer {
                const slice = paths.toOwnedSlice() catch &.{};
                for (slice) |item| {
                    allocator.free(item);
                }
                allocator.free(slice);
            }
            try os.dl_iterate_phdr(&paths, error{OutOfMemory}, struct {
                fn callback(info: *os.dl_phdr_info, size: usize, list: *List) !void {
                    _ = size;
                    const name = info.dlpi_name orelse return;
                    if (name[0] == '/') {
                        const item = try list.allocator.dupeZ(u8, mem.sliceTo(name, 0));
                        errdefer list.allocator.free(item);
                        try list.append(item);
                    }
                }
            }.callback);
            return try paths.toOwnedSlice();
        },
        .macos, .ios, .watchos, .tvos => {
            var paths = List.init(allocator);
            errdefer {
                const slice = paths.toOwnedSlice() catch &.{};
                for (slice) |item| {
                    allocator.free(item);
                }
                allocator.free(slice);
            }
            const img_count = std.c._dyld_image_count();
            var i: u32 = 0;
            while (i < img_count) : (i += 1) {
                const name = std.c._dyld_get_image_name(i);
                const item = try allocator.dupeZ(u8, mem.sliceTo(name, 0));
                errdefer allocator.free(item);
                try paths.append(item);
            }
            return try paths.toOwnedSlice();
        },
        // revisit if Haiku implements dl_iterat_phdr (https://dev.haiku-os.org/ticket/15743)
        .haiku => {
            var paths = List.init(allocator);
            errdefer {
                const slice = paths.toOwnedSlice() catch &.{};
                for (slice) |item| {
                    allocator.free(item);
                }
                allocator.free(slice);
            }

            const b = "/boot/system/runtime_loader";
            const item = try allocator.dupeZ(u8, mem.sliceTo(b, 0));
            errdefer allocator.free(item);
            try paths.append(item);

            return try paths.toOwnedSlice();
        },
        else => @compileError("getSelfExeSharedLibPaths unimplemented for this target"),
    }
}

///     The madvise() system call allows a process that has knowledge of its mem-ory memory
///     ory behavior to describe it to the system.  The advice passed in may be
///     used by the system to alter its virtual memory paging strategy.  This
///     advice may improve application and system performance.  The behavior
///     specified in advice can only be one of the following values:
///
///     MADV_NORMAL      Indicates that the application has no advice to give on
///                      its behavior in the specified address range.  This is
///                      the system default behavior.  This is used with
///                      madvise() system call.
///
///     POSIX_MADV_NORMAL
///                      Same as MADV_NORMAL but used with posix_madvise() system
///                      call.
///
///     MADV_SEQUENTIAL  Indicates that the application expects to access this
///                      address range in a sequential manner.  This is used with
///                      madvise() system call.
///
///     POSIX_MADV_SEQUENTIAL
///                      Same as MADV_SEQUENTIAL but used with posix_madvise()
///                      system call.
///
///     MADV_RANDOM      Indicates that the application expects to access this
///                      address range in a random manner.  This is used with
///                      madvise() system call.
///
///     POSIX_MADV_RANDOM
///                      Same as MADV_RANDOM but used with posix_madvise() system
///                      call.
///
///     MADV_WILLNEED    Indicates that the application expects to access this
///                      address range soon.  This is used with madvise() system
///                      call.
///
///     POSIX_MADV_WILLNEED
///                      Same as MADV_WILLNEED but used with posix_madvise() sys-tem system
///                      tem call.
///
///     MADV_DONTNEED    Indicates that the application is not expecting to
///                      access this address range soon.  This is used with
///                      madvise() system call.
///
///     POSIX_MADV_DONTNEED
///                      Same as MADV_DONTNEED but used with posix_madvise() sys-tem system
///                      tem call.
///
///     MADV_FREE        Indicates that the application will not need the infor-mation information
///                      mation contained in this address range, so the pages may
///                      be reused right away.  The address range will remain
///                      valid.  This is used with madvise() system call.
///
///     The posix_madvise() behaves same as madvise() except that it uses values
///     with POSIX_ prefix for the advice system call argument.
pub extern "c" fn posix_madvise(ptr: *anyopaque, len: usize, advice: i32) c_int;

pub fn getProcessPriority(pid_: i32) i32 {
    const pid = @as(c_uint, @intCast(pid_));
    return get_process_priority(pid);
}

pub fn setProcessPriority(pid_: i32, priority_: i32) std.c.E {
    if (pid_ < 0) return .SRCH;

    const pid = @as(c_uint, @intCast(pid_));
    const priority = @as(c_int, @intCast(priority_));

    const code: i32 = set_process_priority(pid, priority);

    if (code == -2) return .SRCH;
    if (code == 0) return .SUCCESS;

    const errcode = std.c.getErrno(code);
    return errcode;
}

pub fn getVersion(buf: []u8) []const u8 {
    if (comptime Environment.isLinux) {
        return linux.get_version(buf.ptr[0..bun.HOST_NAME_MAX]);
    } else if (comptime Environment.isMac) {
        return darwin.get_version(buf);
    } else {
        return bun.todo(@src(), "unknown");
    }
}

pub fn getRelease(buf: []u8) []const u8 {
    if (comptime Environment.isLinux) {
        return linux.get_release(buf.ptr[0..bun.HOST_NAME_MAX]);
    } else if (comptime Environment.isMac) {
        return darwin.get_release(buf);
    } else {
        return bun.todo(@src(), "unknown");
    }
}

pub extern fn memmem(haystack: [*]const u8, haystacklen: usize, needle: [*]const u8, needlelen: usize) ?[*]const u8;
pub extern fn cfmakeraw(*std.os.termios) void;

const LazyStatus = enum {
    pending,
    loaded,
    failed,
};

pub fn _dlsym(handle: ?*anyopaque, name: [:0]const u8) ?*anyopaque {
    if (comptime Environment.isWindows) {
        return bun.windows.GetProcAddressA(handle, name);
    } else if (comptime Environment.isMac or Environment.isLinux) {
        return std.c.dlsym(handle, name.ptr);
    }

    @compileError("dlsym unimplemented for this target");
}

pub fn dlsymWithHandle(comptime Type: type, comptime name: [:0]const u8, comptime handle_getter: fn () ?*anyopaque) ?Type {
    if (comptime @typeInfo(Type) != .Pointer) {
        @compileError("dlsym must be a pointer type (e.g. ?const *fn()). Received " ++ @typeName(Type) ++ ".");
    }

    const Wrapper = struct {
        pub var function: Type = undefined;
        pub var loaded: LazyStatus = LazyStatus.pending;
    };

    if (Wrapper.loaded == .pending) {
        const result = _dlsym(@call(.always_inline, handle_getter, .{}), name);

        if (result) |ptr| {
            Wrapper.function = bun.cast(Type, ptr);
            Wrapper.loaded = .loaded;
            return Wrapper.function;
        } else {
            Wrapper.loaded = .failed;
            return null;
        }
    }

    if (Wrapper.loaded == .loaded) {
        return Wrapper.function;
    }

    return null;
}

pub fn dlsym(comptime Type: type, comptime name: [:0]const u8) ?Type {
    const handle_getter = struct {
        const RTLD_DEFAULT = if (bun.Environment.isMac)
            @as(?*anyopaque, @ptrFromInt(@as(usize, @bitCast(@as(isize, -2)))))
        else
            @as(?*anyopaque, @ptrFromInt(@as(usize, 0)));

        pub fn getter() ?*anyopaque {
            return RTLD_DEFAULT;
        }
    }.getter;

    return dlsymWithHandle(Type, name, handle_getter);
}

// set in c-bindings.cpp
pub extern fn get_process_priority(pid: c_uint) i32;
pub extern fn set_process_priority(pid: c_uint, priority: c_int) i32;

pub extern fn strncasecmp(s1: [*]const u8, s2: [*]const u8, n: usize) i32;
pub extern fn memmove(dest: [*]u8, src: [*]const u8, n: usize) void;

// https://man7.org/linux/man-pages/man3/fmod.3.html
pub extern fn fmod(f64, f64) f64;

pub fn dlopen(filename: [:0]const u8, flags: i32) ?*anyopaque {
    if (comptime Environment.isWindows) {
        return bun.windows.LoadLibraryA(filename);
    }

    return std.c.dlopen(filename, flags);
}<|MERGE_RESOLUTION|>--- conflicted
+++ resolved
@@ -160,15 +160,11 @@
 }
 
 pub fn copyFileZSlowWithHandle(in_handle: bun.FileDescriptor, to_dir: bun.FileDescriptor, destination: [:0]const u8) !void {
-<<<<<<< HEAD
     if (comptime Environment.isWindows) {
         @panic("TODO windows");
     }
 
-    const stat_ = if (comptime Environment.isPosix) try std.os.fstat(in_handle) else void{};
-=======
     const stat_ = if (comptime Environment.isPosix) try std.os.fstat(in_handle.cast()) else void{};
->>>>>>> 9846383b
 
     // Attempt to delete incase it already existed.
     // This fixes ETXTBUSY on Linux
