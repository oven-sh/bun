const bun = @import("root").bun;
const string = bun.string;
const Output = bun.Output;
const Global = bun.Global;
const Environment = bun.Environment;
const strings = bun.strings;
const MutableString = bun.MutableString;
const stringZ = bun.stringZ;
const default_allocator = bun.default_allocator;
const FeatureFlags = bun.FeatureFlags;
const C = bun.C;
const root = @import("root");
const std = @import("std");
const lex = bun.js_lexer;
const logger = @import("root").bun.logger;
const options = @import("options.zig");
const js_parser = bun.js_parser;
const json_parser = bun.JSON;
const js_printer = bun.js_printer;
const js_ast = bun.JSAst;
const linker = @import("linker.zig");
const RegularExpression = bun.RegularExpression;
const Glob = @import("glob.zig");

const Package = @import("install/lockfile.zig").Package;

const debug = Output.scoped(.CLI, true);

const sync = @import("./sync.zig");
const Api = @import("api/schema.zig").Api;
const resolve_path = @import("./resolver/resolve_path.zig");
const configureTransformOptionsForBun = @import("./bun.js/config.zig").configureTransformOptionsForBun;
const clap = @import("root").bun.clap;
const BunJS = @import("./bun_js.zig");
const Install = @import("./install/install.zig");
const bundler = bun.bundler;
const DotEnv = @import("./env_loader.zig");
const RunCommand_ = @import("./cli/run_command.zig").RunCommand;
const CreateCommand_ = @import("./cli/create_command.zig").CreateCommand;

const fs = @import("fs.zig");
const Router = @import("./router.zig");

const MacroMap = @import("./resolver/package_json.zig").MacroMap;
const TestCommand = @import("./cli/test_command.zig").TestCommand;
const Reporter = @import("./report.zig");
pub var start_time: i128 = undefined;
const Bunfig = @import("./bunfig.zig").Bunfig;

pub const Cli = struct {
    var wait_group: sync.WaitGroup = undefined;
    pub var log_: logger.Log = undefined;
    pub fn startTransform(_: std.mem.Allocator, _: Api.TransformOptions, _: *logger.Log) anyerror!void {}
    pub fn start(allocator: std.mem.Allocator, comptime MainPanicHandler: type) void {
        start_time = std.time.nanoTimestamp();
        log_ = logger.Log.init(allocator);

        var log = &log_;

        var panicker = MainPanicHandler.init(log);
        MainPanicHandler.Singleton = &panicker;
        Command.start(allocator, log) catch |err| {
            log.printForLogLevel(Output.errorWriter()) catch {};

            if (@errorReturnTrace()) |trace| {
                std.debug.dumpStackTrace(trace.*);
            }

            Reporter.globalError(err, null);
        };
    }

    pub var cmd: ?Command.Tag = null;
};

const LoaderMatcher = strings.ExactSizeMatcher(4);
const ColonListType = @import("./cli/colon_list_type.zig").ColonListType;
pub const LoaderColonList = ColonListType(Api.Loader, Arguments.loader_resolver);
pub const DefineColonList = ColonListType(string, Arguments.noop_resolver);
fn invalidTarget(diag: *clap.Diagnostic, _target: []const u8) noreturn {
    @setCold(true);
    diag.name.long = "target";
    diag.arg = _target;
    diag.report(Output.errorWriter(), error.InvalidTarget) catch {};
    std.process.exit(1);
}

pub const BuildCommand = @import("./cli/build_command.zig").BuildCommand;
pub const AddCommand = @import("./cli/add_command.zig").AddCommand;
pub const CreateCommand = @import("./cli/create_command.zig").CreateCommand;
pub const CreateCommandExample = @import("./cli/create_command.zig").Example;
pub const CreateListExamplesCommand = @import("./cli/create_command.zig").CreateListExamplesCommand;
pub const DiscordCommand = @import("./cli/discord_command.zig").DiscordCommand;
pub const InstallCommand = @import("./cli/install_command.zig").InstallCommand;
pub const LinkCommand = @import("./cli/link_command.zig").LinkCommand;
pub const UnlinkCommand = @import("./cli/unlink_command.zig").UnlinkCommand;
pub const InstallCompletionsCommand = @import("./cli/install_completions_command.zig").InstallCompletionsCommand;
pub const PackageManagerCommand = @import("./cli/package_manager_command.zig").PackageManagerCommand;
pub const RemoveCommand = @import("./cli/remove_command.zig").RemoveCommand;
pub const RunCommand = @import("./cli/run_command.zig").RunCommand;
pub const ShellCompletions = @import("./cli/shell_completions.zig");
pub const UpdateCommand = @import("./cli/update_command.zig").UpdateCommand;
pub const UpgradeCommand = @import("./cli/upgrade_command.zig").UpgradeCommand;
pub const BunxCommand = @import("./cli/bunx_command.zig").BunxCommand;
pub const ExecCommand = @import("./cli/exec_command.zig").ExecCommand;

pub const Arguments = struct {
    pub fn loader_resolver(in: string) !Api.Loader {
        const option_loader = options.Loader.fromString(in) orelse return error.InvalidLoader;
        return option_loader.toAPI();
    }

    pub fn noop_resolver(in: string) !string {
        return in;
    }

    pub fn fileReadError(err: anyerror, stderr: anytype, filename: string, kind: string) noreturn {
        stderr.writer().print("Error reading file \"{s}\" for {s}: {s}", .{ filename, kind, @errorName(err) }) catch {};
        std.process.exit(1);
    }

    pub fn readFile(
        allocator: std.mem.Allocator,
        cwd: string,
        filename: string,
    ) ![]u8 {
        var paths = [_]string{ cwd, filename };
        const outpath = try std.fs.path.resolve(allocator, &paths);
        defer allocator.free(outpath);
        var file = try bun.openFileZ(&try std.os.toPosixPath(outpath), std.fs.File.OpenFlags{ .mode = .read_only });
        defer file.close();
        const size = try file.getEndPos();
        return try file.readToEndAlloc(allocator, size);
    }

    pub fn resolve_jsx_runtime(str: string) !Api.JsxRuntime {
        if (strings.eqlComptime(str, "automatic")) {
            return Api.JsxRuntime.automatic;
        } else if (strings.eqlComptime(str, "fallback") or strings.eqlComptime(str, "classic")) {
            return Api.JsxRuntime.classic;
        } else if (strings.eqlComptime(str, "solid")) {
            return Api.JsxRuntime.solid;
        } else {
            return error.InvalidJSXRuntime;
        }
    }

    pub const ParamType = clap.Param(clap.Help);

    const base_params_ = [_]ParamType{
        clap.parseParam("--env-file <STR>...               Load environment variables from the specified file(s)") catch unreachable,
        clap.parseParam("--cwd <STR>                       Absolute path to resolve files & entry points from. This just changes the process' cwd.") catch unreachable,
        clap.parseParam("-c, --config <PATH>?              Specify path to Bun config file. Default <d>$cwd<r>/bunfig.toml") catch unreachable,
        clap.parseParam("-h, --help                        Display this menu and exit") catch unreachable,
        clap.parseParam("<POS>...") catch unreachable,
    };

    const transpiler_params_ = [_]ParamType{
        clap.parseParam("--main-fields <STR>...            Main fields to lookup in package.json. Defaults to --target dependent") catch unreachable,
        clap.parseParam("--extension-order <STR>...        Defaults to: .tsx,.ts,.jsx,.js,.json ") catch unreachable,
        clap.parseParam("--tsconfig-override <STR>         Specify custom tsconfig.json. Default <d>$cwd<r>/tsconfig.json") catch unreachable,
        clap.parseParam("-d, --define <STR>...             Substitute K:V while parsing, e.g. --define process.env.NODE_ENV:\"development\". Values are parsed as JSON.") catch unreachable,
        clap.parseParam("-l, --loader <STR>...             Parse files with .ext:loader, e.g. --loader .js:jsx. Valid loaders: js, jsx, ts, tsx, json, toml, text, file, wasm, napi") catch unreachable,
        clap.parseParam("--no-macros                       Disable macros from being executed in the bundler, transpiler and runtime") catch unreachable,
        clap.parseParam("--jsx-factory <STR>               Changes the function called when compiling JSX elements using the classic JSX runtime") catch unreachable,
        clap.parseParam("--jsx-fragment <STR>              Changes the function called when compiling JSX fragments") catch unreachable,
        clap.parseParam("--jsx-import-source <STR>         Declares the module specifier to be used for importing the jsx and jsxs factory functions. Default: \"react\"") catch unreachable,
        clap.parseParam("--jsx-runtime <STR>               \"automatic\" (default) or \"classic\"") catch unreachable,
    };
    const runtime_params_ = [_]ParamType{
        clap.parseParam("--watch                           Automatically restart the process on file change") catch unreachable,
        clap.parseParam("--hot                             Enable auto reload in the Bun runtime, test runner, or bundler") catch unreachable,
        clap.parseParam("--smol                            Use less memory, but run garbage collection more often") catch unreachable,
        clap.parseParam("-r, --preload <STR>...            Import a module before other modules are loaded") catch unreachable,
        clap.parseParam("--inspect <STR>?                  Activate Bun's debugger") catch unreachable,
        clap.parseParam("--inspect-wait <STR>?             Activate Bun's debugger, wait for a connection before executing") catch unreachable,
        clap.parseParam("--inspect-brk <STR>?              Activate Bun's debugger, set breakpoint on first line of code and wait") catch unreachable,
        clap.parseParam("--if-present                      Exit without an error if the entrypoint does not exist") catch unreachable,
        clap.parseParam("--no-install                      Disable auto install in the Bun runtime") catch unreachable,
        clap.parseParam("--install <STR>                   Configure auto-install behavior. One of \"auto\" (default, auto-installs when no node_modules), \"fallback\" (missing packages only), \"force\" (always).") catch unreachable,
        clap.parseParam("-i                                Auto-install dependencies during execution. Equivalent to --install=fallback.") catch unreachable,
        clap.parseParam("-e, --eval <STR>                  Evaluate argument as a script") catch unreachable,
        clap.parseParam("--print <STR>                     Evaluate argument as a script and print the result") catch unreachable,
        clap.parseParam("--prefer-offline                  Skip staleness checks for packages in the Bun runtime and resolve from disk") catch unreachable,
        clap.parseParam("--prefer-latest                   Use the latest matching versions of packages in the Bun runtime, always checking npm") catch unreachable,
        clap.parseParam("-p, --port <STR>                  Set the default port for Bun.serve") catch unreachable,
        clap.parseParam("-u, --origin <STR>") catch unreachable,
        clap.parseParam("--conditions <STR>...             Pass custom conditions to resolve") catch unreachable,
    };

    const auto_or_run_params = [_]ParamType{
        clap.parseParam("-b, --bun                         Force a script or package to use Bun's runtime instead of Node.js (via symlinking node)") catch unreachable,
        clap.parseParam("--shell <STR>                     Control the shell used for package.json scripts. Supports either 'bun' or 'system'") catch unreachable,
    };

    const auto_only_params = [_]ParamType{
        // clap.parseParam("--all") catch unreachable,
        clap.parseParam("--silent                          Don't print the script command") catch unreachable,
        clap.parseParam("-v, --version                     Print version and exit") catch unreachable,
        clap.parseParam("--revision                        Print version with revision and exit") catch unreachable,
    } ++ auto_or_run_params;
    const auto_params = auto_only_params ++ runtime_params_ ++ transpiler_params_ ++ base_params_;

    const run_only_params = [_]ParamType{
        clap.parseParam("--filter <STR>...                 Run the script or executable in each workspace package matching the filter pattern") catch unreachable,
        clap.parseParam("--silent                          Don't print the script command") catch unreachable,
    } ++ auto_or_run_params;
    pub const run_params = run_only_params ++ runtime_params_ ++ transpiler_params_ ++ base_params_;

    const bunx_commands = [_]ParamType{
        clap.parseParam("--silent                          Don't print the script command") catch unreachable,
        clap.parseParam("-b, --bun                         Force a script or package to use Bun's runtime instead of Node.js (via symlinking node)") catch unreachable,
    };

    const build_only_params = [_]ParamType{
        clap.parseParam("--compile                        Generate a standalone Bun executable containing your bundled code") catch unreachable,
        clap.parseParam("--watch                          Automatically restart the process on file change") catch unreachable,
        clap.parseParam("--target <STR>                   The intended execution environment for the bundle. \"browser\", \"bun\" or \"node\"") catch unreachable,
        clap.parseParam("--outdir <STR>                   Default to \"dist\" if multiple files") catch unreachable,
        clap.parseParam("--outfile <STR>                  Write to a file") catch unreachable,
        clap.parseParam("--sourcemap <STR>?               Build with sourcemaps - 'inline', 'external', or 'none'") catch unreachable,
        clap.parseParam("--format <STR>                   Specifies the module format to build to. Only \"esm\" is supported.") catch unreachable,
        clap.parseParam("--root <STR>                     Root directory used for multiple entry points") catch unreachable,
        clap.parseParam("--splitting                      Enable code splitting") catch unreachable,
        clap.parseParam("--public-path <STR>              A prefix to be appended to any import paths in bundled code") catch unreachable,
        clap.parseParam("-e, --external <STR>...          Exclude module from transpilation (can use * wildcards). ex: -e react") catch unreachable,
        clap.parseParam("--entry-naming <STR>             Customize entry point filenames. Defaults to \"[dir]/[name].[ext]\"") catch unreachable,
        clap.parseParam("--chunk-naming <STR>             Customize chunk filenames. Defaults to \"[name]-[hash].[ext]\"") catch unreachable,
        clap.parseParam("--asset-naming <STR>             Customize asset filenames. Defaults to \"[name]-[hash].[ext]\"") catch unreachable,
        clap.parseParam("--server-components              Enable React Server Components (experimental)") catch unreachable,
        clap.parseParam("--no-bundle                      Transpile file only, do not bundle") catch unreachable,
        clap.parseParam("--minify                         Enable all minification flags") catch unreachable,
        clap.parseParam("--minify-syntax                  Minify syntax and inline data") catch unreachable,
        clap.parseParam("--minify-whitespace              Minify whitespace") catch unreachable,
        clap.parseParam("--minify-identifiers             Minify identifiers") catch unreachable,
        clap.parseParam("--dump-environment-variables") catch unreachable,
        clap.parseParam("--conditions <STR>...            Pass custom conditions to resolve") catch unreachable,
    };
    pub const build_params = build_only_params ++ transpiler_params_ ++ base_params_;

    // TODO: update test completions
    const test_only_params = [_]ParamType{
        clap.parseParam("--timeout <NUMBER>               Set the per-test timeout in milliseconds, default is 5000.") catch unreachable,
        clap.parseParam("--update-snapshots               Update snapshot files") catch unreachable,
        clap.parseParam("--rerun-each <NUMBER>            Re-run each test file <NUMBER> times, helps catch certain bugs") catch unreachable,
        clap.parseParam("--only                           Only run tests that are marked with \"test.only()\"") catch unreachable,
        clap.parseParam("--todo                           Include tests that are marked with \"test.todo()\"") catch unreachable,
        clap.parseParam("--coverage                       Generate a coverage profile") catch unreachable,
        clap.parseParam("--bail <NUMBER>?                 Exit the test suite after <NUMBER> failures. If you do not specify a number, it defaults to 1.") catch unreachable,
        clap.parseParam("-t, --test-name-pattern <STR>    Run only tests with a name that matches the given regex.") catch unreachable,
    };
    pub const test_params = test_only_params ++ runtime_params_ ++ transpiler_params_ ++ base_params_;

    fn printVersionAndExit() noreturn {
        @setCold(true);
        Output.writer().writeAll(Global.package_json_version ++ "\n") catch {};
        Global.exit(0);
    }

    fn printRevisionAndExit() noreturn {
        @setCold(true);
        Output.writer().writeAll(Global.package_json_version_with_revision ++ "\n") catch {};
        Global.exit(0);
    }

    pub fn loadConfigPath(allocator: std.mem.Allocator, auto_loaded: bool, config_path: [:0]const u8, ctx: *Command.Context, comptime cmd: Command.Tag) !void {
        var config_file = switch (bun.sys.openA(config_path, std.os.O.RDONLY, 0)) {
            .result => |fd| fd.asFile(),
            .err => |err| {
                if (auto_loaded) return;
                Output.prettyErrorln("{}\nwhile opening config \"{s}\"", .{
                    err,
                    config_path,
                });
                Global.exit(1);
            },
        };

        defer config_file.close();
        const contents = config_file.readToEndAlloc(allocator, std.math.maxInt(usize)) catch |err| {
            if (auto_loaded) return;
            Output.prettyErrorln("<r><red>error<r>: {s} reading config \"{s}\"", .{
                @errorName(err),
                config_path,
            });
            Global.exit(1);
        };

        js_ast.Stmt.Data.Store.create(allocator);
        js_ast.Expr.Data.Store.create(allocator);
        defer {
            js_ast.Stmt.Data.Store.reset();
            js_ast.Expr.Data.Store.reset();
        }
        const original_level = ctx.log.level;
        defer {
            ctx.log.level = original_level;
        }
        ctx.log.level = logger.Log.Level.warn;
        try Bunfig.parse(allocator, logger.Source.initPathString(bun.asByteSlice(config_path), contents), ctx, cmd);
    }

    fn getHomeConfigPath(buf: *[bun.MAX_PATH_BYTES]u8) ?[:0]const u8 {
        if (bun.getenvZ("XDG_CONFIG_HOME") orelse bun.getenvZ(bun.DotEnv.home_env)) |data_dir| {
            var paths = [_]string{".bunfig.toml"};
            return resolve_path.joinAbsStringBufZ(data_dir, buf, &paths, .auto);
        }

        return null;
    }
    pub fn loadConfig(allocator: std.mem.Allocator, user_config_path_: ?string, ctx: *Command.Context, comptime cmd: Command.Tag) !void {
        var config_buf: [bun.MAX_PATH_BYTES]u8 = undefined;
        if (comptime cmd.readGlobalConfig()) {
            if (!ctx.has_loaded_global_config) {
                ctx.has_loaded_global_config = true;

                if (getHomeConfigPath(&config_buf)) |path| {
                    try loadConfigPath(allocator, true, path, ctx, comptime cmd);
                }
            }
        }

        var config_path_: []const u8 = user_config_path_ orelse "";

        var auto_loaded: bool = false;
        if (config_path_.len == 0 and (user_config_path_ != null or
            Command.Tag.always_loads_config.get(cmd) or
            (cmd == .AutoCommand and
            // "bun"
            (ctx.positionals.len == 0 or
            // "bun file.js"
            ctx.positionals.len > 0 and options.defaultLoaders.has(std.fs.path.extension(ctx.positionals[0]))))))
        {
            config_path_ = "bunfig.toml";
            auto_loaded = true;
        }

        if (config_path_.len == 0) {
            return;
        }
        defer ctx.debug.loaded_bunfig = true;
        var config_path: [:0]u8 = undefined;
        if (config_path_[0] == '/') {
            @memcpy(config_buf[0..config_path_.len], config_path_);
            config_buf[config_path_.len] = 0;
            config_path = config_buf[0..config_path_.len :0];
        } else {
            var cwd_buf: [bun.MAX_PATH_BYTES]u8 = undefined;
            var cwd: []const u8 = undefined;
            if (ctx.args.cwd_override) |cwd_val| {
                cwd = cwd_val;
            } else {
                cwd = try bun.getcwd(&cwd_buf);
            }

            var parts = [_]string{ cwd, config_path_ };
            config_path_ = resolve_path.joinAbsStringBuf(
                cwd,
                &config_buf,
                &parts,
                .auto,
            );
            config_buf[config_path_.len] = 0;
            config_path = config_buf[0..config_path_.len :0];
        }

        try loadConfigPath(allocator, auto_loaded, config_path, ctx, comptime cmd);
    }

    pub fn loadConfigWithCmdArgs(
        comptime cmd: Command.Tag,
        allocator: std.mem.Allocator,
        args: clap.Args(clap.Help, cmd.params()),
        ctx: *Command.Context,
    ) !void {
        return try loadConfig(allocator, args.option("--config"), ctx, comptime cmd);
    }

    pub fn parse(allocator: std.mem.Allocator, ctx: *Command.Context, comptime cmd: Command.Tag) !Api.TransformOptions {
        var diag = clap.Diagnostic{};
        const params_to_parse = comptime cmd.params();

        var args = clap.parse(clap.Help, params_to_parse, .{
            .diagnostic = &diag,
            .allocator = allocator,
            .stop_after_positional_at = switch (cmd) {
                .RunCommand => 2,
                .AutoCommand, .RunAsNodeCommand => 1,
                else => 0,
            },
        }) catch |err| {
            // Report useful error and exit
            diag.report(Output.errorWriter(), err) catch {};
            cmd.printHelp(false);
            Global.exit(1);
        };

        const print_help = args.flag("--help");
        if (print_help) {
            cmd.printHelp(true);
            Output.flush();
            Global.exit(0);
        }

        if (cmd == .AutoCommand) {
            if (args.flag("--version")) {
                printVersionAndExit();
            }

            if (args.flag("--revision")) {
                printRevisionAndExit();
            }
        }

        var cwd_buf: [bun.MAX_PATH_BYTES]u8 = undefined;
        var cwd: []const u8 = undefined;
        if (args.option("--cwd")) |cwd_| {
<<<<<<< HEAD
            var outbuf: [bun.MAX_PATH_BYTES]u8 = undefined;
            const out = std.os.realpath(cwd_, &outbuf) catch |err| {
                Output.prettyErrorln("error resolving --cwd: {s}", .{@errorName(err)});
                Global.exit(1);
=======
            cwd = brk: {
                var outbuf: [bun.MAX_PATH_BYTES]u8 = undefined;
                const out = bun.path.joinAbs(try bun.getcwd(&outbuf), .loose, cwd_);

                // On POSIX, we don't actually call chdir() on the path
                //
                // On Windows, we do change the current directory.
                // Not all system calls on Windows support passing a dirfd (and libuv entirely doesn't)
                // So we have to do it the real way
                if (comptime Environment.isWindows) {
                    var wbuf: bun.WPathBuffer = undefined;
                    bun.sys.chdir(bun.strings.toWPathNormalized(&wbuf, out)).unwrap() catch |err| {
                        Output.prettyErrorln("{}\n", .{err});
                        Global.exit(1);
                    };
                }

                break :brk try allocator.dupe(u8, out);
>>>>>>> a09c421f
            };
            switch (bun.sys.chdir(out)) {
                .err => |err| {
                    Output.prettyErrorln("error setting --cwd to {s} due to error {}", .{ out, err });
                    Global.crash();
                },
                .result => {},
            }
            cwd = try allocator.dupe(u8, out);
            ctx.args.cwd_override = cwd;
        } else {
            cwd = try bun.getcwd(&cwd_buf);
        }

        if (cmd == .RunCommand) {
            ctx.filters = args.options("--filter");
        }

        if (cmd == .TestCommand) {
            if (args.option("--timeout")) |timeout_ms| {
                if (timeout_ms.len > 0) {
                    ctx.test_options.default_timeout_ms = std.fmt.parseInt(u32, timeout_ms, 10) catch {
                        Output.prettyErrorln("<r><red>error<r>: Invalid timeout: \"{s}\"", .{timeout_ms});
                        Global.exit(1);
                    };
                }
            }

            if (!ctx.test_options.coverage.enabled) {
                ctx.test_options.coverage.enabled = args.flag("--coverage");
            }

            if (args.option("--bail")) |bail| {
                if (bail.len > 0) {
                    ctx.test_options.bail = std.fmt.parseInt(u32, bail, 10) catch |e| {
                        Output.prettyErrorln("<r><red>error<r>: --bail expects a number: {s}", .{@errorName(e)});
                        Global.exit(1);
                    };

                    if (ctx.test_options.bail == 0) {
                        Output.prettyErrorln("<r><red>error<r>: --bail expects a number greater than 0", .{});
                        Global.exit(1);
                    }
                } else {
                    ctx.test_options.bail = 1;
                }
            }
            if (args.option("--rerun-each")) |repeat_count| {
                if (repeat_count.len > 0) {
                    ctx.test_options.repeat_count = std.fmt.parseInt(u32, repeat_count, 10) catch |e| {
                        Output.prettyErrorln("<r><red>error<r>: --rerun-each expects a number: {s}", .{@errorName(e)});
                        Global.exit(1);
                    };
                }
            }
            if (args.option("--test-name-pattern")) |namePattern| {
                const regex = RegularExpression.init(bun.String.fromBytes(namePattern), RegularExpression.Flags.none) catch {
                    Output.prettyErrorln(
                        "<r><red>error<r>: --test-name-pattern expects a valid regular expression but received {}",
                        .{
                            bun.fmt.QuotedFormatter{
                                .text = namePattern,
                            },
                        },
                    );
                    Global.exit(1);
                };
                ctx.test_options.test_filter_regex = regex;
            }
            ctx.test_options.update_snapshots = args.flag("--update-snapshots");
            ctx.test_options.run_todo = args.flag("--todo");
            ctx.test_options.only = args.flag("--only");
        }

        ctx.positionals = args.positionals();

        if (comptime Command.Tag.loads_config.get(cmd)) {
            try loadConfigWithCmdArgs(cmd, allocator, args, ctx);
        }

        var opts: Api.TransformOptions = ctx.args;

        const defines_tuple = try DefineColonList.resolve(allocator, args.options("--define"));

        if (defines_tuple.keys.len > 0) {
            opts.define = .{
                .keys = defines_tuple.keys,
                .values = defines_tuple.values,
            };
        }

        const loader_tuple = try LoaderColonList.resolve(allocator, args.options("--loader"));

        if (loader_tuple.keys.len > 0) {
            opts.loaders = .{
                .extensions = loader_tuple.keys,
                .loaders = loader_tuple.values,
            };
        }

        opts.tsconfig_override = if (args.option("--tsconfig-override")) |ts|
            (Arguments.readFile(allocator, cwd, ts) catch |err| fileReadError(err, Output.errorStream(), ts, "tsconfig.json"))
        else
            null;

        opts.serve = false; // TODO
        opts.main_fields = args.options("--main-fields");
        // we never actually supported inject.
        // opts.inject = args.options("--inject");
        opts.env_files = args.options("--env-file");
        opts.extension_order = args.options("--extension-order");

        ctx.passthrough = args.remaining();

        if (cmd == .AutoCommand or cmd == .RunCommand or cmd == .BuildCommand) {
            if (args.options("--conditions").len > 0) {
                opts.conditions = args.options("--conditions");
            }
        }

        // runtime commands
        if (cmd == .AutoCommand or cmd == .RunCommand or cmd == .TestCommand or cmd == .RunAsNodeCommand) {
            const preloads = args.options("--preload");

            if (args.flag("--hot")) {
                ctx.debug.hot_reload = .hot;
            } else if (args.flag("--watch")) {
                ctx.debug.hot_reload = .watch;
                bun.auto_reload_on_crash = true;
            }

            if (args.option("--origin")) |origin| {
                opts.origin = origin;
            }

            if (args.option("--port")) |port_str| {
                if (comptime cmd == .RunAsNodeCommand) {
                    // TODO: prevent `node --port <script>` from working
                    ctx.runtime_options.eval.script = port_str;
                    ctx.runtime_options.eval.eval_and_print = true;
                } else {
                    opts.port = std.fmt.parseInt(u16, port_str, 10) catch return error.InvalidPort;
                }
            }

            ctx.debug.offline_mode_setting = if (args.flag("--prefer-offline"))
                Bunfig.OfflineMode.offline
            else if (args.flag("--prefer-latest"))
                Bunfig.OfflineMode.latest
            else
                Bunfig.OfflineMode.online;

            if (args.flag("--no-install")) {
                ctx.debug.global_cache = .disable;
            } else if (args.flag("-i")) {
                ctx.debug.global_cache = .fallback;
            } else if (args.option("--install")) |enum_value| {
                // -i=auto --install=force, --install=disable
                if (options.GlobalCache.Map.get(enum_value)) |result| {
                    ctx.debug.global_cache = result;
                    // -i, --install
                } else if (enum_value.len == 0) {
                    ctx.debug.global_cache = options.GlobalCache.force;
                } else {
                    Output.prettyErrorln("Invalid value for --install: \"{s}\". Must be either \"auto\", \"fallback\", \"force\", or \"disable\"\n", .{enum_value});
                    Global.exit(1);
                }
            }

            if (ctx.preloads.len > 0 and preloads.len > 0) {
                var all = std.ArrayList(string).initCapacity(ctx.allocator, ctx.preloads.len + preloads.len) catch unreachable;
                all.appendSliceAssumeCapacity(ctx.preloads);
                all.appendSliceAssumeCapacity(preloads);
                ctx.preloads = all.items;
            } else if (preloads.len > 0) {
                ctx.preloads = preloads;
            }

            if (args.option("--print")) |script| {
                ctx.runtime_options.eval.script = script;
                ctx.runtime_options.eval.eval_and_print = true;
            } else if (args.option("--eval")) |script| {
                ctx.runtime_options.eval.script = script;
            }
            ctx.runtime_options.if_present = args.flag("--if-present");
            ctx.runtime_options.smol = args.flag("--smol");
            if (args.option("--inspect")) |inspect_flag| {
                ctx.runtime_options.debugger = if (inspect_flag.len == 0)
                    Command.Debugger{ .enable = .{} }
                else
                    Command.Debugger{ .enable = .{
                        .path_or_port = inspect_flag,
                    } };

                bun.JSC.RuntimeTranspilerCache.is_disabled = true;
            } else if (args.option("--inspect-wait")) |inspect_flag| {
                ctx.runtime_options.debugger = if (inspect_flag.len == 0)
                    Command.Debugger{ .enable = .{
                        .wait_for_connection = true,
                    } }
                else
                    Command.Debugger{ .enable = .{
                        .path_or_port = inspect_flag,
                        .wait_for_connection = true,
                    } };

                bun.JSC.RuntimeTranspilerCache.is_disabled = true;
            } else if (args.option("--inspect-brk")) |inspect_flag| {
                ctx.runtime_options.debugger = if (inspect_flag.len == 0)
                    Command.Debugger{ .enable = .{
                        .wait_for_connection = true,
                        .set_breakpoint_on_first_line = true,
                    } }
                else
                    Command.Debugger{ .enable = .{
                        .path_or_port = inspect_flag,
                        .wait_for_connection = true,
                        .set_breakpoint_on_first_line = true,
                    } };

                bun.JSC.RuntimeTranspilerCache.is_disabled = true;
            }
        }

        if (opts.port != null and opts.origin == null) {
            opts.origin = try std.fmt.allocPrint(allocator, "http://localhost:{d}/", .{opts.port.?});
        }

        const output_dir: ?string = null;
        const output_file: ?string = null;

        if (cmd == .BuildCommand) {
            ctx.bundler_options.transform_only = args.flag("--no-bundle");

            if (args.option("--public-path")) |public_path| {
                ctx.bundler_options.public_path = public_path;
            }

            const minify_flag = args.flag("--minify");
            ctx.bundler_options.minify_syntax = minify_flag or args.flag("--minify-syntax");
            ctx.bundler_options.minify_whitespace = minify_flag or args.flag("--minify-whitespace");
            ctx.bundler_options.minify_identifiers = minify_flag or args.flag("--minify-identifiers");

            if (args.options("--external").len > 0) {
                var externals = try allocator.alloc([]u8, args.options("--external").len);
                for (args.options("--external"), 0..) |external, i| {
                    externals[i] = @constCast(external);
                }
                opts.external = externals;
            }

            const TargetMatcher = strings.ExactSizeMatcher(8);
            if (args.option("--target")) |_target| {
                opts.target = opts.target orelse switch (TargetMatcher.match(_target)) {
                    TargetMatcher.case("browser") => Api.Target.browser,
                    TargetMatcher.case("node") => Api.Target.node,
                    TargetMatcher.case("macro") => if (cmd == .BuildCommand) Api.Target.bun_macro else Api.Target.bun,
                    TargetMatcher.case("bun") => Api.Target.bun,
                    else => invalidTarget(&diag, _target),
                };

                if (opts.target.? == .bun)
                    ctx.debug.run_in_bun = opts.target.? == .bun;
            }

            if (args.flag("--watch")) {
                ctx.debug.hot_reload = .watch;
                bun.auto_reload_on_crash = true;
            }

            if (args.flag("--compile")) {
                ctx.bundler_options.compile = true;
            }

            if (args.option("--outdir")) |outdir| {
                if (outdir.len > 0) {
                    ctx.bundler_options.outdir = outdir;
                }
            } else if (args.option("--outfile")) |outfile| {
                if (outfile.len > 0) {
                    ctx.bundler_options.outfile = outfile;
                }
            }

            if (args.option("--root")) |root_dir| {
                if (root_dir.len > 0) {
                    ctx.bundler_options.root_dir = root_dir;
                }
            }

            if (args.option("--format")) |format_str| {
                const format = options.Format.fromString(format_str) orelse {
                    Output.prettyErrorln("<r><red>error<r>: Invalid format - must be esm, cjs, or iife", .{});
                    Global.crash();
                };
                switch (format) {
                    .esm => {},
                    else => {
                        Output.prettyErrorln("<r><red>error<r>: Formats besides 'esm' are not implemented", .{});
                        Global.crash();
                    },
                }
            }

            if (args.flag("--splitting")) {
                ctx.bundler_options.code_splitting = true;
            }

            if (args.option("--entry-naming")) |entry_naming| {
                ctx.bundler_options.entry_naming = try strings.concat(allocator, &.{ "./", entry_naming });
            }

            if (args.option("--chunk-naming")) |chunk_naming| {
                ctx.bundler_options.chunk_naming = try strings.concat(allocator, &.{ "./", chunk_naming });
            }

            if (args.option("--asset-naming")) |asset_naming| {
                ctx.bundler_options.asset_naming = try strings.concat(allocator, &.{ "./", asset_naming });
            }

            if (comptime FeatureFlags.react_server_components) {
                if (args.flag("--server-components")) {
                    ctx.bundler_options.react_server_components = true;
                }
            }

            if (args.option("--sourcemap")) |setting| {
                if (setting.len == 0 or strings.eqlComptime(setting, "inline")) {
                    opts.source_map = Api.SourceMapMode.inline_into_file;
                } else if (strings.eqlComptime(setting, "none")) {
                    opts.source_map = Api.SourceMapMode._none;
                } else if (strings.eqlComptime(setting, "external")) {
                    opts.source_map = Api.SourceMapMode.external;
                } else {
                    Output.prettyErrorln("<r><red>error<r>: Invalid sourcemap setting: \"{s}\"", .{setting});
                    Global.crash();
                }
            }
        }

        if (opts.entry_points.len == 0) {
            var entry_points = ctx.positionals;

            switch (comptime cmd) {
                .BuildCommand => {
                    if (entry_points.len > 0 and (strings.eqlComptime(
                        entry_points[0],
                        "build",
                    ) or strings.eqlComptime(entry_points[0], "bun"))) {
                        var out_entry = entry_points[1..];
                        for (entry_points, 0..) |entry, i| {
                            if (entry.len > 0) {
                                out_entry = out_entry[i..];
                                break;
                            }
                        }
                        entry_points = out_entry;
                    }
                },
                .RunCommand => {
                    if (entry_points.len > 0 and (strings.eqlComptime(
                        entry_points[0],
                        "run",
                    ) or strings.eqlComptime(
                        entry_points[0],
                        "r",
                    ))) {
                        entry_points = entry_points[1..];
                    }
                },
                else => {},
            }

            opts.entry_points = entry_points;
        }

        const jsx_factory = args.option("--jsx-factory");
        const jsx_fragment = args.option("--jsx-fragment");
        const jsx_import_source = args.option("--jsx-import-source");
        const jsx_runtime = args.option("--jsx-runtime");
        const react_fast_refresh = true;

        if (cmd == .AutoCommand or cmd == .RunCommand) {
            // "run.silent" in bunfig.toml
            if (args.flag("--silent")) {
                ctx.debug.silent = true;
            }

            if (opts.define) |define| {
                if (define.keys.len > 0)
                    bun.JSC.RuntimeTranspilerCache.is_disabled = true;
            }
        }

        if (cmd == .RunCommand or cmd == .AutoCommand or cmd == .BunxCommand) {
            // "run.bun" in bunfig.toml
            if (args.flag("--bun")) {
                ctx.debug.run_in_bun = true;
            }
        }

        opts.resolve = Api.ResolveMode.lazy;

        if (jsx_factory != null or
            jsx_fragment != null or
            jsx_import_source != null or
            jsx_runtime != null or
            !react_fast_refresh)
        {
            var default_factory = "".*;
            var default_fragment = "".*;
            var default_import_source = "".*;
            if (opts.jsx == null) {
                opts.jsx = Api.Jsx{
                    .factory = (jsx_factory orelse &default_factory),
                    .fragment = (jsx_fragment orelse &default_fragment),
                    .import_source = (jsx_import_source orelse &default_import_source),
                    .runtime = if (jsx_runtime) |runtime| try resolve_jsx_runtime(runtime) else Api.JsxRuntime.automatic,
                    .development = false,
                    .react_fast_refresh = react_fast_refresh,
                };
            } else {
                opts.jsx = Api.Jsx{
                    .factory = (jsx_factory orelse opts.jsx.?.factory),
                    .fragment = (jsx_fragment orelse opts.jsx.?.fragment),
                    .import_source = (jsx_import_source orelse opts.jsx.?.import_source),
                    .runtime = if (jsx_runtime) |runtime| try resolve_jsx_runtime(runtime) else opts.jsx.?.runtime,
                    .development = false,
                    .react_fast_refresh = react_fast_refresh,
                };
            }
        }

        if (cmd == .BuildCommand) {
            if (opts.entry_points.len == 0 and opts.framework == null) {
                Output.prettyErrorln("<r><b>bun build <r><d>v" ++ Global.package_json_version_with_sha ++ "<r>", .{});
                Output.prettyError("<r><red>error: Missing entrypoints. What would you like to bundle?<r>\n\n", .{});
                Output.flush();
                Output.pretty("Usage:\n  <d>$<r> <b><green>bun build<r> \\<entrypoint\\> [...\\<entrypoints\\>] <cyan>[...flags]<r>  \n", .{});
                Output.pretty("\nTo see full documentation:\n  <d>$<r> <b><green>bun build<r> --help\n", .{});
                Output.flush();
                Global.exit(1);
            }
        }

        if (opts.log_level) |log_level| {
            logger.Log.default_log_level = switch (log_level) {
                .debug => logger.Log.Level.debug,
                .err => logger.Log.Level.err,
                .warn => logger.Log.Level.warn,
                else => logger.Log.Level.err,
            };
            ctx.log.level = logger.Log.default_log_level;
        }

        if (args.flag("--no-macros")) {
            ctx.debug.macros = .{ .disable = {} };
        }

        opts.output_dir = output_dir;
        if (output_file != null)
            ctx.debug.output_file = output_file.?;

        if (cmd == .RunCommand or cmd == .AutoCommand) {
            if (args.option("--shell")) |shell| {
                if (strings.eqlComptime(shell, "bun")) {
                    ctx.debug.use_system_shell = false;
                } else if (strings.eqlComptime(shell, "system")) {
                    ctx.debug.use_system_shell = true;
                } else {
                    Output.errGeneric("Expected --shell to be one of 'bun' or 'system'. Received: \"{s}\"", .{shell});
                    Global.exit(1);
                }
            }
        }

        return opts;
    }
};

const AutoCommand = struct {
    pub fn exec(allocator: std.mem.Allocator) !void {
        try HelpCommand.execWithReason(allocator, .invalid_command);
    }
};
const InitCommand = @import("./cli/init_command.zig").InitCommand;

pub const HelpCommand = struct {
    pub fn exec(allocator: std.mem.Allocator) !void {
        @setCold(true);
        execWithReason(allocator, .explicit);
    }

    pub const Reason = enum {
        explicit,
        invalid_command,
    };

    // someone will get mad at me for this
    pub const packages_to_remove_filler = [_]string{
        "moment",
        "underscore",
        "jquery",
        "backbone",
        "redux",
        "browserify",
        "webpack",
        "left-pad",
        "is-array",
        "babel-core",
        "@parcel/core",
    };

    pub const packages_to_add_filler = [_]string{
        "elysia",
        "@shumai/shumai",
        "hono",
        "react",
        "lyra",
        "@remix-run/dev",
        "@evan/duckdb",
        "@zarfjs/zarf",
        "zod",
        "tailwindcss",
    };

    pub const packages_to_x_filler = [_]string{
        "bun-repl",
        "next",
        "vite",
        "prisma",
        "nuxi",
        "prettier",
        "eslint",
    };

    pub const packages_to_create_filler = [_]string{
        "next-app",
        "vite",
        "astro",
        "svelte",
        "elysia",
    };

    // the spacing between commands here is intentional
    pub const cli_helptext_fmt =
        \\<b>Usage:<r> <b>bun \<command\> <cyan>[...flags]<r> <b>[...args]<r>
        \\
        \\<b>Commands:<r>
        \\  <b><magenta>run<r>       <d>./my-script.ts<r>       Execute a file with Bun
        \\            <d>lint<r>                 Run a package.json script
        \\  <b><magenta>test<r>                           Run unit tests with Bun
        \\  <b><magenta>x<r>         <d>{s:<16}<r>     Execute a package binary (CLI), installing if needed <d>(bunx)<r>
        \\  <b><magenta>repl<r>                           Start a REPL session with Bun
        \\  <b><magenta>exec<r>                           Run a shell script directly with Bun
        \\
        \\  <b><blue>install<r>                        Install dependencies for a package.json <d>(bun i)<r>
        \\  <b><blue>add<r>       <d>{s:<16}<r>     Add a dependency to package.json <d>(bun a)<r>
        \\  <b><blue>remove<r>    <d>{s:<16}<r>     Remove a dependency from package.json <d>(bun rm)<r>
        \\  <b><blue>update<r>    <d>{s:<16}<r>     Update outdated dependencies
        \\  <b><blue>link<r>      <d>[\<package\>]<r>          Register or link a local npm package
        \\  <b><blue>unlink<r>                         Unregister a local npm package
        \\  <b><blue>pm <d>\<subcommand\><r>                Additional package management utilities
        \\
        \\  <b><yellow>build<r>     <d>./a.ts ./b.jsx<r>       Bundle TypeScript & JavaScript into a single file
        \\
        \\  <b><cyan>init<r>                           Start an empty Bun project from a blank template
        \\  <b><cyan>create<r>    <d>{s:<16}<r>     Create a new project from a template <d>(bun c)<r>
        \\  <b><cyan>upgrade<r>                        Upgrade to latest version of Bun.
        \\  <d>\<command\><r> <b><cyan>--help<r>               Print help text for command.
        \\
    ;
    const cli_helptext_footer =
        \\
        \\Learn more about Bun:            <magenta>https://bun.sh/docs<r>
        \\Join our Discord community:      <blue>https://bun.sh/discord<r>
        \\
    ;

    pub fn printWithReason(comptime reason: Reason, show_all_flags: bool) void {
        var rand_state = std.rand.DefaultPrng.init(@as(u64, @intCast(@max(std.time.milliTimestamp(), 0))));
        const rand = rand_state.random();

        const package_x_i = rand.uintAtMost(usize, packages_to_x_filler.len - 1);
        const package_add_i = rand.uintAtMost(usize, packages_to_add_filler.len - 1);
        const package_remove_i = rand.uintAtMost(usize, packages_to_remove_filler.len - 1);
        const package_create_i = rand.uintAtMost(usize, packages_to_create_filler.len - 1);

        const args = .{
            packages_to_x_filler[package_x_i],
            packages_to_create_filler[package_create_i],
            packages_to_add_filler[package_add_i],
            packages_to_remove_filler[package_remove_i],
            packages_to_add_filler[(package_add_i + 1) % packages_to_add_filler.len],
        };

        switch (reason) {
            .explicit => {
                Output.pretty(
                    "<r><b><magenta>Bun<r> is a fast JavaScript runtime, package manager, bundler, and test runner. <d>(" ++
                        Global.package_json_version_with_revision ++
                        ")<r>\n\n" ++
                        cli_helptext_fmt,
                    args,
                );
                if (show_all_flags) {
                    Output.pretty("\n<b>Flags:<r>", .{});

                    const flags = Arguments.runtime_params_ ++ Arguments.auto_only_params ++ Arguments.base_params_;
                    clap.simpleHelpBunTopLevel(comptime &flags);
                    Output.pretty("\n\n(more flags in <b>bun install --help<r>, <b>bun test --help<r>, and <b>bun build --help<r>)\n", .{});
                }
                Output.pretty(cli_helptext_footer, .{});
            },
            .invalid_command => Output.prettyError(
                "<r><red>Uh-oh<r> not sure what to do with that command.\n\n" ++ cli_helptext_fmt,
                args,
            ),
        }

        Output.flush();
    }

    pub fn execWithReason(_: std.mem.Allocator, comptime reason: Reason) void {
        @setCold(true);
        printWithReason(reason, false);

        if (reason == .invalid_command) {
            std.process.exit(1);
        }
        std.process.exit(0);
    }
};

pub const ReservedCommand = struct {
    pub fn exec(_: std.mem.Allocator) !void {
        @setCold(true);
        const command_name = bun.argv()[1];
        Output.prettyError(
            \\<r><red>Uh-oh<r>. <b><yellow>bun {s}<r> is a subcommand reserved for future use by Bun.
            \\
            \\If you were trying to run a package.json script called {s}, use <b><magenta>bun run {s}<r>.
            \\
        , .{ command_name, command_name, command_name });
        Output.flush();
        std.process.exit(1);
    }
};

const AddCompletions = @import("./cli/add_completions.zig");

/// This is set `true` during `Command.which()` if argv0 is "node", in which the CLI is going
/// to pretend to be node.js by always choosing RunCommand with a relative filepath.
///
/// Examples of how this differs from bun alone:
/// - `node build`               -> `bun run ./build`
/// - `node scripts/postinstall` -> `bun run ./scripts/postinstall`
pub var pretend_to_be_node = false;

/// This is set `true` during `Command.which()` if argv0 is "bunx"
pub var is_bunx_exe = false;

pub const Command = struct {
    var script_name_buf: [bun.MAX_PATH_BYTES]u8 = undefined;

    pub const DebugOptions = struct {
        dump_environment_variables: bool = false,
        dump_limits: bool = false,
        fallback_only: bool = false,
        silent: bool = false,
        hot_reload: HotReload = HotReload.none,
        global_cache: options.GlobalCache = .auto,
        offline_mode_setting: ?Bunfig.OfflineMode = null,
        run_in_bun: bool = false,
        loaded_bunfig: bool = false,
        /// Disables using bun.shell.Interpreter for `bun run`, instead spawning cmd.exe
        use_system_shell: bool = !bun.Environment.isWindows,

        // technical debt
        macros: MacroOptions = MacroOptions.unspecified,
        editor: string = "",
        package_bundle_map: bun.StringArrayHashMapUnmanaged(options.BundlePackage) = bun.StringArrayHashMapUnmanaged(options.BundlePackage){},

        test_directory: []const u8 = "",
        output_file: []const u8 = "",
    };

    pub const MacroOptions = union(enum) { unspecified: void, disable: void, map: MacroMap };

    pub const HotReload = enum {
        none,
        hot,
        watch,
    };

    pub const TestOptions = struct {
        default_timeout_ms: u32 = 5 * std.time.ms_per_s,
        update_snapshots: bool = false,
        repeat_count: u32 = 0,
        run_todo: bool = false,
        only: bool = false,
        bail: u32 = 0,
        coverage: TestCommand.CodeCoverageOptions = .{},
        test_filter_regex: ?*RegularExpression = null,
    };

    pub const Debugger = union(enum) {
        unspecified: void,
        enable: struct {
            path_or_port: []const u8 = "",
            wait_for_connection: bool = false,
            set_breakpoint_on_first_line: bool = false,
        },
    };

    pub const RuntimeOptions = struct {
        smol: bool = false,
        debugger: Debugger = .{ .unspecified = {} },
        if_present: bool = false,
        eval: struct {
            script: []const u8 = "",
            eval_and_print: bool = false,
        } = .{},
    };

    pub const Context = struct {
        start_time: i128,
        args: Api.TransformOptions,
        log: *logger.Log,
        allocator: std.mem.Allocator,
        positionals: []const string = &[_]string{},
        passthrough: []const string = &[_]string{},
        install: ?*Api.BunInstall = null,

        debug: DebugOptions = DebugOptions{},
        test_options: TestOptions = TestOptions{},
        bundler_options: BundlerOptions = BundlerOptions{},
        runtime_options: RuntimeOptions = RuntimeOptions{},

        filters: []const []const u8 = &[_][]const u8{},

        preloads: []const string = &[_]string{},
        has_loaded_global_config: bool = false,

        pub const BundlerOptions = struct {
            compile: bool = false,

            outdir: []const u8 = "",
            outfile: []const u8 = "",
            root_dir: []const u8 = "",
            public_path: []const u8 = "",
            entry_naming: []const u8 = "[dir]/[name].[ext]",
            chunk_naming: []const u8 = "./[name]-[hash].[ext]",
            asset_naming: []const u8 = "./[name]-[hash].[ext]",
            react_server_components: bool = false,
            code_splitting: bool = false,
            transform_only: bool = false,
            minify_syntax: bool = false,
            minify_whitespace: bool = false,
            minify_identifiers: bool = false,
        };

        const _ctx = Command.Context{
            .args = std.mem.zeroes(Api.TransformOptions),
            .log = undefined,
            .start_time = 0,
            .allocator = undefined,
        };

        pub fn create(allocator: std.mem.Allocator, log: *logger.Log, comptime command: Command.Tag) anyerror!Context {
            Cli.cmd = command;
            var ctx = _ctx;
            ctx.log = log;
            ctx.start_time = start_time;
            ctx.allocator = allocator;

            if (comptime Command.Tag.uses_global_options.get(command)) {
                ctx.args = try Arguments.parse(allocator, &ctx, command);
            }

            if (comptime Environment.isWindows) {
                if (ctx.debug.hot_reload == .watch and !bun.isWatcherChild()) {
                    // this is noreturn
                    bun.becomeWatcherManager(allocator);
                }
            }

            return ctx;
        }
    };

    // std.process.args allocates!
    const ArgsIterator = struct {
        buf: [][:0]const u8 = undefined,
        i: u32 = 0,

        pub fn next(this: *ArgsIterator) ?[]const u8 {
            if (this.buf.len <= this.i) {
                return null;
            }
            const i = this.i;
            this.i += 1;
            return this.buf[i];
        }

        pub fn skip(this: *ArgsIterator) bool {
            return this.next() != null;
        }
    };

    pub fn isBunX(argv0: []const u8) bool {
        return strings.endsWithComptime(argv0, "bunx" ++ bun.exe_suffix);
    }

    pub fn isNode(argv0: []const u8) bool {
        return strings.endsWithComptime(argv0, "node" ++ bun.exe_suffix);
    }

    pub fn which() Tag {
        var args_iter = ArgsIterator{ .buf = bun.argv() };

        const argv0 = args_iter.next() orelse return .HelpCommand;

        if (isBunX(argv0)) {
            // if we are bunx, but NOT a symlink to bun. when we run `<self> install`, we dont
            // want to recursively run bunx. so this check lets us peek back into bun install.
            if (args_iter.next()) |next| {
                if (bun.strings.eqlComptime(next, "add") and
                    bun.getenvZ("BUN_INTERNAL_BUNX_INSTALL") != null)
                {
                    return .AddCommand;
                }
            }

            is_bunx_exe = true;
            return .BunxCommand;
        }

        if (isNode(argv0)) {
            @import("./deps/zig-clap/clap/streaming.zig").warn_on_unrecognized_flag = false;
            pretend_to_be_node = true;
            return .RunAsNodeCommand;
        }

        var next_arg = ((args_iter.next()) orelse return .AutoCommand);
        while (next_arg.len > 0 and next_arg[0] == '-' and !(next_arg.len > 1 and next_arg[1] == 'e')) {
            next_arg = ((args_iter.next()) orelse return .AutoCommand);
        }

        const first_arg_name = next_arg;
        const RootCommandMatcher = strings.ExactSizeMatcher(16);

        return switch (RootCommandMatcher.match(first_arg_name)) {
            RootCommandMatcher.case("init") => .InitCommand,
            RootCommandMatcher.case("build"), RootCommandMatcher.case("bun") => .BuildCommand,
            RootCommandMatcher.case("discord") => .DiscordCommand,
            RootCommandMatcher.case("upgrade") => .UpgradeCommand,
            RootCommandMatcher.case("completions") => .InstallCompletionsCommand,
            RootCommandMatcher.case("getcompletes") => .GetCompletionsCommand,
            RootCommandMatcher.case("link") => .LinkCommand,
            RootCommandMatcher.case("unlink") => .UnlinkCommand,
            RootCommandMatcher.case("x") => .BunxCommand,
            RootCommandMatcher.case("repl") => .ReplCommand,

            RootCommandMatcher.case("i"),
            RootCommandMatcher.case("install"),
            => brk: {
                for (args_iter.buf) |arg| {
                    if (arg.len > 0 and (strings.eqlComptime(arg, "-g") or strings.eqlComptime(arg, "--global"))) {
                        break :brk .AddCommand;
                    }
                }

                break :brk .InstallCommand;
            },
            RootCommandMatcher.case("c"), RootCommandMatcher.case("create") => .CreateCommand,

            RootCommandMatcher.case("test") => .TestCommand,

            RootCommandMatcher.case("pm") => .PackageManagerCommand,

            RootCommandMatcher.case("add"), RootCommandMatcher.case("a") => .AddCommand,

            RootCommandMatcher.case("update") => .UpdateCommand,

            RootCommandMatcher.case("r"),
            RootCommandMatcher.case("remove"),
            RootCommandMatcher.case("rm"),
            RootCommandMatcher.case("uninstall"),
            => .RemoveCommand,

            RootCommandMatcher.case("run") => .RunCommand,
            RootCommandMatcher.case("help") => .HelpCommand,

            RootCommandMatcher.case("exec") => .ExecCommand,

            // These are reserved for future use by Bun, so that someone
            // doing `bun deploy` to run a script doesn't accidentally break
            // when we add our actual command
            RootCommandMatcher.case("deploy") => .ReservedCommand,
            RootCommandMatcher.case("cloud") => .ReservedCommand,
            RootCommandMatcher.case("info") => .ReservedCommand,
            RootCommandMatcher.case("config") => .ReservedCommand,
            RootCommandMatcher.case("use") => .ReservedCommand,
            RootCommandMatcher.case("auth") => .ReservedCommand,
            RootCommandMatcher.case("login") => .ReservedCommand,
            RootCommandMatcher.case("logout") => .ReservedCommand,
            RootCommandMatcher.case("whoami") => .ReservedCommand,
            RootCommandMatcher.case("publish") => .ReservedCommand,
            RootCommandMatcher.case("prune") => .ReservedCommand,
            RootCommandMatcher.case("outdated") => .ReservedCommand,
            RootCommandMatcher.case("list") => .ReservedCommand,
            RootCommandMatcher.case("why") => .ReservedCommand,

            RootCommandMatcher.case("-e") => .AutoCommand,

            else => .AutoCommand,
        };
    }

    const default_completions_list = [_]string{
        "build",
        "install",
        "add",
        "run",
        "update",
        "link",
        "unlink",
        "remove",
        "create",
        "bun",
        "upgrade",
        "discord",
        "test",
        "pm",
        "x",
        "repl",
    };

    const reject_list = default_completions_list ++ [_]string{
        "build",
        "completions",
        "help",
    };

    pub fn start(allocator: std.mem.Allocator, log: *logger.Log) !void {
        if (comptime Environment.allow_assert) {
            if (bun.getenvZ("MI_VERBOSE") == null) {
                bun.Mimalloc.mi_option_set_enabled(.verbose, false);
            }
        }

        // bun build --compile entry point
        if (try bun.StandaloneModuleGraph.fromExecutable(bun.default_allocator)) |graph| {
            var ctx = Command.Context{
                .args = std.mem.zeroes(Api.TransformOptions),
                .log = log,
                .start_time = start_time,
                .allocator = bun.default_allocator,
            };

            ctx.args.target = Api.Target.bun;
            if (bun.argv().len > 1) {
                ctx.passthrough = bun.argv()[1..];
            } else {
                ctx.passthrough = &[_]string{};
            }

            try @import("./bun_js.zig").Run.bootStandalone(
                ctx,
                graph.entryPoint().name,
                graph,
            );
            return;
        }

        debug("argv: [{s}]", .{bun.fmt.fmtSlice(bun.argv(), ", ")});

        const tag = which();

        switch (tag) {
            .DiscordCommand => return try DiscordCommand.exec(allocator),
            .HelpCommand => return try HelpCommand.exec(allocator),
            .ReservedCommand => return try ReservedCommand.exec(allocator),
            .InitCommand => return try InitCommand.exec(allocator, bun.argv()),
            .BuildCommand => {
                if (comptime bun.fast_debug_build_mode and bun.fast_debug_build_cmd != .BuildCommand) unreachable;
                const ctx = try Command.Context.create(allocator, log, .BuildCommand);
                try BuildCommand.exec(ctx);
            },
            .InstallCompletionsCommand => {
                if (comptime bun.fast_debug_build_mode and bun.fast_debug_build_cmd != .InstallCompletionsCommand) unreachable;
                try InstallCompletionsCommand.exec(allocator);
                return;
            },
            .InstallCommand => {
                if (comptime bun.fast_debug_build_mode and bun.fast_debug_build_cmd != .InstallCommand) unreachable;
                const ctx = try Command.Context.create(allocator, log, .InstallCommand);

                try InstallCommand.exec(ctx);
                return;
            },
            .AddCommand => {
                if (comptime bun.fast_debug_build_mode and bun.fast_debug_build_cmd != .AddCommand) unreachable;
                const ctx = try Command.Context.create(allocator, log, .AddCommand);

                try AddCommand.exec(ctx);
                return;
            },
            .UpdateCommand => {
                if (comptime bun.fast_debug_build_mode and bun.fast_debug_build_cmd != .UpdateCommand) unreachable;
                const ctx = try Command.Context.create(allocator, log, .UpdateCommand);

                try UpdateCommand.exec(ctx);
                return;
            },
            .BunxCommand => {
                if (comptime bun.fast_debug_build_mode and bun.fast_debug_build_cmd != .BunxCommand) unreachable;
                const ctx = try Command.Context.create(allocator, log, .BunxCommand);

                try BunxCommand.exec(ctx, bun.argv()[if (is_bunx_exe) 0 else 1..]);
                return;
            },
            .ReplCommand => {
                // TODO: Put this in native code.
                if (comptime bun.fast_debug_build_mode and bun.fast_debug_build_cmd != .BunxCommand) unreachable;
                var ctx = try Command.Context.create(allocator, log, .BunxCommand);
                ctx.debug.run_in_bun = true; // force the same version of bun used. fixes bun-debug for example
                var args = bun.argv()[0..];
                args[1] = "bun-repl";
                try BunxCommand.exec(ctx, args);
                return;
            },
            .RemoveCommand => {
                if (comptime bun.fast_debug_build_mode and bun.fast_debug_build_cmd != .RemoveCommand) unreachable;
                const ctx = try Command.Context.create(allocator, log, .RemoveCommand);

                try RemoveCommand.exec(ctx);
                return;
            },
            .LinkCommand => {
                if (comptime bun.fast_debug_build_mode and bun.fast_debug_build_cmd != .LinkCommand) unreachable;
                const ctx = try Command.Context.create(allocator, log, .LinkCommand);

                try LinkCommand.exec(ctx);
                return;
            },
            .UnlinkCommand => {
                if (comptime bun.fast_debug_build_mode and bun.fast_debug_build_cmd != .UnlinkCommand) unreachable;
                const ctx = try Command.Context.create(allocator, log, .UnlinkCommand);

                try UnlinkCommand.exec(ctx);
                return;
            },
            .PackageManagerCommand => {
                if (comptime bun.fast_debug_build_mode and bun.fast_debug_build_cmd != .PackageManagerCommand) unreachable;
                const ctx = try Command.Context.create(allocator, log, .PackageManagerCommand);

                try PackageManagerCommand.exec(ctx);
                return;
            },
            .TestCommand => {
                if (comptime bun.fast_debug_build_mode and bun.fast_debug_build_cmd != .TestCommand) unreachable;
                const ctx = try Command.Context.create(allocator, log, .TestCommand);

                try TestCommand.exec(ctx);
                return;
            },
            .GetCompletionsCommand => {
                if (comptime bun.fast_debug_build_mode and bun.fast_debug_build_cmd != .GetCompletionsCommand) unreachable;
                const ctx = try Command.Context.create(allocator, log, .GetCompletionsCommand);
                var filter = ctx.positionals;

                for (filter, 0..) |item, i| {
                    if (strings.eqlComptime(item, "getcompletes")) {
                        if (i + 1 < filter.len) {
                            filter = filter[i + 1 ..];
                        } else {
                            filter = &[_]string{};
                        }

                        break;
                    }
                }
                var prefilled_completions: [AddCompletions.biggest_list]string = undefined;
                var completions = ShellCompletions{};

                if (filter.len == 0) {
                    completions = try RunCommand.completions(ctx, &default_completions_list, &reject_list, .all);
                } else if (strings.eqlComptime(filter[0], "s")) {
                    completions = try RunCommand.completions(ctx, null, &reject_list, .script);
                } else if (strings.eqlComptime(filter[0], "i")) {
                    completions = try RunCommand.completions(ctx, &default_completions_list, &reject_list, .script_exclude);
                } else if (strings.eqlComptime(filter[0], "b")) {
                    completions = try RunCommand.completions(ctx, null, &reject_list, .bin);
                } else if (strings.eqlComptime(filter[0], "r")) {
                    completions = try RunCommand.completions(ctx, null, &reject_list, .all);
                } else if (strings.eqlComptime(filter[0], "g")) {
                    completions = try RunCommand.completions(ctx, null, &reject_list, .all_plus_bun_js);
                } else if (strings.eqlComptime(filter[0], "j")) {
                    completions = try RunCommand.completions(ctx, null, &reject_list, .bun_js);
                } else if (strings.eqlComptime(filter[0], "z")) {
                    completions = try RunCommand.completions(ctx, null, &reject_list, .script_and_descriptions);
                } else if (strings.eqlComptime(filter[0], "a")) {
                    const FirstLetter = AddCompletions.FirstLetter;
                    const index = AddCompletions.index;

                    outer: {
                        if (filter.len > 1) {
                            const first_letter: FirstLetter = switch (filter[1][0]) {
                                'a' => FirstLetter.a,
                                'b' => FirstLetter.b,
                                'c' => FirstLetter.c,
                                'd' => FirstLetter.d,
                                'e' => FirstLetter.e,
                                'f' => FirstLetter.f,
                                'g' => FirstLetter.g,
                                'h' => FirstLetter.h,
                                'i' => FirstLetter.i,
                                'j' => FirstLetter.j,
                                'k' => FirstLetter.k,
                                'l' => FirstLetter.l,
                                'm' => FirstLetter.m,
                                'n' => FirstLetter.n,
                                'o' => FirstLetter.o,
                                'p' => FirstLetter.p,
                                'q' => FirstLetter.q,
                                'r' => FirstLetter.r,
                                's' => FirstLetter.s,
                                't' => FirstLetter.t,
                                'u' => FirstLetter.u,
                                'v' => FirstLetter.v,
                                'w' => FirstLetter.w,
                                'x' => FirstLetter.x,
                                'y' => FirstLetter.y,
                                'z' => FirstLetter.z,
                                else => break :outer,
                            };
                            const results = index.get(first_letter);

                            var prefilled_i: usize = 0;
                            for (results) |cur| {
                                if (cur.len == 0 or !strings.hasPrefix(cur, filter[1])) continue;
                                prefilled_completions[prefilled_i] = cur;
                                prefilled_i += 1;
                                if (prefilled_i >= prefilled_completions.len) break;
                            }
                            completions.commands = prefilled_completions[0..prefilled_i];
                        }
                    }
                }
                completions.print();

                return;
            },
            .CreateCommand => {
                if (comptime bun.fast_debug_build_mode and bun.fast_debug_build_cmd != .CreateCommand) unreachable;
                // These are templates from the legacy `bun create`
                // most of them aren't useful but these few are kinda nice.
                const HardcodedNonBunXList = bun.ComptimeStringMap(void, .{
                    .{"elysia"},
                    .{"elysia-buchta"},
                    .{"stric"},
                });

                // Create command wraps bunx
                const ctx = try Command.Context.create(allocator, log, .CreateCommand);

                var args = try std.process.argsAlloc(allocator);

                if (args.len <= 2) {
                    Command.Tag.printHelp(.CreateCommand, false);
                    Global.exit(1);
                    return;
                }

                var template_name_start: usize = 0;
                var positionals: [2]string = .{ "", "" };
                var positional_i: usize = 0;

                var dash_dash_bun = false;
                var print_help = false;
                if (args.len > 2) {
                    const remainder = args[1..];
                    var remainder_i: usize = 0;
                    while (remainder_i < remainder.len and positional_i < positionals.len) : (remainder_i += 1) {
                        const slice = std.mem.trim(u8, bun.asByteSlice(remainder[remainder_i]), " \t\n");
                        if (slice.len > 0) {
                            if (!strings.hasPrefixComptime(slice, "--")) {
                                if (positional_i == 1) {
                                    template_name_start = remainder_i + 2;
                                }
                                positionals[positional_i] = slice;
                                positional_i += 1;
                            }
                            if (slice[0] == '-') {
                                if (strings.eqlComptime(slice, "--bun")) {
                                    dash_dash_bun = true;
                                } else if (strings.eqlComptime(slice, "--help") or strings.eqlComptime(slice, "-h")) {
                                    print_help = true;
                                }
                            }
                        }
                    }
                }

                if (print_help or
                    // "bun create --"
                    // "bun create -abc --"
                    positional_i == 0 or
                    positionals[1].len == 0)
                {
                    Command.Tag.printHelp(.CreateCommand, true);
                    Global.exit(0);
                    return;
                }

                const template_name = positionals[1];

                // if template_name is "react"
                // print message telling user to use "bun create vite" instead
                if (strings.eqlComptime(template_name, "react")) {
                    Output.prettyErrorln(
                        \\The "react" template has been deprecated.
                        \\It is recommended to use "react-app" or "vite" instead.
                        \\
                        \\To create a project using Create React App, run
                        \\
                        \\  <d>bun create react-app<r>
                        \\
                        \\To create a React project using Vite, run
                        \\
                        \\  <d>bun create vite<r>
                        \\
                        \\Then select "React" from the list of frameworks.
                        \\
                    , .{});
                    Global.exit(1);
                    return;
                }

                // if template_name is "next"
                // print message telling user to use "bun create next-app" instead
                if (strings.eqlComptime(template_name, "next")) {
                    Output.prettyErrorln(
                        \\<yellow>warn: No template <b>create-next<r> found.
                        \\To create a project with the official Next.js scaffolding tool, run
                        \\  <b>bun create next-app <cyan>[destination]<r>
                    , .{});
                    Global.exit(1);
                    return;
                }

                const create_command_info = try CreateCommand.extractInfo(ctx);
                const template = create_command_info.template;
                const example_tag = create_command_info.example_tag;

                const use_bunx = !HardcodedNonBunXList.has(template_name) and
                    (!strings.containsComptime(template_name, "/") or
                    strings.startsWithChar(template_name, '@')) and
                    example_tag != CreateCommandExample.Tag.local_folder;

                if (use_bunx) {
                    const bunx_args = try allocator.alloc([:0]const u8, 2 + args.len - template_name_start + @intFromBool(dash_dash_bun));
                    bunx_args[0] = "bunx";
                    if (dash_dash_bun) {
                        bunx_args[1] = "--bun";
                    }
                    bunx_args[1 + @as(usize, @intFromBool(dash_dash_bun))] = try BunxCommand.addCreatePrefix(allocator, template_name);
                    for (bunx_args[2 + @as(usize, @intFromBool(dash_dash_bun)) ..], args[template_name_start..]) |*dest, src| {
                        dest.* = src;
                    }

                    try BunxCommand.exec(ctx, bunx_args);
                    return;
                }

                try CreateCommand.exec(ctx, example_tag, template);
                return;
            },
            .RunCommand => {
                if (comptime bun.fast_debug_build_mode and bun.fast_debug_build_cmd != .RunCommand) unreachable;
                const ctx = try Command.Context.create(allocator, log, .RunCommand);

                if (ctx.positionals.len > 0) {
<<<<<<< HEAD
                    try RunCommand.execAll(ctx, false);
=======
                    if (try RunCommand.exec(ctx, false, true, false)) {
                        return;
                    }

                    Global.exit(1);
>>>>>>> a09c421f
                }
            },
            .RunAsNodeCommand => {
                if (comptime bun.fast_debug_build_mode and bun.fast_debug_build_cmd != .RunAsNodeCommand) unreachable;
                const ctx = try Command.Context.create(allocator, log, .RunAsNodeCommand);
                std.debug.assert(pretend_to_be_node);
                try RunCommand.execAsIfNode(ctx);
            },
            .UpgradeCommand => {
                if (comptime bun.fast_debug_build_mode and bun.fast_debug_build_cmd != .UpgradeCommand) unreachable;
                const ctx = try Command.Context.create(allocator, log, .UpgradeCommand);
                try UpgradeCommand.exec(ctx);
                return;
            },
            .AutoCommand => {
                if (comptime bun.fast_debug_build_mode and bun.fast_debug_build_cmd != .AutoCommand) unreachable;
                var ctx = Command.Context.create(allocator, log, .AutoCommand) catch |e| {
                    switch (e) {
                        error.MissingEntryPoint => {
                            HelpCommand.execWithReason(allocator, .explicit);
                            return;
                        },
                        else => {
                            return e;
                        },
                    }
                };

                if (ctx.runtime_options.eval.script.len > 0) {
                    const trigger = bun.pathLiteral("/[eval]");
                    var entry_point_buf: [bun.MAX_PATH_BYTES + trigger.len]u8 = undefined;
                    const cwd = try std.os.getcwd(&entry_point_buf);
                    @memcpy(entry_point_buf[cwd.len..][0..trigger.len], trigger);
                    try BunJS.Run.boot(ctx, entry_point_buf[0 .. cwd.len + trigger.len]);
                    return;
                }

                const extension: []const u8 = if (ctx.args.entry_points.len > 0)
                    std.fs.path.extension(ctx.args.entry_points[0])
                else
                    @as([]const u8, "");
                // KEYWORDS: open file argv argv0
                if (ctx.args.entry_points.len == 1) {
                    if (strings.eqlComptime(extension, ".lockb")) {
                        for (bun.argv()) |arg| {
                            if (strings.eqlComptime(arg, "--hash")) {
                                try PackageManagerCommand.printHash(ctx, ctx.args.entry_points[0]);
                                return;
                            }
                        }

                        try Install.Lockfile.Printer.print(
                            ctx.allocator,
                            ctx.log,
                            ctx.args.entry_points[0],
                            .yarn,
                        );

                        return;
                    }
                }

                var was_js_like = false;
                // If we start bun with:
                // 1. `bun foo.js`, assume it's a JavaScript file.
                // 2. `bun /absolute/path/to/bin/foo` assume its a JavaScript file.
                //                                  ^ no file extension
                //
                // #!/usr/bin/env bun
                // will pass us an absolute path to the script.
                // This means a non-standard file extension will not work, but that is better than the current state
                // which is file extension-less doesn't work
                const default_loader = options.defaultLoaders.get(extension) orelse brk: {
                    if (extension.len == 0 and ctx.args.entry_points.len > 0 and ctx.args.entry_points[0].len > 0 and std.fs.path.isAbsolute(ctx.args.entry_points[0])) {
                        break :brk options.Loader.js;
                    }

                    if (extension.len > 0) {
                        if (strings.endsWithComptime(ctx.args.entry_points[0], ".sh")) {
                            break :brk options.Loader.bunsh;
                        }

                        if (!ctx.debug.loaded_bunfig) {
                            try bun.CLI.Arguments.loadConfigPath(ctx.allocator, true, "bunfig.toml", &ctx, .RunCommand);
                        }

                        if (ctx.preloads.len > 0)
                            break :brk options.Loader.js;
                    }

                    break :brk null;
                };

                const force_using_bun = ctx.debug.run_in_bun;
                var did_check = false;
                if (default_loader) |loader| {
                    if (loader.canBeRunByBun()) {
                        was_js_like = true;
                        if (maybeOpenWithBunJS(&ctx)) {
                            return;
                        }
                        did_check = true;
                    }
                }

                if (force_using_bun and !did_check) {
                    if (maybeOpenWithBunJS(&ctx)) {
                        return;
                    }
                }

                if (ctx.positionals.len > 0 and extension.len == 0) {
<<<<<<< HEAD
                    if (ctx.filters.len > 0) {
                        Output.prettyln("<r><yellow>warn<r>: Filters are ignored for auto command", .{});
                    }
                    switch (try RunCommand.exec(ctx, true, false, false)) {
                        .failure => {},
                        .ok => return,
                        .code => |code| {
                            Global.exit(code);
                        },
=======
                    if (try RunCommand.exec(ctx, true, false, true)) {
                        return;
>>>>>>> a09c421f
                    }

                    Output.prettyErrorln("<r><red>error<r><d>:<r> <b>Script not found \"{s}\"<r>", .{
                        ctx.positionals[0],
                    });

                    Global.exit(1);
                }

                if (ctx.runtime_options.if_present) {
                    return;
                }

                if (was_js_like) {
                    Output.prettyErrorln("<r><red>error<r><d>:<r> <b>Module not found \"{s}\"<r>", .{
                        ctx.positionals[0],
                    });
                    Global.exit(1);
                } else if (ctx.positionals.len > 0) {
                    Output.prettyErrorln("<r><red>error<r><d>:<r> <b>File not found: \"{s}\"<r>", .{
                        ctx.positionals[0],
                    });
                    Global.exit(1);
                }

                // if we get here, the command was not parsed
                // or the user just ran `bun` with no arguments
                if (ctx.positionals.len > 0) {
                    Output.warn("failed to parse command\n", .{});
                }
                Output.flush();
                try HelpCommand.exec(allocator);
            },
            .ExecCommand => {
                var ctx = try Command.Context.create(allocator, log, .RunCommand);

                if (ctx.positionals.len > 1) {
                    try ExecCommand.exec(&ctx);
                } else Tag.printHelp(.ExecCommand, true);
            },
        }
    }

    fn maybeOpenWithBunJS(ctx: *Command.Context) bool {
        if (ctx.args.entry_points.len == 0)
            return false;

        const script_name_to_search = ctx.args.entry_points[0];

        var absolute_script_path: ?string = null;

        // TODO: optimize this pass for Windows. we can make better use of system apis available
        var file_path = script_name_to_search;
        {
            const file = bun.toLibUVOwnedFD(((brk: {
                if (std.fs.path.isAbsolute(script_name_to_search)) {
                    var win_resolver = resolve_path.PosixToWinNormalizer{};
                    var resolved = win_resolver.resolveCWD(script_name_to_search) catch @panic("Could not resolve path");
                    if (comptime Environment.isWindows) {
                        resolved = resolve_path.normalizeString(resolved, true, .windows);
                    }
                    break :brk bun.openFile(
                        resolved,
                        .{ .mode = .read_only },
                    );
                } else if (!strings.hasPrefix(script_name_to_search, "..") and script_name_to_search[0] != '~') {
                    const file_pathZ = brk2: {
                        @memcpy(script_name_buf[0..file_path.len], file_path);
                        script_name_buf[file_path.len] = 0;
                        break :brk2 script_name_buf[0..file_path.len :0];
                    };

                    break :brk bun.openFileZ(file_pathZ, .{ .mode = .read_only });
                } else {
                    var path_buf: [bun.MAX_PATH_BYTES]u8 = undefined;
                    const cwd = bun.getcwd(&path_buf) catch return false;
                    path_buf[cwd.len] = std.fs.path.sep;
                    var parts = [_]string{script_name_to_search};
                    file_path = resolve_path.joinAbsStringBuf(
                        path_buf[0 .. cwd.len + 1],
                        &script_name_buf,
                        &parts,
                        .auto,
                    );
                    if (file_path.len == 0) return false;
                    script_name_buf[file_path.len] = 0;
                    const file_pathZ = script_name_buf[0..file_path.len :0];
                    break :brk bun.openFileZ(file_pathZ, .{ .mode = .read_only });
                }
            }) catch return false).handle) catch return false;
            defer _ = bun.sys.close(file);

            switch (bun.sys.fstat(file)) {
                .result => |stat| {
                    // directories cannot be run. if only there was a faster way to check this
                    if (bun.S.ISDIR(@intCast(stat.mode))) return false;
                },
                .err => return false,
            }

            Global.configureAllocator(.{ .long_running = true });

            absolute_script_path = brk: {
                if (comptime !Environment.isWindows) break :brk bun.getFdPath(file, &script_name_buf) catch return false;

                var fd_path_buf: bun.PathBuffer = undefined;
                const path = bun.getFdPath(file, &fd_path_buf) catch return false;
                break :brk resolve_path.normalizeString(
                    resolve_path.PosixToWinNormalizer.resolveCWDWithExternalBufZ(&script_name_buf, path) catch @panic("Could not resolve path"),
                    true,
                    .windows,
                );
            };
        }

        if (!ctx.debug.loaded_bunfig) {
            bun.CLI.Arguments.loadConfigPath(ctx.allocator, true, "bunfig.toml", ctx, .RunCommand) catch {};
        }

        BunJS.Run.boot(
            ctx.*,
            absolute_script_path.?,
        ) catch |err| {
            if (Output.enable_ansi_colors) {
                ctx.log.printForLogLevelWithEnableAnsiColors(Output.errorWriter(), true) catch {};
            } else {
                ctx.log.printForLogLevelWithEnableAnsiColors(Output.errorWriter(), false) catch {};
            }

            Output.prettyErrorln("<r><red>error<r>: Failed to run <b>{s}<r> due to error <b>{s}<r>", .{
                std.fs.path.basename(file_path),
                @errorName(err),
            });
            if (@errorReturnTrace()) |trace| {
                std.debug.dumpStackTrace(trace.*);
            }
            Global.exit(1);
        };
        return true;
    }

    pub const Tag = enum {
        AddCommand,
        AutoCommand,
        BuildCommand,
        BunxCommand,
        CreateCommand,
        DiscordCommand,
        GetCompletionsCommand,
        HelpCommand,
        InitCommand,
        InstallCommand,
        InstallCompletionsCommand,
        LinkCommand,
        PackageManagerCommand,
        RemoveCommand,
        RunCommand,
        RunAsNodeCommand, // arg0 == 'node'
        TestCommand,
        UnlinkCommand,
        UpdateCommand,
        UpgradeCommand,
        ReplCommand,
        ReservedCommand,
        ExecCommand,

        pub fn params(comptime cmd: Tag) []const Arguments.ParamType {
            return comptime &switch (cmd) {
                .AutoCommand => Arguments.auto_params,
                .RunCommand, .RunAsNodeCommand => Arguments.run_params,
                .BuildCommand => Arguments.build_params,
                .TestCommand => Arguments.test_params,
                .BunxCommand => Arguments.run_params,
                else => Arguments.base_params_ ++ Arguments.runtime_params_ ++ Arguments.transpiler_params_,
            };
        }

        pub fn printHelp(comptime cmd: Tag, show_all_flags: bool) void {
            switch (cmd) {

                // these commands do not use Context
                // .DiscordCommand => return try DiscordCommand.exec(allocator),
                // .HelpCommand => return try HelpCommand.exec(allocator),
                // .ReservedCommand => return try ReservedCommand.exec(allocator),

                // these commands are implemented in install.zig
                // Command.Tag.InstallCommand => {},
                // Command.Tag.AddCommand => {},
                // Command.Tag.RemoveCommand => {},
                // Command.Tag.UpdateCommand => {},
                // Command.Tag.PackageManagerCommand => {},
                // Command.Tag.LinkCommand => {},
                // Command.Tag.UnlinkCommand => {},

                // fall back to HelpCommand.printWithReason
                Command.Tag.AutoCommand => {
                    HelpCommand.printWithReason(.explicit, show_all_flags);
                },
                .RunCommand, .RunAsNodeCommand => {
                    RunCommand_.printHelp(null);
                },

                .InitCommand => {
                    const intro_text =
                        \\<b>Usage<r>: <b><green>bun init<r> <cyan>[...flags]<r> <blue>[\<entrypoint\> ...]<r>
                        \\  Initialize a Bun project in the current directory.
                        \\  Creates a package.json, tsconfig.json, and bunfig.toml if they don't exist.
                        \\
                        \\<b>Flags<r>:
                        \\      <cyan>--help<r>             Print this menu
                        \\  <cyan>-y, --yes<r>              Accept all default options
                        \\
                        \\<b>Examples:<r>
                        \\  <b><green>bun init<r>
                        \\  <b><green>bun init <cyan>--yes<r>
                    ;

                    Output.pretty(intro_text ++ "\n", .{});
                    Output.flush();
                },

                Command.Tag.BunxCommand => {
                    Output.prettyErrorln(
                        \\<b>Usage: bunx <r><cyan>[...flags]<r> \<package\><d>[@version] [...flags and arguments]<r>
                        \\Execute an npm package executable (CLI), automatically installing into a global shared cache if not installed in node_modules.
                        \\
                        \\Flags:
                        \\  <cyan>--bun<r>      Force the command to run with Bun instead of Node.js
                        \\
                        \\Examples<d>:<r>
                        \\  <b>bunx prisma migrate<r>
                        \\  <b>bunx prettier foo.js<r>
                        \\  <b>bunx<r> <cyan>--bun<r> <b>vite dev foo.js<r>
                        \\
                    , .{});
                },
                Command.Tag.BuildCommand => {
                    const intro_text =
                        \\<b>Usage<r>:
                        \\  Transpile and bundle one or more files.
                        \\  <b><green>bun build<r> <cyan>[...flags]<r> [...entrypoints]
                    ;

                    const outro_text =
                        \\<b>Examples:<r>
                        \\  <d>Frontend web apps:<r>
                        \\  <b><green>bun build<r> <blue>./src/index.ts<r> <cyan>--outfile=bundle.js<r>
                        \\  <b><green>bun build<r> <blue>./index.jsx ./lib/worker.ts<r> <cyan>--minify --splitting --outdir=out<r>
                        \\
                        \\  <d>Bundle code to be run in Bun (reduces server startup time)<r>
                        \\  <b><green>bun build<r> <blue>./server.ts<r> <cyan>--target=bun --outfile=server.js<r>
                        \\
                        \\  <d>Creating a standalone executable (see https://bun.sh/docs/bundler/executables)<r>
                        \\  <b><green>bun build<r> <blue>./cli.ts<r> <cyan>--compile --outfile=my-app<r>
                        \\
                        \\A full list of flags is available at <magenta>https://bun.sh/docs/bundler<r>
                        \\
                    ;

                    Output.pretty(intro_text ++ "\n\n", .{});
                    Output.flush();
                    Output.pretty("<b>Flags:<r>", .{});
                    Output.flush();
                    clap.simpleHelp(&Arguments.build_only_params);
                    Output.pretty("\n\n" ++ outro_text, .{});
                    Output.flush();
                },
                Command.Tag.TestCommand => {
                    const intro_text =
                        \\<b>Usage<r>: <b><green>bun test<r> <cyan>[...flags]<r> <blue>[\<pattern\>...]<r>
                        \\  Run all matching test files and print the results to stdout
                    ;
                    const outro_text =
                        \\<b>Examples:<r>
                        \\  <d>Run all test files <r>
                        \\  <b><green>bun test<r>
                        \\
                        \\  <d>Run all test files with "foo" or "bar" in the file name<r>
                        \\  <b><green>bun test foo bar<r>
                        \\
                        \\  <d>Run all test files, only including tests whose names includes "baz"<r>
                        \\  <b><green>bun test<r> <cyan>--test-name-pattern<r> baz<r>
                        \\
                        \\Full documentation is available at <magenta>https://bun.sh/docs/cli/test<r>
                        \\
                    ;
                    // Output.pretty("\n", .{});
                    Output.pretty(intro_text, .{});
                    Output.flush();
                    Output.pretty("\n\n<b>Flags:<r>", .{});
                    Output.flush();
                    clap.simpleHelp(&Arguments.test_only_params);
                    Output.pretty("\n\n", .{});
                    Output.pretty(outro_text, .{});
                    Output.flush();
                },
                Command.Tag.CreateCommand => {
                    const intro_text =
                        \\<b>Usage<r>:
                        \\  <b><green>bun create<r> <blue>\<template\><r> <cyan>[...flags]<r> <blue>[dest]<r>
                        \\  <b><green>bun create<r> <blue>\<username/repo\><r> <cyan>[...flags]<r> <blue>[dest]<r>
                        \\
                        \\<b>Environment variables:<r>
                        \\  <cyan>GITHUB_ACCESS_TOKEN<r>      <d>Supply a token to download code from GitHub with a higher rate limit<r>
                        \\  <cyan>GITHUB_API_DOMAIN<r>        <d>Configure custom/enterprise GitHub domain. Default "api.github.com".<r>
                        \\  <cyan>NPM_CLIENT<r>               <d>Absolute path to the npm client executable<r>
                    ;

                    const outro_text =
                        \\If given a GitHub repository name, Bun will download it and use it as a template,
                        \\otherwise it will run <b><magenta>bunx create-\<template\><r> with the given arguments.
                        \\
                        \\Learn more about creating new projects: <magenta>https://bun.sh/docs/cli/bun-create<r>
                        \\
                    ;

                    Output.pretty(intro_text, .{});
                    Output.pretty("\n\n", .{});
                    Output.pretty(outro_text, .{});
                    Output.flush();
                },
                Command.Tag.HelpCommand => {
                    HelpCommand.printWithReason(.explicit);
                },
                Command.Tag.UpgradeCommand => {
                    const intro_text =
                        \\<b>Usage<r>: <b><green>bun upgrade<r> <cyan>[...flags]<r>
                        \\  Upgrade Bun
                    ;
                    const outro_text =
                        \\<b>Examples:<r>
                        \\  <d>Install the latest stable version<r>
                        \\  <b><green>bun upgrade<r>
                        \\
                        \\  <d>Install the most recent canary version of Bun<r>
                        \\  <b><green>bun upgrade --canary<r>
                        \\
                        \\Full documentation is available at <magenta>https://bun.sh/docs/installation#upgrading<r>
                        \\
                    ;
                    Output.pretty(intro_text, .{});
                    Output.pretty("\n\n", .{});
                    Output.flush();
                    Output.pretty(outro_text, .{});
                    Output.flush();
                },
                Command.Tag.ReplCommand => {
                    const intro_text =
                        \\<b>Usage<r>: <b><green>bun repl<r> <cyan>[...flags]<r>
                        \\  Open a Bun REPL
                        \\
                    ;

                    Output.pretty(intro_text, .{});
                    Output.flush();
                },

                Command.Tag.GetCompletionsCommand => {
                    Output.pretty("<b>Usage<r>: <b><green>bun getcompletes<r>", .{});
                    Output.flush();
                },
                Command.Tag.InstallCompletionsCommand => {
                    Output.pretty("<b>Usage<r>: <b><green>bun completions<r>", .{});
                    Output.flush();
                },
                Command.Tag.ExecCommand => {
                    Output.pretty(
                        \\<b>Usage: bun exec <r><cyan>\<script\><r>
                        \\
                        \\Execute a shell script directly from Bun.
                        \\
                        \\<b><red>Note<r>: If executing this from a shell, make sure to escape the string!
                        \\
                        \\<b>Examples<d>:<r>
                        \\  <b>bunx exec "echo hi"<r>
                        \\  <b>bunx exec "echo \"hey friends\"!"<r>
                        \\
                    , .{});
                    Output.flush();
                },
                else => {
                    HelpCommand.printWithReason(.explicit);
                },
            }
        }

        pub fn readGlobalConfig(this: Tag) bool {
            return switch (this) {
                .BunxCommand, .PackageManagerCommand, .InstallCommand, .AddCommand, .RemoveCommand, .UpdateCommand => true,
                else => false,
            };
        }

        pub fn isNPMRelated(this: Tag) bool {
            return switch (this) {
                .BunxCommand, .LinkCommand, .UnlinkCommand, .PackageManagerCommand, .InstallCommand, .AddCommand, .RemoveCommand, .UpdateCommand => true,
                else => false,
            };
        }

        pub const loads_config: std.EnumArray(Tag, bool) = std.EnumArray(Tag, bool).initDefault(false, .{
            .BuildCommand = true,
            .TestCommand = true,
            .InstallCommand = true,
            .AddCommand = true,
            .RemoveCommand = true,
            .UpdateCommand = true,
            .PackageManagerCommand = true,
            .BunxCommand = true,
            .AutoCommand = true,
            .RunCommand = true,
            .RunAsNodeCommand = true,
        });

        pub const always_loads_config: std.EnumArray(Tag, bool) = std.EnumArray(Tag, bool).initDefault(false, .{
            .BuildCommand = true,
            .TestCommand = true,
            .InstallCommand = true,
            .AddCommand = true,
            .RemoveCommand = true,
            .UpdateCommand = true,
            .PackageManagerCommand = true,
            .BunxCommand = true,
        });

        pub const uses_global_options: std.EnumArray(Tag, bool) = std.EnumArray(Tag, bool).initDefault(true, .{
            .CreateCommand = false,
            .InstallCommand = false,
            .AddCommand = false,
            .RemoveCommand = false,
            .UpdateCommand = false,
            .PackageManagerCommand = false,
            .LinkCommand = false,
            .UnlinkCommand = false,
            .BunxCommand = false,
        });
    };
};<|MERGE_RESOLUTION|>--- conflicted
+++ resolved
@@ -415,12 +415,6 @@
         var cwd_buf: [bun.MAX_PATH_BYTES]u8 = undefined;
         var cwd: []const u8 = undefined;
         if (args.option("--cwd")) |cwd_| {
-<<<<<<< HEAD
-            var outbuf: [bun.MAX_PATH_BYTES]u8 = undefined;
-            const out = std.os.realpath(cwd_, &outbuf) catch |err| {
-                Output.prettyErrorln("error resolving --cwd: {s}", .{@errorName(err)});
-                Global.exit(1);
-=======
             cwd = brk: {
                 var outbuf: [bun.MAX_PATH_BYTES]u8 = undefined;
                 const out = bun.path.joinAbs(try bun.getcwd(&outbuf), .loose, cwd_);
@@ -439,17 +433,7 @@
                 }
 
                 break :brk try allocator.dupe(u8, out);
->>>>>>> a09c421f
             };
-            switch (bun.sys.chdir(out)) {
-                .err => |err| {
-                    Output.prettyErrorln("error setting --cwd to {s} due to error {}", .{ out, err });
-                    Global.crash();
-                },
-                .result => {},
-            }
-            cwd = try allocator.dupe(u8, out);
-            ctx.args.cwd_override = cwd;
         } else {
             cwd = try bun.getcwd(&cwd_buf);
         }
@@ -1725,15 +1709,7 @@
                 const ctx = try Command.Context.create(allocator, log, .RunCommand);
 
                 if (ctx.positionals.len > 0) {
-<<<<<<< HEAD
                     try RunCommand.execAll(ctx, false);
-=======
-                    if (try RunCommand.exec(ctx, false, true, false)) {
-                        return;
-                    }
-
-                    Global.exit(1);
->>>>>>> a09c421f
                 }
             },
             .RunAsNodeCommand => {
@@ -1846,7 +1822,6 @@
                 }
 
                 if (ctx.positionals.len > 0 and extension.len == 0) {
-<<<<<<< HEAD
                     if (ctx.filters.len > 0) {
                         Output.prettyln("<r><yellow>warn<r>: Filters are ignored for auto command", .{});
                     }
@@ -1856,10 +1831,6 @@
                         .code => |code| {
                             Global.exit(code);
                         },
-=======
-                    if (try RunCommand.exec(ctx, true, false, true)) {
-                        return;
->>>>>>> a09c421f
                     }
 
                     Output.prettyErrorln("<r><red>error<r><d>:<r> <b>Script not found \"{s}\"<r>", .{
