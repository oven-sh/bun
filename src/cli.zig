--- conflicted
+++ resolved
@@ -623,13 +623,8 @@
             RootCommandMatcher.case("login") => .ReservedCommand,
             RootCommandMatcher.case("logout") => .ReservedCommand,
             RootCommandMatcher.case("whoami") => .PackageManagerCommand,
-<<<<<<< HEAD
             RootCommandMatcher.case("prune") => .PruneCommand,
-            RootCommandMatcher.case("list") => .ReservedCommand,
-=======
-            RootCommandMatcher.case("prune") => .ReservedCommand,
             RootCommandMatcher.case("list") => .PackageManagerCommand,
->>>>>>> 476e1cfe
             RootCommandMatcher.case("why") => .WhyCommand,
 
             RootCommandMatcher.case("-e") => .AutoCommand,
