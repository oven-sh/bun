--- conflicted
+++ resolved
@@ -490,11 +490,12 @@
                 }
             }
 
-<<<<<<< HEAD
             if (args.option("--root")) |root_dir| {
                 if (root_dir.len > 0) {
                     ctx.bundler_options.root_dir = root_dir;
-=======
+                }
+            }
+
             if (args.option("--format")) |format_str| {
                 const format = options.Format.fromString(format_str) orelse {
                     Output.prettyErrorln("<r><red>error<r>: Invalid format - must be esm, cjs, or iife", .{});
@@ -506,7 +507,6 @@
                         Output.prettyErrorln("<r><red>error<r>: Formats besides 'esm' are not implemented", .{});
                         Global.crash();
                     },
->>>>>>> b3dc14ef
                 }
             }
 
