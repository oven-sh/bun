--- conflicted
+++ resolved
@@ -659,11 +659,7 @@
     /// function or that stack space is used up forever.
     pub fn start(allocator: std.mem.Allocator, log: *logger.Log) !void {
         if (comptime Environment.allow_assert) {
-<<<<<<< HEAD
-            if (bun.getenvZ("MI_VERBOSE") == null and bun.use_mimalloc) {
-=======
-            if (!bun.env_var.MI_VERBOSE.get()) {
->>>>>>> f4b6396e
+            if (!bun.env_var.MI_VERBOSE.get() and bun.use_mimalloc) {
                 bun.mimalloc.mi_option_set_enabled(.verbose, false);
             }
         }
