const bun = @import("root").bun;
const string = bun.string;
const Output = bun.Output;
const Global = bun.Global;
const Environment = bun.Environment;
const strings = bun.strings;
const MutableString = bun.MutableString;
const stringZ = bun.stringZ;
const default_allocator = bun.default_allocator;
const FeatureFlags = bun.FeatureFlags;
const C = bun.C;
const root = @import("root");
const std = @import("std");
const lex = bun.js_lexer;
const logger = bun.logger;
const options = @import("options.zig");
const js_parser = bun.js_parser;
const json_parser = bun.JSON;
const js_printer = bun.js_printer;
const js_ast = bun.JSAst;
const linker = @import("linker.zig");
const RegularExpression = bun.RegularExpression;
const builtin = @import("builtin");

const debug = Output.scoped(.CLI, true);

const sync = @import("./sync.zig");
const Api = @import("api/schema.zig").Api;
const resolve_path = @import("./resolver/resolve_path.zig");
const configureTransformOptionsForBun = @import("./bun.js/config.zig").configureTransformOptionsForBun;
const clap = bun.clap;
const BunJS = @import("./bun_js.zig");
const Install = @import("./install/install.zig");
const bundler = bun.bundler;
const DotEnv = @import("./env_loader.zig");
const RunCommand_ = @import("./cli/run_command.zig").RunCommand;
const CreateCommand_ = @import("./cli/create_command.zig").CreateCommand;
const FilterRun = @import("./cli/filter_run.zig");

const fs = @import("fs.zig");
const Router = @import("./router.zig");

const MacroMap = @import("./resolver/package_json.zig").MacroMap;
const TestCommand = @import("./cli/test_command.zig").TestCommand;
pub var start_time: i128 = undefined;
const Bunfig = @import("./bunfig.zig").Bunfig;

pub const Cli = struct {
    var wait_group: sync.WaitGroup = undefined;
    pub var log_: logger.Log = undefined;
    pub fn startTransform(_: std.mem.Allocator, _: Api.TransformOptions, _: *logger.Log) anyerror!void {}
    pub fn start(allocator: std.mem.Allocator) void {
        is_main_thread = true;
        start_time = std.time.nanoTimestamp();
        log_ = logger.Log.init(allocator);

        var log = &log_;

        // var panicker = MainPanicHandler.init(log);
        // MainPanicHandler.Singleton = &panicker;
        Command.start(allocator, log) catch |err| {
            log.printForLogLevel(Output.errorWriter()) catch {};

            bun.crash_handler.handleRootError(err, @errorReturnTrace());
        };
    }

    pub var cmd: ?Command.Tag = null;
    pub threadlocal var is_main_thread: bool = false;
};

const LoaderMatcher = strings.ExactSizeMatcher(4);
const ColonListType = @import("./cli/colon_list_type.zig").ColonListType;
pub const LoaderColonList = ColonListType(Api.Loader, Arguments.loader_resolver);
pub const DefineColonList = ColonListType(string, Arguments.noop_resolver);
fn invalidTarget(diag: *clap.Diagnostic, _target: []const u8) noreturn {
    @setCold(true);
    diag.name.long = "target";
    diag.arg = _target;
    diag.report(Output.errorWriter(), error.InvalidTarget) catch {};
    std.process.exit(1);
}

pub const BuildCommand = @import("./cli/build_command.zig").BuildCommand;
pub const AddCommand = @import("./cli/add_command.zig").AddCommand;
pub const CreateCommand = @import("./cli/create_command.zig").CreateCommand;
pub const CreateCommandExample = @import("./cli/create_command.zig").Example;
pub const CreateListExamplesCommand = @import("./cli/create_command.zig").CreateListExamplesCommand;
pub const DiscordCommand = @import("./cli/discord_command.zig").DiscordCommand;
pub const InstallCommand = @import("./cli/install_command.zig").InstallCommand;
pub const LinkCommand = @import("./cli/link_command.zig").LinkCommand;
pub const UnlinkCommand = @import("./cli/unlink_command.zig").UnlinkCommand;
pub const InstallCompletionsCommand = @import("./cli/install_completions_command.zig").InstallCompletionsCommand;
pub const PackageManagerCommand = @import("./cli/package_manager_command.zig").PackageManagerCommand;
pub const RemoveCommand = @import("./cli/remove_command.zig").RemoveCommand;
pub const RunCommand = @import("./cli/run_command.zig").RunCommand;
pub const ShellCompletions = @import("./cli/shell_completions.zig");
pub const UpdateCommand = @import("./cli/update_command.zig").UpdateCommand;
pub const UpgradeCommand = @import("./cli/upgrade_command.zig").UpgradeCommand;
pub const BunxCommand = @import("./cli/bunx_command.zig").BunxCommand;
pub const ExecCommand = @import("./cli/exec_command.zig").ExecCommand;

pub const Arguments = struct {
    pub fn loader_resolver(in: string) !Api.Loader {
        const option_loader = options.Loader.fromString(in) orelse return error.InvalidLoader;
        return option_loader.toAPI();
    }

    pub fn noop_resolver(in: string) !string {
        return in;
    }

    pub fn fileReadError(err: anyerror, stderr: anytype, filename: string, kind: string) noreturn {
        stderr.writer().print("Error reading file \"{s}\" for {s}: {s}", .{ filename, kind, @errorName(err) }) catch {};
        std.process.exit(1);
    }

    pub fn readFile(
        allocator: std.mem.Allocator,
        cwd: string,
        filename: string,
    ) ![]u8 {
        var paths = [_]string{ cwd, filename };
        const outpath = try std.fs.path.resolve(allocator, &paths);
        defer allocator.free(outpath);
        var file = try bun.openFileZ(&try std.posix.toPosixPath(outpath), std.fs.File.OpenFlags{ .mode = .read_only });
        defer file.close();
        const size = try file.getEndPos();
        return try file.readToEndAlloc(allocator, size);
    }

    pub fn resolve_jsx_runtime(str: string) !Api.JsxRuntime {
        if (strings.eqlComptime(str, "automatic")) {
            return Api.JsxRuntime.automatic;
        } else if (strings.eqlComptime(str, "fallback") or strings.eqlComptime(str, "classic")) {
            return Api.JsxRuntime.classic;
        } else if (strings.eqlComptime(str, "solid")) {
            return Api.JsxRuntime.solid;
        } else {
            return error.InvalidJSXRuntime;
        }
    }

    pub const ParamType = clap.Param(clap.Help);

    const base_params_ = [_]ParamType{
        clap.parseParam("--env-file <STR>...               Load environment variables from the specified file(s)") catch unreachable,
        clap.parseParam("--cwd <STR>                       Absolute path to resolve files & entry points from. This just changes the process' cwd.") catch unreachable,
        clap.parseParam("-c, --config <PATH>?              Specify path to Bun config file. Default <d>$cwd<r>/bunfig.toml") catch unreachable,
        clap.parseParam("-h, --help                        Display this menu and exit") catch unreachable,
        clap.parseParam("<POS>...") catch unreachable,
    } ++ if (builtin.have_error_return_tracing) [_]ParamType{
        // This will print more error return traces, as a debug aid
        clap.parseParam("--verbose-error-trace") catch unreachable,
    } else [_]ParamType{};

    const transpiler_params_ = [_]ParamType{
        clap.parseParam("--main-fields <STR>...            Main fields to lookup in package.json. Defaults to --target dependent") catch unreachable,
        clap.parseParam("--extension-order <STR>...        Defaults to: .tsx,.ts,.jsx,.js,.json ") catch unreachable,
        clap.parseParam("--tsconfig-override <STR>         Specify custom tsconfig.json. Default <d>$cwd<r>/tsconfig.json") catch unreachable,
        clap.parseParam("-d, --define <STR>...             Substitute K:V while parsing, e.g. --define process.env.NODE_ENV:\"development\". Values are parsed as JSON.") catch unreachable,
        clap.parseParam("-l, --loader <STR>...             Parse files with .ext:loader, e.g. --loader .js:jsx. Valid loaders: js, jsx, ts, tsx, json, toml, text, file, wasm, napi") catch unreachable,
        clap.parseParam("--no-macros                       Disable macros from being executed in the bundler, transpiler and runtime") catch unreachable,
        clap.parseParam("--jsx-factory <STR>               Changes the function called when compiling JSX elements using the classic JSX runtime") catch unreachable,
        clap.parseParam("--jsx-fragment <STR>              Changes the function called when compiling JSX fragments") catch unreachable,
        clap.parseParam("--jsx-import-source <STR>         Declares the module specifier to be used for importing the jsx and jsxs factory functions. Default: \"react\"") catch unreachable,
        clap.parseParam("--jsx-runtime <STR>               \"automatic\" (default) or \"classic\"") catch unreachable,
    };
    const runtime_params_ = [_]ParamType{
        clap.parseParam("--watch                           Automatically restart the process on file change") catch unreachable,
        clap.parseParam("--hot                             Enable auto reload in the Bun runtime, test runner, or bundler") catch unreachable,
        clap.parseParam("--smol                            Use less memory, but run garbage collection more often") catch unreachable,
        clap.parseParam("-r, --preload <STR>...            Import a module before other modules are loaded") catch unreachable,
        clap.parseParam("--inspect <STR>?                  Activate Bun's debugger") catch unreachable,
        clap.parseParam("--inspect-wait <STR>?             Activate Bun's debugger, wait for a connection before executing") catch unreachable,
        clap.parseParam("--inspect-brk <STR>?              Activate Bun's debugger, set breakpoint on first line of code and wait") catch unreachable,
        clap.parseParam("--if-present                      Exit without an error if the entrypoint does not exist") catch unreachable,
        clap.parseParam("--no-install                      Disable auto install in the Bun runtime") catch unreachable,
        clap.parseParam("--install <STR>                   Configure auto-install behavior. One of \"auto\" (default, auto-installs when no node_modules), \"fallback\" (missing packages only), \"force\" (always).") catch unreachable,
        clap.parseParam("-i                                Auto-install dependencies during execution. Equivalent to --install=fallback.") catch unreachable,
        clap.parseParam("-e, --eval <STR>                  Evaluate argument as a script") catch unreachable,
        clap.parseParam("--print <STR>                     Evaluate argument as a script and print the result") catch unreachable,
        clap.parseParam("--prefer-offline                  Skip staleness checks for packages in the Bun runtime and resolve from disk") catch unreachable,
        clap.parseParam("--prefer-latest                   Use the latest matching versions of packages in the Bun runtime, always checking npm") catch unreachable,
        clap.parseParam("-p, --port <STR>                  Set the default port for Bun.serve") catch unreachable,
        clap.parseParam("-u, --origin <STR>") catch unreachable,
        clap.parseParam("--conditions <STR>...             Pass custom conditions to resolve") catch unreachable,
    };

    const auto_or_run_params = [_]ParamType{
        clap.parseParam("--filter <STR>...                 Run a script in all workspace packages matching the pattern") catch unreachable,
        clap.parseParam("-b, --bun                         Force a script or package to use Bun's runtime instead of Node.js (via symlinking node)") catch unreachable,
        clap.parseParam("--shell <STR>                     Control the shell used for package.json scripts. Supports either 'bun' or 'system'") catch unreachable,
    };

    const auto_only_params = [_]ParamType{
        // clap.parseParam("--all") catch unreachable,
        clap.parseParam("--silent                          Don't print the script command") catch unreachable,
        clap.parseParam("-v, --version                     Print version and exit") catch unreachable,
        clap.parseParam("--revision                        Print version with revision and exit") catch unreachable,
    } ++ auto_or_run_params;
    const auto_params = auto_only_params ++ runtime_params_ ++ transpiler_params_ ++ base_params_;

    const run_only_params = [_]ParamType{
        clap.parseParam("--silent                          Don't print the script command") catch unreachable,
    } ++ auto_or_run_params;
    pub const run_params = run_only_params ++ runtime_params_ ++ transpiler_params_ ++ base_params_;

    const bunx_commands = [_]ParamType{
        clap.parseParam("--silent                          Don't print the script command") catch unreachable,
        clap.parseParam("-b, --bun                         Force a script or package to use Bun's runtime instead of Node.js (via symlinking node)") catch unreachable,
    };

    const build_only_params = [_]ParamType{
        clap.parseParam("--compile                        Generate a standalone Bun executable containing your bundled code") catch unreachable,
        clap.parseParam("--watch                          Automatically restart the process on file change") catch unreachable,
        clap.parseParam("--target <STR>                   The intended execution environment for the bundle. \"browser\", \"bun\" or \"node\"") catch unreachable,
        clap.parseParam("--outdir <STR>                   Default to \"dist\" if multiple files") catch unreachable,
        clap.parseParam("--outfile <STR>                  Write to a file") catch unreachable,
        clap.parseParam("--sourcemap <STR>?               Build with sourcemaps - 'inline', 'external', or 'none'") catch unreachable,
        clap.parseParam("--format <STR>                   Specifies the module format to build to. Only \"esm\" is supported.") catch unreachable,
        clap.parseParam("--root <STR>                     Root directory used for multiple entry points") catch unreachable,
        clap.parseParam("--splitting                      Enable code splitting") catch unreachable,
        clap.parseParam("--public-path <STR>              A prefix to be appended to any import paths in bundled code") catch unreachable,
        clap.parseParam("-e, --external <STR>...          Exclude module from transpilation (can use * wildcards). ex: -e react") catch unreachable,
        clap.parseParam("--entry-naming <STR>             Customize entry point filenames. Defaults to \"[dir]/[name].[ext]\"") catch unreachable,
        clap.parseParam("--chunk-naming <STR>             Customize chunk filenames. Defaults to \"[name]-[hash].[ext]\"") catch unreachable,
        clap.parseParam("--asset-naming <STR>             Customize asset filenames. Defaults to \"[name]-[hash].[ext]\"") catch unreachable,
        clap.parseParam("--server-components              Enable React Server Components (experimental)") catch unreachable,
        clap.parseParam("--no-bundle                      Transpile file only, do not bundle") catch unreachable,
        clap.parseParam("--minify                         Enable all minification flags") catch unreachable,
        clap.parseParam("--minify-syntax                  Minify syntax and inline data") catch unreachable,
        clap.parseParam("--minify-whitespace              Minify whitespace") catch unreachable,
        clap.parseParam("--minify-identifiers             Minify identifiers") catch unreachable,
        clap.parseParam("--dump-environment-variables") catch unreachable,
        clap.parseParam("--conditions <STR>...            Pass custom conditions to resolve") catch unreachable,
    };
    pub const build_params = build_only_params ++ transpiler_params_ ++ base_params_;

    // TODO: update test completions
    const test_only_params = [_]ParamType{
        clap.parseParam("--timeout <NUMBER>               Set the per-test timeout in milliseconds, default is 5000.") catch unreachable,
        clap.parseParam("--update-snapshots               Update snapshot files") catch unreachable,
        clap.parseParam("--rerun-each <NUMBER>            Re-run each test file <NUMBER> times, helps catch certain bugs") catch unreachable,
        clap.parseParam("--only                           Only run tests that are marked with \"test.only()\"") catch unreachable,
        clap.parseParam("--todo                           Include tests that are marked with \"test.todo()\"") catch unreachable,
        clap.parseParam("--coverage                       Generate a coverage profile") catch unreachable,
        clap.parseParam("--bail <NUMBER>?                 Exit the test suite after <NUMBER> failures. If you do not specify a number, it defaults to 1.") catch unreachable,
        clap.parseParam("-t, --test-name-pattern <STR>    Run only tests with a name that matches the given regex.") catch unreachable,
    };
    pub const test_params = test_only_params ++ runtime_params_ ++ transpiler_params_ ++ base_params_;

    fn printVersionAndExit() noreturn {
        @setCold(true);
        Output.writer().writeAll(Global.package_json_version ++ "\n") catch {};
        Global.exit(0);
    }

    fn printRevisionAndExit() noreturn {
        @setCold(true);
        Output.writer().writeAll(Global.package_json_version_with_revision ++ "\n") catch {};
        Global.exit(0);
    }

<<<<<<< HEAD
    pub fn loadConfigPath(allocator: std.mem.Allocator, auto_loaded: bool, config_path: [:0]const u8, ctx: *Command.Context, comptime cmd: Command.Tag) !void {
        var config_file = switch (bun.sys.openA(config_path, bun.O.RDONLY, 0)) {
=======
    pub fn loadConfigPath(allocator: std.mem.Allocator, auto_loaded: bool, config_path: [:0]const u8, ctx: Command.Context, comptime cmd: Command.Tag) !void {
        var config_file = switch (bun.sys.openA(config_path, std.os.O.RDONLY, 0)) {
>>>>>>> 49fa21f6
            .result => |fd| fd.asFile(),
            .err => |err| {
                if (auto_loaded) return;
                Output.prettyErrorln("{}\nwhile opening config \"{s}\"", .{
                    err,
                    config_path,
                });
                Global.exit(1);
            },
        };

        defer config_file.close();
        const contents = config_file.readToEndAlloc(allocator, std.math.maxInt(usize)) catch |err| {
            if (auto_loaded) return;
            Output.prettyErrorln("<r><red>error<r>: {s} reading config \"{s}\"", .{
                @errorName(err),
                config_path,
            });
            Global.exit(1);
        };

        js_ast.Stmt.Data.Store.create(allocator);
        js_ast.Expr.Data.Store.create(allocator);
        defer {
            js_ast.Stmt.Data.Store.reset();
            js_ast.Expr.Data.Store.reset();
        }
        const original_level = ctx.log.level;
        defer {
            ctx.log.level = original_level;
        }
        ctx.log.level = logger.Log.Level.warn;
        try Bunfig.parse(allocator, logger.Source.initPathString(bun.asByteSlice(config_path), contents), ctx, cmd);
    }

    fn getHomeConfigPath(buf: *[bun.MAX_PATH_BYTES]u8) ?[:0]const u8 {
        if (bun.getenvZ("XDG_CONFIG_HOME") orelse bun.getenvZ(bun.DotEnv.home_env)) |data_dir| {
            var paths = [_]string{".bunfig.toml"};
            return resolve_path.joinAbsStringBufZ(data_dir, buf, &paths, .auto);
        }

        return null;
    }
    pub fn loadConfig(allocator: std.mem.Allocator, user_config_path_: ?string, ctx: Command.Context, comptime cmd: Command.Tag) !void {
        var config_buf: [bun.MAX_PATH_BYTES]u8 = undefined;
        if (comptime cmd.readGlobalConfig()) {
            if (!ctx.has_loaded_global_config) {
                ctx.has_loaded_global_config = true;

                if (getHomeConfigPath(&config_buf)) |path| {
                    try loadConfigPath(allocator, true, path, ctx, comptime cmd);
                }
            }
        }

        var config_path_: []const u8 = user_config_path_ orelse "";

        var auto_loaded: bool = false;
        if (config_path_.len == 0 and (user_config_path_ != null or
            Command.Tag.always_loads_config.get(cmd) or
            (cmd == .AutoCommand and
            // "bun"
            (ctx.positionals.len == 0 or
            // "bun file.js"
            ctx.positionals.len > 0 and options.defaultLoaders.has(std.fs.path.extension(ctx.positionals[0]))))))
        {
            config_path_ = "bunfig.toml";
            auto_loaded = true;
        }

        if (config_path_.len == 0) {
            return;
        }
        defer ctx.debug.loaded_bunfig = true;
        var config_path: [:0]u8 = undefined;
        if (config_path_[0] == '/') {
            @memcpy(config_buf[0..config_path_.len], config_path_);
            config_buf[config_path_.len] = 0;
            config_path = config_buf[0..config_path_.len :0];
        } else {
            if (ctx.args.absolute_working_dir == null) {
                var secondbuf: [bun.MAX_PATH_BYTES]u8 = undefined;
                const cwd = bun.getcwd(&secondbuf) catch return;

                ctx.args.absolute_working_dir = try allocator.dupe(u8, cwd);
            }

            var parts = [_]string{ ctx.args.absolute_working_dir.?, config_path_ };
            config_path_ = resolve_path.joinAbsStringBuf(
                ctx.args.absolute_working_dir.?,
                &config_buf,
                &parts,
                .auto,
            );
            config_buf[config_path_.len] = 0;
            config_path = config_buf[0..config_path_.len :0];
        }

        try loadConfigPath(allocator, auto_loaded, config_path, ctx, comptime cmd);
    }

    pub fn loadConfigWithCmdArgs(
        comptime cmd: Command.Tag,
        allocator: std.mem.Allocator,
        args: clap.Args(clap.Help, cmd.params()),
        ctx: Command.Context,
    ) !void {
        return try loadConfig(allocator, args.option("--config"), ctx, comptime cmd);
    }

    pub fn parse(allocator: std.mem.Allocator, ctx: Command.Context, comptime cmd: Command.Tag) !Api.TransformOptions {
        var diag = clap.Diagnostic{};
        const params_to_parse = comptime cmd.params();

        var args = clap.parse(clap.Help, params_to_parse, .{
            .diagnostic = &diag,
            .allocator = allocator,
            .stop_after_positional_at = switch (cmd) {
                .RunCommand => 2,
                .AutoCommand, .RunAsNodeCommand => 1,
                else => 0,
            },
        }) catch |err| {
            // Report useful error and exit
            diag.report(Output.errorWriter(), err) catch {};
            cmd.printHelp(false);
            Global.exit(1);
        };

        const print_help = args.flag("--help");
        if (print_help) {
            cmd.printHelp(true);
            Output.flush();
            Global.exit(0);
        }

        if (cmd == .AutoCommand) {
            if (args.flag("--version")) {
                printVersionAndExit();
            }

            if (args.flag("--revision")) {
                printRevisionAndExit();
            }
        }

        if (builtin.have_error_return_tracing) {
            if (args.flag("--verbose-error-trace")) {
                bun.crash_handler.verbose_error_trace = true;
            }
        }

        var cwd: []u8 = undefined;
        if (args.option("--cwd")) |cwd_| {
            cwd = brk: {
                var outbuf: [bun.MAX_PATH_BYTES]u8 = undefined;
                const out = bun.path.joinAbs(try bun.getcwd(&outbuf), .loose, cwd_);
                bun.sys.chdir(out).unwrap() catch |err| {
                    Output.prettyErrorln("{}\n", .{err});
                    Global.exit(1);
                };
                break :brk try allocator.dupe(u8, out);
            };
        } else {
            cwd = try bun.getcwdAlloc(allocator);
        }

        if (cmd == .RunCommand or cmd == .AutoCommand) {
            ctx.filters = args.options("--filter");
        }

        if (cmd == .TestCommand) {
            if (args.option("--timeout")) |timeout_ms| {
                if (timeout_ms.len > 0) {
                    ctx.test_options.default_timeout_ms = std.fmt.parseInt(u32, timeout_ms, 10) catch {
                        Output.prettyErrorln("<r><red>error<r>: Invalid timeout: \"{s}\"", .{timeout_ms});
                        Global.exit(1);
                    };
                }
            }

            if (!ctx.test_options.coverage.enabled) {
                ctx.test_options.coverage.enabled = args.flag("--coverage");
            }

            if (args.option("--bail")) |bail| {
                if (bail.len > 0) {
                    ctx.test_options.bail = std.fmt.parseInt(u32, bail, 10) catch |e| {
                        Output.prettyErrorln("<r><red>error<r>: --bail expects a number: {s}", .{@errorName(e)});
                        Global.exit(1);
                    };

                    if (ctx.test_options.bail == 0) {
                        Output.prettyErrorln("<r><red>error<r>: --bail expects a number greater than 0", .{});
                        Global.exit(1);
                    }
                } else {
                    ctx.test_options.bail = 1;
                }
            }
            if (args.option("--rerun-each")) |repeat_count| {
                if (repeat_count.len > 0) {
                    ctx.test_options.repeat_count = std.fmt.parseInt(u32, repeat_count, 10) catch |e| {
                        Output.prettyErrorln("<r><red>error<r>: --rerun-each expects a number: {s}", .{@errorName(e)});
                        Global.exit(1);
                    };
                }
            }
            if (args.option("--test-name-pattern")) |namePattern| {
                const regex = RegularExpression.init(bun.String.fromBytes(namePattern), RegularExpression.Flags.none) catch {
                    Output.prettyErrorln(
                        "<r><red>error<r>: --test-name-pattern expects a valid regular expression but received {}",
                        .{
                            bun.fmt.QuotedFormatter{
                                .text = namePattern,
                            },
                        },
                    );
                    Global.exit(1);
                };
                ctx.test_options.test_filter_regex = regex;
            }
            ctx.test_options.update_snapshots = args.flag("--update-snapshots");
            ctx.test_options.run_todo = args.flag("--todo");
            ctx.test_options.only = args.flag("--only");
        }

        ctx.args.absolute_working_dir = cwd;
        ctx.positionals = args.positionals();

        if (comptime Command.Tag.loads_config.get(cmd)) {
            try loadConfigWithCmdArgs(cmd, allocator, args, ctx);
        }

        var opts: Api.TransformOptions = ctx.args;

        const defines_tuple = try DefineColonList.resolve(allocator, args.options("--define"));

        if (defines_tuple.keys.len > 0) {
            opts.define = .{
                .keys = defines_tuple.keys,
                .values = defines_tuple.values,
            };
        }

        const loader_tuple = try LoaderColonList.resolve(allocator, args.options("--loader"));

        if (loader_tuple.keys.len > 0) {
            opts.loaders = .{
                .extensions = loader_tuple.keys,
                .loaders = loader_tuple.values,
            };
        }

        opts.tsconfig_override = if (args.option("--tsconfig-override")) |ts|
            (Arguments.readFile(allocator, cwd, ts) catch |err| fileReadError(err, Output.errorStream(), ts, "tsconfig.json"))
        else
            null;

        opts.serve = false; // TODO
        opts.main_fields = args.options("--main-fields");
        // we never actually supported inject.
        // opts.inject = args.options("--inject");
        opts.env_files = args.options("--env-file");
        opts.extension_order = args.options("--extension-order");

        ctx.passthrough = args.remaining();

        if (cmd == .AutoCommand or cmd == .RunCommand or cmd == .BuildCommand) {
            if (args.options("--conditions").len > 0) {
                opts.conditions = args.options("--conditions");
            }
        }

        // runtime commands
        if (cmd == .AutoCommand or cmd == .RunCommand or cmd == .TestCommand or cmd == .RunAsNodeCommand) {
            const preloads = args.options("--preload");

            if (args.flag("--hot")) {
                ctx.debug.hot_reload = .hot;
            } else if (args.flag("--watch")) {
                ctx.debug.hot_reload = .watch;
                bun.auto_reload_on_crash = true;
            }

            if (args.option("--origin")) |origin| {
                opts.origin = origin;
            }

            if (args.option("--port")) |port_str| {
                if (comptime cmd == .RunAsNodeCommand) {
                    // TODO: prevent `node --port <script>` from working
                    ctx.runtime_options.eval.script = port_str;
                    ctx.runtime_options.eval.eval_and_print = true;
                } else {
                    opts.port = std.fmt.parseInt(u16, port_str, 10) catch {
                        Output.errGeneric("Invalid value for --port: \"{s}\". Must be a number\n", .{port_str});
                        Output.note("To evaluate TypeScript here, use 'bun --print'", .{});
                        Global.exit(1);
                    };
                }
            }

            ctx.debug.offline_mode_setting = if (args.flag("--prefer-offline"))
                Bunfig.OfflineMode.offline
            else if (args.flag("--prefer-latest"))
                Bunfig.OfflineMode.latest
            else
                Bunfig.OfflineMode.online;

            if (args.flag("--no-install")) {
                ctx.debug.global_cache = .disable;
            } else if (args.flag("-i")) {
                ctx.debug.global_cache = .fallback;
            } else if (args.option("--install")) |enum_value| {
                // -i=auto --install=force, --install=disable
                if (options.GlobalCache.Map.get(enum_value)) |result| {
                    ctx.debug.global_cache = result;
                    // -i, --install
                } else if (enum_value.len == 0) {
                    ctx.debug.global_cache = options.GlobalCache.force;
                } else {
                    Output.errGeneric("Invalid value for --install: \"{s}\". Must be either \"auto\", \"fallback\", \"force\", or \"disable\"\n", .{enum_value});
                    Global.exit(1);
                }
            }

            if (ctx.preloads.len > 0 and preloads.len > 0) {
                var all = std.ArrayList(string).initCapacity(ctx.allocator, ctx.preloads.len + preloads.len) catch unreachable;
                all.appendSliceAssumeCapacity(ctx.preloads);
                all.appendSliceAssumeCapacity(preloads);
                ctx.preloads = all.items;
            } else if (preloads.len > 0) {
                ctx.preloads = preloads;
            }

            if (args.option("--print")) |script| {
                ctx.runtime_options.eval.script = script;
                ctx.runtime_options.eval.eval_and_print = true;
            } else if (args.option("--eval")) |script| {
                ctx.runtime_options.eval.script = script;
            }
            ctx.runtime_options.if_present = args.flag("--if-present");
            ctx.runtime_options.smol = args.flag("--smol");
            if (args.option("--inspect")) |inspect_flag| {
                ctx.runtime_options.debugger = if (inspect_flag.len == 0)
                    Command.Debugger{ .enable = .{} }
                else
                    Command.Debugger{ .enable = .{
                        .path_or_port = inspect_flag,
                    } };

                bun.JSC.RuntimeTranspilerCache.is_disabled = true;
            } else if (args.option("--inspect-wait")) |inspect_flag| {
                ctx.runtime_options.debugger = if (inspect_flag.len == 0)
                    Command.Debugger{ .enable = .{
                        .wait_for_connection = true,
                    } }
                else
                    Command.Debugger{ .enable = .{
                        .path_or_port = inspect_flag,
                        .wait_for_connection = true,
                    } };

                bun.JSC.RuntimeTranspilerCache.is_disabled = true;
            } else if (args.option("--inspect-brk")) |inspect_flag| {
                ctx.runtime_options.debugger = if (inspect_flag.len == 0)
                    Command.Debugger{ .enable = .{
                        .wait_for_connection = true,
                        .set_breakpoint_on_first_line = true,
                    } }
                else
                    Command.Debugger{ .enable = .{
                        .path_or_port = inspect_flag,
                        .wait_for_connection = true,
                        .set_breakpoint_on_first_line = true,
                    } };

                bun.JSC.RuntimeTranspilerCache.is_disabled = true;
            }
        }

        if (opts.port != null and opts.origin == null) {
            opts.origin = try std.fmt.allocPrint(allocator, "http://localhost:{d}/", .{opts.port.?});
        }

        const output_dir: ?string = null;
        const output_file: ?string = null;

        if (cmd == .BuildCommand) {
            ctx.bundler_options.transform_only = args.flag("--no-bundle");

            if (args.option("--public-path")) |public_path| {
                ctx.bundler_options.public_path = public_path;
            }

            const minify_flag = args.flag("--minify");
            ctx.bundler_options.minify_syntax = minify_flag or args.flag("--minify-syntax");
            ctx.bundler_options.minify_whitespace = minify_flag or args.flag("--minify-whitespace");
            ctx.bundler_options.minify_identifiers = minify_flag or args.flag("--minify-identifiers");

            if (args.options("--external").len > 0) {
                var externals = try allocator.alloc([]u8, args.options("--external").len);
                for (args.options("--external"), 0..) |external, i| {
                    externals[i] = @constCast(external);
                }
                opts.external = externals;
            }

            const TargetMatcher = strings.ExactSizeMatcher(8);
            if (args.option("--target")) |_target| {
                opts.target = opts.target orelse switch (TargetMatcher.match(_target)) {
                    TargetMatcher.case("browser") => Api.Target.browser,
                    TargetMatcher.case("node") => Api.Target.node,
                    TargetMatcher.case("macro") => if (cmd == .BuildCommand) Api.Target.bun_macro else Api.Target.bun,
                    TargetMatcher.case("bun") => Api.Target.bun,
                    else => invalidTarget(&diag, _target),
                };

                if (opts.target.? == .bun)
                    ctx.debug.run_in_bun = opts.target.? == .bun;
            }

            if (args.flag("--watch")) {
                ctx.debug.hot_reload = .watch;
                bun.auto_reload_on_crash = true;
            }

            if (args.flag("--compile")) {
                ctx.bundler_options.compile = true;
            }

            if (args.option("--outdir")) |outdir| {
                if (outdir.len > 0) {
                    ctx.bundler_options.outdir = outdir;
                }
            } else if (args.option("--outfile")) |outfile| {
                if (outfile.len > 0) {
                    ctx.bundler_options.outfile = outfile;
                }
            }

            if (args.option("--root")) |root_dir| {
                if (root_dir.len > 0) {
                    ctx.bundler_options.root_dir = root_dir;
                }
            }

            if (args.option("--format")) |format_str| {
                const format = options.Format.fromString(format_str) orelse {
                    Output.prettyErrorln("<r><red>error<r>: Invalid format - must be esm, cjs, or iife", .{});
                    Global.crash();
                };
                switch (format) {
                    .esm => {},
                    else => {
                        Output.prettyErrorln("<r><red>error<r>: Formats besides 'esm' are not implemented", .{});
                        Global.crash();
                    },
                }
            }

            if (args.flag("--splitting")) {
                ctx.bundler_options.code_splitting = true;
            }

            if (args.option("--entry-naming")) |entry_naming| {
                ctx.bundler_options.entry_naming = try strings.concat(allocator, &.{ "./", entry_naming });
            }

            if (args.option("--chunk-naming")) |chunk_naming| {
                ctx.bundler_options.chunk_naming = try strings.concat(allocator, &.{ "./", chunk_naming });
            }

            if (args.option("--asset-naming")) |asset_naming| {
                ctx.bundler_options.asset_naming = try strings.concat(allocator, &.{ "./", asset_naming });
            }

            if (comptime FeatureFlags.react_server_components) {
                if (args.flag("--server-components")) {
                    ctx.bundler_options.react_server_components = true;
                }
            }

            if (args.option("--sourcemap")) |setting| {
                if (setting.len == 0 or strings.eqlComptime(setting, "inline")) {
                    opts.source_map = Api.SourceMapMode.inline_into_file;
                } else if (strings.eqlComptime(setting, "none")) {
                    opts.source_map = Api.SourceMapMode._none;
                } else if (strings.eqlComptime(setting, "external")) {
                    opts.source_map = Api.SourceMapMode.external;
                } else {
                    Output.prettyErrorln("<r><red>error<r>: Invalid sourcemap setting: \"{s}\"", .{setting});
                    Global.crash();
                }
            }
        }

        if (opts.entry_points.len == 0) {
            var entry_points = ctx.positionals;

            switch (comptime cmd) {
                .BuildCommand => {
                    if (entry_points.len > 0 and (strings.eqlComptime(
                        entry_points[0],
                        "build",
                    ) or strings.eqlComptime(entry_points[0], "bun"))) {
                        var out_entry = entry_points[1..];
                        for (entry_points, 0..) |entry, i| {
                            if (entry.len > 0) {
                                out_entry = out_entry[i..];
                                break;
                            }
                        }
                        entry_points = out_entry;
                    }
                },
                .RunCommand => {
                    if (entry_points.len > 0 and (strings.eqlComptime(
                        entry_points[0],
                        "run",
                    ) or strings.eqlComptime(
                        entry_points[0],
                        "r",
                    ))) {
                        entry_points = entry_points[1..];
                    }
                },
                else => {},
            }

            opts.entry_points = entry_points;
        }

        const jsx_factory = args.option("--jsx-factory");
        const jsx_fragment = args.option("--jsx-fragment");
        const jsx_import_source = args.option("--jsx-import-source");
        const jsx_runtime = args.option("--jsx-runtime");
        const react_fast_refresh = true;

        if (cmd == .AutoCommand or cmd == .RunCommand) {
            // "run.silent" in bunfig.toml
            if (args.flag("--silent")) {
                ctx.debug.silent = true;
            }

            if (opts.define) |define| {
                if (define.keys.len > 0)
                    bun.JSC.RuntimeTranspilerCache.is_disabled = true;
            }
        }

        if (cmd == .RunCommand or cmd == .AutoCommand or cmd == .BunxCommand) {
            // "run.bun" in bunfig.toml
            if (args.flag("--bun")) {
                ctx.debug.run_in_bun = true;
            }
        }

        opts.resolve = Api.ResolveMode.lazy;

        if (jsx_factory != null or
            jsx_fragment != null or
            jsx_import_source != null or
            jsx_runtime != null or
            !react_fast_refresh)
        {
            var default_factory = "".*;
            var default_fragment = "".*;
            var default_import_source = "".*;
            if (opts.jsx == null) {
                opts.jsx = Api.Jsx{
                    .factory = (jsx_factory orelse &default_factory),
                    .fragment = (jsx_fragment orelse &default_fragment),
                    .import_source = (jsx_import_source orelse &default_import_source),
                    .runtime = if (jsx_runtime) |runtime| try resolve_jsx_runtime(runtime) else Api.JsxRuntime.automatic,
                    .development = false,
                    .react_fast_refresh = react_fast_refresh,
                };
            } else {
                opts.jsx = Api.Jsx{
                    .factory = (jsx_factory orelse opts.jsx.?.factory),
                    .fragment = (jsx_fragment orelse opts.jsx.?.fragment),
                    .import_source = (jsx_import_source orelse opts.jsx.?.import_source),
                    .runtime = if (jsx_runtime) |runtime| try resolve_jsx_runtime(runtime) else opts.jsx.?.runtime,
                    .development = false,
                    .react_fast_refresh = react_fast_refresh,
                };
            }
        }

        if (cmd == .BuildCommand) {
            if (opts.entry_points.len == 0 and opts.framework == null) {
                Output.prettyErrorln("<r><b>bun build <r><d>v" ++ Global.package_json_version_with_sha ++ "<r>", .{});
                Output.prettyError("<r><red>error: Missing entrypoints. What would you like to bundle?<r>\n\n", .{});
                Output.flush();
                Output.pretty("Usage:\n  <d>$<r> <b><green>bun build<r> \\<entrypoint\\> [...\\<entrypoints\\>] <cyan>[...flags]<r>  \n", .{});
                Output.pretty("\nTo see full documentation:\n  <d>$<r> <b><green>bun build<r> --help\n", .{});
                Output.flush();
                Global.exit(1);
            }
        }

        if (opts.log_level) |log_level| {
            logger.Log.default_log_level = switch (log_level) {
                .debug => logger.Log.Level.debug,
                .err => logger.Log.Level.err,
                .warn => logger.Log.Level.warn,
                else => logger.Log.Level.err,
            };
            ctx.log.level = logger.Log.default_log_level;
        }

        if (args.flag("--no-macros")) {
            ctx.debug.macros = .{ .disable = {} };
        }

        opts.output_dir = output_dir;
        if (output_file != null)
            ctx.debug.output_file = output_file.?;

        if (cmd == .RunCommand or cmd == .AutoCommand) {
            if (args.option("--shell")) |shell| {
                if (strings.eqlComptime(shell, "bun")) {
                    ctx.debug.use_system_shell = false;
                } else if (strings.eqlComptime(shell, "system")) {
                    ctx.debug.use_system_shell = true;
                } else {
                    Output.errGeneric("Expected --shell to be one of 'bun' or 'system'. Received: \"{s}\"", .{shell});
                    Global.exit(1);
                }
            }
        }

        return opts;
    }
};

const AutoCommand = struct {
    pub fn exec(allocator: std.mem.Allocator) !void {
        try HelpCommand.execWithReason(allocator, .invalid_command);
    }
};
const InitCommand = @import("./cli/init_command.zig").InitCommand;

pub const HelpCommand = struct {
    pub fn exec(allocator: std.mem.Allocator) !void {
        @setCold(true);
        execWithReason(allocator, .explicit);
    }

    pub const Reason = enum {
        explicit,
        invalid_command,
    };

    // someone will get mad at me for this
    pub const packages_to_remove_filler = [_]string{
        "moment",
        "underscore",
        "jquery",
        "backbone",
        "redux",
        "browserify",
        "webpack",
        "left-pad",
        "is-array",
        "babel-core",
        "@parcel/core",
    };

    pub const packages_to_add_filler = [_]string{
        "elysia",
        "@shumai/shumai",
        "hono",
        "react",
        "lyra",
        "@remix-run/dev",
        "@evan/duckdb",
        "@zarfjs/zarf",
        "zod",
        "tailwindcss",
    };

    pub const packages_to_x_filler = [_]string{
        "bun-repl",
        "next",
        "vite",
        "prisma",
        "nuxi",
        "prettier",
        "eslint",
    };

    pub const packages_to_create_filler = [_]string{
        "next-app",
        "vite",
        "astro",
        "svelte",
        "elysia",
    };

    // the spacing between commands here is intentional
    pub const cli_helptext_fmt =
        \\<b>Usage:<r> <b>bun \<command\> <cyan>[...flags]<r> <b>[...args]<r>
        \\
        \\<b>Commands:<r>
        \\  <b><magenta>run<r>       <d>./my-script.ts<r>       Execute a file with Bun
        \\            <d>lint<r>                 Run a package.json script
        \\  <b><magenta>test<r>                           Run unit tests with Bun
        \\  <b><magenta>x<r>         <d>{s:<16}<r>     Execute a package binary (CLI), installing if needed <d>(bunx)<r>
        \\  <b><magenta>repl<r>                           Start a REPL session with Bun
        \\  <b><magenta>exec<r>                           Run a shell script directly with Bun
        \\
        \\  <b><blue>install<r>                        Install dependencies for a package.json <d>(bun i)<r>
        \\  <b><blue>add<r>       <d>{s:<16}<r>     Add a dependency to package.json <d>(bun a)<r>
        \\  <b><blue>remove<r>    <d>{s:<16}<r>     Remove a dependency from package.json <d>(bun rm)<r>
        \\  <b><blue>update<r>    <d>{s:<16}<r>     Update outdated dependencies
        \\  <b><blue>link<r>      <d>[\<package\>]<r>          Register or link a local npm package
        \\  <b><blue>unlink<r>                         Unregister a local npm package
        \\  <b><blue>pm <d>\<subcommand\><r>                Additional package management utilities
        \\
        \\  <b><yellow>build<r>     <d>./a.ts ./b.jsx<r>       Bundle TypeScript & JavaScript into a single file
        \\
        \\  <b><cyan>init<r>                           Start an empty Bun project from a blank template
        \\  <b><cyan>create<r>    <d>{s:<16}<r>     Create a new project from a template <d>(bun c)<r>
        \\  <b><cyan>upgrade<r>                        Upgrade to latest version of Bun.
        \\  <d>\<command\><r> <b><cyan>--help<r>               Print help text for command.
        \\
    ;
    const cli_helptext_footer =
        \\
        \\Learn more about Bun:            <magenta>https://bun.sh/docs<r>
        \\Join our Discord community:      <blue>https://bun.sh/discord<r>
        \\
    ;

    pub fn printWithReason(comptime reason: Reason, show_all_flags: bool) void {
        var rand_state = std.rand.DefaultPrng.init(@as(u64, @intCast(@max(std.time.milliTimestamp(), 0))));
        const rand = rand_state.random();

        const package_x_i = rand.uintAtMost(usize, packages_to_x_filler.len - 1);
        const package_add_i = rand.uintAtMost(usize, packages_to_add_filler.len - 1);
        const package_remove_i = rand.uintAtMost(usize, packages_to_remove_filler.len - 1);
        const package_create_i = rand.uintAtMost(usize, packages_to_create_filler.len - 1);

        const args = .{
            packages_to_x_filler[package_x_i],
            packages_to_create_filler[package_create_i],
            packages_to_add_filler[package_add_i],
            packages_to_remove_filler[package_remove_i],
            packages_to_add_filler[(package_add_i + 1) % packages_to_add_filler.len],
        };

        switch (reason) {
            .explicit => {
                Output.pretty(
                    "<r><b><magenta>Bun<r> is a fast JavaScript runtime, package manager, bundler, and test runner. <d>(" ++
                        Global.package_json_version_with_revision ++
                        ")<r>\n\n" ++
                        cli_helptext_fmt,
                    args,
                );
                if (show_all_flags) {
                    Output.pretty("\n<b>Flags:<r>", .{});

                    const flags = Arguments.runtime_params_ ++ Arguments.auto_only_params ++ Arguments.base_params_;
                    clap.simpleHelpBunTopLevel(comptime &flags);
                    Output.pretty("\n\n(more flags in <b>bun install --help<r>, <b>bun test --help<r>, and <b>bun build --help<r>)\n", .{});
                }
                Output.pretty(cli_helptext_footer, .{});
            },
            .invalid_command => Output.prettyError(
                "<r><red>Uh-oh<r> not sure what to do with that command.\n\n" ++ cli_helptext_fmt,
                args,
            ),
        }

        Output.flush();
    }

    pub fn execWithReason(_: std.mem.Allocator, comptime reason: Reason) void {
        @setCold(true);
        printWithReason(reason, false);

        if (reason == .invalid_command) {
            std.process.exit(1);
        }
        std.process.exit(0);
    }
};

pub const ReservedCommand = struct {
    pub fn exec(_: std.mem.Allocator) !void {
        @setCold(true);
        const command_name = bun.argv[1];
        Output.prettyError(
            \\<r><red>Uh-oh<r>. <b><yellow>bun {s}<r> is a subcommand reserved for future use by Bun.
            \\
            \\If you were trying to run a package.json script called {s}, use <b><magenta>bun run {s}<r>.
            \\
        , .{ command_name, command_name, command_name });
        Output.flush();
        std.process.exit(1);
    }
};

const AddCompletions = @import("./cli/add_completions.zig");

/// This is set `true` during `Command.which()` if argv0 is "node", in which the CLI is going
/// to pretend to be node.js by always choosing RunCommand with a relative filepath.
///
/// Examples of how this differs from bun alone:
/// - `node build`               -> `bun run ./build`
/// - `node scripts/postinstall` -> `bun run ./scripts/postinstall`
pub var pretend_to_be_node = false;

/// This is set `true` during `Command.which()` if argv0 is "bunx"
pub var is_bunx_exe = false;

pub const Command = struct {
    var script_name_buf: [bun.MAX_PATH_BYTES]u8 = undefined;

    pub const DebugOptions = struct {
        dump_environment_variables: bool = false,
        dump_limits: bool = false,
        fallback_only: bool = false,
        silent: bool = false,
        hot_reload: HotReload = HotReload.none,
        global_cache: options.GlobalCache = .auto,
        offline_mode_setting: ?Bunfig.OfflineMode = null,
        run_in_bun: bool = false,
        loaded_bunfig: bool = false,
        /// Disables using bun.shell.Interpreter for `bun run`, instead spawning cmd.exe
        use_system_shell: bool = !bun.Environment.isWindows,

        // technical debt
        macros: MacroOptions = MacroOptions.unspecified,
        editor: string = "",
        package_bundle_map: bun.StringArrayHashMapUnmanaged(options.BundlePackage) = bun.StringArrayHashMapUnmanaged(options.BundlePackage){},

        test_directory: []const u8 = "",
        output_file: []const u8 = "",
    };

    pub const MacroOptions = union(enum) { unspecified: void, disable: void, map: MacroMap };

    pub const HotReload = enum {
        none,
        hot,
        watch,
    };

    pub const TestOptions = struct {
        default_timeout_ms: u32 = 5 * std.time.ms_per_s,
        update_snapshots: bool = false,
        repeat_count: u32 = 0,
        run_todo: bool = false,
        only: bool = false,
        bail: u32 = 0,
        coverage: TestCommand.CodeCoverageOptions = .{},
        test_filter_regex: ?*RegularExpression = null,
    };

    pub const Debugger = union(enum) {
        unspecified: void,
        enable: struct {
            path_or_port: []const u8 = "",
            wait_for_connection: bool = false,
            set_breakpoint_on_first_line: bool = false,
        },
    };

    pub const RuntimeOptions = struct {
        smol: bool = false,
        debugger: Debugger = .{ .unspecified = {} },
        if_present: bool = false,
        eval: struct {
            script: []const u8 = "",
            eval_and_print: bool = false,
        } = .{},
    };

    var global_cli_ctx: Context = undefined;

    var context_data: ContextData = ContextData{
        .args = std.mem.zeroes(Api.TransformOptions),
        .log = undefined,
        .start_time = 0,
        .allocator = undefined,
    };

    pub const init = ContextData.create;

    pub const ContextData = struct {
        start_time: i128,
        args: Api.TransformOptions,
        log: *logger.Log,
        allocator: std.mem.Allocator,
        positionals: []const string = &[_]string{},
        passthrough: []const string = &[_]string{},
        install: ?*Api.BunInstall = null,

        debug: DebugOptions = DebugOptions{},
        test_options: TestOptions = TestOptions{},
        bundler_options: BundlerOptions = BundlerOptions{},
        runtime_options: RuntimeOptions = RuntimeOptions{},

        filters: []const []const u8 = &[_][]const u8{},

        preloads: []const string = &[_]string{},
        has_loaded_global_config: bool = false,

        pub const BundlerOptions = struct {
            compile: bool = false,

            outdir: []const u8 = "",
            outfile: []const u8 = "",
            root_dir: []const u8 = "",
            public_path: []const u8 = "",
            entry_naming: []const u8 = "[dir]/[name].[ext]",
            chunk_naming: []const u8 = "./[name]-[hash].[ext]",
            asset_naming: []const u8 = "./[name]-[hash].[ext]",
            react_server_components: bool = false,
            code_splitting: bool = false,
            transform_only: bool = false,
            minify_syntax: bool = false,
            minify_whitespace: bool = false,
            minify_identifiers: bool = false,
        };

        pub fn create(allocator: std.mem.Allocator, log: *logger.Log, comptime command: Command.Tag) anyerror!Context {
            Cli.cmd = command;
            global_cli_ctx = &context_data;
            global_cli_ctx.log = log;
            global_cli_ctx.start_time = start_time;
            global_cli_ctx.allocator = allocator;

            if (comptime Command.Tag.uses_global_options.get(command)) {
                global_cli_ctx.args = try Arguments.parse(allocator, global_cli_ctx, command);
            }

            if (comptime Environment.isWindows) {
                if (global_cli_ctx.debug.hot_reload == .watch and !bun.isWatcherChild()) {
                    // this is noreturn
                    bun.becomeWatcherManager(allocator);
                }
            }

            return global_cli_ctx;
        }
    };
    pub const Context = *ContextData;

    // std.process.args allocates!
    const ArgsIterator = struct {
        buf: [][:0]const u8 = undefined,
        i: u32 = 0,

        pub fn next(this: *ArgsIterator) ?[]const u8 {
            if (this.buf.len <= this.i) {
                return null;
            }
            const i = this.i;
            this.i += 1;
            return this.buf[i];
        }

        pub fn skip(this: *ArgsIterator) bool {
            return this.next() != null;
        }
    };

    pub fn isBunX(argv0: []const u8) bool {
        if (Environment.isWindows) {
            return strings.endsWithComptime(argv0, "bunx.exe") or strings.endsWithComptime(argv0, "bunx");
        }
        return strings.endsWithComptime(argv0, "bunx");
    }

    pub fn isNode(argv0: []const u8) bool {
        if (Environment.isWindows) {
            return strings.endsWithComptime(argv0, "node.exe") or strings.endsWithComptime(argv0, "node");
        }
        return strings.endsWithComptime(argv0, "node");
    }

    pub fn which() Tag {
        var args_iter = ArgsIterator{ .buf = bun.argv };

        const argv0 = args_iter.next() orelse return .HelpCommand;

        if (isBunX(argv0)) {
            // if we are bunx, but NOT a symlink to bun. when we run `<self> install`, we dont
            // want to recursively run bunx. so this check lets us peek back into bun install.
            if (args_iter.next()) |next| {
                if (bun.strings.eqlComptime(next, "add") and
                    bun.getenvZ("BUN_INTERNAL_BUNX_INSTALL") != null)
                {
                    return .AddCommand;
                }
            }

            is_bunx_exe = true;
            return .BunxCommand;
        }

        if (isNode(argv0)) {
            @import("./deps/zig-clap/clap/streaming.zig").warn_on_unrecognized_flag = false;
            pretend_to_be_node = true;
            return .RunAsNodeCommand;
        }

        var next_arg = ((args_iter.next()) orelse return .AutoCommand);
        while (next_arg.len > 0 and next_arg[0] == '-' and !(next_arg.len > 1 and next_arg[1] == 'e')) {
            next_arg = ((args_iter.next()) orelse return .AutoCommand);
        }

        const first_arg_name = next_arg;
        const RootCommandMatcher = strings.ExactSizeMatcher(16);

        return switch (RootCommandMatcher.match(first_arg_name)) {
            RootCommandMatcher.case("init") => .InitCommand,
            RootCommandMatcher.case("build"), RootCommandMatcher.case("bun") => .BuildCommand,
            RootCommandMatcher.case("discord") => .DiscordCommand,
            RootCommandMatcher.case("upgrade") => .UpgradeCommand,
            RootCommandMatcher.case("completions") => .InstallCompletionsCommand,
            RootCommandMatcher.case("getcompletes") => .GetCompletionsCommand,
            RootCommandMatcher.case("link") => .LinkCommand,
            RootCommandMatcher.case("unlink") => .UnlinkCommand,
            RootCommandMatcher.case("x") => .BunxCommand,
            RootCommandMatcher.case("repl") => .ReplCommand,

            RootCommandMatcher.case("i"),
            RootCommandMatcher.case("install"),
            => brk: {
                for (args_iter.buf) |arg| {
                    if (arg.len > 0 and (strings.eqlComptime(arg, "-g") or strings.eqlComptime(arg, "--global"))) {
                        break :brk .AddCommand;
                    }
                }

                break :brk .InstallCommand;
            },
            RootCommandMatcher.case("c"), RootCommandMatcher.case("create") => .CreateCommand,

            RootCommandMatcher.case("test") => .TestCommand,

            RootCommandMatcher.case("pm") => .PackageManagerCommand,

            RootCommandMatcher.case("add"), RootCommandMatcher.case("a") => .AddCommand,

            RootCommandMatcher.case("update") => .UpdateCommand,

            RootCommandMatcher.case("r"),
            RootCommandMatcher.case("remove"),
            RootCommandMatcher.case("rm"),
            RootCommandMatcher.case("uninstall"),
            => .RemoveCommand,

            RootCommandMatcher.case("run") => .RunCommand,
            RootCommandMatcher.case("help") => .HelpCommand,

            RootCommandMatcher.case("exec") => .ExecCommand,

            // These are reserved for future use by Bun, so that someone
            // doing `bun deploy` to run a script doesn't accidentally break
            // when we add our actual command
            RootCommandMatcher.case("deploy") => .ReservedCommand,
            RootCommandMatcher.case("cloud") => .ReservedCommand,
            RootCommandMatcher.case("info") => .ReservedCommand,
            RootCommandMatcher.case("config") => .ReservedCommand,
            RootCommandMatcher.case("use") => .ReservedCommand,
            RootCommandMatcher.case("auth") => .ReservedCommand,
            RootCommandMatcher.case("login") => .ReservedCommand,
            RootCommandMatcher.case("logout") => .ReservedCommand,
            RootCommandMatcher.case("whoami") => .ReservedCommand,
            RootCommandMatcher.case("publish") => .ReservedCommand,
            RootCommandMatcher.case("prune") => .ReservedCommand,
            RootCommandMatcher.case("outdated") => .ReservedCommand,
            RootCommandMatcher.case("list") => .ReservedCommand,
            RootCommandMatcher.case("why") => .ReservedCommand,

            RootCommandMatcher.case("-e") => .AutoCommand,

            else => .AutoCommand,
        };
    }

    const default_completions_list = [_]string{
        "build",
        "install",
        "add",
        "run",
        "update",
        "link",
        "unlink",
        "remove",
        "create",
        "bun",
        "upgrade",
        "discord",
        "test",
        "pm",
        "x",
        "repl",
    };

    const reject_list = default_completions_list ++ [_]string{
        "build",
        "completions",
        "help",
    };

    pub fn start(allocator: std.mem.Allocator, log: *logger.Log) !void {
        if (comptime Environment.allow_assert) {
            if (bun.getenvZ("MI_VERBOSE") == null) {
                bun.Mimalloc.mi_option_set_enabled(.verbose, false);
            }
        }

        // bun build --compile entry point
        if (try bun.StandaloneModuleGraph.fromExecutable(bun.default_allocator)) |graph| {
            context_data = .{
                .args = std.mem.zeroes(Api.TransformOptions),
                .log = log,
                .start_time = start_time,
                .allocator = bun.default_allocator,
            };
            global_cli_ctx = &context_data;
            var ctx = global_cli_ctx;

            ctx.args.target = Api.Target.bun;
            if (bun.argv.len > 1) {
                ctx.passthrough = bun.argv[1..];
            } else {
                ctx.passthrough = &[_]string{};
            }

            try @import("./bun_js.zig").Run.bootStandalone(
                ctx,
                graph.entryPoint().name,
                graph,
            );
            return;
        }

        debug("argv: [{s}]", .{bun.fmt.fmtSlice(bun.argv, ", ")});

        const tag = which();

        switch (tag) {
            .DiscordCommand => return try DiscordCommand.exec(allocator),
            .HelpCommand => return try HelpCommand.exec(allocator),
            .ReservedCommand => return try ReservedCommand.exec(allocator),
            .InitCommand => return try InitCommand.exec(allocator, bun.argv),
            .BuildCommand => {
                if (comptime bun.fast_debug_build_mode and bun.fast_debug_build_cmd != .BuildCommand) unreachable;
                const ctx = try Command.init(allocator, log, .BuildCommand);
                try BuildCommand.exec(ctx);
            },
            .InstallCompletionsCommand => {
                if (comptime bun.fast_debug_build_mode and bun.fast_debug_build_cmd != .InstallCompletionsCommand) unreachable;
                try InstallCompletionsCommand.exec(allocator);
                return;
            },
            .InstallCommand => {
                if (comptime bun.fast_debug_build_mode and bun.fast_debug_build_cmd != .InstallCommand) unreachable;
                const ctx = try Command.init(allocator, log, .InstallCommand);

                try InstallCommand.exec(ctx);
                return;
            },
            .AddCommand => {
                if (comptime bun.fast_debug_build_mode and bun.fast_debug_build_cmd != .AddCommand) unreachable;
                const ctx = try Command.init(allocator, log, .AddCommand);

                try AddCommand.exec(ctx);
                return;
            },
            .UpdateCommand => {
                if (comptime bun.fast_debug_build_mode and bun.fast_debug_build_cmd != .UpdateCommand) unreachable;
                const ctx = try Command.init(allocator, log, .UpdateCommand);

                try UpdateCommand.exec(ctx);
                return;
            },
            .BunxCommand => {
                if (comptime bun.fast_debug_build_mode and bun.fast_debug_build_cmd != .BunxCommand) unreachable;
                const ctx = try Command.init(allocator, log, .BunxCommand);

                try BunxCommand.exec(ctx, bun.argv[if (is_bunx_exe) 0 else 1..]);
                return;
            },
            .ReplCommand => {
                // TODO: Put this in native code.
                if (comptime bun.fast_debug_build_mode and bun.fast_debug_build_cmd != .BunxCommand) unreachable;
                var ctx = try Command.init(allocator, log, .BunxCommand);
                ctx.debug.run_in_bun = true; // force the same version of bun used. fixes bun-debug for example
                var args = bun.argv[0..];
                args[1] = "bun-repl";
                try BunxCommand.exec(ctx, args);
                return;
            },
            .RemoveCommand => {
                if (comptime bun.fast_debug_build_mode and bun.fast_debug_build_cmd != .RemoveCommand) unreachable;
                const ctx = try Command.init(allocator, log, .RemoveCommand);

                try RemoveCommand.exec(ctx);
                return;
            },
            .LinkCommand => {
                if (comptime bun.fast_debug_build_mode and bun.fast_debug_build_cmd != .LinkCommand) unreachable;
                const ctx = try Command.init(allocator, log, .LinkCommand);

                try LinkCommand.exec(ctx);
                return;
            },
            .UnlinkCommand => {
                if (comptime bun.fast_debug_build_mode and bun.fast_debug_build_cmd != .UnlinkCommand) unreachable;
                const ctx = try Command.init(allocator, log, .UnlinkCommand);

                try UnlinkCommand.exec(ctx);
                return;
            },
            .PackageManagerCommand => {
                if (comptime bun.fast_debug_build_mode and bun.fast_debug_build_cmd != .PackageManagerCommand) unreachable;
                const ctx = try Command.init(allocator, log, .PackageManagerCommand);

                try PackageManagerCommand.exec(ctx);
                return;
            },
            .TestCommand => {
                if (comptime bun.fast_debug_build_mode and bun.fast_debug_build_cmd != .TestCommand) unreachable;
                const ctx = try Command.init(allocator, log, .TestCommand);

                try TestCommand.exec(ctx);
                return;
            },
            .GetCompletionsCommand => {
                if (comptime bun.fast_debug_build_mode and bun.fast_debug_build_cmd != .GetCompletionsCommand) unreachable;
                const ctx = try Command.init(allocator, log, .GetCompletionsCommand);
                var filter = ctx.positionals;

                for (filter, 0..) |item, i| {
                    if (strings.eqlComptime(item, "getcompletes")) {
                        if (i + 1 < filter.len) {
                            filter = filter[i + 1 ..];
                        } else {
                            filter = &[_]string{};
                        }

                        break;
                    }
                }
                var prefilled_completions: [AddCompletions.biggest_list]string = undefined;
                var completions = ShellCompletions{};

                if (filter.len == 0) {
                    completions = try RunCommand.completions(ctx, &default_completions_list, &reject_list, .all);
                } else if (strings.eqlComptime(filter[0], "s")) {
                    completions = try RunCommand.completions(ctx, null, &reject_list, .script);
                } else if (strings.eqlComptime(filter[0], "i")) {
                    completions = try RunCommand.completions(ctx, &default_completions_list, &reject_list, .script_exclude);
                } else if (strings.eqlComptime(filter[0], "b")) {
                    completions = try RunCommand.completions(ctx, null, &reject_list, .bin);
                } else if (strings.eqlComptime(filter[0], "r")) {
                    completions = try RunCommand.completions(ctx, null, &reject_list, .all);
                } else if (strings.eqlComptime(filter[0], "g")) {
                    completions = try RunCommand.completions(ctx, null, &reject_list, .all_plus_bun_js);
                } else if (strings.eqlComptime(filter[0], "j")) {
                    completions = try RunCommand.completions(ctx, null, &reject_list, .bun_js);
                } else if (strings.eqlComptime(filter[0], "z")) {
                    completions = try RunCommand.completions(ctx, null, &reject_list, .script_and_descriptions);
                } else if (strings.eqlComptime(filter[0], "a")) {
                    const FirstLetter = AddCompletions.FirstLetter;
                    const index = AddCompletions.index;

                    outer: {
                        if (filter.len > 1) {
                            const first_letter: FirstLetter = switch (filter[1][0]) {
                                'a' => FirstLetter.a,
                                'b' => FirstLetter.b,
                                'c' => FirstLetter.c,
                                'd' => FirstLetter.d,
                                'e' => FirstLetter.e,
                                'f' => FirstLetter.f,
                                'g' => FirstLetter.g,
                                'h' => FirstLetter.h,
                                'i' => FirstLetter.i,
                                'j' => FirstLetter.j,
                                'k' => FirstLetter.k,
                                'l' => FirstLetter.l,
                                'm' => FirstLetter.m,
                                'n' => FirstLetter.n,
                                'o' => FirstLetter.o,
                                'p' => FirstLetter.p,
                                'q' => FirstLetter.q,
                                'r' => FirstLetter.r,
                                's' => FirstLetter.s,
                                't' => FirstLetter.t,
                                'u' => FirstLetter.u,
                                'v' => FirstLetter.v,
                                'w' => FirstLetter.w,
                                'x' => FirstLetter.x,
                                'y' => FirstLetter.y,
                                'z' => FirstLetter.z,
                                else => break :outer,
                            };
                            const results = index.get(first_letter);

                            var prefilled_i: usize = 0;
                            for (results) |cur| {
                                if (cur.len == 0 or !strings.hasPrefix(cur, filter[1])) continue;
                                prefilled_completions[prefilled_i] = cur;
                                prefilled_i += 1;
                                if (prefilled_i >= prefilled_completions.len) break;
                            }
                            completions.commands = prefilled_completions[0..prefilled_i];
                        }
                    }
                }
                completions.print();

                return;
            },
            .CreateCommand => {
                if (comptime bun.fast_debug_build_mode and bun.fast_debug_build_cmd != .CreateCommand) unreachable;
                // These are templates from the legacy `bun create`
                // most of them aren't useful but these few are kinda nice.
                const HardcodedNonBunXList = bun.ComptimeStringMap(void, .{
                    .{"elysia"},
                    .{"elysia-buchta"},
                    .{"stric"},
                });

                // Create command wraps bunx
                const ctx = try Command.init(allocator, log, .CreateCommand);

                var args = try std.process.argsAlloc(allocator);

                if (args.len <= 2) {
                    Command.Tag.printHelp(.CreateCommand, false);
                    Global.exit(1);
                    return;
                }

                var template_name_start: usize = 0;
                var positionals: [2]string = .{ "", "" };
                var positional_i: usize = 0;

                var dash_dash_bun = false;
                var print_help = false;
                if (args.len > 2) {
                    const remainder = args[1..];
                    var remainder_i: usize = 0;
                    while (remainder_i < remainder.len and positional_i < positionals.len) : (remainder_i += 1) {
                        const slice = std.mem.trim(u8, bun.asByteSlice(remainder[remainder_i]), " \t\n");
                        if (slice.len > 0) {
                            if (!strings.hasPrefixComptime(slice, "--")) {
                                if (positional_i == 1) {
                                    template_name_start = remainder_i + 2;
                                }
                                positionals[positional_i] = slice;
                                positional_i += 1;
                            }
                            if (slice[0] == '-') {
                                if (strings.eqlComptime(slice, "--bun")) {
                                    dash_dash_bun = true;
                                } else if (strings.eqlComptime(slice, "--help") or strings.eqlComptime(slice, "-h")) {
                                    print_help = true;
                                }
                            }
                        }
                    }
                }

                if (print_help or
                    // "bun create --"
                    // "bun create -abc --"
                    positional_i == 0 or
                    positionals[1].len == 0)
                {
                    Command.Tag.printHelp(.CreateCommand, true);
                    Global.exit(0);
                    return;
                }

                const template_name = positionals[1];

                // if template_name is "react"
                // print message telling user to use "bun create vite" instead
                if (strings.eqlComptime(template_name, "react")) {
                    Output.prettyErrorln(
                        \\The "react" template has been deprecated.
                        \\It is recommended to use "react-app" or "vite" instead.
                        \\
                        \\To create a project using Create React App, run
                        \\
                        \\  <d>bun create react-app<r>
                        \\
                        \\To create a React project using Vite, run
                        \\
                        \\  <d>bun create vite<r>
                        \\
                        \\Then select "React" from the list of frameworks.
                        \\
                    , .{});
                    Global.exit(1);
                    return;
                }

                // if template_name is "next"
                // print message telling user to use "bun create next-app" instead
                if (strings.eqlComptime(template_name, "next")) {
                    Output.prettyErrorln(
                        \\<yellow>warn: No template <b>create-next<r> found.
                        \\To create a project with the official Next.js scaffolding tool, run
                        \\  <b>bun create next-app <cyan>[destination]<r>
                    , .{});
                    Global.exit(1);
                    return;
                }

                const create_command_info = try CreateCommand.extractInfo(ctx);
                const template = create_command_info.template;
                const example_tag = create_command_info.example_tag;

                const use_bunx = !HardcodedNonBunXList.has(template_name) and
                    (!strings.containsComptime(template_name, "/") or
                    strings.startsWithChar(template_name, '@')) and
                    example_tag != CreateCommandExample.Tag.local_folder;

                if (use_bunx) {
                    const bunx_args = try allocator.alloc([:0]const u8, 2 + args.len - template_name_start + @intFromBool(dash_dash_bun));
                    bunx_args[0] = "bunx";
                    if (dash_dash_bun) {
                        bunx_args[1] = "--bun";
                    }
                    bunx_args[1 + @as(usize, @intFromBool(dash_dash_bun))] = try BunxCommand.addCreatePrefix(allocator, template_name);
                    for (bunx_args[2 + @as(usize, @intFromBool(dash_dash_bun)) ..], args[template_name_start..]) |*dest, src| {
                        dest.* = src;
                    }

                    try BunxCommand.exec(ctx, bunx_args);
                    return;
                }

                try CreateCommand.exec(ctx, example_tag, template);
                return;
            },
            .RunCommand => {
                if (comptime bun.fast_debug_build_mode and bun.fast_debug_build_cmd != .RunCommand) unreachable;
                const ctx = try Command.init(allocator, log, .RunCommand);

                if (ctx.filters.len > 0) {
                    FilterRun.runScriptsWithFilter(ctx) catch |err| {
                        Output.prettyErrorln("<r><red>error<r>: {s}", .{@errorName(err)});
                        Global.exit(1);
                    };
                }

                if (ctx.positionals.len > 0) {
                    if (try RunCommand.exec(ctx, false, true, false)) {
                        return;
                    }

                    Global.exit(1);
                }
            },
            .RunAsNodeCommand => {
                if (comptime bun.fast_debug_build_mode and bun.fast_debug_build_cmd != .RunAsNodeCommand) unreachable;
                const ctx = try Command.init(allocator, log, .RunAsNodeCommand);
                bun.assert(pretend_to_be_node);
                try RunCommand.execAsIfNode(ctx);
            },
            .UpgradeCommand => {
                if (comptime bun.fast_debug_build_mode and bun.fast_debug_build_cmd != .UpgradeCommand) unreachable;
                const ctx = try Command.init(allocator, log, .UpgradeCommand);
                try UpgradeCommand.exec(ctx);
                return;
            },
            .AutoCommand => {
                if (comptime bun.fast_debug_build_mode and bun.fast_debug_build_cmd != .AutoCommand) unreachable;

                const ctx = Command.init(allocator, log, .AutoCommand) catch |e| {
                    switch (e) {
                        error.MissingEntryPoint => {
                            HelpCommand.execWithReason(allocator, .explicit);
                            return;
                        },
                        else => {
                            return e;
                        },
                    }
                };

                if (ctx.filters.len > 0) {
                    FilterRun.runScriptsWithFilter(ctx) catch |err| {
                        Output.prettyErrorln("<r><red>error<r>: {s}", .{@errorName(err)});
                        Global.exit(1);
                    };
                }

                if (ctx.runtime_options.eval.script.len > 0) {
                    const trigger = bun.pathLiteral("/[eval]");
                    var entry_point_buf: [bun.MAX_PATH_BYTES + trigger.len]u8 = undefined;
                    const cwd = try std.posix.getcwd(&entry_point_buf);
                    @memcpy(entry_point_buf[cwd.len..][0..trigger.len], trigger);
                    try BunJS.Run.boot(ctx, entry_point_buf[0 .. cwd.len + trigger.len]);
                    return;
                }

                const extension: []const u8 = if (ctx.args.entry_points.len > 0)
                    std.fs.path.extension(ctx.args.entry_points[0])
                else
                    @as([]const u8, "");
                // KEYWORDS: open file argv argv0
                if (ctx.args.entry_points.len == 1) {
                    if (strings.eqlComptime(extension, ".lockb")) {
                        for (bun.argv) |arg| {
                            if (strings.eqlComptime(arg, "--hash")) {
                                try PackageManagerCommand.printHash(ctx, ctx.args.entry_points[0]);
                                return;
                            }
                        }

                        try Install.Lockfile.Printer.print(
                            ctx.allocator,
                            ctx.log,
                            ctx.args.entry_points[0],
                            .yarn,
                        );

                        return;
                    }
                }

                var was_js_like = false;
                // If we start bun with:
                // 1. `bun foo.js`, assume it's a JavaScript file.
                // 2. `bun /absolute/path/to/bin/foo` assume its a JavaScript file.
                //                                  ^ no file extension
                //
                // #!/usr/bin/env bun
                // will pass us an absolute path to the script.
                // This means a non-standard file extension will not work, but that is better than the current state
                // which is file extension-less doesn't work
                const default_loader = options.defaultLoaders.get(extension) orelse brk: {
                    if (extension.len == 0 and ctx.args.entry_points.len > 0 and ctx.args.entry_points[0].len > 0 and std.fs.path.isAbsolute(ctx.args.entry_points[0])) {
                        break :brk options.Loader.js;
                    }

                    if (extension.len > 0) {
                        if (strings.endsWithComptime(ctx.args.entry_points[0], ".sh")) {
                            break :brk options.Loader.bunsh;
                        }

                        if (!ctx.debug.loaded_bunfig) {
                            try bun.CLI.Arguments.loadConfigPath(ctx.allocator, true, "bunfig.toml", ctx, .RunCommand);
                        }

                        if (ctx.preloads.len > 0)
                            break :brk options.Loader.js;
                    }

                    break :brk null;
                };

                const force_using_bun = ctx.debug.run_in_bun;
                var did_check = false;
                if (default_loader) |loader| {
                    if (loader.canBeRunByBun()) {
                        was_js_like = true;
                        if (maybeOpenWithBunJS(ctx)) {
                            return;
                        }
                        did_check = true;
                    }
                }

                if (force_using_bun and !did_check) {
                    if (maybeOpenWithBunJS(ctx)) {
                        return;
                    }
                }

                if (ctx.positionals.len > 0 and extension.len == 0) {
                    if (ctx.filters.len > 0) {
                        Output.prettyln("<r><yellow>warn<r>: Filters are ignored for auto command", .{});
                    }
                    if (try RunCommand.exec(ctx, true, false, true)) {
                        return;
                    }

                    Output.prettyErrorln("<r><red>error<r><d>:<r> <b>Script not found \"{s}\"<r>", .{
                        ctx.positionals[0],
                    });

                    Global.exit(1);
                }

                if (ctx.runtime_options.if_present) {
                    return;
                }

                if (was_js_like) {
                    Output.prettyErrorln("<r><red>error<r><d>:<r> <b>Module not found \"{s}\"<r>", .{
                        ctx.positionals[0],
                    });
                    Global.exit(1);
                } else if (ctx.positionals.len > 0) {
                    Output.prettyErrorln("<r><red>error<r><d>:<r> <b>File not found: \"{s}\"<r>", .{
                        ctx.positionals[0],
                    });
                    Global.exit(1);
                }

                // if we get here, the command was not parsed
                // or the user just ran `bun` with no arguments
                if (ctx.positionals.len > 0) {
                    Output.warn("failed to parse command\n", .{});
                }
                Output.flush();
                try HelpCommand.exec(allocator);
            },
            .ExecCommand => {
                const ctx = try Command.init(allocator, log, .RunCommand);

                if (ctx.positionals.len > 1) {
                    try ExecCommand.exec(ctx);
                } else Tag.printHelp(.ExecCommand, true);
            },
        }
    }

    fn maybeOpenWithBunJS(ctx: Command.Context) bool {
        if (ctx.args.entry_points.len == 0)
            return false;

        const script_name_to_search = ctx.args.entry_points[0];

        var absolute_script_path: ?string = null;

        // TODO: optimize this pass for Windows. we can make better use of system apis available
        var file_path = script_name_to_search;
        {
            const file = bun.toLibUVOwnedFD(((brk: {
                if (std.fs.path.isAbsolute(script_name_to_search)) {
                    var win_resolver = resolve_path.PosixToWinNormalizer{};
                    var resolved = win_resolver.resolveCWD(script_name_to_search) catch @panic("Could not resolve path");
                    if (comptime Environment.isWindows) {
                        resolved = resolve_path.normalizeString(resolved, true, .windows);
                    }
                    break :brk bun.openFile(
                        resolved,
                        .{ .mode = .read_only },
                    );
                } else if (!strings.hasPrefix(script_name_to_search, "..") and script_name_to_search[0] != '~') {
                    const file_pathZ = brk2: {
                        @memcpy(script_name_buf[0..file_path.len], file_path);
                        script_name_buf[file_path.len] = 0;
                        break :brk2 script_name_buf[0..file_path.len :0];
                    };

                    break :brk bun.openFileZ(file_pathZ, .{ .mode = .read_only });
                } else {
                    var path_buf: [bun.MAX_PATH_BYTES]u8 = undefined;
                    const cwd = bun.getcwd(&path_buf) catch return false;
                    path_buf[cwd.len] = std.fs.path.sep;
                    var parts = [_]string{script_name_to_search};
                    file_path = resolve_path.joinAbsStringBuf(
                        path_buf[0 .. cwd.len + 1],
                        &script_name_buf,
                        &parts,
                        .auto,
                    );
                    if (file_path.len == 0) return false;
                    script_name_buf[file_path.len] = 0;
                    const file_pathZ = script_name_buf[0..file_path.len :0];
                    break :brk bun.openFileZ(file_pathZ, .{ .mode = .read_only });
                }
            }) catch return false).handle) catch return false;
            defer _ = bun.sys.close(file);

            switch (bun.sys.fstat(file)) {
                .result => |stat| {
                    // directories cannot be run. if only there was a faster way to check this
                    if (bun.S.ISDIR(@intCast(stat.mode))) return false;
                },
                .err => return false,
            }

            Global.configureAllocator(.{ .long_running = true });

            absolute_script_path = brk: {
                if (comptime !Environment.isWindows) break :brk bun.getFdPath(file, &script_name_buf) catch return false;

                var fd_path_buf: bun.PathBuffer = undefined;
                const path = bun.getFdPath(file, &fd_path_buf) catch return false;
                break :brk resolve_path.normalizeString(
                    resolve_path.PosixToWinNormalizer.resolveCWDWithExternalBufZ(&script_name_buf, path) catch @panic("Could not resolve path"),
                    true,
                    .windows,
                );
            };
        }

        if (!ctx.debug.loaded_bunfig) {
            bun.CLI.Arguments.loadConfigPath(ctx.allocator, true, "bunfig.toml", ctx, .RunCommand) catch {};
        }

        BunJS.Run.boot(
            ctx,
            absolute_script_path.?,
        ) catch |err| {
            bun.handleErrorReturnTrace(err, @errorReturnTrace());

            if (Output.enable_ansi_colors) {
                ctx.log.printForLogLevelWithEnableAnsiColors(Output.errorWriter(), true) catch {};
            } else {
                ctx.log.printForLogLevelWithEnableAnsiColors(Output.errorWriter(), false) catch {};
            }

            Output.prettyErrorln("<r><red>error<r>: Failed to run <b>{s}<r> due to error <b>{s}<r>", .{
                std.fs.path.basename(file_path),
                @errorName(err),
            });
            Global.exit(1);
        };
        return true;
    }

    pub const Tag = enum {
        AddCommand,
        AutoCommand,
        BuildCommand,
        BunxCommand,
        CreateCommand,
        DiscordCommand,
        GetCompletionsCommand,
        HelpCommand,
        InitCommand,
        InstallCommand,
        InstallCompletionsCommand,
        LinkCommand,
        PackageManagerCommand,
        RemoveCommand,
        RunCommand,
        RunAsNodeCommand, // arg0 == 'node'
        TestCommand,
        UnlinkCommand,
        UpdateCommand,
        UpgradeCommand,
        ReplCommand,
        ReservedCommand,
        ExecCommand,

        /// Used by crash reports.
        ///
        /// This must be kept in sync with
        pub fn char(this: Tag) u8 {
            return switch (this) {
                .AddCommand => 'I',
                .AutoCommand => 'a',
                .BuildCommand => 'b',
                .BunxCommand => 'B',
                .CreateCommand => 'c',
                .DiscordCommand => 'D',
                .GetCompletionsCommand => 'g',
                .HelpCommand => 'h',
                .InitCommand => 'j',
                .InstallCommand => 'i',
                .InstallCompletionsCommand => 'C',
                .LinkCommand => 'l',
                .PackageManagerCommand => 'P',
                .RemoveCommand => 'R',
                .RunCommand => 'r',
                .RunAsNodeCommand => 'n',
                .TestCommand => 't',
                .UnlinkCommand => 'U',
                .UpdateCommand => 'u',
                .UpgradeCommand => 'p',
                .ReplCommand => 'G',
                .ReservedCommand => 'w',
                .ExecCommand => 'e',
            };
        }

        pub fn params(comptime cmd: Tag) []const Arguments.ParamType {
            return comptime &switch (cmd) {
                .AutoCommand => Arguments.auto_params,
                .RunCommand, .RunAsNodeCommand => Arguments.run_params,
                .BuildCommand => Arguments.build_params,
                .TestCommand => Arguments.test_params,
                .BunxCommand => Arguments.run_params,
                else => Arguments.base_params_ ++ Arguments.runtime_params_ ++ Arguments.transpiler_params_,
            };
        }

        pub fn printHelp(comptime cmd: Tag, show_all_flags: bool) void {
            switch (cmd) {

                // these commands do not use Context
                // .DiscordCommand => return try DiscordCommand.exec(allocator),
                // .HelpCommand => return try HelpCommand.exec(allocator),
                // .ReservedCommand => return try ReservedCommand.exec(allocator),

                // these commands are implemented in install.zig
                // Command.Tag.InstallCommand => {},
                // Command.Tag.AddCommand => {},
                // Command.Tag.RemoveCommand => {},
                // Command.Tag.UpdateCommand => {},
                // Command.Tag.PackageManagerCommand => {},
                // Command.Tag.LinkCommand => {},
                // Command.Tag.UnlinkCommand => {},

                // fall back to HelpCommand.printWithReason
                Command.Tag.AutoCommand => {
                    HelpCommand.printWithReason(.explicit, show_all_flags);
                },
                .RunCommand, .RunAsNodeCommand => {
                    RunCommand_.printHelp(null);
                },

                .InitCommand => {
                    const intro_text =
                        \\<b>Usage<r>: <b><green>bun init<r> <cyan>[...flags]<r> <blue>[\<entrypoint\> ...]<r>
                        \\  Initialize a Bun project in the current directory.
                        \\  Creates a package.json, tsconfig.json, and bunfig.toml if they don't exist.
                        \\
                        \\<b>Flags<r>:
                        \\      <cyan>--help<r>             Print this menu
                        \\  <cyan>-y, --yes<r>              Accept all default options
                        \\
                        \\<b>Examples:<r>
                        \\  <b><green>bun init<r>
                        \\  <b><green>bun init <cyan>--yes<r>
                    ;

                    Output.pretty(intro_text ++ "\n", .{});
                    Output.flush();
                },

                Command.Tag.BunxCommand => {
                    Output.prettyErrorln(
                        \\<b>Usage: bunx <r><cyan>[...flags]<r> \<package\><d>[@version] [...flags and arguments]<r>
                        \\Execute an npm package executable (CLI), automatically installing into a global shared cache if not installed in node_modules.
                        \\
                        \\Flags:
                        \\  <cyan>--bun<r>      Force the command to run with Bun instead of Node.js
                        \\
                        \\Examples<d>:<r>
                        \\  <b>bunx prisma migrate<r>
                        \\  <b>bunx prettier foo.js<r>
                        \\  <b>bunx<r> <cyan>--bun<r> <b>vite dev foo.js<r>
                        \\
                    , .{});
                },
                Command.Tag.BuildCommand => {
                    const intro_text =
                        \\<b>Usage<r>:
                        \\  Transpile and bundle one or more files.
                        \\  <b><green>bun build<r> <cyan>[...flags]<r> [...entrypoints]
                    ;

                    const outro_text =
                        \\<b>Examples:<r>
                        \\  <d>Frontend web apps:<r>
                        \\  <b><green>bun build<r> <blue>./src/index.ts<r> <cyan>--outfile=bundle.js<r>
                        \\  <b><green>bun build<r> <blue>./index.jsx ./lib/worker.ts<r> <cyan>--minify --splitting --outdir=out<r>
                        \\
                        \\  <d>Bundle code to be run in Bun (reduces server startup time)<r>
                        \\  <b><green>bun build<r> <blue>./server.ts<r> <cyan>--target=bun --outfile=server.js<r>
                        \\
                        \\  <d>Creating a standalone executable (see https://bun.sh/docs/bundler/executables)<r>
                        \\  <b><green>bun build<r> <blue>./cli.ts<r> <cyan>--compile --outfile=my-app<r>
                        \\
                        \\A full list of flags is available at <magenta>https://bun.sh/docs/bundler<r>
                        \\
                    ;

                    Output.pretty(intro_text ++ "\n\n", .{});
                    Output.flush();
                    Output.pretty("<b>Flags:<r>", .{});
                    Output.flush();
                    clap.simpleHelp(&Arguments.build_only_params);
                    Output.pretty("\n\n" ++ outro_text, .{});
                    Output.flush();
                },
                Command.Tag.TestCommand => {
                    const intro_text =
                        \\<b>Usage<r>: <b><green>bun test<r> <cyan>[...flags]<r> <blue>[\<pattern\>...]<r>
                        \\  Run all matching test files and print the results to stdout
                    ;
                    const outro_text =
                        \\<b>Examples:<r>
                        \\  <d>Run all test files <r>
                        \\  <b><green>bun test<r>
                        \\
                        \\  <d>Run all test files with "foo" or "bar" in the file name<r>
                        \\  <b><green>bun test foo bar<r>
                        \\
                        \\  <d>Run all test files, only including tests whose names includes "baz"<r>
                        \\  <b><green>bun test<r> <cyan>--test-name-pattern<r> baz<r>
                        \\
                        \\Full documentation is available at <magenta>https://bun.sh/docs/cli/test<r>
                        \\
                    ;
                    // Output.pretty("\n", .{});
                    Output.pretty(intro_text, .{});
                    Output.flush();
                    Output.pretty("\n\n<b>Flags:<r>", .{});
                    Output.flush();
                    clap.simpleHelp(&Arguments.test_only_params);
                    Output.pretty("\n\n", .{});
                    Output.pretty(outro_text, .{});
                    Output.flush();
                },
                Command.Tag.CreateCommand => {
                    const intro_text =
                        \\<b>Usage<r>:
                        \\  <b><green>bun create<r> <blue>\<template\><r> <cyan>[...flags]<r> <blue>[dest]<r>
                        \\  <b><green>bun create<r> <blue>\<username/repo\><r> <cyan>[...flags]<r> <blue>[dest]<r>
                        \\
                        \\<b>Environment variables:<r>
                        \\  <cyan>GITHUB_ACCESS_TOKEN<r>      <d>Supply a token to download code from GitHub with a higher rate limit<r>
                        \\  <cyan>GITHUB_API_DOMAIN<r>        <d>Configure custom/enterprise GitHub domain. Default "api.github.com".<r>
                        \\  <cyan>NPM_CLIENT<r>               <d>Absolute path to the npm client executable<r>
                    ;

                    const outro_text =
                        \\If given a GitHub repository name, Bun will download it and use it as a template,
                        \\otherwise it will run <b><magenta>bunx create-\<template\><r> with the given arguments.
                        \\
                        \\Learn more about creating new projects: <magenta>https://bun.sh/docs/cli/bun-create<r>
                        \\
                    ;

                    Output.pretty(intro_text, .{});
                    Output.pretty("\n\n", .{});
                    Output.pretty(outro_text, .{});
                    Output.flush();
                },
                Command.Tag.HelpCommand => {
                    HelpCommand.printWithReason(.explicit);
                },
                Command.Tag.UpgradeCommand => {
                    const intro_text =
                        \\<b>Usage<r>: <b><green>bun upgrade<r> <cyan>[...flags]<r>
                        \\  Upgrade Bun
                    ;
                    const outro_text =
                        \\<b>Examples:<r>
                        \\  <d>Install the latest stable version<r>
                        \\  <b><green>bun upgrade<r>
                        \\
                        \\  <d>Install the most recent canary version of Bun<r>
                        \\  <b><green>bun upgrade --canary<r>
                        \\
                        \\Full documentation is available at <magenta>https://bun.sh/docs/installation#upgrading<r>
                        \\
                    ;
                    Output.pretty(intro_text, .{});
                    Output.pretty("\n\n", .{});
                    Output.flush();
                    Output.pretty(outro_text, .{});
                    Output.flush();
                },
                Command.Tag.ReplCommand => {
                    const intro_text =
                        \\<b>Usage<r>: <b><green>bun repl<r> <cyan>[...flags]<r>
                        \\  Open a Bun REPL
                        \\
                    ;

                    Output.pretty(intro_text, .{});
                    Output.flush();
                },

                Command.Tag.GetCompletionsCommand => {
                    Output.pretty("<b>Usage<r>: <b><green>bun getcompletes<r>", .{});
                    Output.flush();
                },
                Command.Tag.InstallCompletionsCommand => {
                    Output.pretty("<b>Usage<r>: <b><green>bun completions<r>", .{});
                    Output.flush();
                },
                Command.Tag.ExecCommand => {
                    Output.pretty(
                        \\<b>Usage: bun exec <r><cyan>\<script\><r>
                        \\
                        \\Execute a shell script directly from Bun.
                        \\
                        \\<b><red>Note<r>: If executing this from a shell, make sure to escape the string!
                        \\
                        \\<b>Examples<d>:<r>
                        \\  <b>bunx exec "echo hi"<r>
                        \\  <b>bunx exec "echo \"hey friends\"!"<r>
                        \\
                    , .{});
                    Output.flush();
                },
                else => {
                    HelpCommand.printWithReason(.explicit);
                },
            }
        }

        pub fn readGlobalConfig(this: Tag) bool {
            return switch (this) {
                .BunxCommand, .PackageManagerCommand, .InstallCommand, .AddCommand, .RemoveCommand, .UpdateCommand => true,
                else => false,
            };
        }

        pub fn isNPMRelated(this: Tag) bool {
            return switch (this) {
                .BunxCommand, .LinkCommand, .UnlinkCommand, .PackageManagerCommand, .InstallCommand, .AddCommand, .RemoveCommand, .UpdateCommand => true,
                else => false,
            };
        }

        pub const loads_config: std.EnumArray(Tag, bool) = std.EnumArray(Tag, bool).initDefault(false, .{
            .BuildCommand = true,
            .TestCommand = true,
            .InstallCommand = true,
            .AddCommand = true,
            .RemoveCommand = true,
            .UpdateCommand = true,
            .PackageManagerCommand = true,
            .BunxCommand = true,
            .AutoCommand = true,
            .RunCommand = true,
            .RunAsNodeCommand = true,
        });

        pub const always_loads_config: std.EnumArray(Tag, bool) = std.EnumArray(Tag, bool).initDefault(false, .{
            .BuildCommand = true,
            .TestCommand = true,
            .InstallCommand = true,
            .AddCommand = true,
            .RemoveCommand = true,
            .UpdateCommand = true,
            .PackageManagerCommand = true,
            .BunxCommand = true,
        });

        pub const uses_global_options: std.EnumArray(Tag, bool) = std.EnumArray(Tag, bool).initDefault(true, .{
            .CreateCommand = false,
            .InstallCommand = false,
            .AddCommand = false,
            .RemoveCommand = false,
            .UpdateCommand = false,
            .PackageManagerCommand = false,
            .LinkCommand = false,
            .UnlinkCommand = false,
            .BunxCommand = false,
        });
    };
};<|MERGE_RESOLUTION|>--- conflicted
+++ resolved
@@ -262,13 +262,14 @@
         Global.exit(0);
     }
 
-<<<<<<< HEAD
-    pub fn loadConfigPath(allocator: std.mem.Allocator, auto_loaded: bool, config_path: [:0]const u8, ctx: *Command.Context, comptime cmd: Command.Tag) !void {
+    pub fn loadConfigPath(
+        allocator: std.mem.Allocator,
+        auto_loaded: bool,
+        config_path: [:0]const u8,
+        ctx: Command.Context,
+        comptime cmd: Command.Tag,
+    ) !void {
         var config_file = switch (bun.sys.openA(config_path, bun.O.RDONLY, 0)) {
-=======
-    pub fn loadConfigPath(allocator: std.mem.Allocator, auto_loaded: bool, config_path: [:0]const u8, ctx: Command.Context, comptime cmd: Command.Tag) !void {
-        var config_file = switch (bun.sys.openA(config_path, std.os.O.RDONLY, 0)) {
->>>>>>> 49fa21f6
             .result => |fd| fd.asFile(),
             .err => |err| {
                 if (auto_loaded) return;
