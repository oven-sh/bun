--- conflicted
+++ resolved
@@ -131,22 +131,12 @@
     const base_params_ = [_]ParamType{
         clap.parseParam("-h, --help                        Display this menu and exit") catch unreachable,
         clap.parseParam("--cwd <STR>                       Absolute path to resolve files & entry points from. This just changes the process' cwd.") catch unreachable,
-<<<<<<< HEAD
         clap.parseParam("-c, --config <PATH>?              Specify path to Bun config file. Default <d>$cwd<r>/bunfig.toml") catch unreachable,
+        clap.parseParam("--env-file <STR>...               Load environment variables from the specified file(s)") catch unreachable,
         clap.parseParam("<POS>...") catch unreachable,
     };
 
     const transpiler_params_ = [_]ParamType{
-=======
-        clap.parseParam("-c, --config <PATH>?              Config file to load Bun from (e.g. -c bunfig.toml") catch unreachable,
-        clap.parseParam("--env-file <STR>...               Load environment variables from the specified file(s)") catch unreachable,
-        clap.parseParam("--extension-order <STR>...        Defaults to: .tsx,.ts,.jsx,.js,.json ") catch unreachable,
-        clap.parseParam("--jsx-factory <STR>               Changes the function called when compiling JSX elements using the classic JSX runtime") catch unreachable,
-        clap.parseParam("--jsx-fragment <STR>              Changes the function called when compiling JSX fragments") catch unreachable,
-        clap.parseParam("--jsx-import-source <STR>         Declares the module specifier to be used for importing the jsx and jsxs factory functions. Default: \"react\"") catch unreachable,
-        clap.parseParam("--jsx-runtime <STR>               \"automatic\" (default) or \"classic\"") catch unreachable,
-        clap.parseParam("-r, --preload <STR>...            Import a module before other modules are loaded") catch unreachable,
->>>>>>> e6e4ffb4
         clap.parseParam("--main-fields <STR>...            Main fields to lookup in package.json. Defaults to --target dependent") catch unreachable,
         clap.parseParam("--extension-order <STR>...        Defaults to: .tsx,.ts,.jsx,.js,.json ") catch unreachable,
         clap.parseParam("--tsconfig-override <STR>         Specify custom tsconfig.json. Default <d>$cwd<r>/tsconfig.json") catch unreachable,
@@ -930,11 +920,7 @@
 
         switch (reason) {
             .explicit => Output.pretty(
-<<<<<<< HEAD
-                "<r><b><magenta>Bun<r> is a fast JavaScript runtime, package manager, bundler, and test runner. <d>(" ++ Global.package_json_version ++ ")<r>\n\n" ++ cli_helptext_fmt,
-=======
-                "<r><b><magenta>Bun<r>: a fast JavaScript runtime, package manager, bundler and test runner. <d>(" ++ Global.package_json_version_with_revision ++ ")<r>\n\n" ++ fmt,
->>>>>>> e6e4ffb4
+                "<r><b><magenta>Bun<r> is a fast JavaScript runtime, package manager, bundler, and test runner. <d>(" ++ Global.package_json_version_with_revision ++ ")<r>\n\n" ++ cli_helptext_fmt,
                 args,
             ),
             .invalid_command => Output.prettyError(
@@ -1554,7 +1540,6 @@
                     return;
                 }
 
-<<<<<<< HEAD
                 // if template_name is "next"
                 // print message telling user to use "bun create next-app" instead
                 if (strings.eqlComptime(template_name, "next")) {
@@ -1566,11 +1551,10 @@
                     Global.exit(1);
                     return;
                 }
-=======
+
                 const create_command_info = try CreateCommand.extractInfo(ctx);
                 const template = create_command_info.template;
                 var example_tag = create_command_info.example_tag;
->>>>>>> e6e4ffb4
 
                 const use_bunx = !HardcodedNonBunXList.has(template_name) and
                     (!strings.containsComptime(template_name, "/") or
