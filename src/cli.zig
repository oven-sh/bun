const bun = @import("root").bun;
const string = bun.string;
const Output = bun.Output;
const Global = bun.Global;
const Environment = bun.Environment;
const strings = bun.strings;
const MutableString = bun.MutableString;
const stringZ = bun.stringZ;
const default_allocator = bun.default_allocator;
const FeatureFlags = bun.FeatureFlags;
const C = bun.C;
const root = @import("root");
const std = @import("std");
const lex = bun.js_lexer;
const logger = bun.logger;
const options = @import("options.zig");
const js_parser = bun.js_parser;
const json_parser = bun.JSON;
const js_printer = bun.js_printer;
const js_ast = bun.JSAst;
const linker = @import("linker.zig");
const RegularExpression = bun.RegularExpression;
const builtin = @import("builtin");

const debug = Output.scoped(.CLI, true);

const sync = @import("./sync.zig");
const Api = @import("api/schema.zig").Api;
const resolve_path = @import("./resolver/resolve_path.zig");
const configureTransformOptionsForBun = @import("./bun.js/config.zig").configureTransformOptionsForBun;
const clap = bun.clap;
const BunJS = @import("./bun_js.zig");
const Install = @import("./install/install.zig");
const bundler = bun.bundler;
const DotEnv = @import("./env_loader.zig");
const RunCommand_ = @import("./cli/run_command.zig").RunCommand;
const CreateCommand_ = @import("./cli/create_command.zig").CreateCommand;
const FilterRun = @import("./cli/filter_run.zig");

const fs = @import("fs.zig");
const Router = @import("./router.zig");

const MacroMap = @import("./resolver/package_json.zig").MacroMap;
const TestCommand = @import("./cli/test_command.zig").TestCommand;
pub var start_time: i128 = undefined;
const Bunfig = @import("./bunfig.zig").Bunfig;

pub const Cli = struct {
    pub const CompileTarget = @import("./compile_target.zig");
    var wait_group: sync.WaitGroup = undefined;
    pub var log_: logger.Log = undefined;
    pub fn startTransform(_: std.mem.Allocator, _: Api.TransformOptions, _: *logger.Log) anyerror!void {}
    pub fn start(allocator: std.mem.Allocator) void {
        is_main_thread = true;
        start_time = std.time.nanoTimestamp();
        log_ = logger.Log.init(allocator);

        var log = &log_;

        // var panicker = MainPanicHandler.init(log);
        // MainPanicHandler.Singleton = &panicker;
        Command.start(allocator, log) catch |err| {
            log.printForLogLevel(Output.errorWriter()) catch {};

            bun.crash_handler.handleRootError(err, @errorReturnTrace());
        };
    }

    pub var cmd: ?Command.Tag = null;
    pub threadlocal var is_main_thread: bool = false;
};

const LoaderMatcher = strings.ExactSizeMatcher(4);
const ColonListType = @import("./cli/colon_list_type.zig").ColonListType;
pub const LoaderColonList = ColonListType(Api.Loader, Arguments.loader_resolver);
pub const DefineColonList = ColonListType(string, Arguments.noop_resolver);
fn invalidTarget(diag: *clap.Diagnostic, _target: []const u8) noreturn {
    @setCold(true);
    diag.name.long = "target";
    diag.arg = _target;
    diag.report(Output.errorWriter(), error.InvalidTarget) catch {};
    std.process.exit(1);
}

pub const BuildCommand = @import("./cli/build_command.zig").BuildCommand;
pub const AddCommand = @import("./cli/add_command.zig").AddCommand;
pub const CreateCommand = @import("./cli/create_command.zig").CreateCommand;
pub const CreateCommandExample = @import("./cli/create_command.zig").Example;
pub const CreateListExamplesCommand = @import("./cli/create_command.zig").CreateListExamplesCommand;
pub const DiscordCommand = @import("./cli/discord_command.zig").DiscordCommand;
pub const InstallCommand = @import("./cli/install_command.zig").InstallCommand;
pub const LinkCommand = @import("./cli/link_command.zig").LinkCommand;
pub const UnlinkCommand = @import("./cli/unlink_command.zig").UnlinkCommand;
pub const InstallCompletionsCommand = @import("./cli/install_completions_command.zig").InstallCompletionsCommand;
pub const PackageManagerCommand = @import("./cli/package_manager_command.zig").PackageManagerCommand;
pub const RemoveCommand = @import("./cli/remove_command.zig").RemoveCommand;
pub const RunCommand = @import("./cli/run_command.zig").RunCommand;
pub const ShellCompletions = @import("./cli/shell_completions.zig");
pub const UpdateCommand = @import("./cli/update_command.zig").UpdateCommand;
pub const UpgradeCommand = @import("./cli/upgrade_command.zig").UpgradeCommand;
pub const BunxCommand = @import("./cli/bunx_command.zig").BunxCommand;
pub const ExecCommand = @import("./cli/exec_command.zig").ExecCommand;
pub const PatchCommand = @import("./cli/patch_command.zig").PatchCommand;
pub const PatchCommitCommand = @import("./cli/patch_commit_command.zig").PatchCommitCommand;

pub const Arguments = struct {
    pub fn loader_resolver(in: string) !Api.Loader {
        const option_loader = options.Loader.fromString(in) orelse return error.InvalidLoader;
        return option_loader.toAPI();
    }

    pub fn noop_resolver(in: string) !string {
        return in;
    }

    pub fn fileReadError(err: anyerror, stderr: anytype, filename: string, kind: string) noreturn {
        stderr.writer().print("Error reading file \"{s}\" for {s}: {s}", .{ filename, kind, @errorName(err) }) catch {};
        std.process.exit(1);
    }

    pub fn readFile(
        allocator: std.mem.Allocator,
        cwd: string,
        filename: string,
    ) ![]u8 {
        var paths = [_]string{ cwd, filename };
        const outpath = try std.fs.path.resolve(allocator, &paths);
        defer allocator.free(outpath);
        var file = try bun.openFileZ(&try std.posix.toPosixPath(outpath), std.fs.File.OpenFlags{ .mode = .read_only });
        defer file.close();
        const size = try file.getEndPos();
        return try file.readToEndAlloc(allocator, size);
    }

    pub fn resolve_jsx_runtime(str: string) !Api.JsxRuntime {
        if (strings.eqlComptime(str, "automatic")) {
            return Api.JsxRuntime.automatic;
        } else if (strings.eqlComptime(str, "fallback") or strings.eqlComptime(str, "classic")) {
            return Api.JsxRuntime.classic;
        } else if (strings.eqlComptime(str, "solid")) {
            return Api.JsxRuntime.solid;
        } else {
            return error.InvalidJSXRuntime;
        }
    }

    pub const ParamType = clap.Param(clap.Help);

    const base_params_ = [_]ParamType{
        clap.parseParam("--env-file <STR>...               Load environment variables from the specified file(s)") catch unreachable,
        clap.parseParam("--cwd <STR>                       Absolute path to resolve files & entry points from. This just changes the process' cwd.") catch unreachable,
        clap.parseParam("-c, --config <PATH>?              Specify path to Bun config file. Default <d>$cwd<r>/bunfig.toml") catch unreachable,
        clap.parseParam("-h, --help                        Display this menu and exit") catch unreachable,
        clap.parseParam("<POS>...") catch unreachable,
    } ++ if (builtin.have_error_return_tracing) [_]ParamType{
        // This will print more error return traces, as a debug aid
        clap.parseParam("--verbose-error-trace") catch unreachable,
    } else [_]ParamType{};

    const transpiler_params_ = [_]ParamType{
        clap.parseParam("--main-fields <STR>...            Main fields to lookup in package.json. Defaults to --target dependent") catch unreachable,
        clap.parseParam("--extension-order <STR>...        Defaults to: .tsx,.ts,.jsx,.js,.json ") catch unreachable,
        clap.parseParam("--tsconfig-override <STR>         Specify custom tsconfig.json. Default <d>$cwd<r>/tsconfig.json") catch unreachable,
        clap.parseParam("-d, --define <STR>...             Substitute K:V while parsing, e.g. --define process.env.NODE_ENV:\"development\". Values are parsed as JSON.") catch unreachable,
        clap.parseParam("-l, --loader <STR>...             Parse files with .ext:loader, e.g. --loader .js:jsx. Valid loaders: js, jsx, ts, tsx, json, toml, text, file, wasm, napi") catch unreachable,
        clap.parseParam("--no-macros                       Disable macros from being executed in the bundler, transpiler and runtime") catch unreachable,
        clap.parseParam("--jsx-factory <STR>               Changes the function called when compiling JSX elements using the classic JSX runtime") catch unreachable,
        clap.parseParam("--jsx-fragment <STR>              Changes the function called when compiling JSX fragments") catch unreachable,
        clap.parseParam("--jsx-import-source <STR>         Declares the module specifier to be used for importing the jsx and jsxs factory functions. Default: \"react\"") catch unreachable,
        clap.parseParam("--jsx-runtime <STR>               \"automatic\" (default) or \"classic\"") catch unreachable,
    };
    const runtime_params_ = [_]ParamType{
        clap.parseParam("--watch                           Automatically restart the process on file change") catch unreachable,
        clap.parseParam("--hot                             Enable auto reload in the Bun runtime, test runner, or bundler") catch unreachable,
        clap.parseParam("--no-clear-screen                 Disable clearing the terminal screen on reload when --hot or --watch is enabled") catch unreachable,
        clap.parseParam("--smol                            Use less memory, but run garbage collection more often") catch unreachable,
        clap.parseParam("-r, --preload <STR>...            Import a module before other modules are loaded") catch unreachable,
        clap.parseParam("--inspect <STR>?                  Activate Bun's debugger") catch unreachable,
        clap.parseParam("--inspect-wait <STR>?             Activate Bun's debugger, wait for a connection before executing") catch unreachable,
        clap.parseParam("--inspect-brk <STR>?              Activate Bun's debugger, set breakpoint on first line of code and wait") catch unreachable,
        clap.parseParam("--if-present                      Exit without an error if the entrypoint does not exist") catch unreachable,
        clap.parseParam("--no-install                      Disable auto install in the Bun runtime") catch unreachable,
        clap.parseParam("--install <STR>                   Configure auto-install behavior. One of \"auto\" (default, auto-installs when no node_modules), \"fallback\" (missing packages only), \"force\" (always).") catch unreachable,
        clap.parseParam("-i                                Auto-install dependencies during execution. Equivalent to --install=fallback.") catch unreachable,
        clap.parseParam("-e, --eval <STR>                  Evaluate argument as a script") catch unreachable,
        clap.parseParam("--print <STR>                     Evaluate argument as a script and print the result") catch unreachable,
        clap.parseParam("--prefer-offline                  Skip staleness checks for packages in the Bun runtime and resolve from disk") catch unreachable,
        clap.parseParam("--prefer-latest                   Use the latest matching versions of packages in the Bun runtime, always checking npm") catch unreachable,
        clap.parseParam("-p, --port <STR>                  Set the default port for Bun.serve") catch unreachable,
        clap.parseParam("-u, --origin <STR>") catch unreachable,
        clap.parseParam("--conditions <STR>...             Pass custom conditions to resolve") catch unreachable,
    };

    const auto_or_run_params = [_]ParamType{
        clap.parseParam("--filter <STR>...                 Run a script in all workspace packages matching the pattern") catch unreachable,
        clap.parseParam("-b, --bun                         Force a script or package to use Bun's runtime instead of Node.js (via symlinking node)") catch unreachable,
        clap.parseParam("--shell <STR>                     Control the shell used for package.json scripts. Supports either 'bun' or 'system'") catch unreachable,
    };

    const auto_only_params = [_]ParamType{
        // clap.parseParam("--all") catch unreachable,
        clap.parseParam("--silent                          Don't print the script command") catch unreachable,
        clap.parseParam("-v, --version                     Print version and exit") catch unreachable,
        clap.parseParam("--revision                        Print version with revision and exit") catch unreachable,
    } ++ auto_or_run_params;
    pub const auto_params = auto_only_params ++ runtime_params_ ++ transpiler_params_ ++ base_params_;

    const run_only_params = [_]ParamType{
        clap.parseParam("--silent                          Don't print the script command") catch unreachable,
    } ++ auto_or_run_params;
    pub const run_params = run_only_params ++ runtime_params_ ++ transpiler_params_ ++ base_params_;

    const bunx_commands = [_]ParamType{
        clap.parseParam("-b, --bun                         Force a script or package to use Bun's runtime instead of Node.js (via symlinking node)") catch unreachable,
    } ++ auto_only_params;

    const build_only_params = [_]ParamType{
        clap.parseParam("--compile                        Generate a standalone Bun executable containing your bundled code") catch unreachable,
        clap.parseParam("--watch                          Automatically restart the process on file change") catch unreachable,
        clap.parseParam("--no-clear-screen                Disable clearing the terminal screen on reload when --watch is enabled") catch unreachable,
        clap.parseParam("--target <STR>                   The intended execution environment for the bundle. \"browser\", \"bun\" or \"node\"") catch unreachable,
        clap.parseParam("--outdir <STR>                   Default to \"dist\" if multiple files") catch unreachable,
        clap.parseParam("--outfile <STR>                   Write to a file") catch unreachable,
        clap.parseParam("--sourcemap <STR>?               Build with sourcemaps - 'inline', 'external', or 'none'") catch unreachable,
        clap.parseParam("--format <STR>                   Specifies the module format to build to. Only \"esm\" is supported.") catch unreachable,
        clap.parseParam("--root <STR>                     Root directory used for multiple entry points") catch unreachable,
        clap.parseParam("--splitting                      Enable code splitting") catch unreachable,
        clap.parseParam("--public-path <STR>              A prefix to be appended to any import paths in bundled code") catch unreachable,
        clap.parseParam("-e, --external <STR>...          Exclude module from transpilation (can use * wildcards). ex: -e react") catch unreachable,
        clap.parseParam("--entry-naming <STR>             Customize entry point filenames. Defaults to \"[dir]/[name].[ext]\"") catch unreachable,
        clap.parseParam("--chunk-naming <STR>             Customize chunk filenames. Defaults to \"[name]-[hash].[ext]\"") catch unreachable,
        clap.parseParam("--asset-naming <STR>             Customize asset filenames. Defaults to \"[name]-[hash].[ext]\"") catch unreachable,
        clap.parseParam("--server-components              Enable React Server Components (experimental)") catch unreachable,
        clap.parseParam("--no-bundle                      Transpile file only, do not bundle") catch unreachable,
        clap.parseParam("--minify                         Enable all minification flags") catch unreachable,
        clap.parseParam("--minify-syntax                  Minify syntax and inline data") catch unreachable,
        clap.parseParam("--minify-whitespace              Minify whitespace") catch unreachable,
        clap.parseParam("--minify-identifiers              Minify identifiers") catch unreachable,
        clap.parseParam("--dump-environment-variables") catch unreachable,
        clap.parseParam("--conditions <STR>...            Pass custom conditions to resolve") catch unreachable,
    };
    pub const build_params = build_only_params ++ transpiler_params_ ++ base_params_;

    // TODO: update test completions
    const test_only_params = [_]ParamType{
        clap.parseParam("--timeout <NUMBER>               Set the per-test timeout in milliseconds, default is 5000.") catch unreachable,
        clap.parseParam("-u, --update-snapshots           Update snapshot files") catch unreachable,
        clap.parseParam("--rerun-each <NUMBER>            Re-run each test file <NUMBER> times, helps catch certain bugs") catch unreachable,
        clap.parseParam("--only                           Only run tests that are marked with \"test.only()\"") catch unreachable,
        clap.parseParam("--todo                           Include tests that are marked with \"test.todo()\"") catch unreachable,
        clap.parseParam("--coverage                       Generate a coverage profile") catch unreachable,
        clap.parseParam("--coverage-reporter <STR>...     Report coverage in 'text' and/or 'lcov'. Defaults to 'text'.") catch unreachable,
        clap.parseParam("--coverage-dir <STR>             Directory for coverage files. Defaults to 'coverage'.") catch unreachable,
        clap.parseParam("--bail <NUMBER>?                 Exit the test suite after <NUMBER> failures. If you do not specify a number, it defaults to 1.") catch unreachable,
        clap.parseParam("-t, --test-name-pattern <STR>    Run only tests with a name that matches the given regex.") catch unreachable,
    };
    pub const test_params = test_only_params ++ runtime_params_ ++ transpiler_params_ ++ base_params_;

    pub fn loadConfigPath(allocator: std.mem.Allocator, auto_loaded: bool, config_path: [:0]const u8, ctx: Command.Context, comptime cmd: Command.Tag) !void {
<<<<<<< HEAD
        var config_file = switch (bun.sys.openA(config_path, std.os.O.RDONLY, 0)) {

=======
        var config_file = switch (bun.sys.openA(config_path, bun.O.RDONLY, 0)) {
>>>>>>> 8a3f882e
            .result => |fd| fd.asFile(),
            .err => |err| {
                if (auto_loaded) return;
                Output.prettyErrorln("{}\nwhile opening config \"{s}\"", .{
                    err,
                    config_path,
                });
                Global.exit(1);
            },
        };

        defer config_file.close();
        const contents = config_file.readToEndAlloc(allocator, std.math.maxInt(usize)) catch |err| {
            if (auto_loaded) return;
            Output.prettyErrorln("<r><red>error<r>: {s} reading config \"{s}\"", .{
                @errorName(err),
                config_path,
            });
            Global.exit(1);
        };

        js_ast.Stmt.Data.Store.create();
        js_ast.Expr.Data.Store.create();
        defer {
            js_ast.Stmt.Data.Store.reset();
            js_ast.Expr.Data.Store.reset();
        }
        const original_level = ctx.log.level;
        defer {
            ctx.log.level = original_level;
        }
        ctx.log.level = logger.Log.Level.warn;
        try Bunfig.parse(allocator, logger.Source.initPathString(bun.asByteSlice(config_path), contents), ctx, cmd);
    }

    fn getHomeConfigPath(buf: *bun.PathBuffer) ?[:0]const u8 {
        if (bun.getenvZ("XDG_CONFIG_HOME") orelse bun.getenvZ(bun.DotEnv.home_env)) |data_dir| {
            var paths = [_]string{".bunfig.toml"};
            return resolve_path.joinAbsStringBufZ(data_dir, buf, &paths, .auto);
        }

        return null;
    }
    pub fn loadConfig(allocator: std.mem.Allocator, user_config_path_: ?string, ctx: Command.Context, comptime cmd: Command.Tag) !void {
        var config_buf: bun.PathBuffer = undefined;
        if (comptime cmd.readGlobalConfig()) {
            if (!ctx.has_loaded_global_config) {
                ctx.has_loaded_global_config = true;

                if (getHomeConfigPath(&config_buf)) |path| {
                    try loadConfigPath(allocator, true, path, ctx, comptime cmd);
                }
            }
        }

        var config_path_: []const u8 = user_config_path_ orelse "";

        var auto_loaded: bool = false;
        if (config_path_.len == 0 and (user_config_path_ != null or
            Command.Tag.always_loads_config.get(cmd) or
            (cmd == .AutoCommand and
            // "bun"
            (ctx.positionals.len == 0 or
            // "bun file.js"
            ctx.positionals.len > 0 and options.defaultLoaders.has(std.fs.path.extension(ctx.positionals[0]))))))
        {
            config_path_ = "bunfig.toml";
            auto_loaded = true;
        }

        if (config_path_.len == 0) {
            return;
        }
        defer ctx.debug.loaded_bunfig = true;
        var config_path: [:0]u8 = undefined;
        if (config_path_[0] == '/') {
            @memcpy(config_buf[0..config_path_.len], config_path_);
            config_buf[config_path_.len] = 0;
            config_path = config_buf[0..config_path_.len :0];
        } else {
            if (ctx.args.absolute_working_dir == null) {
                var secondbuf: bun.PathBuffer = undefined;
                const cwd = bun.getcwd(&secondbuf) catch return;

                ctx.args.absolute_working_dir = try allocator.dupe(u8, cwd);
            }

            var parts = [_]string{ ctx.args.absolute_working_dir.?, config_path_ };
            config_path_ = resolve_path.joinAbsStringBuf(
                ctx.args.absolute_working_dir.?,
                &config_buf,
                &parts,
                .auto,
            );
            config_buf[config_path_.len] = 0;
            config_path = config_buf[0..config_path_.len :0];
        }

        try loadConfigPath(allocator, auto_loaded, config_path, ctx, comptime cmd);
    }

    pub fn loadConfigWithCmdArgs(
        comptime cmd: Command.Tag,
        allocator: std.mem.Allocator,
        args: clap.Args(clap.Help, cmd.params()),
        ctx: Command.Context,
    ) !void {
        return try loadConfig(allocator, args.option("--config"), ctx, comptime cmd);
    }

    pub fn parse(allocator: std.mem.Allocator, ctx: Command.Context, comptime cmd: Command.Tag) !Api.TransformOptions {
        var diag = clap.Diagnostic{};
        const params_to_parse = comptime cmd.params();

        var args = clap.parse(clap.Help, params_to_parse, .{
            .diagnostic = &diag,
            .allocator = allocator,
            .stop_after_positional_at = switch (cmd) {
                .RunCommand => 2,
                .AutoCommand, .RunAsNodeCommand => 1,
                else => 0,
            },
        }) catch |err| {
            // Report useful error and exit
            diag.report(Output.errorWriter(), err) catch {};
            cmd.printHelp(false);
            Global.exit(1);
        };

        const print_help = args.flag("--help");
        if (print_help) {
            cmd.printHelp(true);
            Output.flush();
            Global.exit(0);
        }

        if (cmd == .AutoCommand) {
            if (args.flag("--version")) {
                printVersionAndExit();
            }

            if (args.flag("--revision")) {
                printRevisionAndExit();
            }
        }

        if (builtin.have_error_return_tracing) {
            if (args.flag("--verbose-error-trace")) {
                bun.crash_handler.verbose_error_trace = true;
            }
        }

        var cwd: []u8 = undefined;
        if (args.option("--cwd")) |cwd_arg| {
            cwd = brk: {
                var outbuf: bun.PathBuffer = undefined;
                const out = bun.path.joinAbs(try bun.getcwd(&outbuf), .loose, cwd_arg);
                bun.sys.chdir(out).unwrap() catch |err| {
                    Output.err(err, "Could not change directory to \"{s}\"\n", .{cwd_arg});
                    Global.exit(1);
                };
                break :brk try allocator.dupe(u8, out);
            };
        } else {
            cwd = try bun.getcwdAlloc(allocator);
        }

        if (cmd == .RunCommand or cmd == .AutoCommand) {
            ctx.filters = args.options("--filter");
        }

        if (cmd == .TestCommand) {
            if (args.option("--timeout")) |timeout_ms| {
                if (timeout_ms.len > 0) {
                    ctx.test_options.default_timeout_ms = std.fmt.parseInt(u32, timeout_ms, 10) catch {
                        Output.prettyErrorln("<r><red>error<r>: Invalid timeout: \"{s}\"", .{timeout_ms});
                        Global.exit(1);
                    };
                }
            }

            if (!ctx.test_options.coverage.enabled) {
                ctx.test_options.coverage.enabled = args.flag("--coverage");
            }

            if (args.options("--coverage-reporter").len > 0) {
                ctx.test_options.coverage.reporters = .{ .text = false, .lcov = false };
                for (args.options("--coverage-reporter")) |reporter| {
                    if (bun.strings.eqlComptime(reporter, "text")) {
                        ctx.test_options.coverage.reporters.text = true;
                    } else if (bun.strings.eqlComptime(reporter, "lcov")) {
                        ctx.test_options.coverage.reporters.lcov = true;
                    } else {
                        Output.prettyErrorln("<r><red>error<r>: --coverage-reporter received invalid reporter: \"{s}\"", .{reporter});
                        Global.exit(1);
                    }
                }
            }

            if (args.option("--coverage-dir")) |dir| {
                ctx.test_options.coverage.reports_directory = dir;
            }

            if (args.option("--bail")) |bail| {
                if (bail.len > 0) {
                    ctx.test_options.bail = std.fmt.parseInt(u32, bail, 10) catch |e| {
                        Output.prettyErrorln("<r><red>error<r>: --bail expects a number: {s}", .{@errorName(e)});
                        Global.exit(1);
                    };

                    if (ctx.test_options.bail == 0) {
                        Output.prettyErrorln("<r><red>error<r>: --bail expects a number greater than 0", .{});
                        Global.exit(1);
                    }
                } else {
                    ctx.test_options.bail = 1;
                }
            }
            if (args.option("--rerun-each")) |repeat_count| {
                if (repeat_count.len > 0) {
                    ctx.test_options.repeat_count = std.fmt.parseInt(u32, repeat_count, 10) catch |e| {
                        Output.prettyErrorln("<r><red>error<r>: --rerun-each expects a number: {s}", .{@errorName(e)});
                        Global.exit(1);
                    };
                }
            }
            if (args.option("--test-name-pattern")) |namePattern| {
                const regex = RegularExpression.init(bun.String.fromBytes(namePattern), RegularExpression.Flags.none) catch {
                    Output.prettyErrorln(
                        "<r><red>error<r>: --test-name-pattern expects a valid regular expression but received {}",
                        .{
                            bun.fmt.QuotedFormatter{
                                .text = namePattern,
                            },
                        },
                    );
                    Global.exit(1);
                };
                ctx.test_options.test_filter_regex = regex;
            }
            ctx.test_options.update_snapshots = args.flag("--update-snapshots");
            ctx.test_options.run_todo = args.flag("--todo");
            ctx.test_options.only = args.flag("--only");
        }

        ctx.args.absolute_working_dir = cwd;
        ctx.positionals = args.positionals();

        if (comptime Command.Tag.loads_config.get(cmd)) {
            try loadConfigWithCmdArgs(cmd, allocator, args, ctx);
        }

        var opts: Api.TransformOptions = ctx.args;

        const defines_tuple = try DefineColonList.resolve(allocator, args.options("--define"));

        if (defines_tuple.keys.len > 0) {
            opts.define = .{
                .keys = defines_tuple.keys,
                .values = defines_tuple.values,
            };
        }

        const loader_tuple = try LoaderColonList.resolve(allocator, args.options("--loader"));

        if (loader_tuple.keys.len > 0) {
            opts.loaders = .{
                .extensions = loader_tuple.keys,
                .loaders = loader_tuple.values,
            };
        }

        opts.tsconfig_override = if (args.option("--tsconfig-override")) |ts|
            (Arguments.readFile(allocator, cwd, ts) catch |err| fileReadError(err, Output.errorStream(), ts, "tsconfig.json"))
        else
            null;

        opts.serve = false; // TODO
        opts.main_fields = args.options("--main-fields");
        // we never actually supported inject.
        // opts.inject = args.options("--inject");
        opts.env_files = args.options("--env-file");
        opts.extension_order = args.options("--extension-order");

        ctx.passthrough = args.remaining();

        if (cmd == .AutoCommand or cmd == .RunCommand or cmd == .BuildCommand) {
            if (args.options("--conditions").len > 0) {
                opts.conditions = args.options("--conditions");
            }
        }

        // runtime commands
        if (cmd == .AutoCommand or cmd == .RunCommand or cmd == .TestCommand or cmd == .RunAsNodeCommand) {
            const preloads = args.options("--preload");

            if (args.flag("--hot")) {
                ctx.debug.hot_reload = .hot;
                if (args.flag("--no-clear-screen")) {
                    bun.DotEnv.Loader.has_no_clear_screen_cli_flag = true;
                }
            } else if (args.flag("--watch")) {
                ctx.debug.hot_reload = .watch;

                // Windows applies this to the watcher child process.
                // The parent process is unable to re-launch itself
                if (!bun.Environment.isWindows)
                    bun.auto_reload_on_crash = true;

                if (args.flag("--no-clear-screen")) {
                    bun.DotEnv.Loader.has_no_clear_screen_cli_flag = true;
                }
            }

            if (args.option("--origin")) |origin| {
                opts.origin = origin;
            }

            if (args.option("--port")) |port_str| {
                if (comptime cmd == .RunAsNodeCommand) {
                    // TODO: prevent `node --port <script>` from working
                    ctx.runtime_options.eval.script = port_str;
                    ctx.runtime_options.eval.eval_and_print = true;
                } else {
                    opts.port = std.fmt.parseInt(u16, port_str, 10) catch {
                        Output.errGeneric("Invalid value for --port: \"{s}\". Must be a number\n", .{port_str});
                        Output.note("To evaluate TypeScript here, use 'bun --print'", .{});
                        Global.exit(1);
                    };
                }
            }

            ctx.debug.offline_mode_setting = if (args.flag("--prefer-offline"))
                Bunfig.OfflineMode.offline
            else if (args.flag("--prefer-latest"))
                Bunfig.OfflineMode.latest
            else
                Bunfig.OfflineMode.online;

            if (args.flag("--no-install")) {
                ctx.debug.global_cache = .disable;
            } else if (args.flag("-i")) {
                ctx.debug.global_cache = .fallback;
            } else if (args.option("--install")) |enum_value| {
                // -i=auto --install=force, --install=disable
                if (options.GlobalCache.Map.get(enum_value)) |result| {
                    ctx.debug.global_cache = result;
                    // -i, --install
                } else if (enum_value.len == 0) {
                    ctx.debug.global_cache = options.GlobalCache.force;
                } else {
                    Output.errGeneric("Invalid value for --install: \"{s}\". Must be either \"auto\", \"fallback\", \"force\", or \"disable\"\n", .{enum_value});
                    Global.exit(1);
                }
            }

            if (ctx.preloads.len > 0 and preloads.len > 0) {
                var all = std.ArrayList(string).initCapacity(ctx.allocator, ctx.preloads.len + preloads.len) catch unreachable;
                all.appendSliceAssumeCapacity(ctx.preloads);
                all.appendSliceAssumeCapacity(preloads);
                ctx.preloads = all.items;
            } else if (preloads.len > 0) {
                ctx.preloads = preloads;
            }

            if (args.option("--print")) |script| {
                ctx.runtime_options.eval.script = script;
                ctx.runtime_options.eval.eval_and_print = true;
            } else if (args.option("--eval")) |script| {
                ctx.runtime_options.eval.script = script;
            }
            ctx.runtime_options.if_present = args.flag("--if-present");
            ctx.runtime_options.smol = args.flag("--smol");
            if (args.option("--inspect")) |inspect_flag| {
                ctx.runtime_options.debugger = if (inspect_flag.len == 0)
                    Command.Debugger{ .enable = .{} }
                else
                    Command.Debugger{ .enable = .{
                        .path_or_port = inspect_flag,
                    } };

                bun.JSC.RuntimeTranspilerCache.is_disabled = true;
            } else if (args.option("--inspect-wait")) |inspect_flag| {
                ctx.runtime_options.debugger = if (inspect_flag.len == 0)
                    Command.Debugger{ .enable = .{
                        .wait_for_connection = true,
                    } }
                else
                    Command.Debugger{ .enable = .{
                        .path_or_port = inspect_flag,
                        .wait_for_connection = true,
                    } };

                bun.JSC.RuntimeTranspilerCache.is_disabled = true;
            } else if (args.option("--inspect-brk")) |inspect_flag| {
                ctx.runtime_options.debugger = if (inspect_flag.len == 0)
                    Command.Debugger{ .enable = .{
                        .wait_for_connection = true,
                        .set_breakpoint_on_first_line = true,
                    } }
                else
                    Command.Debugger{ .enable = .{
                        .path_or_port = inspect_flag,
                        .wait_for_connection = true,
                        .set_breakpoint_on_first_line = true,
                    } };

                bun.JSC.RuntimeTranspilerCache.is_disabled = true;
            }
        }

        if (opts.port != null and opts.origin == null) {
            opts.origin = try std.fmt.allocPrint(allocator, "http://localhost:{d}/", .{opts.port.?});
        }

        const output_dir: ?string = null;
        const output_file: ?string = null;

        if (cmd == .BuildCommand) {
            ctx.bundler_options.transform_only = args.flag("--no-bundle");

            if (args.option("--public-path")) |public_path| {
                ctx.bundler_options.public_path = public_path;
            }

            const minify_flag = args.flag("--minify");
            ctx.bundler_options.minify_syntax = minify_flag or args.flag("--minify-syntax");
            ctx.bundler_options.minify_whitespace = minify_flag or args.flag("--minify-whitespace");
            ctx.bundler_options.minify_identifiers = minify_flag or args.flag("--minify-identifiers");

            if (args.options("--external").len > 0) {
                var externals = try allocator.alloc([]u8, args.options("--external").len);
                for (args.options("--external"), 0..) |external, i| {
                    externals[i] = @constCast(external);
                }
                opts.external = externals;
            }

            const TargetMatcher = strings.ExactSizeMatcher(8);
            if (args.option("--target")) |_target| brk: {
                if (comptime cmd == .BuildCommand) {
                    if (args.flag("--compile")) {
                        if (_target.len > 4 and strings.hasPrefixComptime(_target, "bun-")) {
                            ctx.bundler_options.compile_target = Cli.CompileTarget.from(_target[3..]);
                            if (!ctx.bundler_options.compile_target.isSupported()) {
                                Output.errGeneric("Unsupported compile target: {}\n", .{ctx.bundler_options.compile_target});
                                Global.exit(1);
                            }
                            opts.target = .bun;
                            break :brk;
                        }
                    }
                }

                opts.target = opts.target orelse switch (TargetMatcher.match(_target)) {
                    TargetMatcher.case("browser") => Api.Target.browser,
                    TargetMatcher.case("node") => Api.Target.node,
                    TargetMatcher.case("macro") => if (cmd == .BuildCommand) Api.Target.bun_macro else Api.Target.bun,
                    TargetMatcher.case("bun") => Api.Target.bun,
                    else => invalidTarget(&diag, _target),
                };

                if (opts.target.? == .bun)
                    ctx.debug.run_in_bun = opts.target.? == .bun;
            }

            if (args.flag("--watch")) {
                ctx.debug.hot_reload = .watch;
                bun.auto_reload_on_crash = true;

                if (args.flag("--no-clear-screen")) {
                    bun.DotEnv.Loader.has_no_clear_screen_cli_flag = true;
                }
            }

            if (args.flag("--compile")) {
                ctx.bundler_options.compile = true;
            }

            if (args.option("--outdir")) |outdir| {
                if (outdir.len > 0) {
                    ctx.bundler_options.outdir = outdir;
                }
            } else if (args.option("--outfile")) |outfile| {
                if (outfile.len > 0) {
                    ctx.bundler_options.outfile = outfile;
                }
            }

            if (args.option("--root")) |root_dir| {
                if (root_dir.len > 0) {
                    ctx.bundler_options.root_dir = root_dir;
                }
            }

            if (args.option("--format")) |format_str| {
                const format = options.Format.fromString(format_str) orelse {
                    Output.prettyErrorln("<r><red>error<r>: Invalid format - must be esm, cjs, or iife", .{});
                    Global.crash();
                };
                switch (format) {
                    .esm => {},
                    else => {
                        Output.prettyErrorln("<r><red>error<r>: Formats besides 'esm' are not implemented", .{});
                        Global.crash();
                    },
                }
            }

            if (args.flag("--splitting")) {
                ctx.bundler_options.code_splitting = true;
            }

            if (args.option("--entry-naming")) |entry_naming| {
                ctx.bundler_options.entry_naming = try strings.concat(allocator, &.{ "./", bun.strings.removeLeadingDotSlash(entry_naming) });
            }

            if (args.option("--chunk-naming")) |chunk_naming| {
                ctx.bundler_options.chunk_naming = try strings.concat(allocator, &.{ "./", bun.strings.removeLeadingDotSlash(chunk_naming) });
            }

            if (args.option("--asset-naming")) |asset_naming| {
                ctx.bundler_options.asset_naming = try strings.concat(allocator, &.{ "./", bun.strings.removeLeadingDotSlash(asset_naming) });
            }

            if (comptime FeatureFlags.react_server_components) {
                if (args.flag("--server-components")) {
                    ctx.bundler_options.react_server_components = true;
                }
            }

            if (args.option("--sourcemap")) |setting| {
                if (setting.len == 0) {
                    // In the future, Bun is going to make this default to .linked
                    opts.source_map = if (bun.FeatureFlags.breaking_changes_1_2)
                        .linked
                    else
                        .@"inline";
                } else if (strings.eqlComptime(setting, "inline")) {
                    opts.source_map = .@"inline";
                } else if (strings.eqlComptime(setting, "none")) {
                    opts.source_map = .none;
                } else if (strings.eqlComptime(setting, "external")) {
                    opts.source_map = .external;
                } else if (strings.eqlComptime(setting, "linked")) {
                    opts.source_map = .linked;
                } else {
                    Output.prettyErrorln("<r><red>error<r>: Invalid sourcemap setting: \"{s}\"", .{setting});
                    Global.crash();
                }
            }
        }

        if (opts.entry_points.len == 0) {
            var entry_points = ctx.positionals;

            switch (comptime cmd) {
                .BuildCommand => {
                    if (entry_points.len > 0 and (strings.eqlComptime(
                        entry_points[0],
                        "build",
                    ) or strings.eqlComptime(entry_points[0], "bun"))) {
                        var out_entry = entry_points[1..];
                        for (entry_points, 0..) |entry, i| {
                            if (entry.len > 0) {
                                out_entry = out_entry[i..];
                                break;
                            }
                        }
                        entry_points = out_entry;
                    }
                },
                .RunCommand => {
                    if (entry_points.len > 0 and (strings.eqlComptime(
                        entry_points[0],
                        "run",
                    ) or strings.eqlComptime(
                        entry_points[0],
                        "r",
                    ))) {
                        entry_points = entry_points[1..];
                    }
                },
                else => {},
            }

            opts.entry_points = entry_points;
        }

        const jsx_factory = args.option("--jsx-factory");
        const jsx_fragment = args.option("--jsx-fragment");
        const jsx_import_source = args.option("--jsx-import-source");
        const jsx_runtime = args.option("--jsx-runtime");
        const react_fast_refresh = true;

        if (cmd == .AutoCommand or cmd == .RunCommand) {
            // "run.silent" in bunfig.toml
            if (args.flag("--silent")) {
                ctx.debug.silent = true;
            }

            if (opts.define) |define| {
                if (define.keys.len > 0)
                    bun.JSC.RuntimeTranspilerCache.is_disabled = true;
            }
        }

        if (cmd == .RunCommand or cmd == .AutoCommand or cmd == .BunxCommand) {
            // "run.bun" in bunfig.toml
            if (args.flag("--bun")) {
                ctx.debug.run_in_bun = true;
            }
        }

        opts.resolve = Api.ResolveMode.lazy;

        if (jsx_factory != null or
            jsx_fragment != null or
            jsx_import_source != null or
            jsx_runtime != null or
            !react_fast_refresh)
        {
            var default_factory = "".*;
            var default_fragment = "".*;
            var default_import_source = "".*;
            if (opts.jsx == null) {
                opts.jsx = Api.Jsx{
                    .factory = (jsx_factory orelse &default_factory),
                    .fragment = (jsx_fragment orelse &default_fragment),
                    .import_source = (jsx_import_source orelse &default_import_source),
                    .runtime = if (jsx_runtime) |runtime| try resolve_jsx_runtime(runtime) else Api.JsxRuntime.automatic,
                    .development = false,
                    .react_fast_refresh = react_fast_refresh,
                };
            } else {
                opts.jsx = Api.Jsx{
                    .factory = (jsx_factory orelse opts.jsx.?.factory),
                    .fragment = (jsx_fragment orelse opts.jsx.?.fragment),
                    .import_source = (jsx_import_source orelse opts.jsx.?.import_source),
                    .runtime = if (jsx_runtime) |runtime| try resolve_jsx_runtime(runtime) else opts.jsx.?.runtime,
                    .development = false,
                    .react_fast_refresh = react_fast_refresh,
                };
            }
        }

        if (cmd == .BuildCommand) {
            if (opts.entry_points.len == 0 and opts.framework == null) {
                Output.prettyErrorln("<r><b>bun build <r><d>v" ++ Global.package_json_version_with_sha ++ "<r>", .{});
                Output.prettyError("<r><red>error: Missing entrypoints. What would you like to bundle?<r>\n\n", .{});
                Output.flush();
                Output.pretty("Usage:\n  <d>$<r> <b><green>bun build<r> \\<entrypoint\\> [...\\<entrypoints\\>] <cyan>[...flags]<r>  \n", .{});
                Output.pretty("\nTo see full documentation:\n  <d>$<r> <b><green>bun build<r> --help\n", .{});
                Output.flush();
                Global.exit(1);
            }
        }

        if (opts.log_level) |log_level| {
            logger.Log.default_log_level = switch (log_level) {
                .debug => logger.Log.Level.debug,
                .err => logger.Log.Level.err,
                .warn => logger.Log.Level.warn,
                else => logger.Log.Level.err,
            };
            ctx.log.level = logger.Log.default_log_level;
        }

        if (args.flag("--no-macros")) {
            ctx.debug.macros = .{ .disable = {} };
        }

        opts.output_dir = output_dir;
        if (output_file != null)
            ctx.debug.output_file = output_file.?;

        if (cmd == .RunCommand or cmd == .AutoCommand) {
            if (args.option("--shell")) |shell| {
                if (strings.eqlComptime(shell, "bun")) {
                    ctx.debug.use_system_shell = false;
                } else if (strings.eqlComptime(shell, "system")) {
                    ctx.debug.use_system_shell = true;
                } else {
                    Output.errGeneric("Expected --shell to be one of 'bun' or 'system'. Received: \"{s}\"", .{shell});
                    Global.exit(1);
                }
            }
        }

        return opts;
    }
};

const AutoCommand = struct {
    pub fn exec(allocator: std.mem.Allocator) !void {
        try HelpCommand.execWithReason(allocator, .invalid_command);
    }
};
const InitCommand = @import("./cli/init_command.zig").InitCommand;

pub const HelpCommand = struct {
    pub fn exec(allocator: std.mem.Allocator) !void {
        @setCold(true);
        execWithReason(allocator, .explicit);
    }

    pub const Reason = enum {
        explicit,
        invalid_command,
    };

    // someone will get mad at me for this
    pub const packages_to_remove_filler = [_]string{
        "moment",
        "underscore",
        "jquery",
        "backbone",
        "redux",
        "browserify",
        "webpack",
        "left-pad",
        "is-array",
        "babel-core",
        "@parcel/core",
    };

    pub const packages_to_add_filler = [_]string{
        "elysia",
        "@shumai/shumai",
        "hono",
        "react",
        "lyra",
        "@remix-run/dev",
        "@evan/duckdb",
        "@zarfjs/zarf",
        "zod",
        "tailwindcss",
    };

    pub const packages_to_x_filler = [_]string{
        "bun-repl",
        "next",
        "vite",
        "prisma",
        "nuxi",
        "prettier",
        "eslint",
    };

    pub const packages_to_create_filler = [_]string{
        "next-app",
        "vite",
        "astro",
        "svelte",
        "elysia",
    };

    // the spacing between commands here is intentional
    pub const cli_helptext_fmt =
        \\<b>Usage:<r> <b>bun \<command\> <cyan>[...flags]<r> <b>[...args]<r>
        \\
        \\<b>Commands:<r>
        \\  <b><magenta>run<r>       <d>./my-script.ts<r>       Execute a file with Bun
        \\            <d>lint<r>                 Run a package.json script
        \\  <b><magenta>test<r>                           Run unit tests with Bun
        \\  <b><magenta>x<r>         <d>{s:<16}<r>     Execute a package binary (CLI), installing if needed <d>(bunx)<r>
        \\  <b><magenta>repl<r>                           Start a REPL session with Bun
        \\  <b><magenta>exec<r>                           Run a shell script directly with Bun
        \\
        \\  <b><blue>install<r>                        Install dependencies for a package.json <d>(bun i)<r>
        \\  <b><blue>add<r>       <d>{s:<16}<r>     Add a dependency to package.json <d>(bun a)<r>
        \\  <b><blue>remove<r>    <d>{s:<16}<r>     Remove a dependency from package.json <d>(bun rm)<r>
        \\  <b><blue>update<r>    <d>{s:<16}<r>     Update outdated dependencies
        \\  <b><blue>link<r>      <d>[\<package\>]<r>          Register or link a local npm package
        \\  <b><blue>unlink<r>                         Unregister a local npm package
        \\  <b><blue>patch <d>\<pkg\><r>                     Prepare a package for patching
        \\  <b><blue>pm <d>\<subcommand\><r>                Additional package management utilities
        \\
        \\  <b><yellow>build<r>     <d>./a.ts ./b.jsx<r>       Bundle TypeScript & JavaScript into a single file
        \\
        \\  <b><cyan>init<r>                           Start an empty Bun project from a blank template
        \\  <b><cyan>create<r>    <d>{s:<16}<r>     Create a new project from a template <d>(bun c)<r>
        \\  <b><cyan>upgrade<r>                        Upgrade to latest version of Bun.
        \\  <d>\<command\><r> <b><cyan>--help<r>               Print help text for command.
        \\
    ;
    const cli_helptext_footer =
        \\
        \\Learn more about Bun:            <magenta>https://bun.sh/docs<r>
        \\Join our Discord community:      <blue>https://bun.sh/discord<r>
        \\
    ;

    pub fn printWithReason(comptime reason: Reason, show_all_flags: bool) void {
        var rand_state = std.rand.DefaultPrng.init(@as(u64, @intCast(@max(std.time.milliTimestamp(), 0))));
        const rand = rand_state.random();

        const package_x_i = rand.uintAtMost(usize, packages_to_x_filler.len - 1);
        const package_add_i = rand.uintAtMost(usize, packages_to_add_filler.len - 1);
        const package_remove_i = rand.uintAtMost(usize, packages_to_remove_filler.len - 1);
        const package_create_i = rand.uintAtMost(usize, packages_to_create_filler.len - 1);

        const args = .{
            packages_to_x_filler[package_x_i],
            packages_to_add_filler[package_add_i],
            packages_to_remove_filler[package_remove_i],
            packages_to_add_filler[(package_add_i + 1) % packages_to_add_filler.len],
            packages_to_create_filler[package_create_i],
        };

        switch (reason) {
            .explicit => {
                Output.pretty(
                    "<r><b><magenta>Bun<r> is a fast JavaScript runtime, package manager, bundler, and test runner. <d>(" ++
                        Global.package_json_version_with_revision ++
                        ")<r>\n\n" ++
                        cli_helptext_fmt,
                    args,
                );
                if (show_all_flags) {
                    Output.pretty("\n<b>Flags:<r>", .{});

                    const flags = Arguments.runtime_params_ ++ Arguments.auto_only_params ++ Arguments.base_params_;
                    clap.simpleHelpBunTopLevel(comptime &flags);
                    Output.pretty("\n\n(more flags in <b>bun install --help<r>, <b>bun test --help<r>, and <b>bun build --help<r>)\n", .{});
                }
                Output.pretty(cli_helptext_footer, .{});
            },
            .invalid_command => Output.prettyError(
                "<r><red>Uh-oh<r> not sure what to do with that command.\n\n" ++ cli_helptext_fmt,
                args,
            ),
        }

        Output.flush();
    }

    pub fn execWithReason(_: std.mem.Allocator, comptime reason: Reason) void {
        @setCold(true);
        printWithReason(reason, false);

        if (reason == .invalid_command) {
            std.process.exit(1);
        }
        std.process.exit(0);
    }
};

pub const ReservedCommand = struct {
    pub fn exec(_: std.mem.Allocator) !void {
        @setCold(true);
        const command_name = bun.argv[1];
        Output.prettyError(
            \\<r><red>Uh-oh<r>. <b><yellow>bun {s}<r> is a subcommand reserved for future use by Bun.
            \\
            \\If you were trying to run a package.json script called {s}, use <b><magenta>bun run {s}<r>.
            \\
        , .{ command_name, command_name, command_name });
        Output.flush();
        std.process.exit(1);
    }
};

const AddCompletions = @import("./cli/add_completions.zig");

/// This is set `true` during `Command.which()` if argv0 is "node", in which the CLI is going
/// to pretend to be node.js by always choosing RunCommand with a relative filepath.
///
/// Examples of how this differs from bun alone:
/// - `node build`               -> `bun run ./build`
/// - `node scripts/postinstall` -> `bun run ./scripts/postinstall`
pub var pretend_to_be_node = false;

/// This is set `true` during `Command.which()` if argv0 is "bunx"
pub var is_bunx_exe = false;

pub const Command = struct {
    var script_name_buf: bun.PathBuffer = undefined;

    pub const DebugOptions = struct {
        dump_environment_variables: bool = false,
        dump_limits: bool = false,
        fallback_only: bool = false,
        silent: bool = false,
        hot_reload: HotReload = HotReload.none,
        global_cache: options.GlobalCache = .auto,
        offline_mode_setting: ?Bunfig.OfflineMode = null,
        run_in_bun: bool = false,
        loaded_bunfig: bool = false,
        /// Disables using bun.shell.Interpreter for `bun run`, instead spawning cmd.exe
        use_system_shell: bool = !bun.Environment.isWindows,

        // technical debt
        macros: MacroOptions = MacroOptions.unspecified,
        editor: string = "",
        package_bundle_map: bun.StringArrayHashMapUnmanaged(options.BundlePackage) = bun.StringArrayHashMapUnmanaged(options.BundlePackage){},

        test_directory: []const u8 = "",
        output_file: []const u8 = "",
    };

    pub const MacroOptions = union(enum) { unspecified: void, disable: void, map: MacroMap };

    pub const HotReload = enum {
        none,
        hot,
        watch,
    };

    pub const TestOptions = struct {
        default_timeout_ms: u32 = 5 * std.time.ms_per_s,
        update_snapshots: bool = false,
        repeat_count: u32 = 0,
        run_todo: bool = false,
        only: bool = false,
        bail: u32 = 0,
        coverage: TestCommand.CodeCoverageOptions = .{},
        test_filter_regex: ?*RegularExpression = null,
    };

    pub const Debugger = union(enum) {
        unspecified: void,
        enable: struct {
            path_or_port: []const u8 = "",
            wait_for_connection: bool = false,
            set_breakpoint_on_first_line: bool = false,
        },
    };

    pub const RuntimeOptions = struct {
        smol: bool = false,
        debugger: Debugger = .{ .unspecified = {} },
        if_present: bool = false,
        eval: struct {
            script: []const u8 = "",
            eval_and_print: bool = false,
        } = .{},
    };

    var global_cli_ctx: Context = undefined;

    var context_data: ContextData = ContextData{
        .args = std.mem.zeroes(Api.TransformOptions),
        .log = undefined,
        .start_time = 0,
        .allocator = undefined,
    };

    pub const init = ContextData.create;

    pub const ContextData = struct {
        start_time: i128,
        args: Api.TransformOptions,
        log: *logger.Log,
        allocator: std.mem.Allocator,
        positionals: []const string = &[_]string{},
        passthrough: []const string = &[_]string{},
        install: ?*Api.BunInstall = null,

        debug: DebugOptions = DebugOptions{},
        test_options: TestOptions = TestOptions{},
        bundler_options: BundlerOptions = BundlerOptions{},
        runtime_options: RuntimeOptions = RuntimeOptions{},

        filters: []const []const u8 = &[_][]const u8{},

        preloads: []const string = &[_]string{},
        has_loaded_global_config: bool = false,

        pub const BundlerOptions = struct {
            compile: bool = false,
            compile_target: Cli.CompileTarget = .{},

            outdir: []const u8 = "",
            outfile: []const u8 = "",
            root_dir: []const u8 = "",
            public_path: []const u8 = "",
            entry_naming: []const u8 = "[dir]/[name].[ext]",
            chunk_naming: []const u8 = "./[name]-[hash].[ext]",
            asset_naming: []const u8 = "./[name]-[hash].[ext]",
            react_server_components: bool = false,
            code_splitting: bool = false,
            transform_only: bool = false,
            minify_syntax: bool = false,
            minify_whitespace: bool = false,
            minify_identifiers: bool = false,
        };

        pub fn create(allocator: std.mem.Allocator, log: *logger.Log, comptime command: Command.Tag) anyerror!Context {
            Cli.cmd = command;
            global_cli_ctx = &context_data;
            global_cli_ctx.log = log;
            global_cli_ctx.start_time = start_time;
            global_cli_ctx.allocator = allocator;

            if (comptime Command.Tag.uses_global_options.get(command)) {
                global_cli_ctx.args = try Arguments.parse(allocator, global_cli_ctx, command);
            }

            if (comptime Environment.isWindows) {
                if (global_cli_ctx.debug.hot_reload == .watch) {
                    if (!bun.isWatcherChild()) {
                        // this is noreturn
                        bun.becomeWatcherManager(allocator);
                    } else {
                        bun.auto_reload_on_crash = true;
                    }
                }
            }

            return global_cli_ctx;
        }
    };
    pub const Context = *ContextData;

    // std.process.args allocates!
    const ArgsIterator = struct {
        buf: [][:0]const u8 = undefined,
        i: u32 = 0,

        pub fn next(this: *ArgsIterator) ?[]const u8 {
            if (this.buf.len <= this.i) {
                return null;
            }
            const i = this.i;
            this.i += 1;
            return this.buf[i];
        }

        pub fn skip(this: *ArgsIterator) bool {
            return this.next() != null;
        }
    };

    pub fn isBunX(argv0: []const u8) bool {
        if (Environment.isWindows) {
            return strings.endsWithComptime(argv0, "bunx.exe") or strings.endsWithComptime(argv0, "bunx");
        }
        return strings.endsWithComptime(argv0, "bunx");
    }

    pub fn isNode(argv0: []const u8) bool {
        if (Environment.isWindows) {
            return strings.endsWithComptime(argv0, "node.exe") or strings.endsWithComptime(argv0, "node");
        }
        return strings.endsWithComptime(argv0, "node");
    }

    pub fn which() Tag {
        var args_iter = ArgsIterator{ .buf = bun.argv };

        const argv0 = args_iter.next() orelse return .HelpCommand;

        if (isBunX(argv0)) {
            // if we are bunx, but NOT a symlink to bun. when we run `<self> install`, we dont
            // want to recursively run bunx. so this check lets us peek back into bun install.
            if (args_iter.next()) |next| {
                if (bun.strings.eqlComptime(next, "add") and
                    bun.getenvZ("BUN_INTERNAL_BUNX_INSTALL") != null)
                {
                    return .AddCommand;
                }
            }

            is_bunx_exe = true;
            return .BunxCommand;
        }

        if (isNode(argv0)) {
            @import("./deps/zig-clap/clap/streaming.zig").warn_on_unrecognized_flag = false;
            pretend_to_be_node = true;
            return .RunAsNodeCommand;
        }

        var next_arg = ((args_iter.next()) orelse return .AutoCommand);
        while (next_arg.len > 0 and next_arg[0] == '-' and !(next_arg.len > 1 and next_arg[1] == 'e')) {
            next_arg = ((args_iter.next()) orelse return .AutoCommand);
        }

        const first_arg_name = next_arg;
        const RootCommandMatcher = strings.ExactSizeMatcher(16);

        return switch (RootCommandMatcher.match(first_arg_name)) {
            RootCommandMatcher.case("init") => .InitCommand,
            RootCommandMatcher.case("build"), RootCommandMatcher.case("bun") => .BuildCommand,
            RootCommandMatcher.case("discord") => .DiscordCommand,
            RootCommandMatcher.case("upgrade") => .UpgradeCommand,
            RootCommandMatcher.case("completions") => .InstallCompletionsCommand,
            RootCommandMatcher.case("getcompletes") => .GetCompletionsCommand,
            RootCommandMatcher.case("link") => .LinkCommand,
            RootCommandMatcher.case("unlink") => .UnlinkCommand,
            RootCommandMatcher.case("x") => .BunxCommand,
            RootCommandMatcher.case("repl") => .ReplCommand,

            RootCommandMatcher.case("i"),
            RootCommandMatcher.case("install"),
            => brk: {
                for (args_iter.buf) |arg| {
                    if (arg.len > 0 and (strings.eqlComptime(arg, "-g") or strings.eqlComptime(arg, "--global"))) {
                        break :brk .AddCommand;
                    }
                }

                break :brk .InstallCommand;
            },
            RootCommandMatcher.case("c"), RootCommandMatcher.case("create") => .CreateCommand,

            RootCommandMatcher.case("test") => .TestCommand,

            RootCommandMatcher.case("pm") => .PackageManagerCommand,

            RootCommandMatcher.case("add"), RootCommandMatcher.case("a") => .AddCommand,

            RootCommandMatcher.case("update") => .UpdateCommand,
            RootCommandMatcher.case("patch") => .PatchCommand,
            RootCommandMatcher.case("patch-commit") => .PatchCommitCommand,

            RootCommandMatcher.case("r"),
            RootCommandMatcher.case("remove"),
            RootCommandMatcher.case("rm"),
            RootCommandMatcher.case("uninstall"),
            => .RemoveCommand,

            RootCommandMatcher.case("run") => .RunCommand,
            RootCommandMatcher.case("help") => .HelpCommand,

            RootCommandMatcher.case("exec") => .ExecCommand,

            // These are reserved for future use by Bun, so that someone
            // doing `bun deploy` to run a script doesn't accidentally break
            // when we add our actual command
            RootCommandMatcher.case("deploy") => .ReservedCommand,
            RootCommandMatcher.case("cloud") => .ReservedCommand,
            RootCommandMatcher.case("info") => .ReservedCommand,
            RootCommandMatcher.case("config") => .ReservedCommand,
            RootCommandMatcher.case("use") => .ReservedCommand,
            RootCommandMatcher.case("auth") => .ReservedCommand,
            RootCommandMatcher.case("login") => .ReservedCommand,
            RootCommandMatcher.case("logout") => .ReservedCommand,
            RootCommandMatcher.case("whoami") => .ReservedCommand,
            RootCommandMatcher.case("publish") => .ReservedCommand,
            RootCommandMatcher.case("prune") => .ReservedCommand,
            RootCommandMatcher.case("outdated") => .ReservedCommand,
            RootCommandMatcher.case("list") => .ReservedCommand,
            RootCommandMatcher.case("why") => .ReservedCommand,

            RootCommandMatcher.case("-e") => .AutoCommand,

            else => .AutoCommand,
        };
    }

    const default_completions_list = [_]string{
        "build",
        "install",
        "add",
        "run",
        "update",
        "link",
        "unlink",
        "remove",
        "create",
        "bun",
        "upgrade",
        "discord",
        "test",
        "pm",
        "x",
        "repl",
    };

    const reject_list = default_completions_list ++ [_]string{
        "build",
        "completions",
        "help",
    };

    pub fn start(allocator: std.mem.Allocator, log: *logger.Log) !void {
        if (comptime Environment.allow_assert) {
            if (bun.getenvZ("MI_VERBOSE") == null) {
                bun.Mimalloc.mi_option_set_enabled(.verbose, false);
            }
        }

        // bun build --compile entry point
        if (try bun.StandaloneModuleGraph.fromExecutable(bun.default_allocator)) |graph| {
            context_data = .{
                .args = std.mem.zeroes(Api.TransformOptions),
                .log = log,
                .start_time = start_time,
                .allocator = bun.default_allocator,
            };
            global_cli_ctx = &context_data;
            var ctx = global_cli_ctx;

            ctx.args.target = Api.Target.bun;
            if (bun.argv.len > 1) {
                ctx.passthrough = bun.argv[1..];
            } else {
                ctx.passthrough = &[_]string{};
            }

            try @import("./bun_js.zig").Run.bootStandalone(
                ctx,
                graph.entryPoint().name,
                graph,
            );
            return;
        }

        debug("argv: [{s}]", .{bun.fmt.fmtSlice(bun.argv, ", ")});

        const tag = which();

        switch (tag) {
            .DiscordCommand => return try DiscordCommand.exec(allocator),
            .HelpCommand => return try HelpCommand.exec(allocator),
            .ReservedCommand => return try ReservedCommand.exec(allocator),
            .InitCommand => return try InitCommand.exec(allocator, bun.argv),
            .BuildCommand => {
                if (comptime bun.fast_debug_build_mode and bun.fast_debug_build_cmd != .BuildCommand) unreachable;
                const ctx = try Command.init(allocator, log, .BuildCommand);
                try BuildCommand.exec(ctx);
            },
            .InstallCompletionsCommand => {
                if (comptime bun.fast_debug_build_mode and bun.fast_debug_build_cmd != .InstallCompletionsCommand) unreachable;
                try InstallCompletionsCommand.exec(allocator);
                return;
            },
            .InstallCommand => {
                if (comptime bun.fast_debug_build_mode and bun.fast_debug_build_cmd != .InstallCommand) unreachable;
                const ctx = try Command.init(allocator, log, .InstallCommand);

                try InstallCommand.exec(ctx);
                return;
            },
            .AddCommand => {
                if (comptime bun.fast_debug_build_mode and bun.fast_debug_build_cmd != .AddCommand) unreachable;
                const ctx = try Command.init(allocator, log, .AddCommand);

                try AddCommand.exec(ctx);
                return;
            },
            .UpdateCommand => {
                if (comptime bun.fast_debug_build_mode and bun.fast_debug_build_cmd != .UpdateCommand) unreachable;
                const ctx = try Command.init(allocator, log, .UpdateCommand);

                try UpdateCommand.exec(ctx);
                return;
            },
            .PatchCommand => {
                if (comptime bun.fast_debug_build_mode and bun.fast_debug_build_cmd != .PatchCommand) unreachable;
                const ctx = try Command.init(allocator, log, .PatchCommand);

                try PatchCommand.exec(ctx);
                return;
            },
            .PatchCommitCommand => {
                if (comptime bun.fast_debug_build_mode and bun.fast_debug_build_cmd != .PatchCommitCommand) unreachable;
                const ctx = try Command.init(allocator, log, .PatchCommitCommand);

                try PatchCommitCommand.exec(ctx);
                return;
            },
            .BunxCommand => {
                if (comptime bun.fast_debug_build_mode and bun.fast_debug_build_cmd != .BunxCommand) unreachable;
                const ctx = try Command.init(allocator, log, .BunxCommand);

                try BunxCommand.exec(ctx, bun.argv[if (is_bunx_exe) 0 else 1..]);
                return;
            },
            .ReplCommand => {
                // TODO: Put this in native code.
                if (comptime bun.fast_debug_build_mode and bun.fast_debug_build_cmd != .BunxCommand) unreachable;
                var ctx = try Command.init(allocator, log, .BunxCommand);
                ctx.debug.run_in_bun = true; // force the same version of bun used. fixes bun-debug for example
                var args = bun.argv[0..];
                args[1] = "bun-repl";
                try BunxCommand.exec(ctx, args);
                return;
            },
            .RemoveCommand => {
                if (comptime bun.fast_debug_build_mode and bun.fast_debug_build_cmd != .RemoveCommand) unreachable;
                const ctx = try Command.init(allocator, log, .RemoveCommand);

                try RemoveCommand.exec(ctx);
                return;
            },
            .LinkCommand => {
                if (comptime bun.fast_debug_build_mode and bun.fast_debug_build_cmd != .LinkCommand) unreachable;
                const ctx = try Command.init(allocator, log, .LinkCommand);

                try LinkCommand.exec(ctx);
                return;
            },
            .UnlinkCommand => {
                if (comptime bun.fast_debug_build_mode and bun.fast_debug_build_cmd != .UnlinkCommand) unreachable;
                const ctx = try Command.init(allocator, log, .UnlinkCommand);

                try UnlinkCommand.exec(ctx);
                return;
            },
            .PackageManagerCommand => {
                if (comptime bun.fast_debug_build_mode and bun.fast_debug_build_cmd != .PackageManagerCommand) unreachable;
                const ctx = try Command.init(allocator, log, .PackageManagerCommand);

                try PackageManagerCommand.exec(ctx);
                return;
            },
            .TestCommand => {
                if (comptime bun.fast_debug_build_mode and bun.fast_debug_build_cmd != .TestCommand) unreachable;
                const ctx = try Command.init(allocator, log, .TestCommand);

                try TestCommand.exec(ctx);
                return;
            },
            .GetCompletionsCommand => {
                if (comptime bun.fast_debug_build_mode and bun.fast_debug_build_cmd != .GetCompletionsCommand) unreachable;
                const ctx = try Command.init(allocator, log, .GetCompletionsCommand);
                var filter = ctx.positionals;

                for (filter, 0..) |item, i| {
                    if (strings.eqlComptime(item, "getcompletes")) {
                        if (i + 1 < filter.len) {
                            filter = filter[i + 1 ..];
                        } else {
                            filter = &[_]string{};
                        }

                        break;
                    }
                }
                var prefilled_completions: [AddCompletions.biggest_list]string = undefined;
                var completions = ShellCompletions{};

                if (filter.len == 0) {
                    completions = try RunCommand.completions(ctx, &default_completions_list, &reject_list, .all);
                } else if (strings.eqlComptime(filter[0], "s")) {
                    completions = try RunCommand.completions(ctx, null, &reject_list, .script);
                } else if (strings.eqlComptime(filter[0], "i")) {
                    completions = try RunCommand.completions(ctx, &default_completions_list, &reject_list, .script_exclude);
                } else if (strings.eqlComptime(filter[0], "b")) {
                    completions = try RunCommand.completions(ctx, null, &reject_list, .bin);
                } else if (strings.eqlComptime(filter[0], "r")) {
                    completions = try RunCommand.completions(ctx, null, &reject_list, .all);
                } else if (strings.eqlComptime(filter[0], "g")) {
                    completions = try RunCommand.completions(ctx, null, &reject_list, .all_plus_bun_js);
                } else if (strings.eqlComptime(filter[0], "j")) {
                    completions = try RunCommand.completions(ctx, null, &reject_list, .bun_js);
                } else if (strings.eqlComptime(filter[0], "z")) {
                    completions = try RunCommand.completions(ctx, null, &reject_list, .script_and_descriptions);
                } else if (strings.eqlComptime(filter[0], "a")) {
                    const FirstLetter = AddCompletions.FirstLetter;
                    const index = AddCompletions.index;

                    outer: {
                        if (filter.len > 1) {
                            const first_letter: FirstLetter = switch (filter[1][0]) {
                                'a' => FirstLetter.a,
                                'b' => FirstLetter.b,
                                'c' => FirstLetter.c,
                                'd' => FirstLetter.d,
                                'e' => FirstLetter.e,
                                'f' => FirstLetter.f,
                                'g' => FirstLetter.g,
                                'h' => FirstLetter.h,
                                'i' => FirstLetter.i,
                                'j' => FirstLetter.j,
                                'k' => FirstLetter.k,
                                'l' => FirstLetter.l,
                                'm' => FirstLetter.m,
                                'n' => FirstLetter.n,
                                'o' => FirstLetter.o,
                                'p' => FirstLetter.p,
                                'q' => FirstLetter.q,
                                'r' => FirstLetter.r,
                                's' => FirstLetter.s,
                                't' => FirstLetter.t,
                                'u' => FirstLetter.u,
                                'v' => FirstLetter.v,
                                'w' => FirstLetter.w,
                                'x' => FirstLetter.x,
                                'y' => FirstLetter.y,
                                'z' => FirstLetter.z,
                                else => break :outer,
                            };
                            const results = index.get(first_letter);

                            var prefilled_i: usize = 0;
                            for (results) |cur| {
                                if (cur.len == 0 or !strings.hasPrefix(cur, filter[1])) continue;
                                prefilled_completions[prefilled_i] = cur;
                                prefilled_i += 1;
                                if (prefilled_i >= prefilled_completions.len) break;
                            }
                            completions.commands = prefilled_completions[0..prefilled_i];
                        }
                    }
                }
                completions.print();

                return;
            },
            .CreateCommand => {
                if (comptime bun.fast_debug_build_mode and bun.fast_debug_build_cmd != .CreateCommand) unreachable;
                // These are templates from the legacy `bun create`
                // most of them aren't useful but these few are kinda nice.
                const HardcodedNonBunXList = bun.ComptimeStringMap(void, .{
                    .{"elysia"},
                    .{"elysia-buchta"},
                    .{"stric"},
                });

                // Create command wraps bunx
                const ctx = try Command.init(allocator, log, .CreateCommand);

                var args = try std.process.argsAlloc(allocator);

                if (args.len <= 2) {
                    Command.Tag.printHelp(.CreateCommand, false);
                    Global.exit(1);
                    return;
                }

                var template_name_start: usize = 0;
                var positionals: [2]string = .{ "", "" };
                var positional_i: usize = 0;

                var dash_dash_bun = false;
                var print_help = false;
                if (args.len > 2) {
                    const remainder = args[1..];
                    var remainder_i: usize = 0;
                    while (remainder_i < remainder.len and positional_i < positionals.len) : (remainder_i += 1) {
                        const slice = std.mem.trim(u8, bun.asByteSlice(remainder[remainder_i]), " \t\n");
                        if (slice.len > 0) {
                            if (!strings.hasPrefixComptime(slice, "--")) {
                                if (positional_i == 1) {
                                    template_name_start = remainder_i + 2;
                                }
                                positionals[positional_i] = slice;
                                positional_i += 1;
                            }
                            if (slice[0] == '-') {
                                if (strings.eqlComptime(slice, "--bun")) {
                                    dash_dash_bun = true;
                                } else if (strings.eqlComptime(slice, "--help") or strings.eqlComptime(slice, "-h")) {
                                    print_help = true;
                                }
                            }
                        }
                    }
                }

                if (print_help or
                    // "bun create --"
                    // "bun create -abc --"
                    positional_i == 0 or
                    positionals[1].len == 0)
                {
                    Command.Tag.printHelp(.CreateCommand, true);
                    Global.exit(0);
                    return;
                }

                const template_name = positionals[1];

                // if template_name is "react"
                // print message telling user to use "bun create vite" instead
                if (strings.eqlComptime(template_name, "react")) {
                    Output.prettyErrorln(
                        \\The "react" template has been deprecated.
                        \\It is recommended to use "react-app" or "vite" instead.
                        \\
                        \\To create a project using Create React App, run
                        \\
                        \\  <d>bun create react-app<r>
                        \\
                        \\To create a React project using Vite, run
                        \\
                        \\  <d>bun create vite<r>
                        \\
                        \\Then select "React" from the list of frameworks.
                        \\
                    , .{});
                    Global.exit(1);
                    return;
                }

                // if template_name is "next"
                // print message telling user to use "bun create next-app" instead
                if (strings.eqlComptime(template_name, "next")) {
                    Output.prettyErrorln(
                        \\<yellow>warn: No template <b>create-next<r> found.
                        \\To create a project with the official Next.js scaffolding tool, run
                        \\  <b>bun create next-app <cyan>[destination]<r>
                    , .{});
                    Global.exit(1);
                    return;
                }

                const create_command_info = try CreateCommand.extractInfo(ctx);
                const template = create_command_info.template;
                const example_tag = create_command_info.example_tag;

                const use_bunx = !HardcodedNonBunXList.has(template_name) and
                    (!strings.containsComptime(template_name, "/") or
                    strings.startsWithChar(template_name, '@')) and
                    example_tag != CreateCommandExample.Tag.local_folder;

                if (use_bunx) {
                    const bunx_args = try allocator.alloc([:0]const u8, 2 + args.len - template_name_start + @intFromBool(dash_dash_bun));
                    bunx_args[0] = "bunx";
                    if (dash_dash_bun) {
                        bunx_args[1] = "--bun";
                    }
                    bunx_args[1 + @as(usize, @intFromBool(dash_dash_bun))] = try BunxCommand.addCreatePrefix(allocator, template_name);
                    for (bunx_args[2 + @as(usize, @intFromBool(dash_dash_bun)) ..], args[template_name_start..]) |*dest, src| {
                        dest.* = src;
                    }

                    try BunxCommand.exec(ctx, bunx_args);
                    return;
                }

                try CreateCommand.exec(ctx, example_tag, template);
                return;
            },
            .RunCommand => {
                if (comptime bun.fast_debug_build_mode and bun.fast_debug_build_cmd != .RunCommand) unreachable;
                const ctx = try Command.init(allocator, log, .RunCommand);

                if (ctx.filters.len > 0) {
                    FilterRun.runScriptsWithFilter(ctx) catch |err| {
                        Output.prettyErrorln("<r><red>error<r>: {s}", .{@errorName(err)});
                        Global.exit(1);
                    };
                }

                if (ctx.positionals.len > 0) {
                    if (try RunCommand.exec(ctx, false, true, false)) {
                        return;
                    }

                    Global.exit(1);
                }
            },
            .RunAsNodeCommand => {
                if (comptime bun.fast_debug_build_mode and bun.fast_debug_build_cmd != .RunAsNodeCommand) unreachable;
                const ctx = try Command.init(allocator, log, .RunAsNodeCommand);
                bun.assert(pretend_to_be_node);
                try RunCommand.execAsIfNode(ctx);
            },
            .UpgradeCommand => {
                if (comptime bun.fast_debug_build_mode and bun.fast_debug_build_cmd != .UpgradeCommand) unreachable;
                const ctx = try Command.init(allocator, log, .UpgradeCommand);
                try UpgradeCommand.exec(ctx);
                return;
            },
            .AutoCommand => {
                if (comptime bun.fast_debug_build_mode and bun.fast_debug_build_cmd != .AutoCommand) unreachable;

                const ctx = Command.init(allocator, log, .AutoCommand) catch |e| {
                    switch (e) {
                        error.MissingEntryPoint => {
                            HelpCommand.execWithReason(allocator, .explicit);
                            return;
                        },
                        else => {
                            return e;
                        },
                    }
                };

                if (ctx.filters.len > 0) {
                    FilterRun.runScriptsWithFilter(ctx) catch |err| {
                        Output.prettyErrorln("<r><red>error<r>: {s}", .{@errorName(err)});
                        Global.exit(1);
                    };
                }

                if (ctx.runtime_options.eval.script.len > 0) {
                    const trigger = bun.pathLiteral("/[eval]");
                    var entry_point_buf: [bun.MAX_PATH_BYTES + trigger.len]u8 = undefined;
                    const cwd = try std.posix.getcwd(&entry_point_buf);
                    @memcpy(entry_point_buf[cwd.len..][0..trigger.len], trigger);
                    try BunJS.Run.boot(ctx, entry_point_buf[0 .. cwd.len + trigger.len]);
                    return;
                }

                const extension: []const u8 = if (ctx.args.entry_points.len > 0)
                    std.fs.path.extension(ctx.args.entry_points[0])
                else
                    @as([]const u8, "");
                // KEYWORDS: open file argv argv0
                if (ctx.args.entry_points.len == 1) {
                    if (strings.eqlComptime(extension, ".lockb")) {
                        for (bun.argv) |arg| {
                            if (strings.eqlComptime(arg, "--hash")) {
                                try PackageManagerCommand.printHash(ctx, ctx.args.entry_points[0]);
                                return;
                            }
                        }

                        try Install.Lockfile.Printer.print(
                            ctx.allocator,
                            ctx.log,
                            ctx.args.entry_points[0],
                            .yarn,
                        );

                        return;
                    }
                }

                var was_js_like = false;
                // If we start bun with:
                // 1. `bun foo.js`, assume it's a JavaScript file.
                // 2. `bun /absolute/path/to/bin/foo` assume its a JavaScript file.
                //                                  ^ no file extension
                //
                // #!/usr/bin/env bun
                // will pass us an absolute path to the script.
                // This means a non-standard file extension will not work, but that is better than the current state
                // which is file extension-less doesn't work
                const default_loader = options.defaultLoaders.get(extension) orelse brk: {
                    if (extension.len == 0 and ctx.args.entry_points.len > 0 and ctx.args.entry_points[0].len > 0 and std.fs.path.isAbsolute(ctx.args.entry_points[0])) {
                        break :brk options.Loader.js;
                    }

                    if (extension.len > 0) {
                        if (strings.endsWithComptime(ctx.args.entry_points[0], ".sh")) {
                            break :brk options.Loader.bunsh;
                        }

                        if (!ctx.debug.loaded_bunfig) {
                            try bun.CLI.Arguments.loadConfigPath(ctx.allocator, true, "bunfig.toml", ctx, .RunCommand);
                        }

                        if (ctx.preloads.len > 0)
                            break :brk options.Loader.js;
                    }

                    break :brk null;
                };

                const force_using_bun = ctx.debug.run_in_bun;
                var did_check = false;
                if (default_loader) |loader| {
                    if (loader.canBeRunByBun()) {
                        was_js_like = true;
                        if (maybeOpenWithBunJS(ctx)) {
                            return;
                        }
                        did_check = true;
                    }
                }

                if (force_using_bun and !did_check) {
                    if (maybeOpenWithBunJS(ctx)) {
                        return;
                    }
                }

                if (ctx.positionals.len > 0 and extension.len == 0) {
                    if (ctx.filters.len > 0) {
                        Output.prettyln("<r><yellow>warn<r>: Filters are ignored for auto command", .{});
                    }
                    if (try RunCommand.exec(ctx, true, false, true)) {
                        return;
                    }

                    Output.prettyErrorln("<r><red>error<r><d>:<r> <b>Script not found \"{s}\"<r>", .{
                        ctx.positionals[0],
                    });

                    Global.exit(1);
                }

                if (ctx.runtime_options.if_present) {
                    return;
                }

                if (was_js_like) {
                    Output.prettyErrorln("<r><red>error<r><d>:<r> <b>Module not found \"{s}\"<r>", .{
                        ctx.positionals[0],
                    });
                    Global.exit(1);
                } else if (ctx.positionals.len > 0) {
                    Output.prettyErrorln("<r><red>error<r><d>:<r> <b>File not found: \"{s}\"<r>", .{
                        ctx.positionals[0],
                    });
                    Global.exit(1);
                }

                // if we get here, the command was not parsed
                // or the user just ran `bun` with no arguments
                if (ctx.positionals.len > 0) {
                    Output.warn("failed to parse command\n", .{});
                }
                Output.flush();
                try HelpCommand.exec(allocator);
            },
            .ExecCommand => {
                const ctx = try Command.init(allocator, log, .RunCommand);

                if (ctx.positionals.len > 1) {
                    try ExecCommand.exec(ctx);
                } else Tag.printHelp(.ExecCommand, true);
            },
        }
    }

    fn maybeOpenWithBunJS(ctx: Command.Context) bool {
        if (ctx.args.entry_points.len == 0)
            return false;

        const script_name_to_search = ctx.args.entry_points[0];

        var absolute_script_path: ?string = null;

        // TODO: optimize this pass for Windows. we can make better use of system apis available
        var file_path = script_name_to_search;
        {
            const file = bun.toLibUVOwnedFD(((brk: {
                if (std.fs.path.isAbsolute(script_name_to_search)) {
                    var win_resolver = resolve_path.PosixToWinNormalizer{};
                    var resolved = win_resolver.resolveCWD(script_name_to_search) catch @panic("Could not resolve path");
                    if (comptime Environment.isWindows) {
                        resolved = resolve_path.normalizeString(resolved, false, .windows);
                    }
                    break :brk bun.openFile(
                        resolved,
                        .{ .mode = .read_only },
                    );
                } else if (!strings.hasPrefix(script_name_to_search, "..") and script_name_to_search[0] != '~') {
                    const file_pathZ = brk2: {
                        @memcpy(script_name_buf[0..file_path.len], file_path);
                        script_name_buf[file_path.len] = 0;
                        break :brk2 script_name_buf[0..file_path.len :0];
                    };

                    break :brk bun.openFileZ(file_pathZ, .{ .mode = .read_only });
                } else {
                    var path_buf: bun.PathBuffer = undefined;
                    const cwd = bun.getcwd(&path_buf) catch return false;
                    path_buf[cwd.len] = std.fs.path.sep;
                    var parts = [_]string{script_name_to_search};
                    file_path = resolve_path.joinAbsStringBuf(
                        path_buf[0 .. cwd.len + 1],
                        &script_name_buf,
                        &parts,
                        .auto,
                    );
                    if (file_path.len == 0) return false;
                    script_name_buf[file_path.len] = 0;
                    const file_pathZ = script_name_buf[0..file_path.len :0];
                    break :brk bun.openFileZ(file_pathZ, .{ .mode = .read_only });
                }
            }) catch return false).handle) catch return false;
            defer _ = bun.sys.close(file);

            switch (bun.sys.fstat(file)) {
                .result => |stat| {
                    // directories cannot be run. if only there was a faster way to check this
                    if (bun.S.ISDIR(@intCast(stat.mode))) return false;
                },
                .err => return false,
            }

            Global.configureAllocator(.{ .long_running = true });

            absolute_script_path = brk: {
                if (comptime !Environment.isWindows) break :brk bun.getFdPath(file, &script_name_buf) catch return false;

                var fd_path_buf: bun.PathBuffer = undefined;
                break :brk bun.getFdPath(file, &fd_path_buf) catch return false;
            };
        }

        if (!ctx.debug.loaded_bunfig) {
            bun.CLI.Arguments.loadConfigPath(ctx.allocator, true, "bunfig.toml", ctx, .RunCommand) catch {};
        }

        BunJS.Run.boot(
            ctx,
            absolute_script_path.?,
        ) catch |err| {
            bun.handleErrorReturnTrace(err, @errorReturnTrace());

            if (Output.enable_ansi_colors) {
                ctx.log.printForLogLevelWithEnableAnsiColors(Output.errorWriter(), true) catch {};
            } else {
                ctx.log.printForLogLevelWithEnableAnsiColors(Output.errorWriter(), false) catch {};
            }

            Output.prettyErrorln("<r><red>error<r>: Failed to run <b>{s}<r> due to error <b>{s}<r>", .{
                std.fs.path.basename(file_path),
                @errorName(err),
            });
            Global.exit(1);
        };
        return true;
    }

    pub const Tag = enum {
        AddCommand,
        AutoCommand,
        BuildCommand,
        BunxCommand,
        CreateCommand,
        DiscordCommand,
        GetCompletionsCommand,
        HelpCommand,
        InitCommand,
        InstallCommand,
        InstallCompletionsCommand,
        LinkCommand,
        PackageManagerCommand,
        RemoveCommand,
        RunCommand,
        RunAsNodeCommand, // arg0 == 'node'
        TestCommand,
        UnlinkCommand,
        UpdateCommand,
        UpgradeCommand,
        ReplCommand,
        ReservedCommand,
        ExecCommand,
        PatchCommand,
        PatchCommitCommand,

        /// Used by crash reports.
        ///
        /// This must be kept in sync with https://github.com/oven-sh/bun.report/blob/62601d8aafb9c0d29554dfc3f8854044ec04d367/backend/remap.ts#L10
        pub fn char(this: Tag) u8 {
            return switch (this) {
                .AddCommand => 'I',
                .AutoCommand => 'a',
                .BuildCommand => 'b',
                .BunxCommand => 'B',
                .CreateCommand => 'c',
                .DiscordCommand => 'D',
                .GetCompletionsCommand => 'g',
                .HelpCommand => 'h',
                .InitCommand => 'j',
                .InstallCommand => 'i',
                .InstallCompletionsCommand => 'C',
                .LinkCommand => 'l',
                .PackageManagerCommand => 'P',
                .RemoveCommand => 'R',
                .RunCommand => 'r',
                .RunAsNodeCommand => 'n',
                .TestCommand => 't',
                .UnlinkCommand => 'U',
                .UpdateCommand => 'u',
                .UpgradeCommand => 'p',
                .ReplCommand => 'G',
                .ReservedCommand => 'w',
                .ExecCommand => 'e',
                .PatchCommand => 'x',
                .PatchCommitCommand => 'z',
            };
        }

        pub fn params(comptime cmd: Tag) []const Arguments.ParamType {
            return comptime &switch (cmd) {
                .AutoCommand => Arguments.auto_params,
                .RunCommand, .RunAsNodeCommand => Arguments.run_params,
                .BuildCommand => Arguments.build_params,
                .TestCommand => Arguments.test_params,
                .BunxCommand => Arguments.run_params,
                else => Arguments.base_params_ ++ Arguments.runtime_params_ ++ Arguments.transpiler_params_,
            };
        }

        pub fn printHelp(comptime cmd: Tag, show_all_flags: bool) void {
            switch (cmd) {

                // these commands do not use Context
                // .DiscordCommand => return try DiscordCommand.exec(allocator),
                // .HelpCommand => return try HelpCommand.exec(allocator),
                // .ReservedCommand => return try ReservedCommand.exec(allocator),

                // these commands are implemented in install.zig
                // Command.Tag.InstallCommand => {},
                // Command.Tag.AddCommand => {},
                // Command.Tag.RemoveCommand => {},
                // Command.Tag.UpdateCommand => {},
                // Command.Tag.PackageManagerCommand => {},
                // Command.Tag.LinkCommand => {},
                // Command.Tag.UnlinkCommand => {},

                // fall back to HelpCommand.printWithReason
                Command.Tag.AutoCommand => {
                    HelpCommand.printWithReason(.explicit, show_all_flags);
                },
                .RunCommand, .RunAsNodeCommand => {
                    RunCommand_.printHelp(null);
                },

                .InitCommand => {
                    const intro_text =
                        \\<b>Usage<r>: <b><green>bun init<r> <cyan>[...flags]<r> <blue>[\<entrypoint\> ...]<r>
                        \\  Initialize a Bun project in the current directory.
                        \\  Creates a package.json, tsconfig.json, and bunfig.toml if they don't exist.
                        \\
                        \\<b>Flags<r>:
                        \\      <cyan>--help<r>             Print this menu
                        \\  <cyan>-y, --yes<r>              Accept all default options
                        \\
                        \\<b>Examples:<r>
                        \\  <b><green>bun init<r>
                        \\  <b><green>bun init <cyan>--yes<r>
                    ;

                    Output.pretty(intro_text ++ "\n", .{});
                    Output.flush();
                },

                Command.Tag.BunxCommand => {
                    Output.prettyErrorln(
                        \\<b>Usage: bunx <r><cyan>[...flags]<r> \<package\><d>[@version] [...flags and arguments]<r>
                        \\Execute an npm package executable (CLI), automatically installing into a global shared cache if not installed in node_modules.
                        \\
                        \\Flags:
                        \\  <cyan>--bun<r>      Force the command to run with Bun instead of Node.js
                        \\
                        \\Examples<d>:<r>
                        \\  <b>bunx prisma migrate<r>
                        \\  <b>bunx prettier foo.js<r>
                        \\  <b>bunx<r> <cyan>--bun<r> <b>vite dev foo.js<r>
                        \\
                    , .{});
                },
                Command.Tag.BuildCommand => {
                    const intro_text =
                        \\<b>Usage<r>:
                        \\  Transpile and bundle one or more files.
                        \\  <b><green>bun build<r> <cyan>[...flags]<r> [...entrypoints]
                    ;

                    const outro_text =
                        \\<b>Examples:<r>
                        \\  <d>Frontend web apps:<r>
                        \\  <b><green>bun build<r> <blue>./src/index.ts<r> <cyan>--outfile=bundle.js<r>
                        \\  <b><green>bun build<r> <blue>./index.jsx ./lib/worker.ts<r> <cyan>--minify --splitting --outdir=out<r>
                        \\
                        \\  <d>Bundle code to be run in Bun (reduces server startup time)<r>
                        \\  <b><green>bun build<r> <blue>./server.ts<r> <cyan>--target=bun --outfile=server.js<r>
                        \\
                        \\  <d>Creating a standalone executable (see https://bun.sh/docs/bundler/executables)<r>
                        \\  <b><green>bun build<r> <blue>./cli.ts<r> <cyan>--compile --outfile=my-app<r>
                        \\
                        \\A full list of flags is available at <magenta>https://bun.sh/docs/bundler<r>
                        \\
                    ;

                    Output.pretty(intro_text ++ "\n\n", .{});
                    Output.flush();
                    Output.pretty("<b>Flags:<r>", .{});
                    Output.flush();
                    clap.simpleHelp(&Arguments.build_only_params);
                    Output.pretty("\n\n" ++ outro_text, .{});
                    Output.flush();
                },
                Command.Tag.TestCommand => {
                    const intro_text =
                        \\<b>Usage<r>: <b><green>bun test<r> <cyan>[...flags]<r> <blue>[\<pattern\>...]<r>
                        \\  Run all matching test files and print the results to stdout
                    ;
                    const outro_text =
                        \\<b>Examples:<r>
                        \\  <d>Run all test files <r>
                        \\  <b><green>bun test<r>
                        \\
                        \\  <d>Run all test files with "foo" or "bar" in the file name<r>
                        \\  <b><green>bun test foo bar<r>
                        \\
                        \\  <d>Run all test files, only including tests whose names includes "baz"<r>
                        \\  <b><green>bun test<r> <cyan>--test-name-pattern<r> baz<r>
                        \\
                        \\Full documentation is available at <magenta>https://bun.sh/docs/cli/test<r>
                        \\
                    ;
                    // Output.pretty("\n", .{});
                    Output.pretty(intro_text, .{});
                    Output.flush();
                    Output.pretty("\n\n<b>Flags:<r>", .{});
                    Output.flush();
                    clap.simpleHelp(&Arguments.test_only_params);
                    Output.pretty("\n\n", .{});
                    Output.pretty(outro_text, .{});
                    Output.flush();
                },
                Command.Tag.CreateCommand => {
                    const intro_text =
                        \\<b>Usage<r>:
                        \\  <b><green>bun create<r> <blue>\<template\><r> <cyan>[...flags]<r> <blue>[dest]<r>
                        \\  <b><green>bun create<r> <blue>\<username/repo\><r> <cyan>[...flags]<r> <blue>[dest]<r>
                        \\
                        \\<b>Environment variables:<r>
                        \\  <cyan>GITHUB_TOKEN<r>             <d>Supply a token to download code from GitHub with a higher rate limit<r>
                        \\  <cyan>GITHUB_API_DOMAIN<r>        <d>Configure custom/enterprise GitHub domain. Default "api.github.com".<r>
                        \\  <cyan>NPM_CLIENT<r>               <d>Absolute path to the npm client executable<r>
                    ;

                    const outro_text =
                        \\If given a GitHub repository name, Bun will download it and use it as a template,
                        \\otherwise it will run <b><magenta>bunx create-\<template\><r> with the given arguments.
                        \\
                        \\Learn more about creating new projects: <magenta>https://bun.sh/docs/cli/bun-create<r>
                        \\
                    ;

                    Output.pretty(intro_text, .{});
                    Output.pretty("\n\n", .{});
                    Output.pretty(outro_text, .{});
                    Output.flush();
                },
                Command.Tag.HelpCommand => {
                    HelpCommand.printWithReason(.explicit);
                },
                Command.Tag.UpgradeCommand => {
                    const intro_text =
                        \\<b>Usage<r>: <b><green>bun upgrade<r> <cyan>[...flags]<r>
                        \\  Upgrade Bun
                    ;
                    const outro_text =
                        \\<b>Examples:<r>
                        \\  <d>Install the latest stable version<r>
                        \\  <b><green>bun upgrade<r>
                        \\
                        \\  <d>Install the most recent canary version of Bun<r>
                        \\  <b><green>bun upgrade --canary<r>
                        \\
                        \\Full documentation is available at <magenta>https://bun.sh/docs/installation#upgrading<r>
                        \\
                    ;
                    Output.pretty(intro_text, .{});
                    Output.pretty("\n\n", .{});
                    Output.flush();
                    Output.pretty(outro_text, .{});
                    Output.flush();
                },
                Command.Tag.ReplCommand => {
                    const intro_text =
                        \\<b>Usage<r>: <b><green>bun repl<r> <cyan>[...flags]<r>
                        \\  Open a Bun REPL
                        \\
                    ;

                    Output.pretty(intro_text, .{});
                    Output.flush();
                },

                Command.Tag.GetCompletionsCommand => {
                    Output.pretty("<b>Usage<r>: <b><green>bun getcompletes<r>", .{});
                    Output.flush();
                },
                Command.Tag.InstallCompletionsCommand => {
                    Output.pretty("<b>Usage<r>: <b><green>bun completions<r>", .{});
                    Output.flush();
                },
                Command.Tag.PatchCommand => {
                    Install.PackageManager.CommandLineArguments.printHelp(.patch);
                },
                Command.Tag.PatchCommitCommand => {
                    Install.PackageManager.CommandLineArguments.printHelp(.@"patch-commit");
                },
                Command.Tag.ExecCommand => {
                    Output.pretty(
                        \\<b>Usage: bun exec <r><cyan>\<script\><r>
                        \\
                        \\Execute a shell script directly from Bun.
                        \\
                        \\<b><red>Note<r>: If executing this from a shell, make sure to escape the string!
                        \\
                        \\<b>Examples<d>:<r>
                        \\  <b>bunx exec "echo hi"<r>
                        \\  <b>bunx exec "echo \"hey friends\"!"<r>
                        \\
                    , .{});
                    Output.flush();
                },
                else => {
                    HelpCommand.printWithReason(.explicit);
                },
            }
        }

        pub fn readGlobalConfig(this: Tag) bool {
            return switch (this) {
                .BunxCommand, .PackageManagerCommand, .InstallCommand, .AddCommand, .RemoveCommand, .UpdateCommand, .PatchCommand, .PatchCommitCommand => true,
                else => false,
            };
        }

        pub fn isNPMRelated(this: Tag) bool {
            return switch (this) {
                .BunxCommand,
                .LinkCommand,
                .UnlinkCommand,
                .PackageManagerCommand,
                .InstallCommand,
                .AddCommand,
                .RemoveCommand,
                .UpdateCommand,
                .PatchCommand,
                .PatchCommitCommand,
                => true,
                else => false,
            };
        }

        pub const loads_config: std.EnumArray(Tag, bool) = std.EnumArray(Tag, bool).initDefault(false, .{
            .BuildCommand = true,
            .TestCommand = true,
            .InstallCommand = true,
            .AddCommand = true,
            .RemoveCommand = true,
            .UpdateCommand = true,
            .PatchCommand = true,
            .PatchCommitCommand = true,
            .PackageManagerCommand = true,
            .BunxCommand = true,
            .AutoCommand = true,
            .RunCommand = true,
            .RunAsNodeCommand = true,
        });

        pub const always_loads_config: std.EnumArray(Tag, bool) = std.EnumArray(Tag, bool).initDefault(false, .{
            .BuildCommand = true,
            .TestCommand = true,
            .InstallCommand = true,
            .AddCommand = true,
            .RemoveCommand = true,
            .UpdateCommand = true,
            .PatchCommand = true,
            .PatchCommitCommand = true,
            .PackageManagerCommand = true,
            .BunxCommand = true,
        });

        pub const uses_global_options: std.EnumArray(Tag, bool) = std.EnumArray(Tag, bool).initDefault(true, .{
            .CreateCommand = false,
            .InstallCommand = false,
            .AddCommand = false,
            .RemoveCommand = false,
            .UpdateCommand = false,
            .PatchCommand = false,
            .PatchCommitCommand = false,
            .PackageManagerCommand = false,
            .LinkCommand = false,
            .UnlinkCommand = false,
            .BunxCommand = false,
        });
    };
};

pub fn printVersionAndExit() noreturn {
    @setCold(true);
    Output.writer().writeAll(Global.package_json_version ++ "\n") catch {};
    Global.exit(0);
}

pub fn printRevisionAndExit() noreturn {
    @setCold(true);
    Output.writer().writeAll(Global.package_json_version_with_revision ++ "\n") catch {};
    Global.exit(0);
}<|MERGE_RESOLUTION|>--- conflicted
+++ resolved
@@ -257,12 +257,7 @@
     pub const test_params = test_only_params ++ runtime_params_ ++ transpiler_params_ ++ base_params_;
 
     pub fn loadConfigPath(allocator: std.mem.Allocator, auto_loaded: bool, config_path: [:0]const u8, ctx: Command.Context, comptime cmd: Command.Tag) !void {
-<<<<<<< HEAD
-        var config_file = switch (bun.sys.openA(config_path, std.os.O.RDONLY, 0)) {
-
-=======
         var config_file = switch (bun.sys.openA(config_path, bun.O.RDONLY, 0)) {
->>>>>>> 8a3f882e
             .result => |fd| fd.asFile(),
             .err => |err| {
                 if (auto_loaded) return;
