const debug = Output.scoped(.CLI, true);

pub var start_time: i128 = undefined;

pub var Bun__Node__ProcessTitle: ?string = null;

pub const Cli = struct {
    pub const CompileTarget = @import("./compile_target.zig");
    pub var log_: logger.Log = undefined;
    pub fn startTransform(_: std.mem.Allocator, _: api.TransformOptions, _: *logger.Log) anyerror!void {}
    pub fn start(allocator: std.mem.Allocator) void {
        is_main_thread = true;
        start_time = std.time.nanoTimestamp();
        log_ = logger.Log.init(allocator);

        var log = &log_;

        // var panicker = MainPanicHandler.init(log);
        // MainPanicHandler.Singleton = &panicker;
        Command.start(allocator, log) catch |err| {
            log.print(Output.errorWriter()) catch {};

            bun.crash_handler.handleRootError(err, @errorReturnTrace());
        };
    }

    pub var cmd: ?Command.Tag = null;
    pub threadlocal var is_main_thread: bool = false;
};

pub const debug_flags = if (Environment.show_crash_trace) struct {
    pub var resolve_breakpoints: []const []const u8 = &.{};
    pub var print_breakpoints: []const []const u8 = &.{};

    pub fn hasResolveBreakpoint(str: []const u8) bool {
        for (resolve_breakpoints) |bp| {
            if (strings.contains(str, bp)) {
                return true;
            }
        }
        return false;
    }

    pub fn hasPrintBreakpoint(path: fs.Path) bool {
        for (print_breakpoints) |bp| {
            if (strings.contains(path.pretty, bp)) {
                return true;
            }
            if (strings.contains(path.text, bp)) {
                return true;
            }
        }
        return false;
    }
} else @compileError("Do not access this namespace in a release build");

pub const LoaderColonList = ColonListType(api.Loader, Arguments.loader_resolver);
pub const DefineColonList = ColonListType(string, Arguments.noop_resolver);
pub fn invalidTarget(diag: *clap.Diagnostic, _target: []const u8) noreturn {
    @branchHint(.cold);
    diag.name.long = "target";
    diag.arg = _target;
    diag.report(Output.errorWriter(), error.InvalidTarget) catch {};
    std.process.exit(1);
}

pub const BuildCommand = @import("./cli/build_command.zig").BuildCommand;
pub const AddCommand = @import("./cli/add_command.zig").AddCommand;
pub const CreateCommand = @import("./cli/create_command.zig").CreateCommand;
pub const CreateCommandExample = @import("./cli/create_command.zig").Example;
pub const CreateListExamplesCommand = @import("./cli/create_command.zig").CreateListExamplesCommand;
pub const DiscordCommand = @import("./cli/discord_command.zig").DiscordCommand;
pub const InstallCommand = @import("./cli/install_command.zig").InstallCommand;
pub const LinkCommand = @import("./cli/link_command.zig").LinkCommand;
pub const UnlinkCommand = @import("./cli/unlink_command.zig").UnlinkCommand;
pub const InstallCompletionsCommand = @import("./cli/install_completions_command.zig").InstallCompletionsCommand;
pub const PackageManagerCommand = @import("./cli/package_manager_command.zig").PackageManagerCommand;
pub const RemoveCommand = @import("./cli/remove_command.zig").RemoveCommand;
pub const RunCommand = @import("./cli/run_command.zig").RunCommand;
pub const ShellCompletions = @import("./cli/shell_completions.zig");
pub const UpdateCommand = @import("./cli/update_command.zig").UpdateCommand;
pub const UpgradeCommand = @import("./cli/upgrade_command.zig").UpgradeCommand;
pub const BunxCommand = @import("./cli/bunx_command.zig").BunxCommand;
pub const ExecCommand = @import("./cli/exec_command.zig").ExecCommand;
pub const PatchCommand = @import("./cli/patch_command.zig").PatchCommand;
pub const PatchCommitCommand = @import("./cli/patch_commit_command.zig").PatchCommitCommand;
pub const OutdatedCommand = @import("./cli/outdated_command.zig").OutdatedCommand;
pub const UpdateInteractiveCommand = @import("./cli/update_interactive_command.zig").UpdateInteractiveCommand;
pub const PublishCommand = @import("./cli/publish_command.zig").PublishCommand;
pub const PackCommand = @import("./cli/pack_command.zig").PackCommand;
pub const AuditCommand = @import("./cli/audit_command.zig").AuditCommand;
pub const InitCommand = @import("./cli/init_command.zig").InitCommand;
pub const WhyCommand = @import("./cli/why_command.zig").WhyCommand;

pub const Arguments = @import("./cli/Arguments.zig");

const AutoCommand = struct {
    pub fn exec(allocator: std.mem.Allocator) !void {
        try HelpCommand.execWithReason(allocator, .invalid_command);
    }
};

pub const HelpCommand = struct {
    pub fn exec(allocator: std.mem.Allocator) !void {
        @branchHint(.cold);
        execWithReason(allocator, .explicit);
    }

    pub const Reason = enum {
        explicit,
        invalid_command,
    };

    // someone will get mad at me for this
    pub const packages_to_remove_filler = [_]string{
        "moment",
        "underscore",
        "jquery",
        "backbone",
        "redux",
        "browserify",
        "webpack",
        "left-pad",
        "is-array",
        "babel-core",
        "@parcel/core",
    };

    pub const packages_to_add_filler = [_]string{
        "elysia",
        "@shumai/shumai",
        "hono",
        "react",
        "lyra",
        "@remix-run/dev",
        "@evan/duckdb",
        "@zarfjs/zarf",
        "zod",
        "tailwindcss",
    };

    pub const packages_to_x_filler = [_]string{
        "bun-repl",
        "next",
        "vite",
        "prisma",
        "nuxi",
        "prettier",
        "eslint",
    };

    pub const packages_to_create_filler = [_]string{
        "next-app",
        "vite",
        "astro",
        "svelte",
        "elysia",
    };

    // the spacing between commands here is intentional
    pub const cli_helptext_fmt =
        \\<b>Usage:<r> <b>bun \<command\> <cyan>[...flags]<r> <b>[...args]<r>
        \\
        \\<b>Commands:<r>
        \\  <b><magenta>run<r>       <d>./my-script.ts<r>       Execute a file with Bun
        \\            <d>lint<r>                 Run a package.json script
        \\  <b><magenta>test<r>                           Run unit tests with Bun
        \\  <b><magenta>x<r>         <d>{s:<16}<r>     Execute a package binary (CLI), installing if needed <d>(bunx)<r>
        \\  <b><magenta>repl<r>                           Start a REPL session with Bun
        \\  <b><magenta>exec<r>                           Run a shell script directly with Bun
        \\
        \\  <b><blue>install<r>                        Install dependencies for a package.json <d>(bun i)<r>
        \\  <b><blue>add<r>       <d>{s:<16}<r>     Add a dependency to package.json <d>(bun a)<r>
        \\  <b><blue>remove<r>    <d>{s:<16}<r>     Remove a dependency from package.json <d>(bun rm)<r>
        \\  <b><blue>update<r>    <d>{s:<16}<r>     Update outdated dependencies
        \\  <b><blue>audit<r>                          Check installed packages for vulnerabilities
        \\  <b><blue>outdated<r>                       Display latest versions of outdated dependencies
        \\  <b><blue>link<r>      <d>[\<package\>]<r>          Register or link a local npm package
        \\  <b><blue>unlink<r>                         Unregister a local npm package
        \\  <b><blue>publish<r>                        Publish a package to the npm registry
        \\  <b><blue>patch <d>\<pkg\><r>                    Prepare a package for patching
        \\  <b><blue>pm <d>\<subcommand\><r>                Additional package management utilities
        \\  <b><blue>info<r>      <d>{s:<16}<r>     Display package metadata from the registry
        \\
        \\  <b><yellow>build<r>     <d>./a.ts ./b.jsx<r>       Bundle TypeScript & JavaScript into a single file
        \\
        \\  <b><cyan>init<r>                           Start an empty Bun project from a built-in template
        \\  <b><cyan>create<r>    <d>{s:<16}<r>     Create a new project from a template <d>(bun c)<r>
        \\  <b><cyan>upgrade<r>                        Upgrade to latest version of Bun.
        \\  <d>\<command\><r> <b><cyan>--help<r>               Print help text for command.
        \\
    ;
    const cli_helptext_footer =
        \\
        \\Learn more about Bun:            <magenta>https://bun.com/docs<r>
        \\Join our Discord community:      <blue>https://bun.com/discord<r>
        \\
    ;

    pub fn printWithReason(comptime reason: Reason, show_all_flags: bool) void {
        var rand_state = std.Random.DefaultPrng.init(@as(u64, @intCast(@max(std.time.milliTimestamp(), 0))));
        const rand = rand_state.random();

        const package_x_i = rand.uintAtMost(usize, packages_to_x_filler.len - 1);
        const package_add_i = rand.uintAtMost(usize, packages_to_add_filler.len - 1);
        const package_remove_i = rand.uintAtMost(usize, packages_to_remove_filler.len - 1);
        const package_create_i = rand.uintAtMost(usize, packages_to_create_filler.len - 1);

        const args = .{
            packages_to_x_filler[package_x_i],
            packages_to_add_filler[package_add_i],
            packages_to_remove_filler[package_remove_i],
            packages_to_add_filler[(package_add_i + 1) % packages_to_add_filler.len],
            packages_to_add_filler[(package_add_i + 2) % packages_to_add_filler.len],
            packages_to_create_filler[package_create_i],
        };

        switch (reason) {
            .explicit => {
                Output.pretty(
                    "<r><b><magenta>Bun<r> is a fast JavaScript runtime, package manager, bundler, and test runner. <d>(" ++
                        Global.package_json_version_with_revision ++
                        ")<r>\n\n" ++
                        cli_helptext_fmt,
                    args,
                );
                if (show_all_flags) {
                    Output.pretty("\n<b>Flags:<r>", .{});

                    const flags = Arguments.runtime_params_ ++ Arguments.auto_only_params ++ Arguments.base_params_;
                    clap.simpleHelpBunTopLevel(comptime &flags);
                    Output.pretty("\n\n(more flags in <b>bun install --help<r>, <b>bun test --help<r>, and <b>bun build --help<r>)\n", .{});
                }
                Output.pretty(cli_helptext_footer, .{});
            },
            .invalid_command => Output.prettyError(
                "<r><red>Uh-oh<r> not sure what to do with that command.\n\n" ++ cli_helptext_fmt,
                args,
            ),
        }

        Output.flush();
    }

    pub fn execWithReason(_: std.mem.Allocator, comptime reason: Reason) void {
        @branchHint(.cold);
        printWithReason(reason, false);

        if (reason == .invalid_command) {
            Global.exit(1);
        }
        Global.exit(0);
    }
};

pub const ReservedCommand = struct {
    pub fn exec(_: std.mem.Allocator) !void {
        @branchHint(.cold);
        const command_name = for (bun.argv[1..]) |arg| {
            if (arg.len > 1 and arg[0] == '-') continue;
            break arg;
        } else bun.argv[1];
        Output.prettyError(
            \\<r><red>Uh-oh<r>. <b><yellow>bun {s}<r> is a subcommand reserved for future use by Bun.
            \\
            \\If you were trying to run a package.json script called {s}, use <b><magenta>bun run {s}<r>.
            \\
        , .{ command_name, command_name, command_name });
        Output.flush();
        std.process.exit(1);
    }
};

/// This is set `true` during `Command.which()` if argv0 is "node", in which the CLI is going
/// to pretend to be node.js by always choosing RunCommand with a relative filepath.
///
/// Examples of how this differs from bun alone:
/// - `node build`               -> `bun run ./build`
/// - `node scripts/postinstall` -> `bun run ./scripts/postinstall`
pub var pretend_to_be_node = false;

/// This is set `true` during `Command.which()` if argv0 is "bunx"
pub var is_bunx_exe = false;

pub const Command = struct {
    pub fn get() Context {
        return global_cli_ctx;
    }

    pub const DebugOptions = struct {
        dump_environment_variables: bool = false,
        dump_limits: bool = false,
        fallback_only: bool = false,
        silent: bool = false,
        hot_reload: HotReload = HotReload.none,
        global_cache: options.GlobalCache = .auto,
        offline_mode_setting: ?Bunfig.OfflineMode = null,
        run_in_bun: bool = false,
        loaded_bunfig: bool = false,
        /// Disables using bun.shell.Interpreter for `bun run`, instead spawning cmd.exe
        use_system_shell: bool = !bun.Environment.isWindows,

        // technical debt
        macros: MacroOptions = MacroOptions.unspecified,
        editor: string = "",
        package_bundle_map: bun.StringArrayHashMapUnmanaged(options.BundlePackage) = bun.StringArrayHashMapUnmanaged(options.BundlePackage){},

        test_directory: []const u8 = "",
        output_file: []const u8 = "",
    };

    pub const MacroOptions = union(enum) { unspecified: void, disable: void, map: MacroMap };

    pub const HotReload = enum {
        none,
        hot,
        watch,
    };

    pub const TestOptions = struct {
        default_timeout_ms: u32 = 5 * std.time.ms_per_s,
        update_snapshots: bool = false,
        repeat_count: u32 = 0,
        run_todo: bool = false,
        only: bool = false,
        bail: u32 = 0,
        coverage: TestCommand.CodeCoverageOptions = .{},
        test_filter_pattern: ?[]const u8 = null,
        test_filter_regex: ?*RegularExpression = null,

        file_reporter: ?TestCommand.FileReporter = null,
        reporter_outfile: ?[]const u8 = null,
    };

    pub const Debugger = union(enum) {
        unspecified: void,
        enable: struct {
            path_or_port: []const u8 = "",
            wait_for_connection: bool = false,
            set_breakpoint_on_first_line: bool = false,
        },
    };

    pub const RuntimeOptions = struct {
        smol: bool = false,
        debugger: Debugger = .{ .unspecified = {} },
        if_present: bool = false,
        redis_preconnect: bool = false,
        sql_preconnect: bool = false,
        eval: struct {
            script: []const u8 = "",
            eval_and_print: bool = false,
        } = .{},
        preconnect: []const []const u8 = &[_][]const u8{},
        dns_result_order: []const u8 = "verbatim",
        /// `--expose-gc` makes `globalThis.gc()` available. Added for Node
        /// compatibility.
        expose_gc: bool = false,
        preserve_symlinks_main: bool = false,
        console_depth: ?u16 = null,
    };

    var global_cli_ctx: Context = undefined;
    var context_data: ContextData = undefined;

    pub const init = ContextData.create;

    pub const ContextData = struct {
        start_time: i128,
        args: api.TransformOptions,
        log: *logger.Log,
        allocator: std.mem.Allocator,
        positionals: []const string = &.{},
        passthrough: []const string = &.{},
        install: ?*api.BunInstall = null,

        debug: DebugOptions = .{},
        test_options: TestOptions = .{},
        bundler_options: BundlerOptions = .{},
        runtime_options: RuntimeOptions = .{},

        filters: []const []const u8 = &.{},

        preloads: []const string = &.{},
        has_loaded_global_config: bool = false,

        pub const BundlerOptions = struct {
            outdir: []const u8 = "",
            outfile: []const u8 = "",
            root_dir: []const u8 = "",
            public_path: []const u8 = "",
            entry_naming: []const u8 = "[dir]/[name].[ext]",
            chunk_naming: []const u8 = "./[name]-[hash].[ext]",
            asset_naming: []const u8 = "./[name]-[hash].[ext]",
            server_components: bool = false,
            react_fast_refresh: bool = false,
            code_splitting: bool = false,
            transform_only: bool = false,
            inline_entrypoint_import_meta_main: bool = false,
            minify_syntax: bool = false,
            minify_whitespace: bool = false,
            minify_identifiers: bool = false,
            ignore_dce_annotations: bool = false,
            emit_dce_annotations: bool = true,
            output_format: options.Format = .esm,
            bytecode: bool = false,
            banner: []const u8 = "",
            footer: []const u8 = "",
            css_chunking: bool = false,

            bake: bool = false,
            bake_debug_dump_server: bool = false,
            bake_debug_disable_minify: bool = false,

            production: bool = false,

            env_behavior: api.DotEnvBehavior = .disable,
            env_prefix: []const u8 = "",
            elide_lines: ?usize = null,
            // Compile options
            compile: bool = false,
            compile_target: Cli.CompileTarget = .{},
            windows_hide_console: bool = false,
            windows_icon: ?[]const u8 = null,
        };

        pub fn create(allocator: std.mem.Allocator, log: *logger.Log, comptime command: Command.Tag) anyerror!Context {
            Cli.cmd = command;
            context_data = .{
                .args = std.mem.zeroes(api.TransformOptions),
                .log = log,
                .start_time = start_time,
                .allocator = allocator,
            };
            global_cli_ctx = &context_data;

            if (comptime Command.Tag.uses_global_options.get(command)) {
                global_cli_ctx.args = try Arguments.parse(allocator, global_cli_ctx, command);
            }

            if (comptime Environment.isWindows) {
                if (global_cli_ctx.debug.hot_reload == .watch) {
                    if (!bun.windows.isWatcherChild()) {
                        // this is noreturn
                        bun.windows.becomeWatcherManager(allocator);
                    } else {
                        bun.auto_reload_on_crash = true;
                    }
                }
            }

            return global_cli_ctx;
        }
    };
    pub const Context = *ContextData;

    // std.process.args allocates!
    const ArgsIterator = struct {
        buf: [][:0]const u8,
        i: u32 = 0,

        pub fn next(this: *ArgsIterator) ?[]const u8 {
            if (this.buf.len <= this.i) {
                return null;
            }
            const i = this.i;
            this.i += 1;
            return this.buf[i];
        }

        pub fn skip(this: *ArgsIterator) bool {
            return this.next() != null;
        }
    };

    pub fn isBunX(argv0: []const u8) bool {
        if (Environment.isWindows) {
            return strings.endsWithComptime(argv0, "bunx.exe") or strings.endsWithComptime(argv0, "bunx");
        }
        return strings.endsWithComptime(argv0, "bunx");
    }

    pub fn isNode(argv0: []const u8) bool {
        if (Environment.isWindows) {
            return strings.endsWithComptime(argv0, "node.exe") or strings.endsWithComptime(argv0, "node");
        }
        return strings.endsWithComptime(argv0, "node");
    }

    pub fn which() Tag {
        var args_iter = ArgsIterator{ .buf = bun.argv };

        const argv0 = args_iter.next() orelse return .HelpCommand;

        if (isBunX(argv0)) {
            // if we are bunx, but NOT a symlink to bun. when we run `<self> install`, we dont
            // want to recursively run bunx. so this check lets us peek back into bun install.
            if (args_iter.next()) |next| {
                if (bun.strings.eqlComptime(next, "add") and bun.getRuntimeFeatureFlag(.BUN_INTERNAL_BUNX_INSTALL)) {
                    return .AddCommand;
                } else if (bun.strings.eqlComptime(next, "exec") and bun.getRuntimeFeatureFlag(.BUN_INTERNAL_BUNX_INSTALL)) {
                    return .ExecCommand;
                }
            }

            is_bunx_exe = true;
            return .BunxCommand;
        }

        if (isNode(argv0)) {
            @import("./deps/zig-clap/clap/streaming.zig").warn_on_unrecognized_flag = false;
            pretend_to_be_node = true;
            return .RunAsNodeCommand;
        }

        var next_arg = ((args_iter.next()) orelse return .AutoCommand);
        while (next_arg.len > 0 and next_arg[0] == '-' and !(next_arg.len > 1 and next_arg[1] == 'e')) {
            next_arg = ((args_iter.next()) orelse return .AutoCommand);
        }

        const first_arg_name = next_arg;
        const RootCommandMatcher = strings.ExactSizeMatcher(12);

        return switch (RootCommandMatcher.match(first_arg_name)) {
            RootCommandMatcher.case("init") => .InitCommand,
            RootCommandMatcher.case("build"), RootCommandMatcher.case("bun") => .BuildCommand,
            RootCommandMatcher.case("discord") => .DiscordCommand,
            RootCommandMatcher.case("upgrade") => .UpgradeCommand,
            RootCommandMatcher.case("completions") => .InstallCompletionsCommand,
            RootCommandMatcher.case("getcompletes") => .GetCompletionsCommand,
            RootCommandMatcher.case("link") => .LinkCommand,
            RootCommandMatcher.case("unlink") => .UnlinkCommand,
            RootCommandMatcher.case("x") => .BunxCommand,
            RootCommandMatcher.case("repl") => .ReplCommand,

            RootCommandMatcher.case("i"),
            RootCommandMatcher.case("install"),
            => brk: {
                for (args_iter.buf) |arg| {
                    if (arg.len > 0 and (strings.eqlComptime(arg, "-g") or strings.eqlComptime(arg, "--global"))) {
                        break :brk .AddCommand;
                    }
                }

                break :brk .InstallCommand;
            },
            RootCommandMatcher.case("ci") => .InstallCommand,
            RootCommandMatcher.case("c"), RootCommandMatcher.case("create") => .CreateCommand,

            RootCommandMatcher.case("test") => .TestCommand,

            RootCommandMatcher.case("pm") => .PackageManagerCommand,

            RootCommandMatcher.case("add"), RootCommandMatcher.case("a") => .AddCommand,

            RootCommandMatcher.case("update") => .UpdateCommand,
            RootCommandMatcher.case("patch") => .PatchCommand,
            RootCommandMatcher.case("patch-commit") => .PatchCommitCommand,

            RootCommandMatcher.case("r"),
            RootCommandMatcher.case("remove"),
            RootCommandMatcher.case("rm"),
            RootCommandMatcher.case("uninstall"),
            => .RemoveCommand,

            RootCommandMatcher.case("run") => .RunCommand,
            RootCommandMatcher.case("help") => .HelpCommand,

            RootCommandMatcher.case("exec") => .ExecCommand,

            RootCommandMatcher.case("outdated") => .OutdatedCommand,
            RootCommandMatcher.case("publish") => .PublishCommand,
            RootCommandMatcher.case("audit") => .AuditCommand,
            RootCommandMatcher.case("info") => .InfoCommand,

            // These are reserved for future use by Bun, so that someone
            // doing `bun deploy` to run a script doesn't accidentally break
            // when we add our actual command
            RootCommandMatcher.case("deploy") => .ReservedCommand,
            RootCommandMatcher.case("cloud") => .ReservedCommand,
            RootCommandMatcher.case("config") => .ReservedCommand,
            RootCommandMatcher.case("use") => .ReservedCommand,
            RootCommandMatcher.case("auth") => .ReservedCommand,
            RootCommandMatcher.case("login") => .ReservedCommand,
            RootCommandMatcher.case("logout") => .ReservedCommand,
            RootCommandMatcher.case("whoami") => .ReservedCommand,
            RootCommandMatcher.case("prune") => .ReservedCommand,
            RootCommandMatcher.case("list") => .ReservedCommand,
            RootCommandMatcher.case("why") => .WhyCommand,

            RootCommandMatcher.case("-e") => .AutoCommand,

            else => .AutoCommand,
        };
    }

    const default_completions_list = [_]string{
        "build",
        "install",
        "add",
        "run",
        "update",
        "link",
        "unlink",
        "remove",
        "create",
        "bun",
        "upgrade",
        "discord",
        "test",
        "pm",
        "x",
        "repl",
        "info",
    };

    const reject_list = default_completions_list ++ [_]string{
        "build",
        "completions",
        "help",
    };

    /// Keep the stack space usage of this function small. This function is
    /// kept alive for the entire duration of the process
    ///
    /// So do not add any path buffers or anything that is large in this
    /// function or that stack space is used up forever.
    pub fn start(allocator: std.mem.Allocator, log: *logger.Log) !void {
        if (comptime Environment.allow_assert) {
            if (bun.getenvZ("MI_VERBOSE") == null) {
                bun.mimalloc.mi_option_set_enabled(.verbose, false);
            }
        }

        // bun build --compile entry point
        if (!bun.getRuntimeFeatureFlag(.BUN_BE_BUN)) {
            if (try bun.StandaloneModuleGraph.fromExecutable(bun.default_allocator)) |graph| {
                context_data = .{
                    .args = std.mem.zeroes(api.TransformOptions),
                    .log = log,
                    .start_time = start_time,
                    .allocator = bun.default_allocator,
                };
                global_cli_ctx = &context_data;
                var ctx = global_cli_ctx;

                ctx.args.target = api.Target.bun;
                if (bun.argv.len > 1) {
                    ctx.passthrough = bun.argv[1..];
                } else {
                    ctx.passthrough = &[_]string{};
                }

                try bun_js.Run.bootStandalone(
                    ctx,
                    graph.entryPoint().name,
                    graph,
                );
                return;
            }
        }

        debug("argv: [{s}]", .{bun.fmt.fmtSlice(bun.argv, ", ")});

        const tag = which();

        switch (tag) {
            .DiscordCommand => return try DiscordCommand.exec(allocator),
            .HelpCommand => return try HelpCommand.exec(allocator),
            .ReservedCommand => return try ReservedCommand.exec(allocator),
            .InitCommand => return try InitCommand.exec(allocator, bun.argv[@min(2, bun.argv.len)..]),
            .InfoCommand => {
<<<<<<< HEAD
                // Parse arguments manually since the standard flow doesn't work for standalone commands
                const cli = try PackageManager.CommandLineArguments.parse(allocator, .info);
                const ctx = try Command.init(allocator, log, .InfoCommand);
                const pm, _ = try PackageManager.init(
                    ctx,
                    cli,
                    PackageManager.Subcommand.info,
                );

                // Handle arguments correctly for standalone info command
                var package_name: []const u8 = "";
                var property_path: ?[]const u8 = null;

                // Find non-flag arguments starting from argv[2] (after "bun info")
                var arg_idx: usize = 2;
                var found_package = false;

                while (arg_idx < bun.argv.len) : (arg_idx += 1) {
                    const arg = bun.argv[arg_idx];

                    // Skip flags
                    if (arg.len > 0 and arg[0] == '-') {
                        continue;
                    }

                    if (!found_package) {
                        package_name = arg;
                        found_package = true;
                    } else {
                        property_path = arg;
                        break;
                    }
                }

                try PmViewCommand.view(allocator, pm, package_name, property_path, cli.json_output);
=======
                if (comptime bun.fast_debug_build_mode and bun.fast_debug_build_cmd != .InfoCommand) unreachable;

                try @"bun info"(allocator, log);
>>>>>>> be5c69df
                return;
            },
            .BuildCommand => {
                const ctx = try Command.init(allocator, log, .BuildCommand);
                try BuildCommand.exec(ctx, null);
            },
            .InstallCompletionsCommand => {
                try InstallCompletionsCommand.exec(allocator);
                return;
            },
            .InstallCommand => {
                const ctx = try Command.init(allocator, log, .InstallCommand);

                try InstallCommand.exec(ctx);
                return;
            },
            .AddCommand => {
                const ctx = try Command.init(allocator, log, .AddCommand);

                try AddCommand.exec(ctx);
                return;
            },
            .UpdateCommand => {
                const ctx = try Command.init(allocator, log, .UpdateCommand);

                try UpdateCommand.exec(ctx);
                return;
            },
            .PatchCommand => {
                const ctx = try Command.init(allocator, log, .PatchCommand);

                try PatchCommand.exec(ctx);
                return;
            },
            .PatchCommitCommand => {
                const ctx = try Command.init(allocator, log, .PatchCommitCommand);

                try PatchCommitCommand.exec(ctx);
                return;
            },
            .OutdatedCommand => {
                const ctx = try Command.init(allocator, log, .OutdatedCommand);

                try OutdatedCommand.exec(ctx);
                return;
            },
            .UpdateInteractiveCommand => {
                if (comptime bun.fast_debug_build_mode and bun.fast_debug_build_cmd != .UpdateInteractiveCommand) unreachable;
                const ctx = try Command.init(allocator, log, .UpdateInteractiveCommand);

                try UpdateInteractiveCommand.exec(ctx);
                return;
            },
            .PublishCommand => {
                const ctx = try Command.init(allocator, log, .PublishCommand);

                try PublishCommand.exec(ctx);
                return;
            },
            .AuditCommand => {
                const ctx = try Command.init(allocator, log, .AuditCommand);
                try AuditCommand.exec(ctx);
            },
            .WhyCommand => {
                const ctx = try Command.init(allocator, log, .WhyCommand);
                try WhyCommand.exec(ctx);
                return;
            },
            .BunxCommand => {
                const ctx = try Command.init(allocator, log, .BunxCommand);

                try BunxCommand.exec(ctx, bun.argv[if (is_bunx_exe) 0 else 1..]);
                return;
            },
            .ReplCommand => {
                // TODO: Put this in native code.
                var ctx = try Command.init(allocator, log, .BunxCommand);
                ctx.debug.run_in_bun = true; // force the same version of bun used. fixes bun-debug for example
                var args = bun.argv[0..];
                args[1] = "bun-repl";
                try BunxCommand.exec(ctx, args);
                return;
            },
            .RemoveCommand => {
                const ctx = try Command.init(allocator, log, .RemoveCommand);

                try RemoveCommand.exec(ctx);
                return;
            },
            .LinkCommand => {
                const ctx = try Command.init(allocator, log, .LinkCommand);

                try LinkCommand.exec(ctx);
                return;
            },
            .UnlinkCommand => {
                const ctx = try Command.init(allocator, log, .UnlinkCommand);

                try UnlinkCommand.exec(ctx);
                return;
            },
            .PackageManagerCommand => {
                const ctx = try Command.init(allocator, log, .PackageManagerCommand);

                try PackageManagerCommand.exec(ctx);
                return;
            },
            .TestCommand => {
                const ctx = try Command.init(allocator, log, .TestCommand);

                try TestCommand.exec(ctx);
                return;
            },
            .GetCompletionsCommand => {
<<<<<<< HEAD
                const ctx = try Command.init(allocator, log, .GetCompletionsCommand);
                var filter = ctx.positionals;

                for (filter, 0..) |item, i| {
                    if (strings.eqlComptime(item, "getcompletes")) {
                        if (i + 1 < filter.len) {
                            filter = filter[i + 1 ..];
                        } else {
                            filter = &[_]string{};
                        }

                        break;
                    }
                }
                var prefilled_completions: [AddCompletions.biggest_list]string = undefined;
                var completions = ShellCompletions{};

                if (filter.len == 0) {
                    completions = try RunCommand.completions(ctx, &default_completions_list, &reject_list, .all);
                } else if (strings.eqlComptime(filter[0], "s")) {
                    completions = try RunCommand.completions(ctx, null, &reject_list, .script);
                } else if (strings.eqlComptime(filter[0], "i")) {
                    completions = try RunCommand.completions(ctx, &default_completions_list, &reject_list, .script_exclude);
                } else if (strings.eqlComptime(filter[0], "b")) {
                    completions = try RunCommand.completions(ctx, null, &reject_list, .bin);
                } else if (strings.eqlComptime(filter[0], "r")) {
                    completions = try RunCommand.completions(ctx, null, &reject_list, .all);
                } else if (strings.eqlComptime(filter[0], "g")) {
                    completions = try RunCommand.completions(ctx, null, &reject_list, .all_plus_bun_js);
                } else if (strings.eqlComptime(filter[0], "j")) {
                    completions = try RunCommand.completions(ctx, null, &reject_list, .bun_js);
                } else if (strings.eqlComptime(filter[0], "z")) {
                    completions = try RunCommand.completions(ctx, null, &reject_list, .script_and_descriptions);
                } else if (strings.eqlComptime(filter[0], "a")) {
                    const FirstLetter = AddCompletions.FirstLetter;

                    outer: {
                        if (filter.len > 1 and filter[1].len > 0) {
                            const first_letter: FirstLetter = switch (filter[1][0]) {
                                'a' => FirstLetter.a,
                                'b' => FirstLetter.b,
                                'c' => FirstLetter.c,
                                'd' => FirstLetter.d,
                                'e' => FirstLetter.e,
                                'f' => FirstLetter.f,
                                'g' => FirstLetter.g,
                                'h' => FirstLetter.h,
                                'i' => FirstLetter.i,
                                'j' => FirstLetter.j,
                                'k' => FirstLetter.k,
                                'l' => FirstLetter.l,
                                'm' => FirstLetter.m,
                                'n' => FirstLetter.n,
                                'o' => FirstLetter.o,
                                'p' => FirstLetter.p,
                                'q' => FirstLetter.q,
                                'r' => FirstLetter.r,
                                's' => FirstLetter.s,
                                't' => FirstLetter.t,
                                'u' => FirstLetter.u,
                                'v' => FirstLetter.v,
                                'w' => FirstLetter.w,
                                'x' => FirstLetter.x,
                                'y' => FirstLetter.y,
                                'z' => FirstLetter.z,
                                else => break :outer,
                            };
                            AddCompletions.init(bun.default_allocator) catch bun.outOfMemory();
                            const results = AddCompletions.getPackages(first_letter);

                            var prefilled_i: usize = 0;
                            for (results) |cur| {
                                if (cur.len == 0 or !strings.hasPrefix(cur, filter[1])) continue;
                                prefilled_completions[prefilled_i] = cur;
                                prefilled_i += 1;
                                if (prefilled_i >= prefilled_completions.len) break;
                            }
                            completions.commands = prefilled_completions[0..prefilled_i];
                        }
                    }
                }
                completions.print();

                return;
            },
            .CreateCommand => {
                // These are templates from the legacy `bun create`
                // most of them aren't useful but these few are kinda nice.
                const HardcodedNonBunXList = bun.ComptimeStringMap(void, .{
                    .{"elysia"},
                    .{"elysia-buchta"},
                    .{"stric"},
                });

                // Create command wraps bunx
                const ctx = try Command.init(allocator, log, .CreateCommand);

                var args = try std.process.argsAlloc(allocator);

                if (args.len <= 2) {
                    Command.Tag.printHelp(.CreateCommand, false);
                    Global.exit(1);
                    return;
                }

                var template_name_start: usize = 0;
                var positionals: [2]string = .{ "", "" };
                var positional_i: usize = 0;

                var dash_dash_bun = false;
                var print_help = false;
                if (args.len > 2) {
                    const remainder = args[1..];
                    var remainder_i: usize = 0;
                    while (remainder_i < remainder.len and positional_i < positionals.len) : (remainder_i += 1) {
                        const slice = std.mem.trim(u8, bun.asByteSlice(remainder[remainder_i]), " \t\n");
                        if (slice.len > 0) {
                            if (!strings.hasPrefixComptime(slice, "--")) {
                                if (positional_i == 1) {
                                    template_name_start = remainder_i + 2;
                                }
                                positionals[positional_i] = slice;
                                positional_i += 1;
                            }
                            if (slice[0] == '-') {
                                if (strings.eqlComptime(slice, "--bun")) {
                                    dash_dash_bun = true;
                                } else if (strings.eqlComptime(slice, "--help") or strings.eqlComptime(slice, "-h")) {
                                    print_help = true;
                                }
                            }
                        }
                    }
                }

                if (print_help or
                    // "bun create --"
                    // "bun create -abc --"
                    positional_i == 0 or
                    positionals[1].len == 0)
                {
                    Command.Tag.printHelp(.CreateCommand, true);
                    Global.exit(0);
                    return;
                }

                const template_name = positionals[1];

                // if template_name is "react"
                // print message telling user to use "bun create vite" instead
                if (strings.eqlComptime(template_name, "react")) {
                    Output.prettyErrorln(
                        \\The "react" template has been deprecated.
                        \\It is recommended to use "react-app" or "vite" instead.
                        \\
                        \\To create a project using Create React App, run
                        \\
                        \\  <d>bun create react-app<r>
                        \\
                        \\To create a React project using Vite, run
                        \\
                        \\  <d>bun create vite<r>
                        \\
                        \\Then select "React" from the list of frameworks.
                        \\
                    , .{});
                    Global.exit(1);
                    return;
                }

                // if template_name is "next"
                // print message telling user to use "bun create next-app" instead
                if (strings.eqlComptime(template_name, "next")) {
                    Output.prettyErrorln(
                        \\<yellow>warn: No template <b>create-next<r> found.
                        \\To create a project with the official Next.js scaffolding tool, run
                        \\  <b>bun create next-app <cyan>[destination]<r>
                    , .{});
                    Global.exit(1);
                    return;
                }

                const create_command_info = try CreateCommand.extractInfo(ctx);
                const template = create_command_info.template;
                const example_tag = create_command_info.example_tag;

                const use_bunx = !HardcodedNonBunXList.has(template_name) and
                    (!strings.containsComptime(template_name, "/") or
                        strings.startsWithChar(template_name, '@')) and
                    example_tag != CreateCommandExample.Tag.local_folder;

                if (use_bunx) {
                    const bunx_args = try allocator.alloc([:0]const u8, 2 + args.len - template_name_start + @intFromBool(dash_dash_bun));
                    bunx_args[0] = "bunx";
                    if (dash_dash_bun) {
                        bunx_args[1] = "--bun";
                    }
                    bunx_args[1 + @as(usize, @intFromBool(dash_dash_bun))] = try BunxCommand.addCreatePrefix(allocator, template_name);
                    for (bunx_args[2 + @as(usize, @intFromBool(dash_dash_bun)) ..], args[template_name_start..]) |*dest, src| {
                        dest.* = src;
                    }

                    try BunxCommand.exec(ctx, bunx_args);
                    return;
                }

                try CreateCommand.exec(ctx, example_tag, template);
=======
                if (comptime bun.fast_debug_build_mode and bun.fast_debug_build_cmd != .GetCompletionsCommand) unreachable;
                try @"bun getcompletes"(allocator, log);
                return;
            },
            .CreateCommand => {
                if (comptime bun.fast_debug_build_mode and bun.fast_debug_build_cmd != .CreateCommand) unreachable;
                try @"bun create"(allocator, log);
>>>>>>> be5c69df
                return;
            },
            .RunCommand => {
                const ctx = try Command.init(allocator, log, .RunCommand);
                ctx.args.target = .bun;

                if (ctx.filters.len > 0) {
                    FilterRun.runScriptsWithFilter(ctx) catch |err| {
                        Output.prettyErrorln("<r><red>error<r>: {s}", .{@errorName(err)});
                        Global.exit(1);
                    };
                }

                if (ctx.positionals.len > 0) {
                    if (try RunCommand.exec(ctx, .{ .bin_dirs_only = false, .log_errors = true, .allow_fast_run_for_extensions = false })) {
                        return;
                    }

                    Global.exit(1);
                }
            },
            .RunAsNodeCommand => {
                const ctx = try Command.init(allocator, log, .RunAsNodeCommand);
                bun.assert(pretend_to_be_node);
                try RunCommand.execAsIfNode(ctx);
            },
            .UpgradeCommand => {
                const ctx = try Command.init(allocator, log, .UpgradeCommand);
                try UpgradeCommand.exec(ctx);
                return;
            },
            .AutoCommand => {
                const ctx = Command.init(allocator, log, .AutoCommand) catch |e| {
                    switch (e) {
                        error.MissingEntryPoint => {
                            HelpCommand.execWithReason(allocator, .explicit);
                            return;
                        },
                        else => {
                            return e;
                        },
                    }
                };
                ctx.args.target = .bun;

                if (ctx.filters.len > 0) {
                    FilterRun.runScriptsWithFilter(ctx) catch |err| {
                        Output.prettyErrorln("<r><red>error<r>: {s}", .{@errorName(err)});
                        Global.exit(1);
                    };
                }

                if (ctx.runtime_options.eval.script.len > 0) {
                    return try @"bun --eval --print"(ctx);
                }

                const extension: []const u8 = if (ctx.args.entry_points.len > 0)
                    std.fs.path.extension(ctx.args.entry_points[0])
                else
                    @as([]const u8, "");
                // KEYWORDS: open file argv argv0
                if (ctx.args.entry_points.len == 1) {
                    if (strings.eqlComptime(extension, ".lockb")) {
                        return try @"bun ./bun.lockb"(ctx);
                    }
                }

                if (ctx.positionals.len > 0) {
                    if (ctx.filters.len > 0) {
                        Output.prettyln("<r><yellow>warn<r>: Filters are ignored for auto command", .{});
                    }
                    if (try RunCommand.exec(ctx, .{ .bin_dirs_only = true, .log_errors = !ctx.runtime_options.if_present, .allow_fast_run_for_extensions = true })) {
                        return;
                    }
                    return;
                }

                Output.flush();
                try HelpCommand.exec(allocator);
            },
            .ExecCommand => {
                const ctx = try Command.init(allocator, log, .ExecCommand);

                if (ctx.positionals.len > 1) {
                    try ExecCommand.exec(ctx);
                } else Tag.printHelp(.ExecCommand, true);
            },
        }
    }

    pub const Tag = enum {
        AddCommand,
        AutoCommand,
        BuildCommand,
        BunxCommand,
        CreateCommand,
        DiscordCommand,
        GetCompletionsCommand,
        HelpCommand,
        InitCommand,
        InfoCommand,
        InstallCommand,
        InstallCompletionsCommand,
        LinkCommand,
        PackageManagerCommand,
        RemoveCommand,
        RunCommand,
        RunAsNodeCommand, // arg0 == 'node'
        TestCommand,
        UnlinkCommand,
        UpdateCommand,
        UpgradeCommand,
        ReplCommand,
        ReservedCommand,
        ExecCommand,
        PatchCommand,
        PatchCommitCommand,
        OutdatedCommand,
        UpdateInteractiveCommand,
        PublishCommand,
        AuditCommand,
        WhyCommand,

        /// Used by crash reports.
        ///
        /// This must be kept in sync with https://github.com/oven-sh/bun.report/blob/62601d8aafb9c0d29554dfc3f8854044ec04d367/backend/remap.ts#L10
        pub fn char(this: Tag) u8 {
            return switch (this) {
                .AddCommand => 'I',
                .AutoCommand => 'a',
                .BuildCommand => 'b',
                .BunxCommand => 'B',
                .CreateCommand => 'c',
                .DiscordCommand => 'D',
                .GetCompletionsCommand => 'g',
                .HelpCommand => 'h',
                .InitCommand => 'j',
                .InfoCommand => 'v',
                .InstallCommand => 'i',
                .InstallCompletionsCommand => 'C',
                .LinkCommand => 'l',
                .PackageManagerCommand => 'P',
                .RemoveCommand => 'R',
                .RunCommand => 'r',
                .RunAsNodeCommand => 'n',
                .TestCommand => 't',
                .UnlinkCommand => 'U',
                .UpdateCommand => 'u',
                .UpgradeCommand => 'p',
                .ReplCommand => 'G',
                .ReservedCommand => 'w',
                .ExecCommand => 'e',
                .PatchCommand => 'x',
                .PatchCommitCommand => 'z',
                .OutdatedCommand => 'o',
                .UpdateInteractiveCommand => 'U',
                .PublishCommand => 'k',
                .AuditCommand => 'A',
                .WhyCommand => 'W',
            };
        }

        pub fn params(comptime cmd: Tag) []const Arguments.ParamType {
            return comptime &switch (cmd) {
                .AutoCommand => Arguments.auto_params,
                .RunCommand, .RunAsNodeCommand => Arguments.run_params,
                .BuildCommand => Arguments.build_params,
                .TestCommand => Arguments.test_params,
                .BunxCommand => Arguments.run_params,
                else => Arguments.base_params_ ++ Arguments.runtime_params_ ++ Arguments.transpiler_params_,
            };
        }

        pub fn printHelp(comptime cmd: Tag, show_all_flags: bool) void {
            switch (cmd) {

                // the output of --help uses the following syntax highlighting
                // template: <b>Usage<r>: <b><green>bun <command><r> <cyan>[flags]<r> <blue>[arguments]<r>
                // use [foo] for multiple arguments or flags for foo.
                // use <bar> to emphasize 'bar'

                // these commands do not use Context
                // .DiscordCommand => return try DiscordCommand.exec(allocator),
                // .HelpCommand => return try HelpCommand.exec(allocator),
                // .ReservedCommand => return try ReservedCommand.exec(allocator),

                // these commands are implemented in install.zig
                // Command.Tag.InstallCommand => {},
                // Command.Tag.AddCommand => {},
                // Command.Tag.RemoveCommand => {},
                // Command.Tag.UpdateCommand => {},
                // Command.Tag.PackageManagerCommand => {},
                // Command.Tag.LinkCommand => {},
                // Command.Tag.UnlinkCommand => {},

                // fall back to HelpCommand.printWithReason
                Command.Tag.AutoCommand => {
                    HelpCommand.printWithReason(.explicit, show_all_flags);
                },
                .RunCommand, .RunAsNodeCommand => {
                    RunCommand_.printHelp(null);
                },

                .InitCommand => {
                    const intro_text =
                        \\<b>Usage<r>: <b><green>bun init<r> <cyan>[flags]<r> <blue>[\<folder\>]<r>
                        \\  Initialize a Bun project in the current directory.
                        \\  Creates a package.json, tsconfig.json, and bunfig.toml if they don't exist.
                        \\
                        \\<b>Flags<r>:
                        \\      <cyan>--help<r>             Print this menu
                        \\  <cyan>-y, --yes<r>              Accept all default options
                        \\  <cyan>-m, --minimal<r>          Only initialize type definitions
                        \\  <cyan>-r, --react<r>            Initialize a React project
                        \\      <cyan>--react=tailwind<r>   Initialize a React project with TailwindCSS
                        \\      <cyan>--react=shadcn<r>     Initialize a React project with @shadcn/ui and TailwindCSS
                        \\
                        \\<b>Examples:<r>
                        \\  <b><green>bun init<r>
                        \\  <b><green>bun init<r> <cyan>--yes<r>
                        \\  <b><green>bun init<r> <cyan>--react<r>
                        \\  <b><green>bun init<r> <cyan>--react=tailwind<r> <blue>my-app<r>
                    ;

                    Output.pretty(intro_text ++ "\n", .{});
                    Output.flush();
                },

                Command.Tag.BunxCommand => {
                    Output.prettyErrorln(
                        \\<b>Usage<r>: <b><green>bunx<r> <cyan>[flags]<r> <blue>\<package\><r><d>\<@version\><r> [flags and arguments for the package]<r>
                        \\Execute an npm package executable (CLI), automatically installing into a global shared cache if not installed in node_modules.
                        \\
                        \\Flags:
                        \\  <cyan>--bun<r>      Force the command to run with Bun instead of Node.js
                        \\
                        \\Examples<d>:<r>
                        \\  <b><green>bunx<r> <blue>prisma<r> migrate<r>
                        \\  <b><green>bunx<r> <blue>prettier<r> foo.js<r>
                        \\  <b><green>bunx<r> <cyan>--bun<r> <blue>vite<r> dev foo.js<r>
                        \\
                    , .{});
                },
                Command.Tag.BuildCommand => {
                    const intro_text =
                        \\<b>Usage<r>:
                        \\  Transpile and bundle one or more files.
                        \\  <b><green>bun build<r> <cyan>[flags]<r> <blue>\<entrypoint\><r>
                    ;

                    const outro_text =
                        \\<b>Examples:<r>
                        \\  <d>Frontend web apps:<r>
                        \\  <b><green>bun build<r> <cyan>--outfile=bundle.js<r> <blue>./src/index.ts<r>
                        \\  <b><green>bun build<r> <cyan>--minify --splitting --outdir=out<r> <blue>./index.jsx ./lib/worker.ts<r>
                        \\
                        \\  <d>Bundle code to be run in Bun (reduces server startup time)<r>
                        \\  <b><green>bun build<r> <cyan>--target=bun --outfile=server.js<r> <blue>./server.ts<r>
                        \\
                        \\  <d>Creating a standalone executable (see https://bun.com/docs/bundler/executables)<r>
                        \\  <b><green>bun build<r> <cyan>--compile --outfile=my-app<r> <blue>./cli.ts<r>
                        \\
                        \\A full list of flags is available at <magenta>https://bun.com/docs/bundler<r>
                        \\
                    ;

                    Output.pretty(intro_text ++ "\n\n", .{});
                    Output.flush();
                    Output.pretty("<b>Flags:<r>", .{});
                    Output.flush();
                    clap.simpleHelp(&Arguments.build_only_params);
                    Output.pretty("\n\n" ++ outro_text, .{});
                    Output.flush();
                },
                Command.Tag.TestCommand => {
                    const intro_text =
                        \\<b>Usage<r>: <b><green>bun test<r> <cyan>[flags]<r> <blue>[\<patterns\>]<r>
                        \\  Run all matching test files and print the results to stdout
                    ;
                    const outro_text =
                        \\<b>Examples:<r>
                        \\  <d>Run all test files<r>
                        \\  <b><green>bun test<r>
                        \\
                        \\  <d>Run all test files with "foo" or "bar" in the file name<r>
                        \\  <b><green>bun test<r> <blue>foo bar<r>
                        \\
                        \\  <d>Run all test files, only including tests whose names includes "baz"<r>
                        \\  <b><green>bun test<r> <cyan>--test-name-pattern<r> <blue>baz<r>
                        \\
                        \\Full documentation is available at <magenta>https://bun.com/docs/cli/test<r>
                        \\
                    ;

                    Output.pretty(intro_text, .{});
                    Output.flush();
                    Output.pretty("\n\n<b>Flags:<r>", .{});
                    Output.flush();
                    clap.simpleHelp(&Arguments.test_only_params);
                    Output.pretty("\n\n", .{});
                    Output.pretty(outro_text, .{});
                    Output.flush();
                },
                Command.Tag.CreateCommand => {
                    const intro_text =
                        \\<b>Usage<r><d>:<r>
                        \\  <b><green>bun create<r> <magenta>\<MyReactComponent.(jsx|tsx)\><r> 
                        \\  <b><green>bun create<r> <magenta>\<template\><r> <cyan>[...flags]<r> <blue>dest<r> 
                        \\  <b><green>bun create<r> <magenta>\<github-org/repo\><r> <cyan>[...flags]<r> <blue>dest<r>
                        \\
                        \\<b>Environment variables<r><d>:<r>
                        \\  <cyan>GITHUB_TOKEN<r>         <d>Supply a token to download code from GitHub with a higher rate limit<r>
                        \\  <cyan>GITHUB_API_DOMAIN<r>    <d>Configure custom/enterprise GitHub domain. Default "api.github.com"<r>
                        \\  <cyan>NPM_CLIENT<r>           <d>Absolute path to the npm client executable<r>
                        \\  <cyan>BUN_CREATE_DIR<r>       <d>Custom path for global templates (default: $HOME/.bun-create)<r>
                    ;

                    const outro_text =
                        \\<b>React Component Projects<r><d>:<r>
                        \\  • Turn an existing React component into a complete frontend dev environment
                        \\  • Automatically starts a hot-reloading dev server
                        \\  • Auto-detects & configures TailwindCSS and shadcn/ui
                        \\
                        \\  <b><magenta>bun create \<MyReactComponent.(jsx|tsx)\><r>
                        \\
                        \\<b>Templates<r><d>:<r>
                        \\  • NPM: Runs <b><magenta>bunx create-\<template\><r> with given arguments
                        \\  • GitHub: Downloads repository contents as template
                        \\  • Local: Uses templates from $HOME/.bun-create/\<name\> or ./.bun-create/\<name\>
                        \\
                        \\Learn more: <magenta>https://bun.com/docs/cli/bun-create<r>
                        \\
                    ;

                    Output.pretty(intro_text, .{});
                    Output.pretty("\n\n", .{});
                    Output.pretty(outro_text, .{});
                    Output.flush();
                },
                Command.Tag.HelpCommand => {
                    HelpCommand.printWithReason(.explicit);
                },
                Command.Tag.UpgradeCommand => {
                    const intro_text =
                        \\<b>Usage<r>: <b><green>bun upgrade<r> <cyan>[flags]<r>
                        \\  Upgrade Bun
                    ;
                    const outro_text =
                        \\<b>Examples:<r>
                        \\  <d>Install the latest {s} version<r>
                        \\  <b><green>bun upgrade<r>
                        \\
                        \\  <d>{s}<r>
                        \\  <b><green>bun upgrade<r> <cyan>--{s}<r>
                        \\
                        \\Full documentation is available at <magenta>https://bun.com/docs/installation#upgrading<r>
                        \\
                    ;

                    const args = comptime switch (Environment.is_canary) {
                        true => .{ "canary", "Switch from the canary version back to the latest stable release", "stable" },
                        false => .{ "stable", "Install the most recent canary version of Bun", "canary" },
                    };

                    Output.pretty(intro_text, .{});
                    Output.pretty("\n\n", .{});
                    Output.flush();
                    Output.pretty(outro_text, args);
                    Output.flush();
                },
                Command.Tag.ReplCommand => {
                    const intro_text =
                        \\<b>Usage<r>: <b><green>bun repl<r> <cyan>[flags]<r>
                        \\  Open a Bun REPL
                        \\
                    ;

                    Output.pretty(intro_text, .{});
                    Output.flush();
                },

                Command.Tag.GetCompletionsCommand => {
                    Output.pretty("<b>Usage<r>: <b><green>bun getcompletes<r>", .{});
                    Output.flush();
                },
                Command.Tag.InstallCompletionsCommand => {
                    Output.pretty("<b>Usage<r>: <b><green>bun completions<r>", .{});
                    Output.flush();
                },
                Command.Tag.PatchCommand => {
                    Install.PackageManager.CommandLineArguments.printHelp(.patch);
                },
                Command.Tag.PatchCommitCommand => {
                    Install.PackageManager.CommandLineArguments.printHelp(.@"patch-commit");
                },
                Command.Tag.ExecCommand => {
                    Output.pretty(
                        \\<b>Usage: bun exec <r><cyan>\<script\><r>
                        \\
                        \\Execute a shell script directly from Bun.
                        \\
                        \\<b><red>Note<r>: If executing this from a shell, make sure to escape the string!
                        \\
                        \\<b>Examples<d>:<r>
                        \\  <b>bun exec "echo hi"<r>
                        \\  <b>bun exec "echo \"hey friends\"!"<r>
                        \\
                    , .{});
                    Output.flush();
                },
                .OutdatedCommand, .UpdateInteractiveCommand, .PublishCommand, .AuditCommand => {
                    Install.PackageManager.CommandLineArguments.printHelp(switch (cmd) {
                        .OutdatedCommand => .outdated,
                        .UpdateInteractiveCommand => .update,
                        .PublishCommand => .publish,
                        .AuditCommand => .audit,
                    });
                },
                .InfoCommand => {
                    const intro_text =
                        \\<b>Usage<r>: <b><green>bun info<r> <cyan>[flags]<r> <blue>\<package\><r><d>\<@version\><r> <blue>[property path]<r>
                        \\  Display package metadata from the registry.
                        \\
                        \\<b>Examples:<r>
                        \\  <d>View basic information about a package<r>
                        \\  <b><green>bun info<r> <blue>react<r>
                        \\
                        \\  <d>View specific version<r>
                        \\  <b><green>bun info<r> <blue>react@18.0.0<r>
                        \\
                        \\  <d>View specific property<r>
                        \\  <b><green>bun info<r> <blue>react<r> version
                        \\  <b><green>bun info<r> <blue>react<r> dependencies
                        \\  <b><green>bun info<r> <blue>react<r> versions
                        \\
                        \\Full documentation is available at <magenta>https://bun.com/docs/cli/info<r>
                        \\
                    ;

                    Output.pretty(intro_text, .{});
                    Output.flush();
                },
                .WhyCommand => {
                    const intro_text =
                        \\<b>Usage<r>: <b><green>bun why<r> <cyan>[flags]<r> <blue>\<package\><r><d>\<@version\><r> <blue>[property path]<r>
                        \\Explain why a package is installed
                        \\
                        \\<b>Arguments:<r>
                        \\  <blue>\<package\><r>     <d>The package name to explain (supports glob patterns like '@org/*')<r>
                        \\
                        \\<b>Options:<r>
                        \\  <cyan>--top<r>         <d>Show only the top dependency tree instead of nested ones<r>
                        \\  <cyan>--depth<r> <blue>\<NUM\><r> <d>Maximum depth of the dependency tree to display<r>
                        \\
                        \\<b>Examples:<r>
                        \\  <d>$<r> <b><green>bun why<r> <blue>react<r>
                        \\  <d>$<r> <b><green>bun why<r> <blue>"@types/*"<r> <cyan>--depth<r> <blue>2<r>
                        \\  <d>$<r> <b><green>bun why<r> <blue>"*-lodash"<r> <cyan>--top<r>
                        \\
                        \\Full documentation is available at <magenta>https://bun.sh/docs/cli/why<r>
                        \\
                    ;

                    Output.pretty(intro_text, .{});
                    Output.flush();
                },
                else => {
                    HelpCommand.printWithReason(.explicit);
                },
            }
        }

        pub fn readGlobalConfig(this: Tag) bool {
            return switch (this) {
                .BunxCommand,
                .PackageManagerCommand,
                .InstallCommand,
                .AddCommand,
                .RemoveCommand,
                .UpdateCommand,
                .PatchCommand,
                .PatchCommitCommand,
                .OutdatedCommand,
                .PublishCommand,
                .AuditCommand,
                => true,
                else => false,
            };
        }

        pub fn isNPMRelated(this: Tag) bool {
            return switch (this) {
                .BunxCommand,
                .LinkCommand,
                .UnlinkCommand,
                .PackageManagerCommand,
                .InstallCommand,
                .AddCommand,
                .RemoveCommand,
                .UpdateCommand,
                .PatchCommand,
                .PatchCommitCommand,
                .OutdatedCommand,
                .PublishCommand,
                .AuditCommand,
                => true,
                else => false,
            };
        }

        pub const loads_config: std.EnumArray(Tag, bool) = std.EnumArray(Tag, bool).initDefault(false, .{
            .BuildCommand = true,
            .TestCommand = true,
            .InstallCommand = true,
            .AddCommand = true,
            .RemoveCommand = true,
            .UpdateCommand = true,
            .PatchCommand = true,
            .PatchCommitCommand = true,
            .PackageManagerCommand = true,
            .BunxCommand = true,
            .AutoCommand = true,
            .RunCommand = true,
            .RunAsNodeCommand = true,
            .OutdatedCommand = true,
            .UpdateInteractiveCommand = true,
            .PublishCommand = true,
            .AuditCommand = true,
        });

        pub const always_loads_config: std.EnumArray(Tag, bool) = std.EnumArray(Tag, bool).initDefault(false, .{
            .BuildCommand = true,
            .TestCommand = true,
            .InstallCommand = true,
            .AddCommand = true,
            .RemoveCommand = true,
            .UpdateCommand = true,
            .PatchCommand = true,
            .PatchCommitCommand = true,
            .PackageManagerCommand = true,
            .BunxCommand = true,
            .OutdatedCommand = true,
            .UpdateInteractiveCommand = true,
            .PublishCommand = true,
            .AuditCommand = true,
        });

        pub const uses_global_options: std.EnumArray(Tag, bool) = std.EnumArray(Tag, bool).initDefault(true, .{
            .AddCommand = false,
            .AuditCommand = false,
            .BunxCommand = false,
            .CreateCommand = false,
            .InfoCommand = false,
            .InstallCommand = false,
            .LinkCommand = false,
            .OutdatedCommand = false,
            .UpdateInteractiveCommand = false,
            .PackageManagerCommand = false,
            .PatchCommand = false,
            .PatchCommitCommand = false,
            .PublishCommand = false,
            .RemoveCommand = false,
            .UnlinkCommand = false,
            .UpdateCommand = false,
        });
    };

    fn @"bun --eval --print"(ctx: Context) !void {
        const trigger = bun.pathLiteral("/[eval]");
        var entry_point_buf: [bun.MAX_PATH_BYTES + trigger.len]u8 = undefined;
        const cwd = try std.posix.getcwd(&entry_point_buf);
        @memcpy(entry_point_buf[cwd.len..][0..trigger.len], trigger);
        ctx.passthrough = try std.mem.concat(ctx.allocator, []const u8, &.{ ctx.positionals, ctx.passthrough });
        try bun_js.Run.boot(ctx, entry_point_buf[0 .. cwd.len + trigger.len], null);
    }

    fn @"bun ./bun.lockb"(ctx: Context) !void {
        for (bun.argv) |arg| {
            if (strings.eqlComptime(arg, "--hash")) {
                var path_buf: bun.PathBuffer = undefined;
                @memcpy(path_buf[0..ctx.args.entry_points[0].len], ctx.args.entry_points[0]);
                path_buf[ctx.args.entry_points[0].len] = 0;
                const lockfile_path = path_buf[0..ctx.args.entry_points[0].len :0];
                const file = File.open(lockfile_path, bun.O.RDONLY, 0).unwrap() catch |err| {
                    Output.err(err, "failed to open lockfile", .{});
                    Global.crash();
                };
                try PackageManagerCommand.printHash(ctx, file);
                return;
            }
        }

        try Install.Lockfile.Printer.print(
            ctx.allocator,
            ctx.log,
            ctx.args.entry_points[0],
            .yarn,
        );
    }

    fn @"bun getcompletes"(allocator: std.mem.Allocator, log: *logger.Log) !void {
        const ctx = try Command.init(allocator, log, .GetCompletionsCommand);
        var filter = ctx.positionals;

        for (filter, 0..) |item, i| {
            if (strings.eqlComptime(item, "getcompletes")) {
                if (i + 1 < filter.len) {
                    filter = filter[i + 1 ..];
                } else {
                    filter = &[_]string{};
                }

                break;
            }
        }
        var prefilled_completions: [AddCompletions.biggest_list]string = undefined;
        var completions = ShellCompletions{};

        if (filter.len == 0) {
            completions = try RunCommand.completions(ctx, &default_completions_list, &reject_list, .all);
        } else if (strings.eqlComptime(filter[0], "s")) {
            completions = try RunCommand.completions(ctx, null, &reject_list, .script);
        } else if (strings.eqlComptime(filter[0], "i")) {
            completions = try RunCommand.completions(ctx, &default_completions_list, &reject_list, .script_exclude);
        } else if (strings.eqlComptime(filter[0], "b")) {
            completions = try RunCommand.completions(ctx, null, &reject_list, .bin);
        } else if (strings.eqlComptime(filter[0], "r")) {
            completions = try RunCommand.completions(ctx, null, &reject_list, .all);
        } else if (strings.eqlComptime(filter[0], "g")) {
            completions = try RunCommand.completions(ctx, null, &reject_list, .all_plus_bun_js);
        } else if (strings.eqlComptime(filter[0], "j")) {
            completions = try RunCommand.completions(ctx, null, &reject_list, .bun_js);
        } else if (strings.eqlComptime(filter[0], "z")) {
            completions = try RunCommand.completions(ctx, null, &reject_list, .script_and_descriptions);
        } else if (strings.eqlComptime(filter[0], "a")) {
            const FirstLetter = AddCompletions.FirstLetter;

            outer: {
                if (filter.len > 1 and filter[1].len > 0) {
                    const first_letter: FirstLetter = switch (filter[1][0]) {
                        'a' => FirstLetter.a,
                        'b' => FirstLetter.b,
                        'c' => FirstLetter.c,
                        'd' => FirstLetter.d,
                        'e' => FirstLetter.e,
                        'f' => FirstLetter.f,
                        'g' => FirstLetter.g,
                        'h' => FirstLetter.h,
                        'i' => FirstLetter.i,
                        'j' => FirstLetter.j,
                        'k' => FirstLetter.k,
                        'l' => FirstLetter.l,
                        'm' => FirstLetter.m,
                        'n' => FirstLetter.n,
                        'o' => FirstLetter.o,
                        'p' => FirstLetter.p,
                        'q' => FirstLetter.q,
                        'r' => FirstLetter.r,
                        's' => FirstLetter.s,
                        't' => FirstLetter.t,
                        'u' => FirstLetter.u,
                        'v' => FirstLetter.v,
                        'w' => FirstLetter.w,
                        'x' => FirstLetter.x,
                        'y' => FirstLetter.y,
                        'z' => FirstLetter.z,
                        else => break :outer,
                    };
                    AddCompletions.init(bun.default_allocator) catch bun.outOfMemory();
                    const results = AddCompletions.getPackages(first_letter);

                    var prefilled_i: usize = 0;
                    for (results) |cur| {
                        if (cur.len == 0 or !strings.hasPrefix(cur, filter[1])) continue;
                        prefilled_completions[prefilled_i] = cur;
                        prefilled_i += 1;
                        if (prefilled_i >= prefilled_completions.len) break;
                    }
                    completions.commands = prefilled_completions[0..prefilled_i];
                }
            }
        }
        completions.print();
    }

    fn @"bun create"(allocator: std.mem.Allocator, log: *logger.Log) !void {
        // These are templates from the legacy `bun create`
        // most of them aren't useful but these few are kinda nice.
        const HardcodedNonBunXList = bun.ComptimeStringMap(void, .{
            .{"elysia"},
            .{"elysia-buchta"},
            .{"stric"},
        });

        // Create command wraps bunx
        const ctx = try Command.init(allocator, log, .CreateCommand);

        var args = try std.process.argsAlloc(allocator);

        if (args.len <= 2) {
            Command.Tag.printHelp(.CreateCommand, false);
            Global.exit(1);
            return;
        }

        var template_name_start: usize = 0;
        var positionals: [2]string = .{ "", "" };
        var positional_i: usize = 0;

        var dash_dash_bun = false;
        var print_help = false;
        if (args.len > 2) {
            const remainder = args[1..];
            var remainder_i: usize = 0;
            while (remainder_i < remainder.len and positional_i < positionals.len) : (remainder_i += 1) {
                const slice = std.mem.trim(u8, bun.asByteSlice(remainder[remainder_i]), " \t\n");
                if (slice.len > 0) {
                    if (!strings.hasPrefixComptime(slice, "--")) {
                        if (positional_i == 1) {
                            template_name_start = remainder_i + 2;
                        }
                        positionals[positional_i] = slice;
                        positional_i += 1;
                    }
                    if (slice[0] == '-') {
                        if (strings.eqlComptime(slice, "--bun")) {
                            dash_dash_bun = true;
                        } else if (strings.eqlComptime(slice, "--help") or strings.eqlComptime(slice, "-h")) {
                            print_help = true;
                        }
                    }
                }
            }
        }

        if (print_help or
            // "bun create --"
            // "bun create -abc --"
            positional_i == 0 or
            positionals[1].len == 0)
        {
            Command.Tag.printHelp(.CreateCommand, true);
            Global.exit(0);
            return;
        }

        const template_name = positionals[1];

        // if template_name is "react"
        // print message telling user to use "bun create vite" instead
        if (strings.eqlComptime(template_name, "react")) {
            Output.prettyErrorln(
                \\The "react" template has been deprecated.
                \\It is recommended to use "react-app" or "vite" instead.
                \\
                \\To create a project using Create React App, run
                \\
                \\  <d>bun create react-app<r>
                \\
                \\To create a React project using Vite, run
                \\
                \\  <d>bun create vite<r>
                \\
                \\Then select "React" from the list of frameworks.
                \\
            , .{});
            Global.exit(1);
            return;
        }

        // if template_name is "next"
        // print message telling user to use "bun create next-app" instead
        if (strings.eqlComptime(template_name, "next")) {
            Output.prettyErrorln(
                \\<yellow>warn: No template <b>create-next<r> found.
                \\To create a project with the official Next.js scaffolding tool, run
                \\  <b>bun create next-app <cyan>[destination]<r>
            , .{});
            Global.exit(1);
            return;
        }

        const create_command_info = try CreateCommand.extractInfo(ctx);
        const template = create_command_info.template;
        const example_tag = create_command_info.example_tag;

        const use_bunx = !HardcodedNonBunXList.has(template_name) and
            (!strings.containsComptime(template_name, "/") or
                strings.startsWithChar(template_name, '@')) and
            example_tag != CreateCommandExample.Tag.local_folder;

        if (use_bunx) {
            const bunx_args = try allocator.alloc([:0]const u8, 2 + args.len - template_name_start + @intFromBool(dash_dash_bun));
            bunx_args[0] = "bunx";
            if (dash_dash_bun) {
                bunx_args[1] = "--bun";
            }
            bunx_args[1 + @as(usize, @intFromBool(dash_dash_bun))] = try BunxCommand.addCreatePrefix(allocator, template_name);
            for (bunx_args[2 + @as(usize, @intFromBool(dash_dash_bun)) ..], args[template_name_start..]) |*dest, src| {
                dest.* = src;
            }

            try BunxCommand.exec(ctx, bunx_args);
            return;
        }

        try CreateCommand.exec(ctx, example_tag, template);
    }

    fn @"bun info"(allocator: std.mem.Allocator, log: *logger.Log) !void {
        // Parse arguments manually since the standard flow doesn't work for standalone commands
        const cli = try PackageManager.CommandLineArguments.parse(allocator, .info);
        const ctx = try Command.init(allocator, log, .InfoCommand);
        const pm, _ = try PackageManager.init(
            ctx,
            cli,
            PackageManager.Subcommand.info,
        );

        // Handle arguments correctly for standalone info command
        var package_name: []const u8 = "";
        var property_path: ?[]const u8 = null;

        // Find non-flag arguments starting from argv[2] (after "bun info")
        var arg_idx: usize = 2;
        var found_package = false;

        while (arg_idx < bun.argv.len) : (arg_idx += 1) {
            const arg = bun.argv[arg_idx];

            // Skip flags
            if (arg.len > 0 and arg[0] == '-') {
                continue;
            }

            if (!found_package) {
                package_name = arg;
                found_package = true;
            } else {
                property_path = arg;
                break;
            }
        }

        try PmViewCommand.view(allocator, pm, package_name, property_path, cli.json_output);
    }
};

pub fn printVersionAndExit() noreturn {
    @branchHint(.cold);
    Output.writer().writeAll(Global.package_json_version ++ "\n") catch {};
    Global.exit(0);
}

pub fn printRevisionAndExit() noreturn {
    @branchHint(.cold);
    Output.writer().writeAll(Global.package_json_version_with_revision ++ "\n") catch {};
    Global.exit(0);
}

const string = []const u8;

const AddCompletions = @import("./cli/add_completions.zig");
const FilterRun = @import("./cli/filter_run.zig");
const PmViewCommand = @import("./cli/pm_view_command.zig");
const fs = @import("./fs.zig");
const options = @import("./options.zig");
const std = @import("std");
const Bunfig = @import("./bunfig.zig").Bunfig;
const ColonListType = @import("./cli/colon_list_type.zig").ColonListType;
const MacroMap = @import("./resolver/package_json.zig").MacroMap;
const RunCommand_ = @import("./cli/run_command.zig").RunCommand;
const TestCommand = @import("./cli/test_command.zig").TestCommand;

const Install = @import("./install/install.zig");
const PackageManager = Install.PackageManager;

const bun = @import("bun");
const Environment = bun.Environment;
const Global = bun.Global;
const Output = bun.Output;
const RegularExpression = bun.RegularExpression;
const bun_js = bun.bun_js;
const clap = bun.clap;
const default_allocator = bun.default_allocator;
const logger = bun.logger;
const strings = bun.strings;
const File = bun.sys.File;
const api = bun.schema.api;<|MERGE_RESOLUTION|>--- conflicted
+++ resolved
@@ -670,47 +670,7 @@
             .ReservedCommand => return try ReservedCommand.exec(allocator),
             .InitCommand => return try InitCommand.exec(allocator, bun.argv[@min(2, bun.argv.len)..]),
             .InfoCommand => {
-<<<<<<< HEAD
-                // Parse arguments manually since the standard flow doesn't work for standalone commands
-                const cli = try PackageManager.CommandLineArguments.parse(allocator, .info);
-                const ctx = try Command.init(allocator, log, .InfoCommand);
-                const pm, _ = try PackageManager.init(
-                    ctx,
-                    cli,
-                    PackageManager.Subcommand.info,
-                );
-
-                // Handle arguments correctly for standalone info command
-                var package_name: []const u8 = "";
-                var property_path: ?[]const u8 = null;
-
-                // Find non-flag arguments starting from argv[2] (after "bun info")
-                var arg_idx: usize = 2;
-                var found_package = false;
-
-                while (arg_idx < bun.argv.len) : (arg_idx += 1) {
-                    const arg = bun.argv[arg_idx];
-
-                    // Skip flags
-                    if (arg.len > 0 and arg[0] == '-') {
-                        continue;
-                    }
-
-                    if (!found_package) {
-                        package_name = arg;
-                        found_package = true;
-                    } else {
-                        property_path = arg;
-                        break;
-                    }
-                }
-
-                try PmViewCommand.view(allocator, pm, package_name, property_path, cli.json_output);
-=======
-                if (comptime bun.fast_debug_build_mode and bun.fast_debug_build_cmd != .InfoCommand) unreachable;
-
                 try @"bun info"(allocator, log);
->>>>>>> be5c69df
                 return;
             },
             .BuildCommand => {
@@ -758,7 +718,6 @@
                 return;
             },
             .UpdateInteractiveCommand => {
-                if (comptime bun.fast_debug_build_mode and bun.fast_debug_build_cmd != .UpdateInteractiveCommand) unreachable;
                 const ctx = try Command.init(allocator, log, .UpdateInteractiveCommand);
 
                 try UpdateInteractiveCommand.exec(ctx);
@@ -825,223 +784,11 @@
                 return;
             },
             .GetCompletionsCommand => {
-<<<<<<< HEAD
-                const ctx = try Command.init(allocator, log, .GetCompletionsCommand);
-                var filter = ctx.positionals;
-
-                for (filter, 0..) |item, i| {
-                    if (strings.eqlComptime(item, "getcompletes")) {
-                        if (i + 1 < filter.len) {
-                            filter = filter[i + 1 ..];
-                        } else {
-                            filter = &[_]string{};
-                        }
-
-                        break;
-                    }
-                }
-                var prefilled_completions: [AddCompletions.biggest_list]string = undefined;
-                var completions = ShellCompletions{};
-
-                if (filter.len == 0) {
-                    completions = try RunCommand.completions(ctx, &default_completions_list, &reject_list, .all);
-                } else if (strings.eqlComptime(filter[0], "s")) {
-                    completions = try RunCommand.completions(ctx, null, &reject_list, .script);
-                } else if (strings.eqlComptime(filter[0], "i")) {
-                    completions = try RunCommand.completions(ctx, &default_completions_list, &reject_list, .script_exclude);
-                } else if (strings.eqlComptime(filter[0], "b")) {
-                    completions = try RunCommand.completions(ctx, null, &reject_list, .bin);
-                } else if (strings.eqlComptime(filter[0], "r")) {
-                    completions = try RunCommand.completions(ctx, null, &reject_list, .all);
-                } else if (strings.eqlComptime(filter[0], "g")) {
-                    completions = try RunCommand.completions(ctx, null, &reject_list, .all_plus_bun_js);
-                } else if (strings.eqlComptime(filter[0], "j")) {
-                    completions = try RunCommand.completions(ctx, null, &reject_list, .bun_js);
-                } else if (strings.eqlComptime(filter[0], "z")) {
-                    completions = try RunCommand.completions(ctx, null, &reject_list, .script_and_descriptions);
-                } else if (strings.eqlComptime(filter[0], "a")) {
-                    const FirstLetter = AddCompletions.FirstLetter;
-
-                    outer: {
-                        if (filter.len > 1 and filter[1].len > 0) {
-                            const first_letter: FirstLetter = switch (filter[1][0]) {
-                                'a' => FirstLetter.a,
-                                'b' => FirstLetter.b,
-                                'c' => FirstLetter.c,
-                                'd' => FirstLetter.d,
-                                'e' => FirstLetter.e,
-                                'f' => FirstLetter.f,
-                                'g' => FirstLetter.g,
-                                'h' => FirstLetter.h,
-                                'i' => FirstLetter.i,
-                                'j' => FirstLetter.j,
-                                'k' => FirstLetter.k,
-                                'l' => FirstLetter.l,
-                                'm' => FirstLetter.m,
-                                'n' => FirstLetter.n,
-                                'o' => FirstLetter.o,
-                                'p' => FirstLetter.p,
-                                'q' => FirstLetter.q,
-                                'r' => FirstLetter.r,
-                                's' => FirstLetter.s,
-                                't' => FirstLetter.t,
-                                'u' => FirstLetter.u,
-                                'v' => FirstLetter.v,
-                                'w' => FirstLetter.w,
-                                'x' => FirstLetter.x,
-                                'y' => FirstLetter.y,
-                                'z' => FirstLetter.z,
-                                else => break :outer,
-                            };
-                            AddCompletions.init(bun.default_allocator) catch bun.outOfMemory();
-                            const results = AddCompletions.getPackages(first_letter);
-
-                            var prefilled_i: usize = 0;
-                            for (results) |cur| {
-                                if (cur.len == 0 or !strings.hasPrefix(cur, filter[1])) continue;
-                                prefilled_completions[prefilled_i] = cur;
-                                prefilled_i += 1;
-                                if (prefilled_i >= prefilled_completions.len) break;
-                            }
-                            completions.commands = prefilled_completions[0..prefilled_i];
-                        }
-                    }
-                }
-                completions.print();
-
+                try @"bun getcompletes"(allocator, log);
                 return;
             },
             .CreateCommand => {
-                // These are templates from the legacy `bun create`
-                // most of them aren't useful but these few are kinda nice.
-                const HardcodedNonBunXList = bun.ComptimeStringMap(void, .{
-                    .{"elysia"},
-                    .{"elysia-buchta"},
-                    .{"stric"},
-                });
-
-                // Create command wraps bunx
-                const ctx = try Command.init(allocator, log, .CreateCommand);
-
-                var args = try std.process.argsAlloc(allocator);
-
-                if (args.len <= 2) {
-                    Command.Tag.printHelp(.CreateCommand, false);
-                    Global.exit(1);
-                    return;
-                }
-
-                var template_name_start: usize = 0;
-                var positionals: [2]string = .{ "", "" };
-                var positional_i: usize = 0;
-
-                var dash_dash_bun = false;
-                var print_help = false;
-                if (args.len > 2) {
-                    const remainder = args[1..];
-                    var remainder_i: usize = 0;
-                    while (remainder_i < remainder.len and positional_i < positionals.len) : (remainder_i += 1) {
-                        const slice = std.mem.trim(u8, bun.asByteSlice(remainder[remainder_i]), " \t\n");
-                        if (slice.len > 0) {
-                            if (!strings.hasPrefixComptime(slice, "--")) {
-                                if (positional_i == 1) {
-                                    template_name_start = remainder_i + 2;
-                                }
-                                positionals[positional_i] = slice;
-                                positional_i += 1;
-                            }
-                            if (slice[0] == '-') {
-                                if (strings.eqlComptime(slice, "--bun")) {
-                                    dash_dash_bun = true;
-                                } else if (strings.eqlComptime(slice, "--help") or strings.eqlComptime(slice, "-h")) {
-                                    print_help = true;
-                                }
-                            }
-                        }
-                    }
-                }
-
-                if (print_help or
-                    // "bun create --"
-                    // "bun create -abc --"
-                    positional_i == 0 or
-                    positionals[1].len == 0)
-                {
-                    Command.Tag.printHelp(.CreateCommand, true);
-                    Global.exit(0);
-                    return;
-                }
-
-                const template_name = positionals[1];
-
-                // if template_name is "react"
-                // print message telling user to use "bun create vite" instead
-                if (strings.eqlComptime(template_name, "react")) {
-                    Output.prettyErrorln(
-                        \\The "react" template has been deprecated.
-                        \\It is recommended to use "react-app" or "vite" instead.
-                        \\
-                        \\To create a project using Create React App, run
-                        \\
-                        \\  <d>bun create react-app<r>
-                        \\
-                        \\To create a React project using Vite, run
-                        \\
-                        \\  <d>bun create vite<r>
-                        \\
-                        \\Then select "React" from the list of frameworks.
-                        \\
-                    , .{});
-                    Global.exit(1);
-                    return;
-                }
-
-                // if template_name is "next"
-                // print message telling user to use "bun create next-app" instead
-                if (strings.eqlComptime(template_name, "next")) {
-                    Output.prettyErrorln(
-                        \\<yellow>warn: No template <b>create-next<r> found.
-                        \\To create a project with the official Next.js scaffolding tool, run
-                        \\  <b>bun create next-app <cyan>[destination]<r>
-                    , .{});
-                    Global.exit(1);
-                    return;
-                }
-
-                const create_command_info = try CreateCommand.extractInfo(ctx);
-                const template = create_command_info.template;
-                const example_tag = create_command_info.example_tag;
-
-                const use_bunx = !HardcodedNonBunXList.has(template_name) and
-                    (!strings.containsComptime(template_name, "/") or
-                        strings.startsWithChar(template_name, '@')) and
-                    example_tag != CreateCommandExample.Tag.local_folder;
-
-                if (use_bunx) {
-                    const bunx_args = try allocator.alloc([:0]const u8, 2 + args.len - template_name_start + @intFromBool(dash_dash_bun));
-                    bunx_args[0] = "bunx";
-                    if (dash_dash_bun) {
-                        bunx_args[1] = "--bun";
-                    }
-                    bunx_args[1 + @as(usize, @intFromBool(dash_dash_bun))] = try BunxCommand.addCreatePrefix(allocator, template_name);
-                    for (bunx_args[2 + @as(usize, @intFromBool(dash_dash_bun)) ..], args[template_name_start..]) |*dest, src| {
-                        dest.* = src;
-                    }
-
-                    try BunxCommand.exec(ctx, bunx_args);
-                    return;
-                }
-
-                try CreateCommand.exec(ctx, example_tag, template);
-=======
-                if (comptime bun.fast_debug_build_mode and bun.fast_debug_build_cmd != .GetCompletionsCommand) unreachable;
-                try @"bun getcompletes"(allocator, log);
-                return;
-            },
-            .CreateCommand => {
-                if (comptime bun.fast_debug_build_mode and bun.fast_debug_build_cmd != .CreateCommand) unreachable;
                 try @"bun create"(allocator, log);
->>>>>>> be5c69df
                 return;
             },
             .RunCommand => {
