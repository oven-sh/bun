--- conflicted
+++ resolved
@@ -236,13 +236,9 @@
         clap.parseParam("--conditions <STR>...             Pass custom conditions to resolve") catch unreachable,
         clap.parseParam("--fetch-preconnect <STR>...       Preconnect to a URL while code is loading") catch unreachable,
         clap.parseParam("--max-http-header-size <INT>      Set the maximum size of HTTP headers in bytes. Default is 16KiB") catch unreachable,
-<<<<<<< HEAD
         clap.parseParam("--expose-internals                Expose internals used for testing Bun itself. Usage of these APIs is completely unsupported.") catch unreachable,
         clap.parseParam("--dns-result-order <STR>          Set the default order of DNS lookup results. Valid orders: verbatim (default), ipv4first, ipv6first") catch unreachable,
-=======
-        clap.parseParam("--expose-internals                Expose internals used for testing Bun itself. Usage of these APIs are completely unsupported.") catch unreachable,
         clap.parseParam("--expose-gc                       Expose gc() on the global object. Has no effect on Bun.gc().") catch unreachable,
->>>>>>> a7334212
         clap.parseParam("--no-deprecation                  Suppress all reporting of the custom deprecation.") catch unreachable,
         clap.parseParam("--throw-deprecation               Determine whether or not deprecation warnings result in errors.") catch unreachable,
         clap.parseParam("--title <STR>                     Set the process title") catch unreachable,
@@ -1507,13 +1503,10 @@
             eval_and_print: bool = false,
         } = .{},
         preconnect: []const []const u8 = &[_][]const u8{},
-<<<<<<< HEAD
         dns_result_order: []const u8 = "verbatim",
-=======
         /// `--expose-gc` makes `globalThis.gc()` available. Added for Node
         /// compatibility.
         expose_gc: bool = false,
->>>>>>> a7334212
     };
 
     var global_cli_ctx: Context = undefined;
