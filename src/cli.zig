--- conflicted
+++ resolved
@@ -244,18 +244,13 @@
         clap.parseParam("--title <STR>                     Set the process title") catch unreachable,
         clap.parseParam("--zero-fill-buffers               Boolean to force Buffer.allocUnsafe(size) to be zero-filled.") catch unreachable,
         clap.parseParam("--redis-preconnect                Preconnect to $REDIS_URL at startup") catch unreachable,
-<<<<<<< HEAD
-
+        clap.parseParam("--no-addons                       Throw an error if process.dlopen is called, and disable export condition \"node-addons\"") catch unreachable,
         clap.parseParam("--tls-max-v1.2                    Set the maximum TLS version to 1.2") catch unreachable,
         clap.parseParam("--tls-max-v1.3                    Set the maximum TLS version to 1.3") catch unreachable,
-
         clap.parseParam("--tls-min-v1.0                    Set the minimum TLS version to 1") catch unreachable,
         clap.parseParam("--tls-min-v1.1                    Set the minimum TLS version to 1.1") catch unreachable,
         clap.parseParam("--tls-min-v1.2                    Set the minimum TLS version to 1.2") catch unreachable,
         clap.parseParam("--tls-min-v1.3                    Set the minimum TLS version to 1.3") catch unreachable,
-=======
-        clap.parseParam("--no-addons                       Throw an error if process.dlopen is called, and disable export condition \"node-addons\"") catch unreachable,
->>>>>>> ec865e38
     };
 
     const auto_or_run_params = [_]ParamType{
