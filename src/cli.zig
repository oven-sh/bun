--- conflicted
+++ resolved
@@ -1557,16 +1557,10 @@
                 }
 
                 // iterate over args
-                // if --help, print help and exit
+                // if --help or -h, print help and exit
                 const print_help = brk: {
-<<<<<<< HEAD
-                    for (bun.argv()) |arg_| {
-                        const arg = bun.span(arg_);
+                    for (bun.argv()) |arg| {
                         if (strings.eqlComptime(arg, "--help") or strings.eqlComptime(arg, "-h")) {
-=======
-                    for (bun.argv()) |arg| {
-                        if (strings.eqlComptime(arg, "--help")) {
->>>>>>> 82a07430
                             break :brk true;
                         }
                     }
