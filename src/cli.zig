--- conflicted
+++ resolved
@@ -770,17 +770,9 @@
             ctx.bundler_options.transform_only = args.flag("--no-bundle");
             ctx.bundler_options.bytecode = args.flag("--bytecode");
 
-<<<<<<< HEAD
             if (FeatureFlags.bake and args.flag("--app")) {
                 ctx.bundler_options.bake = true;
                 ctx.bundler_options.bake_debug_dump_server = args.flag("--debug-dump-server-files");
-=======
-            if (comptime FeatureFlags.bake) {
-                if (args.flag("--app")) {
-                    ctx.bundler_options.bake = true;
-                    ctx.bundler_options.bake_debug_dump_server = args.flag("--debug-dump-server-files");
-                }
->>>>>>> 497fa59b
             }
 
             // TODO: support --format=esm
@@ -942,33 +934,14 @@
                 ctx.bundler_options.asset_naming = try strings.concat(allocator, &.{ "./", bun.strings.removeLeadingDotSlash(asset_naming) });
             }
 
-<<<<<<< HEAD
             if (bun.FeatureFlags.bake and args.flag("--server-components")) {
-                if (!bun.FeatureFlags.cli_server_components) {
-                    // TODO: i want to disable this in non-canary
-                    // but i also want to have tests that can run for PRs
-                }
                 ctx.bundler_options.server_components = true;
                 if (opts.target) |target| {
                     if (!bun.options.Target.from(target).isServerSide()) {
                         bun.Output.errGeneric("Cannot use client-side --target={s} with --server-components", .{@tagName(target)});
                         Global.crash();
-=======
-            if (comptime FeatureFlags.bake) {
-                if (args.flag("--server-components")) {
-                    if (!bun.FeatureFlags.cli_server_components) {
-                        // TODO: i want to disable this in non-canary
-                        // but i also want to have tests that can run for PRs
-                    }
-                    ctx.bundler_options.server_components = true;
-                    if (opts.target) |target| {
-                        if (!bun.options.Target.from(target).isServerSide()) {
-                            bun.Output.errGeneric("Cannot use client-side --target={s} with --server-components", .{@tagName(target)});
-                            Global.crash();
-                        }
                     } else {
                         opts.target = .bun;
->>>>>>> 497fa59b
                     }
                 }
             }
