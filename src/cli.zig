const bun = @import("root").bun;
const string = bun.string;
const Output = bun.Output;
const Global = bun.Global;
const Environment = bun.Environment;
const strings = bun.strings;
const MutableString = bun.MutableString;
const stringZ = bun.stringZ;
const default_allocator = bun.default_allocator;
const FeatureFlags = bun.FeatureFlags;
const C = bun.C;
const root = @import("root");
const std = @import("std");
const lex = bun.js_lexer;
const logger = bun.logger;
const options = @import("options.zig");
const js_parser = bun.js_parser;
const json_parser = bun.JSON;
const js_printer = bun.js_printer;
const js_ast = bun.JSAst;
const linker = @import("linker.zig");
const RegularExpression = bun.RegularExpression;
const builtin = @import("builtin");
const File = bun.sys.File;

const debug = Output.scoped(.CLI, true);

const sync = @import("./sync.zig");
const Api = @import("api/schema.zig").Api;
const resolve_path = @import("./resolver/resolve_path.zig");
const configureTransformOptionsForBun = @import("./bun.js/config.zig").configureTransformOptionsForBun;
const clap = bun.clap;
const BunJS = @import("./bun_js.zig");
const Install = @import("./install/install.zig");
const bundler = bun.bundler;
const DotEnv = @import("./env_loader.zig");
const RunCommand_ = @import("./cli/run_command.zig").RunCommand;
const CreateCommand_ = @import("./cli/create_command.zig").CreateCommand;
const FilterRun = @import("./cli/filter_run.zig");

const fs = @import("fs.zig");
const Router = @import("./router.zig");

const MacroMap = @import("./resolver/package_json.zig").MacroMap;
const TestCommand = @import("./cli/test_command.zig").TestCommand;
pub var start_time: i128 = undefined;
const Bunfig = @import("./bunfig.zig").Bunfig;
const OOM = bun.OOM;

pub const Cli = struct {
    pub const CompileTarget = @import("./compile_target.zig");
    var wait_group: sync.WaitGroup = undefined;
    pub var log_: logger.Log = undefined;
    pub fn startTransform(_: std.mem.Allocator, _: Api.TransformOptions, _: *logger.Log) anyerror!void {}
    pub fn start(allocator: std.mem.Allocator) void {
        is_main_thread = true;
        start_time = std.time.nanoTimestamp();
        log_ = logger.Log.init(allocator);

        var log = &log_;

        // var panicker = MainPanicHandler.init(log);
        // MainPanicHandler.Singleton = &panicker;
        Command.start(allocator, log) catch |err| {
            log.print(Output.errorWriter()) catch {};

            bun.crash_handler.handleRootError(err, @errorReturnTrace());
        };
    }

    pub var cmd: ?Command.Tag = null;
    pub threadlocal var is_main_thread: bool = false;
};

pub const debug_flags = if (Environment.isDebug) struct {
    var resolve_breakpoints: []const []const u8 = &.{};
    var print_breakpoints: []const []const u8 = &.{};

    pub fn hasResolveBreakpoint(str: []const u8) bool {
        for (resolve_breakpoints) |bp| {
            if (strings.contains(str, bp)) {
                return true;
            }
        }
        return false;
    }

    pub fn hasPrintBreakpoint(path: fs.Path) bool {
        for (print_breakpoints) |bp| {
            if (strings.contains(path.pretty, bp)) {
                return true;
            }
            if (strings.contains(path.text, bp)) {
                return true;
            }
        }
        return false;
    }
} else @compileError("Do not access this namespace in a release build");

const LoaderMatcher = strings.ExactSizeMatcher(4);
const ColonListType = @import("./cli/colon_list_type.zig").ColonListType;
pub const LoaderColonList = ColonListType(Api.Loader, Arguments.loader_resolver);
pub const DefineColonList = ColonListType(string, Arguments.noop_resolver);
fn invalidTarget(diag: *clap.Diagnostic, _target: []const u8) noreturn {
    @setCold(true);
    diag.name.long = "target";
    diag.arg = _target;
    diag.report(Output.errorWriter(), error.InvalidTarget) catch {};
    std.process.exit(1);
}

pub const BuildCommand = @import("./cli/build_command.zig").BuildCommand;
pub const AddCommand = @import("./cli/add_command.zig").AddCommand;
pub const CreateCommand = @import("./cli/create_command.zig").CreateCommand;
pub const CreateCommandExample = @import("./cli/create_command.zig").Example;
pub const CreateListExamplesCommand = @import("./cli/create_command.zig").CreateListExamplesCommand;
pub const DiscordCommand = @import("./cli/discord_command.zig").DiscordCommand;
pub const InstallCommand = @import("./cli/install_command.zig").InstallCommand;
pub const LinkCommand = @import("./cli/link_command.zig").LinkCommand;
pub const UnlinkCommand = @import("./cli/unlink_command.zig").UnlinkCommand;
pub const InstallCompletionsCommand = @import("./cli/install_completions_command.zig").InstallCompletionsCommand;
pub const PackageManagerCommand = @import("./cli/package_manager_command.zig").PackageManagerCommand;
pub const RemoveCommand = @import("./cli/remove_command.zig").RemoveCommand;
pub const RunCommand = @import("./cli/run_command.zig").RunCommand;
pub const ShellCompletions = @import("./cli/shell_completions.zig");
pub const UpdateCommand = @import("./cli/update_command.zig").UpdateCommand;
pub const UpgradeCommand = @import("./cli/upgrade_command.zig").UpgradeCommand;
pub const BunxCommand = @import("./cli/bunx_command.zig").BunxCommand;
pub const ExecCommand = @import("./cli/exec_command.zig").ExecCommand;
pub const PatchCommand = @import("./cli/patch_command.zig").PatchCommand;
pub const PatchCommitCommand = @import("./cli/patch_commit_command.zig").PatchCommitCommand;
pub const OutdatedCommand = @import("./cli/outdated_command.zig").OutdatedCommand;
pub const PublishCommand = @import("./cli/publish_command.zig").PublishCommand;
pub const PackCommand = @import("./cli/pack_command.zig").PackCommand;
pub const InitCommand = @import("./cli/init_command.zig").InitCommand;

pub const Arguments = struct {
    pub fn loader_resolver(in: string) !Api.Loader {
        const option_loader = options.Loader.fromString(in) orelse return error.InvalidLoader;
        return option_loader.toAPI();
    }

    pub fn noop_resolver(in: string) !string {
        return in;
    }

    pub fn fileReadError(err: anyerror, stderr: anytype, filename: string, kind: string) noreturn {
        stderr.writer().print("Error reading file \"{s}\" for {s}: {s}", .{ filename, kind, @errorName(err) }) catch {};
        std.process.exit(1);
    }

    pub fn readFile(
        allocator: std.mem.Allocator,
        cwd: string,
        filename: string,
    ) ![]u8 {
        var paths = [_]string{ cwd, filename };
        const outpath = try std.fs.path.resolve(allocator, &paths);
        defer allocator.free(outpath);
        var file = try bun.openFileZ(&try std.posix.toPosixPath(outpath), std.fs.File.OpenFlags{ .mode = .read_only });
        defer file.close();
        const size = try file.getEndPos();
        return try file.readToEndAlloc(allocator, size);
    }

    pub fn resolve_jsx_runtime(str: string) !Api.JsxRuntime {
        if (strings.eqlComptime(str, "automatic")) {
            return Api.JsxRuntime.automatic;
        } else if (strings.eqlComptime(str, "fallback") or strings.eqlComptime(str, "classic")) {
            return Api.JsxRuntime.classic;
        } else if (strings.eqlComptime(str, "solid")) {
            return Api.JsxRuntime.solid;
        } else {
            return error.InvalidJSXRuntime;
        }
    }

    pub const ParamType = clap.Param(clap.Help);

    const base_params_ = (if (Environment.isDebug) debug_params else [_]ParamType{}) ++ [_]ParamType{
        clap.parseParam("--env-file <STR>...               Load environment variables from the specified file(s)") catch unreachable,
        clap.parseParam("--cwd <STR>                       Absolute path to resolve files & entry points from. This just changes the process' cwd.") catch unreachable,
        clap.parseParam("-c, --config <PATH>?              Specify path to Bun config file. Default <d>$cwd<r>/bunfig.toml") catch unreachable,
        clap.parseParam("-h, --help                        Display this menu and exit") catch unreachable,
    } ++ (if (builtin.have_error_return_tracing) [_]ParamType{
        // This will print more error return traces, as a debug aid
        clap.parseParam("--verbose-error-trace             Dump error return traces") catch unreachable,
    } else [_]ParamType{}) ++ [_]ParamType{
        clap.parseParam("<POS>...") catch unreachable,
    };

    const debug_params = [_]ParamType{
        clap.parseParam("--breakpoint-resolve <STR>...     DEBUG MODE: breakpoint when resolving something that includes this string") catch unreachable,
        clap.parseParam("--breakpoint-print <STR>...       DEBUG MODE: breakpoint when printing something that includes this string") catch unreachable,
    };

    const transpiler_params_ = [_]ParamType{
        clap.parseParam("--main-fields <STR>...             Main fields to lookup in package.json. Defaults to --target dependent") catch unreachable,
        clap.parseParam("--extension-order <STR>...        Defaults to: .tsx,.ts,.jsx,.js,.json ") catch unreachable,
        clap.parseParam("--tsconfig-override <STR>          Specify custom tsconfig.json. Default <d>$cwd<r>/tsconfig.json") catch unreachable,
        clap.parseParam("-d, --define <STR>...              Substitute K:V while parsing, e.g. --define process.env.NODE_ENV:\"development\". Values are parsed as JSON.") catch unreachable,
        clap.parseParam("--drop <STR>...                   Remove function calls, e.g. --drop=console removes all console.* calls.") catch unreachable,
        clap.parseParam("-l, --loader <STR>...             Parse files with .ext:loader, e.g. --loader .js:jsx. Valid loaders: js, jsx, ts, tsx, json, toml, text, file, wasm, napi") catch unreachable,
        clap.parseParam("--no-macros                       Disable macros from being executed in the bundler, transpiler and runtime") catch unreachable,
        clap.parseParam("--jsx-factory <STR>               Changes the function called when compiling JSX elements using the classic JSX runtime") catch unreachable,
        clap.parseParam("--jsx-fragment <STR>              Changes the function called when compiling JSX fragments") catch unreachable,
        clap.parseParam("--jsx-import-source <STR>         Declares the module specifier to be used for importing the jsx and jsxs factory functions. Default: \"react\"") catch unreachable,
        clap.parseParam("--jsx-runtime <STR>               \"automatic\" (default) or \"classic\"") catch unreachable,
        clap.parseParam("--ignore-dce-annotations          Ignore tree-shaking annotations such as @__PURE__") catch unreachable,
    };
    const runtime_params_ = [_]ParamType{
        clap.parseParam("--watch                           Automatically restart the process on file change") catch unreachable,
        clap.parseParam("--hot                             Enable auto reload in the Bun runtime, test runner, or bundler") catch unreachable,
        clap.parseParam("--no-clear-screen                 Disable clearing the terminal screen on reload when --hot or --watch is enabled") catch unreachable,
        clap.parseParam("--smol                            Use less memory, but run garbage collection more often") catch unreachable,
        clap.parseParam("-r, --preload <STR>...            Import a module before other modules are loaded") catch unreachable,
        clap.parseParam("--inspect <STR>?                  Activate Bun's debugger") catch unreachable,
        clap.parseParam("--inspect-wait <STR>?             Activate Bun's debugger, wait for a connection before executing") catch unreachable,
        clap.parseParam("--inspect-brk <STR>?              Activate Bun's debugger, set breakpoint on first line of code and wait") catch unreachable,
        clap.parseParam("--if-present                      Exit without an error if the entrypoint does not exist") catch unreachable,
        clap.parseParam("--no-install                      Disable auto install in the Bun runtime") catch unreachable,
        clap.parseParam("--install <STR>                   Configure auto-install behavior. One of \"auto\" (default, auto-installs when no node_modules), \"fallback\" (missing packages only), \"force\" (always).") catch unreachable,
        clap.parseParam("-i                                Auto-install dependencies during execution. Equivalent to --install=fallback.") catch unreachable,
        clap.parseParam("-e, --eval <STR>                  Evaluate argument as a script") catch unreachable,
        clap.parseParam("--print <STR>                     Evaluate argument as a script and print the result") catch unreachable,
        clap.parseParam("--prefer-offline                  Skip staleness checks for packages in the Bun runtime and resolve from disk") catch unreachable,
        clap.parseParam("--prefer-latest                   Use the latest matching versions of packages in the Bun runtime, always checking npm") catch unreachable,
        clap.parseParam("-p, --port <STR>                  Set the default port for Bun.serve") catch unreachable,
        clap.parseParam("-u, --origin <STR>") catch unreachable,
        clap.parseParam("--conditions <STR>...             Pass custom conditions to resolve") catch unreachable,
        clap.parseParam("--fetch-preconnect <STR>...       Preconnect to a URL while code is loading") catch unreachable,
        clap.parseParam("--max-http-header-size <INT>      Set the maximum size of HTTP headers in bytes. Default is 16KiB") catch unreachable,
        clap.parseParam("--expose-internals                Expose internals used for testing Bun itself. Usage of these APIs are completely unsupported.") catch unreachable,
    };

    const auto_or_run_params = [_]ParamType{
        clap.parseParam("--filter <STR>...                 Run a script in all workspace packages matching the pattern") catch unreachable,
        clap.parseParam("-b, --bun                         Force a script or package to use Bun's runtime instead of Node.js (via symlinking node)") catch unreachable,
        clap.parseParam("--shell <STR>                     Control the shell used for package.json scripts. Supports either 'bun' or 'system'") catch unreachable,
    };

    const auto_only_params = [_]ParamType{
        // clap.parseParam("--all") catch unreachable,
        clap.parseParam("--silent                          Don't print the script command") catch unreachable,
        clap.parseParam("-v, --version                     Print version and exit") catch unreachable,
        clap.parseParam("--revision                        Print version with revision and exit") catch unreachable,
    } ++ auto_or_run_params;
    pub const auto_params = auto_only_params ++ runtime_params_ ++ transpiler_params_ ++ base_params_;

    const run_only_params = [_]ParamType{
        clap.parseParam("--silent                          Don't print the script command") catch unreachable,
    } ++ auto_or_run_params;
    pub const run_params = run_only_params ++ runtime_params_ ++ transpiler_params_ ++ base_params_;

    const bunx_commands = [_]ParamType{
        clap.parseParam("-b, --bun                         Force a script or package to use Bun's runtime instead of Node.js (via symlinking node)") catch unreachable,
    } ++ auto_only_params;

    const build_only_params = [_]ParamType{
        clap.parseParam("--compile                        Generate a standalone Bun executable containing your bundled code") catch unreachable,
        clap.parseParam("--bytecode                       Use a bytecode cache") catch unreachable,
        clap.parseParam("--watch                          Automatically restart the process on file change") catch unreachable,
        clap.parseParam("--no-clear-screen                Disable clearing the terminal screen on reload when --watch is enabled") catch unreachable,
        clap.parseParam("--target <STR>                   The intended execution environment for the bundle. \"browser\", \"bun\" or \"node\"") catch unreachable,
        clap.parseParam("--outdir <STR>                   Default to \"dist\" if multiple files") catch unreachable,
        clap.parseParam("--outfile <STR>                  Write to a file") catch unreachable,
        clap.parseParam("--sourcemap <STR>?               Build with sourcemaps - 'linked', 'inline', 'external', or 'none'") catch unreachable,
        clap.parseParam("--banner <STR>                   Add a banner to the bundled output such as \"use client\"; for a bundle being used with RSCs") catch unreachable,
        clap.parseParam("--footer <STR>                   Add a footer to the bundled output such as // built with bun!") catch unreachable,
        clap.parseParam("--format <STR>                   Specifies the module format to build to. Only \"esm\" is supported.") catch unreachable,
        clap.parseParam("--root <STR>                     Root directory used for multiple entry points") catch unreachable,
        clap.parseParam("--splitting                      Enable code splitting") catch unreachable,
        clap.parseParam("--public-path <STR>              A prefix to be appended to any import paths in bundled code") catch unreachable,
        clap.parseParam("-e, --external <STR>...          Exclude module from transpilation (can use * wildcards). ex: -e react") catch unreachable,
        clap.parseParam("--packages <STR>                 Add dependencies to bundle or keep them external. \"external\", \"bundle\" is supported. Defaults to \"bundle\".") catch unreachable,
        clap.parseParam("--entry-naming <STR>             Customize entry point filenames. Defaults to \"[dir]/[name].[ext]\"") catch unreachable,
        clap.parseParam("--chunk-naming <STR>             Customize chunk filenames. Defaults to \"[name]-[hash].[ext]\"") catch unreachable,
        clap.parseParam("--asset-naming <STR>             Customize asset filenames. Defaults to \"[name]-[hash].[ext]\"") catch unreachable,
        clap.parseParam("--react-fast-refresh             Enable React Fast Refresh transform (does not emit hot-module code, use this for testing)") catch unreachable,
        clap.parseParam("--no-bundle                      Transpile file only, do not bundle") catch unreachable,
        clap.parseParam("--emit-dce-annotations           Re-emit DCE annotations in bundles. Enabled by default unless --minify-whitespace is passed.") catch unreachable,
        clap.parseParam("--minify                         Enable all minification flags") catch unreachable,
        clap.parseParam("--minify-syntax                  Minify syntax and inline data") catch unreachable,
        clap.parseParam("--minify-whitespace              Minify whitespace") catch unreachable,
        clap.parseParam("--minify-identifiers             Minify identifiers") catch unreachable,
        clap.parseParam("--experimental-css               Enabled experimental CSS bundling") catch unreachable,
        clap.parseParam("--experimental-css-chunking      Chunk CSS files together to reduce duplicated CSS loaded in a browser. Only has an affect when multiple entrypoints import CSS") catch unreachable,
        clap.parseParam("--dump-environment-variables") catch unreachable,
        clap.parseParam("--conditions <STR>...            Pass custom conditions to resolve") catch unreachable,
        clap.parseParam("--app                            (EXPERIMENTAL) Build a web app for production using Bun Bake.") catch unreachable,
        clap.parseParam("--server-components              (EXPERIMENTAL) Enable server components") catch unreachable,
        clap.parseParam("--env <inline|prefix*|disable>    Inline environment variables into the bundle as process.env.${name}. Defaults to 'inline'. To inline environment variables matching a prefix, use my prefix like 'FOO_PUBLIC_*'. To disable, use 'disable'. In Bun v1.2+, the default is 'disable'.") catch unreachable,
    } ++ if (FeatureFlags.bake_debugging_features) [_]ParamType{
        clap.parseParam("--debug-dump-server-files        When --app is set, dump all server files to disk even when building statically") catch unreachable,
        clap.parseParam("--debug-no-minify                When --app is set, do not minify anything") catch unreachable,
    } else .{};
    pub const build_params = build_only_params ++ transpiler_params_ ++ base_params_;

    // TODO: update test completions
    const test_only_params = [_]ParamType{
<<<<<<< HEAD
        clap.parseParam("--timeout <NUMBER>                       Set the per-test timeout in milliseconds, default is 5000.") catch unreachable,
        clap.parseParam("-u, --update-snapshots                   Update snapshot files.") catch unreachable,
        clap.parseParam("--rerun-each <NUMBER>                    Re-run each test file <NUMBER> times, helps catch certain bugs.") catch unreachable,
        clap.parseParam("--only                                   Only run tests that are marked with \"test.only()\".") catch unreachable,
        clap.parseParam("--todo                                   Include tests that are marked with \"test.todo()\".") catch unreachable,
        clap.parseParam("--coverage <STR>?                        Generate a coverage profile.") catch unreachable,
        clap.parseParam("--coverage-reporter <STR>...             Report coverage in 'text' and/or 'lcov'. Defaults to 'text'.") catch unreachable,
        clap.parseParam("--coverage-dir <STR>                     Directory for coverage files. Defaults to 'coverage'.") catch unreachable,
        clap.parseParam("--coverage-threshold <NUMBER>            Coverage threshold for lines and functions.") catch unreachable,
        clap.parseParam("--coverage-threshold-lines <NUMBER>      Coverage threshold for lines. Overrides '--coverage-threshold'.") catch unreachable,
        clap.parseParam("--coverage-threshold-functions <NUMBER>  Coverage threshold for functions. Overrides '--coverage-threshold'.") catch unreachable,
        clap.parseParam("--bail <NUMBER>?                         Exit the test suite after <NUMBER> failures. If you do not specify a number, it defaults to 1.") catch unreachable,
        clap.parseParam("-t, --test-name-pattern <STR>            Run only tests with a name that matches the given regex.") catch unreachable,
=======
        clap.parseParam("--timeout <NUMBER>               Set the per-test timeout in milliseconds, default is 5000.") catch unreachable,
        clap.parseParam("-u, --update-snapshots           Update snapshot files") catch unreachable,
        clap.parseParam("--rerun-each <NUMBER>            Re-run each test file <NUMBER> times, helps catch certain bugs") catch unreachable,
        clap.parseParam("--only                           Only run tests that are marked with \"test.only()\"") catch unreachable,
        clap.parseParam("--todo                           Include tests that are marked with \"test.todo()\"") catch unreachable,
        clap.parseParam("--coverage                       Generate a coverage profile") catch unreachable,
        clap.parseParam("--coverage-reporter <STR>...     Report coverage in 'text' and/or 'lcov'. Defaults to 'text'.") catch unreachable,
        clap.parseParam("--coverage-dir <STR>             Directory for coverage files. Defaults to 'coverage'.") catch unreachable,
        clap.parseParam("--bail <NUMBER>?                 Exit the test suite after <NUMBER> failures. If you do not specify a number, it defaults to 1.") catch unreachable,
        clap.parseParam("-t, --test-name-pattern <STR>    Run only tests with a name that matches the given regex.") catch unreachable,
        clap.parseParam("--reporter <STR>                 Specify the test reporter. Currently --reporter=junit is the only supported format.") catch unreachable,
        clap.parseParam("--reporter-outfile <STR>         The output file used for the format from --reporter.") catch unreachable,
>>>>>>> b254e693
    };
    pub const test_params = test_only_params ++ runtime_params_ ++ transpiler_params_ ++ base_params_;

    pub fn loadConfigPath(allocator: std.mem.Allocator, auto_loaded: bool, config_path: [:0]const u8, ctx: Command.Context, comptime cmd: Command.Tag) !void {
        var config_file = switch (bun.sys.openA(config_path, bun.O.RDONLY, 0)) {
            .result => |fd| fd.asFile(),
            .err => |err| {
                if (auto_loaded) return;
                Output.prettyErrorln("{}\nwhile opening config \"{s}\"", .{
                    err,
                    config_path,
                });
                Global.exit(1);
            },
        };

        defer config_file.close();
        const contents = config_file.readToEndAlloc(allocator, std.math.maxInt(usize)) catch |err| {
            if (auto_loaded) return;
            Output.prettyErrorln("<r><red>error<r>: {s} reading config \"{s}\"", .{
                @errorName(err),
                config_path,
            });
            Global.exit(1);
        };

        js_ast.Stmt.Data.Store.create();
        js_ast.Expr.Data.Store.create();
        defer {
            js_ast.Stmt.Data.Store.reset();
            js_ast.Expr.Data.Store.reset();
        }
        const original_level = ctx.log.level;
        defer {
            ctx.log.level = original_level;
        }
        ctx.log.level = logger.Log.Level.warn;
        try Bunfig.parse(allocator, logger.Source.initPathString(bun.asByteSlice(config_path), contents), ctx, cmd);
    }

    fn getHomeConfigPath(buf: *bun.PathBuffer) ?[:0]const u8 {
        if (bun.getenvZ("XDG_CONFIG_HOME") orelse bun.getenvZ(bun.DotEnv.home_env)) |data_dir| {
            var paths = [_]string{".bunfig.toml"};
            return resolve_path.joinAbsStringBufZ(data_dir, buf, &paths, .auto);
        }

        return null;
    }
    pub fn loadConfig(allocator: std.mem.Allocator, user_config_path_: ?string, ctx: Command.Context, comptime cmd: Command.Tag) OOM!void {
        var config_buf: bun.PathBuffer = undefined;
        if (comptime cmd.readGlobalConfig()) {
            if (!ctx.has_loaded_global_config) {
                ctx.has_loaded_global_config = true;

                if (getHomeConfigPath(&config_buf)) |path| {
                    loadConfigPath(allocator, true, path, ctx, comptime cmd) catch |err| {
                        if (ctx.log.hasAny()) {
                            ctx.log.print(Output.errorWriter()) catch {};
                        }
                        if (ctx.log.hasAny()) Output.printError("\n", .{});
                        Output.err(err, "failed to load bunfig", .{});
                        Global.crash();
                    };
                }
            }
        }

        var config_path_: []const u8 = user_config_path_ orelse "";

        var auto_loaded: bool = false;
        if (config_path_.len == 0 and (user_config_path_ != null or
            Command.Tag.always_loads_config.get(cmd) or
            (cmd == .AutoCommand and
            // "bun"
            (ctx.positionals.len == 0 or
            // "bun file.js"
            ctx.positionals.len > 0 and options.defaultLoaders.has(std.fs.path.extension(ctx.positionals[0]))))))
        {
            config_path_ = "bunfig.toml";
            auto_loaded = true;
        }

        if (config_path_.len == 0) {
            return;
        }
        defer ctx.debug.loaded_bunfig = true;
        var config_path: [:0]u8 = undefined;
        if (config_path_[0] == '/') {
            @memcpy(config_buf[0..config_path_.len], config_path_);
            config_buf[config_path_.len] = 0;
            config_path = config_buf[0..config_path_.len :0];
        } else {
            if (ctx.args.absolute_working_dir == null) {
                var secondbuf: bun.PathBuffer = undefined;
                const cwd = bun.getcwd(&secondbuf) catch return;

                ctx.args.absolute_working_dir = try allocator.dupe(u8, cwd);
            }

            var parts = [_]string{ ctx.args.absolute_working_dir.?, config_path_ };
            config_path_ = resolve_path.joinAbsStringBuf(
                ctx.args.absolute_working_dir.?,
                &config_buf,
                &parts,
                .auto,
            );
            config_buf[config_path_.len] = 0;
            config_path = config_buf[0..config_path_.len :0];
        }

        loadConfigPath(allocator, auto_loaded, config_path, ctx, comptime cmd) catch |err| {
            if (ctx.log.hasAny()) {
                ctx.log.print(Output.errorWriter()) catch {};
            }
            if (ctx.log.hasAny()) Output.printError("\n", .{});
            Output.err(err, "failed to load bunfig", .{});
            Global.crash();
        };
    }

    pub fn loadConfigWithCmdArgs(
        comptime cmd: Command.Tag,
        allocator: std.mem.Allocator,
        args: clap.Args(clap.Help, cmd.params()),
        ctx: Command.Context,
    ) OOM!void {
        return try loadConfig(allocator, args.option("--config"), ctx, comptime cmd);
    }

    pub fn parse(allocator: std.mem.Allocator, ctx: Command.Context, comptime cmd: Command.Tag) !Api.TransformOptions {
        var diag = clap.Diagnostic{};
        const params_to_parse = comptime cmd.params();

        var args = clap.parse(clap.Help, params_to_parse, .{
            .diagnostic = &diag,
            .allocator = allocator,
            .stop_after_positional_at = switch (cmd) {
                .RunCommand => 2,
                .AutoCommand, .RunAsNodeCommand => 1,
                else => 0,
            },
        }) catch |err| {
            // Report useful error and exit
            diag.report(Output.errorWriter(), err) catch {};
            cmd.printHelp(false);
            Global.exit(1);
        };

        const print_help = args.flag("--help");
        if (print_help) {
            cmd.printHelp(true);
            Output.flush();
            Global.exit(0);
        }

        if (cmd == .AutoCommand) {
            if (args.flag("--version")) {
                printVersionAndExit();
            }

            if (args.flag("--revision")) {
                printRevisionAndExit();
            }
        }

        if (builtin.have_error_return_tracing) {
            if (args.flag("--verbose-error-trace")) {
                bun.crash_handler.verbose_error_trace = true;
            }
        }

        var cwd: []u8 = undefined;
        if (args.option("--cwd")) |cwd_arg| {
            cwd = brk: {
                var outbuf: bun.PathBuffer = undefined;
                const out = bun.path.joinAbs(try bun.getcwd(&outbuf), .loose, cwd_arg);
                bun.sys.chdir(out).unwrap() catch |err| {
                    Output.err(err, "Could not change directory to \"{s}\"\n", .{cwd_arg});
                    Global.exit(1);
                };
                break :brk try allocator.dupe(u8, out);
            };
        } else {
            cwd = try bun.getcwdAlloc(allocator);
        }

        if (cmd == .RunCommand or cmd == .AutoCommand) {
            ctx.filters = args.options("--filter");
        }

        if (cmd == .TestCommand) {
            if (args.option("--timeout")) |timeout_ms| {
                if (timeout_ms.len > 0) {
                    ctx.test_options.default_timeout_ms = std.fmt.parseInt(u32, timeout_ms, 10) catch {
                        Output.prettyErrorln("<r><red>error<r>: Invalid timeout: \"{s}\"", .{timeout_ms});
                        Global.exit(1);
                    };
                }
            }

            if (args.option("--coverage")) |coverage_option| {
                if (!ctx.test_options.coverage.enabled) {
                    ctx.test_options.coverage.enabled = coverage_option.len == 0 or !bun.strings.eqlComptime(coverage_option, "false");
                } else if (bun.strings.eqlComptime(coverage_option, "false")) {
                    ctx.test_options.coverage.enabled = false;
                }
            }

            if (args.option("--coverage-threshold")) |coverage_threshold| {
                if (coverage_threshold.len > 0) {
                    const coverage_threshold_number = std.fmt.parseFloat(f64, coverage_threshold) catch |e| {
                        Output.prettyErrorln("<r><red>error<r>: --coverage-threshold expects a number: {s}", .{@errorName(e)});
                        Global.exit(1);
                    };

                    if (coverage_threshold_number < 0 or coverage_threshold_number > 1) {
                        Output.prettyErrorln("<r><red>error<r>: --coverage-threshold expects a number between 0 and 1", .{});
                        Global.exit(1);
                    }

                    ctx.test_options.coverage.fractions.lines = coverage_threshold_number;
                    ctx.test_options.coverage.fractions.functions = coverage_threshold_number;
                }
            }

            if (args.option("--coverage-threshold-lines")) |coverage_threshold_lines| {
                if (coverage_threshold_lines.len > 0) {
                    const coverage_threshold_lines_number = std.fmt.parseFloat(f64, coverage_threshold_lines) catch |e| {
                        Output.prettyErrorln("<r><red>error<r>: --coverage-threshold-lines expects a number: {s}", .{@errorName(e)});
                        Global.exit(1);
                    };

                    if (coverage_threshold_lines_number < 0 or coverage_threshold_lines_number > 1) {
                        Output.prettyErrorln("<r><red>error<r>: --coverage-threshold-lines expects a number between 0 and 1", .{});
                        Global.exit(1);
                    }

                    ctx.test_options.coverage.fractions.lines = coverage_threshold_lines_number;
                }
            }

            if (args.option("--coverage-threshold-functions")) |coverage_threshold_functions| {
                if (coverage_threshold_functions.len > 0) {
                    const coverage_threshold_functions_number = std.fmt.parseFloat(f64, coverage_threshold_functions) catch |e| {
                        Output.prettyErrorln("<r><red>error<r>: --coverage-threshold-functions expects a number: {s}", .{@errorName(e)});
                        Global.exit(1);
                    };

                    if (coverage_threshold_functions_number < 0 or coverage_threshold_functions_number > 1) {
                        Output.prettyErrorln("<r><red>error<r>: --coverage-threshold-functions expects a number between 0 and 1", .{});
                        Global.exit(1);
                    }

                    ctx.test_options.coverage.fractions.functions = coverage_threshold_functions_number;
                }
            }

            if (args.options("--coverage-reporter").len > 0) {
                ctx.test_options.coverage.reporters = .{ .text = false, .lcov = false };
                for (args.options("--coverage-reporter")) |reporter| {
                    if (bun.strings.eqlComptime(reporter, "text")) {
                        ctx.test_options.coverage.reporters.text = true;
                    } else if (bun.strings.eqlComptime(reporter, "lcov")) {
                        ctx.test_options.coverage.reporters.lcov = true;
                    } else {
                        Output.prettyErrorln("<r><red>error<r>: --coverage-reporter received invalid reporter: \"{s}\"", .{reporter});
                        Global.exit(1);
                    }
                }
            }

            if (args.option("--reporter-outfile")) |reporter_outfile| {
                ctx.test_options.reporter_outfile = reporter_outfile;
            }

            if (args.option("--reporter")) |reporter| {
                if (strings.eqlComptime(reporter, "junit")) {
                    if (ctx.test_options.reporter_outfile == null) {
                        Output.errGeneric("--reporter=junit expects an output file from --reporter-outfile", .{});
                        Global.crash();
                    }
                    ctx.test_options.file_reporter = .junit;
                } else {
                    Output.errGeneric("unrecognized reporter format: '{s}'. Currently, only 'junit' is supported", .{reporter});
                    Global.crash();
                }
            }

            if (args.option("--coverage-dir")) |dir| {
                ctx.test_options.coverage.reports_directory = dir;
            }

            if (args.option("--bail")) |bail| {
                if (bail.len > 0) {
                    ctx.test_options.bail = std.fmt.parseInt(u32, bail, 10) catch |e| {
                        Output.prettyErrorln("<r><red>error<r>: --bail expects a number: {s}", .{@errorName(e)});
                        Global.exit(1);
                    };

                    if (ctx.test_options.bail == 0) {
                        Output.prettyErrorln("<r><red>error<r>: --bail expects a number greater than 0", .{});
                        Global.exit(1);
                    }
                } else {
                    ctx.test_options.bail = 1;
                }
            }
            if (args.option("--rerun-each")) |repeat_count| {
                if (repeat_count.len > 0) {
                    ctx.test_options.repeat_count = std.fmt.parseInt(u32, repeat_count, 10) catch |e| {
                        Output.prettyErrorln("<r><red>error<r>: --rerun-each expects a number: {s}", .{@errorName(e)});
                        Global.exit(1);
                    };
                }
            }
            if (args.option("--test-name-pattern")) |namePattern| {
                const regex = RegularExpression.init(bun.String.fromBytes(namePattern), RegularExpression.Flags.none) catch {
                    Output.prettyErrorln(
                        "<r><red>error<r>: --test-name-pattern expects a valid regular expression but received {}",
                        .{
                            bun.fmt.QuotedFormatter{
                                .text = namePattern,
                            },
                        },
                    );
                    Global.exit(1);
                };
                ctx.test_options.test_filter_regex = regex;
            }
            ctx.test_options.update_snapshots = args.flag("--update-snapshots");
            ctx.test_options.run_todo = args.flag("--todo");
            ctx.test_options.only = args.flag("--only");
        }

        ctx.args.absolute_working_dir = cwd;
        ctx.positionals = args.positionals();

        if (comptime Command.Tag.loads_config.get(cmd)) {
            try loadConfigWithCmdArgs(cmd, allocator, args, ctx);
        }

        var opts: Api.TransformOptions = ctx.args;

        const defines_tuple = try DefineColonList.resolve(allocator, args.options("--define"));

        if (defines_tuple.keys.len > 0) {
            opts.define = .{
                .keys = defines_tuple.keys,
                .values = defines_tuple.values,
            };
        }

        opts.drop = args.options("--drop");

        const loader_tuple = try LoaderColonList.resolve(allocator, args.options("--loader"));

        if (loader_tuple.keys.len > 0) {
            opts.loaders = .{
                .extensions = loader_tuple.keys,
                .loaders = loader_tuple.values,
            };
        }

        opts.tsconfig_override = if (args.option("--tsconfig-override")) |ts|
            (Arguments.readFile(allocator, cwd, ts) catch |err| fileReadError(err, Output.errorStream(), ts, "tsconfig.json"))
        else
            null;

        opts.main_fields = args.options("--main-fields");
        // we never actually supported inject.
        // opts.inject = args.options("--inject");
        opts.env_files = args.options("--env-file");
        opts.extension_order = args.options("--extension-order");

        ctx.passthrough = args.remaining();

        if (cmd == .AutoCommand or cmd == .RunCommand or cmd == .BuildCommand or cmd == .TestCommand) {
            if (args.options("--conditions").len > 0) {
                opts.conditions = args.options("--conditions");
            }
        }

        // runtime commands
        if (cmd == .AutoCommand or cmd == .RunCommand or cmd == .TestCommand or cmd == .RunAsNodeCommand) {
            const preloads = args.options("--preload");

            if (args.flag("--hot")) {
                ctx.debug.hot_reload = .hot;
                if (args.flag("--no-clear-screen")) {
                    bun.DotEnv.Loader.has_no_clear_screen_cli_flag = true;
                }
            } else if (args.flag("--watch")) {
                ctx.debug.hot_reload = .watch;

                // Windows applies this to the watcher child process.
                // The parent process is unable to re-launch itself
                if (!bun.Environment.isWindows)
                    bun.auto_reload_on_crash = true;

                if (args.flag("--no-clear-screen")) {
                    bun.DotEnv.Loader.has_no_clear_screen_cli_flag = true;
                }
            }

            if (args.option("--origin")) |origin| {
                opts.origin = origin;
            }

            if (args.option("--port")) |port_str| {
                if (comptime cmd == .RunAsNodeCommand) {
                    // TODO: prevent `node --port <script>` from working
                    ctx.runtime_options.eval.script = port_str;
                    ctx.runtime_options.eval.eval_and_print = true;
                } else {
                    opts.port = std.fmt.parseInt(u16, port_str, 10) catch {
                        Output.errFmt(
                            bun.fmt.outOfRange(port_str, .{
                                .field_name = "--port",
                                .min = 0,
                                .max = std.math.maxInt(u16),
                            }),
                        );
                        Output.note("To evaluate TypeScript here, use 'bun --print'", .{});
                        Global.exit(1);
                    };
                }
            }

            if (args.option("--max-http-header-size")) |size_str| {
                const size = std.fmt.parseInt(usize, size_str, 10) catch {
                    Output.errGeneric("Invalid value for --max-http-header-size: \"{s}\". Must be a positive integer\n", .{size_str});
                    Global.exit(1);
                };
                if (size == 0) {
                    bun.http.max_http_header_size = 1024 * 1024 * 1024;
                } else {
                    bun.http.max_http_header_size = size;
                }
            }

            ctx.debug.offline_mode_setting = if (args.flag("--prefer-offline"))
                Bunfig.OfflineMode.offline
            else if (args.flag("--prefer-latest"))
                Bunfig.OfflineMode.latest
            else
                Bunfig.OfflineMode.online;

            if (args.flag("--no-install")) {
                ctx.debug.global_cache = .disable;
            } else if (args.flag("-i")) {
                ctx.debug.global_cache = .fallback;
            } else if (args.option("--install")) |enum_value| {
                // -i=auto --install=force, --install=disable
                if (options.GlobalCache.Map.get(enum_value)) |result| {
                    ctx.debug.global_cache = result;
                    // -i, --install
                } else if (enum_value.len == 0) {
                    ctx.debug.global_cache = options.GlobalCache.force;
                } else {
                    Output.errGeneric("Invalid value for --install: \"{s}\". Must be either \"auto\", \"fallback\", \"force\", or \"disable\"\n", .{enum_value});
                    Global.exit(1);
                }
            }

            if (ctx.preloads.len > 0 and preloads.len > 0) {
                var all = std.ArrayList(string).initCapacity(ctx.allocator, ctx.preloads.len + preloads.len) catch unreachable;
                all.appendSliceAssumeCapacity(ctx.preloads);
                all.appendSliceAssumeCapacity(preloads);
                ctx.preloads = all.items;
            } else if (preloads.len > 0) {
                ctx.preloads = preloads;
            }

            if (args.option("--print")) |script| {
                ctx.runtime_options.eval.script = script;
                ctx.runtime_options.eval.eval_and_print = true;
            } else if (args.option("--eval")) |script| {
                ctx.runtime_options.eval.script = script;
            }
            ctx.runtime_options.if_present = args.flag("--if-present");
            ctx.runtime_options.smol = args.flag("--smol");
            ctx.runtime_options.preconnect = args.options("--fetch-preconnect");

            if (args.option("--inspect")) |inspect_flag| {
                ctx.runtime_options.debugger = if (inspect_flag.len == 0)
                    Command.Debugger{ .enable = .{} }
                else
                    Command.Debugger{ .enable = .{
                        .path_or_port = inspect_flag,
                    } };

                bun.JSC.RuntimeTranspilerCache.is_disabled = true;
            } else if (args.option("--inspect-wait")) |inspect_flag| {
                ctx.runtime_options.debugger = if (inspect_flag.len == 0)
                    Command.Debugger{ .enable = .{
                        .wait_for_connection = true,
                    } }
                else
                    Command.Debugger{ .enable = .{
                        .path_or_port = inspect_flag,
                        .wait_for_connection = true,
                    } };

                bun.JSC.RuntimeTranspilerCache.is_disabled = true;
            } else if (args.option("--inspect-brk")) |inspect_flag| {
                ctx.runtime_options.debugger = if (inspect_flag.len == 0)
                    Command.Debugger{ .enable = .{
                        .wait_for_connection = true,
                        .set_breakpoint_on_first_line = true,
                    } }
                else
                    Command.Debugger{ .enable = .{
                        .path_or_port = inspect_flag,
                        .wait_for_connection = true,
                        .set_breakpoint_on_first_line = true,
                    } };

                bun.JSC.RuntimeTranspilerCache.is_disabled = true;
            }

            if (args.flag("--expose-internals")) {
                bun.JSC.ModuleLoader.is_allowed_to_use_internal_testing_apis = true;
            }
        }

        if (opts.port != null and opts.origin == null) {
            opts.origin = try std.fmt.allocPrint(allocator, "http://localhost:{d}/", .{opts.port.?});
        }

        const output_dir: ?string = null;
        const output_file: ?string = null;

        ctx.bundler_options.ignore_dce_annotations = args.flag("--ignore-dce-annotations");

        if (cmd == .BuildCommand) {
            ctx.bundler_options.transform_only = args.flag("--no-bundle");
            ctx.bundler_options.bytecode = args.flag("--bytecode");

            if (args.flag("--app")) {
                if (!bun.FeatureFlags.bake()) {
                    Output.errGeneric("To use the experimental \"--app\" option, upgrade to the canary build of bun via \"bun upgrade --canary\"", .{});
                    Global.crash();
                }

                ctx.bundler_options.bake = true;
                ctx.bundler_options.bake_debug_dump_server = bun.FeatureFlags.bake_debugging_features and
                    args.flag("--debug-dump-server-files");
                ctx.bundler_options.bake_debug_disable_minify = bun.FeatureFlags.bake_debugging_features and
                    args.flag("--debug-no-minify");
            }

            // TODO: support --format=esm
            if (ctx.bundler_options.bytecode) {
                ctx.bundler_options.output_format = .cjs;
                ctx.args.target = .bun;
            }

            if (args.option("--public-path")) |public_path| {
                ctx.bundler_options.public_path = public_path;
            }

            if (args.option("--banner")) |banner| {
                ctx.bundler_options.banner = banner;
            }

            if (args.option("--footer")) |footer| {
                ctx.bundler_options.footer = footer;
            }

            const experimental_css = args.flag("--experimental-css");
            ctx.bundler_options.experimental_css = experimental_css;
            ctx.bundler_options.css_chunking = args.flag("--experimental-css-chunking");

            const minify_flag = args.flag("--minify");
            ctx.bundler_options.minify_syntax = minify_flag or args.flag("--minify-syntax");
            ctx.bundler_options.minify_whitespace = minify_flag or args.flag("--minify-whitespace");
            ctx.bundler_options.minify_identifiers = minify_flag or args.flag("--minify-identifiers");

            ctx.bundler_options.emit_dce_annotations = args.flag("--emit-dce-annotations") or
                !ctx.bundler_options.minify_whitespace;

            if (args.options("--external").len > 0) {
                var externals = try allocator.alloc([]const u8, args.options("--external").len);
                for (args.options("--external"), 0..) |external, i| {
                    externals[i] = external;
                }
                opts.external = externals;
            }

            if (args.option("--packages")) |packages| {
                if (strings.eqlComptime(packages, "bundle")) {
                    opts.packages = .bundle;
                } else if (strings.eqlComptime(packages, "external")) {
                    opts.packages = .external;
                } else {
                    Output.prettyErrorln("<r><red>error<r>: Invalid packages setting: \"{s}\"", .{packages});
                    Global.crash();
                }
            }

            if (args.option("--env")) |env| {
                if (strings.indexOfChar(env, '*')) |asterisk| {
                    if (asterisk == 0) {
                        ctx.bundler_options.env_behavior = .load_all;
                    } else {
                        ctx.bundler_options.env_behavior = .prefix;
                        ctx.bundler_options.env_prefix = env[0..asterisk];
                    }
                } else if (strings.eqlComptime(env, "inline") or strings.eqlComptime(env, "1")) {
                    ctx.bundler_options.env_behavior = .load_all;
                } else if (strings.eqlComptime(env, "disable") or strings.eqlComptime(env, "0")) {
                    ctx.bundler_options.env_behavior = .load_all_without_inlining;
                } else {
                    Output.prettyErrorln("<r><red>error<r>: Expected 'env' to be 'inline', 'disable', or a prefix with a '*' character", .{});
                    Global.crash();
                }
            }

            const TargetMatcher = strings.ExactSizeMatcher(8);
            if (args.option("--target")) |_target| brk: {
                if (comptime cmd == .BuildCommand) {
                    if (args.flag("--compile")) {
                        if (_target.len > 4 and strings.hasPrefixComptime(_target, "bun-")) {
                            ctx.bundler_options.compile_target = Cli.CompileTarget.from(_target[3..]);
                            if (!ctx.bundler_options.compile_target.isSupported()) {
                                Output.errGeneric("Unsupported compile target: {}\n", .{ctx.bundler_options.compile_target});
                                Global.exit(1);
                            }
                            opts.target = .bun;
                            break :brk;
                        }
                    }
                }

                opts.target = opts.target orelse switch (TargetMatcher.match(_target)) {
                    TargetMatcher.case("browser") => Api.Target.browser,
                    TargetMatcher.case("node") => Api.Target.node,
                    TargetMatcher.case("macro") => if (cmd == .BuildCommand) Api.Target.bun_macro else Api.Target.bun,
                    TargetMatcher.case("bun") => Api.Target.bun,
                    else => invalidTarget(&diag, _target),
                };

                if (opts.target.? == .bun) {
                    ctx.debug.run_in_bun = opts.target.? == .bun;
                } else {
                    if (ctx.bundler_options.bytecode) {
                        Output.errGeneric("target must be 'bun' when bytecode is true. Received: {s}", .{@tagName(opts.target.?)});
                        Global.exit(1);
                    }

                    if (ctx.bundler_options.bake) {
                        Output.errGeneric("target must be 'bun' when using --app. Received: {s}", .{@tagName(opts.target.?)});
                    }
                }
            }

            if (args.flag("--watch")) {
                ctx.debug.hot_reload = .watch;
                bun.auto_reload_on_crash = true;

                if (args.flag("--no-clear-screen")) {
                    bun.DotEnv.Loader.has_no_clear_screen_cli_flag = true;
                }
            }

            if (args.flag("--compile")) {
                ctx.bundler_options.compile = true;
                ctx.bundler_options.inline_entrypoint_import_meta_main = true;
            }

            if (args.option("--outdir")) |outdir| {
                if (outdir.len > 0) {
                    ctx.bundler_options.outdir = outdir;
                }
            } else if (args.option("--outfile")) |outfile| {
                if (outfile.len > 0) {
                    ctx.bundler_options.outfile = outfile;
                }
            }

            if (args.option("--root")) |root_dir| {
                if (root_dir.len > 0) {
                    ctx.bundler_options.root_dir = root_dir;
                }
            }

            if (args.option("--format")) |format_str| {
                const format = options.Format.fromString(format_str) orelse {
                    Output.errGeneric("Invalid format - must be esm, cjs, or iife", .{});
                    Global.crash();
                };

                switch (format) {
                    .internal_bake_dev => {
                        bun.Output.warn("--format={s} is for debugging only, and may experience breaking changes at any moment", .{format_str});
                        bun.Output.flush();
                    },
                    .cjs => {
                        if (ctx.args.target == null) {
                            ctx.args.target = .node;
                        }
                    },
                    else => {},
                }

                ctx.bundler_options.output_format = format;
                if (format != .cjs and ctx.bundler_options.bytecode) {
                    Output.errGeneric("format must be 'cjs' when bytecode is true. Eventually we'll add esm support as well.", .{});
                    Global.exit(1);
                }
            }

            if (args.flag("--splitting")) {
                ctx.bundler_options.code_splitting = true;
            }

            if (args.option("--entry-naming")) |entry_naming| {
                ctx.bundler_options.entry_naming = try strings.concat(allocator, &.{ "./", bun.strings.removeLeadingDotSlash(entry_naming) });
            }

            if (args.option("--chunk-naming")) |chunk_naming| {
                ctx.bundler_options.chunk_naming = try strings.concat(allocator, &.{ "./", bun.strings.removeLeadingDotSlash(chunk_naming) });
            }

            if (args.option("--asset-naming")) |asset_naming| {
                ctx.bundler_options.asset_naming = try strings.concat(allocator, &.{ "./", bun.strings.removeLeadingDotSlash(asset_naming) });
            }

            if (args.flag("--server-components")) {
                ctx.bundler_options.server_components = true;
                if (opts.target) |target| {
                    if (!bun.options.Target.from(target).isServerSide()) {
                        bun.Output.errGeneric("Cannot use client-side --target={s} with --server-components", .{@tagName(target)});
                        Global.crash();
                    } else {
                        opts.target = .bun;
                    }
                }
            }

            if (args.flag("--react-fast-refresh")) {
                ctx.bundler_options.react_fast_refresh = true;
            }

            if (args.option("--sourcemap")) |setting| {
                if (setting.len == 0) {
                    // In the future, Bun is going to make this default to .linked
                    opts.source_map = if (bun.FeatureFlags.breaking_changes_1_2)
                        .linked
                    else
                        .@"inline";
                } else if (strings.eqlComptime(setting, "inline")) {
                    opts.source_map = .@"inline";
                } else if (strings.eqlComptime(setting, "none")) {
                    opts.source_map = .none;
                } else if (strings.eqlComptime(setting, "external")) {
                    opts.source_map = .external;
                } else if (strings.eqlComptime(setting, "linked")) {
                    opts.source_map = .linked;
                } else {
                    Output.prettyErrorln("<r><red>error<r>: Invalid sourcemap setting: \"{s}\"", .{setting});
                    Global.crash();
                }

                // when using --compile, only `external` works, as we do not
                // look at the source map comment. so after we validate the
                // user's choice was in the list, we secretly override it
                if (ctx.bundler_options.compile) {
                    opts.source_map = .external;
                }
            }
        }

        if (opts.entry_points.len == 0) {
            var entry_points = ctx.positionals;

            switch (comptime cmd) {
                .BuildCommand => {
                    if (entry_points.len > 0 and (strings.eqlComptime(
                        entry_points[0],
                        "build",
                    ) or strings.eqlComptime(entry_points[0], "bun"))) {
                        var out_entry = entry_points[1..];
                        for (entry_points, 0..) |entry, i| {
                            if (entry.len > 0) {
                                out_entry = out_entry[i..];
                                break;
                            }
                        }
                        entry_points = out_entry;
                    }
                },
                .RunCommand => {
                    if (entry_points.len > 0 and (strings.eqlComptime(
                        entry_points[0],
                        "run",
                    ) or strings.eqlComptime(
                        entry_points[0],
                        "r",
                    ))) {
                        entry_points = entry_points[1..];
                    }
                },
                else => {},
            }

            opts.entry_points = entry_points;
        }

        const jsx_factory = args.option("--jsx-factory");
        const jsx_fragment = args.option("--jsx-fragment");
        const jsx_import_source = args.option("--jsx-import-source");
        const jsx_runtime = args.option("--jsx-runtime");
        const react_fast_refresh = true;

        if (cmd == .AutoCommand or cmd == .RunCommand) {
            // "run.silent" in bunfig.toml
            if (args.flag("--silent")) {
                ctx.debug.silent = true;
            }

            if (opts.define) |define| {
                if (define.keys.len > 0)
                    bun.JSC.RuntimeTranspilerCache.is_disabled = true;
            }
        }

        if (cmd == .RunCommand or cmd == .AutoCommand or cmd == .BunxCommand) {
            // "run.bun" in bunfig.toml
            if (args.flag("--bun")) {
                ctx.debug.run_in_bun = true;
            }
        }

        opts.resolve = Api.ResolveMode.lazy;

        if (jsx_factory != null or
            jsx_fragment != null or
            jsx_import_source != null or
            jsx_runtime != null or
            !react_fast_refresh)
        {
            var default_factory = "".*;
            var default_fragment = "".*;
            var default_import_source = "".*;
            if (opts.jsx == null) {
                opts.jsx = Api.Jsx{
                    .factory = (jsx_factory orelse &default_factory),
                    .fragment = (jsx_fragment orelse &default_fragment),
                    .import_source = (jsx_import_source orelse &default_import_source),
                    .runtime = if (jsx_runtime) |runtime| try resolve_jsx_runtime(runtime) else Api.JsxRuntime.automatic,
                    .development = false,
                    .react_fast_refresh = react_fast_refresh,
                };
            } else {
                opts.jsx = Api.Jsx{
                    .factory = (jsx_factory orelse opts.jsx.?.factory),
                    .fragment = (jsx_fragment orelse opts.jsx.?.fragment),
                    .import_source = (jsx_import_source orelse opts.jsx.?.import_source),
                    .runtime = if (jsx_runtime) |runtime| try resolve_jsx_runtime(runtime) else opts.jsx.?.runtime,
                    .development = false,
                    .react_fast_refresh = react_fast_refresh,
                };
            }
        }

        if (cmd == .BuildCommand) {
            if (opts.entry_points.len == 0 and !ctx.bundler_options.bake) {
                Output.prettyln("<r><b>bun build <r><d>v" ++ Global.package_json_version_with_sha ++ "<r>", .{});
                Output.pretty("<r><red>error: Missing entrypoints. What would you like to bundle?<r>\n\n", .{});
                Output.flush();
                Output.pretty("Usage:\n  <d>$<r> <b><green>bun build<r> \\<entrypoint\\> [...\\<entrypoints\\>] <cyan>[...flags]<r>  \n", .{});
                Output.pretty("\nTo see full documentation:\n  <d>$<r> <b><green>bun build<r> --help\n", .{});
                Output.flush();
                Global.exit(1);
            }
        }

        if (opts.log_level) |log_level| {
            logger.Log.default_log_level = switch (log_level) {
                .debug => logger.Log.Level.debug,
                .err => logger.Log.Level.err,
                .warn => logger.Log.Level.warn,
                else => logger.Log.Level.err,
            };
            ctx.log.level = logger.Log.default_log_level;
        }

        if (args.flag("--no-macros")) {
            ctx.debug.macros = .{ .disable = {} };
        }

        opts.output_dir = output_dir;
        if (output_file != null)
            ctx.debug.output_file = output_file.?;

        if (cmd == .RunCommand or cmd == .AutoCommand) {
            if (args.option("--shell")) |shell| {
                if (strings.eqlComptime(shell, "bun")) {
                    ctx.debug.use_system_shell = false;
                } else if (strings.eqlComptime(shell, "system")) {
                    ctx.debug.use_system_shell = true;
                } else {
                    Output.errGeneric("Expected --shell to be one of 'bun' or 'system'. Received: \"{s}\"", .{shell});
                    Global.exit(1);
                }
            }
        }

        if (Environment.isDebug) {
            debug_flags.resolve_breakpoints = args.options("--breakpoint-resolve");
            debug_flags.print_breakpoints = args.options("--breakpoint-print");
        }

        return opts;
    }
};

const AutoCommand = struct {
    pub fn exec(allocator: std.mem.Allocator) !void {
        try HelpCommand.execWithReason(allocator, .invalid_command);
    }
};

pub const HelpCommand = struct {
    pub fn exec(allocator: std.mem.Allocator) !void {
        @setCold(true);
        execWithReason(allocator, .explicit);
    }

    pub const Reason = enum {
        explicit,
        invalid_command,
    };

    // someone will get mad at me for this
    pub const packages_to_remove_filler = [_]string{
        "moment",
        "underscore",
        "jquery",
        "backbone",
        "redux",
        "browserify",
        "webpack",
        "left-pad",
        "is-array",
        "babel-core",
        "@parcel/core",
    };

    pub const packages_to_add_filler = [_]string{
        "elysia",
        "@shumai/shumai",
        "hono",
        "react",
        "lyra",
        "@remix-run/dev",
        "@evan/duckdb",
        "@zarfjs/zarf",
        "zod",
        "tailwindcss",
    };

    pub const packages_to_x_filler = [_]string{
        "bun-repl",
        "next",
        "vite",
        "prisma",
        "nuxi",
        "prettier",
        "eslint",
    };

    pub const packages_to_create_filler = [_]string{
        "next-app",
        "vite",
        "astro",
        "svelte",
        "elysia",
    };

    // the spacing between commands here is intentional
    pub const cli_helptext_fmt =
        \\<b>Usage:<r> <b>bun \<command\> <cyan>[...flags]<r> <b>[...args]<r>
        \\
        \\<b>Commands:<r>
        \\  <b><magenta>run<r>       <d>./my-script.ts<r>       Execute a file with Bun
        \\            <d>lint<r>                 Run a package.json script
        \\  <b><magenta>test<r>                           Run unit tests with Bun
        \\  <b><magenta>x<r>         <d>{s:<16}<r>     Execute a package binary (CLI), installing if needed <d>(bunx)<r>
        \\  <b><magenta>repl<r>                           Start a REPL session with Bun
        \\  <b><magenta>exec<r>                           Run a shell script directly with Bun
        \\
        \\  <b><blue>install<r>                        Install dependencies for a package.json <d>(bun i)<r>
        \\  <b><blue>add<r>       <d>{s:<16}<r>     Add a dependency to package.json <d>(bun a)<r>
        \\  <b><blue>remove<r>    <d>{s:<16}<r>     Remove a dependency from package.json <d>(bun rm)<r>
        \\  <b><blue>update<r>    <d>{s:<16}<r>     Update outdated dependencies
        \\  <b><blue>outdated<r>                       Display latest versions of outdated dependencies
        \\  <b><blue>link<r>      <d>[\<package\>]<r>          Register or link a local npm package
        \\  <b><blue>unlink<r>                         Unregister a local npm package
        \\  <b><blue>publish<r>                        Publish a package to the npm registry
        \\  <b><blue>patch <d>\<pkg\><r>                    Prepare a package for patching
        \\  <b><blue>pm <d>\<subcommand\><r>                Additional package management utilities
        \\
        \\  <b><yellow>build<r>     <d>./a.ts ./b.jsx<r>       Bundle TypeScript & JavaScript into a single file
        \\
        \\  <b><cyan>init<r>                           Start an empty Bun project from a blank template
        \\  <b><cyan>create<r>    <d>{s:<16}<r>     Create a new project from a template <d>(bun c)<r>
        \\  <b><cyan>upgrade<r>                        Upgrade to latest version of Bun.
        \\  <d>\<command\><r> <b><cyan>--help<r>               Print help text for command.
        \\
    ;
    const cli_helptext_footer =
        \\
        \\Learn more about Bun:            <magenta>https://bun.sh/docs<r>
        \\Join our Discord community:      <blue>https://bun.sh/discord<r>
        \\
    ;

    pub fn printWithReason(comptime reason: Reason, show_all_flags: bool) void {
        var rand_state = std.rand.DefaultPrng.init(@as(u64, @intCast(@max(std.time.milliTimestamp(), 0))));
        const rand = rand_state.random();

        const package_x_i = rand.uintAtMost(usize, packages_to_x_filler.len - 1);
        const package_add_i = rand.uintAtMost(usize, packages_to_add_filler.len - 1);
        const package_remove_i = rand.uintAtMost(usize, packages_to_remove_filler.len - 1);
        const package_create_i = rand.uintAtMost(usize, packages_to_create_filler.len - 1);

        const args = .{
            packages_to_x_filler[package_x_i],
            packages_to_add_filler[package_add_i],
            packages_to_remove_filler[package_remove_i],
            packages_to_add_filler[(package_add_i + 1) % packages_to_add_filler.len],
            packages_to_create_filler[package_create_i],
        };

        switch (reason) {
            .explicit => {
                Output.pretty(
                    "<r><b><magenta>Bun<r> is a fast JavaScript runtime, package manager, bundler, and test runner. <d>(" ++
                        Global.package_json_version_with_revision ++
                        ")<r>\n\n" ++
                        cli_helptext_fmt,
                    args,
                );
                if (show_all_flags) {
                    Output.pretty("\n<b>Flags:<r>", .{});

                    const flags = Arguments.runtime_params_ ++ Arguments.auto_only_params ++ Arguments.base_params_;
                    clap.simpleHelpBunTopLevel(comptime &flags);
                    Output.pretty("\n\n(more flags in <b>bun install --help<r>, <b>bun test --help<r>, and <b>bun build --help<r>)\n", .{});
                }
                Output.pretty(cli_helptext_footer, .{});
            },
            .invalid_command => Output.prettyError(
                "<r><red>Uh-oh<r> not sure what to do with that command.\n\n" ++ cli_helptext_fmt,
                args,
            ),
        }

        Output.flush();
    }

    pub fn execWithReason(_: std.mem.Allocator, comptime reason: Reason) void {
        @setCold(true);
        printWithReason(reason, false);

        if (reason == .invalid_command) {
            Global.exit(1);
        }
        Global.exit(0);
    }
};

pub const ReservedCommand = struct {
    pub fn exec(_: std.mem.Allocator) !void {
        @setCold(true);
        const command_name = bun.argv[1];
        Output.prettyError(
            \\<r><red>Uh-oh<r>. <b><yellow>bun {s}<r> is a subcommand reserved for future use by Bun.
            \\
            \\If you were trying to run a package.json script called {s}, use <b><magenta>bun run {s}<r>.
            \\
        , .{ command_name, command_name, command_name });
        Output.flush();
        std.process.exit(1);
    }
};

const AddCompletions = @import("./cli/add_completions.zig");

/// This is set `true` during `Command.which()` if argv0 is "node", in which the CLI is going
/// to pretend to be node.js by always choosing RunCommand with a relative filepath.
///
/// Examples of how this differs from bun alone:
/// - `node build`               -> `bun run ./build`
/// - `node scripts/postinstall` -> `bun run ./scripts/postinstall`
pub var pretend_to_be_node = false;

/// This is set `true` during `Command.which()` if argv0 is "bunx"
pub var is_bunx_exe = false;

pub const Command = struct {
    var script_name_buf: bun.PathBuffer = undefined;

    pub fn get() Context {
        return global_cli_ctx;
    }

    pub const DebugOptions = struct {
        dump_environment_variables: bool = false,
        dump_limits: bool = false,
        fallback_only: bool = false,
        silent: bool = false,
        hot_reload: HotReload = HotReload.none,
        global_cache: options.GlobalCache = .auto,
        offline_mode_setting: ?Bunfig.OfflineMode = null,
        run_in_bun: bool = false,
        loaded_bunfig: bool = false,
        /// Disables using bun.shell.Interpreter for `bun run`, instead spawning cmd.exe
        use_system_shell: bool = !bun.Environment.isWindows,

        // technical debt
        macros: MacroOptions = MacroOptions.unspecified,
        editor: string = "",
        package_bundle_map: bun.StringArrayHashMapUnmanaged(options.BundlePackage) = bun.StringArrayHashMapUnmanaged(options.BundlePackage){},

        test_directory: []const u8 = "",
        output_file: []const u8 = "",
    };

    pub const MacroOptions = union(enum) { unspecified: void, disable: void, map: MacroMap };

    pub const HotReload = enum {
        none,
        hot,
        watch,
    };

    pub const TestOptions = struct {
        default_timeout_ms: u32 = 5 * std.time.ms_per_s,
        update_snapshots: bool = false,
        repeat_count: u32 = 0,
        run_todo: bool = false,
        only: bool = false,
        bail: u32 = 0,
        coverage: TestCommand.CodeCoverageOptions = .{},
        test_filter_regex: ?*RegularExpression = null,

        file_reporter: ?TestCommand.FileReporter = null,
        reporter_outfile: ?[]const u8 = null,
    };

    pub const Debugger = union(enum) {
        unspecified: void,
        enable: struct {
            path_or_port: []const u8 = "",
            wait_for_connection: bool = false,
            set_breakpoint_on_first_line: bool = false,
        },
    };

    pub const RuntimeOptions = struct {
        smol: bool = false,
        debugger: Debugger = .{ .unspecified = {} },
        if_present: bool = false,
        eval: struct {
            script: []const u8 = "",
            eval_and_print: bool = false,
        } = .{},
        preconnect: []const []const u8 = &[_][]const u8{},
    };

    var global_cli_ctx: Context = undefined;
    var context_data: ContextData = undefined;

    pub const init = ContextData.create;

    pub const ContextData = struct {
        start_time: i128,
        args: Api.TransformOptions,
        log: *logger.Log,
        allocator: std.mem.Allocator,
        positionals: []const string = &.{},
        passthrough: []const string = &.{},
        install: ?*Api.BunInstall = null,

        debug: DebugOptions = .{},
        test_options: TestOptions = .{},
        bundler_options: BundlerOptions = .{},
        runtime_options: RuntimeOptions = .{},

        filters: []const []const u8 = &.{},

        preloads: []const string = &.{},
        has_loaded_global_config: bool = false,

        pub const BundlerOptions = struct {
            compile: bool = false,
            compile_target: Cli.CompileTarget = .{},

            outdir: []const u8 = "",
            outfile: []const u8 = "",
            root_dir: []const u8 = "",
            public_path: []const u8 = "",
            entry_naming: []const u8 = "[dir]/[name].[ext]",
            chunk_naming: []const u8 = "./[name]-[hash].[ext]",
            asset_naming: []const u8 = "./[name]-[hash].[ext]",
            server_components: bool = false,
            react_fast_refresh: bool = false,
            code_splitting: bool = false,
            transform_only: bool = false,
            inline_entrypoint_import_meta_main: bool = false,
            minify_syntax: bool = false,
            minify_whitespace: bool = false,
            minify_identifiers: bool = false,
            ignore_dce_annotations: bool = false,
            emit_dce_annotations: bool = true,
            output_format: options.Format = .esm,
            bytecode: bool = false,
            banner: []const u8 = "",
            footer: []const u8 = "",
            experimental_css: bool = false,
            css_chunking: bool = false,

            bake: bool = false,
            bake_debug_dump_server: bool = false,
            bake_debug_disable_minify: bool = false,

            env_behavior: Api.DotEnvBehavior = .disable,
            env_prefix: []const u8 = "",
        };

        pub fn create(allocator: std.mem.Allocator, log: *logger.Log, comptime command: Command.Tag) anyerror!Context {
            Cli.cmd = command;
            context_data = .{
                .args = std.mem.zeroes(Api.TransformOptions),
                .log = log,
                .start_time = start_time,
                .allocator = allocator,
            };
            global_cli_ctx = &context_data;

            if (comptime Command.Tag.uses_global_options.get(command)) {
                global_cli_ctx.args = try Arguments.parse(allocator, global_cli_ctx, command);
            }

            if (comptime Environment.isWindows) {
                if (global_cli_ctx.debug.hot_reload == .watch) {
                    if (!bun.isWatcherChild()) {
                        // this is noreturn
                        bun.becomeWatcherManager(allocator);
                    } else {
                        bun.auto_reload_on_crash = true;
                    }
                }
            }

            return global_cli_ctx;
        }
    };
    pub const Context = *ContextData;

    // std.process.args allocates!
    const ArgsIterator = struct {
        buf: [][:0]const u8,
        i: u32 = 0,

        pub fn next(this: *ArgsIterator) ?[]const u8 {
            if (this.buf.len <= this.i) {
                return null;
            }
            const i = this.i;
            this.i += 1;
            return this.buf[i];
        }

        pub fn skip(this: *ArgsIterator) bool {
            return this.next() != null;
        }
    };

    pub fn isBunX(argv0: []const u8) bool {
        if (Environment.isWindows) {
            return strings.endsWithComptime(argv0, "bunx.exe") or strings.endsWithComptime(argv0, "bunx");
        }
        return strings.endsWithComptime(argv0, "bunx");
    }

    pub fn isNode(argv0: []const u8) bool {
        if (Environment.isWindows) {
            return strings.endsWithComptime(argv0, "node.exe") or strings.endsWithComptime(argv0, "node");
        }
        return strings.endsWithComptime(argv0, "node");
    }

    pub fn which() Tag {
        var args_iter = ArgsIterator{ .buf = bun.argv };

        const argv0 = args_iter.next() orelse return .HelpCommand;

        if (isBunX(argv0)) {
            // if we are bunx, but NOT a symlink to bun. when we run `<self> install`, we dont
            // want to recursively run bunx. so this check lets us peek back into bun install.
            if (args_iter.next()) |next| {
                if (bun.strings.eqlComptime(next, "add") and
                    bun.getenvZ("BUN_INTERNAL_BUNX_INSTALL") != null)
                {
                    return .AddCommand;
                }
            }

            is_bunx_exe = true;
            return .BunxCommand;
        }

        if (isNode(argv0)) {
            @import("./deps/zig-clap/clap/streaming.zig").warn_on_unrecognized_flag = false;
            pretend_to_be_node = true;
            return .RunAsNodeCommand;
        }

        var next_arg = ((args_iter.next()) orelse return .AutoCommand);
        while (next_arg.len > 0 and next_arg[0] == '-' and !(next_arg.len > 1 and next_arg[1] == 'e')) {
            next_arg = ((args_iter.next()) orelse return .AutoCommand);
        }

        const first_arg_name = next_arg;
        const RootCommandMatcher = strings.ExactSizeMatcher(12);

        return switch (RootCommandMatcher.match(first_arg_name)) {
            RootCommandMatcher.case("init") => .InitCommand,
            RootCommandMatcher.case("build"), RootCommandMatcher.case("bun") => .BuildCommand,
            RootCommandMatcher.case("discord") => .DiscordCommand,
            RootCommandMatcher.case("upgrade") => .UpgradeCommand,
            RootCommandMatcher.case("completions") => .InstallCompletionsCommand,
            RootCommandMatcher.case("getcompletes") => .GetCompletionsCommand,
            RootCommandMatcher.case("link") => .LinkCommand,
            RootCommandMatcher.case("unlink") => .UnlinkCommand,
            RootCommandMatcher.case("x") => .BunxCommand,
            RootCommandMatcher.case("repl") => .ReplCommand,

            RootCommandMatcher.case("i"),
            RootCommandMatcher.case("install"),
            => brk: {
                for (args_iter.buf) |arg| {
                    if (arg.len > 0 and (strings.eqlComptime(arg, "-g") or strings.eqlComptime(arg, "--global"))) {
                        break :brk .AddCommand;
                    }
                }

                break :brk .InstallCommand;
            },
            RootCommandMatcher.case("c"), RootCommandMatcher.case("create") => .CreateCommand,

            RootCommandMatcher.case("test") => .TestCommand,

            RootCommandMatcher.case("pm") => .PackageManagerCommand,

            RootCommandMatcher.case("add"), RootCommandMatcher.case("a") => .AddCommand,

            RootCommandMatcher.case("update") => .UpdateCommand,
            RootCommandMatcher.case("patch") => .PatchCommand,
            RootCommandMatcher.case("patch-commit") => .PatchCommitCommand,

            RootCommandMatcher.case("r"),
            RootCommandMatcher.case("remove"),
            RootCommandMatcher.case("rm"),
            RootCommandMatcher.case("uninstall"),
            => .RemoveCommand,

            RootCommandMatcher.case("run") => .RunCommand,
            RootCommandMatcher.case("help") => .HelpCommand,

            RootCommandMatcher.case("exec") => .ExecCommand,

            RootCommandMatcher.case("outdated") => .OutdatedCommand,
            RootCommandMatcher.case("publish") => .PublishCommand,

            // These are reserved for future use by Bun, so that someone
            // doing `bun deploy` to run a script doesn't accidentally break
            // when we add our actual command
            RootCommandMatcher.case("deploy") => .ReservedCommand,
            RootCommandMatcher.case("cloud") => .ReservedCommand,
            RootCommandMatcher.case("info") => .ReservedCommand,
            RootCommandMatcher.case("config") => .ReservedCommand,
            RootCommandMatcher.case("use") => .ReservedCommand,
            RootCommandMatcher.case("auth") => .ReservedCommand,
            RootCommandMatcher.case("login") => .ReservedCommand,
            RootCommandMatcher.case("logout") => .ReservedCommand,
            RootCommandMatcher.case("whoami") => .ReservedCommand,
            RootCommandMatcher.case("prune") => .ReservedCommand,
            RootCommandMatcher.case("list") => .ReservedCommand,
            RootCommandMatcher.case("why") => .ReservedCommand,

            RootCommandMatcher.case("-e") => .AutoCommand,

            else => .AutoCommand,
        };
    }

    const default_completions_list = [_]string{
        "build",
        "install",
        "add",
        "run",
        "update",
        "link",
        "unlink",
        "remove",
        "create",
        "bun",
        "upgrade",
        "discord",
        "test",
        "pm",
        "x",
        "repl",
    };

    const reject_list = default_completions_list ++ [_]string{
        "build",
        "completions",
        "help",
    };

    pub fn start(allocator: std.mem.Allocator, log: *logger.Log) !void {
        if (comptime Environment.allow_assert) {
            if (bun.getenvZ("MI_VERBOSE") == null) {
                bun.Mimalloc.mi_option_set_enabled(.verbose, false);
            }
        }

        // bun build --compile entry point
        if (try bun.StandaloneModuleGraph.fromExecutable(bun.default_allocator)) |graph| {
            context_data = .{
                .args = std.mem.zeroes(Api.TransformOptions),
                .log = log,
                .start_time = start_time,
                .allocator = bun.default_allocator,
            };
            global_cli_ctx = &context_data;
            var ctx = global_cli_ctx;

            ctx.args.target = Api.Target.bun;
            if (bun.argv.len > 1) {
                ctx.passthrough = bun.argv[1..];
            } else {
                ctx.passthrough = &[_]string{};
            }

            try @import("./bun_js.zig").Run.bootStandalone(
                ctx,
                graph.entryPoint().name,
                graph,
            );
            return;
        }

        debug("argv: [{s}]", .{bun.fmt.fmtSlice(bun.argv, ", ")});

        const tag = which();

        switch (tag) {
            .DiscordCommand => return try DiscordCommand.exec(allocator),
            .HelpCommand => return try HelpCommand.exec(allocator),
            .ReservedCommand => return try ReservedCommand.exec(allocator),
            .InitCommand => return try InitCommand.exec(allocator, bun.argv),
            .BuildCommand => {
                if (comptime bun.fast_debug_build_mode and bun.fast_debug_build_cmd != .BuildCommand) unreachable;
                const ctx = try Command.init(allocator, log, .BuildCommand);
                try BuildCommand.exec(ctx);
            },
            .InstallCompletionsCommand => {
                if (comptime bun.fast_debug_build_mode and bun.fast_debug_build_cmd != .InstallCompletionsCommand) unreachable;
                try InstallCompletionsCommand.exec(allocator);
                return;
            },
            .InstallCommand => {
                if (comptime bun.fast_debug_build_mode and bun.fast_debug_build_cmd != .InstallCommand) unreachable;
                const ctx = try Command.init(allocator, log, .InstallCommand);

                try InstallCommand.exec(ctx);
                return;
            },
            .AddCommand => {
                if (comptime bun.fast_debug_build_mode and bun.fast_debug_build_cmd != .AddCommand) unreachable;
                const ctx = try Command.init(allocator, log, .AddCommand);

                try AddCommand.exec(ctx);
                return;
            },
            .UpdateCommand => {
                if (comptime bun.fast_debug_build_mode and bun.fast_debug_build_cmd != .UpdateCommand) unreachable;
                const ctx = try Command.init(allocator, log, .UpdateCommand);

                try UpdateCommand.exec(ctx);
                return;
            },
            .PatchCommand => {
                if (comptime bun.fast_debug_build_mode and bun.fast_debug_build_cmd != .PatchCommand) unreachable;
                const ctx = try Command.init(allocator, log, .PatchCommand);

                try PatchCommand.exec(ctx);
                return;
            },
            .PatchCommitCommand => {
                if (comptime bun.fast_debug_build_mode and bun.fast_debug_build_cmd != .PatchCommitCommand) unreachable;
                const ctx = try Command.init(allocator, log, .PatchCommitCommand);

                try PatchCommitCommand.exec(ctx);
                return;
            },
            .OutdatedCommand => {
                if (comptime bun.fast_debug_build_mode and bun.fast_debug_build_cmd != .OutdatedCommand) unreachable;
                const ctx = try Command.init(allocator, log, .OutdatedCommand);

                try OutdatedCommand.exec(ctx);
                return;
            },
            .PublishCommand => {
                if (comptime bun.fast_debug_build_mode and bun.fast_debug_build_cmd != .PublishCommand) unreachable;
                const ctx = try Command.init(allocator, log, .PublishCommand);

                try PublishCommand.exec(ctx);
                return;
            },
            .BunxCommand => {
                if (comptime bun.fast_debug_build_mode and bun.fast_debug_build_cmd != .BunxCommand) unreachable;
                const ctx = try Command.init(allocator, log, .BunxCommand);

                try BunxCommand.exec(ctx, bun.argv[if (is_bunx_exe) 0 else 1..]);
                return;
            },
            .ReplCommand => {
                // TODO: Put this in native code.
                if (comptime bun.fast_debug_build_mode and bun.fast_debug_build_cmd != .BunxCommand) unreachable;
                var ctx = try Command.init(allocator, log, .BunxCommand);
                ctx.debug.run_in_bun = true; // force the same version of bun used. fixes bun-debug for example
                var args = bun.argv[0..];
                args[1] = "bun-repl";
                try BunxCommand.exec(ctx, args);
                return;
            },
            .RemoveCommand => {
                if (comptime bun.fast_debug_build_mode and bun.fast_debug_build_cmd != .RemoveCommand) unreachable;
                const ctx = try Command.init(allocator, log, .RemoveCommand);

                try RemoveCommand.exec(ctx);
                return;
            },
            .LinkCommand => {
                if (comptime bun.fast_debug_build_mode and bun.fast_debug_build_cmd != .LinkCommand) unreachable;
                const ctx = try Command.init(allocator, log, .LinkCommand);

                try LinkCommand.exec(ctx);
                return;
            },
            .UnlinkCommand => {
                if (comptime bun.fast_debug_build_mode and bun.fast_debug_build_cmd != .UnlinkCommand) unreachable;
                const ctx = try Command.init(allocator, log, .UnlinkCommand);

                try UnlinkCommand.exec(ctx);
                return;
            },
            .PackageManagerCommand => {
                if (comptime bun.fast_debug_build_mode and bun.fast_debug_build_cmd != .PackageManagerCommand) unreachable;
                const ctx = try Command.init(allocator, log, .PackageManagerCommand);

                // const maybe_subcommand, const maybe_arg = PackageManagerCommand.which(command_index);
                // if (maybe_subcommand) |subcommand| {
                //     return switch (subcommand) {
                //         inline else => |tag| try PackageManagerCommand.exec(ctx, tag),
                //     };
                // }

                // PackageManagerCommand.printHelp();

                // if (maybe_arg) |arg| {
                //     Output.errGeneric("\"{s}\" unknown command", .{arg});
                //     Global.crash();
                // }

                try PackageManagerCommand.exec(ctx);
                return;
            },
            .TestCommand => {
                if (comptime bun.fast_debug_build_mode and bun.fast_debug_build_cmd != .TestCommand) unreachable;
                const ctx = try Command.init(allocator, log, .TestCommand);

                try TestCommand.exec(ctx);
                return;
            },
            .GetCompletionsCommand => {
                if (comptime bun.fast_debug_build_mode and bun.fast_debug_build_cmd != .GetCompletionsCommand) unreachable;
                const ctx = try Command.init(allocator, log, .GetCompletionsCommand);
                var filter = ctx.positionals;

                for (filter, 0..) |item, i| {
                    if (strings.eqlComptime(item, "getcompletes")) {
                        if (i + 1 < filter.len) {
                            filter = filter[i + 1 ..];
                        } else {
                            filter = &[_]string{};
                        }

                        break;
                    }
                }
                var prefilled_completions: [AddCompletions.biggest_list]string = undefined;
                var completions = ShellCompletions{};

                if (filter.len == 0) {
                    completions = try RunCommand.completions(ctx, &default_completions_list, &reject_list, .all);
                } else if (strings.eqlComptime(filter[0], "s")) {
                    completions = try RunCommand.completions(ctx, null, &reject_list, .script);
                } else if (strings.eqlComptime(filter[0], "i")) {
                    completions = try RunCommand.completions(ctx, &default_completions_list, &reject_list, .script_exclude);
                } else if (strings.eqlComptime(filter[0], "b")) {
                    completions = try RunCommand.completions(ctx, null, &reject_list, .bin);
                } else if (strings.eqlComptime(filter[0], "r")) {
                    completions = try RunCommand.completions(ctx, null, &reject_list, .all);
                } else if (strings.eqlComptime(filter[0], "g")) {
                    completions = try RunCommand.completions(ctx, null, &reject_list, .all_plus_bun_js);
                } else if (strings.eqlComptime(filter[0], "j")) {
                    completions = try RunCommand.completions(ctx, null, &reject_list, .bun_js);
                } else if (strings.eqlComptime(filter[0], "z")) {
                    completions = try RunCommand.completions(ctx, null, &reject_list, .script_and_descriptions);
                } else if (strings.eqlComptime(filter[0], "a")) {
                    const FirstLetter = AddCompletions.FirstLetter;
                    const index = AddCompletions.index;

                    outer: {
                        if (filter.len > 1 and filter[1].len > 0) {
                            const first_letter: FirstLetter = switch (filter[1][0]) {
                                'a' => FirstLetter.a,
                                'b' => FirstLetter.b,
                                'c' => FirstLetter.c,
                                'd' => FirstLetter.d,
                                'e' => FirstLetter.e,
                                'f' => FirstLetter.f,
                                'g' => FirstLetter.g,
                                'h' => FirstLetter.h,
                                'i' => FirstLetter.i,
                                'j' => FirstLetter.j,
                                'k' => FirstLetter.k,
                                'l' => FirstLetter.l,
                                'm' => FirstLetter.m,
                                'n' => FirstLetter.n,
                                'o' => FirstLetter.o,
                                'p' => FirstLetter.p,
                                'q' => FirstLetter.q,
                                'r' => FirstLetter.r,
                                's' => FirstLetter.s,
                                't' => FirstLetter.t,
                                'u' => FirstLetter.u,
                                'v' => FirstLetter.v,
                                'w' => FirstLetter.w,
                                'x' => FirstLetter.x,
                                'y' => FirstLetter.y,
                                'z' => FirstLetter.z,
                                else => break :outer,
                            };
                            const results = index.get(first_letter);

                            var prefilled_i: usize = 0;
                            for (results) |cur| {
                                if (cur.len == 0 or !strings.hasPrefix(cur, filter[1])) continue;
                                prefilled_completions[prefilled_i] = cur;
                                prefilled_i += 1;
                                if (prefilled_i >= prefilled_completions.len) break;
                            }
                            completions.commands = prefilled_completions[0..prefilled_i];
                        }
                    }
                }
                completions.print();

                return;
            },
            .CreateCommand => {
                if (comptime bun.fast_debug_build_mode and bun.fast_debug_build_cmd != .CreateCommand) unreachable;
                // These are templates from the legacy `bun create`
                // most of them aren't useful but these few are kinda nice.
                const HardcodedNonBunXList = bun.ComptimeStringMap(void, .{
                    .{"elysia"},
                    .{"elysia-buchta"},
                    .{"stric"},
                });

                // Create command wraps bunx
                const ctx = try Command.init(allocator, log, .CreateCommand);

                var args = try std.process.argsAlloc(allocator);

                if (args.len <= 2) {
                    Command.Tag.printHelp(.CreateCommand, false);
                    Global.exit(1);
                    return;
                }

                var template_name_start: usize = 0;
                var positionals: [2]string = .{ "", "" };
                var positional_i: usize = 0;

                var dash_dash_bun = false;
                var print_help = false;
                if (args.len > 2) {
                    const remainder = args[1..];
                    var remainder_i: usize = 0;
                    while (remainder_i < remainder.len and positional_i < positionals.len) : (remainder_i += 1) {
                        const slice = std.mem.trim(u8, bun.asByteSlice(remainder[remainder_i]), " \t\n");
                        if (slice.len > 0) {
                            if (!strings.hasPrefixComptime(slice, "--")) {
                                if (positional_i == 1) {
                                    template_name_start = remainder_i + 2;
                                }
                                positionals[positional_i] = slice;
                                positional_i += 1;
                            }
                            if (slice[0] == '-') {
                                if (strings.eqlComptime(slice, "--bun")) {
                                    dash_dash_bun = true;
                                } else if (strings.eqlComptime(slice, "--help") or strings.eqlComptime(slice, "-h")) {
                                    print_help = true;
                                }
                            }
                        }
                    }
                }

                if (print_help or
                    // "bun create --"
                    // "bun create -abc --"
                    positional_i == 0 or
                    positionals[1].len == 0)
                {
                    Command.Tag.printHelp(.CreateCommand, true);
                    Global.exit(0);
                    return;
                }

                const template_name = positionals[1];

                // if template_name is "react"
                // print message telling user to use "bun create vite" instead
                if (strings.eqlComptime(template_name, "react")) {
                    Output.prettyErrorln(
                        \\The "react" template has been deprecated.
                        \\It is recommended to use "react-app" or "vite" instead.
                        \\
                        \\To create a project using Create React App, run
                        \\
                        \\  <d>bun create react-app<r>
                        \\
                        \\To create a React project using Vite, run
                        \\
                        \\  <d>bun create vite<r>
                        \\
                        \\Then select "React" from the list of frameworks.
                        \\
                    , .{});
                    Global.exit(1);
                    return;
                }

                // if template_name is "next"
                // print message telling user to use "bun create next-app" instead
                if (strings.eqlComptime(template_name, "next")) {
                    Output.prettyErrorln(
                        \\<yellow>warn: No template <b>create-next<r> found.
                        \\To create a project with the official Next.js scaffolding tool, run
                        \\  <b>bun create next-app <cyan>[destination]<r>
                    , .{});
                    Global.exit(1);
                    return;
                }

                const create_command_info = try CreateCommand.extractInfo(ctx);
                const template = create_command_info.template;
                const example_tag = create_command_info.example_tag;

                const use_bunx = !HardcodedNonBunXList.has(template_name) and
                    (!strings.containsComptime(template_name, "/") or
                    strings.startsWithChar(template_name, '@')) and
                    example_tag != CreateCommandExample.Tag.local_folder;

                if (use_bunx) {
                    const bunx_args = try allocator.alloc([:0]const u8, 2 + args.len - template_name_start + @intFromBool(dash_dash_bun));
                    bunx_args[0] = "bunx";
                    if (dash_dash_bun) {
                        bunx_args[1] = "--bun";
                    }
                    bunx_args[1 + @as(usize, @intFromBool(dash_dash_bun))] = try BunxCommand.addCreatePrefix(allocator, template_name);
                    for (bunx_args[2 + @as(usize, @intFromBool(dash_dash_bun)) ..], args[template_name_start..]) |*dest, src| {
                        dest.* = src;
                    }

                    try BunxCommand.exec(ctx, bunx_args);
                    return;
                }

                try CreateCommand.exec(ctx, example_tag, template);
                return;
            },
            .RunCommand => {
                if (comptime bun.fast_debug_build_mode and bun.fast_debug_build_cmd != .RunCommand) unreachable;
                const ctx = try Command.init(allocator, log, .RunCommand);

                if (ctx.filters.len > 0) {
                    FilterRun.runScriptsWithFilter(ctx) catch |err| {
                        Output.prettyErrorln("<r><red>error<r>: {s}", .{@errorName(err)});
                        Global.exit(1);
                    };
                }

                if (ctx.positionals.len > 0) {
                    if (try RunCommand.exec(ctx, false, true, false)) {
                        return;
                    }

                    Global.exit(1);
                }
            },
            .RunAsNodeCommand => {
                if (comptime bun.fast_debug_build_mode and bun.fast_debug_build_cmd != .RunAsNodeCommand) unreachable;
                const ctx = try Command.init(allocator, log, .RunAsNodeCommand);
                bun.assert(pretend_to_be_node);
                try RunCommand.execAsIfNode(ctx);
            },
            .UpgradeCommand => {
                if (comptime bun.fast_debug_build_mode and bun.fast_debug_build_cmd != .UpgradeCommand) unreachable;
                const ctx = try Command.init(allocator, log, .UpgradeCommand);
                try UpgradeCommand.exec(ctx);
                return;
            },
            .AutoCommand => {
                if (comptime bun.fast_debug_build_mode and bun.fast_debug_build_cmd != .AutoCommand) unreachable;

                const ctx = Command.init(allocator, log, .AutoCommand) catch |e| {
                    switch (e) {
                        error.MissingEntryPoint => {
                            HelpCommand.execWithReason(allocator, .explicit);
                            return;
                        },
                        else => {
                            return e;
                        },
                    }
                };

                if (ctx.filters.len > 0) {
                    FilterRun.runScriptsWithFilter(ctx) catch |err| {
                        Output.prettyErrorln("<r><red>error<r>: {s}", .{@errorName(err)});
                        Global.exit(1);
                    };
                }

                if (ctx.runtime_options.eval.script.len > 0) {
                    const trigger = bun.pathLiteral("/[eval]");
                    var entry_point_buf: [bun.MAX_PATH_BYTES + trigger.len]u8 = undefined;
                    const cwd = try std.posix.getcwd(&entry_point_buf);
                    @memcpy(entry_point_buf[cwd.len..][0..trigger.len], trigger);
                    try BunJS.Run.boot(ctx, entry_point_buf[0 .. cwd.len + trigger.len]);
                    return;
                }

                const extension: []const u8 = if (ctx.args.entry_points.len > 0)
                    std.fs.path.extension(ctx.args.entry_points[0])
                else
                    @as([]const u8, "");
                // KEYWORDS: open file argv argv0
                if (ctx.args.entry_points.len == 1) {
                    if (strings.eqlComptime(extension, ".lockb")) {
                        for (bun.argv) |arg| {
                            if (strings.eqlComptime(arg, "--hash")) {
                                var path_buf: bun.PathBuffer = undefined;
                                @memcpy(path_buf[0..ctx.args.entry_points[0].len], ctx.args.entry_points[0]);
                                path_buf[ctx.args.entry_points[0].len] = 0;
                                const lockfile_path = path_buf[0..ctx.args.entry_points[0].len :0];
                                const file = File.open(lockfile_path, bun.O.RDONLY, 0).unwrap() catch |err| {
                                    Output.err(err, "failed to open lockfile", .{});
                                    Global.crash();
                                };
                                try PackageManagerCommand.printHash(ctx, file);
                                return;
                            }
                        }

                        try Install.Lockfile.Printer.print(
                            ctx.allocator,
                            ctx.log,
                            ctx.args.entry_points[0],
                            .yarn,
                        );

                        return;
                    }
                }

                var was_js_like = false;
                // If we start bun with:
                // 1. `bun foo.js`, assume it's a JavaScript file.
                // 2. `bun /absolute/path/to/bin/foo` assume its a JavaScript file.
                //                                  ^ no file extension
                //
                // #!/usr/bin/env bun
                // will pass us an absolute path to the script.
                // This means a non-standard file extension will not work, but that is better than the current state
                // which is file extension-less doesn't work
                const default_loader = options.defaultLoaders.get(extension) orelse brk: {
                    if (extension.len == 0 and ctx.args.entry_points.len > 0 and ctx.args.entry_points[0].len > 0 and std.fs.path.isAbsolute(ctx.args.entry_points[0])) {
                        break :brk options.Loader.js;
                    }

                    if (extension.len > 0) {
                        if (strings.endsWithComptime(ctx.args.entry_points[0], ".sh")) {
                            break :brk options.Loader.bunsh;
                        }

                        if (!ctx.debug.loaded_bunfig) {
                            try bun.CLI.Arguments.loadConfigPath(ctx.allocator, true, "bunfig.toml", ctx, .RunCommand);
                        }

                        if (ctx.preloads.len > 0)
                            break :brk options.Loader.js;
                    }

                    break :brk null;
                };

                const force_using_bun = ctx.debug.run_in_bun;
                var did_check = false;
                if (default_loader) |loader| {
                    if (loader.canBeRunByBun()) {
                        was_js_like = true;
                        if (maybeOpenWithBunJS(ctx)) {
                            return;
                        }
                        did_check = true;
                    }
                }

                if (force_using_bun and !did_check) {
                    if (maybeOpenWithBunJS(ctx)) {
                        return;
                    }
                }

                if (ctx.positionals.len > 0 and extension.len == 0) {
                    if (ctx.filters.len > 0) {
                        Output.prettyln("<r><yellow>warn<r>: Filters are ignored for auto command", .{});
                    }
                    if (try RunCommand.exec(ctx, true, false, true)) {
                        return;
                    }

                    Output.prettyErrorln("<r><red>error<r><d>:<r> <b>Script not found \"{s}\"<r>", .{
                        ctx.positionals[0],
                    });

                    Global.exit(1);
                }

                if (ctx.runtime_options.if_present) {
                    return;
                }

                if (was_js_like) {
                    Output.prettyErrorln("<r><red>error<r><d>:<r> <b>Module not found \"{s}\"<r>", .{
                        ctx.positionals[0],
                    });
                    Global.exit(1);
                } else if (ctx.positionals.len > 0) {
                    Output.prettyErrorln("<r><red>error<r><d>:<r> <b>File not found: \"{s}\"<r>", .{
                        ctx.positionals[0],
                    });
                    Global.exit(1);
                }

                // if we get here, the command was not parsed
                // or the user just ran `bun` with no arguments
                if (ctx.positionals.len > 0) {
                    Output.warn("failed to parse command\n", .{});
                }
                Output.flush();
                try HelpCommand.exec(allocator);
            },
            .ExecCommand => {
                const ctx = try Command.init(allocator, log, .RunCommand);

                if (ctx.positionals.len > 1) {
                    try ExecCommand.exec(ctx);
                } else Tag.printHelp(.ExecCommand, true);
            },
        }
    }

    fn maybeOpenWithBunJS(ctx: Command.Context) bool {
        if (ctx.args.entry_points.len == 0)
            return false;

        const script_name_to_search = ctx.args.entry_points[0];

        var absolute_script_path: ?string = null;

        // TODO: optimize this pass for Windows. we can make better use of system apis available
        var file_path = script_name_to_search;
        {
            const file = bun.toLibUVOwnedFD(((brk: {
                if (std.fs.path.isAbsolute(script_name_to_search)) {
                    var win_resolver = resolve_path.PosixToWinNormalizer{};
                    var resolved = win_resolver.resolveCWD(script_name_to_search) catch @panic("Could not resolve path");
                    if (comptime Environment.isWindows) {
                        resolved = resolve_path.normalizeString(resolved, false, .windows);
                    }
                    break :brk bun.openFile(
                        resolved,
                        .{ .mode = .read_only },
                    );
                } else if (!strings.hasPrefix(script_name_to_search, "..") and script_name_to_search[0] != '~') {
                    const file_pathZ = brk2: {
                        @memcpy(script_name_buf[0..file_path.len], file_path);
                        script_name_buf[file_path.len] = 0;
                        break :brk2 script_name_buf[0..file_path.len :0];
                    };

                    break :brk bun.openFileZ(file_pathZ, .{ .mode = .read_only });
                } else {
                    var path_buf: bun.PathBuffer = undefined;
                    const cwd = bun.getcwd(&path_buf) catch return false;
                    path_buf[cwd.len] = std.fs.path.sep;
                    var parts = [_]string{script_name_to_search};
                    file_path = resolve_path.joinAbsStringBuf(
                        path_buf[0 .. cwd.len + 1],
                        &script_name_buf,
                        &parts,
                        .auto,
                    );
                    if (file_path.len == 0) return false;
                    script_name_buf[file_path.len] = 0;
                    const file_pathZ = script_name_buf[0..file_path.len :0];
                    break :brk bun.openFileZ(file_pathZ, .{ .mode = .read_only });
                }
            }) catch return false).handle) catch return false;
            defer _ = bun.sys.close(file);

            switch (bun.sys.fstat(file)) {
                .result => |stat| {
                    // directories cannot be run. if only there was a faster way to check this
                    if (bun.S.ISDIR(@intCast(stat.mode))) return false;
                },
                .err => return false,
            }

            Global.configureAllocator(.{ .long_running = true });

            absolute_script_path = brk: {
                if (comptime !Environment.isWindows) break :brk bun.getFdPath(file, &script_name_buf) catch return false;

                var fd_path_buf: bun.PathBuffer = undefined;
                break :brk bun.getFdPath(file, &fd_path_buf) catch return false;
            };
        }

        if (!ctx.debug.loaded_bunfig) {
            bun.CLI.Arguments.loadConfigPath(ctx.allocator, true, "bunfig.toml", ctx, .RunCommand) catch {};
        }

        BunJS.Run.boot(
            ctx,
            absolute_script_path.?,
        ) catch |err| {
            bun.handleErrorReturnTrace(err, @errorReturnTrace());

            ctx.log.print(Output.errorWriter()) catch {};

            Output.prettyErrorln("<r><red>error<r>: Failed to run <b>{s}<r> due to error <b>{s}<r>", .{
                std.fs.path.basename(file_path),
                @errorName(err),
            });
            Global.exit(1);
        };
        return true;
    }

    pub const Tag = enum {
        AddCommand,
        AutoCommand,
        BuildCommand,
        BunxCommand,
        CreateCommand,
        DiscordCommand,
        GetCompletionsCommand,
        HelpCommand,
        InitCommand,
        InstallCommand,
        InstallCompletionsCommand,
        LinkCommand,
        PackageManagerCommand,
        RemoveCommand,
        RunCommand,
        RunAsNodeCommand, // arg0 == 'node'
        TestCommand,
        UnlinkCommand,
        UpdateCommand,
        UpgradeCommand,
        ReplCommand,
        ReservedCommand,
        ExecCommand,
        PatchCommand,
        PatchCommitCommand,
        OutdatedCommand,
        PublishCommand,

        /// Used by crash reports.
        ///
        /// This must be kept in sync with https://github.com/oven-sh/bun.report/blob/62601d8aafb9c0d29554dfc3f8854044ec04d367/backend/remap.ts#L10
        pub fn char(this: Tag) u8 {
            return switch (this) {
                .AddCommand => 'I',
                .AutoCommand => 'a',
                .BuildCommand => 'b',
                .BunxCommand => 'B',
                .CreateCommand => 'c',
                .DiscordCommand => 'D',
                .GetCompletionsCommand => 'g',
                .HelpCommand => 'h',
                .InitCommand => 'j',
                .InstallCommand => 'i',
                .InstallCompletionsCommand => 'C',
                .LinkCommand => 'l',
                .PackageManagerCommand => 'P',
                .RemoveCommand => 'R',
                .RunCommand => 'r',
                .RunAsNodeCommand => 'n',
                .TestCommand => 't',
                .UnlinkCommand => 'U',
                .UpdateCommand => 'u',
                .UpgradeCommand => 'p',
                .ReplCommand => 'G',
                .ReservedCommand => 'w',
                .ExecCommand => 'e',
                .PatchCommand => 'x',
                .PatchCommitCommand => 'z',
                .OutdatedCommand => 'o',
                .PublishCommand => 'k',
            };
        }

        pub fn params(comptime cmd: Tag) []const Arguments.ParamType {
            return comptime &switch (cmd) {
                .AutoCommand => Arguments.auto_params,
                .RunCommand, .RunAsNodeCommand => Arguments.run_params,
                .BuildCommand => Arguments.build_params,
                .TestCommand => Arguments.test_params,
                .BunxCommand => Arguments.run_params,
                else => Arguments.base_params_ ++ Arguments.runtime_params_ ++ Arguments.transpiler_params_,
            };
        }

        pub fn printHelp(comptime cmd: Tag, show_all_flags: bool) void {
            switch (cmd) {

                // these commands do not use Context
                // .DiscordCommand => return try DiscordCommand.exec(allocator),
                // .HelpCommand => return try HelpCommand.exec(allocator),
                // .ReservedCommand => return try ReservedCommand.exec(allocator),

                // these commands are implemented in install.zig
                // Command.Tag.InstallCommand => {},
                // Command.Tag.AddCommand => {},
                // Command.Tag.RemoveCommand => {},
                // Command.Tag.UpdateCommand => {},
                // Command.Tag.PackageManagerCommand => {},
                // Command.Tag.LinkCommand => {},
                // Command.Tag.UnlinkCommand => {},

                // fall back to HelpCommand.printWithReason
                Command.Tag.AutoCommand => {
                    HelpCommand.printWithReason(.explicit, show_all_flags);
                },
                .RunCommand, .RunAsNodeCommand => {
                    RunCommand_.printHelp(null);
                },

                .InitCommand => {
                    const intro_text =
                        \\<b>Usage<r>: <b><green>bun init<r> <cyan>[...flags]<r> <blue>[\<entrypoint\> ...]<r>
                        \\  Initialize a Bun project in the current directory.
                        \\  Creates a package.json, tsconfig.json, and bunfig.toml if they don't exist.
                        \\
                        \\<b>Flags<r>:
                        \\      <cyan>--help<r>             Print this menu
                        \\  <cyan>-y, --yes<r>              Accept all default options
                        \\
                        \\<b>Examples:<r>
                        \\  <b><green>bun init<r>
                        \\  <b><green>bun init <cyan>--yes<r>
                    ;

                    Output.pretty(intro_text ++ "\n", .{});
                    Output.flush();
                },

                Command.Tag.BunxCommand => {
                    Output.prettyErrorln(
                        \\<b>Usage: bunx <r><cyan>[...flags]<r> \<package\><d>[@version] [...flags and arguments]<r>
                        \\Execute an npm package executable (CLI), automatically installing into a global shared cache if not installed in node_modules.
                        \\
                        \\Flags:
                        \\  <cyan>--bun<r>      Force the command to run with Bun instead of Node.js
                        \\
                        \\Examples<d>:<r>
                        \\  <b>bunx prisma migrate<r>
                        \\  <b>bunx prettier foo.js<r>
                        \\  <b>bunx<r> <cyan>--bun<r> <b>vite dev foo.js<r>
                        \\
                    , .{});
                },
                Command.Tag.BuildCommand => {
                    const intro_text =
                        \\<b>Usage<r>:
                        \\  Transpile and bundle one or more files.
                        \\  <b><green>bun build<r> <cyan>[...flags]<r> [...entrypoints]
                    ;

                    const outro_text =
                        \\<b>Examples:<r>
                        \\  <d>Frontend web apps:<r>
                        \\  <b><green>bun build<r> <blue>./src/index.ts<r> <cyan>--outfile=bundle.js<r>
                        \\  <b><green>bun build<r> <blue>./index.jsx ./lib/worker.ts<r> <cyan>--minify --splitting --outdir=out<r>
                        \\
                        \\  <d>Bundle code to be run in Bun (reduces server startup time)<r>
                        \\  <b><green>bun build<r> <blue>./server.ts<r> <cyan>--target=bun --outfile=server.js<r>
                        \\
                        \\  <d>Creating a standalone executable (see https://bun.sh/docs/bundler/executables)<r>
                        \\  <b><green>bun build<r> <blue>./cli.ts<r> <cyan>--compile --outfile=my-app<r>
                        \\
                        \\A full list of flags is available at <magenta>https://bun.sh/docs/bundler<r>
                        \\
                    ;

                    Output.pretty(intro_text ++ "\n\n", .{});
                    Output.flush();
                    Output.pretty("<b>Flags:<r>", .{});
                    Output.flush();
                    clap.simpleHelp(&Arguments.build_only_params);
                    Output.pretty("\n\n" ++ outro_text, .{});
                    Output.flush();
                },
                Command.Tag.TestCommand => {
                    const intro_text =
                        \\<b>Usage<r>: <b><green>bun test<r> <cyan>[...flags]<r> <blue>[\<pattern\>...]<r>
                        \\  Run all matching test files and print the results to stdout
                    ;
                    const outro_text =
                        \\<b>Examples:<r>
                        \\  <d>Run all test files <r>
                        \\  <b><green>bun test<r>
                        \\
                        \\  <d>Run all test files with "foo" or "bar" in the file name<r>
                        \\  <b><green>bun test foo bar<r>
                        \\
                        \\  <d>Run all test files, only including tests whose names includes "baz"<r>
                        \\  <b><green>bun test<r> <cyan>--test-name-pattern<r> baz<r>
                        \\
                        \\Full documentation is available at <magenta>https://bun.sh/docs/cli/test<r>
                        \\
                    ;
                    // Output.pretty("\n", .{});
                    Output.pretty(intro_text, .{});
                    Output.flush();
                    Output.pretty("\n\n<b>Flags:<r>", .{});
                    Output.flush();
                    clap.simpleHelp(&Arguments.test_only_params);
                    Output.pretty("\n\n", .{});
                    Output.pretty(outro_text, .{});
                    Output.flush();
                },
                Command.Tag.CreateCommand => {
                    const intro_text =
                        \\<b>Usage<r>:
                        \\  <b><green>bun create<r> <blue>\<template\><r> <cyan>[...flags]<r> <blue>[dest]<r>
                        \\  <b><green>bun create<r> <blue>\<username/repo\><r> <cyan>[...flags]<r> <blue>[dest]<r>
                        \\
                        \\<b>Environment variables:<r>
                        \\  <cyan>GITHUB_TOKEN<r>             <d>Supply a token to download code from GitHub with a higher rate limit<r>
                        \\  <cyan>GITHUB_API_DOMAIN<r>        <d>Configure custom/enterprise GitHub domain. Default "api.github.com".<r>
                        \\  <cyan>NPM_CLIENT<r>               <d>Absolute path to the npm client executable<r>
                    ;

                    const outro_text =
                        \\If given a GitHub repository name, Bun will download it and use it as a template,
                        \\otherwise it will run <b><magenta>bunx create-\<template\><r> with the given arguments.
                        \\
                        \\Learn more about creating new projects: <magenta>https://bun.sh/docs/cli/bun-create<r>
                        \\
                    ;

                    Output.pretty(intro_text, .{});
                    Output.pretty("\n\n", .{});
                    Output.pretty(outro_text, .{});
                    Output.flush();
                },
                Command.Tag.HelpCommand => {
                    HelpCommand.printWithReason(.explicit);
                },
                Command.Tag.UpgradeCommand => {
                    const intro_text =
                        \\<b>Usage<r>: <b><green>bun upgrade<r> <cyan>[...flags]<r>
                        \\  Upgrade Bun
                    ;
                    const outro_text =
                        \\<b>Examples:<r>
                        \\  <d>Install the latest {s} version<r>
                        \\  <b><green>bun upgrade<r>
                        \\
                        \\  <d>{s}<r>
                        \\  <b><green>bun upgrade<r> <cyan>--{s}<r>
                        \\
                        \\Full documentation is available at <magenta>https://bun.sh/docs/installation#upgrading<r>
                        \\
                    ;

                    const args = comptime switch (Environment.is_canary) {
                        true => .{ "canary", "Switch from the canary version back to the latest stable release", "stable" },
                        false => .{ "stable", "Install the most recent canary version of Bun", "canary" },
                    };

                    Output.pretty(intro_text, .{});
                    Output.pretty("\n\n", .{});
                    Output.flush();
                    Output.pretty(outro_text, args);
                    Output.flush();
                },
                Command.Tag.ReplCommand => {
                    const intro_text =
                        \\<b>Usage<r>: <b><green>bun repl<r> <cyan>[...flags]<r>
                        \\  Open a Bun REPL
                        \\
                    ;

                    Output.pretty(intro_text, .{});
                    Output.flush();
                },

                Command.Tag.GetCompletionsCommand => {
                    Output.pretty("<b>Usage<r>: <b><green>bun getcompletes<r>", .{});
                    Output.flush();
                },
                Command.Tag.InstallCompletionsCommand => {
                    Output.pretty("<b>Usage<r>: <b><green>bun completions<r>", .{});
                    Output.flush();
                },
                Command.Tag.PatchCommand => {
                    Install.PackageManager.CommandLineArguments.printHelp(.patch);
                },
                Command.Tag.PatchCommitCommand => {
                    Install.PackageManager.CommandLineArguments.printHelp(.@"patch-commit");
                },
                Command.Tag.ExecCommand => {
                    Output.pretty(
                        \\<b>Usage: bun exec <r><cyan>\<script\><r>
                        \\
                        \\Execute a shell script directly from Bun.
                        \\
                        \\<b><red>Note<r>: If executing this from a shell, make sure to escape the string!
                        \\
                        \\<b>Examples<d>:<r>
                        \\  <b>bun exec "echo hi"<r>
                        \\  <b>bun exec "echo \"hey friends\"!"<r>
                        \\
                    , .{});
                    Output.flush();
                },
                .OutdatedCommand, .PublishCommand => {
                    Install.PackageManager.CommandLineArguments.printHelp(switch (cmd) {
                        .OutdatedCommand => .outdated,
                        .PublishCommand => .publish,
                    });
                },
                else => {
                    HelpCommand.printWithReason(.explicit);
                },
            }
        }

        pub fn readGlobalConfig(this: Tag) bool {
            return switch (this) {
                .BunxCommand,
                .PackageManagerCommand,
                .InstallCommand,
                .AddCommand,
                .RemoveCommand,
                .UpdateCommand,
                .PatchCommand,
                .PatchCommitCommand,
                .OutdatedCommand,
                .PublishCommand,
                => true,
                else => false,
            };
        }

        pub fn isNPMRelated(this: Tag) bool {
            return switch (this) {
                .BunxCommand,
                .LinkCommand,
                .UnlinkCommand,
                .PackageManagerCommand,
                .InstallCommand,
                .AddCommand,
                .RemoveCommand,
                .UpdateCommand,
                .PatchCommand,
                .PatchCommitCommand,
                .OutdatedCommand,
                .PublishCommand,
                => true,
                else => false,
            };
        }

        pub const loads_config: std.EnumArray(Tag, bool) = std.EnumArray(Tag, bool).initDefault(false, .{
            .BuildCommand = true,
            .TestCommand = true,
            .InstallCommand = true,
            .AddCommand = true,
            .RemoveCommand = true,
            .UpdateCommand = true,
            .PatchCommand = true,
            .PatchCommitCommand = true,
            .PackageManagerCommand = true,
            .BunxCommand = true,
            .AutoCommand = true,
            .RunCommand = true,
            .RunAsNodeCommand = true,
            .OutdatedCommand = true,
            .PublishCommand = true,
        });

        pub const always_loads_config: std.EnumArray(Tag, bool) = std.EnumArray(Tag, bool).initDefault(false, .{
            .BuildCommand = true,
            .TestCommand = true,
            .InstallCommand = true,
            .AddCommand = true,
            .RemoveCommand = true,
            .UpdateCommand = true,
            .PatchCommand = true,
            .PatchCommitCommand = true,
            .PackageManagerCommand = true,
            .BunxCommand = true,
            .OutdatedCommand = true,
            .PublishCommand = true,
        });

        pub const uses_global_options: std.EnumArray(Tag, bool) = std.EnumArray(Tag, bool).initDefault(true, .{
            .CreateCommand = false,
            .InstallCommand = false,
            .AddCommand = false,
            .RemoveCommand = false,
            .UpdateCommand = false,
            .PatchCommand = false,
            .PatchCommitCommand = false,
            .PackageManagerCommand = false,
            .LinkCommand = false,
            .UnlinkCommand = false,
            .BunxCommand = false,
            .OutdatedCommand = false,
            .PublishCommand = false,
        });
    };
};

pub fn printVersionAndExit() noreturn {
    @setCold(true);
    Output.writer().writeAll(Global.package_json_version ++ "\n") catch {};
    Global.exit(0);
}

pub fn printRevisionAndExit() noreturn {
    @setCold(true);
    Output.writer().writeAll(Global.package_json_version_with_revision ++ "\n") catch {};
    Global.exit(0);
}<|MERGE_RESOLUTION|>--- conflicted
+++ resolved
@@ -299,7 +299,6 @@
 
     // TODO: update test completions
     const test_only_params = [_]ParamType{
-<<<<<<< HEAD
         clap.parseParam("--timeout <NUMBER>                       Set the per-test timeout in milliseconds, default is 5000.") catch unreachable,
         clap.parseParam("-u, --update-snapshots                   Update snapshot files.") catch unreachable,
         clap.parseParam("--rerun-each <NUMBER>                    Re-run each test file <NUMBER> times, helps catch certain bugs.") catch unreachable,
@@ -313,20 +312,8 @@
         clap.parseParam("--coverage-threshold-functions <NUMBER>  Coverage threshold for functions. Overrides '--coverage-threshold'.") catch unreachable,
         clap.parseParam("--bail <NUMBER>?                         Exit the test suite after <NUMBER> failures. If you do not specify a number, it defaults to 1.") catch unreachable,
         clap.parseParam("-t, --test-name-pattern <STR>            Run only tests with a name that matches the given regex.") catch unreachable,
-=======
-        clap.parseParam("--timeout <NUMBER>               Set the per-test timeout in milliseconds, default is 5000.") catch unreachable,
-        clap.parseParam("-u, --update-snapshots           Update snapshot files") catch unreachable,
-        clap.parseParam("--rerun-each <NUMBER>            Re-run each test file <NUMBER> times, helps catch certain bugs") catch unreachable,
-        clap.parseParam("--only                           Only run tests that are marked with \"test.only()\"") catch unreachable,
-        clap.parseParam("--todo                           Include tests that are marked with \"test.todo()\"") catch unreachable,
-        clap.parseParam("--coverage                       Generate a coverage profile") catch unreachable,
-        clap.parseParam("--coverage-reporter <STR>...     Report coverage in 'text' and/or 'lcov'. Defaults to 'text'.") catch unreachable,
-        clap.parseParam("--coverage-dir <STR>             Directory for coverage files. Defaults to 'coverage'.") catch unreachable,
-        clap.parseParam("--bail <NUMBER>?                 Exit the test suite after <NUMBER> failures. If you do not specify a number, it defaults to 1.") catch unreachable,
-        clap.parseParam("-t, --test-name-pattern <STR>    Run only tests with a name that matches the given regex.") catch unreachable,
-        clap.parseParam("--reporter <STR>                 Specify the test reporter. Currently --reporter=junit is the only supported format.") catch unreachable,
-        clap.parseParam("--reporter-outfile <STR>         The output file used for the format from --reporter.") catch unreachable,
->>>>>>> b254e693
+        clap.parseParam("--reporter <STR>                         Specify the test reporter. Currently --reporter=junit is the only supported format.") catch unreachable,
+        clap.parseParam("--reporter-outfile <STR>                 The output file used for the format from --reporter.") catch unreachable,
     };
     pub const test_params = test_only_params ++ runtime_params_ ++ transpiler_params_ ++ base_params_;
 
