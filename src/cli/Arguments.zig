--- conflicted
+++ resolved
@@ -112,11 +112,8 @@
     clap.parseParam("--no-addons                       Throw an error if process.dlopen is called, and disable export condition \"node-addons\"") catch unreachable,
     clap.parseParam("--unhandled-rejections <STR>      One of \"strict\", \"throw\", \"warn\", \"none\", or \"warn-with-error-code\"") catch unreachable,
     clap.parseParam("--console-depth <NUMBER>          Set the default depth for console.log object inspection (default: 2)") catch unreachable,
-<<<<<<< HEAD
     clap.parseParam("--autokill                        Recursively kill all child processes on exit (macOS only)") catch unreachable,
-=======
     clap.parseParam("--user-agent <STR>               Set the default User-Agent header for HTTP requests") catch unreachable,
->>>>>>> 83060e4b
 };
 
 pub const auto_or_run_params = [_]ParamType{
@@ -786,11 +783,10 @@
         if (args.flag("--zero-fill-buffers")) {
             Bun__Node__ZeroFillBuffers = true;
         }
-<<<<<<< HEAD
         if (args.flag("--autokill")) {
             ctx.runtime_options.autokill = true;
         }
-=======
+
         const use_system_ca = args.flag("--use-system-ca");
         const use_openssl_ca = args.flag("--use-openssl-ca");
         const use_bundled_ca = args.flag("--use-bundled-ca");
@@ -818,7 +814,6 @@
 
         // Back-compat boolean used by native code until fully migrated
         Bun__Node__UseSystemCA = (Bun__Node__CAStore == .system);
->>>>>>> 83060e4b
     }
 
     if (opts.port != null and opts.origin == null) {
