--- conflicted
+++ resolved
@@ -437,7 +437,7 @@
                     this_transpiler.options.output_format,
                     ctx.bundler_options.windows_hide_console,
                     ctx.bundler_options.windows_icon,
-<<<<<<< HEAD
+                    ctx.bundler_options.compile_argv orelse "",
                 ) catch |err| {
                     Output.printErrorln("failed to create executable: {s}", .{@errorName(err)});
                     Global.exit(1);
@@ -447,10 +447,10 @@
                     Output.printErrorln("{s}", .{result.error_message orelse "failed to create executable"});
                     Global.exit(1);
                 }
-=======
-                    ctx.bundler_options.compile_argv orelse "",
+
                 );
->>>>>>> e5e9734c
+
+                    
                 const compiled_elapsed = @divTrunc(@as(i64, @truncate(std.time.nanoTimestamp() - bundled_end)), @as(i64, std.time.ns_per_ms));
                 const compiled_elapsed_digit_count: isize = switch (compiled_elapsed) {
                     0...9 => 3,
