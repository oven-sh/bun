const std = @import("std");
const Command = @import("../cli.zig").Command;
const bun = @import("root").bun;
const string = bun.string;
const Output = bun.Output;
const Global = bun.Global;
const Environment = bun.Environment;
const strings = bun.strings;
const MutableString = bun.MutableString;
const stringZ = bun.stringZ;
const default_allocator = bun.default_allocator;
const C = bun.C;

const lex = bun.js_lexer;
const logger = @import("root").bun.logger;

const options = @import("../options.zig");
const js_parser = bun.js_parser;
const json_parser = bun.JSON;
const js_printer = bun.js_printer;
const js_ast = bun.JSAst;
const linker = @import("../linker.zig");

const sync = @import("../sync.zig");
const Api = @import("../api/schema.zig").Api;
const resolve_path = @import("../resolver/resolve_path.zig");
const configureTransformOptionsForBun = @import("../bun.js/config.zig").configureTransformOptionsForBun;
const bundler = bun.bundler;
const NodeModuleBundle = @import("../node_module_bundle.zig").NodeModuleBundle;
const DotEnv = @import("../env_loader.zig");

const fs = @import("../fs.zig");
const Router = @import("../router.zig");
const BundleV2 = @import("../bundler/bundle_v2.zig").BundleV2;
var estimated_input_lines_of_code_: usize = undefined;

pub const BuildCommand = struct {
    pub fn exec(
        ctx: Command.Context,
    ) !void {
        Global.configureAllocator(.{ .long_running = true });
        var allocator = ctx.allocator;
        var log = ctx.log;
        estimated_input_lines_of_code_ = 0;

        var this_bundler = try bundler.Bundler.init(allocator, log, ctx.args, null, null);
<<<<<<< HEAD
        this_bundler.options.entry_names = ctx.bundler_options.entry_names;
        this_bundler.resolver.opts.entry_names = ctx.bundler_options.entry_names;

        this_bundler.options.source_map = options.SourceMapOption.fromApi(ctx.args.source_map);
        this_bundler.resolver.opts.source_map = options.SourceMapOption.fromApi(ctx.args.source_map);

        if (this_bundler.options.source_map == .external and ctx.bundler_options.outdir.len == 0) {
            try Output.errorWriter().print("error: cannot use an external source map without an output path\n", .{});
            Output.flush();
            Global.exit(1);
            return;
        }
=======
        this_bundler.options.entry_naming = ctx.bundler_options.entry_naming;
        this_bundler.options.chunk_naming = ctx.bundler_options.chunk_naming;
        this_bundler.options.asset_naming = ctx.bundler_options.asset_naming;
        this_bundler.resolver.opts.entry_naming = ctx.bundler_options.entry_naming;
        this_bundler.resolver.opts.chunk_naming = ctx.bundler_options.chunk_naming;
        this_bundler.resolver.opts.asset_naming = ctx.bundler_options.asset_naming;
        this_bundler.options.output_dir = ctx.bundler_options.outdir;
        this_bundler.resolver.opts.output_dir = ctx.bundler_options.outdir;
        this_bundler.options.react_server_components = ctx.bundler_options.react_server_components;
        this_bundler.resolver.opts.react_server_components = ctx.bundler_options.react_server_components;
        this_bundler.options.code_splitting = ctx.bundler_options.code_splitting;
        this_bundler.resolver.opts.code_splitting = ctx.bundler_options.code_splitting;
>>>>>>> f54fbaf3

        this_bundler.options.minify_syntax = ctx.bundler_options.minify_syntax;
        this_bundler.resolver.opts.minify_syntax = ctx.bundler_options.minify_syntax;

        this_bundler.options.minify_whitespace = ctx.bundler_options.minify_whitespace;
        this_bundler.resolver.opts.minify_whitespace = ctx.bundler_options.minify_whitespace;

        this_bundler.options.minify_identifiers = ctx.bundler_options.minify_identifiers;
        this_bundler.resolver.opts.minify_identifiers = ctx.bundler_options.minify_identifiers;

        if (this_bundler.options.entry_points.len > 1 and ctx.bundler_options.outdir.len == 0) {
            try Output.errorWriter().print("error: cannot bundle multiple entry points without an output path\n", .{});
            Output.flush();
            Global.exit(1);
            return;
        }

        this_bundler.options.output_dir = ctx.bundler_options.outdir;
        this_bundler.resolver.opts.output_dir = ctx.bundler_options.outdir;

        this_bundler.options.react_server_components = ctx.bundler_options.react_server_components;
        this_bundler.resolver.opts.react_server_components = ctx.bundler_options.react_server_components;
        this_bundler.options.code_splitting = ctx.bundler_options.code_splitting;
        this_bundler.resolver.opts.code_splitting = ctx.bundler_options.code_splitting;

        this_bundler.configureLinker();

        // This step is optional
        // If it fails for any reason, ignore it and continue bundling
        // This is partially a workaround for the 'error.MissingRoutesDir' error
        this_bundler.configureRouter(true) catch {
            this_bundler.options.routes.routes_enabled = false;
            this_bundler.options.framework = null;
            if (this_bundler.router) |*router| {
                router.config.routes_enabled = false;
                router.config.single_page_app_routing = false;
                router.config.static_dir_enabled = false;
                this_bundler.router = null;
            }
            this_bundler.options.node_modules_bundle = null;
            this_bundler.options.node_modules_bundle_pretty_path = "";
            this_bundler.options.node_modules_bundle_url = "";
        };

        if (ctx.debug.macros) |macros| {
            this_bundler.options.macro_remap = macros;
        }

        // var env_loader = this_bundler.env;

        if (ctx.debug.dump_environment_variables) {
            this_bundler.dumpEnvironmentVariables();
            return;
        }

        if (ctx.debug.dump_limits) {
            fs.FileSystem.printLimits();
            Global.exit(0);
            return;
        }

        const output_files: []options.OutputFile = brk: {
            if (ctx.bundler_options.transform_only) {
                this_bundler.linker.options.resolve_mode = .lazy;
                this_bundler.options.import_path_format = .relative;
                this_bundler.options.allow_runtime = false;
                this_bundler.resolver.opts.allow_runtime = false;

                // TODO: refactor this .transform function
                const result = try this_bundler.transform(
                    ctx.allocator,
                    ctx.log,
                    ctx.args,
                );

                if (log.msgs.items.len > 0) {
                    try log.printForLogLevel(Output.errorWriter());

                    if (result.errors.len > 0 or result.output_files.len == 0) {
                        Output.flush();
                        exitOrWatch(1, ctx.debug.hot_reload == .watch);
                        unreachable;
                    }
                }

                break :brk result.output_files;
            }

            break :brk (BundleV2.generateFromCLI(
                &this_bundler,
                allocator,
                bun.JSC.AnyEventLoop.init(ctx.allocator),
                std.crypto.random.int(u64),
                ctx.debug.hot_reload == .watch,
            ) catch |err| {
                if (log.msgs.items.len > 0) {
                    try log.printForLogLevel(Output.errorWriter());
                } else {
                    try Output.errorWriter().print("error: {s}", .{@errorName(err)});
                }

                Output.flush();
                exitOrWatch(1, ctx.debug.hot_reload == .watch);
                unreachable;
            }).items;
        };

        {
            {
                dump: {
                    defer Output.flush();
                    var writer = Output.writer();
                    var output_dir = this_bundler.options.output_dir;
                    if (ctx.bundler_options.outfile.len > 0 and output_files.len == 1 and output_files[0].value == .buffer) {
                        output_dir = std.fs.path.dirname(ctx.bundler_options.outfile) orelse ".";
                        output_files[0].input.text = std.fs.path.basename(ctx.bundler_options.outfile);
                    }

                    if (ctx.bundler_options.outfile.len == 0 and output_files.len == 1 and ctx.bundler_options.outdir.len == 0) {
                        // if --transform is passed, it won't have an output dir
                        if (output_files[0].value == .buffer)
                            try writer.writeAll(output_files[0].value.buffer.bytes);
                        break :dump;
                    }

                    var root_path = output_dir;
                    const root_dir = try std.fs.cwd().makeOpenPathIterable(root_path, .{});
                    if (root_path.len == 0 and ctx.args.entry_points.len == 1) root_path = std.fs.path.dirname(ctx.args.entry_points[0]) orelse ".";
                    var all_paths = try ctx.allocator.alloc([]const u8, output_files.len);
                    var max_path_len: usize = 0;
                    for (all_paths, output_files) |*dest, src| {
                        dest.* = src.input.text;
                    }

                    var from_path = resolve_path.longestCommonPath(all_paths);

                    for (output_files) |f| {
                        max_path_len = std.math.max(
                            std.math.max(from_path.len, f.input.text.len) + 2 - from_path.len,
                            max_path_len,
                        );
                    }

                    // On posix, file handles automatically close on process exit by the OS
                    // Closing files shows up in profiling.
                    // So don't do that unless we actually need to.
                    // const do_we_need_to_close = !FeatureFlags.store_file_descriptors or (@intCast(usize, root_dir.fd) + open_file_limit) < output_files.len;

                    var filepath_buf: [bun.MAX_PATH_BYTES]u8 = undefined;
                    filepath_buf[0] = '.';
                    filepath_buf[1] = '/';

                    for (output_files) |f| {
                        var rel_path: []const u8 = undefined;
                        switch (f.value) {
                            // Nothing to do in this case
                            .saved => {
                                rel_path = f.input.text;
                                if (f.input.text.len > from_path.len) {
                                    rel_path = resolve_path.relative(from_path, f.input.text);
                                }
                            },

                            // easy mode: write the buffer
                            .buffer => |value| {
                                rel_path = f.input.text;
                                if (f.input.text.len > from_path.len) {
                                    rel_path = resolve_path.relative(from_path, f.input.text);
                                    if (std.fs.path.dirname(rel_path)) |parent| {
                                        if (parent.len > root_path.len) {
                                            try root_dir.dir.makePath(parent);
                                        }
                                    }
                                }
                                try root_dir.dir.writeFile(rel_path, value.bytes);
                            },
                            .move => |value| {
                                const primary = f.input.text[from_path.len..];
                                bun.copy(u8, filepath_buf[2..], primary);
                                rel_path = filepath_buf[0 .. primary.len + 2];
                                rel_path = value.pathname;

                                try f.moveTo(root_path, bun.constStrToU8(rel_path), root_dir.dir.fd);
                            },
                            .copy => |value| {
                                rel_path = value.pathname;

                                try f.copyTo(root_path, bun.constStrToU8(rel_path), root_dir.dir.fd);
                            },
                            .noop => {},
                            .pending => unreachable,
                        }

                        // Print summary
                        _ = try writer.write("\n");
                        const padding_count = 2 + (std.math.max(rel_path.len, max_path_len) - rel_path.len);
                        try writer.writeByteNTimes(' ', 2);
                        try writer.writeAll(rel_path);
                        try writer.writeByteNTimes(' ', padding_count);
                        const size = @intToFloat(f64, f.size) / 1000.0;
                        try std.fmt.formatFloatDecimal(size, .{ .precision = 2 }, writer);
                        try writer.writeAll(" KB\n");
                    }
                }
            }
            try log.printForLogLevel(Output.errorWriter());
            exitOrWatch(0, ctx.debug.hot_reload == .watch);
        }
    }
};

fn exitOrWatch(code: u8, watch: bool) void {
    if (watch) {
        // the watcher thread will exit the process
        std.time.sleep(std.math.maxInt(u64) - 1);
    }
    Global.exit(code);
}<|MERGE_RESOLUTION|>--- conflicted
+++ resolved
@@ -44,20 +44,15 @@
         estimated_input_lines_of_code_ = 0;
 
         var this_bundler = try bundler.Bundler.init(allocator, log, ctx.args, null, null);
-<<<<<<< HEAD
-        this_bundler.options.entry_names = ctx.bundler_options.entry_names;
-        this_bundler.resolver.opts.entry_names = ctx.bundler_options.entry_names;
 
         this_bundler.options.source_map = options.SourceMapOption.fromApi(ctx.args.source_map);
         this_bundler.resolver.opts.source_map = options.SourceMapOption.fromApi(ctx.args.source_map);
 
         if (this_bundler.options.source_map == .external and ctx.bundler_options.outdir.len == 0) {
-            try Output.errorWriter().print("error: cannot use an external source map without an output path\n", .{});
-            Output.flush();
+            Output.prettyErrorln("<r><red>error<r><d>:<r> cannot use an external source map without --outdir", .{});
             Global.exit(1);
             return;
         }
-=======
         this_bundler.options.entry_naming = ctx.bundler_options.entry_naming;
         this_bundler.options.chunk_naming = ctx.bundler_options.chunk_naming;
         this_bundler.options.asset_naming = ctx.bundler_options.asset_naming;
@@ -70,7 +65,6 @@
         this_bundler.resolver.opts.react_server_components = ctx.bundler_options.react_server_components;
         this_bundler.options.code_splitting = ctx.bundler_options.code_splitting;
         this_bundler.resolver.opts.code_splitting = ctx.bundler_options.code_splitting;
->>>>>>> f54fbaf3
 
         this_bundler.options.minify_syntax = ctx.bundler_options.minify_syntax;
         this_bundler.resolver.opts.minify_syntax = ctx.bundler_options.minify_syntax;
@@ -82,8 +76,7 @@
         this_bundler.resolver.opts.minify_identifiers = ctx.bundler_options.minify_identifiers;
 
         if (this_bundler.options.entry_points.len > 1 and ctx.bundler_options.outdir.len == 0) {
-            try Output.errorWriter().print("error: cannot bundle multiple entry points without an output path\n", .{});
-            Output.flush();
+            Output.prettyErrorln("error: to use multiple entry points, specify --outdir", .{});
             Global.exit(1);
             return;
         }
@@ -126,12 +119,6 @@
             return;
         }
 
-        if (ctx.debug.dump_limits) {
-            fs.FileSystem.printLimits();
-            Global.exit(0);
-            return;
-        }
-
         const output_files: []options.OutputFile = brk: {
             if (ctx.bundler_options.transform_only) {
                 this_bundler.linker.options.resolve_mode = .lazy;
