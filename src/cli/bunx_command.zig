--- conflicted
+++ resolved
@@ -535,11 +535,7 @@
             if (getBinName(&this_bundler, root_dir_fd, bunx_cache_dir, initial_bin_name)) |package_name_for_bin| {
                 // if we check the bin name and its actually the same, we don't need to check $PATH here again
                 if (!strings.eqlLong(package_name_for_bin, initial_bin_name, true)) {
-<<<<<<< HEAD
-                    absolute_in_cache_dir = std.fmt.bufPrint(&absolute_in_cache_dir_buf, bun.pathLiteral("{s}/node_modules/.bin/{s}{s}"), .{ bunx_cache_dir, package_name_for_bin, bin_extension }) catch unreachable;
-=======
-                    absolute_in_cache_dir = std.fmt.bufPrint(&absolute_in_cache_dir_buf, "{s}/node_modules/.bin/{s}{s}", .{ bunx_cache_dir, package_name_for_bin, bun.exe_suffix }) catch unreachable;
->>>>>>> 41927285
+                    absolute_in_cache_dir = std.fmt.bufPrint(&absolute_in_cache_dir_buf, bun.pathLiteral("{s}/node_modules/.bin/{s}{s}"), .{ bunx_cache_dir, package_name_for_bin, bun.exe_suffix }) catch unreachable;
 
                     // Only use the system-installed version if there is no version specified
                     if (update_request.version.literal.isEmpty()) {
