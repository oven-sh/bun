--- conflicted
+++ resolved
@@ -148,11 +148,7 @@
                 bun.pathLiteral("{s}/package.json"),
                 .{tempdir_name},
             ) catch unreachable;
-<<<<<<< HEAD
-            const target_package_json_fd = bun.sys.openat(bun.toFD(std.fs.cwd().fd), subpath_z, bun.O.RDONLY, 0).unwrap() catch return error.NeedToInstall;
-=======
-            const target_package_json_fd = bun.sys.openat(bun.FD.cwd(), subpath_z, std.os.O.RDONLY, 0).unwrap() catch return error.NeedToInstall;
->>>>>>> 4c0d69af
+            const target_package_json_fd = bun.sys.openat(bun.FD.cwd(), subpath_z, bun.O.RDONLY, 0).unwrap() catch return error.NeedToInstall;
             const target_package_json = bun.sys.File{ .handle = target_package_json_fd };
 
             const is_stale = is_stale: {
