const bun = @import("root").bun;
const string = bun.string;
const Output = bun.Output;
const Global = bun.Global;
const Environment = bun.Environment;
const strings = bun.strings;
const MutableString = bun.MutableString;
const stringZ = bun.stringZ;
const default_allocator = bun.default_allocator;
const C = bun.C;
const std = @import("std");
const Command = @import("../cli.zig").Command;
const Run = @import("./run_command.zig").RunCommand;

pub const BunxCommand = struct {
    var path_buf: [bun.MAX_PATH_BYTES]u8 = undefined;

    /// clones the string
    pub fn addCreatePrefix(allocator: std.mem.Allocator, input: []const u8) ![:0]const u8 {
        const prefixLength = "create-".len;

        if (input.len == 0) return try allocator.dupeZ(u8, input);

        var new_str = try allocator.allocSentinel(u8, input.len + prefixLength, 0);
        if (input[0] == '@') {
            // @org/some -> @org/create-some
            // @org/some@v -> @org/create-some@v
            if (strings.indexOfChar(input, '/')) |slash_i| {
                const index = slash_i + 1;
                @memcpy(new_str[0..index], input[0..index]);
                @memcpy(new_str[index .. index + prefixLength], "create-");
                @memcpy(new_str[index + prefixLength ..], input[index..]);
                return new_str;
            }
            // @org@v -> @org/create@v
            else if (strings.indexOfChar(input[1..], '@')) |at_i| {
                const index = at_i + 1;
                @memcpy(new_str[0..index], input[0..index]);
                @memcpy(new_str[index .. index + prefixLength], "/create");
                @memcpy(new_str[index + prefixLength ..], input[index..]);
                return new_str;
            }
            // @org -> @org/create
            else {
                @memcpy(new_str[0..input.len], input);
                @memcpy(new_str[input.len..], "/create");
                return new_str;
            }
        }

        @memcpy(new_str[0..prefixLength], "create-");
        @memcpy(new_str[prefixLength..], input);

        return new_str;
    }

    fn getBinNameFromSubpath(bundler: *bun.Bundler, dir_fd: std.os.fd_t, subpath_z: [:0]const u8) ![]const u8 {
        const target_package_json_fd = try std.os.openatZ(dir_fd, subpath_z, std.os.O.RDONLY, 0);
        const target_package_json = std.fs.File{ .handle = target_package_json_fd };
        defer target_package_json.close();

        const package_json_contents = try target_package_json.readToEndAlloc(bundler.allocator, std.math.maxInt(u32));
        const source = bun.logger.Source.initPathString(bun.span(subpath_z), package_json_contents);

        bun.JSAst.Expr.Data.Store.create(default_allocator);
        bun.JSAst.Stmt.Data.Store.create(default_allocator);

        const expr = try bun.JSON.ParseJSONUTF8(&source, bundler.log, bundler.allocator);

        // choose the first package that fits
        if (expr.get("bin")) |bin_expr| {
            switch (bin_expr.data) {
                .e_object => |object| {
                    for (object.properties.slice()) |prop| {
                        if (prop.key) |key| {
                            if (key.asString(bundler.allocator)) |bin_name| {
                                if (bin_name.len == 0) continue;
                                return bin_name;
                            }
                        }
                    }
                },
                .e_string => {
                    if (expr.get("name")) |name_expr| {
                        if (name_expr.asString(bundler.allocator)) |name| {
                            return name;
                        }
                    }
                },
                else => {},
            }
        }

        if (expr.asProperty("directories")) |dirs| {
            if (dirs.expr.asProperty("bin")) |bin_prop| {
                if (bin_prop.expr.asString(bundler.allocator)) |dir_name| {
                    const bin_dir = try std.os.openat(dir_fd, dir_name, std.os.O.RDONLY, 0);
                    defer std.os.close(bin_dir);
                    var dir = std.fs.Dir{ .fd = bin_dir };
                    var iterator = @import("../bun.js/node/dir_iterator.zig").iterate(dir);
                    var entry = iterator.next();
                    while (true) : (entry = iterator.next()) {
                        const current = switch (entry) {
                            .err => break,
                            .result => |result| result,
                        } orelse break;

                        if (current.kind == .file) {
                            if (current.name.len == 0) continue;
                            return try bundler.allocator.dupe(u8, current.name.slice());
                        }
                    }
                }
            }
        }

        return error.NoBinFound;
    }

    fn getBinNameFromProjectDirectory(bundler: *bun.Bundler, dir_fd: std.os.fd_t, package_name: []const u8) ![]const u8 {
        var subpath: [bun.MAX_PATH_BYTES]u8 = undefined;
        subpath[0.."node_modules/".len].* = "node_modules/".*;
        @memcpy(subpath["node_modules/".len..][0..package_name.len], package_name);
        subpath["node_modules/".len + package_name.len] = std.fs.path.sep;
        subpath["node_modules/".len + package_name.len + 1 ..][0.."package.json".len].* = "package.json".*;
        subpath["node_modules/".len + package_name.len + 1 + "package.json".len] = 0;

        var subpath_z: [:0]const u8 = subpath[0 .. "node_modules/".len + package_name.len + 1 + "package.json".len :0];
        return try getBinNameFromSubpath(bundler, dir_fd, subpath_z);
    }

    fn getBinNameFromTempDirectory(bundler: *bun.Bundler, tempdir_name: []const u8, package_name: []const u8) ![]const u8 {
        var subpath: [bun.MAX_PATH_BYTES]u8 = undefined;
        var subpath_z = std.fmt.bufPrintZ(
            &subpath,
            "{s}/node_modules/{s}/package.json",
            .{ tempdir_name, package_name },
        ) catch unreachable;
        return try getBinNameFromSubpath(bundler, std.fs.cwd().fd, subpath_z);
    }

    /// Check the enclosing package.json for a matching "bin"
    /// If not found, check bunx cache dir
    fn getBinName(bundler: *bun.Bundler, toplevel_fd: std.os.fd_t, tempdir_name: []const u8, package_name: []const u8) error{ NoBinFound, NeedToInstall }![]const u8 {
        return getBinNameFromProjectDirectory(bundler, toplevel_fd, package_name) catch |err| {
            if (err == error.NoBinFound) {
                return error.NoBinFound;
            }

            return getBinNameFromTempDirectory(bundler, tempdir_name, package_name) catch |err2| {
                if (err2 == error.NoBinFound) {
                    return error.NoBinFound;
                }

                return error.NeedToInstall;
            };
        };
    }

    fn exit_with_usage() noreturn {
        Command.Tag.printHelp(.BunxCommand, false);
        Global.exit(1);
    }

    pub fn exec(ctx_: bun.CLI.Command.Context, argv: [][*:0]const u8) !void {
        var ctx = ctx_;
        var requests_buf = bun.PackageManager.UpdateRequest.Array.init(0) catch unreachable;
        var run_in_bun = ctx.debug.run_in_bun;

        var passthrough_list = try std.ArrayList(string).initCapacity(ctx.allocator, argv.len);
        var package_name_for_update_request = [1]string{""};
        {
            var found_subcommand_name = false;

            for (argv) |positional_| {
                const positional = bun.span(positional_);

                if (positional.len == 0) continue;

                if (positional[0] != '-') {
                    if (!found_subcommand_name) {
                        found_subcommand_name = true;
                        if (positional.len == 1 and positional[0] == 'x')
                            continue;
                    }
                }

                if (!run_in_bun and !found_subcommand_name) {
                    if (strings.eqlComptime(positional, "--bun")) {
                        run_in_bun = true;
                        continue;
                    }
                }

                if (package_name_for_update_request[0].len == 0 and positional.len > 0 and positional[0] != '-') {
                    package_name_for_update_request[0] = positional;
                    continue;
                }

                try passthrough_list.append(positional);
            }
        }

        // check if package_name_for_update_request is empty string or " "
        if (package_name_for_update_request[0].len == 0) {
            exit_with_usage();
        }

        var update_requests = bun.PackageManager.UpdateRequest.parse(
            ctx.allocator,
            ctx.log,
            &package_name_for_update_request,
            &requests_buf,
            .add,
        );

        if (update_requests.len == 0) {
            exit_with_usage();
        }

        // this shouldn't happen
        if (update_requests.len > 1) {
            Output.prettyErrorln("<r><red>error<r><d>:<r> Only one package can be installed & run at a time right now", .{});
            Global.exit(1);
        }

        // Don't log stuff
        ctx.debug.silent = true;

        var update_request = update_requests[0];

        // if you type "tsc" and TypeScript is not installed:
        // 1. Install TypeScript
        // 2. Run tsc
        if (strings.eqlComptime(update_request.name, "tsc")) {
            update_request.name = "typescript";
        }

        const initial_bin_name = if (strings.eqlComptime(update_request.name, "typescript"))
            "tsc"
        else if (update_request.version.tag == .github)
            update_request.version.value.github.repo.slice(update_request.version_buf)
        else if (strings.lastIndexOfChar(update_request.name, '/')) |index|
            update_request.name[index + 1 ..]
        else
            update_request.name;

        // fast path: they're actually using this interchangably with `bun run`
        // so we use Bun.which to check
        var this_bundler: bun.Bundler = undefined;
        var ORIGINAL_PATH: string = "";

        const force_using_bun = run_in_bun;
        const root_dir_info = try Run.configureEnvForRun(
            ctx,
            &this_bundler,
            null,
            true,
        );

        try Run.configurePathForRun(
            ctx,
            root_dir_info,
            &this_bundler,
            &ORIGINAL_PATH,
            root_dir_info.abs_path,
            force_using_bun,
        );

        const ignore_cwd = this_bundler.env.map.get("BUN_WHICH_IGNORE_CWD") orelse "";

        if (ignore_cwd.len > 0) {
            _ = this_bundler.env.map.map.swapRemove("BUN_WHICH_IGNORE_CWD");
        }

        var PATH = this_bundler.env.map.get("PATH").?;
        const display_version = if (update_request.version.literal.isEmpty())
            "latest"
        else
            update_request.version.literal.slice(update_request.version_buf);

        const package_fmt = brk: {
            if (update_request.version.tag == .github) {
                break :brk update_request.version.literal.slice(update_request.version_buf);
            }

            break :brk try std.fmt.allocPrint(
                ctx.allocator,
                "{s}@{s}",
                .{
                    update_request.name,
                    display_version,
                },
            );
        };

<<<<<<< HEAD
        const temp_dir = bun.fs.FileSystem.RealFS.platformTempDir();
        const PATH_FOR_BIN_DIRS = PATH;
=======
        const PATH_FOR_BIN_DIRS = brk: {
            if (ignore_cwd.len == 0) break :brk PATH;

            // Remove the cwd passed through BUN_WHICH_IGNORE_CWD from path. This prevents temp node-gyp script from finding and running itself
            var new_path = try std.ArrayList(u8).initCapacity(ctx.allocator, PATH.len);
            var path_iter = std.mem.tokenizeScalar(u8, PATH, std.fs.path.delimiter);
            if (path_iter.next()) |segment| {
                if (!strings.eqlLong(strings.withoutTrailingSlash(segment), strings.withoutTrailingSlash(ignore_cwd), true)) {
                    try new_path.appendSlice(segment);
                }
            }
            while (path_iter.next()) |segment| {
                if (!strings.eqlLong(strings.withoutTrailingSlash(segment), strings.withoutTrailingSlash(ignore_cwd), true)) {
                    try new_path.append(std.fs.path.delimiter);
                    try new_path.appendSlice(segment);
                }
            }

            break :brk new_path.items;
        };

        defer {
            if (ignore_cwd.len > 0) {
                ctx.allocator.free(PATH_FOR_BIN_DIRS);
            }
        }
>>>>>>> 36c316a2
        if (PATH.len > 0) {
            PATH = try std.fmt.allocPrint(
                ctx.allocator,
                "{s}/{s}--bunx/node_modules/.bin:{s}",
                .{ temp_dir, package_fmt, PATH },
            );
        } else {
            PATH = try std.fmt.allocPrint(
                ctx.allocator,
                "{s}/{s}--bunx/node_modules/.bin",
                .{ temp_dir, package_fmt },
            );
        }
        try this_bundler.env.map.put("PATH", PATH);
        const bunx_cache_dir = PATH[0 .. temp_dir.len + "/--bunx".len + package_fmt.len];

        var absolute_in_cache_dir_buf: [bun.MAX_PATH_BYTES]u8 = undefined;
        var absolute_in_cache_dir = std.fmt.bufPrint(&absolute_in_cache_dir_buf, "{s}/node_modules/.bin/{s}", .{ bunx_cache_dir, initial_bin_name }) catch unreachable;

        const passthrough = passthrough_list.items;

        if (update_request.version.literal.isEmpty() or update_request.version.tag != .dist_tag) {
            var destination_: ?[:0]const u8 = null;

            // Only use the system-installed version if there is no version specified
            if (update_request.version.literal.isEmpty()) {
                destination_ = bun.which(
                    &path_buf,
                    PATH_FOR_BIN_DIRS,
                    if (ignore_cwd.len > 0) "" else this_bundler.fs.top_level_dir,
                    initial_bin_name,
                );
            }

            // Similar to "npx":
            //
            //  1. Try the bin in the current node_modules and then we try the bin in the global cache
            if (destination_ orelse bun.which(
                &path_buf,
                bunx_cache_dir,
                if (ignore_cwd.len > 0) "" else this_bundler.fs.top_level_dir,
                absolute_in_cache_dir,
            )) |destination| {
                const out = bun.asByteSlice(destination);
                _ = try Run.runBinary(
                    ctx,
                    try this_bundler.fs.dirname_store.append(@TypeOf(out), out),
                    this_bundler.fs.top_level_dir,
                    this_bundler.env,
                    passthrough,
                );
                // we are done!
                Global.exit(0);
            }

            // 2. The "bin" is possibly not the same as the package name, so we load the package.json to figure out what "bin" to use
            if (getBinName(&this_bundler, bun.fdcast(root_dir_info.getFileDescriptor()), bunx_cache_dir, initial_bin_name)) |package_name_for_bin| {
                // if we check the bin name and its actually the same, we don't need to check $PATH here again
                if (!strings.eqlLong(package_name_for_bin, initial_bin_name, true)) {
                    absolute_in_cache_dir = std.fmt.bufPrint(&absolute_in_cache_dir_buf, "{s}/node_modules/.bin/{s}", .{ bunx_cache_dir, package_name_for_bin }) catch unreachable;

                    // Only use the system-installed version if there is no version specified
                    if (update_request.version.literal.isEmpty()) {
                        destination_ = bun.which(
                            &path_buf,
                            PATH_FOR_BIN_DIRS,
                            if (ignore_cwd.len > 0) "" else this_bundler.fs.top_level_dir,
                            package_name_for_bin,
                        );
                    }

                    if (destination_ orelse bun.which(
                        &path_buf,
                        bunx_cache_dir,
                        if (ignore_cwd.len > 0) "" else this_bundler.fs.top_level_dir,
                        absolute_in_cache_dir,
                    )) |destination| {
                        const out = bun.asByteSlice(destination);
                        _ = try Run.runBinary(
                            ctx,
                            try this_bundler.fs.dirname_store.append(@TypeOf(out), out),
                            this_bundler.fs.top_level_dir,
                            this_bundler.env,
                            passthrough,
                        );
                        // we are done!
                        Global.exit(0);
                    }
                }
            } else |err| {
                if (err == error.NoBinFound) {
                    Output.prettyErrorln("<r><red>error<r><d>:<r> could not determine executable to run for package <r><b>{s}<r>", .{update_request.name});
                    Global.exit(1);
                }
            }
        }

        var bunx_install_dir_path = try std.fmt.allocPrint(
            ctx.allocator,
            "{s}/{s}--bunx",
            .{ temp_dir, package_fmt },
        );

        // TODO: fix this after zig upgrade
        var bunx_install_iterable_dir = try std.fs.cwd().makeOpenPathIterable(bunx_install_dir_path, .{});
        var bunx_install_dir = bunx_install_iterable_dir.dir;

        create_package_json: {
            // create package.json, but only if it doesn't exist
            var package_json = bunx_install_dir.createFileZ("package.json", .{ .truncate = true }) catch break :create_package_json;
            defer package_json.close();
            package_json.writeAll("{}\n") catch {};
        }

        var args_buf = [_]string{
            try std.fs.selfExePathAlloc(ctx.allocator), "add",        "--no-summary",
            package_fmt,
            // disable the manifest cache when a tag is specified
            // so that @latest is fetched from the registry
                                           "--no-cache",
        };

        const argv_to_use: []const string = args_buf[0 .. args_buf.len - @as(usize, @intFromBool(update_request.version.tag != .dist_tag))];

        var child_process = std.ChildProcess.init(argv_to_use, default_allocator);
        child_process.cwd = bunx_install_dir_path;
        child_process.cwd_dir = bunx_install_dir;
        const env_map = try this_bundler.env.map.cloneToEnvMap(ctx.allocator);
        child_process.env_map = &env_map;
        child_process.stderr_behavior = .Inherit;
        child_process.stdin_behavior = .Inherit;
        child_process.stdout_behavior = .Inherit;
        const term = try child_process.spawnAndWait();

        switch (term) {
            .Exited => |exit_code| {
                if (exit_code != 0) {
                    Global.exit(exit_code);
                }
            },
            .Signal => |signal| {
                Global.exit(@as(u7, @truncate(signal)));
            },
            .Stopped => |signal| {
                Global.exit(@as(u7, @truncate(signal)));
            },
            // shouldn't happen
            else => {
                Global.exit(1);
            },
        }

        absolute_in_cache_dir = std.fmt.bufPrint(&absolute_in_cache_dir_buf, "{s}/node_modules/.bin/{s}", .{ bunx_cache_dir, initial_bin_name }) catch unreachable;

        // Similar to "npx":
        //
        //  1. Try the bin in the global cache
        //     Do not try $PATH because we already checked it above if we should
        if (bun.which(
            &path_buf,
            bunx_cache_dir,
            if (ignore_cwd.len > 0) "" else this_bundler.fs.top_level_dir,
            absolute_in_cache_dir,
        )) |destination| {
            const out = bun.asByteSlice(destination);
            _ = try Run.runBinary(
                ctx,
                try this_bundler.fs.dirname_store.append(@TypeOf(out), out),
                this_bundler.fs.top_level_dir,
                this_bundler.env,
                passthrough,
            );
            // we are done!
            Global.exit(0);
        }

        // 2. The "bin" is possibly not the same as the package name, so we load the package.json to figure out what "bin" to use
        if (getBinNameFromTempDirectory(&this_bundler, bunx_cache_dir, update_request.name)) |package_name_for_bin| {
            if (!strings.eqlLong(package_name_for_bin, initial_bin_name, true)) {
                absolute_in_cache_dir = std.fmt.bufPrint(&absolute_in_cache_dir_buf, "{s}/node_modules/.bin/{s}", .{ bunx_cache_dir, package_name_for_bin }) catch unreachable;

                if (bun.which(
                    &path_buf,
                    bunx_cache_dir,
                    if (ignore_cwd.len > 0) "" else this_bundler.fs.top_level_dir,
                    absolute_in_cache_dir,
                )) |destination| {
                    const out = bun.asByteSlice(destination);
                    _ = try Run.runBinary(
                        ctx,
                        try this_bundler.fs.dirname_store.append(@TypeOf(out), out),
                        this_bundler.fs.top_level_dir,
                        this_bundler.env,
                        passthrough,
                    );
                    // we are done!
                    Global.exit(0);
                }
            }
        } else |_| {}

        Output.prettyErrorln("<r><red>error<r><d>:<r> could not determine executable to run for package <r><b>{s}<r>", .{update_request.name});
        Global.exit(1);
    }
};<|MERGE_RESOLUTION|>--- conflicted
+++ resolved
@@ -294,10 +294,8 @@
             );
         };
 
-<<<<<<< HEAD
         const temp_dir = bun.fs.FileSystem.RealFS.platformTempDir();
-        const PATH_FOR_BIN_DIRS = PATH;
-=======
+
         const PATH_FOR_BIN_DIRS = brk: {
             if (ignore_cwd.len == 0) break :brk PATH;
 
@@ -324,7 +322,6 @@
                 ctx.allocator.free(PATH_FOR_BIN_DIRS);
             }
         }
->>>>>>> 36c316a2
         if (PATH.len > 0) {
             PATH = try std.fmt.allocPrint(
                 ctx.allocator,
