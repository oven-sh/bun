--- conflicted
+++ resolved
@@ -270,107 +270,6 @@
 
         env_loader.loadProcess();
 
-<<<<<<< HEAD
-        var example_tag = Example.Tag.unknown;
-
-        // var unsupported_packages = UnsupportedPackages{};
-        const template = brk: {
-            var positional = positionals[0];
-
-            if (!std.fs.path.isAbsolute(positional)) {
-                outer: {
-                    if (env_loader.map.get("BUN_CREATE_DIR")) |home_dir| {
-                        var parts = [_]string{ home_dir, positional };
-                        var outdir_path = filesystem.absBuf(&parts, &home_dir_buf);
-                        home_dir_buf[outdir_path.len] = 0;
-                        var outdir_path_ = home_dir_buf[0..outdir_path.len :0];
-                        std.fs.accessAbsoluteZ(outdir_path_, .{}) catch break :outer;
-                        if (create_options.verbose) {
-                            Output.prettyErrorln("reading from {s}", .{outdir_path});
-                        }
-                        example_tag = Example.Tag.local_folder;
-                        break :brk outdir_path;
-                    }
-                }
-
-                outer: {
-                    var parts = [_]string{ filesystem.top_level_dir, BUN_CREATE_DIR, positional };
-                    var outdir_path = filesystem.absBuf(&parts, &home_dir_buf);
-                    home_dir_buf[outdir_path.len] = 0;
-                    var outdir_path_ = home_dir_buf[0..outdir_path.len :0];
-                    std.fs.accessAbsoluteZ(outdir_path_, .{}) catch break :outer;
-                    if (create_options.verbose) {
-                        Output.prettyErrorln("reading from {s}", .{outdir_path});
-                    }
-                    example_tag = Example.Tag.local_folder;
-                    break :brk outdir_path;
-                }
-
-                outer: {
-                    if (env_loader.map.get(bun.DotEnv.home_env)) |home_dir| {
-                        var parts = [_]string{ home_dir, BUN_CREATE_DIR, positional };
-                        var outdir_path = filesystem.absBuf(&parts, &home_dir_buf);
-                        home_dir_buf[outdir_path.len] = 0;
-                        var outdir_path_ = home_dir_buf[0..outdir_path.len :0];
-                        std.fs.accessAbsoluteZ(outdir_path_, .{}) catch break :outer;
-                        if (create_options.verbose) {
-                            Output.prettyErrorln("reading from {s}", .{outdir_path});
-                        }
-                        example_tag = Example.Tag.local_folder;
-                        break :brk outdir_path;
-                    }
-                }
-
-                if (std.fs.path.isAbsolute(positional)) {
-                    example_tag = Example.Tag.local_folder;
-                    break :brk positional;
-                }
-
-                var repo_begin: usize = std.math.maxInt(usize);
-                // "https://github.com/foo/bar"
-                if (strings.startsWith(positional, "github.com/")) {
-                    repo_begin = "github.com/".len;
-                }
-
-                if (strings.startsWith(positional, "https://github.com/")) {
-                    repo_begin = "https://github.com/".len;
-                }
-
-                if (repo_begin == std.math.maxInt(usize) and positional[0] != '/') {
-                    if (std.mem.indexOfScalar(u8, positional, '/')) |first_slash_index| {
-                        if (std.mem.indexOfScalar(u8, positional, '/')) |last_slash_index| {
-                            if (first_slash_index == last_slash_index and
-                                positional[last_slash_index..].len > 0 and
-                                last_slash_index > 0)
-                            {
-                                repo_begin = 0;
-                            }
-                        }
-                    }
-                }
-
-                if (repo_begin != std.math.maxInt(usize)) {
-                    const remainder = positional[repo_begin..];
-                    if (std.mem.indexOfScalar(u8, remainder, '/')) |i| {
-                        if (i > 0 and remainder[i + 1 ..].len > 0) {
-                            if (std.mem.indexOfScalar(u8, remainder[i + 1 ..], '/')) |last_slash| {
-                                example_tag = Example.Tag.github_repository;
-                                break :brk std.mem.trim(u8, remainder[0 .. i + 1 + last_slash], "# \r\t");
-                            } else {
-                                example_tag = Example.Tag.github_repository;
-                                break :brk std.mem.trim(u8, remainder, "# \r\t");
-                            }
-                        }
-                    }
-                }
-            }
-
-            example_tag = Example.Tag.official;
-            break :brk positional;
-        };
-
-=======
->>>>>>> 58ce0446
         const dirname: string = brk: {
             if (positionals.len == 1) {
                 break :brk std.fs.path.basename(template);
