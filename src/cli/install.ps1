#!/usr/bin/env pwsh
param(
  [String]$Version = "latest",
  # Forces installing the baseline build regardless of what CPU you are actually using.
  [Switch]$ForceBaseline = $false,
  # Skips adding the bun.exe directory to the user's %PATH%
  [Switch]$NoPathUpdate = $false,
  # Skips adding the bun to the list of installed programs
  [Switch]$NoRegisterInstallation = $false,
  # Skips installing powershell completions to your profile
  [Switch]$NoCompletions = $false,

  # Debugging: Always download with 'Invoke-RestMethod' instead of 'curl.exe'
  [Switch]$DownloadWithoutCurl = $false
);

$allowedSystemTypes = @("x64-based", "ARM64-based")
$currentSystemType = (Get-CimInstance Win32_ComputerSystem).SystemType

# filter out 32 bit
if (-not ($allowedSystemTypes | Where-Object { $currentSystemType -match $_ })) {
  Write-Output "Install Failed:"
  Write-Output "Bun for Windows is currently only available for 64-bit Windows.`n"
  return 1
}

if ($currentSystemType -match "ARM64-based") {
  Write-Warning "Warning:"
  Write-Warning "ARM64-based systems are not natively supported yet.`nThe install will still continue but Bun might not work as intended.`n"
}

# This corresponds to .win10_rs5 in build.zig
$MinBuild = 17763;
$MinBuildName = "Windows 10 1809 / Windows Server 2019"

$WinVer = [System.Environment]::OSVersion.Version
if ($WinVer.Major -lt 10 -or ($WinVer.Major -eq 10 -and $WinVer.Build -lt $MinBuild)) {
  Write-Warning "Bun requires at least ${MinBuildName} or newer.`n`nThe install will still continue but it may not work.`n"
}

$ErrorActionPreference = "Stop"

# These three environment functions are roughly copied from https://github.com/prefix-dev/pixi/pull/692
# They are used instead of `SetEnvironmentVariable` because of unwanted variable expansions.
function Publish-Env {
  if (-not ("Win32.NativeMethods" -as [Type])) {
    Add-Type -Namespace Win32 -Name NativeMethods -MemberDefinition @"
[DllImport("user32.dll", SetLastError = true, CharSet = CharSet.Auto)]
public static extern IntPtr SendMessageTimeout(
    IntPtr hWnd, uint Msg, UIntPtr wParam, string lParam,
    uint fuFlags, uint uTimeout, out UIntPtr lpdwResult);
"@
  }
  $HWND_BROADCAST = [IntPtr] 0xffff
  $WM_SETTINGCHANGE = 0x1a
  $result = [UIntPtr]::Zero
  [Win32.NativeMethods]::SendMessageTimeout($HWND_BROADCAST,
    $WM_SETTINGCHANGE,
    [UIntPtr]::Zero,
    "Environment",
    2,
    5000,
    [ref] $result
  ) | Out-Null
}

function Write-Env {
  param([String]$Key, [String]$Value)

  $RegisterKey = Get-Item -Path 'HKCU:'

  $EnvRegisterKey = $RegisterKey.OpenSubKey('Environment', $true)
  if ($null -eq $Value) {
    $EnvRegisterKey.DeleteValue($Key)
  }
  else {
    $RegistryValueKind = if ($Value.Contains('%')) {
      [Microsoft.Win32.RegistryValueKind]::ExpandString
    }
    elseif ($EnvRegisterKey.GetValue($Key)) {
      $EnvRegisterKey.GetValueKind($Key)
    }
    else {
      [Microsoft.Win32.RegistryValueKind]::String
    }
    $EnvRegisterKey.SetValue($Key, $Value, $RegistryValueKind)
  }

  Publish-Env
}

function Get-Env {
  param([String] $Key)

  $RegisterKey = Get-Item -Path 'HKCU:'
  $EnvRegisterKey = $RegisterKey.OpenSubKey('Environment')
  $EnvRegisterKey.GetValue($Key, $null, [Microsoft.Win32.RegistryValueOptions]::DoNotExpandEnvironmentNames)
}

# The installation of bun is it's own function so that in the unlikely case the $IsBaseline check fails, we can do a recursive call.
# There are also lots of sanity checks out of fear of anti-virus software or other weird Windows things happening.
function Install-Bun {
  param(
    [string]$Version,
    [bool]$ForceBaseline = $False
  );

  # if a semver is given, we need to adjust it to this format: bun-v0.0.0
  if ($Version -match "^\d+\.\d+\.\d+$") {
    $Version = "bun-v$Version"
  }
  elseif ($Version -match "^v\d+\.\d+\.\d+$") {
    $Version = "bun-$Version"
  }

  $Arch = "x64"
  $IsBaseline = $ForceBaseline
  if (!$IsBaseline) {
    $IsBaseline = !( `
        Add-Type -MemberDefinition '[DllImport("kernel32.dll")] public static extern bool IsProcessorFeaturePresent(int ProcessorFeature);' `
        -Name 'Kernel32' -Namespace 'Win32' -PassThru `
    )::IsProcessorFeaturePresent(40);
  }

  $BunRoot = if ($env:BUN_INSTALL) { $env:BUN_INSTALL } else { "${Home}\.bun" }
  $BunBin = mkdir -Force "${BunRoot}\bin"

  try {
    Remove-Item "${BunBin}\bun.exe" -Force
  }
  catch [System.Management.Automation.ItemNotFoundException] {
    # ignore
  }
  catch [System.UnauthorizedAccessException] {
    $openProcesses = Get-Process -Name bun | Where-Object { $_.Path -eq "${BunBin}\bun.exe" }
    if ($openProcesses.Count -gt 0) {
      Write-Output "Install Failed - An older installation exists and is open. Please close open Bun processes and try again."
      return 1
    }
    Write-Output "Install Failed - An unknown error occurred while trying to remove the existing installation"
    Write-Output $_
    return 1
  }
  catch {
    Write-Output "Install Failed - An unknown error occurred while trying to remove the existing installation"
    Write-Output $_
    return 1
  }

  $Target = "bun-windows-$Arch"
  if ($IsBaseline) {
    $Target = "bun-windows-$Arch-baseline"
  }
  $BaseURL = "https://github.com/oven-sh/bun/releases"
  $URL = "$BaseURL/$(if ($Version -eq "latest") { "latest/download" } else { "download/$Version" })/$Target.zip"

  $ZipPath = "${BunBin}\$Target.zip"

  $DisplayVersion = $(
    if ($Version -eq "latest") { "Bun" }
    elseif ($Version -eq "canary") { "Bun Canary" }
    elseif ($Version -match "^bun-v\d+\.\d+\.\d+$") { "Bun $($Version.Substring(4))" }
    else { "Bun tag='${Version}'" }
  )

  $null = mkdir -Force $BunBin
  Remove-Item -Force $ZipPath -ErrorAction SilentlyContinue

  # curl.exe is faster than PowerShell 5's 'Invoke-WebRequest'
  # note: 'curl' is an alias to 'Invoke-WebRequest'. so the exe suffix is required
  if (-not $DownloadWithoutCurl) {
    curl.exe "-#SfLo" "$ZipPath" "$URL"
  }
  if ($DownloadWithoutCurl -or ($LASTEXITCODE -ne 0)) {
    Write-Warning "The command 'curl.exe $URL -o $ZipPath' exited with code ${LASTEXITCODE}`nTrying an alternative download method..."
    try {
      # Use Invoke-RestMethod instead of Invoke-WebRequest because Invoke-WebRequest breaks on
      # some machines, see
      Invoke-RestMethod -Uri $URL -OutFile $ZipPath
    }
    catch {
      Write-Output "Install Failed - could not download $URL"
      Write-Output "The command 'Invoke-RestMethod $URL -OutFile $ZipPath' exited with code ${LASTEXITCODE}`n"
      return 1
    }
  }

  if (!(Test-Path $ZipPath)) {
    Write-Output "Install Failed - could not download $URL"
    Write-Output "The file '$ZipPath' does not exist. Did an antivirus delete it?`n"
    return 1
  }

  try {
    $lastProgressPreference = $global:ProgressPreference
    $global:ProgressPreference = 'SilentlyContinue';
    Expand-Archive "$ZipPath" "$BunBin" -Force
    $global:ProgressPreference = $lastProgressPreference
    if (!(Test-Path "${BunBin}\$Target\bun.exe")) {
      throw "The file '${BunBin}\$Target\bun.exe' does not exist. Download is corrupt or intercepted Antivirus?`n"
    }
  }
  catch {
    Write-Output "Install Failed - could not unzip $ZipPath"
    Write-Error $_
    return 1
  }

  Move-Item "${BunBin}\$Target\bun.exe" "${BunBin}\bun.exe" -Force

  Remove-Item "${BunBin}\$Target" -Recurse -Force
  Remove-Item $ZipPath -Force

  $BunRevision = "$(& "${BunBin}\bun.exe" --revision)"
  if ($LASTEXITCODE -eq 1073741795) {
    # STATUS_ILLEGAL_INSTRUCTION
    if ($IsBaseline) {
      Write-Output "Install Failed - bun.exe (baseline) is not compatible with your CPU.`n"
      Write-Output "Please open a GitHub issue with your CPU model:`nhttps://github.com/oven-sh/bun/issues/new/choose`n"
      return 1
    }

    Write-Output "Install Failed - bun.exe is not compatible with your CPU. This should have been detected before downloading.`n"
    Write-Output "Attempting to download bun.exe (baseline) instead.`n"

    Install-Bun -Version $Version -ForceBaseline $True
    return 1
  }
  # '-1073741515' was spotted in the wild, but not clearly documented as a status code:
  # https://discord.com/channels/876711213126520882/1149339379446325248/1205194965383250081
  # http://community.sqlbackupandftp.com/t/error-1073741515-solved/1305
  if (($LASTEXITCODE -eq 3221225781) -or ($LASTEXITCODE -eq -1073741515)) {
    # STATUS_DLL_NOT_FOUND
    # TODO: as of July 2024, Bun has no external dependencies.
    # I want to keep this error message in for a few months to ensure that
    # if someone somehow runs into this, it can be reported.
    Write-Output "Install Failed - You are missing a DLL required to run bun.exe"
    Write-Output "This can be solved by installing the Visual C++ Redistributable from Microsoft:`nSee https://learn.microsoft.com/cpp/windows/latest-supported-vc-redist`nDirect Download -> https://aka.ms/vs/17/release/vc_redist.x64.exe`n`n"
    Write-Output "The error above should be unreachable as Bun does not depend on this library. Please comment in https://github.com/oven-sh/bun/issues/8598 or open a new issue.`n`n"
    Write-Output "The command '${BunBin}\bun.exe --revision' exited with code ${LASTEXITCODE}`n"
    return 1
  }
  if ($LASTEXITCODE -ne 0) {
    Write-Output "Install Failed - could not verify bun.exe"
    Write-Output "The command '${BunBin}\bun.exe --revision' exited with code ${LASTEXITCODE}`n"
    return 1
  }

  try {
    $env:IS_BUN_AUTO_UPDATE = "1"
    # TODO: When powershell completions are added, make this switch actually do something
    if ($NoCompletions) {
      $env:BUN_NO_INSTALL_COMPLETIONS = "1"
    }
    # This completions script in general will install some extra stuff, mainly the `bunx` link.
    # It also installs completions.
    $output = "$(& "${BunBin}\bun.exe" completions 2>&1)"
    if ($LASTEXITCODE -ne 0) {
      Write-Output $output
      Write-Output "Install Failed - could not finalize installation"
      Write-Output "The command '${BunBin}\bun.exe completions' exited with code ${LASTEXITCODE}`n"
      return 1
    }
  }
  catch {
    # it is possible on powershell 5 that an error happens, but it is probably fine?
  }
  $env:IS_BUN_AUTO_UPDATE = $null
  $env:BUN_NO_INSTALL_COMPLETIONS = $null

  $DisplayVersion = if ($BunRevision -like "*-canary.*") {
    "${BunRevision}"
  }
  else {
    "$(& "${BunBin}\bun.exe" --version)"
  }

  $C_RESET = [char]27 + "[0m"
  $C_GREEN = [char]27 + "[1;32m"

  Write-Output "${C_GREEN}Bun ${DisplayVersion} was installed successfully!${C_RESET}"
  Write-Output "The binary is located at ${BunBin}\bun.exe`n"

  $hasExistingOther = $false;
  try {
    $existing = Get-Command bun -ErrorAction
    if ($existing.Source -ne "${BunBin}\bun.exe") {
      Write-Warning "Note: Another bun.exe is already in %PATH% at $($existing.Source)`nTyping 'bun' in your terminal will not use what was just installed.`n"
      $hasExistingOther = $true;
    }
  }
  catch {}

  if (-not $NoRegisterInstallation) {
    $rootKey = $null
    try {
      $RegistryKey = "HKCU:\Software\Microsoft\Windows\CurrentVersion\Uninstall\Bun"
      $rootKey = New-Item -Path $RegistryKey -Force
      New-ItemProperty -Path $RegistryKey -Name "DisplayName" -Value "Bun" -PropertyType String -Force | Out-Null
      New-ItemProperty -Path $RegistryKey -Name "InstallLocation" -Value "${BunRoot}" -PropertyType String -Force | Out-Null
      New-ItemProperty -Path $RegistryKey -Name "DisplayIcon" -Value $BunBin\bun.exe -PropertyType String -Force | Out-Null
      New-ItemProperty -Path $RegistryKey -Name "UninstallString" -Value "powershell -c `"& `'$BunRoot\uninstall.ps1`' -PauseOnError`" -ExecutionPolicy Bypass" -PropertyType String -Force | Out-Null
    }
    catch {
      if ($rootKey -ne $null) {
        Remove-Item -Path $RegistryKey -Force
      }
    }
  }

  if (!$hasExistingOther) {
    # Only try adding to path if there isn't already a bun.exe in the path
    $Path = (Get-Env -Key "Path") -split ';'
    if ($Path -notcontains $BunBin) {
      if (-not $NoPathUpdate) {
        $Path += $BunBin
        Write-Env -Key 'Path' -Value ($Path -join ';')
<<<<<<< HEAD
        $env:PATH = $Path;
      }
      else {
=======
        $env:PATH = $Path -join ';'
      } else {
>>>>>>> ab45d206
        Write-Output "Skipping adding '${BunBin}' to the user's %PATH%`n"
      }
    }

    Write-Output "To get started, restart your terminal/editor, then type `"bun`"`n"
  }

  $LASTEXITCODE = 0;
}

Install-Bun -Version $Version -ForceBaseline $ForceBaseline<|MERGE_RESOLUTION|>--- conflicted
+++ resolved
@@ -315,14 +315,8 @@
       if (-not $NoPathUpdate) {
         $Path += $BunBin
         Write-Env -Key 'Path' -Value ($Path -join ';')
-<<<<<<< HEAD
-        $env:PATH = $Path;
-      }
-      else {
-=======
         $env:PATH = $Path -join ';'
       } else {
->>>>>>> ab45d206
         Write-Output "Skipping adding '${BunBin}' to the user's %PATH%`n"
       }
     }
