--- conflicted
+++ resolved
@@ -79,11 +79,9 @@
     fi
 fi
 
-<<<<<<< HEAD
+
 github_repo="https://github.com/oven-sh/bun"
-=======
-github_repo=https://github.com/Jarred-Sumner/bun-releases-for-updater
->>>>>>> 0a113d7f
+
 
 if [[ $# = 0 ]]; then
     bun_uri=$github_repo/releases/latest/download/bun-$target.zip
