const bun = @import("bun");
const string = bun.string;
const Output = bun.Output;
const Global = bun.Global;
const Environment = bun.Environment;
const strings = bun.strings;
const MutableString = bun.MutableString;
const stringZ = bun.stringZ;
const default_allocator = bun.default_allocator;
const C = bun.C;
const std = @import("std");

const lex = @import("../js_lexer.zig");
const logger = @import("bun").logger;

const options = @import("../options.zig");
const js_parser = @import("../js_parser.zig");
const js_ast = @import("../js_ast.zig");
const linker = @import("../linker.zig");

const allocators = @import("../allocators.zig");
const sync = @import("../sync.zig");
const Api = @import("../api/schema.zig").Api;
const resolve_path = @import("../resolver/resolve_path.zig");
const configureTransformOptionsForBun = @import("../bun.js/config.zig").configureTransformOptionsForBun;
const Command = @import("../cli.zig").Command;
const bundler = @import("../bundler.zig");
const NodeModuleBundle = @import("../node_module_bundle.zig").NodeModuleBundle;
const fs = @import("../fs.zig");
const URL = @import("../url.zig").URL;
const ParseJSON = @import("../json_parser.zig").ParseJSON;
const Archive = @import("../libarchive/libarchive.zig").Archive;
const Zlib = @import("../zlib.zig");
const JSPrinter = @import("../js_printer.zig");
const DotEnv = @import("../env_loader.zig");
const NPMClient = @import("../which_npm_client.zig").NPMClient;
const which = @import("../which.zig").which;
const clap = @import("bun").clap;
const Lock = @import("../lock.zig").Lock;
const Headers = @import("bun").HTTP.Headers;
const CopyFile = @import("../copy_file.zig");
const ShellCompletions = @import("./shell_completions.zig");

pub const InstallCompletionsCommand = struct {
    pub fn testPath(_: string) !std.fs.Dir {}

    fn installBunxSymlink(allocator: std.mem.Allocator, cwd: []const u8) !void {
        var buf: [bun.MAX_PATH_BYTES]u8 = undefined;
        const bunx_name = if (Environment.isDebug) "bunx-debug" else "bunx";

        // don't install it if it's already there
        if (bun.which(&buf, bun.getenvZ("PATH") orelse cwd, cwd, bunx_name) != null)
            return;

        // first try installing the symlink into the same directory as the bun executable
        var exe = try std.fs.selfExePathAlloc(allocator);
        var target_buf: [bun.MAX_PATH_BYTES]u8 = undefined;
        var target = std.fmt.bufPrint(&target_buf, "{s}/" ++ bunx_name, .{std.fs.path.dirname(exe).?}) catch unreachable;
        std.os.symlink(exe, target) catch {
            outer: {
                if (bun.getenvZ("BUN_INSTALL")) |install_dir| {
                    target = std.fmt.bufPrint(&target_buf, "{s}/bin/" ++ bunx_name, .{install_dir}) catch unreachable;
                    std.os.symlink(exe, target) catch break :outer;
                    return;
                }
            }

            // if that fails, try $HOME/.bun/bin
            outer: {
                if (bun.getenvZ("HOME")) |home_dir| {
                    target = std.fmt.bufPrint(&target_buf, "{s}/.bun/bin/" ++ bunx_name, .{home_dir}) catch unreachable;
                    std.os.symlink(exe, target) catch break :outer;
                    return;
                }
            }

            // if that fails, try $HOME/.local/bin
            outer: {
                if (bun.getenvZ("HOME")) |home_dir| {
                    target = std.fmt.bufPrint(&target_buf, "{s}/.local/bin/" ++ bunx_name, .{home_dir}) catch unreachable;
                    std.os.symlink(exe, target) catch break :outer;
                    return;
                }
            }

            // otherwise...give up?

        };
    }

    pub fn exec(allocator: std.mem.Allocator) !void {
        // Fail silently on auto-update.
        const fail_exit_code: u8 = if (bun.getenvZ("IS_BUN_AUTO_UPDATE") == null) 1 else 0;

        var cwd_buf: [bun.MAX_PATH_BYTES]u8 = undefined;
        var stdout = std.io.getStdOut();

        var shell = ShellCompletions.Shell.unknown;
        if (bun.getenvZ("SHELL")) |shell_name| {
            shell = ShellCompletions.Shell.fromEnv(@TypeOf(shell_name), shell_name);
        }

        var cwd = std.os.getcwd(&cwd_buf) catch {
            // don't fail on this if we don't actually need to
            if (fail_exit_code == 1) {
                if (!stdout.isTty()) {
                    try stdout.writeAll(shell.completions());
                    Global.exit(0);
                }
            }

            Output.prettyErrorln("<r><red>error<r>: Could not get current working directory", .{});
            Global.exit(fail_exit_code);
        };

        installBunxSymlink(allocator, cwd) catch {};

        switch (shell) {
            .unknown => {
                Output.prettyErrorln("<r><red>error:<r> Unknown or unsupported shell. Please set $SHELL to one of zsh, fish, or bash. To manually output completions, run this:\n      bun getcompletes", .{});
                Global.exit(fail_exit_code);
            },
            else => {},
        }

        if (bun.getenvZ("IS_BUN_AUTO_UPDATE") == null) {
            if (!stdout.isTty()) {
                try stdout.writeAll(shell.completions());
                Global.exit(0);
            }
        }

        var completions_dir: string = "";
<<<<<<< HEAD
        var output_dir: std.fs.IterableDir = found: {
            var cwd_buf: [bun.MAX_PATH_BYTES]u8 = undefined;
            var cwd = std.os.getcwd(&cwd_buf) catch {
                Output.prettyErrorln("<r><red>error<r>: Could not get current working directory", .{});
                Global.exit(fail_exit_code);
            };

=======
        var output_dir: std.fs.Dir = found: {
>>>>>>> afd66c62
            for (std.os.argv) |arg, i| {
                if (strings.eqlComptime(std.mem.span(arg), "completions")) {
                    if (std.os.argv.len > i + 1) {
                        const input = std.mem.span(std.os.argv[i + 1]);

                        if (!std.fs.path.isAbsolute(input)) {
                            completions_dir = resolve_path.joinAbs(
                                cwd,
                                .auto,
                                input,
                            );
                        } else {
                            completions_dir = input;
                        }

                        if (!std.fs.path.isAbsolute(completions_dir)) {
                            Output.prettyErrorln("<r><red>error:<r> Please pass an absolute path. {s} is invalid", .{completions_dir});
                            Global.exit(fail_exit_code);
                        }

                        break :found std.fs.openIterableDirAbsolute(completions_dir, .{}) catch |err| {
                            Output.prettyErrorln("<r><red>error:<r> accessing {s} errored {s}", .{ completions_dir, @errorName(err) });
                            Global.exit(fail_exit_code);
                        };
                    }

                    break;
                }
            }

            switch (shell) {
                .fish => {
                    if (bun.getenvZ("XDG_CONFIG_HOME")) |config_dir| {
                        outer: {
                            var paths = [_]string{ std.mem.span(config_dir), "./fish/completions" };
                            completions_dir = resolve_path.joinAbsString(cwd, &paths, .auto);
                            break :found std.fs.openIterableDirAbsolute(completions_dir, .{}) catch
                                break :outer;
                        }
                    }

                    if (bun.getenvZ("XDG_DATA_HOME")) |data_dir| {
                        outer: {
                            var paths = [_]string{ std.mem.span(data_dir), "./fish/completions" };
                            completions_dir = resolve_path.joinAbsString(cwd, &paths, .auto);

                            break :found std.fs.openIterableDirAbsolute(completions_dir, .{}) catch
                                break :outer;
                        }
                    }

                    if (bun.getenvZ("HOME")) |home_dir| {
                        outer: {
                            var paths = [_]string{ std.mem.span(home_dir), "./.config/fish/completions" };
                            completions_dir = resolve_path.joinAbsString(cwd, &paths, .auto);
                            break :found std.fs.openIterableDirAbsolute(completions_dir, .{}) catch
                                break :outer;
                        }
                    }

                    outer: {
                        if (Environment.isMac) {
                            if (!Environment.isAarch64) {
                                // homebrew fish
                                completions_dir = "/usr/local/share/fish/completions";
                                break :found std.fs.openIterableDirAbsolute("/usr/local/share/fish/completions", .{}) catch
                                    break :outer;
                            } else {
                                // homebrew fish
                                completions_dir = "/opt/homebrew/share/fish/completions";
                                break :found std.fs.openIterableDirAbsolute("/opt/homebrew/share/fish/completions", .{}) catch
                                    break :outer;
                            }
                        }
                    }

                    outer: {
                        completions_dir = "/etc/fish/completions";
                        break :found std.fs.openIterableDirAbsolute("/etc/fish/completions", .{}) catch break :outer;
                    }
                },
                .zsh => {
                    if (bun.getenvZ("fpath")) |fpath| {
                        var splitter = std.mem.split(u8, std.mem.span(fpath), " ");

                        while (splitter.next()) |dir| {
                            completions_dir = dir;
                            break :found std.fs.openIterableDirAbsolute(dir, .{}) catch continue;
                        }
                    }

                    if (bun.getenvZ("XDG_DATA_HOME")) |data_dir| {
                        outer: {
                            var paths = [_]string{ std.mem.span(data_dir), "./zsh-completions" };
                            completions_dir = resolve_path.joinAbsString(cwd, &paths, .auto);

                            break :found std.fs.openIterableDirAbsolute(completions_dir, .{}) catch
                                break :outer;
                        }
                    }

                    if (bun.getenvZ("BUN_INSTALL")) |home_dir| {
                        outer: {
                            completions_dir = home_dir;
                            break :found std.fs.openIterableDirAbsolute(home_dir, .{}) catch
                                break :outer;
                        }
                    }

                    if (bun.getenvZ("HOME")) |home_dir| {
                        {
                            outer: {
                                var paths = [_]string{ std.mem.span(home_dir), "./.oh-my-zsh/completions" };
                                completions_dir = resolve_path.joinAbsString(cwd, &paths, .auto);
                                break :found std.fs.openIterableDirAbsolute(completions_dir, .{}) catch
                                    break :outer;
                            }
                        }

                        {
                            outer: {
                                var paths = [_]string{ std.mem.span(home_dir), "./.bun" };
                                completions_dir = resolve_path.joinAbsString(cwd, &paths, .auto);
                                break :found std.fs.openIterableDirAbsolute(completions_dir, .{}) catch
                                    break :outer;
                            }
                        }
                    }

                    const dirs_to_try = [_]string{
                        "/usr/local/share/zsh/site-functions",
                        "/usr/local/share/zsh/completions",
                        "/opt/homebrew/share/zsh/completions",
                        "/opt/homebrew/share/zsh/site-functions",
                    };

                    for (dirs_to_try) |dir| {
                        completions_dir = dir;
                        break :found std.fs.openIterableDirAbsolute(dir, .{}) catch continue;
                    }
                },
                .bash => {
                    if (bun.getenvZ("XDG_DATA_HOME")) |data_dir| {
                        outer: {
                            var paths = [_]string{ std.mem.span(data_dir), "./bash-completion/completions" };
                            completions_dir = resolve_path.joinAbsString(cwd, &paths, .auto);
                            break :found std.fs.openIterableDirAbsolute(completions_dir, .{}) catch
                                break :outer;
                        }
                    }

                    if (bun.getenvZ("XDG_CONFIG_HOME")) |config_dir| {
                        outer: {
                            var paths = [_]string{ std.mem.span(config_dir), "./bash-completion/completions" };
                            completions_dir = resolve_path.joinAbsString(cwd, &paths, .auto);

                            break :found std.fs.openIterableDirAbsolute(completions_dir, .{}) catch
                                break :outer;
                        }
                    }

                    if (bun.getenvZ("HOME")) |home_dir| {
                        {
                            outer: {
                                var paths = [_]string{ std.mem.span(home_dir), "./.oh-my-bash/custom/completions" };
                                completions_dir = resolve_path.joinAbsString(cwd, &paths, .auto);

                                break :found std.fs.openIterableDirAbsolute(completions_dir, .{}) catch
                                    break :outer;
                            }
                        }
                        {
                            outer: {
                                var paths = [_]string{ std.mem.span(home_dir), "./.bash_completion.d" };
                                completions_dir = resolve_path.joinAbsString(cwd, &paths, .auto);

                                break :found std.fs.openIterableDirAbsolute(completions_dir, .{}) catch
                                    break :outer;
                            }
                        }
                    }

                    const dirs_to_try = [_]string{
                        "/opt/homebrew/share/bash-completion/completions/",
                        "/opt/local/share/bash-completion/completions/",
                    };

                    for (dirs_to_try) |dir| {
                        completions_dir = dir;
                        break :found std.fs.openIterableDirAbsolute(dir, .{}) catch continue;
                    }
                },
                else => unreachable,
            }

            Output.prettyErrorln(
                "<r><red>error:<r> Could not find a directory to install completions in.\n",
                .{},
            );

            if (shell == .zsh) {
                Output.prettyErrorln(
                    "\nzsh tip: One of the directories in $fpath might work. If you use oh-my-zsh, try mkdir $HOME/.oh-my-zsh/completions; and bun completions again\n.",
                    .{},
                );
            }

            Output.errorLn(
                "Please either pipe it:\n   bun completions > /to/a/file\n\n Or pass a directory:\n\n   bun completions /my/completions/dir\n",
                .{},
            );
            Global.exit(fail_exit_code);
        };

        const filename = switch (shell) {
            .fish => "bun.fish",
            .zsh => "_bun",
            .bash => "bun.completion.bash",
            else => unreachable,
        };

        std.debug.assert(completions_dir.len > 0);

        var output_file = output_dir.dir.createFileZ(filename, .{
            .truncate = true,
        }) catch |err| {
            Output.prettyErrorln("<r><red>error:<r> Could not open {s} for writing: {s}", .{
                filename,
                @errorName(err),
            });
            Global.exit(fail_exit_code);
        };

        output_file.writeAll(shell.completions()) catch |err| {
            Output.prettyErrorln("<r><red>error:<r> Could not write to {s}: {s}", .{
                filename,
                @errorName(err),
            });
            Global.exit(fail_exit_code);
        };

        defer output_file.close();
        output_dir.close();

        // Check if they need to load the zsh completions file into their .zshrc
        if (shell == .zsh) {
            var completions_absolute_path_buf: [bun.MAX_PATH_BYTES]u8 = undefined;
            var completions_path = std.os.getFdPath(output_file.handle, &completions_absolute_path_buf) catch unreachable;
            var zshrc_filepath: [bun.MAX_PATH_BYTES]u8 = undefined;
            const needs_to_tell_them_to_add_completions_file = brk: {
                var dot_zshrc: std.fs.File = zshrc: {
                    first: {

                        // https://zsh.sourceforge.io/Intro/intro_3.html
                        // There are five startup files that zsh will read commands from:
                        // $ZDOTDIR/.zshenv
                        // $ZDOTDIR/.zprofile
                        // $ZDOTDIR/.zshrc
                        // $ZDOTDIR/.zlogin
                        // $ZDOTDIR/.zlogout

                        if (bun.getenvZ("ZDOTDIR")) |zdot_dir| {
                            std.mem.copy(u8, &zshrc_filepath, std.mem.span(zdot_dir));
                            std.mem.copy(u8, zshrc_filepath[zdot_dir.len..], "/.zshrc");
                            zshrc_filepath[zdot_dir.len + "/.zshrc".len] = 0;
                            var filepath = zshrc_filepath[0 .. zdot_dir.len + "/.zshrc".len :0];
                            break :zshrc std.fs.openFileAbsoluteZ(filepath, .{ .mode = .read_write }) catch break :first;
                        }
                    }

                    second: {
                        if (bun.getenvZ("HOME")) |zdot_dir| {
                            std.mem.copy(u8, &zshrc_filepath, std.mem.span(zdot_dir));
                            std.mem.copy(u8, zshrc_filepath[zdot_dir.len..], "/.zshrc");
                            zshrc_filepath[zdot_dir.len + "/.zshrc".len] = 0;
                            var filepath = zshrc_filepath[0 .. zdot_dir.len + "/.zshrc".len :0];
                            break :zshrc std.fs.openFileAbsoluteZ(filepath, .{ .mode = .read_write }) catch break :second;
                        }
                    }

                    third: {
                        if (bun.getenvZ("HOME")) |zdot_dir| {
                            std.mem.copy(u8, &zshrc_filepath, std.mem.span(zdot_dir));
                            std.mem.copy(u8, zshrc_filepath[zdot_dir.len..], "/.zshenv");
                            zshrc_filepath[zdot_dir.len + "/.zshenv".len] = 0;
                            var filepath = zshrc_filepath[0 .. zdot_dir.len + "/.zshenv".len :0];
                            break :zshrc std.fs.openFileAbsoluteZ(filepath, .{ .mode = .read_write }) catch break :third;
                        }
                    }

                    break :brk true;
                };
                defer dot_zshrc.close();
                var buf = allocator.alloc(
                    u8,
                    // making up a number big enough to not overflow
                    (dot_zshrc.getEndPos() catch break :brk true) + completions_path.len * 4 + 96,
                ) catch break :brk true;

                const read = dot_zshrc.preadAll(
                    buf,
                    0,
                ) catch break :brk true;

                var contents = buf[0..read];

                // Do they possibly have it in the file already?
                if (std.mem.indexOf(u8, contents, completions_path) != null) {
                    break :brk false;
                }

                // Okay, we need to add it

                // We need to add it to the end of the file
                var remaining = buf[read..];
                var extra = std.fmt.bufPrint(remaining, "\n# bun completions\n[ -s \"{s}\" ] && source \"{s}\"\n", .{
                    completions_path,
                    completions_path,
                }) catch unreachable;

                dot_zshrc.pwriteAll(extra, read) catch break :brk true;

                Output.prettyErrorln("<r><d>Enabled loading bun's completions in .zshrc<r>", .{});
                break :brk false;
            };

            if (needs_to_tell_them_to_add_completions_file) {
                Output.prettyErrorln("<r>To enable completions, add this to your .zshrc:\n      <b>[ -s \"{s}\" ] && source \"{s}\"", .{
                    completions_path,
                    completions_path,
                });
            }
        }

        Output.prettyErrorln("<r><d>Installed completions to {s}/{s}<r>\n", .{
            completions_dir,
            filename,
        });
        Output.flush();
    }
};<|MERGE_RESOLUTION|>--- conflicted
+++ resolved
@@ -93,6 +93,7 @@
         const fail_exit_code: u8 = if (bun.getenvZ("IS_BUN_AUTO_UPDATE") == null) 1 else 0;
 
         var cwd_buf: [bun.MAX_PATH_BYTES]u8 = undefined;
+
         var stdout = std.io.getStdOut();
 
         var shell = ShellCompletions.Shell.unknown;
@@ -131,17 +132,7 @@
         }
 
         var completions_dir: string = "";
-<<<<<<< HEAD
         var output_dir: std.fs.IterableDir = found: {
-            var cwd_buf: [bun.MAX_PATH_BYTES]u8 = undefined;
-            var cwd = std.os.getcwd(&cwd_buf) catch {
-                Output.prettyErrorln("<r><red>error<r>: Could not get current working directory", .{});
-                Global.exit(fail_exit_code);
-            };
-
-=======
-        var output_dir: std.fs.Dir = found: {
->>>>>>> afd66c62
             for (std.os.argv) |arg, i| {
                 if (strings.eqlComptime(std.mem.span(arg), "completions")) {
                     if (std.os.argv.len > i + 1) {
