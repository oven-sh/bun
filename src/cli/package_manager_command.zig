const std = @import("std");
const bun = @import("bun");
const Global = bun.Global;
const Output = bun.Output;
const string = bun.string;
const strings = bun.strings;
const log = bun.log;
const Command = @import("../cli.zig").Command;
const Fs = @import("../fs.zig");
const Dependency = @import("../install/dependency.zig");
const Install = @import("../install/install.zig");
const PackageID = Install.PackageID;
const DependencyID = Install.DependencyID;
const PackageManager = Install.PackageManager;
const Lockfile = @import("../install/lockfile.zig");
const NodeModulesFolder = Lockfile.Tree.Iterator(.node_modules).Next;
const Path = @import("../resolver/resolve_path.zig");
const UntrustedCommand = @import("./pm_trusted_command.zig").UntrustedCommand;
const TrustCommand = @import("./pm_trusted_command.zig").TrustCommand;
const DefaultTrustedCommand = @import("./pm_trusted_command.zig").DefaultTrustedCommand;
const Environment = bun.Environment;
pub const PackCommand = @import("./pack_command.zig").PackCommand;
const Npm = Install.Npm;
const PmViewCommand = @import("./pm_view_command.zig");
const PmVersionCommand = @import("./pm_version_command.zig").PmVersionCommand;
<<<<<<< HEAD
const PmWhyCommand = @import("./pm_why_command.zig").PmWhyCommand;
=======
const PmPkgCommand = @import("./pm_pkg_command.zig").PmPkgCommand;
>>>>>>> d8b37bf4
const File = bun.sys.File;

const ByName = struct {
    dependencies: []const Dependency,
    buf: []const u8,

    pub fn isLessThan(ctx: ByName, lhs: DependencyID, rhs: DependencyID) bool {
        return strings.cmpStringsAsc(
            {},
            ctx.dependencies[lhs].name.slice(ctx.buf),
            ctx.dependencies[rhs].name.slice(ctx.buf),
        );
    }
};

pub const PackageManagerCommand = struct {
    pub fn handleLoadLockfileErrors(load_lockfile: Lockfile.LoadResult, pm: *PackageManager) void {
        if (load_lockfile == .not_found) {
            if (pm.options.log_level != .silent) {
                Output.errGeneric("Lockfile not found", .{});
            }
            Global.exit(1);
        }

        if (load_lockfile == .err) {
            if (pm.options.log_level != .silent) {
                Output.errGeneric("Error loading lockfile: {s}", .{@errorName(load_lockfile.err.value)});
            }
            Global.exit(1);
        }
    }

    pub fn printHash(ctx: Command.Context, file: File) !void {
        @branchHint(.cold);

        const cli = try PackageManager.CommandLineArguments.parse(ctx.allocator, .pm);
        var pm, const cwd = try PackageManager.init(ctx, cli, PackageManager.Subcommand.pm);
        defer ctx.allocator.free(cwd);

        const bytes = file.readToEnd(ctx.allocator).unwrap() catch |err| {
            Output.err(err, "failed to read lockfile", .{});
            Global.crash();
        };

        const load_lockfile = pm.lockfile.loadFromBytes(pm, bytes, ctx.allocator, ctx.log);

        handleLoadLockfileErrors(load_lockfile, pm);

        Output.flush();
        Output.disableBuffering();
        try Output.writer().print("{}", .{load_lockfile.ok.lockfile.fmtMetaHash()});
        Output.enableBuffering();
        Global.exit(0);
    }

    fn getSubcommand(args_ptr: *[]const string) []const u8 {
        var args = args_ptr.*;
        defer args_ptr.* = args;

        var subcommand: []const u8 = if (args.len > 0)
            args[0]
        else
            "";

        if (strings.eqlComptime(subcommand, "pm")) {
            subcommand = "";
            if (args.len > 1) {
                args = args[1..];
                return args[0];
            }
        }

        return subcommand;
    }

    pub fn printHelp() void {

        // the output of --help uses the following syntax highlighting
        // template: <b>Usage<r>: <b><green>bun <command><r> <cyan>[flags]<r> <blue>[arguments]<r>
        // use [foo] for multiple arguments or flags for foo.
        // use <bar> to emphasize 'bar'

        const intro_text =
            \\
            \\<b>Usage<r>: <b><green>bun pm<r> <cyan>[flags]<r> <blue>[\<command\>]<r>
            \\
            \\  Run package manager utilities.
        ;
        const outro_text =
            \\
            \\
            \\<b>Commands:<r>
            \\
            \\  <b><green>bun pm<r> <blue>pack<r>                 create a tarball of the current workspace
            \\  <d>├<r> <cyan>--dry-run<r>                 do everything except for writing the tarball to disk
            \\  <d>├<r> <cyan>--destination<r>             the directory the tarball will be saved in
            \\  <d>├<r> <cyan>--filename<r>                the name of the tarball
            \\  <d>├<r> <cyan>--ignore-scripts<r>          don't run pre/postpack and prepare scripts
            \\  <d>├<r> <cyan>--gzip-level<r>              specify a custom compression level for gzip (0-9, default is 9)
            \\  <d>└<r> <cyan>--quiet<r>                   only output the tarball filename
            \\  <b><green>bun pm<r> <blue>bin<r>                  print the path to bin folder
            \\  <d>└<r> <cyan>-g<r>                        print the <b>global<r> path to bin folder
            \\  <b><green>bun pm<r> <blue>ls<r>                   list the dependency tree according to the current lockfile
            \\  <d>└<r> <cyan>--all<r>                     list the entire dependency tree according to the current lockfile
            \\  <b><green>bun pm<r> <blue>why<r> <d>\<pkg\><r>            show dependency tree explaining why a package is installed
            \\  <b><green>bun pm<r> <blue>whoami<r>               print the current npm username
            \\  <b><green>bun pm<r> <blue>view<r> <d>name[@version]<r>  view package metadata from the registry <d>(use `bun info` instead)<r>
            \\  <b><green>bun pm<r> <blue>version<r> <d>[increment]<r>  bump the version in package.json and create a git tag
            \\  <d>└<r> <cyan>increment<r>                 patch, minor, major, prepatch, preminor, premajor, prerelease, from-git, or a specific version
            \\  <b><green>bun pm<r> <blue>pkg<r>                  manage data in package.json
            \\  <d>├<r> <cyan>get<r> <d>[key ...]<r> 
            \\  <d>├<r> <cyan>set<r> <d>key=value ...<r>
            \\  <d>├<r> <cyan>delete<r> <d>key ...<r>
            \\  <d>└<r> <cyan>fix<r>                       auto-correct common package.json errors
            \\  <b><green>bun pm<r> <blue>hash<r>                 generate & print the hash of the current lockfile
            \\  <b><green>bun pm<r> <blue>hash-string<r>          print the string used to hash the lockfile
            \\  <b><green>bun pm<r> <blue>hash-print<r>           print the hash stored in the current lockfile
            \\  <b><green>bun pm<r> <blue>cache<r>                print the path to the cache folder
            \\  <b><green>bun pm<r> <blue>cache rm<r>             clear the cache
            \\  <b><green>bun pm<r> <blue>migrate<r>              migrate another package manager's lockfile without installing anything
            \\  <b><green>bun pm<r> <blue>untrusted<r>            print current untrusted dependencies with scripts
            \\  <b><green>bun pm<r> <blue>trust<r> <d>names ...<r>      run scripts for untrusted dependencies and add to `trustedDependencies`
            \\  <d>└<r>  <cyan>--all<r>                    trust all untrusted dependencies
            \\  <b><green>bun pm<r> <blue>default-trusted<r>      print the default trusted dependencies list
            \\
            \\Learn more about these at <magenta>https://bun.com/docs/cli/pm<r>.
            \\
        ;

        Output.pretty(intro_text, .{});
        Output.pretty(outro_text, .{});
        Output.flush();
    }

    pub fn exec(ctx: Command.Context) !void {
        var args = try std.process.argsAlloc(ctx.allocator);
        args = args[1..];
        const cli = try PackageManager.CommandLineArguments.parse(ctx.allocator, .pm);
        var pm, const cwd = PackageManager.init(ctx, cli, PackageManager.Subcommand.pm) catch |err| {
            if (err == error.MissingPackageJSON) {
                var cwd_buf: bun.PathBuffer = undefined;
                if (bun.getcwd(&cwd_buf)) |cwd| {
                    Output.errGeneric("No package.json was found for directory \"{s}\"", .{cwd});
                } else |_| {
                    Output.errGeneric("No package.json was found", .{});
                }
                Output.note("Run \"bun init\" to initialize a project", .{});
                Global.exit(1);
            }
            return err;
        };
        defer ctx.allocator.free(cwd);

        const subcommand = getSubcommand(&pm.options.positionals);
        if (pm.options.global) {
            try pm.setupGlobalDir(ctx);
        }

        if (strings.eqlComptime(subcommand, "pack")) {
            try PackCommand.execWithManager(ctx, pm);
            Global.exit(0);
        } else if (strings.eqlComptime(subcommand, "whoami")) {
            const username = Npm.whoami(ctx.allocator, pm) catch |err| {
                switch (err) {
                    error.OutOfMemory => bun.outOfMemory(),
                    error.NeedAuth => {
                        Output.errGeneric("missing authentication (run <cyan>`bunx npm login`<r>)", .{});
                    },
                    error.ProbablyInvalidAuth => {
                        Output.errGeneric("failed to authenticate with registry '{}'", .{
                            bun.fmt.redactedNpmUrl(pm.options.scope.url.href),
                        });
                    },
                }
                Global.crash();
            };
            Output.println("{s}", .{username});
            Global.exit(0);
        } else if (strings.eqlComptime(subcommand, "view")) {
            const property_path = if (pm.options.positionals.len > 2) pm.options.positionals[2] else null;
            try PmViewCommand.view(ctx.allocator, pm, if (pm.options.positionals.len > 1) pm.options.positionals[1] else "", property_path, pm.options.json_output);
            Global.exit(0);
        } else if (strings.eqlComptime(subcommand, "bin")) {
            const output_path = Path.joinAbs(Fs.FileSystem.instance.top_level_dir, .auto, bun.asByteSlice(pm.options.bin_path));
            Output.prettyln("{s}", .{output_path});
            if (Output.stdout_descriptor_type == .terminal) {
                Output.prettyln("\n", .{});
            }

            if (pm.options.global) {
                warner: {
                    if (Output.enable_ansi_colors_stderr) {
                        if (bun.getenvZ("PATH")) |path| {
                            var path_iter = std.mem.tokenizeScalar(u8, path, std.fs.path.delimiter);
                            while (path_iter.next()) |entry| {
                                if (strings.eql(entry, output_path)) {
                                    break :warner;
                                }
                            }

                            Output.prettyErrorln("\n<r><yellow>warn<r>: not in $PATH\n", .{});
                        }
                    }
                }
            }

            Output.flush();
            return;
        } else if (strings.eqlComptime(subcommand, "hash")) {
            const load_lockfile = pm.lockfile.loadFromCwd(pm, ctx.allocator, ctx.log, true);
            handleLoadLockfileErrors(load_lockfile, pm);

            _ = try pm.lockfile.hasMetaHashChanged(false, pm.lockfile.packages.len);

            Output.flush();
            Output.disableBuffering();
            try Output.writer().print("{}", .{load_lockfile.ok.lockfile.fmtMetaHash()});
            Output.enableBuffering();
            Global.exit(0);
        } else if (strings.eqlComptime(subcommand, "hash-print")) {
            const load_lockfile = pm.lockfile.loadFromCwd(pm, ctx.allocator, ctx.log, true);
            handleLoadLockfileErrors(load_lockfile, pm);

            Output.flush();
            Output.disableBuffering();
            try Output.writer().print("{}", .{load_lockfile.ok.lockfile.fmtMetaHash()});
            Output.enableBuffering();
            Global.exit(0);
        } else if (strings.eqlComptime(subcommand, "hash-string")) {
            const load_lockfile = pm.lockfile.loadFromCwd(pm, ctx.allocator, ctx.log, true);
            handleLoadLockfileErrors(load_lockfile, pm);

            _ = try pm.lockfile.hasMetaHashChanged(true, pm.lockfile.packages.len);
            Global.exit(0);
        } else if (strings.eqlComptime(subcommand, "cache")) {
            var dir: bun.PathBuffer = undefined;
            var fd = pm.getCacheDirectory();
            const outpath = bun.getFdPath(.fromStdDir(fd), &dir) catch |err| {
                Output.prettyErrorln("{s} getting cache directory", .{@errorName(err)});
                Global.crash();
            };

            if (pm.options.positionals.len > 1 and strings.eqlComptime(pm.options.positionals[1], "rm")) {
                fd.close();

                var had_err = false;

                std.fs.deleteTreeAbsolute(outpath) catch |err| {
                    Output.err(err, "Could not delete {s}", .{outpath});
                    had_err = true;
                };
                Output.prettyln("Cleared 'bun install' cache", .{});

                bunx: {
                    const tmp = bun.fs.FileSystem.RealFS.platformTempDir();
                    const tmp_dir = std.fs.openDirAbsolute(tmp, .{ .iterate = true }) catch |err| {
                        Output.err(err, "Could not open {s}", .{tmp});
                        had_err = true;
                        break :bunx;
                    };
                    var iter = tmp_dir.iterate();

                    // This is to match 'bunx_command.BunxCommand.exec's logic
                    const prefix = try std.fmt.allocPrint(ctx.allocator, "bunx-{d}-", .{
                        if (bun.Environment.isPosix) bun.c.getuid() else bun.windows.userUniqueId(),
                    });

                    var deleted: usize = 0;
                    while (iter.next() catch |err| {
                        Output.err(err, "Could not read {s}", .{tmp});
                        had_err = true;
                        break :bunx;
                    }) |entry| {
                        if (std.mem.startsWith(u8, entry.name, prefix)) {
                            tmp_dir.deleteTree(entry.name) catch |err| {
                                Output.err(err, "Could not delete {s}", .{entry.name});
                                had_err = true;
                                continue;
                            };

                            deleted += 1;
                        }
                    }

                    Output.prettyln("Cleared {d} cached 'bunx' packages", .{deleted});
                }

                Global.exit(if (had_err) 1 else 0);
            }

            Output.writer().writeAll(outpath) catch {};
            Global.exit(0);
        } else if (strings.eqlComptime(subcommand, "default-trusted")) {
            try DefaultTrustedCommand.exec();
            Global.exit(0);
        } else if (strings.eqlComptime(subcommand, "untrusted")) {
            try UntrustedCommand.exec(ctx, pm, args);
            Global.exit(0);
        } else if (strings.eqlComptime(subcommand, "trust")) {
            try TrustCommand.exec(ctx, pm, args);
            Global.exit(0);
        } else if (strings.eqlComptime(subcommand, "ls")) {
            const load_lockfile = pm.lockfile.loadFromCwd(pm, ctx.allocator, ctx.log, true);
            handleLoadLockfileErrors(load_lockfile, pm);

            Output.flush();
            Output.disableBuffering();
            const lockfile = load_lockfile.ok.lockfile;
            var iterator = Lockfile.Tree.Iterator(.node_modules).init(lockfile);

            var max_depth: usize = 0;

            var directories = std.ArrayList(NodeModulesFolder).init(ctx.allocator);
            defer directories.deinit();
            while (iterator.next(null)) |node_modules| {
                const path_len = node_modules.relative_path.len;
                const path = try ctx.allocator.alloc(u8, path_len + 1);
                bun.copy(u8, path, node_modules.relative_path);
                path[path_len] = 0;

                const dependencies = try ctx.allocator.alloc(DependencyID, node_modules.dependencies.len);
                bun.copy(DependencyID, dependencies, node_modules.dependencies);

                if (max_depth < node_modules.depth + 1) max_depth = node_modules.depth + 1;

                try directories.append(.{
                    .relative_path = path[0..path_len :0],
                    .dependencies = dependencies,
                    .tree_id = node_modules.tree_id,
                    .depth = node_modules.depth,
                });
            }

            const first_directory = directories.orderedRemove(0);

            var more_packages = try ctx.allocator.alloc(bool, max_depth);
            @memset(more_packages, false);
            if (first_directory.dependencies.len > 1) more_packages[0] = true;

            if (strings.leftHasAnyInRight(args, &.{ "-A", "-a", "--all" })) {
                try printNodeModulesFolderStructure(&first_directory, null, 0, &directories, lockfile, more_packages);
            } else {
                var cwd_buf: bun.PathBuffer = undefined;
                const path = bun.getcwd(&cwd_buf) catch {
                    Output.prettyErrorln("<r><red>error<r>: Could not get current working directory", .{});
                    Global.exit(1);
                };
                const dependencies = lockfile.buffers.dependencies.items;
                const slice = lockfile.packages.slice();
                const resolutions = slice.items(.resolution);
                const root_deps = slice.items(.dependencies)[0];

                Output.println("{s} node_modules ({d})", .{ path, lockfile.buffers.hoisted_dependencies.items.len });
                const string_bytes = lockfile.buffers.string_bytes.items;
                const sorted_dependencies = try ctx.allocator.alloc(DependencyID, root_deps.len);
                defer ctx.allocator.free(sorted_dependencies);
                for (sorted_dependencies, 0..) |*dep, i| {
                    dep.* = @as(DependencyID, @truncate(root_deps.off + i));
                }
                std.sort.pdq(DependencyID, sorted_dependencies, ByName{
                    .dependencies = dependencies,
                    .buf = string_bytes,
                }, ByName.isLessThan);

                for (sorted_dependencies, 0..) |dependency_id, index| {
                    const package_id = lockfile.buffers.resolutions.items[dependency_id];
                    if (package_id >= lockfile.packages.len) continue;
                    const name = dependencies[dependency_id].name.slice(string_bytes);
                    const resolution = resolutions[package_id].fmt(string_bytes, .auto);

                    if (index < sorted_dependencies.len - 1) {
                        Output.prettyln("<d>├──<r> {s}<r><d>@{any}<r>\n", .{ name, resolution });
                    } else {
                        Output.prettyln("<d>└──<r> {s}<r><d>@{any}<r>\n", .{ name, resolution });
                    }
                }
            }

            Global.exit(0);
        } else if (strings.eqlComptime(subcommand, "migrate")) {
            if (!pm.options.enable.force_save_lockfile) {
                if (bun.sys.existsZ("bun.lock")) {
                    Output.prettyErrorln(
                        \\<r><red>error<r>: bun.lock already exists
                        \\run with --force to overwrite
                    , .{});
                    Global.exit(1);
                }

                if (bun.sys.existsZ("bun.lockb")) {
                    Output.prettyErrorln(
                        \\<r><red>error<r>: bun.lockb already exists
                        \\run with --force to overwrite
                    , .{});
                    Global.exit(1);
                }
            }
            const load_lockfile = @import("../install/migration.zig").detectAndLoadOtherLockfile(
                pm.lockfile,
                bun.FD.cwd(),
                pm,
                ctx.allocator,
                pm.log,
            );
            if (load_lockfile == .not_found) {
                Output.prettyErrorln(
                    \\<r><red>error<r>: could not find any other lockfile
                , .{});
                Global.exit(1);
            }
            handleLoadLockfileErrors(load_lockfile, pm);
            const lockfile = load_lockfile.ok.lockfile;

            lockfile.saveToDisk(&load_lockfile, &pm.options);
            Global.exit(0);
        } else if (strings.eqlComptime(subcommand, "version")) {
            try PmVersionCommand.exec(ctx, pm, pm.options.positionals, cwd);
            Global.exit(0);
<<<<<<< HEAD
        } else if (strings.eqlComptime(subcommand, "why")) {
            try PmWhyCommand.exec(ctx, pm, pm.options.positionals);
=======
        } else if (strings.eqlComptime(subcommand, "pkg")) {
            try PmPkgCommand.exec(ctx, pm, pm.options.positionals, cwd);
>>>>>>> d8b37bf4
            Global.exit(0);
        }

        printHelp();

        if (subcommand.len > 0) {
            Output.prettyErrorln("\n<red>error<r>: \"{s}\" unknown command\n", .{subcommand});
            Output.flush();

            Global.exit(1);
        } else {
            Global.exit(0);
        }
    }
};

fn printNodeModulesFolderStructure(
    directory: *const NodeModulesFolder,
    directory_package_id: ?PackageID,
    depth: usize,
    directories: *std.ArrayList(NodeModulesFolder),
    lockfile: *Lockfile,
    more_packages: []bool,
) !void {
    const allocator = lockfile.allocator;
    const resolutions = lockfile.packages.items(.resolution);
    const string_bytes = lockfile.buffers.string_bytes.items;

    {
        var i: usize = 0;
        while (i < depth) : (i += 1) {
            if (i == depth - 1) {
                if (more_packages[i]) {
                    Output.pretty("<d>├──<r>", .{});
                } else {
                    Output.pretty("<d>└──<r>", .{});
                }
            } else {
                if (more_packages[i]) {
                    Output.pretty("<d>│<r>   ", .{});
                } else {
                    Output.pretty("    ", .{});
                }
            }
        }

        var resolution_buf: [512]u8 = undefined;
        if (directory_package_id) |id| {
            var path = directory.relative_path;

            if (depth != 0) {
                Output.pretty(" ", .{});
                var temp_depth = depth;
                while (temp_depth > 0) : (temp_depth -= 1) {
                    if (std.mem.indexOf(u8, path, "node_modules")) |j| {
                        path = path[j + "node_modules".len + 1 ..];
                    }
                }
            }
            const directory_version = try std.fmt.bufPrint(&resolution_buf, "{}", .{resolutions[id].fmt(string_bytes, .auto)});
            if (std.mem.indexOf(u8, path, "node_modules")) |j| {
                Output.prettyln("{s}<d>@{s}<r>", .{ path[0 .. j - 1], directory_version });
            } else {
                Output.prettyln("{s}<d>@{s}<r>", .{ path, directory_version });
            }
        } else {
            var cwd_buf: bun.PathBuffer = undefined;
            const path = bun.getcwd(&cwd_buf) catch {
                Output.prettyErrorln("<r><red>error<r>: Could not get current working directory", .{});
                Global.exit(1);
            };
            Output.println("{s} node_modules", .{path});
        }
    }

    const dependencies = lockfile.buffers.dependencies.items;
    const sorted_dependencies = try allocator.alloc(DependencyID, directory.dependencies.len);
    defer allocator.free(sorted_dependencies);
    bun.copy(DependencyID, sorted_dependencies, directory.dependencies);
    std.sort.pdq(DependencyID, sorted_dependencies, ByName{
        .dependencies = dependencies,
        .buf = string_bytes,
    }, ByName.isLessThan);

    for (sorted_dependencies, 0..) |dependency_id, index| {
        const package_name = dependencies[dependency_id].name.slice(string_bytes);
        const fmt = "{s}" ++ std.fs.path.sep_str ++ "{s}" ++ std.fs.path.sep_str ++ "node_modules";
        const possible_path = try std.fmt.allocPrint(allocator, fmt, .{ directory.relative_path, package_name });
        defer allocator.free(possible_path);

        if (index + 1 == sorted_dependencies.len) {
            more_packages[depth] = false;
        }

        const package_id = lockfile.buffers.resolutions.items[dependency_id];
        var dir_index: usize = 0;
        var found_node_modules = false;
        while (dir_index < directories.items.len) : (dir_index += 1) {
            // Recursively print node_modules. node_modules is removed from
            // the directories list before traversal.
            if (strings.eqlLong(possible_path, directories.items[dir_index].relative_path, true)) {
                found_node_modules = true;
                const next = directories.orderedRemove(dir_index);

                var new_depth: usize = 0;
                var temp_path = possible_path;
                while (std.mem.indexOf(u8, temp_path["node_modules".len..], "node_modules")) |j| {
                    new_depth += 1;
                    temp_path = temp_path[j + "node_modules".len ..];
                }

                more_packages[new_depth] = true;
                try printNodeModulesFolderStructure(&next, package_id, new_depth, directories, lockfile, more_packages);
            }
        }

        if (found_node_modules) continue;

        var i: usize = 0;
        while (i < depth) : (i += 1) {
            if (more_packages[i]) {
                Output.pretty("<d>│<r>   ", .{});
            } else {
                Output.pretty("    ", .{});
            }
        }

        if (more_packages[depth]) {
            Output.pretty("<d>├──<r> ", .{});
        } else {
            Output.pretty("<d>└──<r> ", .{});
        }

        var resolution_buf: [512]u8 = undefined;
        const package_version = try std.fmt.bufPrint(&resolution_buf, "{}", .{resolutions[package_id].fmt(string_bytes, .auto)});
        Output.prettyln("{s}<d>@{s}<r>", .{ package_name, package_version });
    }
}<|MERGE_RESOLUTION|>--- conflicted
+++ resolved
@@ -23,11 +23,9 @@
 const Npm = Install.Npm;
 const PmViewCommand = @import("./pm_view_command.zig");
 const PmVersionCommand = @import("./pm_version_command.zig").PmVersionCommand;
-<<<<<<< HEAD
 const PmWhyCommand = @import("./pm_why_command.zig").PmWhyCommand;
-=======
 const PmPkgCommand = @import("./pm_pkg_command.zig").PmPkgCommand;
->>>>>>> d8b37bf4
+
 const File = bun.sys.File;
 
 const ByName = struct {
@@ -446,13 +444,11 @@
         } else if (strings.eqlComptime(subcommand, "version")) {
             try PmVersionCommand.exec(ctx, pm, pm.options.positionals, cwd);
             Global.exit(0);
-<<<<<<< HEAD
         } else if (strings.eqlComptime(subcommand, "why")) {
             try PmWhyCommand.exec(ctx, pm, pm.options.positionals);
-=======
+            Global.exit(0);
         } else if (strings.eqlComptime(subcommand, "pkg")) {
             try PmPkgCommand.exec(ctx, pm, pm.options.positionals, cwd);
->>>>>>> d8b37bf4
             Global.exit(0);
         }
 
