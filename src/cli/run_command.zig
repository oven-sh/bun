const bun = @import("root").bun;
const Async = bun.Async;
const string = bun.string;
const Output = bun.Output;
const Global = bun.Global;
const Environment = bun.Environment;
const strings = bun.strings;
const MutableString = bun.MutableString;
const stringZ = bun.stringZ;
const default_allocator = bun.default_allocator;
const C = bun.C;
const std = @import("std");
const uws = bun.uws;
const JSC = bun.JSC;
const WaiterThread = JSC.Subprocess.WaiterThread;

const lex = bun.js_lexer;
const logger = bun.logger;
const clap = bun.clap;
const CLI = bun.CLI;
const Arguments = CLI.Arguments;
const Command = CLI.Command;

const options = @import("../options.zig");
const js_parser = bun.js_parser;
const json_parser = bun.JSON;
const js_printer = bun.js_printer;
const js_ast = bun.JSAst;
const linker = @import("../linker.zig");

const sync = @import("../sync.zig");
const Api = @import("../api/schema.zig").Api;
const resolve_path = @import("../resolver/resolve_path.zig");
const configureTransformOptionsForBun = @import("../bun.js/config.zig").configureTransformOptionsForBun;
const bundler = bun.bundler;

const DotEnv = @import("../env_loader.zig");
const which = @import("../which.zig").which;
const Run = @import("../bun_js.zig").Run;
var path_buf: [bun.MAX_PATH_BYTES]u8 = undefined;
var path_buf2: [bun.MAX_PATH_BYTES]u8 = undefined;
const NpmArgs = struct {
    // https://github.com/npm/rfcs/blob/main/implemented/0021-reduce-lifecycle-script-environment.md#detailed-explanation
    pub const package_name: string = "npm_package_name";
    pub const package_version: string = "npm_package_version";
};
const PackageJSON = @import("../resolver/package_json.zig").PackageJSON;
const yarn_commands: []u64 = @import("./list-of-yarn-commands.zig").all_yarn_commands;

const ShellCompletions = @import("./shell_completions.zig");
const PosixSpawn = bun.posix.spawn;

const PackageManager = @import("../install/install.zig").PackageManager;
const Lockfile = @import("../install/lockfile.zig");

const LifecycleScriptSubprocess = bun.install.LifecycleScriptSubprocess;

pub const RunCommand = struct {
    const shells_to_search = &[_]string{
        "bash",
        "sh",
        "zsh",
    };

    fn findShellImpl(PATH: string, cwd: string) ?stringZ {
        if (comptime Environment.isWindows) {
            return "C:\\Windows\\System32\\cmd.exe";
        }

        inline for (shells_to_search) |shell| {
            if (which(&path_buf, PATH, cwd, shell)) |shell_| {
                return shell_;
            }
        }

        const Try = struct {
            pub fn shell(str: stringZ) bool {
                return bun.sys.isExecutableFilePath(str);
            }
        };

        const hardcoded_popular_ones = [_]stringZ{
            "/bin/bash",
            "/usr/bin/bash",
            "/usr/local/bin/bash", // don't think this is a real one
            "/bin/sh",
            "/usr/bin/sh", // don't think this is a real one
            "/usr/bin/zsh",
            "/usr/local/bin/zsh",
        };
        inline for (hardcoded_popular_ones) |shell| {
            if (Try.shell(shell)) {
                return shell;
            }
        }

        return null;
    }

    /// Find the "best" shell to use
    /// Cached to only run once
    pub fn findShell(PATH: string, cwd: string) ?stringZ {
        const bufs = struct {
            pub var shell_buf_once: [bun.MAX_PATH_BYTES]u8 = undefined;
            pub var found_shell: [:0]const u8 = "";
        };
        if (bufs.found_shell.len > 0) {
            return bufs.found_shell;
        }

        if (findShellImpl(PATH, cwd)) |found| {
            if (found.len < bufs.shell_buf_once.len) {
                @memcpy(bufs.shell_buf_once[0..found.len], found);
                bufs.shell_buf_once[found.len] = 0;
                bufs.found_shell = bufs.shell_buf_once[0..found.len :0];
                return bufs.found_shell;
            }

            return found;
        }

        return null;
    }

    const BUN_BIN_NAME = if (Environment.isDebug) "bun-debug" else "bun";
    const BUN_RUN = std.fmt.comptimePrint("{s} run", .{BUN_BIN_NAME});

    const BUN_RUN_USING_BUN = std.fmt.comptimePrint("{s} --bun run", .{BUN_BIN_NAME});

    // Look for invocations of any:
    // - yarn run
    // - yarn $cmdName
    // - pnpm run
    // - npm run
    // Replace them with "bun run"

    pub inline fn replacePackageManagerRun(
        copy_script: *std.ArrayList(u8),
        script: string,
    ) !void {
        var entry_i: usize = 0;
        var delimiter: u8 = ' ';

        while (entry_i < script.len) {
            const start = entry_i;

            switch (script[entry_i]) {
                'y' => {
                    if (delimiter > 0) {
                        const remainder = script[start..];
                        if (strings.hasPrefixComptime(remainder, "yarn ")) {
                            const next = remainder["yarn ".len..];
                            // We have yarn
                            // Find the next space
                            if (strings.indexOfChar(next, ' ')) |space| {
                                const yarn_cmd = next[0..space];
                                if (strings.eqlComptime(yarn_cmd, "run")) {
                                    try copy_script.appendSlice(BUN_RUN);
                                    entry_i += "yarn run".len;
                                    continue;
                                }

                                // yarn npm is a yarn 2 subcommand
                                if (strings.eqlComptime(yarn_cmd, "npm")) {
                                    entry_i += "yarn npm ".len;
                                    try copy_script.appendSlice("yarn npm ");
                                    continue;
                                }

                                if (strings.startsWith(yarn_cmd, "-")) {
                                    // Skip the rest of the command
                                    entry_i += "yarn ".len + yarn_cmd.len;
                                    try copy_script.appendSlice("yarn ");
                                    try copy_script.appendSlice(yarn_cmd);
                                    continue;
                                }

                                // implicit yarn commands
                                if (std.mem.indexOfScalar(u64, yarn_commands, bun.hash(yarn_cmd)) == null) {
                                    try copy_script.appendSlice(BUN_RUN);
                                    try copy_script.append(' ');
                                    try copy_script.appendSlice(yarn_cmd);
                                    entry_i += "yarn ".len + yarn_cmd.len;
                                    delimiter = 0;
                                    continue;
                                }
                            }
                        }
                    }

                    delimiter = 0;
                },

                // do we need to escape?
                ' ' => {
                    delimiter = ' ';
                },
                '"' => {
                    delimiter = '"';
                },
                '\'' => {
                    delimiter = '\'';
                },

                'n' => {
                    if (delimiter > 0) {
                        if (strings.hasPrefixComptime(script[start..], "npm run ")) {
                            try copy_script.appendSlice(BUN_RUN ++ " ");
                            entry_i += "npm run ".len;
                            delimiter = 0;
                            continue;
                        }

                        if (strings.hasPrefixComptime(script[start..], "npx ")) {
                            try copy_script.appendSlice(BUN_BIN_NAME ++ " x ");
                            entry_i += "npx ".len;
                            delimiter = 0;
                            continue;
                        }
                    }

                    delimiter = 0;
                },
                'p' => {
                    if (delimiter > 0) {
                        if (strings.hasPrefixComptime(script[start..], "pnpm run ")) {
                            try copy_script.appendSlice(BUN_RUN ++ " ");
                            entry_i += "pnpm run ".len;
                            delimiter = 0;
                            continue;
                        }
                    }

                    delimiter = 0;
                },
                // TODO: handle escape sequences properly
                // https://github.com/oven-sh/bun/issues/53
                '\\' => {
                    delimiter = 0;

                    if (entry_i + 1 < script.len) {
                        switch (script[entry_i + 1]) {
                            '"', '\'' => {
                                entry_i += 1;
                                continue;
                            },
                            '\\' => {
                                entry_i += 1;
                            },
                            else => {},
                        }
                    }
                },
                else => {
                    delimiter = 0;
                },
            }

            try copy_script.append(script[entry_i]);
            entry_i += 1;
        }
    }

    const log = Output.scoped(.RUN, false);

    pub fn runPackageScriptForeground(
        allocator: std.mem.Allocator,
        original_script: string,
        name: string,
        cwd: string,
        env: *DotEnv.Loader,
        passthrough: []const string,
        silent: bool,
        use_native_shell: bool,
    ) !bool {
        const shell_bin = findShell(env.get("PATH") orelse "", cwd) orelse return error.MissingShell;

        const script = original_script;
        var copy_script = try std.ArrayList(u8).initCapacity(allocator, script.len);

        // We're going to do this slowly.
        // Find exact matches of yarn, pnpm, npm

        try replacePackageManagerRun(&copy_script, script);

        var combined_script: []u8 = copy_script.items;

        log("Script: \"{s}\"", .{combined_script});

        if (passthrough.len > 0) {
            var combined_script_len = script.len;
            for (passthrough) |p| {
                combined_script_len += p.len + 1;
            }
            var combined_script_buf = try allocator.alloc(u8, combined_script_len);
            bun.copy(u8, combined_script_buf, script);
            var remaining_script_buf = combined_script_buf[script.len..];
            for (passthrough) |part| {
                const p = part;
                remaining_script_buf[0] = ' ';
                bun.copy(u8, remaining_script_buf[1..], p);
                remaining_script_buf = remaining_script_buf[p.len + 1 ..];
            }
            combined_script = combined_script_buf;
        }

        if (Environment.isWindows and !use_native_shell) {
            if (!silent) {
                if (Environment.isDebug) {
                    Output.prettyError("[bun shell] ", .{});
                }
                Output.prettyErrorln("<r><d><magenta>$<r> <d><b>{s}<r>", .{combined_script});
                Output.flush();
            }

            const mini = bun.JSC.MiniEventLoop.initGlobal(env);
            bun.shell.InterpreterMini.initAndRunFromSource(mini, name, combined_script) catch |err| {
                if (!silent) {
                    Output.prettyErrorln("<r><red>error<r>: Failed to run script <b>{s}<r> due to error <b>{s}<r>", .{ name, @errorName(err) });
                }

                Output.flush();
                Global.exit(1);
            };

            return true;
        }

        var argv = [_]string{
            shell_bin,
            if (Environment.isWindows) "/c" else "-c",
            combined_script,
        };

        if (!silent) {
            Output.prettyErrorln("<r><d><magenta>$<r> <d><b>{s}<r>", .{combined_script});
            Output.flush();
        }

        var child_process = std.ChildProcess.init(&argv, allocator);

        var buf_map = try env.map.cloneToEnvMap(allocator);

        child_process.env_map = &buf_map;
        child_process.cwd = cwd;
        child_process.stderr_behavior = .Inherit;
        child_process.stdin_behavior = .Inherit;
        child_process.stdout_behavior = .Inherit;

        if (Environment.isWindows) {
            try bun.WindowsSpawnWorkaround.spawnWindows(&child_process);
        } else {
            try child_process.spawn();
        }

        const result = child_process.wait() catch |err| {
            if (!silent) {
                Output.prettyErrorln("<r><red>error<r>: Failed to run script <b>{s}<r> due to error <b>{s}<r>", .{ name, @errorName(err) });
            }

            Output.flush();
            return true;
        };

        switch (result) {
            .Exited => |code| {
                if (code > 0) {
                    if (code != 2 and !silent) {
                        Output.prettyErrorln("<r><red>error<r><d>:<r> script <b>\"{s}\"<r> exited with code {d}<r>", .{ name, code });
                        Output.flush();
                    }

                    Global.exit(code);
                }
            },
            .Signal => |signal| {
                if (!silent) {
                    Output.prettyErrorln("<r><red>error<r><d>:<r> script <b>\"{s}\"<r> was terminated by signal {}<r>", .{ name, bun.SignalCode.from(signal).fmt(Output.enable_ansi_colors_stderr) });
                    Output.flush();
                }

                Global.raiseIgnoringPanicHandler(signal);
            },
            .Stopped => |signal| {
                if (!silent) {
                    Output.prettyErrorln("<r><red>error<r><d>:<r> script <b>\"{s}\"<r> was stopped by signal {}<r>", .{ name, bun.SignalCode.from(signal).fmt(Output.enable_ansi_colors_stderr) });
                    Output.flush();
                }

                Global.raiseIgnoringPanicHandler(signal);
            },

            else => {},
        }

        return true;
    }

    /// When printing error messages from 'bun run', attribute bun overridden node.js to bun
    /// This prevents '"node" exited with ...' when it was actually bun.
    /// As of writing this is only used for 'runBinary'
    fn basenameOrBun(str: []const u8) []const u8 {
        // The full path is not used here, because on windows it is dependant on the
        // username. Before windows we checked bun_node_dir, but this is not allowed on Windows.
        if (strings.hasSuffixComptime(str, "/bun-node/node" ++ bun.exe_suffix)) {
            return "bun";
        }
        return std.fs.path.basename(str);
    }

    pub fn runBinary(
        ctx: Command.Context,
        executable: []const u8,
        cwd: string,
        env: *DotEnv.Loader,
        passthrough: []const string,
        original_script_for_bun_run: ?[]const u8,
    ) !noreturn {
        var argv_ = [_]string{executable};
        var argv: []const string = &argv_;

        if (passthrough.len > 0) {
            var array_list = std.ArrayList(string).init(ctx.allocator);
            try array_list.append(executable);
            try array_list.appendSlice(passthrough);
            argv = try array_list.toOwnedSlice();
        }

        var child_process = std.ChildProcess.init(argv, ctx.allocator);

        var buf_map = try env.map.cloneToEnvMap(ctx.allocator);
        child_process.cwd = cwd;
        child_process.env_map = &buf_map;
        child_process.stderr_behavior = .Inherit;
        child_process.stdin_behavior = .Inherit;
        child_process.stdout_behavior = .Inherit;
        const silent = ctx.debug.silent;

        if (Environment.isWindows) {
            try bun.WindowsSpawnWorkaround.spawnWindows(&child_process);
        } else {
            try child_process.spawn();
        }

        const result = child_process.wait() catch |err| {
            if (err == error.AccessDenied) {
                if (comptime Environment.isPosix) {
                    var stat = std.mem.zeroes(std.c.Stat);
                    const rc = bun.C.stat(executable[0.. :0].ptr, &stat);
                    if (rc == 0) {
                        if (std.os.S.ISDIR(stat.mode)) {
                            if (!silent)
                                Output.prettyErrorln("<r><red>error<r>: Failed to run directory \"<b>{s}<r>\"\n", .{executable});
                            if (@errorReturnTrace()) |trace| {
                                std.debug.dumpStackTrace(trace.*);
                            }
                            Global.exit(1);
                        }
                    }
                }
            }

            if (!silent) {
                Output.prettyErrorln("<r><red>error<r>: Failed to run \"<b>{s}<r>\" due to error <b>{s}<r>", .{ basenameOrBun(executable), @errorName(err) });
            }
            Global.exit(1);
        };
        switch (result) {
            .Exited => |code| {
                if (!silent) {
                    const is_probably_trying_to_run_a_pkg_script =
                        original_script_for_bun_run != null and
                        ((code == 1 and bun.strings.eqlComptime(original_script_for_bun_run.?, "test")) or
                        (code == 2 and bun.strings.eqlAnyComptime(original_script_for_bun_run.?, &.{
                        "install",
                        "kill",
                        "link",
                    }) and ctx.positionals.len == 1));

                    if (is_probably_trying_to_run_a_pkg_script) {
                        // if you run something like `bun run test`, you get a confusing message because
                        // you don't usually think about your global path, let alone "/bin/test"
                        //
                        // test exits with code 1, the other ones i listed exit with code 2
                        //
                        // so for these script names, print the entire exe name.
                        Output.errGeneric("\"<b>{s}<r>\" exited with code {d}", .{ executable, code });
                        Output.note("a package.json script \"{s}\" was not found", .{original_script_for_bun_run.?});
                    }
                    // 128 + 2 is the exit code of a process killed by SIGINT, which is caused by CTRL + C
                    else if (code > 0 and code != 130) {
                        Output.errGeneric("\"<b>{s}<r>\" exited with code {d}", .{ basenameOrBun(executable), code });
                    }
                }
                Global.exit(code);
            },
            .Signal, .Stopped => |sig| {
                // forward the signal to the shell / parent process
                if (sig != 0) {
                    Output.flush();
                    Global.raiseIgnoringPanicHandler(sig);
                } else if (!silent) {
                    std.debug.panic("\"{s}\" stopped by signal code 0, which isn't supposed to be possible", .{executable});
                }
                Global.exit(128 + @as(u8, @as(u7, @truncate(sig))));
            },
            .Unknown => |sig| {
                if (!silent) {
                    Output.errGeneric("\"<b>{s}<r>\" stopped with unknown state <b>{d}<r>", .{ basenameOrBun(executable), sig });
                }
                Global.exit(1);
            },
        }
    }

    pub fn ls(ctx: Command.Context) !void {
        const args = ctx.args;

        var this_bundler = try bundler.Bundler.init(ctx.allocator, ctx.log, args, null);
        this_bundler.options.env.behavior = Api.DotEnvBehavior.load_all;
        this_bundler.options.env.prefix = "";

        this_bundler.resolver.care_about_bin_folder = true;
        this_bundler.resolver.care_about_scripts = true;
        this_bundler.configureLinker();
    }

    pub const bun_node_dir = switch (Environment.os) {
        // $Env:TEMP is almost always a path to a user directory. So it cannot be inlined like
        // our uses of /tmp. You can use one of these functions instead:
        // - bun.windows.GetTempPathW (native)
        // - bun.fs.FileSystem.RealFS.platformTempDir (any platform)
        .windows => @compileError("Do not use RunCommand.bun_node_dir on Windows"),

        .mac => "/private/tmp",
        else => "/tmp",
    } ++ if (!Environment.isDebug)
        "/bun-node" ++ if (Environment.git_sha_short.len > 0) "-" ++ Environment.git_sha_short else ""
    else
        "/bun-debug-node";

    pub fn bunNodeFileUtf8(allocator: std.mem.Allocator) ![:0]const u8 {
        if (!Environment.isWindows) return bun_node_dir;
        var temp_path_buffer: bun.WPathBuffer = undefined;
        var target_path_buffer: bun.PathBuffer = undefined;
        const len = bun.windows.GetTempPathW(
            temp_path_buffer.len,
            @ptrCast(&temp_path_buffer),
        );
        if (len == 0) {
            return error.FailedToGetTempPath;
        }

        const converted = try bun.strings.convertUTF16toUTF8InBuffer(
            &target_path_buffer,
            temp_path_buffer[0..len],
        );

        const dir_name = "bun-node" ++ if (Environment.git_sha_short.len > 0) "-" ++ Environment.git_sha_short else "";
        const file_name = dir_name ++ "\\node.exe\x00";
        @memcpy(target_path_buffer[converted.len..][0..file_name.len], file_name);

        target_path_buffer[converted.len + file_name.len] = 0;

        return try allocator.dupeZ(u8, target_path_buffer[0 .. converted.len + file_name.len :0]);
    }

    var self_exe_bin_path_buf: [bun.MAX_PATH_BYTES + 1]u8 = undefined;

    pub fn createFakeTemporaryNodeExecutable(PATH: *std.ArrayList(u8), optional_bun_path: *string) !void {
        // If we are already running as "node", the path should exist
        if (CLI.pretend_to_be_node) return;

        if (Environment.isPosix) {
            var argv0 = @as([*:0]const u8, @ptrCast(optional_bun_path.ptr));

            // if we are already an absolute path, use that
            // if the user started the application via a shebang, it's likely that the path is absolute already
            if (bun.argv()[0][0] == '/') {
                optional_bun_path.* = bun.argv()[0];
                argv0 = bun.argv()[0];
            } else if (optional_bun_path.len == 0) {
                // otherwise, ask the OS for the absolute path
                var self = try std.fs.selfExePath(&self_exe_bin_path_buf);
                if (self.len > 0) {
                    self.ptr[self.len] = 0;
                    argv0 = @as([*:0]const u8, @ptrCast(self.ptr));
                    optional_bun_path.* = self;
                }
            }

            if (optional_bun_path.len == 0) {
                argv0 = bun.argv()[0];
            }

            if (Environment.isDebug) {
                std.fs.deleteTreeAbsolute(bun_node_dir) catch {};
            }
            const paths = if (Environment.isDebug)
                .{ bun_node_dir ++ "/node", bun_node_dir ++ "/bun" }
            else
                .{bun_node_dir ++ "/node"};
            inline for (paths) |path| {
                var retried = false;
                while (true) {
                    inner: {
                        std.os.symlinkZ(argv0, path) catch |err| {
                            if (err == error.PathAlreadyExists) break :inner;
                            if (retried)
                                return;

                            std.fs.makeDirAbsoluteZ(bun_node_dir) catch {};

                            retried = true;
                            continue;
                        };
                    }
                    break;
                }
            }

            if (PATH.items.len > 0 and PATH.items[PATH.items.len - 1] != std.fs.path.delimiter) {
                try PATH.append(std.fs.path.delimiter);
            }

            // The reason for the extra delim is because we are going to append the system PATH
            // later on. this is done by the caller, and explains why we are adding bun_node_dir
            // to the end of the path slice rather than the start.
            try PATH.appendSlice(bun_node_dir ++ .{std.fs.path.delimiter});
        } else if (Environment.isWindows) {
            var target_path_buffer: bun.WPathBuffer = undefined;

            const prefix = comptime bun.strings.w("\\??\\");

            const len = bun.windows.GetTempPathW(
                target_path_buffer.len - prefix.len,
                @ptrCast(&target_path_buffer[prefix.len]),
            );
            if (len == 0) {
                Output.debug("Failed to create temporary node dir: {s}", .{@tagName(std.os.windows.kernel32.GetLastError())});
                return;
            }

            @memcpy(target_path_buffer[0..prefix.len], prefix);

            const dir_name = "bun-node" ++ if (Environment.git_sha_short.len > 0) "-" ++ Environment.git_sha_short else "";
            const dir_slice = target_path_buffer[0 .. prefix.len + len + dir_name.len];

<<<<<<< HEAD
            const image_path = bun.windows.exePathW();
=======
            inline for (.{ "node.exe", "bun.exe" }) |name| {
                const file_name = dir_name ++ "\\" ++ name ++ "\x00";
                @memcpy(target_path_buffer[len + prefix.len ..][0..file_name.len], comptime bun.strings.w(file_name));
>>>>>>> 33e0ce5d

                const file_slice = target_path_buffer[0 .. prefix.len + len + file_name.len - "\x00".len];

<<<<<<< HEAD
            if (bun.windows.CreateHardLinkW(@ptrCast(file_slice.ptr), image_path.ptr, null) == 0) {
                switch (std.os.windows.kernel32.GetLastError()) {
                    .ALREADY_EXISTS => {},
                    else => {
                        {
                            std.debug.assert(target_path_buffer[dir_slice.len] == '\\');
                            target_path_buffer[dir_slice.len] = 0;
                            std.os.mkdirW(target_path_buffer[0..dir_slice.len :0], 0) catch {};
                            target_path_buffer[dir_slice.len] = '\\';
                        }

                        if (bun.windows.CreateHardLinkW(@ptrCast(file_slice.ptr), image_path.ptr, null) == 0) {
                            return;
                        }
                    },
=======
                const ImagePathName = std.os.windows.peb().ProcessParameters.ImagePathName;

                if (Environment.isDebug) {
                    // the link becomes out of date on rebuild
                    std.os.unlinkW(file_slice) catch {};
                }

                if (bun.windows.CreateHardLinkW(@ptrCast(file_slice.ptr), @ptrCast(ImagePathName.Buffer), null) == 0) {
                    switch (std.os.windows.kernel32.GetLastError()) {
                        .ALREADY_EXISTS => {},
                        else => {
                            {
                                std.debug.assert(target_path_buffer[dir_slice.len] == '\\');
                                target_path_buffer[dir_slice.len] = 0;
                                std.os.mkdirW(target_path_buffer[0..dir_slice.len :0], 0) catch {};
                                target_path_buffer[dir_slice.len] = '\\';
                            }

                            if (bun.windows.CreateHardLinkW(@ptrCast(file_slice.ptr), @ptrCast(ImagePathName.Buffer), null) == 0) {
                                return;
                            }
                        },
                    }
>>>>>>> 33e0ce5d
                }
            }

            // The reason for the extra delim is because we are going to append the system PATH
            // later on. this is done by the caller, and explains why we are adding bun_node_dir
            // to the end of the path slice rather than the start.
            try bun.strings.toUTF8AppendToList(PATH, dir_slice[prefix.len..]);
            try PATH.append(std.fs.path.delimiter);
        }
    }

    pub const Filter = enum { script, bin, all, bun_js, all_plus_bun_js, script_and_descriptions, script_exclude };
    const DirInfo = @import("../resolver/dir_info.zig");
    pub fn configureEnvForRun(
        ctx: Command.Context,
        this_bundler: *bundler.Bundler,
        env: ?*DotEnv.Loader,
        log_errors: bool,
    ) !*DirInfo {
        const args = ctx.args;
        this_bundler.* = try bundler.Bundler.init(ctx.allocator, ctx.log, args, env);
        this_bundler.options.env.behavior = Api.DotEnvBehavior.load_all;
        this_bundler.env.quiet = true;
        this_bundler.options.env.prefix = "";

        this_bundler.resolver.care_about_bin_folder = true;
        this_bundler.resolver.care_about_scripts = true;

        this_bundler.resolver.opts.load_tsconfig_json = false;
        this_bundler.options.load_tsconfig_json = false;

        this_bundler.configureLinker();

        var root_dir_info = this_bundler.resolver.readDirInfo(this_bundler.fs.top_level_dir) catch |err| {
            if (!log_errors) return error.CouldntReadCurrentDirectory;
            if (Output.enable_ansi_colors) {
                ctx.log.printForLogLevelWithEnableAnsiColors(Output.errorWriter(), true) catch {};
            } else {
                ctx.log.printForLogLevelWithEnableAnsiColors(Output.errorWriter(), false) catch {};
            }
            Output.prettyErrorln("<r><red>error<r><d>:<r> <b>{s}<r> loading directory {}", .{ @errorName(err), bun.fmt.QuotedFormatter{ .text = this_bundler.fs.top_level_dir } });
            Output.flush();
            return err;
        } orelse {
            if (Output.enable_ansi_colors) {
                ctx.log.printForLogLevelWithEnableAnsiColors(Output.errorWriter(), true) catch {};
            } else {
                ctx.log.printForLogLevelWithEnableAnsiColors(Output.errorWriter(), false) catch {};
            }
            Output.prettyErrorln("error loading current directory", .{});
            Output.flush();
            return error.CouldntReadCurrentDirectory;
        };

        if (env == null) {
            this_bundler.env.loadProcess();

            if (this_bundler.env.get("NODE_ENV")) |node_env| {
                if (strings.eqlComptime(node_env, "production")) {
                    this_bundler.options.production = true;
                }
            }

            // TODO: evaluate if we can skip running this in nested calls to bun run
            // The reason why it's unclear:
            // - Some scripts may do NODE_ENV=production bun run foo
            //   This would cause potentially a different .env file to be loaded
            this_bundler.runEnvLoader() catch {};

            if (root_dir_info.getEntries(0)) |dir| {
                // Run .env again if it exists in a parent dir
                if (this_bundler.options.production) {
                    this_bundler.env.load(dir, this_bundler.options.env.files, .production) catch {};
                } else {
                    this_bundler.env.load(dir, this_bundler.options.env.files, .development) catch {};
                }
            }
        }

        this_bundler.env.map.putDefault("npm_config_local_prefix", this_bundler.fs.top_level_dir) catch unreachable;

        // we have no way of knowing what version they're expecting without running the node executable
        // running the node executable is too slow
        // so we will just hardcode it to LTS
        this_bundler.env.map.putDefault(
            "npm_config_user_agent",
            // the use of npm/? is copying yarn
            // e.g.
            // > "yarn/1.22.4 npm/? node/v12.16.3 darwin x64",
            "bun/" ++ Global.package_json_version ++ " npm/? node/v21.6.0 " ++ Global.os_name ++ " " ++ Global.arch_name,
        ) catch unreachable;

        if (this_bundler.env.get("npm_execpath") == null) {
            // we don't care if this fails
            if (std.fs.selfExePathAlloc(ctx.allocator)) |self_exe_path| {
                this_bundler.env.map.putDefault("npm_execpath", self_exe_path) catch unreachable;
            } else |_| {}
        }

        if (root_dir_info.enclosing_package_json) |package_json| {
            if (package_json.name.len > 0) {
                if (this_bundler.env.map.get(NpmArgs.package_name) == null) {
                    this_bundler.env.map.put(NpmArgs.package_name, package_json.name) catch unreachable;
                }
            }

            this_bundler.env.map.putDefault("npm_package_json", package_json.source.path.text) catch unreachable;

            if (package_json.version.len > 0) {
                if (this_bundler.env.map.get(NpmArgs.package_version) == null) {
                    this_bundler.env.map.put(NpmArgs.package_version, package_json.version) catch unreachable;
                }
            }
        }

        return root_dir_info;
    }

    pub fn configurePathForRun(
        ctx: Command.Context,
        root_dir_info: *DirInfo,
        this_bundler: *bundler.Bundler,
        ORIGINAL_PATH: ?*string,
        cwd: string,
        force_using_bun: bool,
    ) !void {
        var package_json_dir: string = "";

        if (root_dir_info.enclosing_package_json) |package_json| {
            if (root_dir_info.package_json == null) {
                // no trailing slash
                package_json_dir = std.mem.trimRight(u8, package_json.source.path.name.dir, "/");
            }
        }

        const PATH = this_bundler.env.get("PATH") orelse "";
        if (ORIGINAL_PATH) |original_path| {
            original_path.* = PATH;
        }

        const bun_node_exe = try bunNodeFileUtf8(ctx.allocator);
        const bun_node_dir_win = bun.Dirname.dirname(u8, bun_node_exe) orelse return error.FailedToGetTempPath;
        const found_node = this_bundler.env.loadNodeJSConfig(
            this_bundler.fs,
            if (force_using_bun) bun_node_exe else "",
        ) catch false;

        var needs_to_force_bun = force_using_bun or !found_node;
        var optional_bun_self_path: string = "";

        var new_path_len: usize = PATH.len + 2;

        if (package_json_dir.len > 0) {
            new_path_len += package_json_dir.len + 1;
        }

        {
            var remain = cwd;
            while (strings.lastIndexOfChar(remain, std.fs.path.sep)) |i| {
                new_path_len += strings.withoutTrailingSlash(remain).len + "node_modules.bin".len + 1 + 2; // +2 for path separators, +1 for path delimiter
                remain = remain[0..i];
            } else {
                new_path_len += strings.withoutTrailingSlash(remain).len + "node_modules.bin".len + 1 + 2; // +2 for path separators, +1 for path delimiter
            }
        }

        if (needs_to_force_bun) {
            new_path_len += bun_node_dir_win.len + 1;
        }

        var new_path = try std.ArrayList(u8).initCapacity(ctx.allocator, new_path_len);

        if (needs_to_force_bun) {
            createFakeTemporaryNodeExecutable(&new_path, &optional_bun_self_path) catch bun.outOfMemory();
            if (!force_using_bun) {
                this_bundler.env.map.put("NODE", bun_node_exe) catch bun.outOfMemory();
                this_bundler.env.map.put("npm_node_execpath", bun_node_exe) catch bun.outOfMemory();
                this_bundler.env.map.put("npm_execpath", optional_bun_self_path) catch bun.outOfMemory();
            }

            needs_to_force_bun = false;
        }

        {
            if (package_json_dir.len > 0) {
                try new_path.appendSlice(package_json_dir);
                try new_path.append(std.fs.path.delimiter);
            }

            var remain = cwd;
            while (strings.lastIndexOfChar(remain, std.fs.path.sep)) |i| {
                try new_path.appendSlice(strings.withoutTrailingSlash(remain));
                try new_path.appendSlice(bun.pathLiteral("/node_modules/.bin"));
                try new_path.append(std.fs.path.delimiter);
                remain = remain[0..i];
            } else {
                try new_path.appendSlice(strings.withoutTrailingSlash(remain));
                try new_path.appendSlice(bun.pathLiteral("/node_modules/.bin"));
                try new_path.append(std.fs.path.delimiter);
            }

            try new_path.appendSlice(PATH);
        }

        this_bundler.env.map.put("PATH", new_path.items) catch bun.outOfMemory();
    }

    pub fn completions(ctx: Command.Context, default_completions: ?[]const string, reject_list: []const string, comptime filter: Filter) !ShellCompletions {
        var shell_out = ShellCompletions{};
        if (filter != .script_exclude) {
            if (default_completions) |defaults| {
                shell_out.commands = defaults;
            }
        }

        const args = ctx.args;

        var this_bundler = bundler.Bundler.init(ctx.allocator, ctx.log, args, null) catch return shell_out;
        this_bundler.options.env.behavior = Api.DotEnvBehavior.load_all;
        this_bundler.options.env.prefix = "";
        this_bundler.env.quiet = true;

        this_bundler.resolver.care_about_bin_folder = true;
        this_bundler.resolver.care_about_scripts = true;
        this_bundler.resolver.store_fd = true;
        defer {
            this_bundler.resolver.care_about_bin_folder = false;
            this_bundler.resolver.care_about_scripts = false;
        }
        this_bundler.configureLinker();

        const root_dir_info = (this_bundler.resolver.readDirInfo(this_bundler.fs.top_level_dir) catch null) orelse return shell_out;

        {
            this_bundler.env.loadProcess();

            if (this_bundler.env.get("NODE_ENV")) |node_env| {
                if (strings.eqlComptime(node_env, "production")) {
                    this_bundler.options.production = true;
                }
            }
        }

        const ResultList = bun.StringArrayHashMap(void);

        if (this_bundler.env.get("SHELL")) |shell| {
            shell_out.shell = ShellCompletions.Shell.fromEnv(@TypeOf(shell), shell);
        }

        var results = ResultList.init(ctx.allocator);
        var descriptions = std.ArrayList(string).init(ctx.allocator);

        if (filter != .script_exclude) {
            if (default_completions) |defaults| {
                try results.ensureUnusedCapacity(defaults.len);
                for (defaults) |item| {
                    _ = results.getOrPutAssumeCapacity(item);
                }
            }
        }

        if (filter == Filter.bin or filter == Filter.all or filter == Filter.all_plus_bun_js) {
            for (this_bundler.resolver.binDirs()) |bin_path| {
                if (this_bundler.resolver.readDirInfo(bin_path) catch null) |bin_dir| {
                    if (bin_dir.getEntriesConst()) |entries| {
                        var iter = entries.data.iterator();
                        var has_copied = false;
                        var dir_slice: string = "";
                        while (iter.next()) |entry| {
                            const value = entry.value_ptr.*;
                            if (value.kind(&this_bundler.fs.fs, true) == .file) {
                                if (!has_copied) {
                                    bun.copy(u8, &path_buf, value.dir);
                                    dir_slice = path_buf[0..value.dir.len];
                                    if (!strings.endsWithCharOrIsZeroLength(value.dir, std.fs.path.sep)) {
                                        dir_slice = path_buf[0 .. value.dir.len + 1];
                                    }
                                    has_copied = true;
                                }

                                const base = value.base();
                                bun.copy(u8, path_buf[dir_slice.len..], base);
                                path_buf[dir_slice.len + base.len] = 0;
                                const slice = path_buf[0 .. dir_slice.len + base.len :0];
                                if (Environment.isWindows) {
                                    @panic("TODO");
                                }
                                if (!(bun.sys.isExecutableFilePath(slice))) continue;
                                // we need to dupe because the string pay point to a pointer that only exists in the current scope
                                _ = try results.getOrPut(this_bundler.fs.filename_store.append(@TypeOf(base), base) catch continue);
                            }
                        }
                    }
                }
            }
        }

        if (filter == Filter.all_plus_bun_js or filter == Filter.bun_js) {
            if (this_bundler.resolver.readDirInfo(this_bundler.fs.top_level_dir) catch null) |dir_info| {
                if (dir_info.getEntriesConst()) |entries| {
                    var iter = entries.data.iterator();

                    while (iter.next()) |entry| {
                        const value = entry.value_ptr.*;
                        const name = value.base();
                        if (name[0] != '.' and this_bundler.options.loader(std.fs.path.extension(name)).canBeRunByBun() and
                            !strings.contains(name, ".config") and
                            !strings.contains(name, ".d.ts") and
                            !strings.contains(name, ".d.mts") and
                            !strings.contains(name, ".d.cts") and
                            value.kind(&this_bundler.fs.fs, true) == .file)
                        {
                            _ = try results.getOrPut(this_bundler.fs.filename_store.append(@TypeOf(name), name) catch continue);
                        }
                    }
                }
            }
        }

        if (filter == Filter.script_exclude or filter == Filter.script or filter == Filter.all or filter == Filter.all_plus_bun_js or filter == Filter.script_and_descriptions) {
            if (root_dir_info.enclosing_package_json) |package_json| {
                if (package_json.scripts) |scripts| {
                    try results.ensureUnusedCapacity(scripts.count());
                    if (filter == Filter.script_and_descriptions) {
                        try descriptions.ensureUnusedCapacity(scripts.count());
                    }

                    var max_description_len: usize = 20;
                    if (this_bundler.env.get("MAX_DESCRIPTION_LEN")) |max| {
                        if (std.fmt.parseInt(usize, max, 10) catch null) |max_len| {
                            max_description_len = max_len;
                        }
                    }

                    const keys = scripts.keys();
                    var key_i: usize = 0;
                    loop: while (key_i < keys.len) : (key_i += 1) {
                        const key = keys[key_i];

                        if (filter == Filter.script_exclude) {
                            for (reject_list) |default| {
                                if (std.mem.eql(u8, default, key)) {
                                    continue :loop;
                                }
                            }
                        }

                        if (strings.startsWith(key, "post") or strings.startsWith(key, "pre")) {
                            continue :loop;
                        }

                        const entry_item = results.getOrPutAssumeCapacity(key);

                        if (filter == Filter.script_and_descriptions and max_description_len > 0) {
                            var description = scripts.get(key).?;

                            // When the command starts with something like
                            // NODE_OPTIONS='--max-heap-size foo' bar
                            // ^--------------------------------^ trim that
                            // that way, you can see the real command that's being run
                            if (description.len > 0) {
                                trimmer: {
                                    if (description.len > 0 and strings.startsWith(description, "NODE_OPTIONS=")) {
                                        if (strings.indexOfChar(description, '=')) |i| {
                                            const delimiter: u8 = if (description.len > i + 1)
                                                @as(u8, switch (description[i + 1]) {
                                                    '\'' => '\'',
                                                    '"' => '"',
                                                    else => ' ',
                                                })
                                            else
                                                break :trimmer;

                                            const delimiter_offset = @as(usize, if (delimiter == ' ') 1 else 2);
                                            if (description.len > delimiter_offset + i) {
                                                if (strings.indexOfChar(description[delimiter_offset + i ..], delimiter)) |j| {
                                                    description = std.mem.trim(u8, description[delimiter_offset + i ..][j + 1 ..], " ");
                                                } else {
                                                    break :trimmer;
                                                }
                                            } else {
                                                break :trimmer;
                                            }
                                        } else {
                                            break :trimmer;
                                        }
                                    }
                                }

                                if (description.len > max_description_len) {
                                    description = description[0..max_description_len];
                                }
                            }

                            try descriptions.insert(entry_item.index, description);
                        }
                    }
                }
            }
        }

        const all_keys = results.keys();

        strings.sortAsc(all_keys);
        shell_out.commands = all_keys;
        shell_out.descriptions = try descriptions.toOwnedSlice();

        return shell_out;
    }

    pub fn printHelp(package_json: ?*PackageJSON) void {
        const intro_text =
            \\<b>Usage<r>: <b><green>bun run<r> <cyan>[flags]<r> \<file or script\>
        ;

        const examples_text =
            \\<b>Examples:<r>
            \\  <d>Run a JavaScript or TypeScript file<r>
            \\  <b><green>bun run<r> <blue>./index.js<r>
            \\  <b><green>bun run<r> <blue>./index.tsx<r>
            \\
            \\  <d>Run a package.json script<r>
            \\  <b><green>bun run<r> <blue>dev<r>
            \\  <b><green>bun run<r> <blue>lint<r>
            \\
            \\Full documentation is available at <magenta>https://bun.sh/docs/cli/run<r>
            \\
        ;

        Output.pretty(intro_text ++ "\n\n", .{});
        Output.flush();
        Output.pretty("<b>Flags:<r>", .{});
        Output.flush();
        clap.simpleHelp(&Arguments.run_params);
        Output.pretty("\n\n" ++ examples_text, .{});
        Output.flush();

        if (package_json) |pkg| {
            if (pkg.scripts) |scripts| {
                var display_name = pkg.name;

                if (display_name.len == 0) {
                    display_name = std.fs.path.basename(pkg.source.path.name.dir);
                }

                var iterator = scripts.iterator();

                if (scripts.count() > 0) {
                    Output.pretty("\n<b>package.json scripts ({d} found):<r>", .{scripts.count()});
                    // Output.prettyln("<r><blue><b>{s}<r> scripts:<r>\n", .{display_name});
                    while (iterator.next()) |entry| {
                        Output.prettyln("\n", .{});
                        Output.prettyln("  <d>$</r> bun run<r> <blue>{s}<r>\n", .{entry.key_ptr.*});
                        Output.prettyln("  <d>  {s}<r>\n", .{entry.value_ptr.*});
                    }

                    // Output.prettyln("\n<d>{d} scripts<r>", .{scripts.count()});

                    Output.prettyln("\n", .{});
                    Output.flush();
                } else {
                    Output.prettyln("\n<r><yellow>No \"scripts\" found in package.json.<r>\n", .{});
                    Output.flush();
                }
            } else {
                Output.prettyln("\n<r><yellow>No \"scripts\" found in package.json.<r>\n", .{});
                Output.flush();
            }
        }
    }

    pub fn exec(
        ctx_: Command.Context,
        comptime bin_dirs_only: bool,
        comptime log_errors: bool,
        comptime did_try_open_with_bun_js: bool,
    ) !bool {
        var ctx = ctx_;
        // Step 1. Figure out what we're trying to run
        var positionals = ctx.positionals;
        if (positionals.len > 0 and strings.eqlComptime(positionals[0], "run") or strings.eqlComptime(positionals[0], "r")) {
            positionals = positionals[1..];
        }

        var script_name_to_search: string = "";

        if (positionals.len > 0) {
            script_name_to_search = positionals[0];
        }

        const passthrough = ctx.passthrough;
        const force_using_bun = ctx.debug.run_in_bun;

        // This doesn't cover every case
        if ((script_name_to_search.len == 1 and script_name_to_search[0] == '.') or
            (script_name_to_search.len == 2 and @as(u16, @bitCast(script_name_to_search[0..2].*)) == @as(u16, @bitCast([_]u8{ '.', '/' }))))
        {
            Run.boot(ctx, ".") catch |err| {
                if (Output.enable_ansi_colors) {
                    ctx.log.printForLogLevelWithEnableAnsiColors(Output.errorWriter(), true) catch {};
                } else {
                    ctx.log.printForLogLevelWithEnableAnsiColors(Output.errorWriter(), false) catch {};
                }

                Output.prettyErrorln("<r><red>error<r>: Failed to run <b>{s}<r> due to error <b>{s}<r>", .{
                    script_name_to_search,
                    @errorName(err),
                });
                if (@errorReturnTrace()) |trace| {
                    std.debug.dumpStackTrace(trace.*);
                }
                Global.exit(1);
            };
            return true;
        }

        if (!did_try_open_with_bun_js and (log_errors or force_using_bun)) {
            if (script_name_to_search.len > 0) {
                possibly_open_with_bun_js: {
                    const ext = std.fs.path.extension(script_name_to_search);
                    var has_loader = false;
                    if (!force_using_bun) {
                        if (options.defaultLoaders.get(ext)) |load| {
                            has_loader = true;
                            if (!load.canBeRunByBun())
                                break :possibly_open_with_bun_js;
                            // if there are preloads, allow weirdo file extensions
                        } else {
                            // you can have package.json scripts with file extensions in the name
                            // eg "foo.zip"
                            // in those cases, we don't know
                            if (ext.len == 0 or strings.containsChar(script_name_to_search, ':'))
                                break :possibly_open_with_bun_js;
                        }
                    }

                    var file_path = script_name_to_search;
                    const file_: anyerror!std.fs.File = brk: {
                        if (std.fs.path.isAbsolute(script_name_to_search)) {
                            var resolver = resolve_path.PosixToWinNormalizer{};
                            break :brk bun.openFile(try resolver.resolveCWD(script_name_to_search), .{ .mode = .read_only });
                        } else {
                            const cwd = bun.getcwd(&path_buf) catch break :possibly_open_with_bun_js;
                            path_buf[cwd.len] = std.fs.path.sep_posix;
                            var parts = [_]string{script_name_to_search};
                            file_path = resolve_path.joinAbsStringBuf(
                                path_buf[0 .. cwd.len + 1],
                                &path_buf2,
                                &parts,
                                .auto,
                            );
                            if (file_path.len == 0) break :possibly_open_with_bun_js;
                            path_buf2[file_path.len] = 0;
                            const file_pathZ = path_buf2[0..file_path.len :0];
                            break :brk bun.openFileZ(file_pathZ, .{ .mode = .read_only });
                        }
                    };

                    const file = file_ catch break :possibly_open_with_bun_js;

                    if (!force_using_bun) {
                        // Due to preload, we don't know if they intend to run
                        // this as a script or as a regular file
                        // once we know it's a file, check if they have any preloads
                        if (ext.len > 0 and !has_loader) {
                            if (!ctx.debug.loaded_bunfig) {
                                try CLI.Arguments.loadConfigPath(ctx.allocator, true, "bunfig.toml", &ctx, .RunCommand);
                            }

                            if (ctx.preloads.len == 0)
                                break :possibly_open_with_bun_js;
                        }

                        // ignore the shebang if they explicitly passed `--bun`
                        // "White space after #! is optional."
                        var shebang_buf: [64]u8 = undefined;
                        const shebang_size = file.pread(&shebang_buf, 0) catch |err| {
                            if (!ctx.debug.silent)
                                Output.prettyErrorln("<r><red>error<r>: Failed to read file <b>{s}<r> due to error <b>{s}<r>", .{ file_path, @errorName(err) });
                            Global.exit(1);
                        };

                        var shebang: string = shebang_buf[0..shebang_size];

                        shebang = std.mem.trim(u8, shebang, " \r\n\t");
                        if (strings.hasPrefixComptime(shebang, "#!")) {
                            const first_arg: string = if (bun.argv().len > 0) bun.argv()[0] else "";
                            const filename = std.fs.path.basename(first_arg);
                            // are we attempting to run the script with bun?
                            if (!strings.contains(shebang, filename)) {
                                break :possibly_open_with_bun_js;
                            }
                        }
                    }

                    Global.configureAllocator(.{ .long_running = true });
                    const out_path = ctx.allocator.dupe(u8, file_path) catch unreachable;
                    Run.boot(ctx, out_path) catch |err| {
                        if (Output.enable_ansi_colors) {
                            ctx.log.printForLogLevelWithEnableAnsiColors(Output.errorWriter(), true) catch {};
                        } else {
                            ctx.log.printForLogLevelWithEnableAnsiColors(Output.errorWriter(), false) catch {};
                        }

                        Output.prettyErrorln("<r><red>error<r>: Failed to run <b>{s}<r> due to error <b>{s}<r>", .{
                            std.fs.path.basename(file_path),
                            @errorName(err),
                        });
                        if (@errorReturnTrace()) |trace| {
                            std.debug.dumpStackTrace(trace.*);
                        }
                        Global.exit(1);
                    };

                    return true;
                }
            }
        }

        Global.configureAllocator(.{ .long_running = false });

        var ORIGINAL_PATH: string = "";
        var this_bundler: bundler.Bundler = undefined;
        const root_dir_info = try configureEnvForRun(ctx, &this_bundler, null, log_errors);
        try configurePathForRun(ctx, root_dir_info, &this_bundler, &ORIGINAL_PATH, root_dir_info.abs_path, force_using_bun);
        this_bundler.env.map.put("npm_lifecycle_event", script_name_to_search) catch unreachable;

        if (script_name_to_search.len == 0) {
            // naked "bun run"
            if (root_dir_info.enclosing_package_json) |package_json| {
                RunCommand.printHelp(package_json);
            } else {
                RunCommand.printHelp(null);
                Output.prettyln("\n<r><yellow>No package.json found.<r>\n", .{});
                Output.flush();
            }

            return true;
        }

        if (root_dir_info.enclosing_package_json) |package_json| {
            if (package_json.scripts) |scripts| {
                if (scripts.get(script_name_to_search)) |script_content| {
                    // allocate enough to hold "post${scriptname}"
                    var temp_script_buffer = try std.fmt.allocPrint(ctx.allocator, "ppre{s}", .{script_name_to_search});
                    defer ctx.allocator.free(temp_script_buffer);

                    if (scripts.get(temp_script_buffer[1..])) |prescript| {
                        if (!try runPackageScriptForeground(
                            ctx.allocator,
                            prescript,
                            temp_script_buffer[1..],
                            this_bundler.fs.top_level_dir,
                            this_bundler.env,
                            &.{},
                            ctx.debug.silent,
                            ctx.debug.use_native_shell,
                        )) {
                            return false;
                        }
                    }

                    if (!try runPackageScriptForeground(
                        ctx.allocator,
                        script_content,
                        script_name_to_search,
                        this_bundler.fs.top_level_dir,
                        this_bundler.env,
                        passthrough,
                        ctx.debug.silent,
                        ctx.debug.use_native_shell,
                    )) return false;

                    temp_script_buffer[0.."post".len].* = "post".*;

                    if (scripts.get(temp_script_buffer)) |postscript| {
                        if (!try runPackageScriptForeground(
                            ctx.allocator,
                            postscript,
                            temp_script_buffer,
                            this_bundler.fs.top_level_dir,
                            this_bundler.env,
                            &.{},
                            ctx.debug.silent,
                            ctx.debug.use_native_shell,
                        )) {
                            return false;
                        }
                    }

                    return true;
                } else if ((script_name_to_search.len > 1 and script_name_to_search[0] == '/') or
                    (script_name_to_search.len > 2 and script_name_to_search[0] == '.' and script_name_to_search[1] == '/'))
                {
                    Run.boot(ctx, ctx.allocator.dupe(u8, script_name_to_search) catch unreachable) catch |err| {
                        if (Output.enable_ansi_colors) {
                            ctx.log.printForLogLevelWithEnableAnsiColors(Output.errorWriter(), true) catch {};
                        } else {
                            ctx.log.printForLogLevelWithEnableAnsiColors(Output.errorWriter(), false) catch {};
                        }

                        Output.prettyErrorln("<r><red>error<r>: Failed to run <b>{s}<r> due to error <b>{s}<r>", .{
                            std.fs.path.basename(script_name_to_search),
                            @errorName(err),
                        });
                        if (@errorReturnTrace()) |trace| {
                            std.debug.dumpStackTrace(trace.*);
                        }
                        Global.exit(1);
                    };
                }
            }
        }

        if (Environment.isWindows) try_bunx_file: {
            const WinBunShimImpl = @import("../install/windows-shim/bun_shim_impl.zig");
            const w = std.os.windows;
            const debug = Output.scoped(.BunRunXFastPath, false);

            // Attempt to find a ".bunx" file on disk, and run it, skipping the wrapper exe.
            // we build the full exe path even though we could do a relative lookup, because in the case we do find it, we have to generate this full path anyways
            var ptr: []u16 = &DirectBinLaunch.direct_launch_buffer;
            const root = comptime bun.strings.w("\\??\\");
            @memcpy(ptr[0..root.len], root);
            ptr = ptr[4..];
            const cwd_len = w.kernel32.GetCurrentDirectoryW(
                DirectBinLaunch.direct_launch_buffer.len - 4,
                ptr.ptr,
            );
            if (cwd_len == 0) break :try_bunx_file;
            ptr = ptr[cwd_len..];
            const prefix = comptime bun.strings.w("\\node_modules\\.bin\\");
            @memcpy(ptr[0..prefix.len], prefix);
            ptr = ptr[prefix.len..];
            const encoded = bun.strings.convertUTF8toUTF16InBuffer(ptr[0..], script_name_to_search);
            ptr = ptr[encoded.len..];
            const ext = comptime bun.strings.w(".bunx");
            @memcpy(ptr[0..ext.len], ext);
            ptr[ext.len] = 0;

            const l = root.len + cwd_len + prefix.len + script_name_to_search.len + ext.len;
            const path_to_use = DirectBinLaunch.direct_launch_buffer[0..l];
            var command_line = DirectBinLaunch.direct_launch_buffer[l..];

            debug("Attempting to find and load bunx file: '{}'", .{
                bun.fmt.utf16(path_to_use),
            });
            if (Environment.allow_assert) {
                std.debug.assert(std.fs.path.isAbsoluteWindowsWTF16(path_to_use));
            }
            const handle = (bun.sys.openFileAtWindows(
                bun.invalid_fd, // absolute path is given
                path_to_use,
                w.STANDARD_RIGHTS_READ | w.FILE_READ_DATA | w.FILE_READ_ATTRIBUTES | w.FILE_READ_EA | w.SYNCHRONIZE,
                w.FILE_OPEN,
                w.FILE_NON_DIRECTORY_FILE | w.FILE_SYNCHRONOUS_IO_NONALERT,
            ).unwrap() catch |err| {
                debug("Failed to open bunx file: '{}'", .{err});
                break :try_bunx_file;
            }).cast();

            var i: usize = 0;
            for (ctx.passthrough) |str| {
                command_line[i] = ' ';
                const result = bun.strings.convertUTF8toUTF16InBuffer(command_line[1 + i ..], str);
                i += result.len + 1;
            }

            const run_ctx = WinBunShimImpl.FromBunRunContext{
                .handle = handle,
                .base_path = path_to_use[4..],
                .arguments = command_line[0..i],
                .force_use_bun = ctx.debug.run_in_bun,
                .direct_launch_with_bun_js = &DirectBinLaunch.directLaunchWithBunJSFromShim,
                .cli_context = &ctx,
                .environment = try this_bundler.env.map.writeWindowsEnvBlock(&DirectBinLaunch.environment_buffer),
            };

            if (Environment.isDebug) {
                debug("run_ctx.handle: '{}'", .{bun.FDImpl.fromSystem(handle)});
                debug("run_ctx.base_path: '{}'", .{bun.fmt.utf16(run_ctx.base_path)});
                debug("run_ctx.arguments: '{}'", .{bun.fmt.utf16(run_ctx.arguments)});
                debug("run_ctx.force_use_bun: '{}'", .{run_ctx.force_use_bun});
            }

            // this function does not return. spooky
            WinBunShimImpl.startupFromBunJS(run_ctx);
            comptime unreachable;
        }

        const PATH = this_bundler.env.get("PATH") orelse "";
        var path_for_which = PATH;
        if (comptime bin_dirs_only) {
            if (ORIGINAL_PATH.len < PATH.len) {
                path_for_which = PATH[0 .. PATH.len - (ORIGINAL_PATH.len + 1)];
            } else {
                path_for_which = "";
            }
        }

        if (path_for_which.len > 0) {
            if (which(&path_buf, path_for_which, this_bundler.fs.top_level_dir, script_name_to_search)) |destination| {
                // var file = std.fs.openFileAbsoluteZ(destination, .{ .mode = .read_only }) catch |err| {
                //     if (!log_errors) return false;

                //     Output.prettyErrorln("<r>error: <red>{s}<r> opening file: \"{s}\"", .{ err, std.mem.span(destination) });
                //     Output.flush();
                //     return err;
                // };
                // // var outbuf = bun.getFdPath(file.handle, &path_buf2) catch |err| {
                // //     if (!log_errors) return false;
                // //     Output.prettyErrorln("<r>error: <red>{s}<r> resolving file: \"{s}\"", .{ err, std.mem.span(destination) });
                // //     Output.flush();
                // //     return err;
                // // };

                // // file.close();

                const out = bun.asByteSlice(destination);
                return try runBinary(
                    ctx,
                    try this_bundler.fs.dirname_store.append(@TypeOf(out), out),
                    this_bundler.fs.top_level_dir,
                    this_bundler.env,
                    passthrough,
                    script_name_to_search,
                );
            }
        }

        if (ctx.runtime_options.if_present) {
            return true;
        }

        if (comptime log_errors) {
            Output.prettyError("<r><red>error<r><d>:<r> <b>Script not found \"<b>{s}<r>\"\n", .{script_name_to_search});
            Global.exit(1);
        }

        return false;
    }

    pub fn execAsIfNode(ctx: Command.Context) !void {
        std.debug.assert(CLI.pretend_to_be_node);

        if (ctx.runtime_options.eval_script.len > 0) {
            const trigger = bun.pathLiteral("/[eval]");
            var entry_point_buf: [bun.MAX_PATH_BYTES + trigger.len]u8 = undefined;
            const cwd = try std.os.getcwd(&entry_point_buf);
            @memcpy(entry_point_buf[cwd.len..][0..trigger.len], trigger);
            try Run.boot(ctx, entry_point_buf[0 .. cwd.len + trigger.len]);
            return;
        }

        if (ctx.positionals.len == 0) {
            Output.errGeneric("Missing script to execute. Bun's provided 'node' cli wrapper does not support a repl.", .{});
            Global.exit(1);
        }

        // TODO(@paperdave): merge windows branch
        // var win_resolver = resolve_path.PosixToWinNormalizer{};

        const filename = ctx.positionals[0];

        const normalized_filename = if (std.fs.path.isAbsolute(filename))
            // TODO(@paperdave): merge windows branch
            // try win_resolver.resolveCWD("/dev/bun/test/etc.js");
            filename
        else brk: {
            const cwd = try bun.getcwd(&path_buf);
            path_buf[cwd.len] = std.fs.path.sep_posix;
            var parts = [_]string{filename};
            break :brk resolve_path.joinAbsStringBuf(
                path_buf[0 .. cwd.len + 1],
                &path_buf2,
                &parts,
                .loose,
            );
        };

        Run.boot(ctx, normalized_filename) catch |err| {
            ctx.log.printForLogLevel(Output.errorWriter()) catch {};

            Output.err(err, "Failed to run script \"<b>{s}<r>\"", .{std.fs.path.basename(normalized_filename)});
            Global.exit(1);
        };
    }
};

pub const DirectBinLaunch = struct {
    var direct_launch_buffer: bun.WPathBuffer = undefined;
    var environment_buffer: bun.WPathBuffer = undefined;

    fn directLaunchWithBunJSFromShim(wpath: []u16, ctx: *Command.Context) void {
        const utf8 = bun.strings.convertUTF16toUTF8InBuffer(
            bun.reinterpretSlice(u8, &direct_launch_buffer),
            wpath,
        ) catch return;
        Run.boot(ctx.*, utf8) catch |err| {
            ctx.log.printForLogLevel(Output.errorWriter()) catch {};
            Output.err(err, "Failed to run bin \"<b>{s}<r>\"", .{std.fs.path.basename(utf8)});
            Global.exit(1);
        };
    }
};

test "replacePackageManagerRun" {
    var copy_script = std.ArrayList(u8).init(default_allocator);

    {
        copy_script.clearRetainingCapacity();
        try RunCommand.replacePackageManagerRun(&copy_script, "yarn run foo");
        try std.testing.expectEqualStrings(copy_script.items, "bun run foo");
    }

    {
        copy_script.clearRetainingCapacity();
        try RunCommand.replacePackageManagerRun(&copy_script, "yarn install foo");
        try std.testing.expectEqualStrings(copy_script.items, "yarn install foo");
    }

    {
        copy_script.clearRetainingCapacity();
        try RunCommand.replacePackageManagerRun(&copy_script, "yarn --prod");
        try std.testing.expectEqualStrings(copy_script.items, "yarn --prod");
    }

    {
        copy_script.clearRetainingCapacity();
        try RunCommand.replacePackageManagerRun(&copy_script, "yarn -prod");
        try std.testing.expectEqualStrings(copy_script.items, "yarn -prod");
    }

    {
        copy_script.clearRetainingCapacity();
        try RunCommand.replacePackageManagerRun(&copy_script, "yarn");
        try std.testing.expectEqualStrings(copy_script.items, "yarn");
    }

    {
        copy_script.clearRetainingCapacity();
        try RunCommand.replacePackageManagerRun(&copy_script, "yarn ");
        try std.testing.expectEqualStrings(copy_script.items, "yarn ");
    }

    {
        copy_script.clearRetainingCapacity();
        try RunCommand.replacePackageManagerRun(&copy_script, "npm ");
        try std.testing.expectEqualStrings(copy_script.items, "npm ");
    }

    {
        copy_script.clearRetainingCapacity();
        try RunCommand.replacePackageManagerRun(&copy_script, "npm bacon run");
        try std.testing.expectEqualStrings(copy_script.items, "npm bacon run");
    }

    {
        copy_script.clearRetainingCapacity();
        try RunCommand.replacePackageManagerRun(&copy_script, "yarn bacon foo");
        try std.testing.expectEqualStrings(copy_script.items, "bun run bacon foo");
    }

    {
        copy_script.clearRetainingCapacity();
        try RunCommand.replacePackageManagerRun(&copy_script, "yarn npm run foo");
        try std.testing.expectEqualStrings(copy_script.items, "yarn npm run foo");
    }

    {
        copy_script.clearRetainingCapacity();
        try RunCommand.replacePackageManagerRun(&copy_script, "npm run foo");
        try std.testing.expectEqualStrings(copy_script.items, "bun run foo");
    }

    {
        copy_script.clearRetainingCapacity();
        try RunCommand.replacePackageManagerRun(&copy_script, "bpm run foo");
        try std.testing.expectEqualStrings(copy_script.items, "bpm run foo");
    }

    {
        copy_script.clearRetainingCapacity();
        try RunCommand.replacePackageManagerRun(&copy_script, "pnpm run foo");
        try std.testing.expectEqualStrings(copy_script.items, "bun run foo");
    }

    {
        copy_script.clearRetainingCapacity();
        try RunCommand.replacePackageManagerRun(&copy_script, "foopnpm run foo");
        try std.testing.expectEqualStrings(copy_script.items, "foopnpm run foo");
    }

    {
        copy_script.clearRetainingCapacity();
        try RunCommand.replacePackageManagerRun(&copy_script, "foopnpm rune foo");
        try std.testing.expectEqualStrings(copy_script.items, "foopnpm rune foo");
    }

    {
        copy_script.clearRetainingCapacity();
        try RunCommand.replacePackageManagerRun(&copy_script, "foopnpm ru foo");
        try std.testing.expectEqualStrings(copy_script.items, "foopnpm ru foo");
    }

    {
        copy_script.clearRetainingCapacity();
        try RunCommand.replacePackageManagerRun(&copy_script, "'npm run foo'");
        try std.testing.expectEqualStrings(copy_script.items, "'bun run foo'");
    }
}<|MERGE_RESOLUTION|>--- conflicted
+++ resolved
@@ -643,44 +643,22 @@
 
             @memcpy(target_path_buffer[0..prefix.len], prefix);
 
-            const dir_name = "bun-node" ++ if (Environment.git_sha_short.len > 0) "-" ++ Environment.git_sha_short else "";
+            const dir_name = "bun-node" ++ if (Environment.isDebug)
+                "-debug"
+            else if (Environment.git_sha_short.len > 0)
+                "-" ++ Environment.git_sha_short
+            else
+                "";
             const dir_slice = target_path_buffer[0 .. prefix.len + len + dir_name.len];
 
-<<<<<<< HEAD
             const image_path = bun.windows.exePathW();
-=======
             inline for (.{ "node.exe", "bun.exe" }) |name| {
                 const file_name = dir_name ++ "\\" ++ name ++ "\x00";
                 @memcpy(target_path_buffer[len + prefix.len ..][0..file_name.len], comptime bun.strings.w(file_name));
->>>>>>> 33e0ce5d
 
                 const file_slice = target_path_buffer[0 .. prefix.len + len + file_name.len - "\x00".len];
 
-<<<<<<< HEAD
-            if (bun.windows.CreateHardLinkW(@ptrCast(file_slice.ptr), image_path.ptr, null) == 0) {
-                switch (std.os.windows.kernel32.GetLastError()) {
-                    .ALREADY_EXISTS => {},
-                    else => {
-                        {
-                            std.debug.assert(target_path_buffer[dir_slice.len] == '\\');
-                            target_path_buffer[dir_slice.len] = 0;
-                            std.os.mkdirW(target_path_buffer[0..dir_slice.len :0], 0) catch {};
-                            target_path_buffer[dir_slice.len] = '\\';
-                        }
-
-                        if (bun.windows.CreateHardLinkW(@ptrCast(file_slice.ptr), image_path.ptr, null) == 0) {
-                            return;
-                        }
-                    },
-=======
-                const ImagePathName = std.os.windows.peb().ProcessParameters.ImagePathName;
-
-                if (Environment.isDebug) {
-                    // the link becomes out of date on rebuild
-                    std.os.unlinkW(file_slice) catch {};
-                }
-
-                if (bun.windows.CreateHardLinkW(@ptrCast(file_slice.ptr), @ptrCast(ImagePathName.Buffer), null) == 0) {
+                if (bun.windows.CreateHardLinkW(@ptrCast(file_slice.ptr), image_path.ptr, null) == 0) {
                     switch (std.os.windows.kernel32.GetLastError()) {
                         .ALREADY_EXISTS => {},
                         else => {
@@ -691,12 +669,11 @@
                                 target_path_buffer[dir_slice.len] = '\\';
                             }
 
-                            if (bun.windows.CreateHardLinkW(@ptrCast(file_slice.ptr), @ptrCast(ImagePathName.Buffer), null) == 0) {
+                            if (bun.windows.CreateHardLinkW(@ptrCast(file_slice.ptr), image_path.ptr, null) == 0) {
                                 return;
                             }
                         },
                     }
->>>>>>> 33e0ce5d
                 }
             }
 
