const bun = @import("root").bun;
const Async = bun.Async;
const string = bun.string;
const Output = bun.Output;
const Global = bun.Global;
const Environment = bun.Environment;
const strings = bun.strings;
const MutableString = bun.MutableString;
const stringZ = bun.stringZ;
const default_allocator = bun.default_allocator;
const C = bun.C;
const std = @import("std");
const uws = bun.uws;
const JSC = bun.JSC;
const WaiterThread = JSC.Subprocess.WaiterThread;

const lex = bun.js_lexer;
const logger = bun.logger;
const clap = bun.clap;
const CLI = bun.CLI;
const Arguments = CLI.Arguments;
const Command = CLI.Command;

const options = @import("../options.zig");
const js_parser = bun.js_parser;
const json_parser = bun.JSON;
const js_printer = bun.js_printer;
const js_ast = bun.JSAst;
const linker = @import("../linker.zig");

const sync = @import("../sync.zig");
const Api = @import("../api/schema.zig").Api;
const resolve_path = @import("../resolver/resolve_path.zig");
const configureTransformOptionsForBun = @import("../bun.js/config.zig").configureTransformOptionsForBun;
const bundler = bun.bundler;

const DotEnv = @import("../env_loader.zig");
const which = @import("../which.zig").which;
const Run = @import("../bun_js.zig").Run;
var path_buf: [bun.MAX_PATH_BYTES]u8 = undefined;
var path_buf2: [bun.MAX_PATH_BYTES]u8 = undefined;
const NpmArgs = struct {
    // https://github.com/npm/rfcs/blob/main/implemented/0021-reduce-lifecycle-script-environment.md#detailed-explanation
    pub const package_name: string = "npm_package_name";
    pub const package_version: string = "npm_package_version";
};
const PackageJSON = @import("../resolver/package_json.zig").PackageJSON;
const yarn_commands: []u64 = @import("./list-of-yarn-commands.zig").all_yarn_commands;

const ShellCompletions = @import("./shell_completions.zig");
const PosixSpawn = bun.posix.spawn;

const PackageManager = @import("../install/install.zig").PackageManager;
const Lockfile = @import("../install/lockfile.zig");

pub const RunCommand = struct {
    const shells_to_search = &[_]string{
        "bash",
        "sh",
        "zsh",
    };

    fn findShellImpl(PATH: string, cwd: string) ?stringZ {
        if (comptime Environment.isWindows) {
            return "C:\\Windows\\System32\\cmd.exe";
        }

        inline for (shells_to_search) |shell| {
            if (which(&path_buf, PATH, cwd, shell)) |shell_| {
                return shell_;
            }
        }

        const Try = struct {
            pub fn shell(str: stringZ) bool {
                return bun.sys.isExecutableFilePath(str);
            }
        };

        const hardcoded_popular_ones = [_]stringZ{
            "/bin/bash",
            "/usr/bin/bash",
            "/usr/local/bin/bash", // don't think this is a real one
            "/bin/sh",
            "/usr/bin/sh", // don't think this is a real one
            "/usr/bin/zsh",
            "/usr/local/bin/zsh",
        };
        inline for (hardcoded_popular_ones) |shell| {
            if (Try.shell(shell)) {
                return shell;
            }
        }

        return null;
    }

    /// Find the "best" shell to use
    /// Cached to only run once
    pub fn findShell(PATH: string, cwd: string) ?stringZ {
        const bufs = struct {
            pub var shell_buf_once: [bun.MAX_PATH_BYTES]u8 = undefined;
            pub var found_shell: [:0]const u8 = "";
        };
        if (bufs.found_shell.len > 0) {
            return bufs.found_shell;
        }

        if (findShellImpl(PATH, cwd)) |found| {
            if (found.len < bufs.shell_buf_once.len) {
                @memcpy(bufs.shell_buf_once[0..found.len], found);
                bufs.shell_buf_once[found.len] = 0;
                bufs.found_shell = bufs.shell_buf_once[0..found.len :0];
                return bufs.found_shell;
            }

            return found;
        }

        return null;
    }

    const BUN_BIN_NAME = if (Environment.isDebug) "bun-debug" else "bun";
    const BUN_RUN = std.fmt.comptimePrint("{s} run", .{BUN_BIN_NAME});

    const BUN_RUN_USING_BUN = std.fmt.comptimePrint("{s} --bun run", .{BUN_BIN_NAME});

    // Look for invocations of any:
    // - yarn run
    // - yarn $cmdName
    // - pnpm run
    // - npm run
    // Replace them with "bun run"

    pub inline fn replacePackageManagerRun(
        copy_script: *std.ArrayList(u8),
        script: string,
    ) !void {
        var entry_i: usize = 0;
        var delimiter: u8 = ' ';

        while (entry_i < script.len) {
            const start = entry_i;

            switch (script[entry_i]) {
                'y' => {
                    if (delimiter > 0) {
                        const remainder = script[start..];
                        if (strings.hasPrefixComptime(remainder, "yarn ")) {
                            const next = remainder["yarn ".len..];
                            // We have yarn
                            // Find the next space
                            if (strings.indexOfChar(next, ' ')) |space| {
                                const yarn_cmd = next[0..space];
                                if (strings.eqlComptime(yarn_cmd, "run")) {
                                    try copy_script.appendSlice(BUN_RUN);
                                    entry_i += "yarn run".len;
                                    continue;
                                }

                                // yarn npm is a yarn 2 subcommand
                                if (strings.eqlComptime(yarn_cmd, "npm")) {
                                    entry_i += "yarn npm ".len;
                                    try copy_script.appendSlice("yarn npm ");
                                    continue;
                                }

                                if (strings.startsWith(yarn_cmd, "-")) {
                                    // Skip the rest of the command
                                    entry_i += "yarn ".len + yarn_cmd.len;
                                    try copy_script.appendSlice("yarn ");
                                    try copy_script.appendSlice(yarn_cmd);
                                    continue;
                                }

                                // implicit yarn commands
                                if (std.mem.indexOfScalar(u64, yarn_commands, bun.hash(yarn_cmd)) == null) {
                                    try copy_script.appendSlice(BUN_RUN);
                                    try copy_script.append(' ');
                                    try copy_script.appendSlice(yarn_cmd);
                                    entry_i += "yarn ".len + yarn_cmd.len;
                                    delimiter = 0;
                                    continue;
                                }
                            }
                        }
                    }

                    delimiter = 0;
                },

                // do we need to escape?
                ' ' => {
                    delimiter = ' ';
                },
                '"' => {
                    delimiter = '"';
                },
                '\'' => {
                    delimiter = '\'';
                },

                'n' => {
                    if (delimiter > 0) {
                        if (strings.hasPrefixComptime(script[start..], "npm run ")) {
                            try copy_script.appendSlice(BUN_RUN ++ " ");
                            entry_i += "npm run ".len;
                            delimiter = 0;
                            continue;
                        }

                        if (strings.hasPrefixComptime(script[start..], "npx ")) {
                            try copy_script.appendSlice(BUN_BIN_NAME ++ " x ");
                            entry_i += "npx ".len;
                            delimiter = 0;
                            continue;
                        }
                    }

                    delimiter = 0;
                },
                'p' => {
                    if (delimiter > 0) {
                        if (strings.hasPrefixComptime(script[start..], "pnpm run ")) {
                            try copy_script.appendSlice(BUN_RUN ++ " ");
                            entry_i += "pnpm run ".len;
                            delimiter = 0;
                            continue;
                        }
                    }

                    delimiter = 0;
                },
                // TODO: handle escape sequences properly
                // https://github.com/oven-sh/bun/issues/53
                '\\' => {
                    delimiter = 0;

                    if (entry_i + 1 < script.len) {
                        switch (script[entry_i + 1]) {
                            '"', '\'' => {
                                entry_i += 1;
                                continue;
                            },
                            '\\' => {
                                entry_i += 1;
                            },
                            else => {},
                        }
                    }
                },
                else => {
                    delimiter = 0;
                },
            }

            try copy_script.append(script[entry_i]);
            entry_i += 1;
        }
    }

    const log = Output.scoped(.RUN, false);

    pub const LifecycleScriptSubprocess = struct {
        script_name: []const u8,
        package_name: []const u8,

        scripts: [6]?Lockfile.Scripts.Entry,
        current_script_index: usize = 0,

        finished_fds: u8 = 0,

        pid: std.os.pid_t = bun.invalid_fd,

        output_buffer: bun.ByteList,
        pid_poll: *Async.FilePoll,
        waitpid_result: ?PosixSpawn.WaitPidResult,
        stdout_poll: *Async.FilePoll,
        stderr_poll: *Async.FilePoll,
        manager: *PackageManager,
        envp: [:null]?[*:0]u8,

        pub var max_alive = 32;
        pub var alive_count: std.atomic.Atomic(usize) = std.atomic.Atomic(usize).init(0);

        /// A "nothing" struct that lets us reuse the same pointer
        /// but with a different tag for the file poll
        pub const PidPollData = struct { process: LifecycleScriptSubprocess };

        pub fn spawnNextScript(this: *LifecycleScriptSubprocess, next_script_index: usize) !void {
            _ = alive_count.fetchAdd(1, .Monotonic);
            errdefer _ = alive_count.fetchSub(1, .Monotonic);

            const manager = this.manager;
            const original_script = this.scripts[next_script_index].?;
            const cwd = original_script.cwd;
            const env = manager.env;
            const name = Lockfile.Scripts.names[next_script_index];

            if (manager.scripts_node) |scripts_node| {
                if (manager.finished_installing.load(.Monotonic)) {
                    manager.setNodeName(
                        scripts_node,
                        original_script.package_name,
                        PackageManager.ProgressStrings.script_emoji,
                        true,
                    );
                    scripts_node.activate();
                    manager.progress.refresh();
                }
            }

            this.script_name = name;
            this.package_name = original_script.package_name;
            this.current_script_index = next_script_index;
            this.waitpid_result = null;
            this.finished_fds = 0;
            this.output_buffer = .{};

            const shell_bin = findShell(env.map.get("PATH") orelse "", cwd) orelse return error.MissingShell;

            var copy_script = try std.ArrayList(u8).initCapacity(manager.allocator, original_script.script.len + 1);
            try replacePackageManagerRun(&copy_script, original_script.script);
            try copy_script.append(0);

            var combined_script: [:0]u8 = copy_script.items[0 .. copy_script.items.len - 1 :0];

            var argv = try manager.allocator.allocSentinel(?[*:0]const u8, 3, null);
            defer manager.allocator.free(argv);
            argv[0] = shell_bin;
            argv[1] = "-c";
            argv[2] = combined_script;

            // var arena = bun.ArenaAllocator.init(manager.allocator);
            // defer arena.deinit();

            // const envp = try env.map.createNullDelimitedEnvMap(arena.allocator());
            // {
            //     var counter: usize = 0;
            //     for (this.envp) |e| {
            //         if (e) |_e| {
            //             counter += bun.span(_e).len;
            //         }
            //     }

            //     std.debug.print("argv: \"{s}\" \"{s}\" \"{s}\"\n", .{ argv[0].?, argv[1].?, argv[2].? });
            //     std.debug.print("env length: {d}\n", .{counter});
            // }

            if (Environment.isWindows) {
                @panic("TODO: implement LifecycleScriptSubprocess on Windows");
            }

            var flags: i32 = bun.C.POSIX_SPAWN_SETSIGDEF | bun.C.POSIX_SPAWN_SETSIGMASK;
            if (comptime Environment.isMac) {
                flags |= bun.C.POSIX_SPAWN_CLOEXEC_DEFAULT;
            }

            var attr = try PosixSpawn.Attr.init();
            defer attr.deinit();
            try attr.set(@intCast(flags));
            try attr.resetSignals();

            var actions = try PosixSpawn.Actions.init();
            defer actions.deinit();
            try actions.openZ(bun.STDIN_FD, "/dev/null", std.os.O.RDONLY, 0o664);

            // Have both stdout and stderr write to the same buffer
            const fdsOut = try std.os.pipe2(0);
            try actions.dup2(fdsOut[1], bun.STDOUT_FD);

            const fdsErr = try std.os.pipe2(0);
            try actions.dup2(fdsErr[1], bun.STDERR_FD);

            try actions.chdir(cwd);

            const pid = brk: {
                defer {
                    _ = bun.sys.close(fdsOut[1]);
                    _ = bun.sys.close(fdsErr[1]);
                }
                switch (PosixSpawn.spawnZ(
                    argv[0].?,
                    actions,
                    attr,
                    argv,
                    this.envp,
                )) {
                    .err => |err| {
                        Output.prettyErrorln("<r><red>error<r>: Failed to spawn script <b>{s}<r> due to error <b>{d} {s}<r>", .{
                            name,
                            err.errno,
                            @tagName(err.getErrno()),
                        });
                        Output.flush();
                        return;
                    },
                    .result => |pid| break :brk pid,
                }
            };
            this.pid = pid;

            const pid_fd: std.os.fd_t = brk: {
                if (!Environment.isLinux or WaiterThread.shouldUseWaiterThread()) {
                    break :brk pid;
                }

                var pidfd_flags = JSC.Subprocess.pidfdFlagsForLinux();

                var fd = std.os.linux.pidfd_open(
                    @intCast(pid),
                    pidfd_flags,
                );

                while (true) {
                    switch (std.os.linux.getErrno(fd)) {
                        .SUCCESS => break :brk @intCast(fd),
                        .INTR => {
                            fd = std.os.linux.pidfd_open(
                                @intCast(pid),
                                pidfd_flags,
                            );
                            continue;
                        },
                        else => |err| {
                            if (err == .INVAL) {
                                if (pidfd_flags != 0) {
                                    fd = std.os.linux.pidfd_open(
                                        @intCast(pid),
                                        0,
                                    );
                                    pidfd_flags = 0;
                                    continue;
                                }
                            }

                            if (err == .NOSYS) {
                                WaiterThread.setShouldUseWaiterThread();
                                break :brk pid;
                            }

                            var status: u32 = 0;
                            // ensure we don't leak the child process on error
                            _ = std.os.linux.waitpid(pid, &status, 0);

                            Output.prettyErrorln("<r><red>error<r>: Failed to spawn script <b>{s}<r> due to error <b>{d} {s}<r>", .{
                                name,
                                err,
                                @tagName(err),
                            });
                            Output.flush();
                            return;
                        },
                    }
                }
            };

            this.stdout_poll = Async.FilePoll.initWithPackageManager(manager, fdsOut[0], .{}, this);
            this.stderr_poll = Async.FilePoll.initWithPackageManager(manager, fdsErr[0], .{}, this);

            _ = try this.stdout_poll.register(this.manager.uws_event_loop, .readable, false).unwrap();
            _ = try this.stderr_poll.register(this.manager.uws_event_loop, .readable, false).unwrap();

            if (WaiterThread.shouldUseWaiterThread()) {
                WaiterThread.appendLifecycleScriptSubprocess(this);
            } else {
                this.pid_poll = Async.FilePoll.initWithPackageManager(
                    manager,
                    pid_fd,
                    .{},
                    @as(*PidPollData, @ptrCast(this)),
                );
                switch (this.pid_poll.register(
                    this.manager.uws_event_loop,
                    .process,
                    true,
                )) {
                    .result => {},
                    .err => |err| {
                        // Sometimes the pid poll can fail to register if the process exits
                        // between posix_spawn() and pid_poll.register(), but it is unlikely.
                        // Any other error is unexpected here.
                        if (err.getErrno() != .SRCH) {
                            @panic("This shouldn't happen. Could not register pid poll");
                        }

                        this.onProcessUpdate(0);
                    },
                }
            }
        }

        pub fn onOutputUpdate(this: *LifecycleScriptSubprocess, size: i64, fd: bun.FileDescriptor) void {
            if (comptime Environment.isMac) {
                if (size == 0) {
                    std.debug.assert(this.finished_fds < 2);
                    this.finished_fds += 1;

                    // close poll as soon as possible to prevent
                    // another size=0 message.
                    const poll = if (this.stdout_poll.fileDescriptor() == fd)
                        this.stdout_poll
                    else
                        this.stderr_poll;
                    _ = poll.unregister(this.manager.uws_event_loop, false);
                    // FD is already closed

                    if (this.waitpid_result) |result| {
                        if (this.finished_fds == 2) {
                            // potential free()
                            this.onResult(result);
                        }
                    }
                    return;
                }
                this.output_buffer.ensureUnusedCapacity(this.manager.allocator, @intCast(size)) catch bun.outOfMemory();
                var remaining = size;
                while (remaining > 0) {
                    switch (bun.sys.read(fd, this.output_buffer.ptr[this.output_buffer.len..this.output_buffer.cap])) {
                        .result => |bytes_read| {
                            this.output_buffer.len += @truncate(bytes_read);
                            remaining -|= @intCast(bytes_read);
                        },
                        .err => |err| {
                            Output.prettyErrorln("<r><red>error<r>: Failed to read <b>{s}<r> script output from \"<b>{s}<r>\" due to error <b>{d} {s}<r>", .{
                                this.script_name,
                                this.package_name,
                                err.errno,
                                @tagName(err.getErrno()),
                            });
                            return;
                        },
                    }
                }
            } else {
                this.output_buffer.ensureUnusedCapacity(this.manager.allocator, 32) catch bun.outOfMemory();
                switch (bun.sys.read(fd, this.output_buffer.ptr[this.output_buffer.len..this.output_buffer.cap])) {
                    .result => |bytes_read| {
                        this.output_buffer.len += @truncate(bytes_read);
                        if (bytes_read == 0) {
                            std.debug.assert(this.finished_fds < 2);
                            this.finished_fds += 1;
                            // close poll as soon as possible to prevent
                            // another size=0 message.
                            const poll = if (this.stdout_poll.fileDescriptor() == fd)
                                this.stdout_poll
                            else
                                this.stderr_poll;
                            _ = poll.unregister(this.manager.uws_event_loop, false);
                            // FD is already closed

                            if (this.waitpid_result) |result| {
                                if (this.finished_fds == 2) {
                                    // potential free()
                                    this.onResult(result);
                                }
                            }
                            return;
                        }
                        if (bytes_read < 32) {
                            return;
                        }
                    },
                    .err => |err| {
                        Output.prettyErrorln("<r><red>error<r>: Failed to read <b>{s}<r> script output from \"<b>{s}<r>\" due to error <b>{d} {s}<r>", .{
                            this.script_name,
                            this.package_name,
                            err.errno,
                            @tagName(err.getErrno()),
                        });
                        return;
                    },
                }

                while (true) {
                    this.output_buffer.ensureUnusedCapacity(this.manager.allocator, 32) catch bun.outOfMemory();
                    switch (bun.sys.read(fd, this.output_buffer.ptr[this.output_buffer.len..this.output_buffer.cap])) {
                        .result => |bytes_read| {
                            this.output_buffer.len += @truncate(bytes_read);
                            if (bytes_read < 32) {
                                return;
                            }
                        },
                        .err => |err| {
                            Output.prettyErrorln("<r><red>error<r>: Failed to read <b>{s}<r> script output from \"<b>{s}<r>\" due to error <b>{d} {s}<r>", .{
                                this.script_name,
                                this.package_name,
                                err.errno,
                                @tagName(err.getErrno()),
                            });
                            return;
                        },
                    }
                }
            }
        }

        pub fn printOutput(this: *LifecycleScriptSubprocess) void {
            Output.disableBuffering();
            Output.flush();
            Output.errorWriter().print("{s}\n", .{this.output_buffer.slice()}) catch {};
            Output.enableBuffering();
        }

        pub fn onProcessUpdate(this: *LifecycleScriptSubprocess, _: i64) void {
            while (true) {
                switch (PosixSpawn.waitpid(this.pid, std.os.W.NOHANG)) {
                    .err => |err| {
                        Output.prettyErrorln("<r><red>error<r>: Failed to run <b>{s}<r> script from \"<b>{s}<r>\" due to error <b>{d} {s}<r>", .{
                            this.script_name,
                            this.package_name,
                            err.errno,
                            @tagName(err.getErrno()),
                        });
                        Output.flush();
                        _ = this.manager.pending_lifecycle_script_tasks.fetchSub(1, .Monotonic);
                        _ = alive_count.fetchSub(1, .Monotonic);
                        return;
                    },
                    .result => |result| {
                        if (result.pid != this.pid) {
                            continue;
                        }
                        this.onResult(result);
                        return;
                    },
                }
            }
        }

        /// This function may free the *LifecycleScriptSubprocess
        pub fn onResult(this: *LifecycleScriptSubprocess, result: PosixSpawn.WaitPidResult) void {
            _ = alive_count.fetchSub(1, .Monotonic);
            if (result.pid == 0) {
                Output.prettyErrorln("<r><red>error<r>: Failed to run <b>{s}<r> script from \"<b>{s}<r>\" due to error <b>{d} {s}<r>", .{
                    this.script_name,
                    this.package_name,
                    0,
                    "Unknown",
                });
                this.deinit();
                Output.flush();
                Global.exit(1);
                return;
            }
            if (std.os.W.IFEXITED(result.status)) {
                std.debug.assert(this.finished_fds <= 2);
                if (this.finished_fds < 2) {
                    this.waitpid_result = result;
                    return;
                }

                const code = std.os.W.EXITSTATUS(result.status);
                if (code > 0) {
                    this.printOutput();
                    Output.prettyErrorln("<r><red>error<r><d>:<r> <b>{s}<r> script from \"<b>{s}<r>\" exited with {any}<r>", .{
                        this.script_name,
                        this.package_name,
                        bun.SignalCode.from(code),
                    });
                    this.deinit();
                    Output.flush();
                    Global.exit(code);
                }

                if (this.manager.scripts_node) |scripts_node| {
                    if (this.manager.finished_installing.load(.Monotonic)) {
                        scripts_node.completeOne();
                    } else {
                        _ = @atomicRmw(usize, &scripts_node.unprotected_completed_items, .Add, 1, .Monotonic);
                    }
                }

                for (this.current_script_index + 1..Lockfile.Scripts.names.len) |new_script_index| {
                    if (this.scripts[new_script_index] != null) {
                        this.resetPolls();
                        this.spawnNextScript(new_script_index) catch |err| {
                            Output.prettyErrorln("<r><red>error<r>: Failed to run script <b>{s}<r> due to error <b>{s}<r>", .{
                                Lockfile.Scripts.names[new_script_index],
                                @errorName(err),
                            });
                            Global.exit(1);
                        };
                        return;
                    }
                }

                // the last script finished
                _ = this.manager.pending_lifecycle_script_tasks.fetchSub(1, .Monotonic);

                if (this.finished_fds == 2) {
                    this.deinit();
                }
                return;
            }
            if (std.os.W.IFSIGNALED(result.status)) {
                const signal = std.os.W.TERMSIG(result.status);

                if (this.finished_fds < 2) {
                    this.waitpid_result = result;
                    return;
                }
                this.printOutput();
                Output.prettyErrorln("<r><red>error<r><d>:<r> <b>{s}<r> script from \"<b>{s}<r>\" exited with {any}<r>", .{
                    this.script_name,
                    this.package_name,
                    bun.SignalCode.from(signal),
                });
                Output.flush();
                Global.exit(1);
            }
            if (std.os.W.IFSTOPPED(result.status)) {
                const signal = std.os.W.STOPSIG(result.status);

                if (this.finished_fds < 2) {
                    this.waitpid_result = result;
                    return;
                }
                this.printOutput();
                Output.prettyErrorln("<r><red>error<r><d>:<r> <b>{s}<r> script from \"<b>{s}<r>\" was stopped by signal {any}<r>", .{
                    this.script_name,
                    this.package_name,
                    bun.SignalCode.from(signal),
                });
                Output.flush();
                Global.exit(1);
            }

            std.debug.panic("{s} script from \"<b>{s}<r>\" hit unexpected state {{ .pid = {d}, .status = {d} }}", .{ this.script_name, this.package_name, result.pid, result.status });
        }

        pub fn resetPolls(this: *LifecycleScriptSubprocess) void {
            std.debug.assert(this.finished_fds == 2);

            const loop = this.manager.uws_event_loop;

            if (!WaiterThread.shouldUseWaiterThread()) {
                _ = this.pid_poll.unregister(loop, false);
                // FD is already closed
            }
        }

        pub fn deinit(this: *LifecycleScriptSubprocess) void {
            this.resetPolls();
            this.output_buffer.deinitWithAllocator(this.manager.allocator);
            this.manager.allocator.destroy(this);
        }
    };

    pub fn spawnPackageScripts(
        manager: *PackageManager,
        list: Lockfile.Package.Scripts.List,
        envp: [:null]?[*:0]u8,
    ) !void {
        var lifecycle_subprocess = try manager.allocator.create(LifecycleScriptSubprocess);
        lifecycle_subprocess.scripts = list.items;
        lifecycle_subprocess.manager = manager;
        lifecycle_subprocess.envp = envp;

        lifecycle_subprocess.spawnNextScript(list.first_index) catch |err| {
            Output.prettyErrorln("<r><red>error<r>: Failed to run script <b>{s}<r> due to error <b>{s}<r>", .{
                Lockfile.Scripts.names[list.first_index],
                @errorName(err),
            });
        };

        _ = manager.pending_lifecycle_script_tasks.fetchAdd(1, .Monotonic);
    }

    pub fn runPackageScriptForeground(
        allocator: std.mem.Allocator,
        original_script: string,
        name: string,
        cwd: string,
        env: *DotEnv.Loader,
        passthrough: []const string,
        silent: bool,
    ) !bool {
        const shell_bin = findShell(env.map.get("PATH") orelse "", cwd) orelse return error.MissingShell;

        var script = original_script;
        var copy_script = try std.ArrayList(u8).initCapacity(allocator, script.len);

        // We're going to do this slowly.
        // Find exact matches of yarn, pnpm, npm

        try replacePackageManagerRun(&copy_script, script);

        var combined_script: []u8 = copy_script.items;

        log("Script: \"{s}\"", .{combined_script});

        if (passthrough.len > 0) {
            var combined_script_len = script.len;
            for (passthrough) |p| {
                combined_script_len += p.len + 1;
            }
            var combined_script_buf = try allocator.alloc(u8, combined_script_len);
            bun.copy(u8, combined_script_buf, script);
            var remaining_script_buf = combined_script_buf[script.len..];
            for (passthrough) |part| {
                var p = part;
                remaining_script_buf[0] = ' ';
                bun.copy(u8, remaining_script_buf[1..], p);
                remaining_script_buf = remaining_script_buf[p.len + 1 ..];
            }
            combined_script = combined_script_buf;
        }

        var argv = [_]string{
            shell_bin,
            if (Environment.isWindows) "/c" else "-c",
            combined_script,
        };

        if (!silent) {
            Output.prettyErrorln("<r><d><magenta>$<r> <d><b>{s}<r>", .{combined_script});
            Output.flush();
        }

        var child_process = std.ChildProcess.init(&argv, allocator);
        var buf_map = try env.map.cloneToEnvMap(allocator);

        child_process.env_map = &buf_map;
        child_process.cwd = cwd;
        child_process.stderr_behavior = .Inherit;
        child_process.stdin_behavior = .Inherit;
        child_process.stdout_behavior = .Inherit;

        const result = child_process.spawnAndWait() catch |err| {
            if (!silent) {
                Output.prettyErrorln("<r><red>error<r>: Failed to run script <b>{s}<r> due to error <b>{s}<r>", .{ name, @errorName(err) });
            }

            Output.flush();
            return true;
        };

        switch (result) {
            .Exited => |code| {
                if (code > 0) {
                    if (code > 2 and !silent) {
                        Output.prettyErrorln("<r><red>error<r><d>:<r> script <b>\"{s}\"<r> exited with {any}<r>", .{ name, bun.SignalCode.from(code) });
                        Output.flush();
                    }

                    Global.exit(code);
                }
            },
            .Signal => |signal| {
                if (!silent) {
                    Output.prettyErrorln("<r><red>error<r><d>:<r> script <b>\"{s}\"<r> exited with {any}<r>", .{ name, bun.SignalCode.from(signal) });
                    Output.flush();
                }

                Global.exit(1);
            },
            .Stopped => |signal| {
                if (!silent) {
                    Output.prettyErrorln("<r><red>error<r><d>:<r> script <b>\"{s}\"<r> was stopped by signal {any}<r>", .{ name, bun.SignalCode.from(signal) });
                    Output.flush();
                }

                Global.exit(1);
            },

            else => {},
        }

        return true;
    }

    /// When printing error messages from 'bun run', attribute bun overridden node.js to bun
    /// This prevents '"node" exited with ...' when it was actually bun.
    /// As of writing this is only used for 'runBinary'
    fn basenameOrBun(str: []const u8) []const u8 {
        if (strings.eqlComptime(str, bun_node_dir ++ "/node")) {
            return "bun";
        }
        return std.fs.path.basename(str);
    }

    pub fn runBinary(
        ctx: Command.Context,
        executable: []const u8,
        cwd: string,
        env: *DotEnv.Loader,
        passthrough: []const string,
    ) !bool {
        var argv_ = [_]string{executable};
        var argv: []const string = &argv_;

        if (passthrough.len > 0) {
            var array_list = std.ArrayList(string).init(ctx.allocator);
            try array_list.append(executable);
            try array_list.appendSlice(passthrough);
            argv = try array_list.toOwnedSlice();
        }

        var child_process = std.ChildProcess.init(argv, ctx.allocator);

        var buf_map = try env.map.cloneToEnvMap(ctx.allocator);
        child_process.cwd = cwd;
        child_process.env_map = &buf_map;
        child_process.stderr_behavior = .Inherit;
        child_process.stdin_behavior = .Inherit;
        child_process.stdout_behavior = .Inherit;
        const silent = ctx.debug.silent;

        const result = child_process.spawnAndWait() catch |err| {
            if (err == error.AccessDenied) {
                if (comptime Environment.isPosix) {
                    var stat = std.mem.zeroes(std.c.Stat);
                    const rc = bun.C.stat(executable[0.. :0].ptr, &stat);
                    if (rc == 0) {
                        if (std.os.S.ISDIR(stat.mode)) {
                            if (!silent)
                                Output.prettyErrorln("<r><red>error<r>: Failed to run directory \"<b>{s}<r>\"\n", .{executable});
                            if (@errorReturnTrace()) |trace| {
                                std.debug.dumpStackTrace(trace.*);
                            }
                            Global.exit(1);
                        }
                    }
                }
            }
            Output.prettyErrorln("<r><red>error<r>: Failed to run \"<b>{s}<r>\" due to error <b>{s}<r>", .{ basenameOrBun(executable), @errorName(err) });
            Global.exit(1);
        };
        switch (result) {
            .Exited => |sig| {
                // 2 is SIGINT, which is CTRL + C so that's kind of annoying to show
                if (sig > 0 and sig != 2 and !silent)
                    Output.prettyErrorln("<r><red>error<r><d>:<r> \"<b>{s}<r>\" exited with <b>{any}<r>", .{ basenameOrBun(executable), bun.SignalCode.from(sig) });
                Global.exit(sig);
            },
            .Signal => |sig| {
                // 2 is SIGINT, which is CTRL + C so that's kind of annoying to show
                if (sig > 0 and sig != 2 and !silent) {
                    Output.prettyErrorln("<r><red>error<r><d>:<r> \"<b>{s}<r>\" exited with <b>{any}<r>", .{ basenameOrBun(executable), bun.SignalCode.from(sig) });
                }
                Global.exit(std.mem.asBytes(&sig)[0]);
            },
            .Stopped => |sig| {
                if (sig > 0 and !silent)
                    Output.prettyErrorln("<r><red>error<r> \"<b>{s}<r>\" stopped with {any}<r>", .{ basenameOrBun(executable), bun.SignalCode.from(sig) });
                Global.exit(std.mem.asBytes(&sig)[0]);
            },
            .Unknown => |sig| {
                if (!silent)
                    Output.prettyErrorln("<r><red>error<r> \"<b>{s}<r>\" stopped: {d}<r>", .{ basenameOrBun(executable), sig });
                Global.exit(1);
            },
        }

        return true;
    }

    pub fn ls(ctx: Command.Context) !void {
        var args = ctx.args;

        var this_bundler = try bundler.Bundler.init(ctx.allocator, ctx.log, args, null);
        this_bundler.options.env.behavior = Api.DotEnvBehavior.load_all;
        this_bundler.options.env.prefix = "";

        this_bundler.resolver.care_about_bin_folder = true;
        this_bundler.resolver.care_about_scripts = true;
        this_bundler.configureLinker();
    }

<<<<<<< HEAD
    const bun_node_dir = (switch (Environment.os) {
=======
    pub const bun_node_dir = switch (@import("builtin").target.os.tag) {
>>>>>>> 36c316a2
        // TODO:
        .windows => "TMPDIR",

        .mac => "/private/tmp",
        else => "/tmp",
    } ++ if (!Environment.isDebug)
        "/bun-node" ++ if (Environment.git_sha_short.len > 0) "-" ++ Environment.git_sha_short else ""
    else
<<<<<<< HEAD
        "/bun-debug-node");
=======
        "/bun-debug-node" ++ (if (Environment.git_sha_short.len > 0) "-" ++ Environment.git_sha_short else "");
>>>>>>> 36c316a2

    var self_exe_bin_path_buf: [bun.MAX_PATH_BYTES + 1]u8 = undefined;

    pub fn createFakeTemporaryNodeExecutable(PATH: *std.ArrayList(u8), optional_bun_path: *string) !void {
        // If we are already running as "node", the path should exist
        if (CLI.pretend_to_be_node) return;

        var argv0 = @as([*:0]const u8, @ptrCast(optional_bun_path.ptr));

        // if we are already an absolute path, use that
        // if the user started the application via a shebang, it's likely that the path is absolute already
        if (bun.argv()[0][0] == '/') {
            optional_bun_path.* = bun.span(bun.argv()[0]);
            argv0 = bun.argv()[0];
        } else if (optional_bun_path.len == 0) {
            // otherwise, ask the OS for the absolute path
            var self = try std.fs.selfExePath(&self_exe_bin_path_buf);
            if (self.len > 0) {
                self.ptr[self.len] = 0;
                argv0 = @as([*:0]const u8, @ptrCast(self.ptr));
                optional_bun_path.* = self;
            }
        }

        if (optional_bun_path.len == 0) {
            argv0 = bun.argv()[0];
        }

        var retried = false;
        while (true) {
            inner: {
                std.os.symlinkZ(argv0, bun_node_dir ++ "/node") catch |err| {
                    if (err == error.PathAlreadyExists) break :inner;
                    if (retried)
                        return;

                    std.fs.makeDirAbsoluteZ(bun_node_dir) catch {};

                    retried = true;
                    continue;
                };
            }
            break;
        }

        if (PATH.items.len > 0 and PATH.items[PATH.items.len - 1] != std.fs.path.delimiter) {
            try PATH.append(std.fs.path.delimiter);
        }

        // The reason for the extra delim is because we are going to append the system PATH
        // later on. this is done by the caller, and explains why we are adding bun_node_dir
        // to the end of the path slice rather than the start.
        try PATH.appendSlice(bun_node_dir ++ .{std.fs.path.delimiter});
    }

    pub const Filter = enum { script, bin, all, bun_js, all_plus_bun_js, script_and_descriptions, script_exclude };
    const DirInfo = @import("../resolver/dir_info.zig");
    pub fn configureEnvForRun(
        ctx: Command.Context,
        this_bundler: *bundler.Bundler,
        env: ?*DotEnv.Loader,
        log_errors: bool,
    ) !*DirInfo {
        var args = ctx.args;
        this_bundler.* = try bundler.Bundler.init(ctx.allocator, ctx.log, args, env);
        this_bundler.options.env.behavior = Api.DotEnvBehavior.load_all;
        this_bundler.env.quiet = true;
        this_bundler.options.env.prefix = "";

        this_bundler.resolver.care_about_bin_folder = true;
        this_bundler.resolver.care_about_scripts = true;

        this_bundler.resolver.opts.load_tsconfig_json = false;
        this_bundler.options.load_tsconfig_json = false;

        this_bundler.configureLinker();

        var root_dir_info = this_bundler.resolver.readDirInfo(this_bundler.fs.top_level_dir) catch |err| {
            if (!log_errors) return error.CouldntReadCurrentDirectory;
            if (Output.enable_ansi_colors) {
                ctx.log.printForLogLevelWithEnableAnsiColors(Output.errorWriter(), true) catch {};
            } else {
                ctx.log.printForLogLevelWithEnableAnsiColors(Output.errorWriter(), false) catch {};
            }
            Output.prettyErrorln("<r><red>error<r><d>:<r> <b>{s}<r> loading directory {}", .{ @errorName(err), strings.QuotedFormatter{ .text = this_bundler.fs.top_level_dir } });
            Output.flush();
            return err;
        } orelse {
            if (Output.enable_ansi_colors) {
                ctx.log.printForLogLevelWithEnableAnsiColors(Output.errorWriter(), true) catch {};
            } else {
                ctx.log.printForLogLevelWithEnableAnsiColors(Output.errorWriter(), false) catch {};
            }
            Output.prettyErrorln("error loading current directory", .{});
            Output.flush();
            return error.CouldntReadCurrentDirectory;
        };

        if (env == null) {
            this_bundler.env.loadProcess();

            if (this_bundler.env.map.get("NODE_ENV")) |node_env| {
                if (strings.eqlComptime(node_env, "production")) {
                    this_bundler.options.production = true;
                }
            }

            // TODO: evaluate if we can skip running this in nested calls to bun run
            // The reason why it's unclear:
            // - Some scripts may do NODE_ENV=production bun run foo
            //   This would cause potentially a different .env file to be loaded
            this_bundler.runEnvLoader() catch {};

            if (root_dir_info.getEntries(0)) |dir| {
                // Run .env again if it exists in a parent dir
                if (this_bundler.options.production) {
                    this_bundler.env.load(dir, this_bundler.options.env.files, .production) catch {};
                } else {
                    this_bundler.env.load(dir, this_bundler.options.env.files, .development) catch {};
                }
            }
        }

        this_bundler.env.map.putDefault("npm_config_local_prefix", this_bundler.fs.top_level_dir) catch unreachable;

        // we have no way of knowing what version they're expecting without running the node executable
        // running the node executable is too slow
        // so we will just hardcode it to LTS
        this_bundler.env.map.putDefault(
            "npm_config_user_agent",
            // the use of npm/? is copying yarn
            // e.g.
            // > "yarn/1.22.4 npm/? node/v12.16.3 darwin x64",
            "bun/" ++ Global.package_json_version ++ " npm/? node/v20.8.0 " ++ Global.os_name ++ " " ++ Global.arch_name,
        ) catch unreachable;

        if (this_bundler.env.get("npm_execpath") == null) {
            // we don't care if this fails
            if (std.fs.selfExePathAlloc(ctx.allocator)) |self_exe_path| {
                this_bundler.env.map.putDefault("npm_execpath", self_exe_path) catch unreachable;
            } else |_| {}
        }

        if (root_dir_info.enclosing_package_json) |package_json| {
            if (package_json.name.len > 0) {
                if (this_bundler.env.map.get(NpmArgs.package_name) == null) {
                    this_bundler.env.map.put(NpmArgs.package_name, package_json.name) catch unreachable;
                }
            }

            this_bundler.env.map.putDefault("npm_package_json", package_json.source.path.text) catch unreachable;

            if (package_json.version.len > 0) {
                if (this_bundler.env.map.get(NpmArgs.package_version) == null) {
                    this_bundler.env.map.put(NpmArgs.package_version, package_json.version) catch unreachable;
                }
            }
        }

        return root_dir_info;
    }

    pub fn configurePathForRun(
        ctx: Command.Context,
        root_dir_info: *DirInfo,
        this_bundler: *bundler.Bundler,
        ORIGINAL_PATH: ?*string,
        cwd: string,
        force_using_bun: bool,
    ) !void {
        var package_json_dir: string = "";

        if (root_dir_info.enclosing_package_json) |package_json| {
            if (root_dir_info.package_json == null) {
                // no trailing slash
                package_json_dir = std.mem.trimRight(u8, package_json.source.path.name.dir, "/");
            }
        }

        var PATH = this_bundler.env.map.get("PATH") orelse "";
        if (ORIGINAL_PATH) |original_path| {
            original_path.* = PATH;
        }

        const found_node = this_bundler.env.loadNodeJSConfig(
            this_bundler.fs,
            if (force_using_bun) bun_node_dir ++ "/node" else "",
        ) catch false;

        var needs_to_force_bun = force_using_bun or !found_node;
        var optional_bun_self_path: string = "";

        var new_path_len: usize = PATH.len + 2;

        if (package_json_dir.len > 0) {
            new_path_len += package_json_dir.len + 1;
        }

        {
            var remain = cwd;
            while (strings.lastIndexOfChar(remain, std.fs.path.sep)) |i| {
                new_path_len += strings.withoutTrailingSlash(remain).len + "node_modules.bin".len + 1 + 2; // +2 for path separators, +1 for path delimiter
                remain = remain[0..i];
            } else {
                new_path_len += strings.withoutTrailingSlash(remain).len + "node_modules.bin".len + 1 + 2; // +2 for path separators, +1 for path delimiter
            }
        }

        if (needs_to_force_bun) {
            new_path_len += bun_node_dir.len + 1;
        }

        var new_path = try std.ArrayList(u8).initCapacity(ctx.allocator, new_path_len);

        if (needs_to_force_bun) {
            createFakeTemporaryNodeExecutable(&new_path, &optional_bun_self_path) catch unreachable;
            if (!force_using_bun) {
                this_bundler.env.map.put("NODE", bun_node_dir ++ "/node") catch unreachable;
                this_bundler.env.map.put("npm_node_execpath", bun_node_dir ++ "/node") catch unreachable;
                this_bundler.env.map.put("npm_execpath", optional_bun_self_path) catch unreachable;
            }

            needs_to_force_bun = false;
        }

        {
            if (package_json_dir.len > 0) {
                try new_path.appendSlice(package_json_dir);
                try new_path.append(std.fs.path.delimiter);
            }

            var remain = cwd;
            while (strings.lastIndexOfChar(remain, std.fs.path.sep)) |i| {
                try new_path.appendSlice(strings.withoutTrailingSlash(remain));
                try new_path.appendSlice(bun.pathLiteral("/node_modules/.bin"));
                try new_path.append(std.fs.path.delimiter);
                remain = remain[0..i];
            } else {
                try new_path.appendSlice(strings.withoutTrailingSlash(remain));
                try new_path.appendSlice(bun.pathLiteral("/node_modules/.bin"));
                try new_path.append(std.fs.path.delimiter);
            }

            try new_path.appendSlice(PATH);
        }

        this_bundler.env.map.put("PATH", new_path.items) catch unreachable;
    }

    pub fn completions(ctx: Command.Context, default_completions: ?[]const string, reject_list: []const string, comptime filter: Filter) !ShellCompletions {
        var shell_out = ShellCompletions{};
        if (filter != .script_exclude) {
            if (default_completions) |defaults| {
                shell_out.commands = defaults;
            }
        }

        var args = ctx.args;

        var this_bundler = bundler.Bundler.init(ctx.allocator, ctx.log, args, null) catch return shell_out;
        this_bundler.options.env.behavior = Api.DotEnvBehavior.load_all;
        this_bundler.options.env.prefix = "";
        this_bundler.env.quiet = true;

        this_bundler.resolver.care_about_bin_folder = true;
        this_bundler.resolver.care_about_scripts = true;
        this_bundler.resolver.store_fd = true;
        defer {
            this_bundler.resolver.care_about_bin_folder = false;
            this_bundler.resolver.care_about_scripts = false;
        }
        this_bundler.configureLinker();

        var root_dir_info = (this_bundler.resolver.readDirInfo(this_bundler.fs.top_level_dir) catch null) orelse return shell_out;

        {
            this_bundler.env.loadProcess();

            if (this_bundler.env.map.get("NODE_ENV")) |node_env| {
                if (strings.eqlComptime(node_env, "production")) {
                    this_bundler.options.production = true;
                }
            }
        }

        const ResultList = bun.StringArrayHashMap(void);

        if (this_bundler.env.map.get("SHELL")) |shell| {
            shell_out.shell = ShellCompletions.Shell.fromEnv(@TypeOf(shell), shell);
        }

        var results = ResultList.init(ctx.allocator);
        var descriptions = std.ArrayList(string).init(ctx.allocator);

        if (filter != .script_exclude) {
            if (default_completions) |defaults| {
                try results.ensureUnusedCapacity(defaults.len);
                for (defaults) |item| {
                    _ = results.getOrPutAssumeCapacity(item);
                }
            }
        }

        if (filter == Filter.bin or filter == Filter.all or filter == Filter.all_plus_bun_js) {
            for (this_bundler.resolver.binDirs()) |bin_path| {
                if (this_bundler.resolver.readDirInfo(bin_path) catch null) |bin_dir| {
                    if (bin_dir.getEntriesConst()) |entries| {
                        var iter = entries.data.iterator();
                        var has_copied = false;
                        var dir_slice: string = "";
                        while (iter.next()) |entry| {
                            const value = entry.value_ptr.*;
                            if (value.kind(&this_bundler.fs.fs, true) == .file) {
                                if (!has_copied) {
                                    bun.copy(u8, &path_buf, value.dir);
                                    dir_slice = path_buf[0..value.dir.len];
                                    if (!strings.endsWithChar(value.dir, std.fs.path.sep)) {
                                        dir_slice = path_buf[0 .. value.dir.len + 1];
                                    }
                                    has_copied = true;
                                }

                                const base = value.base();
                                bun.copy(u8, path_buf[dir_slice.len..], base);
                                path_buf[dir_slice.len + base.len] = 0;
                                var slice = path_buf[0 .. dir_slice.len + base.len :0];
                                if (Environment.isWindows) {
                                    @panic("TODO");
                                }
                                if (!(bun.sys.isExecutableFilePath(slice))) continue;
                                // we need to dupe because the string pay point to a pointer that only exists in the current scope
                                _ = try results.getOrPut(this_bundler.fs.filename_store.append(@TypeOf(base), base) catch continue);
                            }
                        }
                    }
                }
            }
        }

        if (filter == Filter.all_plus_bun_js or filter == Filter.bun_js) {
            if (this_bundler.resolver.readDirInfo(this_bundler.fs.top_level_dir) catch null) |dir_info| {
                if (dir_info.getEntriesConst()) |entries| {
                    var iter = entries.data.iterator();

                    while (iter.next()) |entry| {
                        const value = entry.value_ptr.*;
                        const name = value.base();
                        if (name[0] != '.' and this_bundler.options.loader(std.fs.path.extension(name)).canBeRunByBun() and
                            !strings.contains(name, ".config") and
                            !strings.contains(name, ".d.ts") and
                            !strings.contains(name, ".d.mts") and
                            !strings.contains(name, ".d.cts") and
                            value.kind(&this_bundler.fs.fs, true) == .file)
                        {
                            _ = try results.getOrPut(this_bundler.fs.filename_store.append(@TypeOf(name), name) catch continue);
                        }
                    }
                }
            }
        }

        if (filter == Filter.script_exclude or filter == Filter.script or filter == Filter.all or filter == Filter.all_plus_bun_js or filter == Filter.script_and_descriptions) {
            if (root_dir_info.enclosing_package_json) |package_json| {
                if (package_json.scripts) |scripts| {
                    try results.ensureUnusedCapacity(scripts.count());
                    if (filter == Filter.script_and_descriptions) {
                        try descriptions.ensureUnusedCapacity(scripts.count());
                    }

                    var max_description_len: usize = 20;
                    if (this_bundler.env.map.get("MAX_DESCRIPTION_LEN")) |max| {
                        if (std.fmt.parseInt(usize, max, 10) catch null) |max_len| {
                            max_description_len = max_len;
                        }
                    }

                    const keys = scripts.keys();
                    var key_i: usize = 0;
                    loop: while (key_i < keys.len) : (key_i += 1) {
                        const key = keys[key_i];

                        if (filter == Filter.script_exclude) {
                            for (reject_list) |default| {
                                if (std.mem.eql(u8, default, key)) {
                                    continue :loop;
                                }
                            }
                        }

                        if (strings.startsWith(key, "post") or strings.startsWith(key, "pre")) {
                            continue :loop;
                        }

                        var entry_item = results.getOrPutAssumeCapacity(key);

                        if (filter == Filter.script_and_descriptions and max_description_len > 0) {
                            var description = scripts.get(key).?;

                            // When the command starts with something like
                            // NODE_OPTIONS='--max-heap-size foo' bar
                            // ^--------------------------------^ trim that
                            // that way, you can see the real command that's being run
                            if (description.len > 0) {
                                trimmer: {
                                    if (description.len > 0 and strings.startsWith(description, "NODE_OPTIONS=")) {
                                        if (strings.indexOfChar(description, '=')) |i| {
                                            const delimiter: u8 = if (description.len > i + 1)
                                                @as(u8, switch (description[i + 1]) {
                                                    '\'' => '\'',
                                                    '"' => '"',
                                                    else => ' ',
                                                })
                                            else
                                                break :trimmer;

                                            const delimiter_offset = @as(usize, if (delimiter == ' ') 1 else 2);
                                            if (description.len > delimiter_offset + i) {
                                                if (strings.indexOfChar(description[delimiter_offset + i ..], delimiter)) |j| {
                                                    description = std.mem.trim(u8, description[delimiter_offset + i ..][j + 1 ..], " ");
                                                } else {
                                                    break :trimmer;
                                                }
                                            } else {
                                                break :trimmer;
                                            }
                                        } else {
                                            break :trimmer;
                                        }
                                    }
                                }

                                if (description.len > max_description_len) {
                                    description = description[0..max_description_len];
                                }
                            }

                            try descriptions.insert(entry_item.index, description);
                        }
                    }
                }
            }
        }

        var all_keys = results.keys();

        strings.sortAsc(all_keys);
        shell_out.commands = all_keys;
        shell_out.descriptions = try descriptions.toOwnedSlice();

        return shell_out;
    }

    pub fn printHelp(package_json: ?*PackageJSON) void {
        const intro_text =
            \\<b>Usage<r>: <b><green>bun run<r> <cyan>[flags]<r> \<file or script\>
        ;

        const outro_text =
            \\<b>Examples:<r>
            \\  <d>Run a JavaScript or TypeScript file<r>
            \\  <b><green>bun run<r> <blue>./index.js<r>
            \\  <b><green>bun run<r> <blue>./index.tsx<r>
            \\
            \\  <d>Run a package.json script<r>
            \\  <b><green>bun run <blue>dev<r>
            \\  <b><green>bun run <blue>lint<r>
            \\
            \\Full documentation is available at <magenta>https://bun.sh/docs/cli/run<r>
            \\
        ;

        Output.pretty(intro_text ++ "\n\n", .{});
        Output.flush();
        Output.pretty("<b>Flags:<r>", .{});
        Output.flush();
        clap.simpleHelp(&Arguments.run_params);

        if (package_json) |pkg| {
            if (pkg.scripts) |scripts| {
                var display_name = pkg.name;

                if (display_name.len == 0) {
                    display_name = std.fs.path.basename(pkg.source.path.name.dir);
                }

                var iterator = scripts.iterator();

                if (scripts.count() > 0) {
                    Output.pretty("\n\n<b>package.json scripts ({d} found):<r>", .{scripts.count()});
                    // Output.prettyln("<r><blue><b>{s}<r> scripts:<r>\n", .{display_name});
                    while (iterator.next()) |entry| {
                        Output.prettyln("\n", .{});
                        Output.prettyln("  <d>$</r> bun run<r> <blue>{s}<r>\n", .{entry.key_ptr.*});
                        Output.prettyln("  <d>  {s}<r>\n", .{entry.value_ptr.*});
                    }

                    // Output.prettyln("\n<d>{d} scripts<r>", .{scripts.count()});

                    Output.flush();

                    // return true;
                } else {
                    Output.prettyln("<r><yellow>No \"scripts\" found in package.json.<r>", .{});
                    Output.flush();
                    // return true;
                }
            }
        }
        Output.pretty("\n\n" ++ outro_text, .{});
        Output.flush();
    }

    pub fn exec(ctx_: Command.Context, comptime bin_dirs_only: bool, comptime log_errors: bool) !bool {
        var ctx = ctx_;
        // Step 1. Figure out what we're trying to run
        var positionals = ctx.positionals;
        if (positionals.len > 0 and strings.eqlComptime(positionals[0], "run") or strings.eqlComptime(positionals[0], "r")) {
            positionals = positionals[1..];
        }

        var script_name_to_search: string = "";

        if (positionals.len > 0) {
            script_name_to_search = positionals[0];
        }

        const passthrough = ctx.passthrough;
        const force_using_bun = ctx.debug.run_in_bun;

        // This doesn't cover every case
        if ((script_name_to_search.len == 1 and script_name_to_search[0] == '.') or
            (script_name_to_search.len == 2 and @as(u16, @bitCast(script_name_to_search[0..2].*)) == @as(u16, @bitCast([_]u8{ '.', '/' }))))
        {
            Run.boot(ctx, ".") catch |err| {
                if (Output.enable_ansi_colors) {
                    ctx.log.printForLogLevelWithEnableAnsiColors(Output.errorWriter(), true) catch {};
                } else {
                    ctx.log.printForLogLevelWithEnableAnsiColors(Output.errorWriter(), false) catch {};
                }

                Output.prettyErrorln("<r><red>error<r>: Failed to run <b>{s}<r> due to error <b>{s}<r>", .{
                    script_name_to_search,
                    @errorName(err),
                });
                if (@errorReturnTrace()) |trace| {
                    std.debug.dumpStackTrace(trace.*);
                }
                Global.exit(1);
            };
            return true;
        }

        if (log_errors or force_using_bun) {
            if (script_name_to_search.len > 0) {
                possibly_open_with_bun_js: {
                    const ext = std.fs.path.extension(script_name_to_search);
                    var has_loader = false;
                    if (!force_using_bun) {
                        if (options.defaultLoaders.get(ext)) |load| {
                            has_loader = true;
                            if (!load.canBeRunByBun())
                                break :possibly_open_with_bun_js;
                            // if there are preloads, allow weirdo file extensions
                        } else {
                            // you can have package.json scripts with file extensions in the name
                            // eg "foo.zip"
                            // in those cases, we don't know
                            if (ext.len == 0 or strings.containsChar(script_name_to_search, ':'))
                                break :possibly_open_with_bun_js;
                        }
                    }

                    var file_path = script_name_to_search;
                    var must_normalize = false;
                    const file_: anyerror!std.fs.File = brk: {
                        if (std.fs.path.isAbsolute(script_name_to_search)) {
                            // TODO(@paperdave): i dont think this is correct
                            must_normalize = Environment.isWindows;
                            break :brk bun.openFile(script_name_to_search, .{ .mode = .read_only });
                        } else {
                            const cwd = bun.getcwd(&path_buf) catch break :possibly_open_with_bun_js;
                            path_buf[cwd.len] = std.fs.path.sep_posix;
                            var parts = [_]string{script_name_to_search};
                            file_path = resolve_path.joinAbsStringBuf(
                                path_buf[0 .. cwd.len + 1],
                                &path_buf2,
                                &parts,
                                .loose,
                            );
                            if (file_path.len == 0) break :possibly_open_with_bun_js;
                            path_buf2[file_path.len] = 0;
                            var file_pathZ = path_buf2[0..file_path.len :0];
                            break :brk bun.openFileZ(file_pathZ, .{ .mode = .read_only });
                        }
                    };

                    const file = file_ catch break :possibly_open_with_bun_js;

                    if (!force_using_bun) {
                        // Due to preload, we don't know if they intend to run
                        // this as a script or as a regular file
                        // once we know it's a file, check if they have any preloads
                        if (ext.len > 0 and !has_loader) {
                            if (!ctx.debug.loaded_bunfig) {
                                try CLI.Arguments.loadConfigPath(ctx.allocator, true, "bunfig.toml", &ctx, .RunCommand);
                            }

                            if (ctx.preloads.len == 0)
                                break :possibly_open_with_bun_js;
                        }

                        // ignore the shebang if they explicitly passed `--bun`
                        // "White space after #! is optional."
                        var shebang_buf: [64]u8 = undefined;
                        const shebang_size = file.pread(&shebang_buf, 0) catch |err| {
                            if (!ctx.debug.silent)
                                Output.prettyErrorln("<r><red>error<r>: Failed to read file <b>{s}<r> due to error <b>{s}<r>", .{ file_path, @errorName(err) });
                            Global.exit(1);
                        };

                        var shebang: string = shebang_buf[0..shebang_size];

                        shebang = std.mem.trim(u8, shebang, " \r\n\t");
                        if (strings.hasPrefixComptime(shebang, "#!")) {
                            const first_arg: string = if (bun.argv().len > 0) bun.span(bun.argv()[0]) else "";
                            const filename = std.fs.path.basename(first_arg);
                            // are we attempting to run the script with bun?
                            if (!strings.contains(shebang, filename)) {
                                break :possibly_open_with_bun_js;
                            }
                        }
                    }

                    Global.configureAllocator(.{ .long_running = true });
                    var out_path = ctx.allocator.dupe(u8, file_path) catch unreachable;
                    if (must_normalize) {
                        if (comptime Environment.isWindows) {
                            std.mem.replaceScalar(u8, out_path, std.fs.path.sep_windows, std.fs.path.sep_posix);
                        }
                    }
                    Run.boot(ctx, out_path) catch |err| {
                        if (Output.enable_ansi_colors) {
                            ctx.log.printForLogLevelWithEnableAnsiColors(Output.errorWriter(), true) catch {};
                        } else {
                            ctx.log.printForLogLevelWithEnableAnsiColors(Output.errorWriter(), false) catch {};
                        }

                        Output.prettyErrorln("<r><red>error<r>: Failed to run <b>{s}<r> due to error <b>{s}<r>", .{
                            std.fs.path.basename(file_path),
                            @errorName(err),
                        });
                        if (@errorReturnTrace()) |trace| {
                            std.debug.dumpStackTrace(trace.*);
                        }
                        Global.exit(1);
                    };

                    return true;
                }
            }
        }

        Global.configureAllocator(.{ .long_running = false });

        var ORIGINAL_PATH: string = "";
        var this_bundler: bundler.Bundler = undefined;
        var root_dir_info = try configureEnvForRun(ctx, &this_bundler, null, log_errors);
        try configurePathForRun(ctx, root_dir_info, &this_bundler, &ORIGINAL_PATH, root_dir_info.abs_path, force_using_bun);
        this_bundler.env.map.put("npm_lifecycle_event", script_name_to_search) catch unreachable;
        if (root_dir_info.enclosing_package_json) |package_json| {
            if (package_json.scripts) |scripts| {
                switch (script_name_to_search.len) {
                    0 => {
                        // naked "bun run"
                        RunCommand.printHelp(package_json);
                        return true;
                    },
                    else => {
                        if (scripts.get(script_name_to_search)) |script_content| {
                            // allocate enough to hold "post${scriptname}"
                            var temp_script_buffer = try std.fmt.allocPrint(ctx.allocator, "ppre{s}", .{script_name_to_search});
                            defer ctx.allocator.free(temp_script_buffer);

                            if (scripts.get(temp_script_buffer[1..])) |prescript| {
                                if (!try runPackageScriptForeground(
                                    ctx.allocator,
                                    prescript,
                                    temp_script_buffer[1..],
                                    this_bundler.fs.top_level_dir,
                                    this_bundler.env,
                                    &.{},
                                    ctx.debug.silent,
                                )) {
                                    return false;
                                }
                            }

                            if (!try runPackageScriptForeground(
                                ctx.allocator,
                                script_content,
                                script_name_to_search,
                                this_bundler.fs.top_level_dir,
                                this_bundler.env,
                                passthrough,
                                ctx.debug.silent,
                            )) return false;

                            temp_script_buffer[0.."post".len].* = "post".*;

                            if (scripts.get(temp_script_buffer)) |postscript| {
                                if (!try runPackageScriptForeground(
                                    ctx.allocator,
                                    postscript,
                                    temp_script_buffer,
                                    this_bundler.fs.top_level_dir,
                                    this_bundler.env,
                                    &.{},
                                    ctx.debug.silent,
                                )) {
                                    return false;
                                }
                            }

                            return true;
                        } else if ((script_name_to_search.len > 1 and script_name_to_search[0] == '/') or
                            (script_name_to_search.len > 2 and script_name_to_search[0] == '.' and script_name_to_search[1] == '/'))
                        {
                            Run.boot(ctx, ctx.allocator.dupe(u8, script_name_to_search) catch unreachable) catch |err| {
                                if (Output.enable_ansi_colors) {
                                    ctx.log.printForLogLevelWithEnableAnsiColors(Output.errorWriter(), true) catch {};
                                } else {
                                    ctx.log.printForLogLevelWithEnableAnsiColors(Output.errorWriter(), false) catch {};
                                }

                                Output.prettyErrorln("<r><red>error<r>: Failed to run <b>{s}<r> due to error <b>{s}<r>", .{
                                    std.fs.path.basename(script_name_to_search),
                                    @errorName(err),
                                });
                                if (@errorReturnTrace()) |trace| {
                                    std.debug.dumpStackTrace(trace.*);
                                }
                                Global.exit(1);
                            };
                        }
                    },
                }
            }
        }

        if (script_name_to_search.len == 0) {
            if (comptime log_errors) {
                Output.prettyError("<r>No \"scripts\" in package.json found.\n", .{});
                Global.exit(0);
            }

            return false;
        }

        const PATH = this_bundler.env.map.get("PATH") orelse "";
        var path_for_which = PATH;
        if (comptime bin_dirs_only) {
            if (ORIGINAL_PATH.len < PATH.len) {
                path_for_which = PATH[0 .. PATH.len - (ORIGINAL_PATH.len + 1)];
            } else {
                path_for_which = "";
            }
        }

        if (path_for_which.len > 0) {
            if (which(&path_buf, path_for_which, this_bundler.fs.top_level_dir, script_name_to_search)) |destination| {
                // var file = std.fs.openFileAbsoluteZ(destination, .{ .mode = .read_only }) catch |err| {
                //     if (!log_errors) return false;

                //     Output.prettyErrorln("<r>error: <red>{s}<r> opening file: \"{s}\"", .{ err, std.mem.span(destination) });
                //     Output.flush();
                //     return err;
                // };
                // // var outbuf = bun.getFdPath(file.handle, &path_buf2) catch |err| {
                // //     if (!log_errors) return false;
                // //     Output.prettyErrorln("<r>error: <red>{s}<r> resolving file: \"{s}\"", .{ err, std.mem.span(destination) });
                // //     Output.flush();
                // //     return err;
                // // };

                // // file.close();

                const out = bun.asByteSlice(destination);
                return try runBinary(
                    ctx,
                    try this_bundler.fs.dirname_store.append(@TypeOf(out), out),
                    this_bundler.fs.top_level_dir,
                    this_bundler.env,
                    passthrough,
                );
            }
        }

        if (ctx.runtime_options.if_present) {
            return true;
        }

        if (comptime log_errors) {
            Output.prettyError("<r><red>error<r><d>:<r> missing script \"<b>{s}<r>\"\n", .{script_name_to_search});
            Global.exit(1);
        }

        return false;
    }

    pub fn execAsIfNode(ctx: Command.Context) !void {
        std.debug.assert(CLI.pretend_to_be_node);

        if (ctx.runtime_options.eval_script.len > 0) {
            const trigger = bun.pathLiteral("/[eval]");
            var entry_point_buf: [bun.MAX_PATH_BYTES + trigger.len]u8 = undefined;
            const cwd = try std.os.getcwd(&entry_point_buf);
            @memcpy(entry_point_buf[cwd.len..][0..trigger.len], trigger);
            try Run.boot(ctx, entry_point_buf[0 .. cwd.len + trigger.len]);
            return;
        }

        if (ctx.positionals.len == 0) {
            Output.errGeneric("Missing script to execute. Bun's provided 'node' cli wrapper does not support a repl.", .{});
            Global.exit(1);
        }

        // TODO(@paperdave): merge windows branch
        // var win_resolver = resolve_path.PosixToWinNormalizer{};

        const filename = ctx.positionals[0];

        const normalized_filename = if (std.fs.path.isAbsolute(filename))
            // TODO(@paperdave): merge windows branch
            // try win_resolver.resolveCWD("/dev/bun/test/etc.js");
            filename
        else brk: {
            const cwd = try bun.getcwd(&path_buf);
            path_buf[cwd.len] = std.fs.path.sep_posix;
            var parts = [_]string{filename};
            break :brk resolve_path.joinAbsStringBuf(
                path_buf[0 .. cwd.len + 1],
                &path_buf2,
                &parts,
                .loose,
            );
        };

        Run.boot(ctx, normalized_filename) catch |err| {
            ctx.log.printForLogLevel(Output.errorWriter()) catch {};

            Output.err(err, "Failed to run script \"<b>{s}<r>\"", .{std.fs.path.basename(normalized_filename)});
            Global.exit(1);
        };
    }
};

test "replacePackageManagerRun" {
    var copy_script = std.ArrayList(u8).init(default_allocator);

    {
        copy_script.clearRetainingCapacity();
        try RunCommand.replacePackageManagerRun(&copy_script, "yarn run foo");
        try std.testing.expectEqualStrings(copy_script.items, "bun run foo");
    }

    {
        copy_script.clearRetainingCapacity();
        try RunCommand.replacePackageManagerRun(&copy_script, "yarn install foo");
        try std.testing.expectEqualStrings(copy_script.items, "yarn install foo");
    }

    {
        copy_script.clearRetainingCapacity();
        try RunCommand.replacePackageManagerRun(&copy_script, "yarn --prod");
        try std.testing.expectEqualStrings(copy_script.items, "yarn --prod");
    }

    {
        copy_script.clearRetainingCapacity();
        try RunCommand.replacePackageManagerRun(&copy_script, "yarn -prod");
        try std.testing.expectEqualStrings(copy_script.items, "yarn -prod");
    }

    {
        copy_script.clearRetainingCapacity();
        try RunCommand.replacePackageManagerRun(&copy_script, "yarn");
        try std.testing.expectEqualStrings(copy_script.items, "yarn");
    }

    {
        copy_script.clearRetainingCapacity();
        try RunCommand.replacePackageManagerRun(&copy_script, "yarn ");
        try std.testing.expectEqualStrings(copy_script.items, "yarn ");
    }

    {
        copy_script.clearRetainingCapacity();
        try RunCommand.replacePackageManagerRun(&copy_script, "npm ");
        try std.testing.expectEqualStrings(copy_script.items, "npm ");
    }

    {
        copy_script.clearRetainingCapacity();
        try RunCommand.replacePackageManagerRun(&copy_script, "npm bacon run");
        try std.testing.expectEqualStrings(copy_script.items, "npm bacon run");
    }

    {
        copy_script.clearRetainingCapacity();
        try RunCommand.replacePackageManagerRun(&copy_script, "yarn bacon foo");
        try std.testing.expectEqualStrings(copy_script.items, "bun run bacon foo");
    }

    {
        copy_script.clearRetainingCapacity();
        try RunCommand.replacePackageManagerRun(&copy_script, "yarn npm run foo");
        try std.testing.expectEqualStrings(copy_script.items, "yarn npm run foo");
    }

    {
        copy_script.clearRetainingCapacity();
        try RunCommand.replacePackageManagerRun(&copy_script, "npm run foo");
        try std.testing.expectEqualStrings(copy_script.items, "bun run foo");
    }

    {
        copy_script.clearRetainingCapacity();
        try RunCommand.replacePackageManagerRun(&copy_script, "bpm run foo");
        try std.testing.expectEqualStrings(copy_script.items, "bpm run foo");
    }

    {
        copy_script.clearRetainingCapacity();
        try RunCommand.replacePackageManagerRun(&copy_script, "pnpm run foo");
        try std.testing.expectEqualStrings(copy_script.items, "bun run foo");
    }

    {
        copy_script.clearRetainingCapacity();
        try RunCommand.replacePackageManagerRun(&copy_script, "foopnpm run foo");
        try std.testing.expectEqualStrings(copy_script.items, "foopnpm run foo");
    }

    {
        copy_script.clearRetainingCapacity();
        try RunCommand.replacePackageManagerRun(&copy_script, "foopnpm rune foo");
        try std.testing.expectEqualStrings(copy_script.items, "foopnpm rune foo");
    }

    {
        copy_script.clearRetainingCapacity();
        try RunCommand.replacePackageManagerRun(&copy_script, "foopnpm ru foo");
        try std.testing.expectEqualStrings(copy_script.items, "foopnpm ru foo");
    }

    {
        copy_script.clearRetainingCapacity();
        try RunCommand.replacePackageManagerRun(&copy_script, "'npm run foo'");
        try std.testing.expectEqualStrings(copy_script.items, "'bun run foo'");
    }
}<|MERGE_RESOLUTION|>--- conflicted
+++ resolved
@@ -968,11 +968,7 @@
         this_bundler.configureLinker();
     }
 
-<<<<<<< HEAD
-    const bun_node_dir = (switch (Environment.os) {
-=======
-    pub const bun_node_dir = switch (@import("builtin").target.os.tag) {
->>>>>>> 36c316a2
+    const bun_node_dir = switch (Environment.os) {
         // TODO:
         .windows => "TMPDIR",
 
@@ -981,11 +977,7 @@
     } ++ if (!Environment.isDebug)
         "/bun-node" ++ if (Environment.git_sha_short.len > 0) "-" ++ Environment.git_sha_short else ""
     else
-<<<<<<< HEAD
-        "/bun-debug-node");
-=======
-        "/bun-debug-node" ++ (if (Environment.git_sha_short.len > 0) "-" ++ Environment.git_sha_short else "");
->>>>>>> 36c316a2
+        "/bun-debug-node";
 
     var self_exe_bin_path_buf: [bun.MAX_PATH_BYTES + 1]u8 = undefined;
 
