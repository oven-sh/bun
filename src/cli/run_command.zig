--- conflicted
+++ resolved
@@ -819,13 +819,8 @@
         this_transpiler.resolver.care_about_scripts = true;
         this_transpiler.resolver.store_fd = store_root_fd;
 
-<<<<<<< HEAD
-        this_bundler.resolver.opts.load_tsconfig_json = true;
-        this_bundler.options.load_tsconfig_json = true;
-=======
-        this_transpiler.resolver.opts.load_tsconfig_json = false;
-        this_transpiler.options.load_tsconfig_json = false;
->>>>>>> 5e003dcc
+        this_transpiler.resolver.opts.load_tsconfig_json = true;
+        this_transpiler.options.load_tsconfig_json = true;
 
         this_transpiler.configureLinker();
 
@@ -1357,7 +1352,7 @@
                 if (scripts.get(target_name)) |script_content| {
                     log("Found matching script `{s}`", .{script_content});
                     Global.configureAllocator(.{ .long_running = false });
-                    this_bundler.env.map.put("npm_lifecycle_event", target_name) catch unreachable;
+                    this_transpiler.env.map.put("npm_lifecycle_event", target_name) catch unreachable;
 
                     // allocate enough to hold "post${scriptname}"
                     var temp_script_buffer = try std.fmt.allocPrint(ctx.allocator, "\x00pre{s}", .{target_name});
@@ -1377,33 +1372,17 @@
                         );
                     }
 
-<<<<<<< HEAD
                     try runPackageScriptForeground(
                         ctx,
                         ctx.allocator,
                         script_content,
                         target_name,
-                        this_bundler.fs.top_level_dir,
-                        this_bundler.env,
+                        this_transpiler.fs.top_level_dir,
+                        this_transpiler.env,
                         passthrough,
                         ctx.debug.silent,
                         ctx.debug.use_system_shell,
                     );
-=======
-                    {
-                        try runPackageScriptForeground(
-                            ctx,
-                            ctx.allocator,
-                            script_content,
-                            script_name_to_search,
-                            this_transpiler.fs.top_level_dir,
-                            this_transpiler.env,
-                            passthrough,
-                            ctx.debug.silent,
-                            ctx.debug.use_system_shell,
-                        );
-                    }
->>>>>>> 5e003dcc
 
                     temp_script_buffer[0.."post".len].* = "post".*;
 
@@ -1429,8 +1408,8 @@
         // load module and run that module
         // TODO: run module resolution here - try the next condition if the module can't be found
 
-        log("Try resolve `{s}` in `{s}`", .{ target_name, this_bundler.fs.top_level_dir });
-        if (this_bundler.resolver.resolve(this_bundler.fs.top_level_dir, target_name, .entry_point_run)) |resolved| {
+        log("Try resolve `{s}` in `{s}`", .{ target_name, this_transpiler.fs.top_level_dir });
+        if (this_transpiler.resolver.resolve(this_transpiler.fs.top_level_dir, target_name, .entry_point_run)) |resolved| {
             var resolved_mutable = resolved;
             log("Resolved to: `{s}`", .{resolved_mutable.path().?.text});
             Run.boot(ctx, ctx.allocator.dupe(u8, resolved_mutable.path().?.text) catch bun.outOfMemory()) catch |err| {
@@ -1445,7 +1424,7 @@
                 Global.exit(1);
             };
             return true;
-        } else |_| if (this_bundler.resolver.resolve(this_bundler.fs.top_level_dir, try std.mem.join(ctx.allocator, "", &.{ "./", target_name }), .entry_point_run)) |resolved| {
+        } else |_| if (this_transpiler.resolver.resolve(this_transpiler.fs.top_level_dir, try std.mem.join(ctx.allocator, "", &.{ "./", target_name }), .entry_point_run)) |resolved| {
             var resolved_mutable = resolved;
             log("Resolved with `./` to: `{s}`", .{resolved_mutable.path().?.text});
             Run.boot(ctx, ctx.allocator.dupe(u8, resolved_mutable.path().?.text) catch bun.outOfMemory()) catch |err| {
@@ -1504,11 +1483,7 @@
         }
 
         if (path_for_which.len > 0) {
-<<<<<<< HEAD
-            if (which(&path_buf, path_for_which, this_bundler.fs.top_level_dir, target_name)) |destination| {
-=======
-            if (which(&path_buf, path_for_which, this_transpiler.fs.top_level_dir, script_name_to_search)) |destination| {
->>>>>>> 5e003dcc
+            if (which(&path_buf, path_for_which, this_transpiler.fs.top_level_dir, target_name)) |destination| {
                 const out = bun.asByteSlice(destination);
                 return try runBinaryWithoutBunxPath(
                     ctx,
