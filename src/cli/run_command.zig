--- conflicted
+++ resolved
@@ -936,20 +936,7 @@
         ORIGINAL_PATH: ?*string,
         cwd: string,
         force_using_bun: bool,
-<<<<<<< HEAD
     ) ![]u8 {
-=======
-    ) !void {
-        var package_json_dir: string = "";
-
-        if (root_dir_info.enclosing_package_json) |package_json| {
-            if (root_dir_info.package_json == null) {
-                // no trailing slash
-                package_json_dir = strings.withoutTrailingSlash(package_json.source.path.name.dir);
-            }
-        }
-
->>>>>>> 57208cb0
         const PATH = this_bundler.env.get("PATH") orelse "";
         if (ORIGINAL_PATH) |original_path| {
             original_path.* = PATH;
@@ -1035,7 +1022,8 @@
         if (root_dir_info.enclosing_package_json) |package_json| {
             if (root_dir_info.package_json == null) {
                 // no trailing slash
-                package_json_dir = std.mem.trimRight(u8, package_json.source.path.name.dir, "/");
+
+                package_json_dir = strings.withoutTrailingSlash(package_json.source.path.name.dir);
             }
         }
 
