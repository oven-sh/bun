const bun = @import("root").bun;
const string = bun.string;
const Output = bun.Output;
const Global = bun.Global;
const Environment = bun.Environment;
const strings = bun.strings;
const MutableString = bun.MutableString;
const stringZ = bun.stringZ;
const default_allocator = bun.default_allocator;
const C = bun.C;
const std = @import("std");

const lex = bun.js_lexer;
const logger = bun.logger;

const FileSystem = @import("../fs.zig").FileSystem;
const PathName = @import("../fs.zig").PathName;
const options = @import("../options.zig");
const js_parser = bun.js_parser;
const json_parser = bun.JSON;
const js_printer = bun.js_printer;
const js_ast = bun.JSAst;
const linker = @import("../linker.zig");

const sync = @import("../sync.zig");
const Api = @import("../api/schema.zig").Api;
const resolve_path = @import("../resolver/resolve_path.zig");
const configureTransformOptionsForBun = @import("../bun.js/config.zig").configureTransformOptionsForBun;
const Command = @import("../cli.zig").Command;

const DotEnv = @import("../env_loader.zig");
const which = @import("../which.zig").which;
const Run = @import("../bun_js.zig").Run;
var path_buf: [bun.MAX_PATH_BYTES]u8 = undefined;
var path_buf2: [bun.MAX_PATH_BYTES]u8 = undefined;
const PathString = bun.PathString;
<<<<<<< HEAD
const is_bindgen = false;
const HTTPThread = @import("root").bun.http.HTTPThread;
=======
const is_bindgen = std.meta.globalOption("bindgen", bool) orelse false;
const HTTPThread = bun.http.HTTPThread;
>>>>>>> 49fa21f6

const JSC = bun.JSC;
const jest = JSC.Jest;
const TestRunner = JSC.Jest.TestRunner;
const Snapshots = JSC.Snapshot.Snapshots;
const Test = TestRunner.Test;

const uws = bun.uws;

fn fmtStatusTextLine(comptime status: @Type(.EnumLiteral), comptime emoji_or_color: bool) []const u8 {
    comptime {
        // emoji and color might be split into two different options in the future
        // some terminals support color, but not emoji.
        // For now, they are the same.
        return switch (emoji_or_color) {
            true => switch (status) {
                .pass => Output.prettyFmt("<r><green>✓<r>", emoji_or_color),
                .fail => Output.prettyFmt("<r><red>✗<r>", emoji_or_color),
                .skip => Output.prettyFmt("<r><yellow>»<d>", emoji_or_color),
                .todo => Output.prettyFmt("<r><magenta>✎<r>", emoji_or_color),
                else => @compileError("Invalid status " ++ @tagName(status)),
            },
            else => switch (status) {
                .pass => Output.prettyFmt("<r><green>(pass)<r>", emoji_or_color),
                .fail => Output.prettyFmt("<r><red>(fail)<r>", emoji_or_color),
                .skip => Output.prettyFmt("<r><yellow>(skip)<d>", emoji_or_color),
                .todo => Output.prettyFmt("<r><magenta>(todo)<r>", emoji_or_color),
                else => @compileError("Invalid status " ++ @tagName(status)),
            },
        };
    }
}

fn writeTestStatusLine(comptime status: @Type(.EnumLiteral), writer: anytype) void {
    if (Output.enable_ansi_colors_stderr)
        writer.print(fmtStatusTextLine(status, true), .{}) catch unreachable
    else
        writer.print(fmtStatusTextLine(status, false), .{}) catch unreachable;
}

pub const CommandLineReporter = struct {
    jest: TestRunner,
    callback: TestRunner.Callback,
    last_dot: u32 = 0,
    summary: Summary = Summary{},
    prev_file: u64 = 0,
    repeat_count: u32 = 1,

    failures_to_repeat_buf: std.ArrayListUnmanaged(u8) = .{},
    skips_to_repeat_buf: std.ArrayListUnmanaged(u8) = .{},
    todos_to_repeat_buf: std.ArrayListUnmanaged(u8) = .{},

    pub const Summary = struct {
        pass: u32 = 0,
        expectations: u32 = 0,
        skip: u32 = 0,
        todo: u32 = 0,
        fail: u32 = 0,
        files: u32 = 0,
    };

    const DotColorMap = std.EnumMap(TestRunner.Test.Status, string);
    const dots: DotColorMap = brk: {
        var map: DotColorMap = DotColorMap.init(.{});
        map.put(TestRunner.Test.Status.pending, Output.RESET ++ Output.ED ++ Output.color_map.get("yellow").? ++ "." ++ Output.RESET);
        map.put(TestRunner.Test.Status.pass, Output.RESET ++ Output.ED ++ Output.color_map.get("green").? ++ "." ++ Output.RESET);
        map.put(TestRunner.Test.Status.fail, Output.RESET ++ Output.ED ++ Output.color_map.get("red").? ++ "." ++ Output.RESET);
        break :brk map;
    };

    pub fn handleUpdateCount(_: *TestRunner.Callback, _: u32, _: u32) void {}

    pub fn handleTestStart(_: *TestRunner.Callback, _: Test.ID) void {}

    fn printTestLine(label: string, elapsed_ns: u64, parent: ?*jest.DescribeScope, comptime skip: bool, writer: anytype) void {
        var scopes_stack = std.BoundedArray(*jest.DescribeScope, 64).init(0) catch unreachable;
        var parent_ = parent;

        while (parent_) |scope| {
            scopes_stack.append(scope) catch break;
            parent_ = scope.parent;
        }

        const scopes: []*jest.DescribeScope = scopes_stack.slice();

        const display_label = if (label.len > 0) label else "test";

        const color_code = comptime if (skip) "<d>" else "";

        if (Output.enable_ansi_colors_stderr) {
            for (scopes, 0..) |_, i| {
                const index = (scopes.len - 1) - i;
                const scope = scopes[index];
                if (scope.label.len == 0) continue;
                writer.writeAll(" ") catch unreachable;

                writer.print(comptime Output.prettyFmt("<r>" ++ color_code, true), .{}) catch unreachable;
                writer.writeAll(scope.label) catch unreachable;
                writer.print(comptime Output.prettyFmt("<d>", true), .{}) catch unreachable;
                writer.writeAll(" >") catch unreachable;
            }
        } else {
            for (scopes, 0..) |_, i| {
                const index = (scopes.len - 1) - i;
                const scope = scopes[index];
                if (scope.label.len == 0) continue;
                writer.writeAll(" ") catch unreachable;
                writer.writeAll(scope.label) catch unreachable;
                writer.writeAll(" >") catch unreachable;
            }
        }

        const line_color_code = if (comptime skip) "<r><d>" else "<r><b>";

        if (Output.enable_ansi_colors_stderr)
            writer.print(comptime Output.prettyFmt(line_color_code ++ " {s}<r>", true), .{display_label}) catch unreachable
        else
            writer.print(comptime Output.prettyFmt(" {s}", false), .{display_label}) catch unreachable;

        if (elapsed_ns > (std.time.ns_per_us * 10)) {
            writer.print(" {any}", .{
                Output.ElapsedFormatter{
                    .colors = Output.enable_ansi_colors_stderr,
                    .duration_ns = elapsed_ns,
                },
            }) catch unreachable;
        }

        writer.writeAll("\n") catch unreachable;
    }

    pub fn handleTestPass(cb: *TestRunner.Callback, id: Test.ID, _: string, label: string, expectations: u32, elapsed_ns: u64, parent: ?*jest.DescribeScope) void {
        const writer_ = Output.errorWriter();
        var buffered_writer = std.io.bufferedWriter(writer_);
        var writer = buffered_writer.writer();
        defer buffered_writer.flush() catch unreachable;

        var this: *CommandLineReporter = @fieldParentPtr("callback", cb);

        writeTestStatusLine(.pass, &writer);

        printTestLine(label, elapsed_ns, parent, false, writer);

        this.jest.tests.items(.status)[id] = TestRunner.Test.Status.pass;
        this.summary.pass += 1;
        this.summary.expectations += expectations;
    }

    pub fn handleTestFail(cb: *TestRunner.Callback, id: Test.ID, _: string, label: string, expectations: u32, elapsed_ns: u64, parent: ?*jest.DescribeScope) void {
        var writer_ = Output.errorWriter();
        var this: *CommandLineReporter = @fieldParentPtr("callback", cb);

        // when the tests fail, we want to repeat the failures at the end
        // so that you can see them better when there are lots of tests that ran
        const initial_length = this.failures_to_repeat_buf.items.len;
        var writer = this.failures_to_repeat_buf.writer(bun.default_allocator);

        writeTestStatusLine(.fail, &writer);
        printTestLine(label, elapsed_ns, parent, false, writer);

        // We must always reset the colors because (skip) will have set them to <d>
        if (Output.enable_ansi_colors_stderr) {
            writer.writeAll(Output.prettyFmt("<r>", true)) catch unreachable;
        }

        writer_.writeAll(this.failures_to_repeat_buf.items[initial_length..]) catch unreachable;

        Output.flush();

        // this.updateDots();
        this.summary.fail += 1;
        this.summary.expectations += expectations;
        this.jest.tests.items(.status)[id] = TestRunner.Test.Status.fail;

        if (this.jest.bail == this.summary.fail) {
            this.printSummary();
            Output.prettyError("\nBailed out after {d} failure{s}<r>\n", .{ this.jest.bail, if (this.jest.bail == 1) "" else "s" });
            Global.exit(1);
        }
    }

    pub fn handleTestSkip(cb: *TestRunner.Callback, id: Test.ID, _: string, label: string, expectations: u32, elapsed_ns: u64, parent: ?*jest.DescribeScope) void {
        var writer_ = Output.errorWriter();
        var this: *CommandLineReporter = @fieldParentPtr("callback", cb);

        // If you do it.only, don't report the skipped tests because its pretty noisy
        if (jest.Jest.runner != null and !jest.Jest.runner.?.only) {
            // when the tests skip, we want to repeat the failures at the end
            // so that you can see them better when there are lots of tests that ran
            const initial_length = this.skips_to_repeat_buf.items.len;
            var writer = this.skips_to_repeat_buf.writer(bun.default_allocator);

            writeTestStatusLine(.skip, &writer);
            printTestLine(label, elapsed_ns, parent, true, writer);

            writer_.writeAll(this.skips_to_repeat_buf.items[initial_length..]) catch unreachable;
            Output.flush();
        }

        // this.updateDots();
        this.summary.skip += 1;
        this.summary.expectations += expectations;
        this.jest.tests.items(.status)[id] = TestRunner.Test.Status.skip;
    }

    pub fn handleTestTodo(cb: *TestRunner.Callback, id: Test.ID, _: string, label: string, expectations: u32, elapsed_ns: u64, parent: ?*jest.DescribeScope) void {
        var writer_ = Output.errorWriter();

        var this: *CommandLineReporter = @fieldParentPtr("callback", cb);

        // when the tests skip, we want to repeat the failures at the end
        // so that you can see them better when there are lots of tests that ran
        const initial_length = this.todos_to_repeat_buf.items.len;
        var writer = this.todos_to_repeat_buf.writer(bun.default_allocator);

        writeTestStatusLine(.todo, &writer);
        printTestLine(label, elapsed_ns, parent, true, writer);

        writer_.writeAll(this.todos_to_repeat_buf.items[initial_length..]) catch unreachable;
        Output.flush();

        // this.updateDots();
        this.summary.todo += 1;
        this.summary.expectations += expectations;
        this.jest.tests.items(.status)[id] = TestRunner.Test.Status.todo;
    }

    pub fn printSummary(this: *CommandLineReporter) void {
        const tests = this.summary.fail + this.summary.pass + this.summary.skip + this.summary.todo;
        const files = this.summary.files;

        Output.prettyError("Ran {d} tests across {d} files. ", .{ tests, files });
        Output.printStartEnd(bun.start_time, std.time.nanoTimestamp());
    }

    pub fn printCodeCoverage(this: *CommandLineReporter, vm: *JSC.VirtualMachine, opts: *TestCommand.CodeCoverageOptions, comptime enable_ansi_colors: bool) !void {
        const trace = bun.tracy.traceNamed(@src(), "TestCommand.printCodeCoverage");
        defer trace.end();

        _ = this;
        var map = bun.sourcemap.ByteRangeMapping.map orelse return;
        var iter = map.valueIterator();
        var max_filepath_length: usize = "All files".len;
        const relative_dir = vm.bundler.fs.top_level_dir;

        var byte_ranges = try std.ArrayList(bun.sourcemap.ByteRangeMapping).initCapacity(bun.default_allocator, map.count());

        while (iter.next()) |entry| {
            const value: bun.sourcemap.ByteRangeMapping = entry.*;
            const utf8 = value.source_url.slice();
            byte_ranges.appendAssumeCapacity(value);
            max_filepath_length = @max(bun.path.relative(relative_dir, utf8).len, max_filepath_length);
        }

        if (byte_ranges.items.len == 0) {
            return;
        }

        std.sort.pdq(bun.sourcemap.ByteRangeMapping, byte_ranges.items, void{}, bun.sourcemap.ByteRangeMapping.isLessThan);

        iter = map.valueIterator();
        var writer = Output.errorWriter();
        const base_fraction = opts.fractions;
        var failing = false;

        writer.writeAll(Output.prettyFmt("<r><d>", enable_ansi_colors)) catch return;
        writer.writeByteNTimes('-', max_filepath_length + 2) catch return;
        writer.writeAll(Output.prettyFmt("|---------|---------|-------------------<r>\n", enable_ansi_colors)) catch return;
        writer.writeAll("File") catch return;
        writer.writeByteNTimes(' ', max_filepath_length - "File".len + 1) catch return;
        // writer.writeAll(Output.prettyFmt(" <d>|<r> % Funcs <d>|<r> % Blocks <d>|<r> % Lines <d>|<r> Uncovered Line #s\n", enable_ansi_colors)) catch return;
        writer.writeAll(Output.prettyFmt(" <d>|<r> % Funcs <d>|<r> % Lines <d>|<r> Uncovered Line #s\n", enable_ansi_colors)) catch return;
        writer.writeAll(Output.prettyFmt("<d>", enable_ansi_colors)) catch return;
        writer.writeByteNTimes('-', max_filepath_length + 2) catch return;
        writer.writeAll(Output.prettyFmt("|---------|---------|-------------------<r>\n", enable_ansi_colors)) catch return;

        var coverage_buffer = bun.MutableString.initEmpty(bun.default_allocator);
        var coverage_buffer_buffer = coverage_buffer.bufferedWriter();
        var coverage_writer = coverage_buffer_buffer.writer();

        var avg = bun.sourcemap.CoverageFraction{
            .functions = 0.0,
            .lines = 0.0,
            .stmts = 0.0,
        };
        var avg_count: f64 = 0;

        for (byte_ranges.items) |*entry| {
            var report = bun.sourcemap.CodeCoverageReport.generate(vm.global, bun.default_allocator, entry, opts.ignore_sourcemap) orelse continue;
            defer report.deinit(bun.default_allocator);
            var fraction = base_fraction;
            report.writeFormat(max_filepath_length, &fraction, relative_dir, coverage_writer, enable_ansi_colors) catch continue;
            avg.functions += fraction.functions;
            avg.lines += fraction.lines;
            avg.stmts += fraction.stmts;
            avg_count += 1.0;
            if (fraction.failing) {
                failing = true;
            }

            coverage_writer.writeAll("\n") catch continue;
        }

        {
            avg.functions /= avg_count;
            avg.lines /= avg_count;
            avg.stmts /= avg_count;

            try bun.sourcemap.CodeCoverageReport.writeFormatWithValues(
                "All files",
                max_filepath_length,
                avg,
                base_fraction,
                failing,
                writer,
                false,
                enable_ansi_colors,
            );

            try writer.writeAll(Output.prettyFmt("<r><d> |<r>\n", enable_ansi_colors));
        }

        coverage_buffer_buffer.flush() catch return;
        try writer.writeAll(coverage_buffer.list.items);
        try writer.writeAll(Output.prettyFmt("<r><d>", enable_ansi_colors));
        writer.writeByteNTimes('-', max_filepath_length + 2) catch return;
        writer.writeAll(Output.prettyFmt("|---------|---------|-------------------<r>\n", enable_ansi_colors)) catch return;

        opts.fractions.failing = failing;
        Output.flush();
    }
};

const Scanner = struct {
    const Fifo = std.fifo.LinearFifo(ScanEntry, .Dynamic);
    exclusion_names: []const []const u8 = &.{},
    filter_names: []const []const u8 = &.{},
    dirs_to_scan: Fifo,
    results: *std.ArrayList(bun.PathString),
    fs: *FileSystem,
    open_dir_buf: [bun.MAX_PATH_BYTES]u8 = undefined,
    scan_dir_buf: [bun.MAX_PATH_BYTES]u8 = undefined,
    options: *options.BundleOptions,
    has_iterated: bool = false,
    search_count: usize = 0,

    const ScanEntry = struct {
        relative_dir: bun.StoredFileDescriptorType,
        dir_path: string,
        name: strings.StringOrTinyString,
    };

    fn readDirWithName(this: *Scanner, name: string, handle: ?std.fs.Dir) !*FileSystem.RealFS.EntriesOption {
        return try this.fs.fs.readDirectoryWithIterator(name, handle, 0, true, *Scanner, this);
    }

    pub fn scan(this: *Scanner, path_literal: string) void {
        const parts = &[_]string{ this.fs.top_level_dir, path_literal };
        const path = this.fs.absBuf(parts, &this.scan_dir_buf);

        var root = this.readDirWithName(path, null) catch |err| {
            if (err == error.NotDir) {
                if (this.isTestFile(path)) {
                    this.results.append(bun.PathString.init(this.fs.filename_store.append(@TypeOf(path), path) catch bun.outOfMemory())) catch bun.outOfMemory();
                }
            }

            return;
        };

        // you typed "." and we already scanned it
        if (!this.has_iterated) {
            if (@as(FileSystem.RealFS.EntriesOption.Tag, root.*) == .entries) {
                var iter = root.entries.data.iterator();
                const fd = root.entries.fd;
                bun.assert(fd != bun.invalid_fd);
                while (iter.next()) |entry| {
                    this.next(entry.value_ptr.*, fd);
                }
            }
        }

        while (this.dirs_to_scan.readItem()) |entry| {
            if (!Environment.isWindows) {
                const dir = entry.relative_dir.asDir();
                bun.assert(bun.toFD(dir.fd) != bun.invalid_fd);

                const parts2 = &[_]string{ entry.dir_path, entry.name.slice() };
                var path2 = this.fs.absBuf(parts2, &this.open_dir_buf);
                this.open_dir_buf[path2.len] = 0;
                const pathZ = this.open_dir_buf[path2.len - entry.name.slice().len .. path2.len :0];
                const child_dir = bun.openDir(dir, pathZ) catch continue;
                path2 = this.fs.dirname_store.append(string, path2) catch bun.outOfMemory();
                FileSystem.setMaxFd(child_dir.fd);
                _ = this.readDirWithName(path2, child_dir) catch continue;
            } else {
                const dir = entry.relative_dir.asDir();
                bun.assert(bun.toFD(dir.fd) != bun.invalid_fd);

                const parts2 = &[_]string{ entry.dir_path, entry.name.slice() };
                var path2 = this.fs.absBuf(parts2, &this.open_dir_buf);
                const child_dir = bun.openDirAbsolute(path2) catch continue;
                path2 = this.fs.dirname_store.append(string, path2) catch bun.outOfMemory();
                _ = this.readDirWithName(path2, child_dir) catch bun.outOfMemory();
            }
        }
    }

    const test_name_suffixes = [_]string{
        ".test",
        "_test",
        ".spec",
        "_spec",
    };

    export fn BunTest__shouldGenerateCodeCoverage(test_name_str: bun.String) callconv(.C) bool {
        var zig_slice: bun.JSC.ZigString.Slice = .{};
        defer zig_slice.deinit();

        // In this particular case, we don't actually care about non-ascii latin1 characters.
        // so we skip the ascii check
        const slice = brk: {
            zig_slice = test_name_str.toUTF8(bun.default_allocator);
            break :brk zig_slice.slice();
        };

        // always ignore node_modules.
        if (strings.contains(slice, "/" ++ "node_modules" ++ "/")) {
            return false;
        }

        const ext = std.fs.path.extension(slice);
        const loader_by_ext = JSC.VirtualMachine.get().bundler.options.loader(ext);

        // allow file loader just incase they use a custom loader with a non-standard extension
        if (!(loader_by_ext.isJavaScriptLike() or loader_by_ext == .file)) {
            return false;
        }

        if (jest.Jest.runner.?.test_options.coverage.skip_test_files) {
            const name_without_extension = slice[0 .. slice.len - ext.len];
            inline for (test_name_suffixes) |suffix| {
                if (strings.endsWithComptime(name_without_extension, suffix)) {
                    return false;
                }
            }
        }

        return true;
    }

    pub fn couldBeTestFile(this: *Scanner, name: string) bool {
        const extname = std.fs.path.extension(name);
        if (!this.options.loader(extname).isJavaScriptLike()) return false;
        const name_without_extension = name[0 .. name.len - extname.len];
        inline for (test_name_suffixes) |suffix| {
            if (strings.endsWithComptime(name_without_extension, suffix)) return true;
        }

        return false;
    }

    pub fn doesAbsolutePathMatchFilter(this: *Scanner, name: string) bool {
        if (this.filter_names.len == 0) return true;

        for (this.filter_names) |filter_name| {
            if (strings.startsWith(name, filter_name)) return true;
        }

        return false;
    }

    pub fn doesPathMatchFilter(this: *Scanner, name: string) bool {
        if (this.filter_names.len == 0) return true;

        for (this.filter_names) |filter_name| {
            if (strings.contains(name, filter_name)) return true;
        }

        return false;
    }

    pub fn isTestFile(this: *Scanner, name: string) bool {
        return this.couldBeTestFile(name) and this.doesPathMatchFilter(name);
    }

    pub fn next(this: *Scanner, entry: *FileSystem.Entry, fd: bun.StoredFileDescriptorType) void {
        const name = entry.base_lowercase();
        this.has_iterated = true;
        switch (entry.kind(&this.fs.fs, true)) {
            .dir => {
                if ((name.len > 0 and name[0] == '.') or strings.eqlComptime(name, "node_modules")) {
                    return;
                }

                if (comptime Environment.allow_assert)
                    bun.assert(!strings.contains(name, std.fs.path.sep_str ++ "node_modules" ++ std.fs.path.sep_str));

                for (this.exclusion_names) |exclude_name| {
                    if (strings.eql(exclude_name, name)) return;
                }

                this.search_count += 1;

                this.dirs_to_scan.writeItem(.{
                    .relative_dir = fd,
                    .name = entry.base_,
                    .dir_path = entry.dir,
                }) catch unreachable;
            },
            .file => {
                // already seen it!
                if (!entry.abs_path.isEmpty()) return;

                this.search_count += 1;
                if (!this.couldBeTestFile(name)) return;

                const parts = &[_]string{ entry.dir, entry.base() };
                const path = this.fs.absBuf(parts, &this.open_dir_buf);

                if (!this.doesAbsolutePathMatchFilter(path)) {
                    const rel_path = bun.path.relative(this.fs.top_level_dir, path);
                    if (!this.doesPathMatchFilter(rel_path)) return;
                }

                entry.abs_path = bun.PathString.init(this.fs.filename_store.append(@TypeOf(path), path) catch unreachable);
                this.results.append(entry.abs_path) catch unreachable;
            },
        }
    }
};

pub const TestCommand = struct {
    pub const name = "test";
    pub const CodeCoverageOptions = struct {
        skip_test_files: bool = !Environment.allow_assert,
        fractions: bun.sourcemap.CoverageFraction = .{},
        ignore_sourcemap: bool = false,
        enabled: bool = false,
        fail_on_low_coverage: bool = false,
    };

    pub fn exec(ctx: Command.Context) !void {
        if (comptime is_bindgen) unreachable;

        Output.is_github_action = Output.isGithubAction();

        // print the version so you know its doing stuff if it takes a sec
        Output.prettyErrorln("<r><b>bun test <r><d>v" ++ Global.package_json_version_with_sha ++ "<r>", .{});
        Output.flush();

        var env_loader = brk: {
            const map = try ctx.allocator.create(DotEnv.Map);
            map.* = DotEnv.Map.init(ctx.allocator);

            const loader = try ctx.allocator.create(DotEnv.Loader);
            loader.* = DotEnv.Loader.init(map, ctx.allocator);
            break :brk loader;
        };
        bun.JSC.initialize();
        HTTPThread.init() catch {};

        var snapshot_file_buf = std.ArrayList(u8).init(ctx.allocator);
        var snapshot_values = Snapshots.ValuesHashMap.init(ctx.allocator);
        var snapshot_counts = bun.StringHashMap(usize).init(ctx.allocator);
        JSC.isBunTest = true;

        var reporter = try ctx.allocator.create(CommandLineReporter);
        reporter.* = CommandLineReporter{
            .jest = TestRunner{
                .allocator = ctx.allocator,
                .log = ctx.log,
                .callback = undefined,
                .default_timeout_ms = ctx.test_options.default_timeout_ms,
                .run_todo = ctx.test_options.run_todo,
                .only = ctx.test_options.only,
                .bail = ctx.test_options.bail,
                .filter_regex = ctx.test_options.test_filter_regex,
                .filter_buffer = bun.MutableString.init(ctx.allocator, 0) catch unreachable,
                .snapshots = Snapshots{
                    .allocator = ctx.allocator,
                    .update_snapshots = ctx.test_options.update_snapshots,
                    .file_buf = &snapshot_file_buf,
                    .values = &snapshot_values,
                    .counts = &snapshot_counts,
                },
            },
            .callback = undefined,
        };
        reporter.callback = TestRunner.Callback{
            .onUpdateCount = CommandLineReporter.handleUpdateCount,
            .onTestStart = CommandLineReporter.handleTestStart,
            .onTestPass = CommandLineReporter.handleTestPass,
            .onTestFail = CommandLineReporter.handleTestFail,
            .onTestSkip = CommandLineReporter.handleTestSkip,
            .onTestTodo = CommandLineReporter.handleTestTodo,
        };
        reporter.repeat_count = @max(ctx.test_options.repeat_count, 1);
        reporter.jest.callback = &reporter.callback;
        jest.Jest.runner = &reporter.jest;
        reporter.jest.test_options = &ctx.test_options;
        js_ast.Expr.Data.Store.create(default_allocator);
        js_ast.Stmt.Data.Store.create(default_allocator);
        var vm = try JSC.VirtualMachine.init(
            .{
                .allocator = ctx.allocator,
                .args = ctx.args,
                .log = ctx.log,
                .env_loader = env_loader,
                // we must store file descriptors because we reuse them for
                // iterating through the directory tree recursively
                //
                // in the future we should investigate if refactoring this to not
                // rely on the dir fd yields a performance improvement
                .store_fd = true,
                .smol = ctx.runtime_options.smol,
                .debugger = ctx.runtime_options.debugger,
            },
        );
        vm.argv = ctx.passthrough;
        vm.preload = ctx.preloads;
        vm.bundler.options.rewrite_jest_for_tests = true;
        vm.bundler.options.env.behavior = .load_all_without_inlining;

        const node_env_entry = try env_loader.map.getOrPutWithoutValue("NODE_ENV");
        if (!node_env_entry.found_existing) {
            node_env_entry.key_ptr.* = try env_loader.allocator.dupe(u8, node_env_entry.key_ptr.*);
            node_env_entry.value_ptr.* = .{
                .value = try env_loader.allocator.dupe(u8, "test"),
                .conditional = false,
            };
        }

        try vm.bundler.configureDefines();

        vm.loadExtraEnv();
        vm.is_main_thread = true;
        JSC.VirtualMachine.is_main_thread_vm = true;

        if (ctx.test_options.coverage.enabled) {
            vm.bundler.options.code_coverage = true;
            vm.bundler.options.minify_syntax = false;
            vm.bundler.options.minify_identifiers = false;
            vm.bundler.options.minify_whitespace = false;
            vm.bundler.options.dead_code_elimination = false;
            vm.global.vm().setControlFlowProfiler(true);
        }

        // For tests, we default to UTC time zone
        // unless the user inputs TZ="", in which case we use local time zone
        var TZ_NAME: string =
            // We use the string "Etc/UTC" instead of "UTC" so there is no normalization difference.
            "Etc/UTC";

        if (vm.bundler.env.get("TZ")) |tz| {
            TZ_NAME = tz;
        }

        if (TZ_NAME.len > 0) {
            _ = vm.global.setTimeZone(&JSC.ZigString.init(TZ_NAME));
        }

        var results = try std.ArrayList(PathString).initCapacity(ctx.allocator, ctx.positionals.len);
        defer results.deinit();

        const test_files, const search_count = scan: {
            if (for (ctx.positionals) |arg| {
                if (std.fs.path.isAbsolute(arg) or
                    strings.startsWith(arg, "./") or
                    strings.startsWith(arg, "../") or
                    (Environment.isWindows and (strings.startsWith(arg, ".\\") or
                    strings.startsWith(arg, "..\\")))) break true;
            } else false) {
                // One of the files is a filepath. Instead of treating the arguments as filters, treat them as filepaths
                for (ctx.positionals[1..]) |arg| {
                    results.appendAssumeCapacity(PathString.init(arg));
                }
                break :scan .{ results.items, 0 };
            }

            // Treat arguments as filters and scan the codebase
            const filter_names = if (ctx.positionals.len == 0) &[0][]const u8{} else ctx.positionals[1..];

            const filter_names_normalized = if (!Environment.isWindows)
                filter_names
            else brk: {
                const normalized = try ctx.allocator.alloc([]const u8, filter_names.len);
                for (filter_names, normalized) |in, *out| {
                    const to_normalize = try ctx.allocator.dupe(u8, in);
                    bun.path.posixToPlatformInPlace(u8, to_normalize);
                    out.* = to_normalize;
                }
                break :brk normalized;
            };
            defer if (Environment.isWindows) {
                for (filter_names_normalized) |i|
                    ctx.allocator.free(i);
                ctx.allocator.free(filter_names_normalized);
            };

            var scanner = Scanner{
                .dirs_to_scan = Scanner.Fifo.init(ctx.allocator),
                .options = &vm.bundler.options,
                .fs = vm.bundler.fs,
                .filter_names = filter_names_normalized,
                .results = &results,
            };
            const dir_to_scan = brk: {
                if (ctx.debug.test_directory.len > 0) {
                    break :brk try vm.allocator.dupe(u8, resolve_path.joinAbs(scanner.fs.top_level_dir, .auto, ctx.debug.test_directory));
                }

                break :brk scanner.fs.top_level_dir;
            };

            scanner.scan(dir_to_scan);
            scanner.dirs_to_scan.deinit();

            break :scan .{ scanner.results.items, scanner.search_count };
        };

        if (test_files.len > 0) {
            vm.hot_reload = ctx.debug.hot_reload;

            switch (vm.hot_reload) {
                .hot => JSC.HotReloader.enableHotModuleReloading(vm),
                .watch => JSC.WatchReloader.enableHotModuleReloading(vm),
                else => {},
            }

            // vm.bundler.fs.fs.readDirectory(_dir: string, _handle: ?std.fs.Dir)
            runAllTests(reporter, vm, test_files, ctx.allocator);
        }

        try jest.Jest.runner.?.snapshots.writeSnapshotFile();
        var coverage = ctx.test_options.coverage;

        if (reporter.summary.pass > 20) {
            if (reporter.summary.skip > 0) {
                Output.prettyError("\n<r><d>{d} tests skipped:<r>\n", .{reporter.summary.skip});
                Output.flush();

                var error_writer = Output.errorWriter();
                error_writer.writeAll(reporter.skips_to_repeat_buf.items) catch unreachable;
            }

            if (reporter.summary.todo > 0) {
                if (reporter.summary.skip > 0) {
                    Output.prettyError("\n", .{});
                }

                Output.prettyError("\n<r><d>{d} tests todo:<r>\n", .{reporter.summary.todo});
                Output.flush();

                var error_writer = Output.errorWriter();
                error_writer.writeAll(reporter.todos_to_repeat_buf.items) catch unreachable;
            }

            if (reporter.summary.fail > 0) {
                if (reporter.summary.skip > 0 or reporter.summary.todo > 0) {
                    Output.prettyError("\n", .{});
                }

                Output.prettyError("\n<r><d>{d} tests failed:<r>\n", .{reporter.summary.fail});
                Output.flush();

                var error_writer = Output.errorWriter();
                error_writer.writeAll(reporter.failures_to_repeat_buf.items) catch unreachable;
            }
        }

        Output.flush();

        if (test_files.len == 0) {
            if (ctx.positionals.len == 0) {
                Output.prettyErrorln(
                    \\<yellow>No tests found!<r>
                    \\Tests need ".test", "_test_", ".spec" or "_spec_" in the filename <d>(ex: "MyApp.test.ts")<r>
                    \\
                , .{});
            } else {
                Output.prettyErrorln("<yellow>The following filters did not match any test files:<r>", .{});
                var has_file_like: ?usize = null;
                Output.prettyError(" ", .{});
                for (ctx.positionals[1..], 1..) |filter, i| {
                    Output.prettyError(" {s}", .{filter});

                    if (has_file_like == null and
                        (strings.hasSuffixComptime(filter, ".ts") or
                        strings.hasSuffixComptime(filter, ".tsx") or
                        strings.hasSuffixComptime(filter, ".js") or
                        strings.hasSuffixComptime(filter, ".jsx")))
                    {
                        has_file_like = i;
                    }
                }
                if (search_count > 0) {
                    Output.prettyError("\n{d} files were searched ", .{search_count});
                    Output.printStartEnd(ctx.start_time, std.time.nanoTimestamp());
                }

                Output.prettyErrorln(
                    \\
                    \\
                    \\<blue>note<r><d>:<r> Tests need ".test", "_test_", ".spec" or "_spec_" in the filename <d>(ex: "MyApp.test.ts")<r>
                , .{});

                // print a helpful note
                if (has_file_like) |i| {
                    Output.prettyErrorln(
                        \\<blue>note<r><d>:<r> To treat the "{s}" filter as a path, run "bun test ./{s}"<r>
                    , .{ ctx.positionals[i], ctx.positionals[i] });
                }
            }
            Output.prettyError(
                \\
                \\Learn more about the test runner: <magenta>https://bun.sh/docs/cli/test<r>
            , .{});
        } else {
            Output.prettyError("\n", .{});

            if (coverage.enabled) {
                switch (Output.enable_ansi_colors_stderr) {
                    inline else => |colors| reporter.printCodeCoverage(vm, &coverage, colors) catch {},
                }
            }

            if (reporter.summary.pass > 0) {
                Output.prettyError("<r><green>", .{});
            }

            Output.prettyError(" {d:5>} pass<r>\n", .{reporter.summary.pass});

            if (reporter.summary.skip > 0) {
                Output.prettyError(" <r><yellow>{d:5>} skip<r>\n", .{reporter.summary.skip});
            }

            if (reporter.summary.todo > 0) {
                Output.prettyError(" <r><magenta>{d:5>} todo<r>\n", .{reporter.summary.todo});
            }

            if (reporter.summary.fail > 0) {
                Output.prettyError("<r><red>", .{});
            } else {
                Output.prettyError("<r><d>", .{});
            }

            Output.prettyError(" {d:5>} fail<r>\n", .{reporter.summary.fail});
            var print_expect_calls = reporter.summary.expectations > 0;
            if (reporter.jest.snapshots.total > 0) {
                const passed = reporter.jest.snapshots.passed;
                const failed = reporter.jest.snapshots.failed;
                const added = reporter.jest.snapshots.added;

                var first = true;
                if (print_expect_calls and added == 0 and failed == 0) {
                    print_expect_calls = false;
                    Output.prettyError(" {d:5>} snapshots, {d:5>} expect() calls", .{ reporter.jest.snapshots.total, reporter.summary.expectations });
                } else {
                    Output.prettyError(" <d>snapshots:<r> ", .{});

                    if (passed > 0) {
                        Output.prettyError("<d>{d} passed<r>", .{passed});
                        first = false;
                    }

                    if (added > 0) {
                        if (first) {
                            first = false;
                            Output.prettyError("<b>+{d} added<r>", .{added});
                        } else {
                            Output.prettyError("<b>, {d} added<r>", .{added});
                        }
                    }

                    if (failed > 0) {
                        if (first) {
                            first = false;
                            Output.prettyError("<red>{d} failed<r>", .{failed});
                        } else {
                            Output.prettyError(", <red>{d} failed<r>", .{failed});
                        }
                    }
                }

                Output.prettyError("\n", .{});
            }

            if (print_expect_calls) {
                Output.prettyError(" {d:5>} expect() calls\n", .{reporter.summary.expectations});
            }

            reporter.printSummary();
        }

        Output.prettyError("\n", .{});
        Output.flush();

        if (vm.hot_reload == .watch) {
            vm.eventLoop().tickPossiblyForever();

            while (true) {
                while (vm.isEventLoopAlive()) {
                    vm.tick();
                    vm.eventLoop().autoTickActive();
                }

                vm.eventLoop().tickPossiblyForever();
            }
        }

        if (reporter.summary.fail > 0 or (coverage.enabled and coverage.fractions.failing and coverage.fail_on_low_coverage)) {
            Global.exit(1);
        }
    }

    pub fn runAllTests(
        reporter_: *CommandLineReporter,
        vm_: *JSC.VirtualMachine,
        files_: []const PathString,
        allocator_: std.mem.Allocator,
    ) void {
        const Context = struct {
            reporter: *CommandLineReporter,
            vm: *JSC.VirtualMachine,
            files: []const PathString,
            allocator: std.mem.Allocator,
            pub fn begin(this: *@This()) void {
                const reporter = this.reporter;
                const vm = this.vm;
                var files = this.files;
                const allocator = this.allocator;
                bun.assert(files.len > 0);

                if (files.len > 1) {
                    for (files[0 .. files.len - 1]) |file_name| {
                        TestCommand.run(reporter, vm, file_name.slice(), allocator, false) catch {};
                        Global.mimalloc_cleanup(false);
                    }
                }

                TestCommand.run(reporter, vm, files[files.len - 1].slice(), allocator, true) catch {};
            }
        };

        var arena = bun.MimallocArena.init() catch @panic("Unexpected error in mimalloc");
        vm_.eventLoop().ensureWaker();
        vm_.arena = &arena;
        vm_.allocator = arena.allocator();
        var ctx = Context{ .reporter = reporter_, .vm = vm_, .files = files_, .allocator = allocator_ };
        vm_.runWithAPILock(Context, &ctx, Context.begin);
    }

    fn timerNoop(_: *uws.Timer) callconv(.C) void {}

    pub fn run(
        reporter: *CommandLineReporter,
        vm: *JSC.VirtualMachine,
        file_name: string,
        _: std.mem.Allocator,
        is_last: bool,
    ) !void {
        defer {
            js_ast.Expr.Data.Store.reset();
            js_ast.Stmt.Data.Store.reset();

            if (vm.log.errors > 0) {
                if (Output.enable_ansi_colors) {
                    vm.log.printForLogLevelWithEnableAnsiColors(Output.errorWriter(), true) catch {};
                } else {
                    vm.log.printForLogLevelWithEnableAnsiColors(Output.errorWriter(), false) catch {};
                }
                vm.log.msgs.clearRetainingCapacity();
                vm.log.errors = 0;
            }

            Output.flush();
        }

        const file_start = reporter.jest.files.len;
        const resolution = try vm.bundler.resolveEntryPoint(file_name);
        vm.clearEntryPoint();

        const file_path = resolution.path_pair.primary.text;
        const file_title = bun.path.relative(FileSystem.instance.top_level_dir, file_path);

        // In Github Actions, append a special prefix that will group
        // subsequent log lines into a collapsable group.
        // https://docs.github.com/en/actions/using-workflows/workflow-commands-for-github-actions#grouping-log-lines
        const file_prefix = if (Output.is_github_action) "::group::" else "";

        const repeat_count = reporter.repeat_count;
        var repeat_index: u32 = 0;
        while (repeat_index < repeat_count) : (repeat_index += 1) {
            if (repeat_count > 1) {
                Output.prettyErrorln("<r>\n{s}{s}: <d>(run #{d})<r>\n", .{ file_prefix, file_title, repeat_index + 1 });
            } else {
                Output.prettyErrorln("<r>\n{s}{s}:\n", .{ file_prefix, file_title });
            }
            Output.flush();

            var promise = try vm.loadEntryPointForTestRunner(file_path);
            reporter.summary.files += 1;

            switch (promise.status(vm.global.vm())) {
                .Rejected => {
                    vm.onUnhandledError(vm.global, promise.result(vm.global.vm()));
                    reporter.summary.fail += 1;

                    if (reporter.jest.bail == reporter.summary.fail) {
                        reporter.printSummary();
                        Output.prettyError("\nBailed out after {d} failure{s}<r>\n", .{ reporter.jest.bail, if (reporter.jest.bail == 1) "" else "s" });
                        Global.exit(1);
                    }

                    return;
                },
                else => {},
            }

            {
                vm.drainMicrotasks();
                var count = vm.unhandled_error_counter;
                vm.global.handleRejectedPromises();
                while (vm.unhandled_error_counter > count) {
                    count = vm.unhandled_error_counter;
                    vm.drainMicrotasks();
                    vm.global.handleRejectedPromises();
                }
            }

            const file_end = reporter.jest.files.len;

            for (file_start..file_end) |module_id| {
                const module: *jest.DescribeScope = reporter.jest.files.items(.module_scope)[module_id];

                vm.onUnhandledRejectionCtx = null;
                vm.onUnhandledRejection = jest.TestRunnerTask.onUnhandledRejection;
                module.runTests(vm.global);
                vm.eventLoop().tick();

                var prev_unhandled_count = vm.unhandled_error_counter;
                while (vm.active_tasks > 0) : (vm.eventLoop().flushImmediateQueue()) {
                    if (!jest.Jest.runner.?.has_pending_tests) {
                        jest.Jest.runner.?.drain();
                    }
                    vm.eventLoop().tick();

                    while (jest.Jest.runner.?.has_pending_tests) {
                        vm.eventLoop().autoTick();
                        if (!jest.Jest.runner.?.has_pending_tests) break;
                        vm.eventLoop().tick();
                    } else {
                        vm.eventLoop().tickImmediateTasks();
                    }

                    while (prev_unhandled_count < vm.unhandled_error_counter) {
                        vm.global.handleRejectedPromises();
                        prev_unhandled_count = vm.unhandled_error_counter;
                    }
                }

                vm.eventLoop().flushImmediateQueue();

                switch (vm.aggressive_garbage_collection) {
                    .none => {},
                    .mild => {
                        _ = vm.global.vm().collectAsync();
                    },
                    .aggressive => {
                        _ = vm.global.vm().runGC(false);
                    },
                }
            }

            vm.global.handleRejectedPromises();
            if (repeat_index > 0) {
                vm.clearEntryPoint();
                var entry = JSC.ZigString.init(file_path);
                vm.global.deleteModuleRegistryEntry(&entry);
            }

            if (Output.is_github_action) {
                Output.prettyErrorln("<r>\n::endgroup::\n", .{});
                Output.flush();
            }
        }

        if (is_last) {
            if (jest.Jest.runner != null) {
                if (jest.DescribeScope.runGlobalCallbacks(vm.global, .afterAll)) |err| {
                    vm.onUnhandledError(vm.global, err);
                }
            }
        }
    }
};<|MERGE_RESOLUTION|>--- conflicted
+++ resolved
@@ -34,13 +34,8 @@
 var path_buf: [bun.MAX_PATH_BYTES]u8 = undefined;
 var path_buf2: [bun.MAX_PATH_BYTES]u8 = undefined;
 const PathString = bun.PathString;
-<<<<<<< HEAD
 const is_bindgen = false;
-const HTTPThread = @import("root").bun.http.HTTPThread;
-=======
-const is_bindgen = std.meta.globalOption("bindgen", bool) orelse false;
 const HTTPThread = bun.http.HTTPThread;
->>>>>>> 49fa21f6
 
 const JSC = bun.JSC;
 const jest = JSC.Jest;
