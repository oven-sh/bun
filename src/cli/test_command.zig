const bun = @import("bun");
const string = bun.string;
const Output = bun.Output;
const Global = bun.Global;
const Environment = bun.Environment;
const strings = bun.strings;
const MutableString = bun.MutableString;
const default_allocator = bun.default_allocator;

const std = @import("std");

const FileSystem = @import("../fs.zig").FileSystem;
const options = @import("../options.zig");
const js_ast = bun.JSAst;

const resolve_path = @import("../resolver/resolve_path.zig");
const Command = @import("../cli.zig").Command;

const DotEnv = @import("../env_loader.zig");
const which = @import("../which.zig").which;
var path_buf: bun.PathBuffer = undefined;
var path_buf2: bun.PathBuffer = undefined;
const PathString = bun.PathString;
const HTTPThread = bun.http.HTTPThread;

const JSC = bun.JSC;
const jest = JSC.Jest;
const TestRunner = JSC.Jest.TestRunner;
const Snapshots = JSC.Snapshot.Snapshots;
const Test = TestRunner.Test;
const coverage = bun.sourcemap.coverage;
const CodeCoverageReport = coverage.Report;
const uws = bun.uws;

const Scanner = @import("test/Scanner.zig");

fn escapeXml(str: string, writer: anytype) !void {
    var last: usize = 0;
    var i: usize = 0;
    const len = str.len;
    while (i < len) : (i += 1) {
        const c = str[i];
        switch (c) {
            '&',
            '<',
            '>',
            '"',
            '\'',
            => {
                if (i > last) {
                    try writer.writeAll(str[last..i]);
                }
                const escaped = switch (c) {
                    '&' => "&amp;",
                    '<' => "&lt;",
                    '>' => "&gt;",
                    '"' => "&quot;",
                    '\'' => "&apos;",
                    else => unreachable,
                };
                try writer.writeAll(escaped);
                last = i + 1;
            },
            0...0x1f => {
                // Escape all control characters
                try writer.print("&#{d};", .{c});
            },
            else => {},
        }
    }
    if (len > last) {
        try writer.writeAll(str[last..]);
    }
}
fn fmtStatusTextLine(comptime status: @Type(.enum_literal), comptime emoji_or_color: bool) []const u8 {
    comptime {
        // emoji and color might be split into two different options in the future
        // some terminals support color, but not emoji.
        // For now, they are the same.
        return switch (emoji_or_color) {
            true => switch (status) {
                .pass => Output.prettyFmt("<r><green>✓<r>", emoji_or_color),
                .fail => Output.prettyFmt("<r><red>✗<r>", emoji_or_color),
                .skip => Output.prettyFmt("<r><yellow>»<d>", emoji_or_color),
                .todo => Output.prettyFmt("<r><magenta>✎<r>", emoji_or_color),
                else => @compileError("Invalid status " ++ @tagName(status)),
            },
            else => switch (status) {
                .pass => Output.prettyFmt("<r><green>(pass)<r>", emoji_or_color),
                .fail => Output.prettyFmt("<r><red>(fail)<r>", emoji_or_color),
                .skip => Output.prettyFmt("<r><yellow>(skip)<d>", emoji_or_color),
                .todo => Output.prettyFmt("<r><magenta>(todo)<r>", emoji_or_color),
                else => @compileError("Invalid status " ++ @tagName(status)),
            },
        };
    }
}

fn writeTestStatusLine(comptime status: @Type(.enum_literal), writer: anytype) void {
    if (Output.enable_ansi_colors_stderr)
        writer.print(fmtStatusTextLine(status, true), .{}) catch unreachable
    else
        writer.print(fmtStatusTextLine(status, false), .{}) catch unreachable;
}

// Remaining TODOs:
// - Add stdout/stderr to the JUnit report
// - Add timestamp field to the JUnit report
pub const JunitReporter = struct {
    contents: std.ArrayListUnmanaged(u8) = .{},
    total_metrics: Metrics = .{},
    testcases_metrics: Metrics = .{},
    offset_of_testsuites_value: usize = 0,
    offset_of_testsuite_value: usize = 0,
    current_file: string = "",
    properties_list_to_repeat_in_every_test_suite: ?[]const u8 = null,

    suite_stack: std.ArrayListUnmanaged(SuiteInfo) = .{},
    current_depth: u32 = 0,

    hostname_value: ?string = null,

    pub fn getHostname(this: *JunitReporter) ?string {
        if (this.hostname_value == null) {
            if (Environment.isWindows) {
                return null;
            }

            var name_buffer: [bun.HOST_NAME_MAX]u8 = undefined;
            const hostname = std.posix.gethostname(&name_buffer) catch {
                this.hostname_value = "";
                return null;
            };

            var arraylist_writer = std.ArrayList(u8).init(bun.default_allocator);
            escapeXml(hostname, arraylist_writer.writer()) catch {
                this.hostname_value = "";
                return null;
            };
            this.hostname_value = arraylist_writer.items;
        }

        if (this.hostname_value) |hostname| {
            if (hostname.len > 0) {
                return hostname;
            }
        }
        return null;
    }

    const SuiteInfo = struct {
        name: string,
        offset_of_attributes: usize,
        metrics: Metrics = .{},
        is_file_suite: bool = false,
        line_number: u32 = 0,

        pub fn deinit(this: *SuiteInfo, allocator: std.mem.Allocator) void {
            if (!this.is_file_suite and this.name.len > 0) {
                allocator.free(this.name);
            }
        }
    };

    const Metrics = struct {
        test_cases: u32 = 0,
        assertions: u32 = 0,
        failures: u32 = 0,
        skipped: u32 = 0,
        elapsed_time: u64 = 0,

        pub fn add(this: *Metrics, other: *const Metrics) void {
            this.test_cases += other.test_cases;
            this.assertions += other.assertions;
            this.failures += other.failures;
            this.skipped += other.skipped;
        }
    };

    pub fn init() *JunitReporter {
        return JunitReporter.new(
            .{ .contents = .{}, .total_metrics = .{}, .suite_stack = .{} },
        );
    }

    pub const new = bun.TrivialNew(JunitReporter);

    pub fn deinit(this: *JunitReporter) void {
        for (this.suite_stack.items) |*suite_info| {
            suite_info.deinit(bun.default_allocator);
        }
        this.suite_stack.deinit(bun.default_allocator);

        this.contents.deinit(bun.default_allocator);

        if (this.hostname_value) |hostname| {
            if (hostname.len > 0) {
                bun.default_allocator.free(hostname);
            }
        }

        if (this.properties_list_to_repeat_in_every_test_suite) |properties| {
            if (properties.len > 0) {
                bun.default_allocator.free(properties);
            }
        }
    }

    fn generatePropertiesList(this: *JunitReporter) !void {
        const PropertiesList = struct {
            ci: string,
            commit: string,
        };
        var arena = std.heap.ArenaAllocator.init(bun.default_allocator);
        defer arena.deinit();
        var stack = std.heap.stackFallback(1024, arena.allocator());
        const allocator = stack.get();

        const properties: PropertiesList = .{
            .ci = brk: {
                if (bun.getenvZ("GITHUB_RUN_ID")) |github_run_id| {
                    if (bun.getenvZ("GITHUB_SERVER_URL")) |github_server_url| {
                        if (bun.getenvZ("GITHUB_REPOSITORY")) |github_repository| {
                            if (github_run_id.len > 0 and github_server_url.len > 0 and github_repository.len > 0) {
                                break :brk try std.fmt.allocPrint(allocator, "{s}/{s}/actions/runs/{s}", .{ github_server_url, github_repository, github_run_id });
                            }
                        }
                    }
                }

                if (bun.getenvZ("CI_JOB_URL")) |ci_job_url| {
                    if (ci_job_url.len > 0) {
                        break :brk ci_job_url;
                    }
                }

                break :brk "";
            },
            .commit = brk: {
                if (bun.getenvZ("GITHUB_SHA")) |github_sha| {
                    if (github_sha.len > 0) {
                        break :brk github_sha;
                    }
                }

                if (bun.getenvZ("CI_COMMIT_SHA")) |sha| {
                    if (sha.len > 0) {
                        break :brk sha;
                    }
                }

                if (bun.getenvZ("GIT_SHA")) |git_sha| {
                    if (git_sha.len > 0) {
                        break :brk git_sha;
                    }
                }

                break :brk "";
            },
        };

        if (properties.ci.len == 0 and properties.commit.len == 0) {
            this.properties_list_to_repeat_in_every_test_suite = "";
            return;
        }

        var buffer = std.ArrayList(u8).init(bun.default_allocator);
        var writer = buffer.writer();

        try writer.writeAll(
            \\    <properties>
            \\
        );

        if (properties.ci.len > 0) {
            try writer.writeAll(
                \\      <property name="ci" value="
            );
            try escapeXml(properties.ci, writer);
            try writer.writeAll("\" />\n");
        }
        if (properties.commit.len > 0) {
            try writer.writeAll(
                \\      <property name="commit" value="
            );
            try escapeXml(properties.commit, writer);
            try writer.writeAll("\" />\n");
        }

        try writer.writeAll("    </properties>\n");

        this.properties_list_to_repeat_in_every_test_suite = buffer.items;
    }

    fn getIndent(depth: u32) []const u8 {
        const spaces = "                                                                                ";
        const indent_size = 2;
        const total_spaces = (depth + 1) * indent_size;
        return spaces[0..@min(total_spaces, spaces.len)];
    }

    pub fn beginTestSuite(this: *JunitReporter, name: string) !void {
        return this.beginTestSuiteWithLine(name, 0, true);
    }

    pub fn beginTestSuiteWithLine(this: *JunitReporter, name: string, line_number: u32, is_file_suite: bool) !void {
        if (this.contents.items.len == 0) {
            try this.contents.appendSlice(bun.default_allocator,
                \\<?xml version="1.0" encoding="UTF-8"?>
                \\
            );

            try this.contents.appendSlice(bun.default_allocator, "<testsuites name=\"bun test\" ");
            this.offset_of_testsuites_value = this.contents.items.len;
            try this.contents.appendSlice(bun.default_allocator, ">\n");
        }

        const indent = getIndent(this.current_depth);
        try this.contents.appendSlice(bun.default_allocator, indent);
        try this.contents.appendSlice(bun.default_allocator, "<testsuite name=\"");
        try escapeXml(name, this.contents.writer(bun.default_allocator));
        try this.contents.appendSlice(bun.default_allocator, "\"");

        if (is_file_suite) {
            try this.contents.appendSlice(bun.default_allocator, " file=\"");
            try escapeXml(name, this.contents.writer(bun.default_allocator));
            try this.contents.appendSlice(bun.default_allocator, "\"");
        } else if (this.current_file.len > 0) {
            try this.contents.appendSlice(bun.default_allocator, " file=\"");
            try escapeXml(this.current_file, this.contents.writer(bun.default_allocator));
            try this.contents.appendSlice(bun.default_allocator, "\"");
        }

        if (line_number > 0) {
            try this.contents.writer(bun.default_allocator).print(" line=\"{d}\"", .{line_number});
        }

        try this.contents.appendSlice(bun.default_allocator, " ");
        const offset_of_attributes = this.contents.items.len;
        try this.contents.appendSlice(bun.default_allocator, ">\n");

        if (is_file_suite) {
            if (this.properties_list_to_repeat_in_every_test_suite == null) {
                try this.generatePropertiesList();
            }

            if (this.properties_list_to_repeat_in_every_test_suite) |properties_list| {
                if (properties_list.len > 0) {
                    try this.contents.appendSlice(bun.default_allocator, properties_list);
                }
            }
        }

        try this.suite_stack.append(bun.default_allocator, SuiteInfo{
            .name = if (is_file_suite) name else try bun.default_allocator.dupe(u8, name),
            .offset_of_attributes = offset_of_attributes,
            .is_file_suite = is_file_suite,
            .line_number = line_number,
        });

        this.current_depth += 1;
        if (is_file_suite) {
            this.current_file = name;
        }
    }

    pub fn endTestSuite(this: *JunitReporter) !void {
        if (this.suite_stack.items.len == 0) return;

        this.current_depth -= 1;
        var suite_info = this.suite_stack.swapRemove(this.suite_stack.items.len - 1);
        defer suite_info.deinit(bun.default_allocator);

        var arena = std.heap.ArenaAllocator.init(bun.default_allocator);
        defer arena.deinit();
        var stack_fallback_allocator = std.heap.stackFallback(4096, arena.allocator());
        const allocator = stack_fallback_allocator.get();

        const elapsed_time_ms = suite_info.metrics.elapsed_time;
        const elapsed_time_ms_f64: f64 = @floatFromInt(elapsed_time_ms);
        const elapsed_time_seconds = elapsed_time_ms_f64 / std.time.ms_per_s;

        // Insert the summary attributes
        const summary = try std.fmt.allocPrint(allocator,
            \\tests="{d}" assertions="{d}" failures="{d}" skipped="{d}" time="{d}" hostname="{s}"
        , .{
            suite_info.metrics.test_cases,
            suite_info.metrics.assertions,
            suite_info.metrics.failures,
            suite_info.metrics.skipped,
            elapsed_time_seconds,
            this.getHostname() orelse "",
        });

        this.contents.insertSlice(bun.default_allocator, suite_info.offset_of_attributes, summary) catch bun.outOfMemory();

        const indent = getIndent(this.current_depth);
        try this.contents.appendSlice(bun.default_allocator, indent);
        try this.contents.appendSlice(bun.default_allocator, "</testsuite>\n");

        if (this.suite_stack.items.len > 0) {
            this.suite_stack.items[this.suite_stack.items.len - 1].metrics.add(&suite_info.metrics);
        } else {
            this.total_metrics.add(&suite_info.metrics);
        }
    }

    pub fn writeTestCase(
        this: *JunitReporter,
        status: TestRunner.Test.Status,
        file: string,
        name: string,
        class_name: string,
        assertions: u32,
        elapsed_ns: u64,
        line_number: u32,
    ) !void {
        const elapsed_ns_f64: f64 = @floatFromInt(elapsed_ns);
        const elapsed_ms = elapsed_ns_f64 / std.time.ns_per_ms;

        if (this.suite_stack.items.len > 0) {
            var current_suite = &this.suite_stack.items[this.suite_stack.items.len - 1];
            current_suite.metrics.elapsed_time +|= @as(u64, @intFromFloat(elapsed_ms));
            current_suite.metrics.test_cases += 1;
            current_suite.metrics.assertions += assertions;
        }

        const indent = getIndent(this.current_depth);
        try this.contents.appendSlice(bun.default_allocator, indent);
        try this.contents.appendSlice(bun.default_allocator, "<testcase");
        try this.contents.appendSlice(bun.default_allocator, " name=\"");
        try escapeXml(name, this.contents.writer(bun.default_allocator));
        try this.contents.appendSlice(bun.default_allocator, "\" classname=\"");
        try escapeXml(class_name, this.contents.writer(bun.default_allocator));
        try this.contents.appendSlice(bun.default_allocator, "\"");

        const elapsed_seconds = elapsed_ms / std.time.ms_per_s;
        try this.contents.writer(bun.default_allocator).print(" time=\"{}\"", .{bun.fmt.trimmedPrecision(elapsed_seconds, 6)});

        try this.contents.appendSlice(bun.default_allocator, " file=\"");
        try escapeXml(file, this.contents.writer(bun.default_allocator));
        try this.contents.appendSlice(bun.default_allocator, "\"");

        if (line_number > 0) {
            try this.contents.writer(bun.default_allocator).print(" line=\"{d}\"", .{line_number});
        }

        try this.contents.writer(bun.default_allocator).print(" assertions=\"{d}\"", .{assertions});

        switch (status) {
            .pass => {
                try this.contents.appendSlice(bun.default_allocator, " />\n");
            },
            .fail => {
                if (this.suite_stack.items.len > 0) {
                    this.suite_stack.items[this.suite_stack.items.len - 1].metrics.failures += 1;
                }
                // TODO: add the failure message
                // if (failure_message) |msg| {
                //     try this.contents.appendSlice(bun.default_allocator, " message=\"");
                //     try escapeXml(msg, this.contents.writer(bun.default_allocator));
                //     try this.contents.appendSlice(bun.default_allocator, "\"");
                // }
                try this.contents.appendSlice(bun.default_allocator, ">\n");
                try this.contents.appendSlice(bun.default_allocator, indent);
                try this.contents.appendSlice(bun.default_allocator, "  <failure type=\"AssertionError\" />\n");
                try this.contents.appendSlice(bun.default_allocator, indent);
                try this.contents.appendSlice(bun.default_allocator, "</testcase>\n");
            },
            .fail_because_failing_test_passed => {
                if (this.suite_stack.items.len > 0) {
                    this.suite_stack.items[this.suite_stack.items.len - 1].metrics.failures += 1;
                }
                try this.contents.appendSlice(bun.default_allocator, ">\n");
                try this.contents.appendSlice(bun.default_allocator, indent);
                try this.contents.writer(bun.default_allocator).print(
                    \\  <failure message="test marked with .failing() did not throw" type="AssertionError"/>
                    \\
                , .{});
                try this.contents.appendSlice(bun.default_allocator, indent);
                try this.contents.appendSlice(bun.default_allocator, "</testcase>\n");
            },
            .fail_because_expected_assertion_count => {
                if (this.suite_stack.items.len > 0) {
                    this.suite_stack.items[this.suite_stack.items.len - 1].metrics.failures += 1;
                }
                try this.contents.appendSlice(bun.default_allocator, ">\n");
                try this.contents.appendSlice(bun.default_allocator, indent);
                try this.contents.writer(bun.default_allocator).print(
                    \\  <failure message="Expected more assertions, but only received {d}" type="AssertionError"/>
                    \\
                , .{assertions});
                try this.contents.appendSlice(bun.default_allocator, indent);
                try this.contents.appendSlice(bun.default_allocator, "</testcase>\n");
            },
            .fail_because_todo_passed => {
                if (this.suite_stack.items.len > 0) {
                    this.suite_stack.items[this.suite_stack.items.len - 1].metrics.failures += 1;
                }
                try this.contents.appendSlice(bun.default_allocator, ">\n");
                try this.contents.appendSlice(bun.default_allocator, indent);
                try this.contents.writer(bun.default_allocator).print(
                    \\  <failure message="TODO passed" type="AssertionError"/>
                    \\
                , .{});
                try this.contents.appendSlice(bun.default_allocator, indent);
                try this.contents.appendSlice(bun.default_allocator, "</testcase>\n");
            },
            .fail_because_expected_has_assertions => {
                if (this.suite_stack.items.len > 0) {
                    this.suite_stack.items[this.suite_stack.items.len - 1].metrics.failures += 1;
                }
                try this.contents.appendSlice(bun.default_allocator, ">\n");
                try this.contents.appendSlice(bun.default_allocator, indent);
                try this.contents.writer(bun.default_allocator).print(
                    \\  <failure message="Expected to have assertions, but none were run" type="AssertionError"/>
                    \\
                , .{});
                try this.contents.appendSlice(bun.default_allocator, indent);
                try this.contents.appendSlice(bun.default_allocator, "</testcase>\n");
            },
<<<<<<< HEAD
            .skip => {
                if (this.suite_stack.items.len > 0) {
                    this.suite_stack.items[this.suite_stack.items.len - 1].metrics.skipped += 1;
                }
                try this.contents.appendSlice(bun.default_allocator, ">\n");
                try this.contents.appendSlice(bun.default_allocator, indent);
                try this.contents.appendSlice(bun.default_allocator, "  <skipped />\n");
                try this.contents.appendSlice(bun.default_allocator, indent);
                try this.contents.appendSlice(bun.default_allocator, "</testcase>\n");
=======
            .skipped_because_label, .skip => {
                this.testcases_metrics.skipped += 1;
                try this.contents.appendSlice(bun.default_allocator, ">\n      <skipped />\n    </testcase>\n");
>>>>>>> e1ec32ca
            },
            .todo => {
                if (this.suite_stack.items.len > 0) {
                    this.suite_stack.items[this.suite_stack.items.len - 1].metrics.skipped += 1;
                }
                try this.contents.appendSlice(bun.default_allocator, ">\n");
                try this.contents.appendSlice(bun.default_allocator, indent);
                try this.contents.appendSlice(bun.default_allocator, "  <skipped message=\"TODO\" />\n");
                try this.contents.appendSlice(bun.default_allocator, indent);
                try this.contents.appendSlice(bun.default_allocator, "</testcase>\n");
            },
            .pending => unreachable,
        }
    }

    pub fn writeToFile(this: *JunitReporter, path: string) !void {
        if (this.contents.items.len == 0) return;

        while (this.suite_stack.items.len > 0) {
            try this.endTestSuite();
        }

        {
            var arena = std.heap.ArenaAllocator.init(bun.default_allocator);
            defer arena.deinit();
            var stack_fallback_allocator = std.heap.stackFallback(4096, arena.allocator());
            const allocator = stack_fallback_allocator.get();
            const metrics = this.total_metrics;
            const elapsed_time = @as(f64, @floatFromInt(std.time.nanoTimestamp() - bun.start_time)) / std.time.ns_per_s;
            const summary = try std.fmt.allocPrint(allocator,
                \\tests="{d}" assertions="{d}" failures="{d}" skipped="{d}" time="{d}"
            , .{
                metrics.test_cases,
                metrics.assertions,
                metrics.failures,
                metrics.skipped,
                elapsed_time,
            });
            this.contents.insertSlice(bun.default_allocator, this.offset_of_testsuites_value, summary) catch bun.outOfMemory();
            this.contents.appendSlice(bun.default_allocator, "</testsuites>\n") catch bun.outOfMemory();
        }

        var junit_path_buf: bun.PathBuffer = undefined;

        @memcpy(junit_path_buf[0..path.len], path);
        junit_path_buf[path.len] = 0;

        switch (bun.sys.File.openat(.cwd(), junit_path_buf[0..path.len :0], bun.O.WRONLY | bun.O.CREAT | bun.O.TRUNC, 0o664)) {
            .err => |err| {
                Output.err(error.JUnitReportFailed, "Failed to write JUnit report to {s}\n{}", .{ path, err });
            },
            .result => |fd| {
                defer _ = fd.close();
                switch (bun.sys.File.writeAll(fd, this.contents.items)) {
                    .result => {},
                    .err => |err| {
                        Output.err(error.JUnitReportFailed, "Failed to write JUnit report to {s}\n{}", .{ path, err });
                    },
                }
            },
        }
    }
};

pub const CommandLineReporter = struct {
    jest: TestRunner,
    callback: TestRunner.Callback,
    last_dot: u32 = 0,
    prev_file: u64 = 0,
    repeat_count: u32 = 1,

    failures_to_repeat_buf: std.ArrayListUnmanaged(u8) = .{},
    skips_to_repeat_buf: std.ArrayListUnmanaged(u8) = .{},
    todos_to_repeat_buf: std.ArrayListUnmanaged(u8) = .{},

    file_reporter: ?FileReporter = null,

    pub const FileReporter = union(enum) {
        junit: *JunitReporter,
    };

    const DotColorMap = std.EnumMap(TestRunner.Test.Status, string);
    const dots: DotColorMap = brk: {
        var map: DotColorMap = DotColorMap.init(.{});
        map.put(TestRunner.Test.Status.pending, Output.RESET ++ Output.ED ++ Output.color_map.get("yellow").? ++ "." ++ Output.RESET);
        map.put(TestRunner.Test.Status.pass, Output.RESET ++ Output.ED ++ Output.color_map.get("green").? ++ "." ++ Output.RESET);
        map.put(TestRunner.Test.Status.fail, Output.RESET ++ Output.ED ++ Output.color_map.get("red").? ++ "." ++ Output.RESET);
        break :brk map;
    };

    pub fn handleUpdateCount(_: *TestRunner.Callback, _: u32, _: u32) void {}

    pub fn handleTestStart(_: *TestRunner.Callback, _: Test.ID) void {}

    fn printTestLine(
        status: TestRunner.Test.Status,
        label: string,
        elapsed_ns: u64,
        parent: ?*jest.DescribeScope,
        assertions: u32,
        comptime skip: bool,
        writer: anytype,
        file: string,
        file_reporter: ?FileReporter,
        line_number: u32,
    ) void {
        var scopes_stack = std.BoundedArray(*jest.DescribeScope, 64).init(0) catch unreachable;
        var parent_ = parent;

        while (parent_) |scope| {
            scopes_stack.append(scope) catch break;
            parent_ = scope.parent;
        }

        const scopes: []*jest.DescribeScope = scopes_stack.slice();

        const display_label = if (label.len > 0) label else "test";

        const color_code = comptime if (skip) "<d>" else "";

        if (Output.enable_ansi_colors_stderr) {
            for (scopes, 0..) |_, i| {
                const index = (scopes.len - 1) - i;
                const scope = scopes[index];
                if (scope.label.len == 0) continue;
                writer.writeAll(" ") catch unreachable;

                writer.print(comptime Output.prettyFmt("<r>" ++ color_code, true), .{}) catch unreachable;
                writer.writeAll(scope.label) catch unreachable;
                writer.print(comptime Output.prettyFmt("<d>", true), .{}) catch unreachable;
                writer.writeAll(" >") catch unreachable;
            }
        } else {
            for (scopes, 0..) |_, i| {
                const index = (scopes.len - 1) - i;
                const scope = scopes[index];
                if (scope.label.len == 0) continue;
                writer.writeAll(" ") catch unreachable;
                writer.writeAll(scope.label) catch unreachable;
                writer.writeAll(" >") catch unreachable;
            }
        }

        const line_color_code = if (comptime skip) "<r><d>" else "<r><b>";

        if (Output.enable_ansi_colors_stderr)
            writer.print(comptime Output.prettyFmt(line_color_code ++ " {s}<r>", true), .{display_label}) catch unreachable
        else
            writer.print(comptime Output.prettyFmt(" {s}", false), .{display_label}) catch unreachable;

        if (elapsed_ns > (std.time.ns_per_us * 10)) {
            writer.print(" {any}", .{
                Output.ElapsedFormatter{
                    .colors = Output.enable_ansi_colors_stderr,
                    .duration_ns = elapsed_ns,
                },
            }) catch unreachable;
        }

        writer.writeAll("\n") catch unreachable;

        if (file_reporter) |reporter| {
            switch (reporter) {
                .junit => |junit| {
                    const filename = brk: {
                        if (strings.hasPrefix(file, bun.fs.FileSystem.instance.top_level_dir)) {
                            break :brk strings.withoutLeadingPathSeparator(file[bun.fs.FileSystem.instance.top_level_dir.len..]);
                        } else {
                            break :brk file;
                        }
                    };

                    if (!strings.eql(junit.current_file, filename)) {
                        while (junit.suite_stack.items.len > 0 and !junit.suite_stack.items[junit.suite_stack.items.len - 1].is_file_suite) {
                            junit.endTestSuite() catch bun.outOfMemory();
                        }

                        if (junit.current_file.len > 0) {
                            junit.endTestSuite() catch bun.outOfMemory();
                        }

                        junit.beginTestSuite(filename) catch bun.outOfMemory();
                    }

                    var needed_suites = std.ArrayList(*jest.DescribeScope).init(bun.default_allocator);
                    defer needed_suites.deinit();

                    for (scopes, 0..) |_, i| {
                        const index = (scopes.len - 1) - i;
                        const scope = scopes[index];
                        if (scope.label.len > 0) {
                            needed_suites.append(scope) catch bun.outOfMemory();
                        }
                    }

                    var current_suite_depth: u32 = 0;
                    if (junit.suite_stack.items.len > 0) {
                        for (junit.suite_stack.items) |suite_info| {
                            if (!suite_info.is_file_suite) {
                                current_suite_depth += 1;
                            }
                        }
                    }

                    while (current_suite_depth > needed_suites.items.len) {
                        if (junit.suite_stack.items.len > 0 and !junit.suite_stack.items[junit.suite_stack.items.len - 1].is_file_suite) {
                            junit.endTestSuite() catch bun.outOfMemory();
                            current_suite_depth -= 1;
                        } else {
                            break;
                        }
                    }

                    var suites_to_close: u32 = 0;
                    var suite_index: usize = 0;
                    for (junit.suite_stack.items) |suite_info| {
                        if (suite_info.is_file_suite) continue;

                        if (suite_index < needed_suites.items.len) {
                            const needed_scope = needed_suites.items[suite_index];
                            if (!strings.eql(suite_info.name, needed_scope.label)) {
                                suites_to_close = @as(u32, @intCast(current_suite_depth)) - @as(u32, @intCast(suite_index));
                                break;
                            }
                        } else {
                            suites_to_close = @as(u32, @intCast(current_suite_depth)) - @as(u32, @intCast(suite_index));
                            break;
                        }
                        suite_index += 1;
                    }

                    while (suites_to_close > 0) {
                        if (junit.suite_stack.items.len > 0 and !junit.suite_stack.items[junit.suite_stack.items.len - 1].is_file_suite) {
                            junit.endTestSuite() catch bun.outOfMemory();
                            current_suite_depth -= 1;
                            suites_to_close -= 1;
                        } else {
                            break;
                        }
                    }

                    var describe_suite_index: usize = 0;
                    for (junit.suite_stack.items) |suite_info| {
                        if (!suite_info.is_file_suite) {
                            describe_suite_index += 1;
                        }
                    }

                    while (describe_suite_index < needed_suites.items.len) {
                        const scope = needed_suites.items[describe_suite_index];
                        junit.beginTestSuiteWithLine(scope.label, scope.line_number, false) catch bun.outOfMemory();
                        describe_suite_index += 1;
                    }

                    var arena = std.heap.ArenaAllocator.init(bun.default_allocator);
                    defer arena.deinit();
                    var stack_fallback = std.heap.stackFallback(4096, arena.allocator());
                    const allocator = stack_fallback.get();
                    var concatenated_describe_scopes = std.ArrayList(u8).init(allocator);

                    {
                        const initial_length = concatenated_describe_scopes.items.len;
                        for (scopes) |scope| {
                            if (scope.label.len > 0) {
                                if (initial_length != concatenated_describe_scopes.items.len) {
                                    concatenated_describe_scopes.appendSlice(" &gt; ") catch bun.outOfMemory();
                                }

                                escapeXml(scope.label, concatenated_describe_scopes.writer()) catch bun.outOfMemory();
                            }
                        }
                    }

                    junit.writeTestCase(status, filename, display_label, concatenated_describe_scopes.items, assertions, elapsed_ns, line_number) catch bun.outOfMemory();
                },
            }
        }
    }

    pub inline fn summary(this: *CommandLineReporter) *TestRunner.Summary {
        return &this.jest.summary;
    }

    pub fn handleTestPass(cb: *TestRunner.Callback, id: Test.ID, file: string, label: string, expectations: u32, elapsed_ns: u64, parent: ?*jest.DescribeScope) void {
        const writer_ = Output.errorWriter();
        var buffered_writer = std.io.bufferedWriter(writer_);
        var writer = buffered_writer.writer();
        defer buffered_writer.flush() catch unreachable;

        var this: *CommandLineReporter = @fieldParentPtr("callback", cb);

        writeTestStatusLine(.pass, &writer);

        const line_number = this.jest.tests.items(.line_number)[id];
        printTestLine(.pass, label, elapsed_ns, parent, expectations, false, writer, file, this.file_reporter, line_number);

        this.jest.tests.items(.status)[id] = TestRunner.Test.Status.pass;
        this.summary().pass += 1;
        this.summary().expectations += expectations;
    }

    pub fn handleTestFail(cb: *TestRunner.Callback, id: Test.ID, file: string, label: string, expectations: u32, elapsed_ns: u64, parent: ?*jest.DescribeScope) void {
        var writer_ = Output.errorWriter();
        var this: *CommandLineReporter = @fieldParentPtr("callback", cb);

        // when the tests fail, we want to repeat the failures at the end
        // so that you can see them better when there are lots of tests that ran
        const initial_length = this.failures_to_repeat_buf.items.len;
        var writer = this.failures_to_repeat_buf.writer(bun.default_allocator);

        writeTestStatusLine(.fail, &writer);
        const line_number = this.jest.tests.items(.line_number)[id];
        printTestLine(.fail, label, elapsed_ns, parent, expectations, false, writer, file, this.file_reporter, line_number);

        // We must always reset the colors because (skip) will have set them to <d>
        if (Output.enable_ansi_colors_stderr) {
            writer.writeAll(Output.prettyFmt("<r>", true)) catch unreachable;
        }

        writer_.writeAll(this.failures_to_repeat_buf.items[initial_length..]) catch unreachable;

        Output.flush();

        // this.updateDots();
        this.summary().fail += 1;
        this.summary().expectations += expectations;
        this.jest.tests.items(.status)[id] = TestRunner.Test.Status.fail;

        if (this.jest.bail == this.summary().fail) {
            this.printSummary();
            Output.prettyError("\nBailed out after {d} failure{s}<r>\n", .{ this.jest.bail, if (this.jest.bail == 1) "" else "s" });
            Global.exit(1);
        }
    }

    pub fn handleTestSkip(cb: *TestRunner.Callback, id: Test.ID, file: string, label: string, expectations: u32, elapsed_ns: u64, parent: ?*jest.DescribeScope) void {
        var writer_ = Output.errorWriter();
        var this: *CommandLineReporter = @fieldParentPtr("callback", cb);

        // If you do it.only, don't report the skipped tests because its pretty noisy
        if (jest.Jest.runner != null and !jest.Jest.runner.?.only) {
            // when the tests skip, we want to repeat the failures at the end
            // so that you can see them better when there are lots of tests that ran
            const initial_length = this.skips_to_repeat_buf.items.len;
            var writer = this.skips_to_repeat_buf.writer(bun.default_allocator);

            writeTestStatusLine(.skip, &writer);
            const line_number = this.jest.tests.items(.line_number)[id];
            printTestLine(.skip, label, elapsed_ns, parent, expectations, true, writer, file, this.file_reporter, line_number);

            writer_.writeAll(this.skips_to_repeat_buf.items[initial_length..]) catch unreachable;
            Output.flush();
        }

        // this.updateDots();
        this.summary().skip += 1;
        this.summary().expectations += expectations;
        this.jest.tests.items(.status)[id] = TestRunner.Test.Status.skip;
    }

    pub fn handleTestFilteredOut(cb: *TestRunner.Callback, id: Test.ID, _: string, _: string, expectations: u32, _: u64, _: ?*jest.DescribeScope) void {
        var this: *CommandLineReporter = @fieldParentPtr("callback", cb);

        // this.updateDots();
        this.summary().skipped_because_label += 1;
        this.summary().skip += 1;
        this.summary().expectations += expectations;
        this.jest.tests.items(.status)[id] = TestRunner.Test.Status.skip;
    }

    pub fn handleTestTodo(cb: *TestRunner.Callback, id: Test.ID, file: string, label: string, expectations: u32, elapsed_ns: u64, parent: ?*jest.DescribeScope) void {
        var writer_ = Output.errorWriter();

        var this: *CommandLineReporter = @fieldParentPtr("callback", cb);

        // when the tests skip, we want to repeat the failures at the end
        // so that you can see them better when there are lots of tests that ran
        const initial_length = this.todos_to_repeat_buf.items.len;
        var writer = this.todos_to_repeat_buf.writer(bun.default_allocator);

        writeTestStatusLine(.todo, &writer);
        const line_number = this.jest.tests.items(.line_number)[id];
        printTestLine(.todo, label, elapsed_ns, parent, expectations, true, writer, file, this.file_reporter, line_number);

        writer_.writeAll(this.todos_to_repeat_buf.items[initial_length..]) catch unreachable;
        Output.flush();

        // this.updateDots();
        this.summary().todo += 1;
        this.summary().expectations += expectations;
        this.jest.tests.items(.status)[id] = TestRunner.Test.Status.todo;
    }

    pub fn printSummary(this: *CommandLineReporter) void {
        const summary_ = this.summary();
        const tests = summary_.fail + summary_.pass + summary_.skip + summary_.todo;
        const files = summary_.files;

        Output.prettyError("Ran {d} test{s} across {d} file{s}. ", .{
            tests,
            if (tests == 1) "" else "s",
            files,
            if (files == 1) "" else "s",
        });

        Output.printStartEnd(bun.start_time, std.time.nanoTimestamp());
    }

    pub fn generateCodeCoverage(this: *CommandLineReporter, vm: *JSC.VirtualMachine, opts: *TestCommand.CodeCoverageOptions, comptime reporters: TestCommand.Reporters, comptime enable_ansi_colors: bool) !void {
        if (comptime !reporters.text and !reporters.lcov) {
            return;
        }

        var map = coverage.ByteRangeMapping.map orelse return;
        var iter = map.valueIterator();
        var byte_ranges = try std.ArrayList(bun.sourcemap.coverage.ByteRangeMapping).initCapacity(bun.default_allocator, map.count());

        while (iter.next()) |entry| {
            byte_ranges.appendAssumeCapacity(entry.*);
        }

        if (byte_ranges.items.len == 0) {
            return;
        }

        std.sort.pdq(
            bun.sourcemap.coverage.ByteRangeMapping,
            byte_ranges.items,
            {},
            bun.sourcemap.coverage.ByteRangeMapping.isLessThan,
        );

        try this.printCodeCoverage(vm, opts, byte_ranges.items, reporters, enable_ansi_colors);
    }

    pub fn printCodeCoverage(
        _: *CommandLineReporter,
        vm: *JSC.VirtualMachine,
        opts: *TestCommand.CodeCoverageOptions,
        byte_ranges: []bun.sourcemap.coverage.ByteRangeMapping,
        comptime reporters: TestCommand.Reporters,
        comptime enable_ansi_colors: bool,
    ) !void {
        const trace = if (reporters.text and reporters.lcov)
            bun.perf.trace("TestCommand.printCodeCoverageLCovAndText")
        else if (reporters.text)
            bun.perf.trace("TestCommand.printCodeCoverageText")
        else if (reporters.lcov)
            bun.perf.trace("TestCommand.printCodeCoverageLCov")
        else
            @compileError("No reporters enabled");

        defer trace.end();

        if (comptime !reporters.text and !reporters.lcov) {
            @compileError("No reporters enabled");
        }

        const relative_dir = vm.transpiler.fs.top_level_dir;

        // --- Text ---
        const max_filepath_length: usize = if (reporters.text) brk: {
            var len = "All files".len;
            for (byte_ranges) |*entry| {
                const utf8 = entry.source_url.slice();
                len = @max(bun.path.relative(relative_dir, utf8).len, len);
            }

            break :brk len;
        } else 0;

        var console = Output.errorWriter();
        const base_fraction = opts.fractions;
        var failing = false;

        if (comptime reporters.text) {
            console.writeAll(Output.prettyFmt("<r><d>", enable_ansi_colors)) catch return;
            console.writeByteNTimes('-', max_filepath_length + 2) catch return;
            console.writeAll(Output.prettyFmt("|---------|---------|-------------------<r>\n", enable_ansi_colors)) catch return;
            console.writeAll("File") catch return;
            console.writeByteNTimes(' ', max_filepath_length - "File".len + 1) catch return;
            // writer.writeAll(Output.prettyFmt(" <d>|<r> % Funcs <d>|<r> % Blocks <d>|<r> % Lines <d>|<r> Uncovered Line #s\n", enable_ansi_colors)) catch return;
            console.writeAll(Output.prettyFmt(" <d>|<r> % Funcs <d>|<r> % Lines <d>|<r> Uncovered Line #s\n", enable_ansi_colors)) catch return;
            console.writeAll(Output.prettyFmt("<d>", enable_ansi_colors)) catch return;
            console.writeByteNTimes('-', max_filepath_length + 2) catch return;
            console.writeAll(Output.prettyFmt("|---------|---------|-------------------<r>\n", enable_ansi_colors)) catch return;
        }

        var console_buffer = bun.MutableString.initEmpty(bun.default_allocator);
        var console_buffer_buffer = console_buffer.bufferedWriter();
        var console_writer = console_buffer_buffer.writer();

        var avg = bun.sourcemap.coverage.Fraction{
            .functions = 0.0,
            .lines = 0.0,
            .stmts = 0.0,
        };
        var avg_count: f64 = 0;
        // --- Text ---

        // --- LCOV ---
        var lcov_name_buf: bun.PathBuffer = undefined;
        const lcov_file, const lcov_name, const lcov_buffered_writer, const lcov_writer = brk: {
            if (comptime !reporters.lcov) break :brk .{ {}, {}, {}, {} };

            // Ensure the directory exists
            var fs = bun.JSC.Node.fs.NodeFS{};
            _ = fs.mkdirRecursive(
                .{
                    .path = bun.JSC.Node.PathLike{
                        .encoded_slice = JSC.ZigString.Slice.fromUTF8NeverFree(opts.reports_directory),
                    },
                    .always_return_none = true,
                },
            );

            // Write the lcov.info file to a temporary file we atomically rename to the final name after it succeeds
            var base64_bytes: [8]u8 = undefined;
            var shortname_buf: [512]u8 = undefined;
            bun.csprng(&base64_bytes);
            const tmpname = std.fmt.bufPrintZ(&shortname_buf, ".lcov.info.{s}.tmp", .{std.fmt.fmtSliceHexLower(&base64_bytes)}) catch unreachable;
            const path = bun.path.joinAbsStringBufZ(relative_dir, &lcov_name_buf, &.{ opts.reports_directory, tmpname }, .auto);
            const file = bun.sys.File.openat(
                .cwd(),
                path,
                bun.O.CREAT | bun.O.WRONLY | bun.O.TRUNC | bun.O.CLOEXEC,
                0o644,
            );

            switch (file) {
                .err => |err| {
                    Output.err(.lcovCoverageError, "Failed to create lcov file", .{});
                    Output.printError("\n{s}", .{err});
                    Global.exit(1);
                },
                .result => |f| {
                    const buffered = buffered_writer: {
                        const writer = f.writer();
                        // Heap-allocate the buffered writer because we want a stable memory address + 64 KB is kind of a lot.
                        const ptr = try bun.default_allocator.create(std.io.BufferedWriter(64 * 1024, bun.sys.File.Writer));
                        ptr.* = .{
                            .end = 0,
                            .unbuffered_writer = writer,
                        };
                        break :buffered_writer ptr;
                    };

                    break :brk .{
                        f,
                        path,
                        buffered,
                        buffered.writer(),
                    };
                },
            }
        };
        errdefer {
            if (comptime reporters.lcov) {
                lcov_file.close();
                _ = bun.sys.unlink(
                    lcov_name,
                );
            }
        }
        // --- LCOV ---

        for (byte_ranges) |*entry| {
            var report = CodeCoverageReport.generate(vm.global, bun.default_allocator, entry, opts.ignore_sourcemap) orelse continue;
            defer report.deinit(bun.default_allocator);

            if (comptime reporters.text) {
                var fraction = base_fraction;
                CodeCoverageReport.Text.writeFormat(&report, max_filepath_length, &fraction, relative_dir, console_writer, enable_ansi_colors) catch continue;
                avg.functions += fraction.functions;
                avg.lines += fraction.lines;
                avg.stmts += fraction.stmts;
                avg_count += 1.0;
                if (fraction.failing) {
                    failing = true;
                }

                console_writer.writeAll("\n") catch continue;
            }

            if (comptime reporters.lcov) {
                CodeCoverageReport.Lcov.writeFormat(
                    &report,
                    relative_dir,
                    lcov_writer,
                ) catch continue;
            }
        }

        if (comptime reporters.text) {
            {
                avg.functions /= avg_count;
                avg.lines /= avg_count;
                avg.stmts /= avg_count;

                try CodeCoverageReport.Text.writeFormatWithValues(
                    "All files",
                    max_filepath_length,
                    avg,
                    base_fraction,
                    failing,
                    console,
                    false,
                    enable_ansi_colors,
                );

                try console.writeAll(Output.prettyFmt("<r><d> |<r>\n", enable_ansi_colors));
            }

            console_buffer_buffer.flush() catch return;
            try console.writeAll(console_buffer.list.items);
            try console.writeAll(Output.prettyFmt("<r><d>", enable_ansi_colors));
            console.writeByteNTimes('-', max_filepath_length + 2) catch return;
            console.writeAll(Output.prettyFmt("|---------|---------|-------------------<r>\n", enable_ansi_colors)) catch return;

            opts.fractions.failing = failing;
            Output.flush();
        }

        if (comptime reporters.lcov) {
            try lcov_buffered_writer.flush();
            lcov_file.close();
            const cwd = bun.FD.cwd();
            bun.sys.moveFileZ(
                cwd,
                lcov_name,
                cwd,
                bun.path.joinAbsStringZ(
                    relative_dir,
                    &.{ opts.reports_directory, "lcov.info" },
                    .auto,
                ),
            ) catch |err| {
                Output.err(err, "Failed to save lcov.info file", .{});
                Global.exit(1);
            };
        }
    }
};

export fn BunTest__shouldGenerateCodeCoverage(test_name_str: bun.String) callconv(.C) bool {
    var zig_slice: bun.JSC.ZigString.Slice = .{};
    defer zig_slice.deinit();

    // In this particular case, we don't actually care about non-ascii latin1 characters.
    // so we skip the ascii check
    const slice = brk: {
        zig_slice = test_name_str.toUTF8(bun.default_allocator);
        break :brk zig_slice.slice();
    };

    // always ignore node_modules.
    if (bun.strings.contains(slice, "/node_modules/") or bun.strings.contains(slice, "\\node_modules\\")) {
        return false;
    }

    const ext = std.fs.path.extension(slice);
    const loader_by_ext = JSC.VirtualMachine.get().transpiler.options.loader(ext);

    // allow file loader just incase they use a custom loader with a non-standard extension
    if (!(loader_by_ext.isJavaScriptLike() or loader_by_ext == .file)) {
        return false;
    }

    if (jest.Jest.runner) |runner| {
        if (runner.test_options.coverage.skip_test_files) {
            const name_without_extension = slice[0 .. slice.len - ext.len];
            inline for (Scanner.test_name_suffixes) |suffix| {
                if (bun.strings.endsWithComptime(name_without_extension, suffix)) {
                    return false;
                }
            }
        }
    }

    return true;
}

pub const TestCommand = struct {
    pub const name = "test";
    pub const CodeCoverageOptions = struct {
        skip_test_files: bool = !Environment.allow_assert,
        reporters: Reporters = .{ .text = true, .lcov = false },
        reports_directory: string = "coverage",
        fractions: bun.sourcemap.coverage.Fraction = .{},
        ignore_sourcemap: bool = false,
        enabled: bool = false,
        fail_on_low_coverage: bool = false,
    };
    pub const Reporter = enum {
        text,
        lcov,
    };
    const Reporters = struct {
        text: bool,
        lcov: bool,
    };

    pub const FileReporter = enum {
        junit,
    };

    pub fn exec(ctx: Command.Context) !void {
        Output.is_github_action = Output.isGithubAction();

        // print the version so you know its doing stuff if it takes a sec
        Output.prettyln("<r><b>bun test <r><d>v" ++ Global.package_json_version_with_sha ++ "<r>", .{});
        Output.flush();

        var env_loader = brk: {
            const map = try ctx.allocator.create(DotEnv.Map);
            map.* = DotEnv.Map.init(ctx.allocator);

            const loader = try ctx.allocator.create(DotEnv.Loader);
            loader.* = DotEnv.Loader.init(map, ctx.allocator);
            break :brk loader;
        };
        bun.JSC.initialize(false);
        HTTPThread.init(&.{});

        var snapshot_file_buf = std.ArrayList(u8).init(ctx.allocator);
        var snapshot_values = Snapshots.ValuesHashMap.init(ctx.allocator);
        var snapshot_counts = bun.StringHashMap(usize).init(ctx.allocator);
        var inline_snapshots_to_write = std.AutoArrayHashMap(TestRunner.File.ID, std.ArrayList(Snapshots.InlineSnapshotToWrite)).init(ctx.allocator);
        JSC.VirtualMachine.isBunTest = true;

        var reporter = try ctx.allocator.create(CommandLineReporter);
        defer {
            if (reporter.file_reporter) |*file_reporter| {
                switch (file_reporter.*) {
                    .junit => |junit_reporter| {
                        junit_reporter.deinit();
                    },
                }
            }
            ctx.allocator.destroy(reporter);
        }
        reporter.* = CommandLineReporter{
            .jest = TestRunner{
                .allocator = ctx.allocator,
                .log = ctx.log,
                .callback = undefined,
                .default_timeout_ms = ctx.test_options.default_timeout_ms,
                .run_todo = ctx.test_options.run_todo,
                .only = ctx.test_options.only,
                .bail = ctx.test_options.bail,
                .filter_regex = ctx.test_options.test_filter_regex,
                .filter_buffer = bun.MutableString.init(ctx.allocator, 0) catch unreachable,
                .snapshots = Snapshots{
                    .allocator = ctx.allocator,
                    .update_snapshots = ctx.test_options.update_snapshots,
                    .file_buf = &snapshot_file_buf,
                    .values = &snapshot_values,
                    .counts = &snapshot_counts,
                    .inline_snapshots_to_write = &inline_snapshots_to_write,
                },
            },
            .callback = undefined,
        };
        reporter.callback = TestRunner.Callback{
            .onUpdateCount = CommandLineReporter.handleUpdateCount,
            .onTestStart = CommandLineReporter.handleTestStart,
            .onTestPass = CommandLineReporter.handleTestPass,
            .onTestFail = CommandLineReporter.handleTestFail,
            .onTestSkip = CommandLineReporter.handleTestSkip,
            .onTestTodo = CommandLineReporter.handleTestTodo,
            .onTestFilteredOut = CommandLineReporter.handleTestFilteredOut,
        };
        reporter.repeat_count = @max(ctx.test_options.repeat_count, 1);
        reporter.jest.callback = &reporter.callback;
        jest.Jest.runner = &reporter.jest;
        reporter.jest.test_options = &ctx.test_options;

        if (ctx.test_options.file_reporter) |file_reporter| {
            reporter.file_reporter = switch (file_reporter) {
                .junit => .{ .junit = JunitReporter.init() },
            };
        }

        js_ast.Expr.Data.Store.create();
        js_ast.Stmt.Data.Store.create();
        var vm = try JSC.VirtualMachine.init(
            .{
                .allocator = ctx.allocator,
                .args = ctx.args,
                .log = ctx.log,
                .env_loader = env_loader,
                // we must store file descriptors because we reuse them for
                // iterating through the directory tree recursively
                //
                // in the future we should investigate if refactoring this to not
                // rely on the dir fd yields a performance improvement
                .store_fd = true,
                .smol = ctx.runtime_options.smol,
                .debugger = ctx.runtime_options.debugger,
                .is_main_thread = true,
                .destruct_main_thread_on_exit = bun.getRuntimeFeatureFlag(.BUN_DESTRUCT_VM_ON_EXIT),
            },
        );
        vm.argv = ctx.passthrough;
        vm.preload = ctx.preloads;
        vm.transpiler.options.rewrite_jest_for_tests = true;
        vm.transpiler.options.env.behavior = .load_all_without_inlining;

        const node_env_entry = try env_loader.map.getOrPutWithoutValue("NODE_ENV");
        if (!node_env_entry.found_existing) {
            node_env_entry.key_ptr.* = try env_loader.allocator.dupe(u8, node_env_entry.key_ptr.*);
            node_env_entry.value_ptr.* = .{
                .value = try env_loader.allocator.dupe(u8, "test"),
                .conditional = false,
            };
        }

        try vm.transpiler.configureDefines();

        vm.loadExtraEnvAndSourceCodePrinter();
        vm.is_main_thread = true;
        JSC.VirtualMachine.is_main_thread_vm = true;

        if (ctx.test_options.coverage.enabled) {
            vm.transpiler.options.code_coverage = true;
            vm.transpiler.options.minify_syntax = false;
            vm.transpiler.options.minify_identifiers = false;
            vm.transpiler.options.minify_whitespace = false;
            vm.transpiler.options.dead_code_elimination = false;
            vm.global.vm().setControlFlowProfiler(true);
        }

        // For tests, we default to UTC time zone
        // unless the user inputs TZ="", in which case we use local time zone
        var TZ_NAME: string =
            // We use the string "Etc/UTC" instead of "UTC" so there is no normalization difference.
            "Etc/UTC";

        if (vm.transpiler.env.get("TZ")) |tz| {
            TZ_NAME = tz;
        }

        if (TZ_NAME.len > 0) {
            _ = vm.global.setTimeZone(&JSC.ZigString.init(TZ_NAME));
        }

        // Start the debugger before we scan for files
        // But, don't block the main thread waiting if they used --inspect-wait.
        //
        try vm.ensureDebugger(false);

        var scanner = Scanner.init(ctx.allocator, &vm.transpiler, ctx.positionals.len) catch bun.outOfMemory();
        defer scanner.deinit();
        const has_relative_path = for (ctx.positionals) |arg| {
            if (std.fs.path.isAbsolute(arg) or
                strings.startsWith(arg, "./") or
                strings.startsWith(arg, "../") or
                (Environment.isWindows and (strings.startsWith(arg, ".\\") or
                    strings.startsWith(arg, "..\\")))) break true;
        } else false;
        if (has_relative_path) {
            // One of the files is a filepath. Instead of treating the
            // arguments as filters, treat them as filepaths
            const file_or_dirnames = ctx.positionals[1..];
            for (file_or_dirnames) |arg| {
                scanner.scan(arg) catch |err| switch (err) {
                    error.OutOfMemory => bun.outOfMemory(),
                    // don't error if multiple are passed; one might fail
                    // but the others may not
                    error.DoesNotExist => if (file_or_dirnames.len == 1) {
                        Output.prettyErrorln("Test filter <b>{}<r> had no matches", .{bun.fmt.quote(arg)});
                        Global.exit(1);
                    },
                };
            }
        } else {
            // Treat arguments as filters and scan the codebase
            const filter_names = if (ctx.positionals.len == 0) &[0][]const u8{} else ctx.positionals[1..];

            const filter_names_normalized = if (!Environment.isWindows)
                filter_names
            else brk: {
                const normalized = try ctx.allocator.alloc([]const u8, filter_names.len);
                for (filter_names, normalized) |in, *out| {
                    const to_normalize = try ctx.allocator.dupe(u8, in);
                    bun.path.posixToPlatformInPlace(u8, to_normalize);
                    out.* = to_normalize;
                }
                break :brk normalized;
            };
            defer if (Environment.isWindows) {
                for (filter_names_normalized) |i|
                    ctx.allocator.free(i);
                ctx.allocator.free(filter_names_normalized);
            };
            scanner.filter_names = filter_names_normalized;

            const dir_to_scan = brk: {
                if (ctx.debug.test_directory.len > 0) {
                    break :brk try vm.allocator.dupe(u8, resolve_path.joinAbs(scanner.fs.top_level_dir, .auto, ctx.debug.test_directory));
                }

                break :brk scanner.fs.top_level_dir;
            };

            scanner.scan(dir_to_scan) catch |err| switch (err) {
                error.OutOfMemory => bun.outOfMemory(),
                error.DoesNotExist => {
                    Output.prettyErrorln("<red>Failed to scan non-existent root directory for tests:<r> {s}", .{dir_to_scan});
                    Global.exit(1);
                },
            };
        }

        const test_files = scanner.takeFoundTestFiles() catch bun.outOfMemory();
        defer ctx.allocator.free(test_files);
        const search_count = scanner.search_count;

        if (test_files.len > 0) {
            vm.hot_reload = ctx.debug.hot_reload;

            switch (vm.hot_reload) {
                .hot => JSC.hot_reloader.HotReloader.enableHotModuleReloading(vm),
                .watch => JSC.hot_reloader.WatchReloader.enableHotModuleReloading(vm),
                else => {},
            }

            runAllTests(reporter, vm, test_files, ctx.allocator);
        }

        const write_snapshots_success = try jest.Jest.runner.?.snapshots.writeInlineSnapshots();
        try jest.Jest.runner.?.snapshots.writeSnapshotFile();
        var coverage_options = ctx.test_options.coverage;
        if (reporter.summary().pass > 20) {
            if (reporter.summary().skip > 0) {
                Output.prettyError("\n<r><d>{d} tests skipped:<r>\n", .{reporter.summary().skip});
                Output.flush();

                var error_writer = Output.errorWriter();
                error_writer.writeAll(reporter.skips_to_repeat_buf.items) catch {};
            }

            if (reporter.summary().todo > 0) {
                if (reporter.summary().skip > 0) {
                    Output.prettyError("\n", .{});
                }

                Output.prettyError("\n<r><d>{d} tests todo:<r>\n", .{reporter.summary().todo});
                Output.flush();

                var error_writer = Output.errorWriter();
                error_writer.writeAll(reporter.todos_to_repeat_buf.items) catch {};
            }

            if (reporter.summary().fail > 0) {
                if (reporter.summary().skip > 0 or reporter.summary().todo > 0) {
                    Output.prettyError("\n", .{});
                }

                Output.prettyError("\n<r><d>{d} tests failed:<r>\n", .{reporter.summary().fail});
                Output.flush();

                var error_writer = Output.errorWriter();
                error_writer.writeAll(reporter.failures_to_repeat_buf.items) catch {};
            }
        }

        Output.flush();

        var failed_to_find_any_tests = false;

        if (test_files.len == 0) {
            failed_to_find_any_tests = true;

            if (ctx.positionals.len == 0) {
                Output.prettyErrorln(
                    \\<yellow>No tests found!<r>
                    \\Tests need ".test", "_test_", ".spec" or "_spec_" in the filename <d>(ex: "MyApp.test.ts")<r>
                    \\
                , .{});
            } else {
                Output.prettyErrorln("<yellow>The following filters did not match any test files:<r>", .{});
                var has_file_like: ?usize = null;
                Output.prettyError(" ", .{});
                for (ctx.positionals[1..], 1..) |filter, i| {
                    Output.prettyError(" {s}", .{filter});

                    if (has_file_like == null and
                        (strings.hasSuffixComptime(filter, ".ts") or
                            strings.hasSuffixComptime(filter, ".tsx") or
                            strings.hasSuffixComptime(filter, ".js") or
                            strings.hasSuffixComptime(filter, ".jsx")))
                    {
                        has_file_like = i;
                    }
                }
                if (search_count > 0) {
                    Output.prettyError("\n{d} files were searched ", .{search_count});
                    Output.printStartEnd(ctx.start_time, std.time.nanoTimestamp());
                }

                Output.prettyErrorln(
                    \\
                    \\
                    \\<blue>note<r><d>:<r> Tests need ".test", "_test_", ".spec" or "_spec_" in the filename <d>(ex: "MyApp.test.ts")<r>
                , .{});

                // print a helpful note
                if (has_file_like) |i| {
                    Output.prettyErrorln(
                        \\<blue>note<r><d>:<r> To treat the "{s}" filter as a path, run "bun test ./{s}"<r>
                    , .{ ctx.positionals[i], ctx.positionals[i] });
                }
            }
            Output.prettyError(
                \\
                \\Learn more about the test runner: <magenta>https://bun.sh/docs/cli/test<r>
            , .{});
        } else {
            Output.prettyError("\n", .{});

            if (coverage_options.enabled) {
                switch (Output.enable_ansi_colors_stderr) {
                    inline else => |colors| switch (coverage_options.reporters.text) {
                        inline else => |console| switch (coverage_options.reporters.lcov) {
                            inline else => |lcov| {
                                try reporter.generateCodeCoverage(vm, &coverage_options, .{ .text = console, .lcov = lcov }, colors);
                            },
                        },
                    },
                }
            }

            const summary = reporter.summary();
            const did_label_filter_out_all_tests = summary.didLabelFilterOutAllTests() and reporter.jest.unhandled_errors_between_tests == 0;

            if (!did_label_filter_out_all_tests) {
                if (summary.pass > 0) {
                    Output.prettyError("<r><green>", .{});
                }

                Output.prettyError(" {d:5>} pass<r>\n", .{summary.pass});

                if (summary.skip > 0) {
                    Output.prettyError(" <r><yellow>{d:5>} skip<r>\n", .{summary.skip});
                } else if (summary.skipped_because_label > 0) {
                    Output.prettyError(" <r><d>{d:5>} filtered out<r>\n", .{summary.skipped_because_label});
                }

                if (summary.todo > 0) {
                    Output.prettyError(" <r><magenta>{d:5>} todo<r>\n", .{summary.todo});
                }

                if (summary.fail > 0) {
                    Output.prettyError("<r><red>", .{});
                } else {
                    Output.prettyError("<r><d>", .{});
                }

                Output.prettyError(" {d:5>} fail<r>\n", .{summary.fail});
                if (reporter.jest.unhandled_errors_between_tests > 0) {
                    Output.prettyError(" <r><red>{d:5>} error{s}<r>\n", .{ reporter.jest.unhandled_errors_between_tests, if (reporter.jest.unhandled_errors_between_tests > 1) "s" else "" });
                }

                var print_expect_calls = reporter.summary().expectations > 0;
                if (reporter.jest.snapshots.total > 0) {
                    const passed = reporter.jest.snapshots.passed;
                    const failed = reporter.jest.snapshots.failed;
                    const added = reporter.jest.snapshots.added;

                    var first = true;
                    if (print_expect_calls and added == 0 and failed == 0) {
                        print_expect_calls = false;
                        Output.prettyError(" {d:5>} snapshots, {d:5>} expect() calls", .{ reporter.jest.snapshots.total, reporter.summary().expectations });
                    } else {
                        Output.prettyError(" <d>snapshots:<r> ", .{});

                        if (passed > 0) {
                            Output.prettyError("<d>{d} passed<r>", .{passed});
                            first = false;
                        }

                        if (added > 0) {
                            if (first) {
                                first = false;
                                Output.prettyError("<b>+{d} added<r>", .{added});
                            } else {
                                Output.prettyError("<b>, {d} added<r>", .{added});
                            }
                        }

                        if (failed > 0) {
                            if (first) {
                                first = false;
                                Output.prettyError("<red>{d} failed<r>", .{failed});
                            } else {
                                Output.prettyError(", <red>{d} failed<r>", .{failed});
                            }
                        }
                    }

                    Output.prettyError("\n", .{});
                }

                if (print_expect_calls) {
                    Output.prettyError(" {d:5>} expect() calls\n", .{reporter.summary().expectations});
                }

                reporter.printSummary();
            } else {
                Output.prettyError("<red>error<r><d>:<r> regex <b>{}<r> matched 0 tests. Searched {d} file{s} (skipping {d} test{s}) ", .{
                    bun.fmt.quote(ctx.test_options.test_filter_pattern.?),
                    summary.files,
                    if (summary.files == 1) "" else "s",
                    summary.skipped_because_label,
                    if (summary.skipped_because_label == 1) "" else "s",
                });
                Output.printStartEnd(ctx.start_time, std.time.nanoTimestamp());
            }
        }

        Output.prettyError("\n", .{});
        Output.flush();

        if (reporter.file_reporter) |file_reporter| {
            switch (file_reporter) {
                .junit => |junit| {
                    if (junit.current_file.len > 0) {
                        junit.endTestSuite() catch {};
                    }
                    junit.writeToFile(ctx.test_options.reporter_outfile.?) catch {};
                },
            }
        }

        if (vm.hot_reload == .watch) {
            vm.runWithAPILock(JSC.VirtualMachine, vm, runEventLoopForWatch);
        }
        const summary = reporter.summary();

        if (failed_to_find_any_tests or summary.didLabelFilterOutAllTests() or summary.fail > 0 or (coverage_options.enabled and coverage_options.fractions.failing and coverage_options.fail_on_low_coverage) or !write_snapshots_success) {
            Global.exit(1);
        } else if (reporter.jest.unhandled_errors_between_tests > 0) {
            Global.exit(reporter.jest.unhandled_errors_between_tests);
        } else {
            vm.runWithAPILock(JSC.VirtualMachine, vm, JSC.VirtualMachine.globalExit);
        }
    }

    fn runEventLoopForWatch(vm: *JSC.VirtualMachine) void {
        vm.eventLoop().tickPossiblyForever();

        while (true) {
            while (vm.isEventLoopAlive()) {
                vm.tick();
                vm.eventLoop().autoTickActive();
            }

            vm.eventLoop().tickPossiblyForever();
        }
    }

    pub fn runAllTests(
        reporter_: *CommandLineReporter,
        vm_: *JSC.VirtualMachine,
        files_: []const PathString,
        allocator_: std.mem.Allocator,
    ) void {
        const Context = struct {
            reporter: *CommandLineReporter,
            vm: *JSC.VirtualMachine,
            files: []const PathString,
            allocator: std.mem.Allocator,
            pub fn begin(this: *@This()) void {
                const reporter = this.reporter;
                const vm = this.vm;
                var files = this.files;
                const allocator = this.allocator;
                bun.assert(files.len > 0);

                if (files.len > 1) {
                    for (files[0 .. files.len - 1]) |file_name| {
                        TestCommand.run(reporter, vm, file_name.slice(), allocator, false) catch |err| handleTopLevelTestErrorBeforeJavaScriptStart(err);
                        reporter.jest.default_timeout_override = std.math.maxInt(u32);
                        Global.mimalloc_cleanup(false);
                    }
                }

                TestCommand.run(reporter, vm, files[files.len - 1].slice(), allocator, true) catch |err| handleTopLevelTestErrorBeforeJavaScriptStart(err);
            }
        };

        var arena = bun.MimallocArena.init() catch @panic("Unexpected error in mimalloc");
        vm_.eventLoop().ensureWaker();
        vm_.arena = &arena;
        vm_.allocator = arena.allocator();
        var ctx = Context{ .reporter = reporter_, .vm = vm_, .files = files_, .allocator = allocator_ };
        vm_.runWithAPILock(Context, &ctx, Context.begin);
    }

    fn timerNoop(_: *uws.Timer) callconv(.C) void {}

    pub fn run(
        reporter: *CommandLineReporter,
        vm: *JSC.VirtualMachine,
        file_name: string,
        _: std.mem.Allocator,
        is_last: bool,
    ) !void {
        defer {
            js_ast.Expr.Data.Store.reset();
            js_ast.Stmt.Data.Store.reset();

            if (vm.log.errors > 0) {
                vm.log.print(Output.errorWriter()) catch {};
                vm.log.msgs.clearRetainingCapacity();
                vm.log.errors = 0;
            }

            Output.flush();
        }

        // Restore test.only state after each module.
        const prev_only = reporter.jest.only;
        defer reporter.jest.only = prev_only;

        const file_start = reporter.jest.files.len;
        const resolution = try vm.transpiler.resolveEntryPoint(file_name);
        vm.clearEntryPoint();

        const file_path = resolution.path_pair.primary.text;
        const file_title = bun.path.relative(FileSystem.instance.top_level_dir, file_path);

        // In Github Actions, append a special prefix that will group
        // subsequent log lines into a collapsable group.
        // https://docs.github.com/en/actions/using-workflows/workflow-commands-for-github-actions#grouping-log-lines
        const file_prefix = if (Output.is_github_action) "::group::" else "";

        const repeat_count = reporter.repeat_count;
        var repeat_index: u32 = 0;
        vm.onUnhandledRejectionCtx = null;
        vm.onUnhandledRejection = jest.TestRunnerTask.onUnhandledRejection;

        while (repeat_index < repeat_count) : (repeat_index += 1) {
            if (repeat_count > 1) {
                Output.prettyErrorln("<r>\n{s}{s}: <d>(run #{d})<r>\n", .{ file_prefix, file_title, repeat_index + 1 });
            } else {
                Output.prettyErrorln("<r>\n{s}{s}:\n", .{ file_prefix, file_title });
            }
            Output.flush();

            var promise = try vm.loadEntryPointForTestRunner(file_path);
            reporter.summary().files += 1;

            switch (promise.status(vm.global.vm())) {
                .rejected => {
                    vm.unhandledRejection(vm.global, promise.result(vm.global.vm()), promise.asValue());
                    reporter.summary().fail += 1;

                    if (reporter.jest.bail == reporter.summary().fail) {
                        reporter.printSummary();
                        Output.prettyError("\nBailed out after {d} failure{s}<r>\n", .{ reporter.jest.bail, if (reporter.jest.bail == 1) "" else "s" });

                        Global.exit(1);
                    }

                    return;
                },
                else => {},
            }

            {
                vm.drainMicrotasks();
                var count = vm.unhandled_error_counter;
                vm.global.handleRejectedPromises();
                while (vm.unhandled_error_counter > count) {
                    count = vm.unhandled_error_counter;
                    vm.drainMicrotasks();
                    vm.global.handleRejectedPromises();
                }
            }

            const file_end = reporter.jest.files.len;

            for (file_start..file_end) |module_id| {
                const module: *jest.DescribeScope = reporter.jest.files.items(.module_scope)[module_id];

                vm.onUnhandledRejectionCtx = null;
                vm.onUnhandledRejection = jest.TestRunnerTask.onUnhandledRejection;
                module.runTests(vm.global);
                vm.eventLoop().tick();

                var prev_unhandled_count = vm.unhandled_error_counter;
                while (vm.active_tasks > 0) {
                    if (!jest.Jest.runner.?.has_pending_tests) {
                        jest.Jest.runner.?.drain();
                    }
                    vm.eventLoop().tick();

                    while (jest.Jest.runner.?.has_pending_tests) {
                        vm.eventLoop().autoTick();
                        if (!jest.Jest.runner.?.has_pending_tests) break;
                        vm.eventLoop().tick();
                    } else {
                        vm.eventLoop().tickImmediateTasks(vm);
                    }

                    while (prev_unhandled_count < vm.unhandled_error_counter) {
                        vm.global.handleRejectedPromises();
                        prev_unhandled_count = vm.unhandled_error_counter;
                    }
                }

                vm.eventLoop().tickImmediateTasks(vm);

                switch (vm.aggressive_garbage_collection) {
                    .none => {},
                    .mild => {
                        _ = vm.global.vm().collectAsync();
                    },
                    .aggressive => {
                        _ = vm.global.vm().runGC(false);
                    },
                }
            }

            vm.global.handleRejectedPromises();
            if (repeat_index > 0) {
                vm.clearEntryPoint();
                var entry = JSC.ZigString.init(file_path);
                vm.global.deleteModuleRegistryEntry(&entry);
            }

            if (Output.is_github_action) {
                Output.prettyErrorln("<r>\n::endgroup::\n", .{});
                Output.flush();
            }

            // Ensure these never linger across files.
            vm.auto_killer.clear();
            vm.auto_killer.disable();
        }

        if (is_last) {
            if (jest.Jest.runner != null) {
                if (jest.DescribeScope.runGlobalCallbacks(vm.global, .afterAll)) |err| {
                    _ = vm.uncaughtException(vm.global, err, true);
                }
            }
        }
    }
};

fn handleTopLevelTestErrorBeforeJavaScriptStart(err: anyerror) noreturn {
    if (comptime Environment.isDebug) {
        if (err != error.ModuleNotFound) {
            Output.debugWarn("Unhandled error: {s}\n", .{@errorName(err)});
        }
    }
    Global.exit(1);
}

pub fn @"export"() void {
    _ = &Scanner.BunTest__shouldGenerateCodeCoverage;
}<|MERGE_RESOLUTION|>--- conflicted
+++ resolved
@@ -519,8 +519,7 @@
                 try this.contents.appendSlice(bun.default_allocator, indent);
                 try this.contents.appendSlice(bun.default_allocator, "</testcase>\n");
             },
-<<<<<<< HEAD
-            .skip => {
+            .skipped_because_label, .skip => {
                 if (this.suite_stack.items.len > 0) {
                     this.suite_stack.items[this.suite_stack.items.len - 1].metrics.skipped += 1;
                 }
@@ -529,11 +528,6 @@
                 try this.contents.appendSlice(bun.default_allocator, "  <skipped />\n");
                 try this.contents.appendSlice(bun.default_allocator, indent);
                 try this.contents.appendSlice(bun.default_allocator, "</testcase>\n");
-=======
-            .skipped_because_label, .skip => {
-                this.testcases_metrics.skipped += 1;
-                try this.contents.appendSlice(bun.default_allocator, ">\n      <skipped />\n    </testcase>\n");
->>>>>>> e1ec32ca
             },
             .todo => {
                 if (this.suite_stack.items.len > 0) {
