--- conflicted
+++ resolved
@@ -752,17 +752,6 @@
         try this.printCodeCoverage(vm, opts, byte_ranges.items, reporters, enable_ansi_colors);
     }
 
-<<<<<<< HEAD
-    pub fn printCodeCoverage(this: *CommandLineReporter, vm: *JSC.VirtualMachine, opts: *TestCommand.CodeCoverageOptions, byte_ranges: []bun.sourcemap.ByteRangeMapping, comptime reporters: TestCommand.Reporters, comptime enable_ansi_colors: bool) !void {
-        _ = this; // autofix
-        const trace = if (reporters.text and reporters.lcov)
-            bun.perf.trace("TestCommand.printCodeCoverageLCovAndText")
-        else if (reporters.text)
-            bun.perf.trace("TestCommand.printCodeCoverageText")
-        else if (reporters.lcov)
-            bun.perf.trace("TestCommand.printCodeCoverageLCov")
-        else
-=======
     pub fn printCodeCoverage(
         _: *CommandLineReporter,
         vm: *JSC.VirtualMachine,
@@ -771,20 +760,13 @@
         comptime reporters: TestCommand.Reporters,
         comptime enable_ansi_colors: bool,
     ) !void {
-        const trace = bun.tracy.traceNamed(@src(), comptime brk: {
-            if (reporters.text and reporters.lcov) {
-                break :brk "TestCommand.printCodeCoverageLCovAndText";
-            }
-
-            if (reporters.text) {
-                break :brk "TestCommand.printCodeCoverageText";
-            }
-
-            if (reporters.lcov) {
-                break :brk "TestCommand.printCodeCoverageLCov";
-            }
-
->>>>>>> c3be6732
+        const trace = if (reporters.text and reporters.lcov)
+            bun.perf.trace("TestCommand.printCodeCoverageLCovAndText")
+        else if (reporters.text)
+            bun.perf.trace("TestCommand.printCodeCoverageText")
+        else if (reporters.lcov)
+            bun.perf.trace("TestCommand.printCodeCoverageLCov")
+        else
             @compileError("No reporters enabled");
 
         defer trace.end();
