const bun = @import("root").bun;
const string = bun.string;
const Output = bun.Output;
const Global = bun.Global;
const Environment = bun.Environment;
const strings = bun.strings;
const MutableString = bun.MutableString;
const stringZ = bun.stringZ;
const default_allocator = bun.default_allocator;
const C = bun.C;
const std = @import("std");

const lex = bun.js_lexer;
const logger = @import("root").bun.logger;

const FileSystem = @import("../fs.zig").FileSystem;
const PathName = @import("../fs.zig").PathName;
const options = @import("../options.zig");
const js_parser = bun.js_parser;
const json_parser = bun.JSON;
const js_printer = bun.js_printer;
const js_ast = bun.JSAst;
const linker = @import("../linker.zig");

const sync = @import("../sync.zig");
const Api = @import("../api/schema.zig").Api;
const resolve_path = @import("../resolver/resolve_path.zig");
const configureTransformOptionsForBun = @import("../bun.js/config.zig").configureTransformOptionsForBun;
const Command = @import("../cli.zig").Command;

const DotEnv = @import("../env_loader.zig");
const which = @import("../which.zig").which;
const Run = @import("../bun_js.zig").Run;
var path_buf: [bun.MAX_PATH_BYTES]u8 = undefined;
var path_buf2: [bun.MAX_PATH_BYTES]u8 = undefined;
const PathString = bun.PathString;
const is_bindgen = std.meta.globalOption("bindgen", bool) orelse false;
const HTTPThread = @import("root").bun.http.HTTPThread;

const JSC = @import("root").bun.JSC;
const jest = JSC.Jest;
const TestRunner = JSC.Jest.TestRunner;
const Snapshots = JSC.Snapshot.Snapshots;
const Test = TestRunner.Test;
const NetworkThread = @import("root").bun.http.NetworkThread;
const uws = @import("root").bun.uws;

fn fmtStatusTextLine(comptime status: @Type(.EnumLiteral), comptime emoji: bool) []const u8 {
    comptime {
        return switch (emoji) {
            true => switch (status) {
                .pass => Output.prettyFmt("<r><green>✓<r>", true),
                .fail => Output.prettyFmt("<r><red>✗<r>", true),
                .skip => Output.prettyFmt("<r><yellow>»<d>", true),
                .todo => Output.prettyFmt("<r><magenta>✎<r>", true),
                else => @compileError("Invalid status " ++ @tagName(status)),
            },
            else => switch (status) {
                .pass => Output.prettyFmt("<r><green>(pass)<r>", true),
                .fail => Output.prettyFmt("<r><red>(fail)<r>", true),
                .skip => Output.prettyFmt("<r><yellow>(skip)<d>", true),
                .todo => Output.prettyFmt("<r><magenta>(todo)<r>", true),
                else => @compileError("Invalid status " ++ @tagName(status)),
            },
        };
    }
}

fn writeTestStatusLine(comptime status: @Type(.EnumLiteral), writer: anytype) void {
    if (Output.enable_ansi_colors_stderr)
        writer.print(fmtStatusTextLine(status, true), .{}) catch unreachable
    else
        writer.print(fmtStatusTextLine(status, false), .{}) catch unreachable;
}

pub const CommandLineReporter = struct {
    jest: TestRunner,
    callback: TestRunner.Callback,
    last_dot: u32 = 0,
    summary: Summary = Summary{},
    prev_file: u64 = 0,
    repeat_count: u32 = 1,

    failures_to_repeat_buf: std.ArrayListUnmanaged(u8) = .{},
    skips_to_repeat_buf: std.ArrayListUnmanaged(u8) = .{},
    todos_to_repeat_buf: std.ArrayListUnmanaged(u8) = .{},

    pub const Summary = struct {
        pass: u32 = 0,
        expectations: u32 = 0,
        skip: u32 = 0,
        todo: u32 = 0,
        fail: u32 = 0,
        files: u32 = 0,
    };

    const DotColorMap = std.EnumMap(TestRunner.Test.Status, string);
    const dots: DotColorMap = brk: {
        var map: DotColorMap = DotColorMap.init(.{});
        map.put(TestRunner.Test.Status.pending, Output.RESET ++ Output.ED ++ Output.color_map.get("yellow").? ++ "." ++ Output.RESET);
        map.put(TestRunner.Test.Status.pass, Output.RESET ++ Output.ED ++ Output.color_map.get("green").? ++ "." ++ Output.RESET);
        map.put(TestRunner.Test.Status.fail, Output.RESET ++ Output.ED ++ Output.color_map.get("red").? ++ "." ++ Output.RESET);
        break :brk map;
    };

    pub fn handleUpdateCount(_: *TestRunner.Callback, _: u32, _: u32) void {}

    pub fn handleTestStart(_: *TestRunner.Callback, _: Test.ID) void {}

    fn printTestLine(label: string, elapsed_ns: u64, parent: ?*jest.DescribeScope, comptime skip: bool, writer: anytype) void {
        var scopes_stack = std.BoundedArray(*jest.DescribeScope, 64).init(0) catch unreachable;
        var parent_ = parent;

        while (parent_) |scope| {
            scopes_stack.append(scope) catch break;
            parent_ = scope.parent;
        }

        var scopes: []*jest.DescribeScope = scopes_stack.slice();

        const display_label = if (label.len > 0) label else "test";

        const color_code = comptime if (skip) "<d>" else "";

        if (Output.enable_ansi_colors_stderr) {
            for (scopes, 0..) |_, i| {
                const index = (scopes.len - 1) - i;
                const scope = scopes[index];
                if (scope.label.len == 0) continue;
                writer.writeAll(" ") catch unreachable;

                writer.print(comptime Output.prettyFmt("<r>" ++ color_code, true), .{}) catch unreachable;
                writer.writeAll(scope.label) catch unreachable;
                writer.print(comptime Output.prettyFmt("<d>", true), .{}) catch unreachable;
                writer.writeAll(" >") catch unreachable;
            }
        } else {
            for (scopes, 0..) |_, i| {
                const index = (scopes.len - 1) - i;
                const scope = scopes[index];
                if (scope.label.len == 0) continue;
                writer.writeAll(" ") catch unreachable;
                writer.writeAll(scope.label) catch unreachable;
                writer.writeAll(" >") catch unreachable;
            }
        }

        const line_color_code = if (comptime skip) "<r><d>" else "<r><b>";

        if (Output.enable_ansi_colors_stderr)
            writer.print(comptime Output.prettyFmt(line_color_code ++ " {s}<r>", true), .{display_label}) catch unreachable
        else
            writer.print(comptime Output.prettyFmt(" {s}", false), .{display_label}) catch unreachable;

        if (elapsed_ns > (std.time.ns_per_us * 10)) {
            writer.print(" {any}", .{
                Output.ElapsedFormatter{
                    .colors = Output.enable_ansi_colors_stderr,
                    .duration_ns = elapsed_ns,
                },
            }) catch unreachable;
        }

        writer.writeAll("\n") catch unreachable;
    }

    pub fn handleTestPass(cb: *TestRunner.Callback, id: Test.ID, _: string, label: string, expectations: u32, elapsed_ns: u64, parent: ?*jest.DescribeScope) void {
        var writer_: std.fs.File.Writer = Output.errorWriter();
        var buffered_writer = std.io.bufferedWriter(writer_);
        var writer = buffered_writer.writer();
        defer buffered_writer.flush() catch unreachable;

        var this: *CommandLineReporter = @fieldParentPtr(CommandLineReporter, "callback", cb);

        writeTestStatusLine(.pass, &writer);

        printTestLine(label, elapsed_ns, parent, false, writer);

        this.jest.tests.items(.status)[id] = TestRunner.Test.Status.pass;
        this.summary.pass += 1;
        this.summary.expectations += expectations;
    }

    pub fn handleTestFail(cb: *TestRunner.Callback, id: Test.ID, _: string, label: string, expectations: u32, elapsed_ns: u64, parent: ?*jest.DescribeScope) void {
        var writer_: std.fs.File.Writer = Output.errorWriter();
        var this: *CommandLineReporter = @fieldParentPtr(CommandLineReporter, "callback", cb);

        // when the tests fail, we want to repeat the failures at the end
        // so that you can see them better when there are lots of tests that ran
        const initial_length = this.failures_to_repeat_buf.items.len;
        var writer = this.failures_to_repeat_buf.writer(bun.default_allocator);

        writeTestStatusLine(.fail, &writer);
        printTestLine(label, elapsed_ns, parent, false, writer);

        writer_.writeAll(this.failures_to_repeat_buf.items[initial_length..]) catch unreachable;
        Output.flush();

        // this.updateDots();
        this.summary.fail += 1;
        this.summary.expectations += expectations;
        this.jest.tests.items(.status)[id] = TestRunner.Test.Status.fail;

        if (this.jest.bail == this.summary.fail) {
            this.printSummary();
            Output.prettyError("\nBailed out after {d} failures<r>\n", .{this.jest.bail});
            Global.exit(1);
        }
    }

    pub fn handleTestSkip(cb: *TestRunner.Callback, id: Test.ID, _: string, label: string, expectations: u32, elapsed_ns: u64, parent: ?*jest.DescribeScope) void {
        var writer_: std.fs.File.Writer = Output.errorWriter();
        var this: *CommandLineReporter = @fieldParentPtr(CommandLineReporter, "callback", cb);

        // If you do it.only, don't report the skipped tests because its pretty noisy
        if (jest.Jest.runner != null and !jest.Jest.runner.?.only) {
            // when the tests skip, we want to repeat the failures at the end
            // so that you can see them better when there are lots of tests that ran
            const initial_length = this.skips_to_repeat_buf.items.len;
            var writer = this.skips_to_repeat_buf.writer(bun.default_allocator);

            writeTestStatusLine(.skip, &writer);
            printTestLine(label, elapsed_ns, parent, true, writer);

            writer_.writeAll(this.skips_to_repeat_buf.items[initial_length..]) catch unreachable;
            Output.flush();
        }

        // this.updateDots();
        this.summary.skip += 1;
        this.summary.expectations += expectations;
        this.jest.tests.items(.status)[id] = TestRunner.Test.Status.skip;
    }

    pub fn handleTestTodo(cb: *TestRunner.Callback, id: Test.ID, _: string, label: string, expectations: u32, elapsed_ns: u64, parent: ?*jest.DescribeScope) void {
        var writer_: std.fs.File.Writer = Output.errorWriter();
        var this: *CommandLineReporter = @fieldParentPtr(CommandLineReporter, "callback", cb);

        // when the tests skip, we want to repeat the failures at the end
        // so that you can see them better when there are lots of tests that ran
        const initial_length = this.todos_to_repeat_buf.items.len;
        var writer = this.todos_to_repeat_buf.writer(bun.default_allocator);

        writeTestStatusLine(.todo, &writer);
        printTestLine(label, elapsed_ns, parent, true, writer);

        writer_.writeAll(this.todos_to_repeat_buf.items[initial_length..]) catch unreachable;
        Output.flush();

        // this.updateDots();
        this.summary.todo += 1;
        this.summary.expectations += expectations;
        this.jest.tests.items(.status)[id] = TestRunner.Test.Status.todo;
    }

    pub fn printSummary(this: *CommandLineReporter) void {
        const tests = this.summary.fail + this.summary.pass + this.summary.skip + this.summary.todo;
        const files = this.summary.files;

        Output.prettyError("Ran {d} tests across {d} files. ", .{ tests, files });
        Output.printStartEnd(bun.start_time, std.time.nanoTimestamp());
    }

    pub fn printCodeCoverage(this: *CommandLineReporter, vm: *JSC.VirtualMachine, opts: *TestCommand.CodeCoverageOptions, comptime enable_ansi_colors: bool) !void {
        const trace = bun.tracy.traceNamed(@src(), "TestCommand.printCodeCoverage");
        defer trace.end();

        _ = this;
        var map = bun.sourcemap.ByteRangeMapping.map orelse return;
        var iter = map.valueIterator();
        var max_filepath_length: usize = "All files".len;
        const relative_dir = vm.bundler.fs.top_level_dir;

        var byte_ranges = try std.ArrayList(bun.sourcemap.ByteRangeMapping).initCapacity(bun.default_allocator, map.count());

        while (iter.next()) |entry| {
            const value: bun.sourcemap.ByteRangeMapping = entry.*;
            var utf8 = value.source_url.slice();
            byte_ranges.appendAssumeCapacity(value);
            max_filepath_length = @max(bun.path.relative(relative_dir, utf8).len, max_filepath_length);
        }

        if (byte_ranges.items.len == 0) {
            return;
        }

        std.sort.block(bun.sourcemap.ByteRangeMapping, byte_ranges.items, void{}, bun.sourcemap.ByteRangeMapping.isLessThan);

        iter = map.valueIterator();
        var writer = Output.errorWriter();
        var base_fraction = opts.fractions;
        var failing = false;

        writer.writeAll(Output.prettyFmt("<r><d>", enable_ansi_colors)) catch return;
        writer.writeByteNTimes('-', max_filepath_length + 2) catch return;
        writer.writeAll(Output.prettyFmt("|---------|---------|-------------------<r>\n", enable_ansi_colors)) catch return;
        writer.writeAll("File") catch return;
        writer.writeByteNTimes(' ', max_filepath_length - "File".len + 1) catch return;
        // writer.writeAll(Output.prettyFmt(" <d>|<r> % Funcs <d>|<r> % Blocks <d>|<r> % Lines <d>|<r> Uncovered Line #s\n", enable_ansi_colors)) catch return;
        writer.writeAll(Output.prettyFmt(" <d>|<r> % Funcs <d>|<r> % Lines <d>|<r> Uncovered Line #s\n", enable_ansi_colors)) catch return;
        writer.writeAll(Output.prettyFmt("<d>", enable_ansi_colors)) catch return;
        writer.writeByteNTimes('-', max_filepath_length + 2) catch return;
        writer.writeAll(Output.prettyFmt("|---------|---------|-------------------<r>\n", enable_ansi_colors)) catch return;

        var coverage_buffer = bun.MutableString.initEmpty(bun.default_allocator);
        var coverage_buffer_buffer = coverage_buffer.bufferedWriter();
        var coverage_writer = coverage_buffer_buffer.writer();

        var avg = bun.sourcemap.CoverageFraction{
            .functions = 0.0,
            .lines = 0.0,
            .stmts = 0.0,
        };
        var avg_count: f64 = 0;

        for (byte_ranges.items) |*entry| {
            var report = bun.sourcemap.CodeCoverageReport.generate(vm.global, bun.default_allocator, entry, opts.ignore_sourcemap) orelse continue;
            defer report.deinit(bun.default_allocator);
            var fraction = base_fraction;
            report.writeFormat(max_filepath_length, &fraction, relative_dir, coverage_writer, enable_ansi_colors) catch continue;
            avg.functions += fraction.functions;
            avg.lines += fraction.lines;
            avg.stmts += fraction.stmts;
            avg_count += 1.0;
            if (fraction.failing) {
                failing = true;
            }

            coverage_writer.writeAll("\n") catch continue;
        }

        {
            avg.functions /= avg_count;
            avg.lines /= avg_count;
            avg.stmts /= avg_count;

            try bun.sourcemap.CodeCoverageReport.writeFormatWithValues(
                "All files",
                max_filepath_length,
                avg,
                base_fraction,
                failing,
                writer,
                false,
                enable_ansi_colors,
            );

            try writer.writeAll(Output.prettyFmt("<r><d> |<r>\n", enable_ansi_colors));
        }

        coverage_buffer_buffer.flush() catch return;
        try writer.writeAll(coverage_buffer.list.items);
        try writer.writeAll(Output.prettyFmt("<r><d>", enable_ansi_colors));
        writer.writeByteNTimes('-', max_filepath_length + 2) catch return;
        writer.writeAll(Output.prettyFmt("|---------|---------|-------------------<r>\n", enable_ansi_colors)) catch return;

        opts.fractions.failing = failing;
        Output.flush();
    }
};

const Scanner = struct {
    const Fifo = std.fifo.LinearFifo(ScanEntry, .Dynamic);
    exclusion_names: []const []const u8 = &.{},
    filter_names: []const []const u8 = &.{},
    dirs_to_scan: Fifo,
    results: std.ArrayList(bun.PathString),
    fs: *FileSystem,
    open_dir_buf: [bun.MAX_PATH_BYTES]u8 = undefined,
    scan_dir_buf: [bun.MAX_PATH_BYTES]u8 = undefined,
    options: *options.BundleOptions,
    has_iterated: bool = false,
    search_count: usize = 0,

    const ScanEntry = struct {
        relative_dir: bun.StoredFileDescriptorType,
        dir_path: string,
        name: strings.StringOrTinyString,
    };

    fn readDirWithName(this: *Scanner, name: string, handle: ?std.fs.Dir) !*FileSystem.RealFS.EntriesOption {
        return try this.fs.fs.readDirectoryWithIterator(name, handle, 0, true, *Scanner, this);
    }

    pub fn scan(this: *Scanner, path_literal: string) void {
        var parts = &[_]string{ this.fs.top_level_dir, path_literal };
        const path = this.fs.absBuf(parts, &this.scan_dir_buf);

        var root = this.readDirWithName(path, null) catch |err| {
            if (err == error.NotDir) {
                if (this.isTestFile(path)) {
                    this.results.append(bun.PathString.init(this.fs.filename_store.append(@TypeOf(path), path) catch bun.outOfMemory())) catch bun.outOfMemory();
                }
            }

            return;
        };

        // you typed "." and we already scanned it
        if (!this.has_iterated) {
            if (@as(FileSystem.RealFS.EntriesOption.Tag, root.*) == .entries) {
                var iter = root.entries.data.iterator();
                const fd = root.entries.fd;
                std.debug.assert(fd != bun.invalid_fd);
                while (iter.next()) |entry| {
                    this.next(entry.value_ptr.*, fd);
                }
            }
        }

        while (this.dirs_to_scan.readItem()) |entry| {
            if (!Environment.isWindows) {
                var dir = std.fs.Dir{ .fd = bun.fdcast(entry.relative_dir) };
                std.debug.assert(bun.toFD(dir.fd) != bun.invalid_fd);

                var parts2 = &[_]string{ entry.dir_path, entry.name.slice() };
                var path2 = this.fs.absBuf(parts2, &this.open_dir_buf);
                this.open_dir_buf[path2.len] = 0;
                var pathZ = this.open_dir_buf[path2.len - entry.name.slice().len .. path2.len :0];
                var child_dir = bun.openDir(dir, pathZ) catch continue;
                path2 = this.fs.dirname_store.append(string, path2) catch bun.outOfMemory();
                FileSystem.setMaxFd(child_dir.dir.fd);
                _ = this.readDirWithName(path2, child_dir.dir) catch continue;
            } else {
                var dir = std.fs.Dir{ .fd = bun.fdcast(entry.relative_dir) };
                std.debug.assert(bun.toFD(dir.fd) != bun.invalid_fd);

                var parts2 = &[_]string{ entry.dir_path, entry.name.slice() };
                var path2 = this.fs.absBuf(parts2, &this.open_dir_buf);
                var child_dir = bun.openDirAbsolute(path2) catch continue;
                path2 = this.fs.dirname_store.append(string, path2) catch bun.outOfMemory();
                FileSystem.setMaxFd(child_dir.fd);
                _ = this.readDirWithName(path2, child_dir) catch bun.outOfMemory();
            }
        }
    }

    const test_name_suffixes = [_]string{
        ".test",
        "_test",
        ".spec",
        "_spec",
    };

    export fn BunTest__shouldGenerateCodeCoverage(test_name_str: bun.String) callconv(.C) bool {
        var zig_slice: bun.JSC.ZigString.Slice = .{};
        defer zig_slice.deinit();

        // In this particular case, we don't actually care about non-ascii latin1 characters.
        // so we skip the ascii check
        const slice = brk: {
            zig_slice = test_name_str.toUTF8(bun.default_allocator);
            break :brk zig_slice.slice();
        };

        // always ignore node_modules.
        if (strings.contains(slice, "/" ++ "node_modules" ++ "/")) {
            return false;
        }

        const ext = std.fs.path.extension(slice);
        const loader_by_ext = JSC.VirtualMachine.get().bundler.options.loader(ext);

        // allow file loader just incase they use a custom loader with a non-standard extension
        if (!(loader_by_ext.isJavaScriptLike() or loader_by_ext == .file)) {
            return false;
        }

        if (jest.Jest.runner.?.test_options.coverage.skip_test_files) {
            const name_without_extension = slice[0 .. slice.len - ext.len];
            inline for (test_name_suffixes) |suffix| {
                if (strings.endsWithComptime(name_without_extension, suffix)) {
                    return false;
                }
            }
        }

        return true;
    }

    pub fn couldBeTestFile(this: *Scanner, name: string) bool {
        const extname = std.fs.path.extension(name);
        if (!this.options.loader(extname).isJavaScriptLike()) return false;
        const name_without_extension = name[0 .. name.len - extname.len];
        inline for (test_name_suffixes) |suffix| {
            if (strings.endsWithComptime(name_without_extension, suffix)) return true;
        }

        return false;
    }

    pub fn doesAbsolutePathMatchFilter(this: *Scanner, name: string) bool {
        if (this.filter_names.len == 0) return true;

        for (this.filter_names) |filter_name| {
            if (strings.startsWith(name, filter_name)) return true;
        }

        return false;
    }

    pub fn doesPathMatchFilter(this: *Scanner, name: string) bool {
        if (this.filter_names.len == 0) return true;

        for (this.filter_names) |filter_name| {
            if (strings.contains(name, filter_name)) return true;
        }

        return false;
    }

    pub fn isTestFile(this: *Scanner, name: string) bool {
        return this.couldBeTestFile(name) and this.doesPathMatchFilter(name);
    }

    pub fn next(this: *Scanner, entry: *FileSystem.Entry, fd: bun.StoredFileDescriptorType) void {
        const name = entry.base_lowercase();
        this.has_iterated = true;
        switch (entry.kind(&this.fs.fs, true)) {
            .dir => {
                if ((name.len > 0 and name[0] == '.') or strings.eqlComptime(name, "node_modules")) {
                    return;
                }

                if (comptime Environment.allow_assert)
                    std.debug.assert(!strings.contains(name, std.fs.path.sep_str ++ "node_modules" ++ std.fs.path.sep_str));

                for (this.exclusion_names) |exclude_name| {
                    if (strings.eql(exclude_name, name)) return;
                }

                this.search_count += 1;

                this.dirs_to_scan.writeItem(.{
                    .relative_dir = fd,
                    .name = entry.base_,
                    .dir_path = entry.dir,
                }) catch unreachable;
            },
            .file => {
                // already seen it!
                if (!entry.abs_path.isEmpty()) return;

                this.search_count += 1;
                if (!this.couldBeTestFile(name)) return;

                var parts = &[_]string{ entry.dir, entry.base() };
                const path = this.fs.absBuf(parts, &this.open_dir_buf);

                if (!this.doesAbsolutePathMatchFilter(path)) {
                    const rel_path = bun.path.relative(this.fs.top_level_dir, path);
                    if (!this.doesPathMatchFilter(rel_path)) return;
                }

                entry.abs_path = bun.PathString.init(this.fs.filename_store.append(@TypeOf(path), path) catch unreachable);
                this.results.append(entry.abs_path) catch unreachable;
            },
        }
    }
};

pub const TestCommand = struct {
    pub const name = "test";
    pub const CodeCoverageOptions = struct {
        skip_test_files: bool = !Environment.allow_assert,
        fractions: bun.sourcemap.CoverageFraction = .{},
        ignore_sourcemap: bool = false,
        enabled: bool = false,
        fail_on_low_coverage: bool = false,
    };

    pub fn exec(ctx: Command.Context) !void {
        if (comptime is_bindgen) unreachable;

        Output.is_github_action = Output.isGithubAction();

        // print the version so you know its doing stuff if it takes a sec
        Output.prettyErrorln("<r><b>bun test <r><d>v" ++ Global.package_json_version_with_sha ++ "<r>", .{});
        Output.flush();

        var env_loader = brk: {
            var map = try ctx.allocator.create(DotEnv.Map);
            map.* = DotEnv.Map.init(ctx.allocator);

            var loader = try ctx.allocator.create(DotEnv.Loader);
            loader.* = DotEnv.Loader.init(map, ctx.allocator);
            break :brk loader;
        };
        bun.JSC.initialize();
        HTTPThread.init() catch {};

        var snapshot_file_buf = std.ArrayList(u8).init(ctx.allocator);
        var snapshot_values = Snapshots.ValuesHashMap.init(ctx.allocator);
        var snapshot_counts = bun.StringHashMap(usize).init(ctx.allocator);
        JSC.isBunTest = true;

        var reporter = try ctx.allocator.create(CommandLineReporter);
        reporter.* = CommandLineReporter{
            .jest = TestRunner{
                .allocator = ctx.allocator,
                .log = ctx.log,
                .callback = undefined,
                .default_timeout_ms = ctx.test_options.default_timeout_ms,
                .run_todo = ctx.test_options.run_todo,
                .only = ctx.test_options.only,
                .bail = ctx.test_options.bail,
                .filter_regex = ctx.test_options.test_filter_regex,
                .filter_buffer = bun.MutableString.init(ctx.allocator, 0) catch unreachable,
                .snapshots = Snapshots{
                    .allocator = ctx.allocator,
                    .update_snapshots = ctx.test_options.update_snapshots,
                    .file_buf = &snapshot_file_buf,
                    .values = &snapshot_values,
                    .counts = &snapshot_counts,
                },
            },
            .callback = undefined,
        };
        reporter.callback = TestRunner.Callback{
            .onUpdateCount = CommandLineReporter.handleUpdateCount,
            .onTestStart = CommandLineReporter.handleTestStart,
            .onTestPass = CommandLineReporter.handleTestPass,
            .onTestFail = CommandLineReporter.handleTestFail,
            .onTestSkip = CommandLineReporter.handleTestSkip,
            .onTestTodo = CommandLineReporter.handleTestTodo,
        };
        reporter.repeat_count = @max(ctx.test_options.repeat_count, 1);
        reporter.jest.callback = &reporter.callback;
        jest.Jest.runner = &reporter.jest;
        reporter.jest.test_options = &ctx.test_options;
        js_ast.Expr.Data.Store.create(default_allocator);
        js_ast.Stmt.Data.Store.create(default_allocator);
        var vm = try JSC.VirtualMachine.init(
            .{
                .allocator = ctx.allocator,
                .args = ctx.args,
                .log = ctx.log,
                .env_loader = env_loader,
                // we must store file descriptors because we reuse them for
                // iterating through the directory tree recursively
                //
                // in the future we should investigate if refactoring this to not
                // rely on the dir fd yields a performance improvement
                .store_fd = true,
                .smol = ctx.runtime_options.smol,
                .debugger = ctx.runtime_options.debugger,
            },
        );
        vm.argv = ctx.passthrough;
        vm.preload = ctx.preloads;
        vm.bundler.options.rewrite_jest_for_tests = true;

        try vm.bundler.configureDefines();

        vm.loadExtraEnv();
        vm.is_main_thread = true;
        JSC.VirtualMachine.is_main_thread_vm = true;

        if (ctx.test_options.coverage.enabled) {
            vm.bundler.options.code_coverage = true;
            vm.bundler.options.minify_syntax = false;
            vm.bundler.options.minify_identifiers = false;
            vm.bundler.options.minify_whitespace = false;
            vm.global.vm().setControlFlowProfiler(true);
        }

        // For tests, we default to UTC time zone
        // unless the user inputs TZ="", in which case we use local time zone
        var TZ_NAME: string =
            // We use the string "Etc/UTC" instead of "UTC" so there is no normalization difference.
            "Etc/UTC";

        if (vm.bundler.env.get("TZ")) |tz| {
            TZ_NAME = tz;
        }

        if (TZ_NAME.len > 0) {
            _ = vm.global.setTimeZone(&JSC.ZigString.init(TZ_NAME));
        }

        var results = try std.ArrayList(PathString).initCapacity(ctx.allocator, ctx.positionals.len);
        defer results.deinit();

        const test_files, const search_count = scan: {
            if (for (ctx.positionals) |arg| {
                if (std.fs.path.isAbsolute(arg) or
                    strings.startsWith(arg, "./") or
                    strings.startsWith(arg, "../") or
                    (Environment.isWindows and (strings.startsWith(arg, ".\\") or
                    strings.startsWith(arg, "..\\")))) break true;
            } else false) {
                // One of the files is a filepath. Instead of treating the arguments as filters, treat them as filepaths
<<<<<<< HEAD
                for(ctx.positionals[1..])|arg| {
                    results.appendAssumeCapacity(PathString.init(arg));
                }
                break :scan .{results.items, 0};
            }

            // Treat arguments as filters and scan the codebase
            const filter_names = if (ctx.positionals.len == 0)  &[0][]const u8{} else ctx.positionals[1..];
=======
                for (ctx.positionals[1..]) |arg| {
                    results.appendAssumeCapacity(PathString.init(arg));
                }
                break :scan .{ results.items, 0 };
            }

            // Treat arguments as filters and scan the codebase
            const filter_names = if (ctx.positionals.len == 0) &[0][]const u8{} else ctx.positionals[1..];
>>>>>>> 24ca6058

            var scanner = Scanner{
                .dirs_to_scan = Scanner.Fifo.init(ctx.allocator),
                .options = &vm.bundler.options,
                .fs = vm.bundler.fs,
                .filter_names = filter_names,
                .results = results,
            };
            const dir_to_scan = brk: {
                if (ctx.debug.test_directory.len > 0) {
                    break :brk try vm.allocator.dupe(u8, resolve_path.joinAbs(scanner.fs.top_level_dir, .auto, ctx.debug.test_directory));
                }

                break :brk scanner.fs.top_level_dir;
            };

            scanner.scan(dir_to_scan);
            scanner.dirs_to_scan.deinit();

<<<<<<< HEAD
            break :scan .{scanner.results.items, scanner.search_count};
=======
            break :scan .{ scanner.results.items, scanner.search_count };
>>>>>>> 24ca6058
        };

        if (test_files.len > 0) {
            vm.hot_reload = ctx.debug.hot_reload;

            switch (vm.hot_reload) {
                .hot => JSC.HotReloader.enableHotModuleReloading(vm),
                .watch => JSC.WatchReloader.enableHotModuleReloading(vm),
                else => {},
            }

            // vm.bundler.fs.fs.readDirectory(_dir: string, _handle: ?std.fs.Dir)
            runAllTests(reporter, vm, test_files, ctx.allocator);
        }

        try jest.Jest.runner.?.snapshots.writeSnapshotFile();
        var coverage = ctx.test_options.coverage;

        if (reporter.summary.pass > 20) {
            if (reporter.summary.skip > 0) {
                Output.prettyError("\n<r><d>{d} tests skipped:<r>\n", .{reporter.summary.skip});
                Output.flush();

                var error_writer = Output.errorWriter();
                error_writer.writeAll(reporter.skips_to_repeat_buf.items) catch unreachable;
            }

            if (reporter.summary.todo > 0) {
                if (reporter.summary.skip > 0) {
                    Output.prettyError("\n", .{});
                }

                Output.prettyError("\n<r><d>{d} tests todo:<r>\n", .{reporter.summary.todo});
                Output.flush();

                var error_writer = Output.errorWriter();
                error_writer.writeAll(reporter.todos_to_repeat_buf.items) catch unreachable;
            }

            if (reporter.summary.fail > 0) {
                if (reporter.summary.skip > 0 or reporter.summary.todo > 0) {
                    Output.prettyError("\n", .{});
                }

                Output.prettyError("\n<r><d>{d} tests failed:<r>\n", .{reporter.summary.fail});
                Output.flush();

                var error_writer = Output.errorWriter();
                error_writer.writeAll(reporter.failures_to_repeat_buf.items) catch unreachable;
            }
        }

        Output.flush();

        if (test_files.len == 0) {
            if (ctx.positionals.len == 0) {
                Output.prettyErrorln(
<<<<<<< HEAD
                    \\<b><yellow>No tests found!<r>
                    \\Tests need ".test", "_test_", ".spec" or "_spec_" in the filename <d>(ex: "MyApp.test.ts")<r>
                    \\
                ,
                    .{},
                );
            } else {
                Output.prettyErrorln(
                    \\<b><yellow>Filters passed did not match any test names<r>
                    \\Tests need ".test", "_test_", ".spec" or "_spec_" in the filename <d>(ex: "MyApp.test.ts")<r>
                    \\
                ,
                    .{},
                );
            }
            Output.printStartEnd(ctx.start_time, std.time.nanoTimestamp());
            if (search_count > 0) {
                Output.prettyError(
                    \\ {d} files searched
                , .{
                    search_count,
                });
            }
=======
                    \\<yellow>No tests found!<r>
                    \\Tests need ".test", "_test_", ".spec" or "_spec_" in the filename <d>(ex: "MyApp.test.ts")<r>
                    \\
                , .{});
            } else {
                Output.prettyErrorln("<yellow>The following filters did not match any test files:<r>", .{});
                var has_file_like: ?usize = null;
                Output.prettyError(" ", .{});
                for (ctx.positionals[1..], 1..) |filter, i| {
                    Output.prettyError(" {s}", .{filter});

                    if (has_file_like == null and
                        (strings.hasSuffixComptime(filter, ".ts") or
                        strings.hasSuffixComptime(filter, ".tsx") or
                        strings.hasSuffixComptime(filter, ".js") or
                        strings.hasSuffixComptime(filter, ".jsx")))
                    {
                        has_file_like = i;
                    }
                }
                if (search_count > 0) {
                    Output.prettyError("\n{d} files were searched ", .{search_count});
                    Output.printStartEnd(ctx.start_time, std.time.nanoTimestamp());
                }

                Output.prettyErrorln(
                    \\
                    \\
                    \\<blue>note<r><d>:<r> Tests need ".test", "_test_", ".spec" or "_spec_" in the filename <d>(ex: "MyApp.test.ts")<r>
                , .{});

                // print a helpful note
                if (has_file_like) |i| {
                    Output.prettyErrorln(
                        \\<blue>note<r><d>:<r> To treat the "{s}" filter as a path, run "bun test ./{s}"<r>
                    , .{ ctx.positionals[i], ctx.positionals[i] });
                }
            }
            Output.prettyError(
                \\
                \\Learn more about the test runner: <magenta>https://bun.sh/docs/cli/test<r>
            , .{});
>>>>>>> 24ca6058
        } else {
            Output.prettyError("\n", .{});

            if (coverage.enabled) {
                switch (Output.enable_ansi_colors_stderr) {
                    inline else => |colors| reporter.printCodeCoverage(vm, &coverage, colors) catch {},
                }
            }

            if (reporter.summary.pass > 0) {
                Output.prettyError("<r><green>", .{});
            }

            Output.prettyError(" {d:5>} pass<r>\n", .{reporter.summary.pass});

            if (reporter.summary.skip > 0) {
                Output.prettyError(" <r><yellow>{d:5>} skip<r>\n", .{reporter.summary.skip});
            }

            if (reporter.summary.todo > 0) {
                Output.prettyError(" <r><magenta>{d:5>} todo<r>\n", .{reporter.summary.todo});
            }

            if (reporter.summary.fail > 0) {
                Output.prettyError("<r><red>", .{});
            } else {
                Output.prettyError("<r><d>", .{});
            }

            Output.prettyError(" {d:5>} fail<r>\n", .{reporter.summary.fail});
            var print_expect_calls = reporter.summary.expectations > 0;
            if (reporter.jest.snapshots.total > 0) {
                const passed = reporter.jest.snapshots.passed;
                const failed = reporter.jest.snapshots.failed;
                const added = reporter.jest.snapshots.added;

                var first = true;
                if (print_expect_calls and added == 0 and failed == 0) {
                    print_expect_calls = false;
                    Output.prettyError(" {d:5>} snapshots, {d:5>} expect() calls", .{ reporter.jest.snapshots.total, reporter.summary.expectations });
                } else {
                    Output.prettyError(" <d>snapshots:<r> ", .{});

                    if (passed > 0) {
                        Output.prettyError("<d>{d} passed<r>", .{passed});
                        first = false;
                    }

                    if (added > 0) {
                        if (first) {
                            first = false;
                            Output.prettyError("<b>+{d} added<r>", .{added});
                        } else {
                            Output.prettyError("<b>, {d} added<r>", .{added});
                        }
                    }

                    if (failed > 0) {
                        if (first) {
                            first = false;
                            Output.prettyError("<red>{d} failed<r>", .{failed});
                        } else {
                            Output.prettyError(", <red>{d} failed<r>", .{failed});
                        }
                    }
                }

                Output.prettyError("\n", .{});
            }

            if (print_expect_calls) {
                Output.prettyError(" {d:5>} expect() calls\n", .{reporter.summary.expectations});
            }

            reporter.printSummary();
        }

        Output.prettyError("\n", .{});
        Output.flush();

        if (vm.hot_reload == .watch) {
            vm.eventLoop().tickPossiblyForever();

            while (true) {
                while (vm.isEventLoopAlive()) {
                    vm.tick();
                    vm.eventLoop().autoTickActive();
                }

                vm.eventLoop().tickPossiblyForever();
            }
        }

        if (reporter.summary.fail > 0 or (coverage.enabled and coverage.fractions.failing and coverage.fail_on_low_coverage)) {
            Global.exit(1);
        }
    }

    pub fn runAllTests(
        reporter_: *CommandLineReporter,
        vm_: *JSC.VirtualMachine,
        files_: []const PathString,
        allocator_: std.mem.Allocator,
    ) void {
        const Context = struct {
            reporter: *CommandLineReporter,
            vm: *JSC.VirtualMachine,
            files: []const PathString,
            allocator: std.mem.Allocator,
            pub fn begin(this: *@This()) void {
                var reporter = this.reporter;
                var vm = this.vm;
                var files = this.files;
                var allocator = this.allocator;
                std.debug.assert(files.len > 0);

                if (files.len > 1) {
                    for (files[0 .. files.len - 1]) |file_name| {
                        TestCommand.run(reporter, vm, file_name.slice(), allocator, false) catch {};
                        Global.mimalloc_cleanup(false);
                    }
                }

                TestCommand.run(reporter, vm, files[files.len - 1].slice(), allocator, true) catch {};
            }
        };

        var arena = bun.MimallocArena.init() catch @panic("Unexpected error in mimalloc");
        vm_.eventLoop().ensureWaker();
        vm_.arena = &arena;
        vm_.allocator = arena.allocator();
        var ctx = Context{ .reporter = reporter_, .vm = vm_, .files = files_, .allocator = allocator_ };
        vm_.runWithAPILock(Context, &ctx, Context.begin);
    }

    fn timerNoop(_: *uws.Timer) callconv(.C) void {}

    pub fn run(
        reporter: *CommandLineReporter,
        vm: *JSC.VirtualMachine,
        file_name: string,
        _: std.mem.Allocator,
        is_last: bool,
    ) !void {
        defer {
            js_ast.Expr.Data.Store.reset();
            js_ast.Stmt.Data.Store.reset();

            if (vm.log.errors > 0) {
                if (Output.enable_ansi_colors) {
                    vm.log.printForLogLevelWithEnableAnsiColors(Output.errorWriter(), true) catch {};
                } else {
                    vm.log.printForLogLevelWithEnableAnsiColors(Output.errorWriter(), false) catch {};
                }
                vm.log.msgs.clearRetainingCapacity();
                vm.log.errors = 0;
            }

            Output.flush();
        }

        var file_start = reporter.jest.files.len;
        var resolution = try vm.bundler.resolveEntryPoint(file_name);
        vm.clearEntryPoint();

        const file_path = resolution.path_pair.primary.text;
        const file_title = bun.path.relative(FileSystem.instance.top_level_dir, file_path);

        // In Github Actions, append a special prefix that will group
        // subsequent log lines into a collapsable group.
        // https://docs.github.com/en/actions/using-workflows/workflow-commands-for-github-actions#grouping-log-lines
        const file_prefix = if (Output.is_github_action) "::group::" else "";

        var repeat_count = reporter.repeat_count;
        var repeat_index: u32 = 0;
        while (repeat_index < repeat_count) : (repeat_index += 1) {
            if (repeat_count > 1) {
                Output.prettyErrorln("<r>\n{s}{s}: <d>(run #{d})<r>\n", .{ file_prefix, file_title, repeat_index + 1 });
            } else {
                Output.prettyErrorln("<r>\n{s}{s}:\n", .{ file_prefix, file_title });
            }
            Output.flush();

            var promise = try vm.loadEntryPointForTestRunner(file_path);
            reporter.summary.files += 1;

            switch (promise.status(vm.global.vm())) {
                .Rejected => {
                    var result = promise.result(vm.global.vm());
                    vm.runErrorHandler(result, null);
                    reporter.summary.fail += 1;

                    if (reporter.jest.bail == reporter.summary.fail) {
                        reporter.printSummary();
                        Output.prettyError("\nBailed out after {d} failures<r>\n", .{reporter.jest.bail});
                        Global.exit(1);
                    }

                    return;
                },
                else => {},
            }

            {
                vm.drainMicrotasks();
                var count = vm.unhandled_error_counter;
                vm.global.handleRejectedPromises();
                while (vm.unhandled_error_counter > count) {
                    count = vm.unhandled_error_counter;
                    vm.drainMicrotasks();
                    vm.global.handleRejectedPromises();
                }
            }

            const file_end = reporter.jest.files.len;

            for (file_start..file_end) |module_id| {
                const module: *jest.DescribeScope = reporter.jest.files.items(.module_scope)[module_id];

                vm.onUnhandledRejectionCtx = null;
                vm.onUnhandledRejection = jest.TestRunnerTask.onUnhandledRejection;
                module.runTests(vm.global);
                vm.eventLoop().tick();

                var prev_unhandled_count = vm.unhandled_error_counter;
                while (vm.active_tasks > 0) : (vm.eventLoop().flushImmediateQueue()) {
                    if (!jest.Jest.runner.?.has_pending_tests) {
                        jest.Jest.runner.?.drain();
                    }
                    vm.eventLoop().tick();

                    while (jest.Jest.runner.?.has_pending_tests) {
                        vm.eventLoop().autoTick();
                        if (!jest.Jest.runner.?.has_pending_tests) break;
                        vm.eventLoop().tick();
                    } else {
                        vm.eventLoop().tickImmediateTasks();
                    }

                    while (prev_unhandled_count < vm.unhandled_error_counter) {
                        vm.global.handleRejectedPromises();
                        prev_unhandled_count = vm.unhandled_error_counter;
                    }
                }

                vm.eventLoop().flushImmediateQueue();

                switch (vm.aggressive_garbage_collection) {
                    .none => {},
                    .mild => {
                        _ = vm.global.vm().collectAsync();
                    },
                    .aggressive => {
                        _ = vm.global.vm().runGC(false);
                    },
                }
            }

            vm.global.handleRejectedPromises();
            if (repeat_index > 0) {
                vm.clearEntryPoint();
                var entry = JSC.ZigString.init(file_path);
                vm.global.deleteModuleRegistryEntry(&entry);
            }

            if (Output.is_github_action) {
                Output.prettyErrorln("<r>\n::endgroup::\n", .{});
                Output.flush();
            }
        }

        if (is_last) {
            if (jest.Jest.runner != null) {
                if (jest.DescribeScope.runGlobalCallbacks(vm.global, .afterAll)) |after| {
                    vm.global.bunVM().runErrorHandler(after, null);
                }
            }
        }
    }
};<|MERGE_RESOLUTION|>--- conflicted
+++ resolved
@@ -690,16 +690,6 @@
                     strings.startsWith(arg, "..\\")))) break true;
             } else false) {
                 // One of the files is a filepath. Instead of treating the arguments as filters, treat them as filepaths
-<<<<<<< HEAD
-                for(ctx.positionals[1..])|arg| {
-                    results.appendAssumeCapacity(PathString.init(arg));
-                }
-                break :scan .{results.items, 0};
-            }
-
-            // Treat arguments as filters and scan the codebase
-            const filter_names = if (ctx.positionals.len == 0)  &[0][]const u8{} else ctx.positionals[1..];
-=======
                 for (ctx.positionals[1..]) |arg| {
                     results.appendAssumeCapacity(PathString.init(arg));
                 }
@@ -708,7 +698,6 @@
 
             // Treat arguments as filters and scan the codebase
             const filter_names = if (ctx.positionals.len == 0) &[0][]const u8{} else ctx.positionals[1..];
->>>>>>> 24ca6058
 
             var scanner = Scanner{
                 .dirs_to_scan = Scanner.Fifo.init(ctx.allocator),
@@ -728,11 +717,7 @@
             scanner.scan(dir_to_scan);
             scanner.dirs_to_scan.deinit();
 
-<<<<<<< HEAD
-            break :scan .{scanner.results.items, scanner.search_count};
-=======
             break :scan .{ scanner.results.items, scanner.search_count };
->>>>>>> 24ca6058
         };
 
         if (test_files.len > 0) {
@@ -790,31 +775,6 @@
         if (test_files.len == 0) {
             if (ctx.positionals.len == 0) {
                 Output.prettyErrorln(
-<<<<<<< HEAD
-                    \\<b><yellow>No tests found!<r>
-                    \\Tests need ".test", "_test_", ".spec" or "_spec_" in the filename <d>(ex: "MyApp.test.ts")<r>
-                    \\
-                ,
-                    .{},
-                );
-            } else {
-                Output.prettyErrorln(
-                    \\<b><yellow>Filters passed did not match any test names<r>
-                    \\Tests need ".test", "_test_", ".spec" or "_spec_" in the filename <d>(ex: "MyApp.test.ts")<r>
-                    \\
-                ,
-                    .{},
-                );
-            }
-            Output.printStartEnd(ctx.start_time, std.time.nanoTimestamp());
-            if (search_count > 0) {
-                Output.prettyError(
-                    \\ {d} files searched
-                , .{
-                    search_count,
-                });
-            }
-=======
                     \\<yellow>No tests found!<r>
                     \\Tests need ".test", "_test_", ".spec" or "_spec_" in the filename <d>(ex: "MyApp.test.ts")<r>
                     \\
@@ -857,7 +817,6 @@
                 \\
                 \\Learn more about the test runner: <magenta>https://bun.sh/docs/cli/test<r>
             , .{});
->>>>>>> 24ca6058
         } else {
             Output.prettyError("\n", .{});
 
