--- conflicted
+++ resolved
@@ -471,11 +471,7 @@
 
             if (version.name() == null) {
                 Output.prettyErrorln(
-<<<<<<< HEAD
-                    "<r><red>error:<r> bun versions are currently unavailable (the latest version name didn't match the expected format)",
-=======
                     "<r><red>error:<r> Bun versions are currently unavailable (the latest version name didn't match the expeccted format)",
->>>>>>> e6e4ffb4
                     .{},
                 );
                 Global.exit(1);
