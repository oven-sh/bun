// This script is run when you change anything in src/js/*
//
// Originally, the builtin bundler only supported function files, but then the module files were
// added to this, which has made this entire setup extremely convoluted and a mess.
//
// One day, this entire setup should be rewritten, but also it would be cool if Bun natively
// supported macros that aren't json value -> json value. Otherwise, I'd use a real JS parser/ast
// library, instead of RegExp hacks.
//
// For explanation on this, please nag @paperdave to write documentation on how everything works.
import { readdirSync, rmSync } from "fs";
import path from "path";
import { sliceSourceCode } from "./builtin-parser";
import { applyGlobalReplacements, define } from "./replacements";
import { cap, fmtCPPCharArray, low, writeIfNotChanged } from "./helpers";
import { createAssertClientJS, createLogClientJS } from "./client-js";
import { getJS2NativeDTS } from "./js2native-generator";

const PARALLEL = false;
const KEEP_TMP = true;

if (import.meta.main) {
  throw new Error("This script is not meant to be run directly");
}

const CMAKE_BUILD_ROOT = globalThis.CMAKE_BUILD_ROOT;
if (!CMAKE_BUILD_ROOT) {
  throw new Error("CMAKE_BUILD_ROOT is not defined");
}

const SRC_DIR = path.join(import.meta.dir, "../js/builtins");
const CODEGEN_DIR = path.join(CMAKE_BUILD_ROOT, "./codegen");
const TMP_DIR = path.join(CMAKE_BUILD_ROOT, "./tmp_functions");

interface ParsedBuiltin {
  name: string;
  params: string[];
  directives: Record<string, any>;
  source: string;
  async: boolean;
}

interface BundledBuiltin {
  name: string;
  directives: Record<string, any>;
  isGetter: boolean;
  constructAbility: string;
  constructKind: string;
  isLinkTimeConstant: boolean;
  intrinsic: string;
  overriddenName: string;
  source: string;
  params: string[];
  visibility: string;
}

/**
 * Source .ts file --> Array<bundled js function code>
 */
async function processFileSplit(filename: string): Promise<{ functions: BundledBuiltin[]; internal: boolean }> {
  const basename = path.basename(filename, ".ts");
  let contents = await Bun.file(filename).text();

  contents = applyGlobalReplacements(contents);

  // first approach doesnt work perfectly because we actually need to split each function declaration
  // and then compile those separately

  const consumeWhitespace = /^\s*/;
  const consumeTopLevelContent = /^(\/\*|\/\/|type|import|interface|\$|export (?:async )?function|(?:async )?function)/;
  const consumeEndOfType = /;|.(?=export|type|interface|\$|\/\/|\/\*|function)/;

  const functions: ParsedBuiltin[] = [];
  let directives: Record<string, any> = {};
  const bundledFunctions: BundledBuiltin[] = [];
  let internal = false;

  while (contents.length) {
    contents = contents.replace(consumeWhitespace, "");
    if (!contents.length) break;
    const match = contents.match(consumeTopLevelContent);
    if (!match) {
      throw new SyntaxError("Could not process input:\n" + contents.slice(0, contents.indexOf("\n")));
    }
    contents = contents.slice(match.index!);
    if (match[1] === "import") {
      // TODO: we may want to do stuff with these
      const i = contents.indexOf(";");
      contents = contents.slice(i + 1);
    } else if (match[1] === "/*") {
      const i = contents.indexOf("*/") + 2;
      internal ||= contents.slice(0, i).includes("@internal");
      contents = contents.slice(i);
    } else if (match[1] === "//") {
      const i = contents.indexOf("\n") + 1;
      internal ||= contents.slice(0, i).includes("@internal");
      contents = contents.slice(i);
    } else if (match[1] === "type" || match[1] === "export type") {
      const i = contents.search(consumeEndOfType);
      contents = contents.slice(i + 1);
    } else if (match[1] === "interface") {
      contents = sliceSourceCode(contents, false).rest;
    } else if (match[1] === "$") {
      const directive = contents.match(/^\$([a-zA-Z0-9]+)(?:\s*=\s*([^\r\n]+?))?\s*;?\r?\n/);
      if (!directive) {
        throw new SyntaxError("Could not parse directive:\n" + contents.slice(0, contents.indexOf("\n")));
      }
      const name = directive[1];
      let value;
      try {
        value = directive[2] ? JSON.parse(directive[2]) : true;
      } catch (error) {
        throw new SyntaxError("Could not parse directive value " + directive[2] + " (must be JSON parsable)");
      }
      if (name === "constructor") {
        directives.ConstructAbility = "CanConstruct";
      } else if (name === "nakedConstructor") {
        directives.ConstructAbility = "CanConstruct";
        directives.ConstructKind = "Naked";
      } else {
        directives[name] = value;
      }
      contents = contents.slice(directive[0].length);
    } else if (match[1] === "export function" || match[1] === "export async function") {
      const declaration = contents.match(
        /^export\s+(async\s+)?function\s+([a-zA-Z0-9]+)\s*\(([^)]*)\)(?:\s*:\s*([^{\n]+))?\s*{?/,
      );
      if (!declaration)
        throw new SyntaxError("Could not parse function declaration:\n" + contents.slice(0, contents.indexOf("\n")));

      const async = !!declaration[1];
      const name = declaration[2];
      const paramString = declaration[3];
      const params =
        paramString.trim().length === 0 ? [] : paramString.split(",").map(x => x.replace(/:.+$/, "").trim());
      if (params[0] === "this") {
        params.shift();
      }

      const { result, rest } = sliceSourceCode(contents.slice(declaration[0].length - 1), true, x =>
        globalThis.requireTransformer(x, SRC_DIR + "/" + basename),
      );

      functions.push({
        name,
        params,
        directives,
        source: result.trim().slice(2, -1),
        async,
      });
      contents = rest;
      directives = {};
    } else if (match[1] === "function" || match[1] === "async function") {
      const fnname = contents.match(/^function ([a-zA-Z0-9]+)\(([^)]*)\)(?:\s*:\s*([^{\n]+))?\s*{?/)![1];
      throw new SyntaxError("All top level functions must be exported: " + fnname);
    } else {
      throw new Error("TODO: parse " + match[1]);
    }
  }

  for (const fn of functions) {
    const tmpFile = path.join(TMP_DIR, `${basename}.${fn.name}.ts`);

    // not sure if this optimization works properly in jsc builtins
    // const useThis = fn.usesThis;
    const useThis = true;

    // TODO: we should use format=IIFE so we could bundle imports and extra functions.
    await Bun.write(
      tmpFile,
      `// @ts-nocheck
// GENERATED TEMP FILE - DO NOT EDIT
// Sourced from ${path.relative(TMP_DIR, filename)}

// do not allow the bundler to rename a symbol to $
($);

$$capture_start$$(${fn.async ? "async " : ""}${
        useThis
          ? `function(${fn.params.join(",")})`
          : `${fn.params.length === 1 ? fn.params[0] : `(${fn.params.join(",")})`}=>`
      } {${fn.source}}).$$capture_end$$;
`,
    );
    await Bun.sleep(1);
    const build = await Bun.build({
      entrypoints: [tmpFile],
      define,
      minify: { syntax: true, whitespace: false },
    });
    if (!build.success) {
      throw new AggregateError(build.logs, "Failed bundling builtin function " + fn.name + " from " + basename + ".ts");
    }
    if (build.outputs.length !== 1) {
      throw new Error("expected one output");
    }
    const output = await build.outputs[0].text();
    let usesDebug = output.includes("$debug_log");
    let usesAssert = output.includes("$assert");
    const captured = output.match(/\$\$capture_start\$\$([\s\S]+)\.\$\$capture_end\$\$/)![1];
    const finalReplacement =
      (fn.directives.sloppy
        ? captured
        : captured.replace(
            /function\s*\(.*?\)\s*{/,
            '$&"use strict";' +
              (usesDebug ? createLogClientJS("BUILTINS", fn.name) : "") +
              (usesAssert ? createAssertClientJS(fn.name) : ""),
          )
      )
        .replace(/^\((async )?function\(/, "($1function (")
        .replace(/__intrinsic__/g, "@")
        .replace(/__no_intrinsic__/g, "") + "\n";

    bundledFunctions.push({
      name: fn.name,
      directives: fn.directives,
      source: finalReplacement,
      params: fn.params,
      visibility: fn.directives.visibility ?? (fn.directives.linkTimeConstant ? "Private" : "Public"),
      isGetter: !!fn.directives.getter,
      constructAbility: fn.directives.ConstructAbility ?? "CannotConstruct",
      constructKind: fn.directives.ConstructKind ?? "None",
      isLinkTimeConstant: !!fn.directives.linkTimeConstant,
      intrinsic: fn.directives.intrinsic ?? "NoIntrinsic",
      overriddenName: fn.directives.getter
        ? `"get ${fn.name}"_s`
        : fn.directives.overriddenName
          ? `"${fn.directives.overriddenName}"_s`
          : "ASCIILiteral()",
    });
  }

  return {
    functions: bundledFunctions.sort((a, b) => a.name.localeCompare(b.name)),
    internal,
  };
}

const files: Array<{ basename: string; functions: BundledBuiltin[]; internal: boolean }> = [];
async function processFunctionFile(x: string) {
  const basename = path.basename(x, ".ts");
  try {
    files.push({
      basename,
      ...(await processFileSplit(path.join(SRC_DIR, x))),
    });
  } catch (error) {
    console.error("Failed to process file: " + basename + ".ts");
    console.error(error);
    process.exit(1);
  }
}

interface BundleBuiltinFunctionsArgs {
  requireTransformer: (x: string, filename: string) => string;
}

export async function bundleBuiltinFunctions({ requireTransformer }: BundleBuiltinFunctionsArgs) {
  const filesToProcess = readdirSync(SRC_DIR)
    .filter(x => x.endsWith(".ts") && !x.endsWith(".d.ts"))
    .sort();

  // Bun seems to crash if this is parallelized, :(
  if (PARALLEL) {
    await Promise.all(filesToProcess.map(processFunctionFile));
  } else {
    for (const x of filesToProcess) {
      await processFunctionFile(x);
    }
  }

  // C++ codegen
  let bundledCPP = `// Generated by ${import.meta.path}
    namespace Zig { class GlobalObject; }
    #include "root.h"
    #include "config.h"
    #include "JSDOMGlobalObject.h"
    #include "WebCoreJSClientData.h"
    #include <JavaScriptCore/JSObjectInlines.h>
    
    namespace WebCore {
    
    `;

  for (const { basename, functions } of files) {
    bundledCPP += `/* ${basename}.ts */\n`;
    const lowerBasename = low(basename);
    for (const fn of functions) {
      const [code, count] = fmtCPPCharArray(fn.source, true);
      const name = `${lowerBasename}${cap(fn.name)}Code`;
      bundledCPP += `// ${fn.name}
    const JSC::ConstructAbility s_${name}ConstructAbility = JSC::ConstructAbility::${fn.constructAbility};
    const JSC::InlineAttribute s_${name}InlineAttribute = JSC::InlineAttribute::${
      fn.directives.alwaysInline ? "Always" : "None"
    };
    const JSC::ConstructorKind s_${name}ConstructorKind = JSC::ConstructorKind::${fn.constructKind};
    const JSC::ImplementationVisibility s_${name}ImplementationVisibility = JSC::ImplementationVisibility::${
      fn.visibility
    };
    const int s_${name}Length = ${fn.source.length};
    const JSC::Intrinsic s_${name}Intrinsic = JSC::NoIntrinsic;
    const char s_${name}Bytes[${count}] = ${code};
    const char* s_${name} = s_${name}Bytes;
    `;
    }
    bundledCPP += `#define DEFINE_BUILTIN_GENERATOR(codeName, functionName, overriddenName, argumentCount) \\
    JSC::FunctionExecutable* codeName##Generator(JSC::VM& vm) \\
    {\\
        JSVMClientData* clientData = static_cast<JSVMClientData*>(vm.clientData); \\
        return clientData->builtinFunctions().${lowerBasename}Builtins().codeName##Executable()->link(vm, nullptr, clientData->builtinFunctions().${lowerBasename}Builtins().codeName##Source(), std::nullopt, s_##codeName##Intrinsic); \\
    }
    WEBCORE_FOREACH_${basename.toUpperCase()}_BUILTIN_CODE(DEFINE_BUILTIN_GENERATOR)
    #undef DEFINE_BUILTIN_GENERATOR
    
    `;
  }

  bundledCPP += `
    
    JSBuiltinInternalFunctions::JSBuiltinInternalFunctions(JSC::VM& vm)
        : m_vm(vm)
    `;

  for (const { basename, internal } of files) {
    if (internal) {
      bundledCPP += `    , m_${low(basename)}(vm)\n`;
    }
  }

<<<<<<< HEAD
  bundledCPP += `
    {
        UNUSED_PARAM(vm);
    }
    
    template<typename Visitor>
    void JSBuiltinInternalFunctions::visit(Visitor& visitor)
    {
    `;
  for (const { basename, internal } of files) {
    if (internal) bundledCPP += `    m_${low(basename)}.visit(visitor);\n`;
=======
bundledCPP += `
    JSVMClientData& clientData = *static_cast<JSVMClientData*>(m_vm.clientData);
    Zig::GlobalObject::GlobalPropertyInfo staticGlobals[] = {
`;

for (const { basename, internal } of files) {
  if (internal) {
    bundledCPP += `#define DECLARE_GLOBAL_STATIC(name) \\
    Zig::GlobalObject::GlobalPropertyInfo( \\
        clientData.builtinFunctions().${low(basename)}Builtins().name##PrivateName(), ${low(basename)}().m_##name##Function.get() , JSC::PropertyAttribute::DontDelete | JSC::PropertyAttribute::ReadOnly),
    WEBCORE_FOREACH_${basename.toUpperCase()}_BUILTIN_FUNCTION_NAME(DECLARE_GLOBAL_STATIC)
  #undef DECLARE_GLOBAL_STATIC
  `;
>>>>>>> 7b6e0f71
  }

  bundledCPP += `
        UNUSED_PARAM(visitor);
    }
    
    template void JSBuiltinInternalFunctions::visit(AbstractSlotVisitor&);
    template void JSBuiltinInternalFunctions::visit(SlotVisitor&);
    
    SUPPRESS_ASAN void JSBuiltinInternalFunctions::initialize(Zig::GlobalObject& globalObject)
    {
        UNUSED_PARAM(globalObject);
    `;

  for (const { basename, internal } of files) {
    if (internal) {
      bundledCPP += `    m_${low(basename)}.init(globalObject);\n`;
    }
  }

  bundledCPP += `
        JSVMClientData& clientData = *static_cast<JSVMClientData*>(m_vm.clientData);
        Zig::GlobalObject::GlobalPropertyInfo staticGlobals[] = {
    `;

  for (const { basename, internal } of files) {
    if (internal) {
      bundledCPP += `#define DECLARE_GLOBAL_STATIC(name) \\
        Zig::GlobalObject::GlobalPropertyInfo( \\
            clientData.builtinFunctions().${low(basename)}Builtins().name##PrivateName(), ${low(
              basename,
            )}().m_##name##Function.get() , JSC::PropertyAttribute::DontDelete | JSC::PropertyAttribute::ReadOnly),
        WEBCORE_FOREACH_${basename.toUpperCase()}_BUILTIN_FUNCTION_NAME(DECLARE_GLOBAL_STATIC)
      #undef DECLARE_GLOBAL_STATIC
      `;
    }
  }

  bundledCPP += `
        };
        globalObject.addStaticGlobals(staticGlobals, std::size(staticGlobals));
        UNUSED_PARAM(clientData);
    }
    
    } // namespace WebCore
    `;

  // C++ Header codegen
  let bundledHeader = `// Generated by ${import.meta.path}
    // Do not edit by hand.
    #pragma once
    namespace Zig { class GlobalObject; }
    #include "root.h"
    #include <JavaScriptCore/BuiltinUtils.h>
    #include <JavaScriptCore/Identifier.h>
    #include <JavaScriptCore/JSFunction.h>
    #include <JavaScriptCore/UnlinkedFunctionExecutable.h>
    #include <JavaScriptCore/VM.h>
    #include <JavaScriptCore/WeakInlines.h>
    
    namespace JSC {
    class FunctionExecutable;
    }
    
    namespace WebCore {
    `;
  for (const { basename, functions, internal } of files) {
    bundledHeader += `/* ${basename}.ts */
    `;
    const lowerBasename = low(basename);

    for (const fn of functions) {
      const name = `${lowerBasename}${cap(fn.name)}Code`;
      bundledHeader += `// ${fn.name}
    #define WEBCORE_BUILTIN_${basename.toUpperCase()}_${fn.name.toUpperCase()} 1
    extern const char* s_${name};
    extern const int s_${name}Length;
    extern const JSC::ConstructAbility s_${name}ConstructAbility;
    extern const JSC::InlineAttribute s_${name}InlineAttribute;
    extern const JSC::ConstructorKind s_${name}ConstructorKind;
    extern const JSC::ImplementationVisibility s_${name}ImplementationVisibility;
    
    `;
    }
    bundledHeader += `#define WEBCORE_FOREACH_${basename.toUpperCase()}_BUILTIN_DATA(macro) \\\n`;
    for (const fn of functions) {
      bundledHeader += `    macro(${fn.name}, ${lowerBasename}${cap(fn.name)}, ${fn.params.length}) \\\n`;
    }
    bundledHeader += "\n";
    bundledHeader += `#define WEBCORE_FOREACH_${basename.toUpperCase()}_BUILTIN_CODE(macro) \\\n`;
    for (const fn of functions) {
      const name = `${lowerBasename}${cap(fn.name)}Code`;
      bundledHeader += `    macro(${name}, ${fn.name}, ${fn.overriddenName}, s_${name}Length) \\\n`;
    }
    bundledHeader += "\n";
    bundledHeader += `#define WEBCORE_FOREACH_${basename.toUpperCase()}_BUILTIN_FUNCTION_NAME(macro) \\\n`;
    for (const fn of functions) {
      bundledHeader += `    macro(${fn.name}) \\\n`;
    }
    bundledHeader += `
    #define DECLARE_BUILTIN_GENERATOR(codeName, functionName, overriddenName, argumentCount) \\
        JSC::FunctionExecutable* codeName##Generator(JSC::VM&);
    
    WEBCORE_FOREACH_${basename.toUpperCase()}_BUILTIN_CODE(DECLARE_BUILTIN_GENERATOR)
    #undef DECLARE_BUILTIN_GENERATOR
    
    class ${basename}BuiltinsWrapper : private JSC::WeakHandleOwner {
    public:
        explicit ${basename}BuiltinsWrapper(JSC::VM& vm)
            : m_vm(vm)
            WEBCORE_FOREACH_${basename.toUpperCase()}_BUILTIN_FUNCTION_NAME(INITIALIZE_BUILTIN_NAMES)
    #define INITIALIZE_BUILTIN_SOURCE_MEMBERS(name, functionName, overriddenName, length) , m_##name##Source(JSC::makeSource(StringImpl::createWithoutCopying(s_##name, length), { }, JSC::SourceTaintedOrigin::Untainted))
            WEBCORE_FOREACH_${basename.toUpperCase()}_BUILTIN_CODE(INITIALIZE_BUILTIN_SOURCE_MEMBERS)
    #undef INITIALIZE_BUILTIN_SOURCE_MEMBERS
        {
        }
    
    #define EXPOSE_BUILTIN_EXECUTABLES(name, functionName, overriddenName, length) \\
        JSC::UnlinkedFunctionExecutable* name##Executable(); \\
        const JSC::SourceCode& name##Source() const { return m_##name##Source; }
        WEBCORE_FOREACH_${basename.toUpperCase()}_BUILTIN_CODE(EXPOSE_BUILTIN_EXECUTABLES)
    #undef EXPOSE_BUILTIN_EXECUTABLES
    
        WEBCORE_FOREACH_${basename.toUpperCase()}_BUILTIN_FUNCTION_NAME(DECLARE_BUILTIN_IDENTIFIER_ACCESSOR)
    
        void exportNames();
    
    private:
        JSC::VM& m_vm;
    
        WEBCORE_FOREACH_${basename.toUpperCase()}_BUILTIN_FUNCTION_NAME(DECLARE_BUILTIN_NAMES)
    
    #define DECLARE_BUILTIN_SOURCE_MEMBERS(name, functionName, overriddenName, length) \\
        JSC::SourceCode m_##name##Source;\\
        JSC::Weak<JSC::UnlinkedFunctionExecutable> m_##name##Executable;
        WEBCORE_FOREACH_${basename.toUpperCase()}_BUILTIN_CODE(DECLARE_BUILTIN_SOURCE_MEMBERS)
    #undef DECLARE_BUILTIN_SOURCE_MEMBERS
    
    };
    
    #define DEFINE_BUILTIN_EXECUTABLES(name, functionName, overriddenName, length) \\
    inline JSC::UnlinkedFunctionExecutable* ${basename}BuiltinsWrapper::name##Executable() \\
    {\\
        if (!m_##name##Executable) {\\
            JSC::Identifier executableName = functionName##PublicName();\\
            if (overriddenName)\\
                executableName = JSC::Identifier::fromString(m_vm, overriddenName);\\
            m_##name##Executable = JSC::Weak<JSC::UnlinkedFunctionExecutable>(JSC::createBuiltinExecutable(m_vm, m_##name##Source, executableName, s_##name##ImplementationVisibility, s_##name##ConstructorKind, s_##name##ConstructAbility, s_##name##InlineAttribute), this, &m_##name##Executable);\\
        }\\
        return m_##name##Executable.get();\\
    }
    WEBCORE_FOREACH_${basename.toUpperCase()}_BUILTIN_CODE(DEFINE_BUILTIN_EXECUTABLES)
    #undef DEFINE_BUILTIN_EXECUTABLES
    
    inline void ${basename}BuiltinsWrapper::exportNames()
    {
    #define EXPORT_FUNCTION_NAME(name) m_vm.propertyNames->appendExternalName(name##PublicName(), name##PrivateName());
        WEBCORE_FOREACH_${basename.toUpperCase()}_BUILTIN_FUNCTION_NAME(EXPORT_FUNCTION_NAME)
    #undef EXPORT_FUNCTION_NAME
    }
    `;

    if (internal) {
      bundledHeader += `class ${basename}BuiltinFunctions {
    public:
        explicit ${basename}BuiltinFunctions(JSC::VM& vm) : m_vm(vm) { }
    
        void init(JSC::JSGlobalObject&);
        template<typename Visitor> void visit(Visitor&);
    
    public:
        JSC::VM& m_vm;
    
    #define DECLARE_BUILTIN_SOURCE_MEMBERS(functionName) \\
        JSC::WriteBarrier<JSC::JSFunction> m_##functionName##Function;
        WEBCORE_FOREACH_${basename.toUpperCase()}_BUILTIN_FUNCTION_NAME(DECLARE_BUILTIN_SOURCE_MEMBERS)
    #undef DECLARE_BUILTIN_SOURCE_MEMBERS
    };
    
    inline void ${basename}BuiltinFunctions::init(JSC::JSGlobalObject& globalObject)
    {
    #define EXPORT_FUNCTION(codeName, functionName, overriddenName, length) \\
        m_##functionName##Function.set(m_vm, &globalObject, JSC::JSFunction::create(m_vm, codeName##Generator(m_vm), &globalObject));
        WEBCORE_FOREACH_${basename.toUpperCase()}_BUILTIN_CODE(EXPORT_FUNCTION)
    #undef EXPORT_FUNCTION
    }
    
    template<typename Visitor>
    inline void ${basename}BuiltinFunctions::visit(Visitor& visitor)
    {
    #define VISIT_FUNCTION(name) visitor.append(m_##name##Function);
        WEBCORE_FOREACH_${basename.toUpperCase()}_BUILTIN_FUNCTION_NAME(VISIT_FUNCTION)
    #undef VISIT_FUNCTION
    }
    
    template void ${basename}BuiltinFunctions::visit(JSC::AbstractSlotVisitor&);
    template void ${basename}BuiltinFunctions::visit(JSC::SlotVisitor&);
        `;
    }
  }
  bundledHeader += `class JSBuiltinFunctions {
    public:
        explicit JSBuiltinFunctions(JSC::VM& vm)
            : m_vm(vm)
    `;

  for (const { basename } of files) {
    bundledHeader += `        , m_${low(basename)}Builtins(m_vm)\n`;
  }

  bundledHeader += `
      {
    `;

  for (const { basename, internal } of files) {
    if (internal) {
      bundledHeader += `        m_${low(basename)}Builtins.exportNames();\n`;
    }
  }

  bundledHeader += `    }
    `;

  for (const { basename } of files) {
    bundledHeader += `    ${basename}BuiltinsWrapper& ${low(basename)}Builtins() { return m_${low(
      basename,
    )}Builtins; }\n`;
  }

  bundledHeader += `
    private:
        JSC::VM& m_vm;
    `;

  for (const { basename } of files) {
    bundledHeader += `    ${basename}BuiltinsWrapper m_${low(basename)}Builtins;\n`;
  }

  bundledHeader += `;
    };
    
    class JSBuiltinInternalFunctions {
    public:
        explicit JSBuiltinInternalFunctions(JSC::VM&);
    
        template<typename Visitor> void visit(Visitor&);
        void initialize(Zig::GlobalObject&);
    `;

  for (const { basename, internal } of files) {
    if (internal) {
      bundledHeader += `    ${basename}BuiltinFunctions& ${low(basename)}() { return m_${low(basename)}; }\n`;
    }
  }

  bundledHeader += `
    private:
        JSC::VM& m_vm;
    `;

  for (const { basename, internal } of files) {
    if (internal) {
      bundledHeader += `    ${basename}BuiltinFunctions m_${low(basename)};\n`;
    }
  }

  bundledHeader += `
    };
    
    } // namespace WebCore
    `;

  writeIfNotChanged(path.join(CODEGEN_DIR, "WebCoreJSBuiltins.h"), bundledHeader);
  writeIfNotChanged(path.join(CODEGEN_DIR, "WebCoreJSBuiltins.cpp"), bundledCPP);

  // Generate TS types
  let dts = `// Generated by \`bun src/js/builtins/codegen\`
    // Do not edit by hand.
    type RemoveThis<F> = F extends (this: infer T, ...args: infer A) => infer R ? (...args: A) => R : F;
    `;

  for (const { basename, functions, internal } of files) {
    if (internal) {
      dts += `\n// ${basename}.ts\n`;
      for (const fn of functions) {
        dts += `declare const \$${fn.name}: RemoveThis<typeof import("${path.relative(
          CODEGEN_DIR,
          path.join(SRC_DIR, basename),
        )}")[${JSON.stringify(fn.name)}]>;\n`;
      }
    }
  }

  dts += getJS2NativeDTS();

  writeIfNotChanged(path.join(CODEGEN_DIR, "WebCoreJSBuiltins.d.ts"), dts);

  const totalJSSize = files.reduce(
    (acc, { functions }) => acc + functions.reduce((acc, fn) => acc + fn.source.length, 0),
    0,
  );

  if (!KEEP_TMP) {
    await rmSync(TMP_DIR, { recursive: true });
  }

  globalThis.internalFunctionJSSize = totalJSSize;
  globalThis.internalFunctionCount = files.reduce((acc, { functions }) => acc + functions.length, 0);
  globalThis.internalFunctionFileCount = files.length;
}<|MERGE_RESOLUTION|>--- conflicted
+++ resolved
@@ -328,7 +328,6 @@
     }
   }
 
-<<<<<<< HEAD
   bundledCPP += `
     {
         UNUSED_PARAM(vm);
@@ -340,21 +339,6 @@
     `;
   for (const { basename, internal } of files) {
     if (internal) bundledCPP += `    m_${low(basename)}.visit(visitor);\n`;
-=======
-bundledCPP += `
-    JSVMClientData& clientData = *static_cast<JSVMClientData*>(m_vm.clientData);
-    Zig::GlobalObject::GlobalPropertyInfo staticGlobals[] = {
-`;
-
-for (const { basename, internal } of files) {
-  if (internal) {
-    bundledCPP += `#define DECLARE_GLOBAL_STATIC(name) \\
-    Zig::GlobalObject::GlobalPropertyInfo( \\
-        clientData.builtinFunctions().${low(basename)}Builtins().name##PrivateName(), ${low(basename)}().m_##name##Function.get() , JSC::PropertyAttribute::DontDelete | JSC::PropertyAttribute::ReadOnly),
-    WEBCORE_FOREACH_${basename.toUpperCase()}_BUILTIN_FUNCTION_NAME(DECLARE_GLOBAL_STATIC)
-  #undef DECLARE_GLOBAL_STATIC
-  `;
->>>>>>> 7b6e0f71
   }
 
   bundledCPP += `
@@ -384,9 +368,7 @@
     if (internal) {
       bundledCPP += `#define DECLARE_GLOBAL_STATIC(name) \\
         Zig::GlobalObject::GlobalPropertyInfo( \\
-            clientData.builtinFunctions().${low(basename)}Builtins().name##PrivateName(), ${low(
-              basename,
-            )}().m_##name##Function.get() , JSC::PropertyAttribute::DontDelete | JSC::PropertyAttribute::ReadOnly),
+            clientData.builtinFunctions().${low(basename)}Builtins().name##PrivateName(), ${low(basename)}().m_##name##Function.get() , JSC::PropertyAttribute::DontDelete | JSC::PropertyAttribute::ReadOnly),
         WEBCORE_FOREACH_${basename.toUpperCase()}_BUILTIN_FUNCTION_NAME(DECLARE_GLOBAL_STATIC)
       #undef DECLARE_GLOBAL_STATIC
       `;
