--- conflicted
+++ resolved
@@ -217,13 +217,9 @@
       .replace(/import.meta.require\((.*?)\)/g, (expr, specifier) => {
         throw new Error(`Builtin Bundler: do not use import.meta.require() (in ${file_path}))`);
       })
-<<<<<<< HEAD
       .replace(/return \$\nexport /, "return")
-      .replace(/__intrinsic__/g, "@") + "\n";
-=======
       .replace(/__intrinsic__/g, "@")
       .replace(/__no_intrinsic__/g, "") + "\n";
->>>>>>> 7b6e0f71
   captured = captured.replace(
     /function\s*\(.*?\)\s*{/,
     '$&"use strict";' +
