// @ts-nocheck
import path from "path";
import type { ClassDefinition, Field } from "./class-definitions";
import { camelCase, pascalCase, writeIfNotChanged } from "./helpers";

if (process.env.BUN_SILENT === "1") {
  console.log = () => {};
}

const files = process.argv.slice(2);
const outBase = files.pop();
let externs = "";
const CommonIdentifiers = {
  "name": true,
};
function toIdentifier(propertyName) {
  if (CommonIdentifiers[propertyName]) {
    return `vm.propertyNames->${propertyName}`;
  }

  return `Identifier::fromString(vm, ${JSON.stringify(propertyName)}_s)`;
}

function symbolName(typeName, name) {
  return `${typeName}__${name.replaceAll("@@", "")}`;
}

function protoSymbolName(typeName, name) {
  return `${typeName}Prototype__${name.replaceAll("@@", "")}`;
}

function classSymbolName(typeName, name) {
  return `${typeName}Class__${name.replaceAll("@@", "")}`;
}

function subspaceFor(typeName) {
  return `m_subspaceFor${typeName}`;
}

function clientSubspaceFor(typeName) {
  return `m_clientSubspaceFor${typeName}`;
}

function prototypeName(typeName) {
  return `JS${typeName}Prototype`;
}

function className(typeName) {
  return `JS${typeName}`;
}

function constructorName(typeName) {
  return `JS${typeName}Constructor`;
}

function DOMJITName(fnName) {
  return `${fnName}WithoutTypeChecks`;
}

function argTypeName(arg) {
  return {
    ["bool"]: "bool",
    ["int"]: "int32_t",
    ["JSUint8Array"]: "JSC::JSUint8Array*",
    ["JSString"]: "JSC::JSString*",
    ["JSValue"]: "JSC::JSValue",
  }[arg];
}

function DOMJITType(type) {
  return {
    ["bool"]: "JSC::SpecBoolean",
    ["int"]: "JSC::SpecInt32Only",
    ["JSUint8Array"]: "JSC::SpecUint8Array",
    ["JSString"]: "JSC::SpecString",
    ["JSValue"]: "JSC::SpecHeapTop",
  }[type];
}

function ZigDOMJITArgType(type) {
  return {
    ["bool"]: "bool",
    ["int"]: "i32",
    ["JSUint8Array"]: "*JSC.JSUint8Array",
    ["JSString"]: "*JSC.JSString",
    ["JSValue"]: "JSC.JSValue",
  }[type];
}

function ZigDOMJITArgTypeDefinition(type, index) {
  return `arg${index}: ${ZigDOMJITArgType(type)}`;
}

function ZigDOMJITFunctionType(thisName, { args, returns }) {
  return `fn (*${thisName}, *JSC.JSGlobalObject, ${args
    .map(ZigDOMJITArgType)
    .join(", ")}) callconv(JSC.conv) ${ZigDOMJITArgType("JSValue")}`;
}

function DOMJITReturnType(type) {
  return {
    ["bool"]: "bool",
    ["int"]: "int32_t",
    ["JSUint8Array"]: "JSC::JSUint8Array*",
    ["JSString"]: "JSString*",
    ["JSValue"]: "EncodedJSValue",
  }[type];
}

function DOMJITFunctionDeclaration(jsClassName, fnName, symName, { args, returns, pure = false }) {
  const argNames = args.map((arg, i) => `${argTypeName(arg)} arg${i}`);
  const formattedArgs = argNames.length > 0 ? `, ${argNames.join(", ")}` : "";
  const domJITArgs = args.length > 0 ? `, ${args.map(DOMJITType).join(", ")}` : "";
  externs += `
extern JSC_CALLCONV JSC::EncodedJSValue JSC_HOST_CALL_ATTRIBUTES ${DOMJITName(symName)}(void* ptr, JSC::JSGlobalObject * lexicalGlobalObject${formattedArgs});
  `;

  return (
    `
extern JSC_CALLCONV JSC_DECLARE_JIT_OPERATION_WITHOUT_WTF_INTERNAL(${DOMJITName(
      fnName,
    )}Wrapper, JSC::EncodedJSValue, (JSC::JSGlobalObject * lexicalGlobalObject, void* thisValue${formattedArgs}));
static const JSC::DOMJIT::Signature DOMJITSignatureFor${fnName}(${DOMJITName(fnName)}Wrapper,
  ${jsClassName}::info(),
  ${
    pure
      ? "JSC::DOMJIT::Effect::forPure()"
      : "JSC::DOMJIT::Effect::forReadWrite(JSC::DOMJIT::HeapRange::top(), JSC::DOMJIT::HeapRange::top())"
  },
  ${returns === "JSString" ? "JSC::SpecString" : DOMJITType("JSValue")}${domJITArgs});
`.trim() + "\n"
  );
}

function DOMJITFunctionDefinition(jsClassName, fnName, symName, { args }, fn) {
  const argNames = args.map((arg, i) => `${argTypeName(arg)} arg${i}`);
  const formattedArgs = argNames.length > 0 ? `, ${argNames.join(", ")}` : "";
  const retArgs = argNames.length > 0 ? `, ${args.map((b, i) => "arg" + i).join(", ")}` : "";

  return `
JSC_DEFINE_JIT_OPERATION(${DOMJITName(
    fnName,
  )}Wrapper, JSC::EncodedJSValue, (JSC::JSGlobalObject * lexicalGlobalObject, void* thisValue${formattedArgs}))
{
    VM& vm = JSC::getVM(lexicalGlobalObject);
    IGNORE_WARNINGS_BEGIN("frame-address")
    CallFrame* callFrame = DECLARE_CALL_FRAME(vm);
    IGNORE_WARNINGS_END
    JSC::JITOperationPrologueCallFrameTracer tracer(vm, callFrame);
#if BUN_DEBUG
    ${jsClassName}* wrapper = reinterpret_cast<${jsClassName}*>(thisValue);
    JSC::EncodedJSValue result = ${DOMJITName(symName)}(wrapper->wrapped(), lexicalGlobalObject${retArgs});
    JSValue decoded = JSValue::decode(result);
    if (wrapper->m_${fn}_expectedResultType) {
        if (decoded.isCell() && !decoded.isEmpty()) {
          ASSERT_WITH_MESSAGE(wrapper->m_${fn}_expectedResultType.value().has_value(), "DOMJIT function return type changed!");
          ASSERT_WITH_MESSAGE(wrapper->m_${fn}_expectedResultType.value().value() == decoded.asCell()->type(), "DOMJIT function return type changed!");
        } else {
          ASSERT_WITH_MESSAGE(!wrapper->m_${fn}_expectedResultType.value().has_value(), "DOMJIT function return type changed!");
        }
    } else if (!decoded.isEmpty()) {
        wrapper->m_${fn}_expectedResultType = decoded.isCell()
          ? std::optional<JSC::JSType>(decoded.asCell()->type())
          : std::optional<JSC::JSType>(std::nullopt);
    }
    return { result };
#endif
    return {${DOMJITName(symName)}(reinterpret_cast<${jsClassName}*>(thisValue)->wrapped(), lexicalGlobalObject${retArgs})};
}
`.trim();
}

function zigExportName(to: Map<string, string>, symbolName: (name: string) => string, prop) {
  var { defaultValue, getter, setter, accessor, fn, DOMJIT, cache } = prop;
  const exportNames = {
    getter: "",
    setter: "",
    fn: "",
    DOMJIT: "",
  };

  if (accessor) {
    getter = accessor.getter;
    setter = accessor.setter;
  }

  if (getter && !to.get(getter)) {
    to.set(getter, (exportNames.getter = symbolName(getter)));
  }

  if (setter && !to.get(setter)) {
    to.set(setter, (exportNames.setter = symbolName(setter)));
  }

  if (fn && !to.get(fn)) {
    if (DOMJIT) {
      to.set(DOMJITName(fn), (exportNames.DOMJIT = symbolName(DOMJITName(fn))));
    }
    to.set(fn, (exportNames.fn = symbolName(fn)));
  }

  return exportNames;
}
function propRow(
  symbolName: (a: string, b: string) => string,
  typeName: string,
  name: string,
  prop: Field,
  isWrapped = true,
  defaultPropertyAttributes,
  supportsObjectCreate = false,
) {
  var {
    defaultValue,
    getter,
    setter,
    fn,
    accessor,
    fn,
    length = 0,
    cache,
    DOMJIT,
    enumerable = true,
    configurable = false,
    value,
    builtin,
    writable = false,
  } = (defaultPropertyAttributes ? Object.assign({}, defaultPropertyAttributes, prop) : prop) as any;

  var extraPropertyAttributes = "";
  if (!enumerable) {
    extraPropertyAttributes += " | PropertyAttribute::DontEnum";
  }

  if (!configurable) {
    extraPropertyAttributes += " | PropertyAttribute::DontDelete";
  }

  if (accessor) {
    getter = accessor.getter;
    setter = accessor.setter;
  }

  var symbol = symbolName(typeName, name);

  if (isWrapped) {
    if (getter) {
      getter = symbol + "GetterWrap";
    }
    if (setter || writable) {
      setter = symbol + "SetterWrap";
    }
    if (fn) {
      fn = symbol + "Callback";
    }
  } else {
    if (getter) {
      getter = symbolName(typeName, getter);
    }
    if (setter || writable) {
      setter = symbolName(typeName, setter);
    }
    if (fn) {
      fn = symbolName(typeName, fn);
    }
  }

  if (builtin !== undefined) {
    if (typeof builtin !== "string") throw new Error('"builtin" should be string');
    return `
{ "${name}"_s, static_cast<unsigned>(JSC::PropertyAttribute::Builtin), NoIntrinsic, { HashTableValue::BuiltinGeneratorType, ${builtin}, ${
      length || 0
    } } }
`.trim();
  } else if (fn !== undefined) {
    if (DOMJIT) {
      // { "getElementById"_s, static_cast<unsigned>(JSC::PropertyAttribute::Function | JSC::PropertyAttribute::DOMJITFunction), NoIntrinsic, { HashTableValue::DOMJITFunctionType, jsTestDOMJITPrototypeFunction_getElementById, &DOMJITSignatureForTestDOMJITGetElementById } },
      return `
      { "${name}"_s, static_cast<unsigned>(JSC::PropertyAttribute::Function | JSC::PropertyAttribute::DOMJITFunction${extraPropertyAttributes}), NoIntrinsic, { HashTableValue::DOMJITFunctionType, ${fn}, &DOMJITSignatureFor${symbol} } }
      `.trim();
    }
    return `
{ "${name}"_s, static_cast<unsigned>(JSC::PropertyAttribute::Function${extraPropertyAttributes}), NoIntrinsic, { HashTableValue::NativeFunctionType, ${fn}, ${
      length || 0
    } } }
`.trim();
  } else if (getter && setter) {
    return `

{ "${name}"_s, static_cast<unsigned>(JSC::PropertyAttribute::CustomAccessor | JSC::PropertyAttribute::DOMAttribute${extraPropertyAttributes}), NoIntrinsic, { HashTableValue::GetterSetterType, ${getter}, ${setter} } }
`.trim();
  } else if (defaultValue) {
  } else if (getter && !supportsObjectCreate && !writable) {
    return `{ "${name}"_s, static_cast<unsigned>(JSC::PropertyAttribute::ReadOnly | JSC::PropertyAttribute::CustomAccessor | JSC::PropertyAttribute::DOMAttribute${extraPropertyAttributes}), NoIntrinsic, { HashTableValue::GetterSetterType, ${getter}, 0 } }
`.trim();
  } else if (getter && !supportsObjectCreate && writable) {
    return `{ "${name}"_s, static_cast<unsigned>(JSC::PropertyAttribute::CustomAccessor | JSC::PropertyAttribute::DOMAttribute${extraPropertyAttributes}), NoIntrinsic, { HashTableValue::GetterSetterType, ${getter}, ${setter} } }
`.trim();
  } else if (getter && supportsObjectCreate) {
    setter = getter.replace("Get", "Set");
    return `{ "${name}"_s, static_cast<unsigned>(JSC::PropertyAttribute::CustomAccessor ${extraPropertyAttributes}), NoIntrinsic, { HashTableValue::GetterSetterType, &${getter}, &${setter} } }
`.trim();
  } else if (setter) {
    return `{ "${name}"_s, static_cast<unsigned>(JSC::PropertyAttribute::CustomAccessor | JSC::PropertyAttribute::DOMAttribute${extraPropertyAttributes}), NoIntrinsic, { HashTableValue::GetterSetterType, 0, ${setter} } }
  `.trim();
  }

  throw "Unsupported property";
}

export function generateHashTable(nameToUse, symbolName, typeName, obj, props = {}, wrapped) {
  const rows = [];
  let defaultPropertyAttributes = undefined;

  if ("enumerable" in obj) {
    defaultPropertyAttributes ||= {};
    defaultPropertyAttributes.enumerable = obj.enumerable;
  }

  if ("configurable" in obj) {
    defaultPropertyAttributes ||= {};
    defaultPropertyAttributes.configurable = obj.configurable;
  }

  for (const name in props) {
    if ("privateSymbol" in props[name] || "internal" in props[name] || "value" in props[name]) continue;
    if (name.startsWith("@@")) continue;

    rows.push(
      propRow(
        symbolName,
        typeName,
        name,
        props[name],
        wrapped,
        defaultPropertyAttributes,
        obj.supportsObjectCreate || false,
      ),
    );
  }

  if (rows.length === 0) {
    return "";
  }
  return `
  static const HashTableValue ${nameToUse}TableValues[${rows.length}] = {${"\n" + rows.join("  ,\n") + "\n"}};
`;
}

function generatePrototype(typeName, obj) {
  const proto = prototypeName(typeName);
  const { proto: protoFields } = obj;
  var specialSymbols = "";

  var staticPrototypeValues = "";

  if (obj.construct) {
    externs += `
extern JSC_CALLCONV void* JSC_HOST_CALL_ATTRIBUTES ${classSymbolName(typeName, "construct")}(JSC::JSGlobalObject*, JSC::CallFrame*);
JSC_DECLARE_CUSTOM_GETTER(js${typeName}Constructor);
`;
  }

  if (obj.wantsThis) {
    externs += `
extern JSC_CALLCONV void* JSC_HOST_CALL_ATTRIBUTES ${classSymbolName(typeName, "_setThis")}(JSC::JSGlobalObject*, void*, JSC::EncodedJSValue);
`;
  }

  if (obj.structuredClone) {
    externs +=
      `extern JSC_CALLCONV void JSC_HOST_CALL_ATTRIBUTES ${symbolName(
        typeName,
        "onStructuredCloneSerialize",
      )}(void*, JSC::JSGlobalObject*, WebCore::CloneSerializer*, SYSV_ABI void (*) (WebCore::CloneSerializer*, const uint8_t*, uint32_t));` +
      "\n";

    externs +=
      `extern JSC_CALLCONV JSC::EncodedJSValue JSC_HOST_CALL_ATTRIBUTES ${symbolName(
        typeName,
        "onStructuredCloneDeserialize",
      )}(JSC::JSGlobalObject*, const uint8_t*, const uint8_t*);` + "\n";
  }
  if (obj.finalize) {
    externs +=
      `extern JSC_CALLCONV void JSC_HOST_CALL_ATTRIBUTES ${classSymbolName(typeName, "finalize")}(void*);` + "\n";
  }

  if (obj.call) {
    externs += `extern JSC_CALLCONV JSC_DECLARE_HOST_FUNCTION(${classSymbolName(typeName, "call")}) SYSV_ABI;` + "\n";
  }

  for (const name in protoFields) {
    if ("value" in protoFields[name]) {
      const { value } = protoFields[name];
      staticPrototypeValues += `
      this->putDirect(vm, ${toIdentifier(name)}, jsString(vm, String(${JSON.stringify(
        value,
      )}_s)), PropertyAttribute::ReadOnly | 0);`;
    }

    if (protoFields[name].privateSymbol !== undefined) {
      const privateSymbol = protoFields[name].privateSymbol;
      const fn = protoFields[name].fn;
      if (!fn) throw Error(`(field: ${name}) private field needs 'fn' key `);

      specialSymbols += `
    this->putDirect(vm, WebCore::clientData(vm)->builtinNames().${privateSymbol}PrivateName(), JSFunction::create(vm, globalObject, ${
      protoFields[name].length || 0
    }, String("${fn}"_s), ${protoSymbolName(
      typeName,
      fn,
    )}Callback, ImplementationVisibility::Private), PropertyAttribute::ReadOnly | PropertyAttribute::DontEnum | 0);`;
      continue;
    }

    if (!name.startsWith("@@")) {
      continue;
    }

    const symbol = name.slice(2);

    specialSymbols += `
    this->putDirect(vm, vm.propertyNames->${symbol}Symbol, JSFunction::create(vm, globalObject, 1, String("${symbol}"_s), ${protoSymbolName(
      typeName,
      symbol,
    )}Callback, ImplementationVisibility::Public), PropertyAttribute::ReadOnly | PropertyAttribute::DontEnum | 0);`;
  }

  return `
${renderDecls(protoSymbolName, typeName, protoFields, obj.supportsObjectCreate || false)}
STATIC_ASSERT_ISO_SUBSPACE_SHARABLE(${proto}, ${proto}::Base);

${generateHashTable(
  prototypeName(typeName),
  protoSymbolName,
  typeName,
  obj,

  protoFields,
  true,
)}


const ClassInfo ${proto}::s_info = { "${typeName}"_s, &Base::s_info, nullptr, nullptr, CREATE_METHOD_TABLE(${proto}) };

${renderFieldsImpl(protoSymbolName, typeName, obj, protoFields, obj.values || [])}

void ${proto}::finishCreation(JSC::VM& vm, JSC::JSGlobalObject* globalObject)
{
    Base::finishCreation(vm);
    ${
      Object.keys(protoFields).length > 0
        ? `reifyStaticProperties(vm, ${className(typeName)}::info(), ${proto}TableValues, *this);`
        : ""
    }${specialSymbols}${staticPrototypeValues}
    JSC_TO_STRING_TAG_WITHOUT_TRANSITION();
}



`;
}

function generatePrototypeHeader(typename) {
  const proto = prototypeName(typename);

  return `
class ${proto} final : public JSC::JSNonFinalObject {
  public:
      using Base = JSC::JSNonFinalObject;

      static ${proto}* create(JSC::VM& vm, JSGlobalObject* globalObject, JSC::Structure* structure)
      {
          ${proto}* ptr = new (NotNull, JSC::allocateCell<${proto}>(vm)) ${proto}(vm, globalObject, structure);
          ptr->finishCreation(vm, globalObject);
          return ptr;
      }

      DECLARE_INFO;
      template<typename CellType, JSC::SubspaceAccess>
      static JSC::GCClient::IsoSubspace* subspaceFor(JSC::VM& vm)
      {
          STATIC_ASSERT_ISO_SUBSPACE_SHARABLE(${proto}, Base);
          return &vm.plainObjectSpace();
      }
      static JSC::Structure* createStructure(JSC::VM& vm, JSC::JSGlobalObject* globalObject, JSC::JSValue prototype)
      {
          return JSC::Structure::create(vm, globalObject, prototype, JSC::TypeInfo(JSC::ObjectType, StructureFlags), info());
      }

  private:
      ${proto}(JSC::VM& vm, JSC::JSGlobalObject* globalObject, JSC::Structure* structure)
          : Base(vm, structure)
      {
      }

      void finishCreation(JSC::VM&, JSC::JSGlobalObject*);
};
`;
}

function generateConstructorHeader(typeName) {
  const name = constructorName(typeName);

  // we use a single shared isosubspace for constructors since they will rarely
  // ever be created multiple times per VM and have no fields themselves
  return (
    `
class ${name} final : public JSC::InternalFunction {
  public:
      using Base = JSC::InternalFunction;
      static ${name}* create(JSC::VM& vm, JSC::JSGlobalObject* globalObject, JSC::Structure* structure, ${prototypeName(
        typeName,
      )}* prototype);

      static constexpr unsigned StructureFlags = Base::StructureFlags;
      static constexpr bool needsDestruction = false;

      static JSC::Structure* createStructure(JSC::VM& vm, JSC::JSGlobalObject* globalObject, JSC::JSValue prototype)
      {
          return JSC::Structure::create(vm, globalObject, prototype, JSC::TypeInfo(JSC::InternalFunctionType, StructureFlags), info());
      }

      template<typename, JSC::SubspaceAccess mode> static JSC::GCClient::IsoSubspace* subspaceFor(JSC::VM& vm)
      {
        if constexpr (mode == JSC::SubspaceAccess::Concurrently)
          return nullptr;

        return WebCore::subspaceForImpl<${name}, WebCore::UseCustomHeapCellType::No>(
            vm,
            [](auto& spaces) { return spaces.${clientSubspaceFor("BunClass")}Constructor.get(); },
            [](auto& spaces, auto&& space) { spaces.${clientSubspaceFor("BunClass")}Constructor = std::forward<decltype(space)>(space); },
            [](auto& spaces) { return spaces.${subspaceFor("BunClass")}Constructor.get(); },
            [](auto& spaces, auto&& space) { spaces.${subspaceFor("BunClass")}Constructor = std::forward<decltype(space)>(space); });
      }


      void initializeProperties(JSC::VM& vm, JSC::JSGlobalObject* globalObject, ${prototypeName(typeName)}* prototype);

      // Must be defined for each specialization class.
      static JSC::EncodedJSValue JSC_HOST_CALL_ATTRIBUTES construct(JSC::JSGlobalObject*, JSC::CallFrame*);
      static JSC::EncodedJSValue JSC_HOST_CALL_ATTRIBUTES call(JSC::JSGlobalObject*, JSC::CallFrame*);

      DECLARE_EXPORT_INFO;
  private:
      ${name}(JSC::VM& vm, JSC::Structure* structure);
      void finishCreation(JSC::VM&, JSC::JSGlobalObject* globalObject, ${prototypeName(typeName)}* prototype);
};

    `.trim() + "\n"
  );
}

function generateConstructorImpl(typeName, obj: ClassDefinition) {
  const name = constructorName(typeName);
  const { klass: fields } = obj;
  const hashTable =
    Object.keys(fields).length > 0 ? generateHashTable(name, classSymbolName, typeName, obj, fields, false) : "";

  const hashTableIdentifier = hashTable.length ? `${name}TableValues` : "";
  if (obj.estimatedSize) {
    externs += `extern JSC_CALLCONV size_t ${symbolName(typeName, "estimatedSize")}(void* ptr);` + "\n";
  }

  return `
${renderStaticDecls(classSymbolName, typeName, fields, obj.supportsObjectCreate || false)}
${hashTable}

void ${name}::finishCreation(VM& vm, JSC::JSGlobalObject* globalObject, ${prototypeName(typeName)}* prototype)
{
    Base::finishCreation(vm, 0, "${typeName}"_s, PropertyAdditionMode::WithoutStructureTransition);
    ${hashTableIdentifier.length ? `reifyStaticProperties(vm, &${name}::s_info, ${hashTableIdentifier}, *this);` : ""}
    putDirectWithoutTransition(vm, vm.propertyNames->prototype, prototype, PropertyAttribute::DontEnum | PropertyAttribute::DontDelete | PropertyAttribute::ReadOnly);
    ASSERT(inherits(info()));
}

${name}::${name}(JSC::VM& vm, JSC::Structure* structure) : Base(vm, structure, ${
    obj.call ? classSymbolName(typeName, "call") : "call"
  }, construct) {

  }

${name}* ${name}::create(JSC::VM& vm, JSC::JSGlobalObject* globalObject, JSC::Structure* structure, ${prototypeName(
    typeName,
  )}* prototype) {
    ${name}* ptr = new (NotNull, JSC::allocateCell<${name}>(vm)) ${name}(vm, structure);
    ptr->finishCreation(vm, globalObject, prototype);
    return ptr;
}

JSC::EncodedJSValue JSC_HOST_CALL_ATTRIBUTES ${name}::call(JSC::JSGlobalObject* lexicalGlobalObject, JSC::CallFrame* callFrame)
{
    Zig::GlobalObject *globalObject = reinterpret_cast<Zig::GlobalObject*>(lexicalGlobalObject);
    JSC::VM &vm = globalObject->vm();
    auto scope = DECLARE_THROW_SCOPE(vm);
    void* ptr = ${classSymbolName(typeName, "construct")}(globalObject, callFrame);

    if (UNLIKELY(!ptr || scope.exception())) {
      return JSValue::encode(JSC::jsUndefined());
    }

    Structure* structure = globalObject->${className(typeName)}Structure();
    ${className(typeName)}* instance = ${className(typeName)}::create(vm, globalObject, structure, ptr);
    RETURN_IF_EXCEPTION(scope, {});
  ${
    obj.estimatedSize
      ? `
      auto size = ${symbolName(typeName, "estimatedSize")}(ptr);
      vm.heap.reportExtraMemoryAllocated(instance, size);`
      : ""
  }

    RELEASE_AND_RETURN(scope, JSValue::encode(instance));
}


JSC::EncodedJSValue JSC_HOST_CALL_ATTRIBUTES ${name}::construct(JSC::JSGlobalObject* lexicalGlobalObject, JSC::CallFrame* callFrame)
{
    Zig::GlobalObject *globalObject = reinterpret_cast<Zig::GlobalObject*>(lexicalGlobalObject);
    JSC::VM &vm = globalObject->vm();
    auto scope = DECLARE_THROW_SCOPE(vm);
    JSObject* newTarget = asObject(callFrame->newTarget());
    auto* constructor = globalObject->${className(typeName)}Constructor();
    Structure* structure = globalObject->${className(typeName)}Structure();
    if (UNLIKELY(constructor != newTarget)) {
      auto* functionGlobalObject = defaultGlobalObject(
        // ShadowRealm functions belong to a different global object.
        getFunctionRealm(globalObject, newTarget)
      );
      RETURN_IF_EXCEPTION(scope, {});
      structure = InternalFunction::createSubclassStructure(
        globalObject,
        newTarget,
        functionGlobalObject->${className(typeName)}Structure()
      );
    }

    void* ptr = ${classSymbolName(typeName, "construct")}(globalObject, callFrame);

    if (UNLIKELY(!ptr || scope.exception())) {
      return JSValue::encode(JSC::jsUndefined());
    }

    ${className(typeName)}* instance = ${className(typeName)}::create(vm, globalObject, structure, ptr);
  ${
    obj.estimatedSize
      ? `
      auto size = ${symbolName(typeName, "estimatedSize")}(ptr);
      vm.heap.reportExtraMemoryAllocated(instance, size);`
      : ""
  }

    auto value = JSValue::encode(instance);
${
  obj.wantsThis
    ? `
    ${classSymbolName(typeName, "_setThis")}(globalObject, ptr, value);
`
    : ""
}
    RELEASE_AND_RETURN(scope, value);
}

void ${name}::initializeProperties(VM& vm, JSC::JSGlobalObject* globalObject, ${prototypeName(typeName)}* prototype)
{

}

const ClassInfo ${name}::s_info = { "Function"_s, &Base::s_info, nullptr, nullptr, CREATE_METHOD_TABLE(${name}) };

${
  !obj.noConstructor
    ? `
  extern JSC_CALLCONV JSC::EncodedJSValue ${typeName}__getConstructor(Zig::GlobalObject* globalObject) {
    return JSValue::encode(globalObject->${className(typeName)}Constructor());
  }`
    : ""
}


      `;
}

function renderCachedFieldsHeader(typeName, klass, proto, values) {
  const rows: string[] = [];
  for (const name in klass) {
    if (("cache" in klass[name] && klass[name].cache === true) || klass[name]?.internal) {
      rows.push(`mutable JSC::WriteBarrier<JSC::Unknown> m_${name};`);
    }
  }

  for (const name in proto) {
    if (proto[name]?.cache === true || klass[name]?.internal) {
      rows.push(`mutable JSC::WriteBarrier<JSC::Unknown> m_${name};`);
    }
  }

  for (const name of values) {
    rows.push(`mutable JSC::WriteBarrier<JSC::Unknown> m_${name};`);
  }

  return rows.join("\n");
}

function renderCallbacksHeader(typeName, callbacks: Record<string, string>) {
  const rows: string[] = [];
  for (const name in callbacks) {
    rows.push(`mutable WriteBarrier<JSObject> m_callback_${name};`);
  }

  return rows.join("\n");
}

function renderCallbacksCppImpl(typeName, callbacks: Record<string, string>) {
  const rows: string[] = [];
  if (Object.keys(callbacks).length === 0) return "";
  for (const name in callbacks) {
    rows.push(
      `
  extern JSC_CALLCONV JSC::EncodedJSValue ${symbolName(typeName, "_callback_get_" + name)}(JSC::EncodedJSValue encodedThisValue) {
    auto* thisObject = jsCast<${className(typeName)}*>(JSValue::decode(encodedThisValue));
    return JSValue::encode(thisObject->m_callback_${name}.get());
  }

  extern JSC_CALLCONV void ${symbolName(typeName, "_callback_set_" + name)}(JSC::EncodedJSValue encodedThisValue, JSC::EncodedJSValue encodedCallback) {
    auto* thisObject = jsCast<${className(typeName)}*>(JSValue::decode(encodedThisValue));
    JSValue callback = JSValue::decode(encodedCallback);
#if ASSERT_ENABLED
    if (!callback.isEmpty()) {
      ASSERT(callback.isObject());
      ASSERT(callback.isCallable());
    }
#endif
    if (callback.isEmpty()) {
        thisObject->m_callback_${name}.clear();
    } else {
        thisObject->m_callback_${name}.set(thisObject->vm(), thisObject, callback.getObject());
    }
  }
      `,
    );
  }

  rows.push(`
  extern JSC_CALLCONV void ${symbolName(typeName, "_setAllCallbacks")}(JSC::EncodedJSValue encodedThisValue, ${Object.keys(
    callbacks,
  )
    .map((_, i) => `JSC::EncodedJSValue encodedCallback${i}`)
    .join(", ")}) {
    auto* thisObject = jsCast<${className(typeName)}*>(JSValue::decode(encodedThisValue));
    ${Object.keys(callbacks)
      .map(
        (name, i) => `
      JSValue callback${i} = JSValue::decode(encodedCallback${i});
      if (!callback${i}.isEmpty()) {
        thisObject->m_callback_${name}.set(thisObject->vm(), thisObject, callback${i}.getObject());
      }
      `,
      )
      .join("\n")}
  }

`);

  return rows.map(a => a.trim()).join("\n");
}

function renderCallbacksZig(typeName, callbacks: Record<string, string>) {
  if (Object.keys(callbacks).length === 0) return "";

  var out =
    "\n" +
    `pub const Callbacks = struct {
      instance: JSC.JSValue,` +
    "\n";

  for (const name in callbacks) {
    const get = symbolName(typeName, "_callback_get_" + name);
    const set = symbolName(typeName, "_callback_set_" + name);
    out += `
      extern fn ${get}(JSC.JSValue) callconv(JSC.conv) JSC.JSValue;
      extern fn ${set}(JSC.JSValue, JSC.JSValue) callconv(JSC.conv) void;
      pub const ${pascalCase(name)}Callback = JSC.Codegen.CallbackWrapper(${get}, ${set});
      pub fn ${camelCase(name)}(cb: @This(), thisValue: JSC.JSValue, globalObject: *JSC.JSGlobalObject, args: []const JSC.JSValue) ?JSC.JSValue {
        return ${pascalCase(name)}Callback.call(.{.instance = cb.instance}, thisValue, globalObject, args);
      }
    `;
  }

  out = out.trim();

  out += `
  extern fn ${symbolName(typeName, "_setAllCallbacks")}(JSC.JSValue, ${Object.keys(callbacks)
    .map((a, i) => `callback${i}: JSC.JSValue`)
    .join(", ")}) callconv(JSC.conv) void;

  pub inline fn set(this: @This(), values: struct {
    ${Object.keys(callbacks)
      .map((name, i) => `${camelCase(name)}: JSC.JSValue = .zero,`)
      .join("\n")}
  }) void {
    ${symbolName(typeName, "_setAllCallbacks")}(this.instance, ${Object.keys(callbacks)
      .map((name, i) => `values.${camelCase(name)}`)
      .join(", ")},);
  }
  `;

  out += "\n};\n";

  out += `

  pub fn callbacks(_: *const ${typeName}, instance: JSC.JSValue) Callbacks {
    return .{.instance = instance };
  }

`;

  return "\n" + out;
}

function renderDecls(symbolName, typeName, proto, supportsObjectCreate = false) {
  const rows = [];

  for (const name in proto) {
    if ("getter" in proto[name] || ("accessor" in proto[name] && proto[name].getter)) {
      externs +=
        `extern JSC_CALLCONV JSC::EncodedJSValue JSC_HOST_CALL_ATTRIBUTES ${symbolName(
          typeName,
          proto[name].getter || proto[name].accessor.getter,
        )}(void* ptr,${
          !!proto[name].this ? " JSC::EncodedJSValue thisValue, " : ""
        } JSC::JSGlobalObject* lexicalGlobalObject);` + "\n";

      rows.push(
        `
    JSC_DECLARE_CUSTOM_GETTER(${symbolName(typeName, name)}GetterWrap);
    ${proto[name].writable ? `JSC_DECLARE_CUSTOM_SETTER(${symbolName(typeName, name)}SetterWrap);` : ""}
    `.trim(),
        "\n",
      );

      if (supportsObjectCreate && !("setter" in proto[name])) {
        rows.push("\n" + `static JSC_DECLARE_CUSTOM_SETTER(${symbolName(typeName, name)}SetterWrap);` + "\n");
      }
    }

    if ("setter" in proto[name] || ("accessor" in proto[name] && proto[name].setter)) {
      externs +=
        `extern JSC_CALLCONV bool JSC_HOST_CALL_ATTRIBUTES ${symbolName(typeName, proto[name].setter || proto[name].accessor.setter)}(void* ptr,${
          !!proto[name].this ? " JSC::EncodedJSValue thisValue, " : ""
        } JSC::JSGlobalObject* lexicalGlobalObject, JSC::EncodedJSValue value);` + "\n";
      rows.push(
        `
      static JSC_DECLARE_CUSTOM_SETTER(${symbolName(typeName, name)}SetterWrap);
      `.trim(),
        "\n",
      );
    }

    if ("fn" in proto[name]) {
      externs +=
        `extern JSC_CALLCONV JSC::EncodedJSValue JSC_HOST_CALL_ATTRIBUTES ${symbolName(
          typeName,
          proto[name].fn,
        )}(void* ptr, JSC::JSGlobalObject* lexicalGlobalObject, JSC::CallFrame* callFrame${proto[name].passThis ? ", JSC::EncodedJSValue thisValue" : ""});` +
        "\n";
      rows.push(
        `
        JSC_DECLARE_HOST_FUNCTION(${symbolName(typeName, name)}Callback);
        `.trim(),
        "\n",
      );

      if (proto[name].DOMJIT) {
        rows.push(
          DOMJITFunctionDeclaration(
            className(typeName),
            symbolName(typeName, name),
            symbolName(typeName, proto[name].fn),
            proto[name].DOMJIT,
          ),
          DOMJITFunctionDefinition(
            className(typeName),
            symbolName(typeName, name),
            symbolName(typeName, proto[name].fn),
            proto[name].DOMJIT,
            proto[name].fn,
          ),
        );
      }
    }
  }

  return rows.map(a => a.trim()).join("\n");
}

function renderStaticDecls(symbolName, typeName, fields, supportsObjectCreate = false) {
  const rows = [];

  for (const name in fields) {
    if ("getter" in fields[name] || ("accessor" in fields[name] && fields[name].getter)) {
      externs +=
        `extern JSC_CALLCONV JSC_DECLARE_CUSTOM_GETTER(${symbolName(
          typeName,
          fields[name].getter || fields[name].accessor.getter,
        )});` + "\n";
    }

    if ("setter" in fields[name] || ("accessor" in fields[name] && fields[name].setter)) {
      externs +=
        `extern JSC_CALLCONV JSC_DECLARE_CUSTOM_SETTER(${symbolName(
          typeName,
          fields[name].setter || fields[name].accessor.setter,
        )});` + "\n";
    }

    if ("fn" in fields[name]) {
      externs +=
        `extern JSC_CALLCONV JSC_DECLARE_HOST_FUNCTION(${symbolName(typeName, fields[name].fn)}) SYSV_ABI;` + "\n";
    }
  }

  return rows.join("\n");
}
function writeBarrier(symbolName, typeName, name, cacheName) {
  return `

extern JSC_CALLCONV void ${symbolName(typeName, name)}SetCachedValue(JSC::EncodedJSValue thisValue, JSC::JSGlobalObject *globalObject, JSC::EncodedJSValue value)
{
    auto& vm = globalObject->vm();
    auto* thisObject = jsCast<${className(typeName)}*>(JSValue::decode(thisValue));
    thisObject->${cacheName}.set(vm, thisObject, JSValue::decode(value));
}

extern JSC_CALLCONV JSC::EncodedJSValue ${symbolName(typeName, name)}GetCachedValue(JSC::EncodedJSValue thisValue)
{
  auto* thisObject = jsCast<${className(typeName)}*>(JSValue::decode(thisValue));
  return JSValue::encode(thisObject->${cacheName}.get());
}

  `.trim();
}
function renderFieldsImpl(
  symbolName: (typeName: string, name: string) => string,
  typeName: string,
  obj: ClassDefinition,
  proto: ClassDefinition["proto"],
  cachedValues: string[],
) {
  const rows: string[] = [];

  const supportsObjectCreate = obj.supportsObjectCreate || false;

  if (obj.construct) {
    rows.push(
      `

JSC_DEFINE_CUSTOM_GETTER(js${typeName}Constructor, (JSGlobalObject * lexicalGlobalObject, EncodedJSValue thisValue, PropertyName))
{
    VM& vm = JSC::getVM(lexicalGlobalObject);
    auto throwScope = DECLARE_THROW_SCOPE(vm);
    auto* globalObject = reinterpret_cast<Zig::GlobalObject*>(lexicalGlobalObject);
    auto* prototype = jsDynamicCast<${prototypeName(typeName)}*>(JSValue::decode(thisValue));

    if (UNLIKELY(!prototype))
        return throwVMTypeError(lexicalGlobalObject, throwScope, "Cannot get constructor for ${typeName}"_s);
    return JSValue::encode(globalObject->${className(typeName)}Constructor());
}

`.trim(),
    );
  }

  for (const name in proto) {
    if ("cache" in proto[name] || proto[name]?.internal) {
      const cacheName = typeof proto[name].cache === "string" ? `m_${proto[name].cache}` : `m_${name}`;
      if ("cache" in proto[name]) {
        if (!supportsObjectCreate) {
          rows.push(
            `
JSC_DEFINE_CUSTOM_GETTER(${symbolName(typeName, name)}GetterWrap, (JSGlobalObject * lexicalGlobalObject, EncodedJSValue encodedThisValue, PropertyName attributeName))
{
    auto& vm = lexicalGlobalObject->vm();
    Zig::GlobalObject *globalObject = reinterpret_cast<Zig::GlobalObject*>(lexicalGlobalObject);
    auto throwScope = DECLARE_THROW_SCOPE(vm);
    ${className(typeName)}* thisObject = jsCast<${className(typeName)}*>(JSValue::decode(encodedThisValue));
      JSC::EnsureStillAliveScope thisArg = JSC::EnsureStillAliveScope(thisObject);

    if (JSValue cachedValue = thisObject->${cacheName}.get())
        return JSValue::encode(cachedValue);

    JSC::JSValue result = JSC::JSValue::decode(
        ${symbolName(typeName, proto[name].getter)}(thisObject->wrapped(),${
          proto[name].this!! ? " encodedThisValue, " : ""
        } globalObject)
    );
    RETURN_IF_EXCEPTION(throwScope, {});
    thisObject->${cacheName}.set(vm, thisObject, result);
    RELEASE_AND_RETURN(throwScope, JSValue::encode(result));
}`.trim(),
          );
          if (proto[name].writable) {
            rows.push(
              `
JSC_DEFINE_CUSTOM_SETTER(${symbolName(typeName, name)}SetterWrap, (JSGlobalObject * lexicalGlobalObject, EncodedJSValue encodedThisValue, EncodedJSValue encodedValue, PropertyName attributeName))
{
    auto& vm = lexicalGlobalObject->vm();
    auto throwScope = DECLARE_THROW_SCOPE(vm);
    ${className(typeName)}* thisObject = jsCast<${className(typeName)}*>(JSValue::decode(encodedThisValue));
    JSC::EnsureStillAliveScope thisArg = JSC::EnsureStillAliveScope(thisObject);
    thisObject->${cacheName}.set(vm, thisObject, JSValue::decode(encodedValue));
    RELEASE_AND_RETURN(throwScope, true);
}`.trim(),
            );
          }
        } else {
          rows.push(
            `
JSC_DEFINE_CUSTOM_GETTER(${symbolName(typeName, name)}GetterWrap, (JSGlobalObject * globalObject, EncodedJSValue encodedThisValue, PropertyName attributeName))
{
    auto& vm = globalObject->vm();
    auto throwScope = DECLARE_THROW_SCOPE(vm);
    ${className(typeName)}* thisObject = jsDynamicCast<${className(typeName)}*>(JSValue::decode(encodedThisValue));
    if (UNLIKELY(!thisObject)) {
        return JSValue::encode(jsUndefined());
    }

    JSC::EnsureStillAliveScope thisArg = JSC::EnsureStillAliveScope(thisObject);

    if (JSValue cachedValue = thisObject->${cacheName}.get())
        return JSValue::encode(cachedValue);

    JSC::JSValue result = JSC::JSValue::decode(
        ${symbolName(typeName, proto[name].getter)}(thisObject->wrapped(),${
          proto[name].this!! ? " thisValue, " : ""
        } globalObject)
    );
    RETURN_IF_EXCEPTION(throwScope, {});
    thisObject->${cacheName}.set(vm, thisObject, result);
    RELEASE_AND_RETURN(throwScope, JSValue::encode(result));
}
`.trim(),
          );
        }
      }
      rows.push(writeBarrier(symbolName, typeName, name, cacheName));
    } else if ("getter" in proto[name] || ("accessor" in proto[name] && proto[name].getter)) {
      if (!supportsObjectCreate) {
        rows.push(`
JSC_DEFINE_CUSTOM_GETTER(${symbolName(typeName, name)}GetterWrap, (JSGlobalObject * lexicalGlobalObject, EncodedJSValue encodedThisValue, PropertyName attributeName))
{
    auto& vm = lexicalGlobalObject->vm();
    Zig::GlobalObject *globalObject = reinterpret_cast<Zig::GlobalObject*>(lexicalGlobalObject);
    auto throwScope = DECLARE_THROW_SCOPE(vm);
    ${className(typeName)}* thisObject = jsCast<${className(typeName)}*>(JSValue::decode(encodedThisValue));
    JSC::EnsureStillAliveScope thisArg = JSC::EnsureStillAliveScope(thisObject);
    JSC::EncodedJSValue result = ${symbolName(typeName, proto[name].getter)}(thisObject->wrapped(),${
      !!proto[name].this ? " encodedThisValue, " : ""
    } globalObject);
    RETURN_IF_EXCEPTION(throwScope, {});
    RELEASE_AND_RETURN(throwScope, result);
}
        `);
      } else {
        rows.push(`
JSC_DEFINE_CUSTOM_GETTER(${symbolName(typeName, name)}GetterWrap, (JSGlobalObject * lexicalGlobalObject, EncodedJSValue encodedThisValue, PropertyName attributeName))
{
    auto& vm = lexicalGlobalObject->vm();
    Zig::GlobalObject *globalObject = reinterpret_cast<Zig::GlobalObject*>(lexicalGlobalObject);
    auto throwScope = DECLARE_THROW_SCOPE(vm);
    ${className(typeName)}* thisObject = jsDynamicCast<${className(typeName)}*>(JSValue::decode(encodedThisValue));
    if (UNLIKELY(!thisObject)) {
        return JSValue::encode(jsUndefined());
    }
    JSC::EnsureStillAliveScope thisArg = JSC::EnsureStillAliveScope(thisObject);
    JSC::EncodedJSValue result = ${symbolName(typeName, proto[name].getter)}(thisObject->wrapped(),${
      !!proto[name].this ? " encodedThisValue, " : ""
    } globalObject);
    RETURN_IF_EXCEPTION(throwScope, {});
    RELEASE_AND_RETURN(throwScope, result);
}
              `);
      }
    }

    if ("setter" in proto[name] || ("accessor" in proto[name] && proto[name].setter)) {
      rows.push(
        `
JSC_DEFINE_CUSTOM_SETTER(${symbolName(typeName, name)}SetterWrap, (JSGlobalObject * lexicalGlobalObject, EncodedJSValue encodedThisValue, EncodedJSValue encodedValue, PropertyName attributeName))
{
    auto& vm = lexicalGlobalObject->vm();
    auto throwScope = DECLARE_THROW_SCOPE(vm);
    ${className(typeName)}* thisObject = jsCast<${className(typeName)}*>(JSValue::decode(encodedThisValue));
    JSC::EnsureStillAliveScope thisArg = JSC::EnsureStillAliveScope(thisObject);
    auto result = ${symbolName(typeName, proto[name].setter || proto[name].accessor.setter)}(thisObject->wrapped(),${
      !!proto[name].this ? " encodedThisValue, " : ""
    } lexicalGlobalObject, encodedValue);

    RELEASE_AND_RETURN(throwScope, result);
}
`,
      );
    } else if (supportsObjectCreate) {
      rows.push(
        `
JSC_DEFINE_CUSTOM_SETTER(${symbolName(typeName, name)}SetterWrap, (JSGlobalObject * lexicalGlobalObject, EncodedJSValue encodedThisValue, EncodedJSValue encodedValue, PropertyName attributeName))
{
    auto& vm = lexicalGlobalObject->vm();
    auto throwScope = DECLARE_THROW_SCOPE(vm);
    JSValue thisValue = JSValue::decode(encodedThisValue);
    if (!thisValue.isObject()) {
      return false;
    }

    JSObject *thisObject = asObject(thisValue);
    thisObject->putDirect(vm, attributeName, JSValue::decode(encodedValue), 0);
    return true;
}
  `,
      );
    }

    if ("fn" in proto[name]) {
      const fn = proto[name].fn;
      rows.push(`
JSC_DEFINE_HOST_FUNCTION(${symbolName(typeName, name)}Callback, (JSGlobalObject * lexicalGlobalObject, CallFrame* callFrame))
{
  auto& vm = lexicalGlobalObject->vm();
  auto scope = DECLARE_THROW_SCOPE(vm);

  ${className(typeName)}* thisObject = jsDynamicCast<${className(typeName)}*>(callFrame->thisValue());

  if (UNLIKELY(!thisObject)) {
      scope.throwException(lexicalGlobalObject, Bun::createInvalidThisError(lexicalGlobalObject, callFrame->thisValue(), "${typeName}"_s));
      return {};
  }

  JSC::EnsureStillAliveScope thisArg = JSC::EnsureStillAliveScope(thisObject);

#if BUN_DEBUG
    /** View the file name of the JS file that called this function
     * from a debugger */
    SourceOrigin sourceOrigin = callFrame->callerSourceOrigin(vm);
    const char* fileName = sourceOrigin.string().utf8().data();
    static const char* lastFileName = nullptr;
    if (lastFileName != fileName) {
      lastFileName = fileName;
    }

    JSC::EncodedJSValue result = ${symbolName(typeName, fn)}(thisObject->wrapped(), lexicalGlobalObject, callFrame${proto[name].passThis ? ", JSValue::encode(thisObject)" : ""});

    ASSERT_WITH_MESSAGE(!JSValue::decode(result).isEmpty() or DECLARE_CATCH_SCOPE(vm).exception() != 0, \"${typeName}.${proto[name].fn} returned an empty value without an exception\");

    ${
      !proto[name].DOMJIT
        ? ""
        : `
    JSValue decoded = JSValue::decode(result);
    if (thisObject->m_${fn}_expectedResultType) {
      if (decoded.isCell() && !decoded.isEmpty()) {
        ASSERT_WITH_MESSAGE(thisObject->m_${fn}_expectedResultType.value().has_value(), "DOMJIT function return type changed!");
        ASSERT_WITH_MESSAGE(thisObject->m_${fn}_expectedResultType.value().value() == decoded.asCell()->type(), "DOMJIT function return type changed!");
      } else {
        ASSERT_WITH_MESSAGE(!thisObject->m_${fn}_expectedResultType.value().has_value(), "DOMJIT function return type changed!");
      }
    } else if (!decoded.isEmpty()) {
      thisObject->m_${fn}_expectedResultType = decoded.isCell()
        ? std::optional<JSC::JSType>(decoded.asCell()->type())
        : std::optional<JSC::JSType>(std::nullopt);
    }`
    }

    return result;
#endif

  return ${symbolName(typeName, proto[name].fn)}(thisObject->wrapped(), lexicalGlobalObject, callFrame${proto[name].passThis ? ", JSValue::encode(thisObject)" : ""});
}

    `);
    }
  }

  if (cachedValues?.length) {
    for (const cacheName of cachedValues) {
      rows.push(writeBarrier(symbolName, typeName, cacheName, "m_" + cacheName));
    }
  }

  return rows.map(a => a.trim()).join("\n");
}

var extraIncludes = [];
function generateClassHeader(typeName, obj: ClassDefinition) {
  var { klass, proto, JSType = "ObjectType", values = [], callbacks = {}, zigOnly = false } = obj;

  if (zigOnly) return "";

  const name = className(typeName);

  const DECLARE_VISIT_CHILDREN =
    values.length ||
    obj.estimatedSize ||
    Object.keys(callbacks).length ||
    obj.hasPendingActivity ||
    [...Object.values(klass), ...Object.values(proto)].find(a => !!a.cache)
      ? "DECLARE_VISIT_CHILDREN;\ntemplate<typename Visitor> void visitAdditionalChildren(Visitor&);\nDECLARE_VISIT_OUTPUT_CONSTRAINTS;\n"
      : "";
  const sizeEstimator = obj.estimatedSize ? "static size_t estimatedSize(JSCell* cell, VM& vm);" : "";

  var weakOwner = "";
  var weakInit = ``;
  if (obj.hasPendingActivity) {
    weakInit = `m_weakThis = JSC::Weak<${name}>(this, getOwner());`;
    weakOwner = `
    JSC::Weak<${name}> m_weakThis;


    static bool hasPendingActivity(void* ctx);

    class Owner final : public JSC::WeakHandleOwner {
      public:
          bool isReachableFromOpaqueRoots(JSC::Handle<JSC::Unknown> handle, void* context, JSC::AbstractSlotVisitor& visitor, ASCIILiteral* reason) final
          {
              auto* controller = JSC::jsCast<${name}*>(handle.slot()->asCell());
              if (${name}::hasPendingActivity(controller->wrapped())) {
                  if (UNLIKELY(reason))
                    *reason = "has pending activity"_s;
                  return true;
              }

              return visitor.containsOpaqueRoot(context);
          }
          void finalize(JSC::Handle<JSC::Unknown>, void* context) final {}
      };

      static JSC::WeakHandleOwner* getOwner()
      {
          static NeverDestroyed<Owner> m_owner;
          return &m_owner.get();
      }
      `;
  }
  var suffix = "";

  if (obj.getInternalProperties) {
    suffix += `JSC::JSValue getInternalProperties(JSC::VM &vm, JSC::JSGlobalObject *globalObject, ${name}*);`;
  }

  return `
  class ${name} final : public JSC::JSDestructibleObject {
    public:
        using Base = JSC::JSDestructibleObject;
        static ${name}* create(JSC::VM& vm, JSC::JSGlobalObject* globalObject, JSC::Structure* structure, void* ctx);

        DECLARE_EXPORT_INFO;
        template<typename, JSC::SubspaceAccess mode> static JSC::GCClient::IsoSubspace* subspaceFor(JSC::VM& vm)
        {
            if constexpr (mode == JSC::SubspaceAccess::Concurrently)
                return nullptr;
            return WebCore::subspaceForImpl<${name}, WebCore::UseCustomHeapCellType::No>(
                vm,
                [](auto& spaces) { return spaces.${clientSubspaceFor(typeName)}.get(); },
                [](auto& spaces, auto&& space) { spaces.${clientSubspaceFor(typeName)} = std::forward<decltype(space)>(space); },
                [](auto& spaces) { return spaces.${subspaceFor(typeName)}.get(); },
                [](auto& spaces, auto&& space) { spaces.${subspaceFor(typeName)} = std::forward<decltype(space)>(space); });
        }

        static void destroy(JSC::JSCell*);
        static JSC::Structure* createStructure(JSC::VM& vm, JSC::JSGlobalObject* globalObject, JSC::JSValue prototype)
        {
            return JSC::Structure::create(vm, globalObject, prototype, JSC::TypeInfo(static_cast<JSC::JSType>(${JSType}), StructureFlags), info());
        }

        static JSObject* createPrototype(VM& vm, JSDOMGlobalObject* globalObject);
        ${
          obj.noConstructor
            ? ""
            : `static JSObject* createConstructor(VM& vm, JSGlobalObject* globalObject, JSValue prototype)`
        };

        ~${name}();

        void* wrapped() const { return m_ctx; }

        void detach()
        {
            m_ctx = nullptr;
        }

        static void analyzeHeap(JSCell*, JSC::HeapAnalyzer&);
        static ptrdiff_t offsetOfWrapped() { return OBJECT_OFFSETOF(${name}, m_ctx); }

        void* m_ctx { nullptr };


        ${name}(JSC::VM& vm, JSC::Structure* structure, void* sinkPtr)
            : Base(vm, structure)
        {
            m_ctx = sinkPtr;
            ${weakInit.trim()}
        }

        void finishCreation(JSC::VM&);

        ${Object.entries(obj.custom ?? {})
          .map(([fieldName, field]) => {
            if (field.extraHeaderIncludes?.length ?? 0) {
              extraIncludes.push(...field.extraHeaderIncludes);
            }

            var str = "";
            if (field.header) {
              str += `#include "${field.header}";` + "\n";
            }
            str += `${field.type} ${fieldName};`;
            return str;
          })
          .join("\n")}

        ${domJITTypeCheckFields(proto, klass)}

        ${weakOwner}

        ${DECLARE_VISIT_CHILDREN}

        ${renderCachedFieldsHeader(typeName, klass, proto, values)}
        ${callbacks ? renderCallbacksHeader(typeName, obj.callbacks) : ""}
    };
    ${suffix}
  `.trim();
}

function domJITTypeCheckFields(proto, klass) {
  var output = "#if BUN_DEBUG\n";
  for (const name in proto) {
    const { DOMJIT, fn } = proto[name];
    if (!DOMJIT) continue;
    output += `std::optional<std::optional<JSC::JSType>> m_${fn}_expectedResultType = std::nullopt;\n`;
  }

  for (const name in klass) {
    const { DOMJIT, fn } = klass[name];
    if (!DOMJIT) continue;
    output += `std::optional<std::optional<JSC::JSType>> m_${fn}_expectedResultType = std::nullopt;\n`;
  }
  output += "#endif\n";
  return output;
}

function generateClassImpl(typeName, obj: ClassDefinition) {
  const {
    klass: fields,
    finalize,
    proto,
    construct,
    estimatedSize,
    hasPendingActivity = false,
    getInternalProperties = false,
    callbacks = {},
  } = obj;
  const name = className(typeName);

  let DEFINE_VISIT_CHILDREN_LIST = [...Object.entries(fields), ...Object.entries(proto)]
    .filter(([name, { cache = false, internal = false }]) => (cache || internal) === true)
    .map(([name]) => `visitor.append(thisObject->m_${name});`)
    .join("\n");

  for (const name in callbacks) {
    DEFINE_VISIT_CHILDREN_LIST += "\n" + `    visitor.append(thisObject->m_callback_${name});`;
  }

  const values = (obj.values || [])
    .map(val => {
      return `visitor.append(thisObject->m_${val});`;
    })
    .join("\n");
  var DEFINE_VISIT_CHILDREN = "";
  if (DEFINE_VISIT_CHILDREN_LIST.length || estimatedSize || values.length || hasPendingActivity) {
    DEFINE_VISIT_CHILDREN = `
template<typename Visitor>
void ${name}::visitChildrenImpl(JSCell* cell, Visitor& visitor)
{
    ${name}* thisObject = jsCast<${name}*>(cell);
    ASSERT_GC_OBJECT_INHERITS(thisObject, info());
    Base::visitChildren(thisObject, visitor);
    ${
      estimatedSize
        ? `if (auto* ptr = thisObject->wrapped()) {
            auto size = ${symbolName(typeName, "estimatedSize")}(ptr);
visitor.reportExtraMemoryVisited(size);
}`
        : ""
    }
    thisObject->visitAdditionalChildren<Visitor>(visitor);
}

DEFINE_VISIT_CHILDREN(${name});

template<typename Visitor>
void ${name}::visitAdditionalChildren(Visitor& visitor)
{
  ${name}* thisObject = this;
    ASSERT_GC_OBJECT_INHERITS(thisObject, info());
    ${values}
    ${DEFINE_VISIT_CHILDREN_LIST}
    ${hasPendingActivity ? "visitor.addOpaqueRoot(this->wrapped());" : ""}
}

DEFINE_VISIT_ADDITIONAL_CHILDREN(${name});

template<typename Visitor>
void ${name}::visitOutputConstraintsImpl(JSCell *cell, Visitor& visitor)
{
    ${name}* thisObject = jsCast<${name}*>(cell);
    ASSERT_GC_OBJECT_INHERITS(thisObject, info());
    thisObject->visitAdditionalChildren<Visitor>(visitor);
}

DEFINE_VISIT_OUTPUT_CONSTRAINTS(${name});

${renderCallbacksCppImpl(typeName, callbacks)}



        `.trim();
  }

  var output = ``;

  for (let { impl } of Object.values(obj.custom ?? {})) {
    if (impl) {
      output += `#include "${impl}";` + "\n";
    }
  }

  if (hasPendingActivity) {
    externs +=
      `extern JSC_CALLCONV bool JSC_HOST_CALL_ATTRIBUTES ${symbolName(typeName, "hasPendingActivity")}(void* ptr);` +
      "\n";
    output += `
    bool ${name}::hasPendingActivity(void* ctx) {
        return ${symbolName(typeName, "hasPendingActivity")}(ctx);
    }
`;
  }

  if (getInternalProperties) {
    externs += `extern JSC_CALLCONV JSC::EncodedJSValue JSC_HOST_CALL_ATTRIBUTES ${symbolName(typeName, "getInternalProperties")}(void* ptr, JSC::JSGlobalObject *globalObject, JSC::EncodedJSValue thisValue);`;
    output += `
    JSC::JSValue getInternalProperties(JSC::VM &, JSC::JSGlobalObject *globalObject, ${name}* castedThis)
    {
      return JSValue::decode(${symbolName(typeName, "getInternalProperties")}(castedThis->impl(), globalObject, JSValue::encode(castedThis)));
    }

    `;
  }

  if (finalize) {
    output += `
${name}::~${name}()
{
    if (LIKELY(m_ctx)) {
        ${classSymbolName(typeName, "finalize")}(m_ctx);
    }
}
`;
  } else {
    output += `
${name}::~${name}()
{
}
`;
  }

  output += `



void ${name}::destroy(JSCell* cell)
{
    static_cast<${name}*>(cell)->${name}::~${name}();
}

const ClassInfo ${name}::s_info = { "${typeName}"_s, &Base::s_info, nullptr, nullptr, CREATE_METHOD_TABLE(${name}) };

void ${name}::finishCreation(VM& vm)
{
    Base::finishCreation(vm);
    ASSERT(inherits(info()));
}


${name}* ${name}::create(JSC::VM& vm, JSC::JSGlobalObject* globalObject, JSC::Structure* structure, void* ctx) {
  ${name}* ptr = new (NotNull, JSC::allocateCell<${name}>(vm)) ${name}(vm, structure, ctx);
  ptr->finishCreation(vm);
  return ptr;
}

extern JSC_CALLCONV void* JSC_HOST_CALL_ATTRIBUTES ${typeName}__fromJS(JSC::EncodedJSValue value)  {
  JSC::JSValue decodedValue = JSC::JSValue::decode(value);
  if (decodedValue.isEmpty() || !decodedValue.isCell())
      return nullptr;

  JSC::JSCell* cell = decodedValue.asCell();
  ${className(typeName)}* object = JSC::jsDynamicCast<${className(typeName)}*>(cell);

  if (!object)
      return nullptr;

  return object->wrapped();
}

extern JSC_CALLCONV void* JSC_HOST_CALL_ATTRIBUTES ${typeName}__fromJSDirect(JSC::EncodedJSValue value) {
  JSC::JSValue decodedValue = JSC::JSValue::decode(value);
  ASSERT(decodedValue.isCell());

  JSC::JSCell* cell = decodedValue.asCell();
  ${className(typeName)}* object = JSC::jsDynamicCast<${className(typeName)}*>(cell);

  if (!object)
      return nullptr;

  Zig::GlobalObject* globalObject = jsDynamicCast<Zig::GlobalObject*>(object->globalObject());

  if (UNLIKELY(globalObject == nullptr || cell->structureID() != globalObject->${className(typeName)}Structure()->id())) {
    return nullptr;
  }

  return object->wrapped();
}

extern JSC_CALLCONV bool JSC_HOST_CALL_ATTRIBUTES ${typeName}__dangerouslySetPtr(JSC::EncodedJSValue value, void* ptr) {
  ${className(typeName)}* object = JSC::jsDynamicCast<${className(typeName)}*>(JSValue::decode(value));
  if (!object)
      return false;

  object->m_ctx = ptr;
  return true;
}


extern "C" const size_t ${typeName}__ptrOffset = ${className(typeName)}::offsetOfWrapped();

void ${name}::analyzeHeap(JSCell* cell, HeapAnalyzer& analyzer)
{
    auto* thisObject = jsCast<${name}*>(cell);
    if (void* wrapped = thisObject->wrapped()) {
        // if (thisObject->scriptExecutionContext())
        //     analyzer.setLabelForCell(cell, makeString("url ", thisObject->scriptExecutionContext()->url().string()));
    }
    Base::analyzeHeap(cell, analyzer);
}

${
  !obj.noConstructor
    ? `JSObject* ${name}::createConstructor(VM& vm, JSGlobalObject* globalObject, JSValue prototype)
{
  return WebCore::${constructorName(typeName)}::create(vm, globalObject, WebCore::${constructorName(
    typeName,
  )}::createStructure(vm, globalObject, globalObject->functionPrototype()), jsCast<WebCore::${prototypeName(typeName)}*>(prototype));
}`
    : ""
}

JSObject* ${name}::createPrototype(VM& vm, JSDOMGlobalObject* globalObject)
{
    auto *structure = ${prototypeName(typeName)}::createStructure(vm, globalObject, globalObject->objectPrototype());
    structure->setMayBePrototype(true);
    return ${prototypeName(typeName)}::create(vm, globalObject, structure);
}

extern JSC_CALLCONV JSC::EncodedJSValue JSC_HOST_CALL_ATTRIBUTES ${typeName}__create(Zig::GlobalObject* globalObject, void* ptr) {
  auto &vm = globalObject->vm();
  JSC::Structure* structure = globalObject->${className(typeName)}Structure();
  ${className(typeName)}* instance = ${className(typeName)}::create(vm, globalObject, structure, ptr);
  ${
    obj.estimatedSize
      ? `
      auto size = ${symbolName(typeName, "estimatedSize")}(ptr);
      vm.heap.reportExtraMemoryAllocated(instance, size);`
      : ""
  }
  return JSValue::encode(instance);
}

${DEFINE_VISIT_CHILDREN}



    `.trim();

  return output;
}

function generateHeader(typeName, obj) {
  return generateClassHeader(typeName, obj).trim() + "\n\n";
}

function generateImpl(typeName, obj) {
  if (obj.zigOnly) return "";

  const proto = obj.proto;
  return [
    generatePrototypeHeader(typeName),
    !obj.noConstructor ? generateConstructorHeader(typeName).trim() + "\n" : null,
    generatePrototype(typeName, obj).trim(),
    !obj.noConstructor ? generateConstructorImpl(typeName, obj).trim() : null,
    generateClassImpl(typeName, obj).trim(),
  ]
    .filter(Boolean)
    .join("\n\n");
}

function generateZig(
  typeName,
  {
    klass = {},
    proto = {},
    construct,
    finalize,
    noConstructor = false,
    wantsThis = false,
    overridesToJS = false,
    estimatedSize,
    call = false,
    values = [],
    hasPendingActivity = false,
    structuredClone = false,
    getInternalProperties = false,
    callbacks = {},
  } = {} as ClassDefinition,
) {
  const exports = new Map<string, string>();

  if (hasPendingActivity) {
    exports.set("hasPendingActivity", symbolName(typeName, "hasPendingActivity"));
  }

  if (getInternalProperties) {
    exports.set("getInternalProperties", symbolName(typeName, "getInternalProperties"));
  }

  if (structuredClone) {
    exports.set("onStructuredCloneSerialize", symbolName(typeName, "onStructuredCloneSerialize"));

    if (structuredClone === "transferable") {
      exports.set("onStructuredCloneTransfer", symbolName(typeName, "onStructuredCloneTransfer"));
    }

    exports.set("onStructuredCloneDeserialize", symbolName(typeName, "onStructuredCloneDeserialize"));
  }

  const externs = Object.entries({
    ...proto,
    ...Object.fromEntries((values || []).map(a => [a, { internal: true }])),
  })
    .filter(([name, { cache, internal }]) => (cache && typeof cache !== "string") || internal)
    .map(
      ([name]) =>
        `extern fn ${protoSymbolName(typeName, name)}SetCachedValue(JSC.JSValue, *JSC.JSGlobalObject, JSC.JSValue) callconv(JSC.conv) void;

        extern fn ${protoSymbolName(typeName, name)}GetCachedValue(JSC.JSValue) callconv(JSC.conv) JSC.JSValue;

        /// \`${typeName}.${name}\` setter
        /// This value will be visited by the garbage collector.
        pub fn ${name}SetCached(thisValue: JSC.JSValue, globalObject: *JSC.JSGlobalObject, value: JSC.JSValue) void {
          JSC.markBinding(@src());
          ${protoSymbolName(typeName, name)}SetCachedValue(thisValue, globalObject, value);
        }

        /// \`${typeName}.${name}\` getter
        /// This value will be visited by the garbage collector.
        pub fn ${name}GetCached(thisValue: JSC.JSValue) ?JSC.JSValue {
          JSC.markBinding(@src());
          const result = ${protoSymbolName(typeName, name)}GetCachedValue(thisValue);
          if (result == .zero)
            return null;

          return result;
        }
`.trim() + "\n",
    )
    .join("\n");

  var renderedCallbacks = "";
  if (Object.keys(callbacks).length) {
    renderedCallbacks = renderCallbacksZig(typeName, callbacks);
  }

  function renderMethods() {
    const exports = new Map();
    var output = `
const JavaScriptCoreBindings = struct {

`;

    if (estimatedSize) {
      exports.set("estimatedSize", symbolName(typeName, "estimatedSize"));
      output += `
        pub fn ${symbolName(typeName, "estimatedSize")}(thisValue: *${typeName}) callconv(JSC.conv) usize {
          return @call(.always_inline, ${typeName}.estimatedSize, .{thisValue});
        }
      `;
    }

    if (hasPendingActivity) {
      exports.set("hasPendingActivity", symbolName(typeName, "hasPendingActivity"));
      output += `
        pub fn ${symbolName(typeName, "hasPendingActivity")}(thisValue: *${typeName}) callconv(JSC.conv) bool {
          return @call(.always_inline, ${typeName}.hasPendingActivity, .{thisValue});
        }
      `;
    }

    if (finalize) {
      exports.set("finalize", classSymbolName(typeName, "finalize"));
      output += `
        pub fn ${classSymbolName(typeName, "finalize")}(thisValue: *${typeName}) callconv(JSC.conv) void {
          if (comptime Environment.enable_logs) zig("<d>~${typeName} 0x{x:8}<r>", .{@intFromPtr(thisValue)});
          @call(.always_inline, ${typeName}.finalize, .{thisValue});
        }
      `;
    }

    if (construct && !noConstructor) {
      exports.set("construct", classSymbolName(typeName, "construct"));
      output += `
        pub fn ${classSymbolName(typeName, "construct")}(globalObject: *JSC.JSGlobalObject, callFrame: *JSC.CallFrame) callconv(JSC.conv) ?*anyopaque {
          if (comptime Environment.enable_logs) zig("<r><blue>new<r> ${typeName}<d>({})<r>", .{callFrame});
          return @call(.always_inline, wrapConstructor(${typeName}, ${typeName}.constructor), .{globalObject, callFrame});
        }
      `;
    }

    if (construct && !noConstructor && wantsThis) {
      exports.set("_setThis", classSymbolName(typeName, "_setThis"));
      output += `
        pub fn ${classSymbolName(typeName, "_setThis")}(globalObject: *JSC.JSGlobalObject, ptr: *anyopaque, this: JSC.JSValue) callconv(JSC.conv) void {
          const real: *${typeName} = @ptrCast(@alignCast(ptr));
          real.this_value.set(globalObject, this);
        }
      `;
    }

    if (call) {
      exports.set("call", classSymbolName(typeName, "call"));
      output += `
        pub fn ${classSymbolName(typeName, "call")}(globalObject: *JSC.JSGlobalObject, callFrame: *JSC.CallFrame) callconv(JSC.conv) JSC.JSValue {
          if (comptime Environment.enable_logs) zig("${typeName}<d>({})<r>", .{callFrame});
<<<<<<< HEAD
          return @call(.always_inline, ${typeName}.call, .{globalObject, callFrame}) catch |err| switch (err) {
            error.JSError => .zero,
            error.OutOfMemory => globalObject.throwOutOfMemoryValue(),
          };
=======
          return @call(.always_inline, wrapHostFunction(${typeName}.call), .{globalObject, callFrame});
>>>>>>> 32ddf343
        }
      `;
    }

    if (getInternalProperties) {
      exports.set("getInternalProperties", classSymbolName(typeName, "getInternalProperties"));
      output += `
        pub fn ${classSymbolName(typeName, "getInternalProperties")}(thisValue: *${typeName}, globalObject: *JSC.JSGlobalObject, thisValue: JSC.JSValue) callconv(JSC.conv) JSC.JSValue {
          if (comptime Environment.enable_logs) JSC.markBinding(@src());
          return @call(.always_inline, ${typeName}.getInternalProperties, .{thisValue, globalObject, thisValue});
        }
      `;
    }

    {
      const exportNames = name => zigExportName(exports, name => protoSymbolName(typeName, name), proto[name]);
      for (const name in proto) {
        const { getter, setter, accessor, fn, this: thisValue = false, cache, DOMJIT } = proto[name];
        const names = exportNames(name);
        if (names.getter) {
          output += `
        pub fn ${names.getter}(this: *${typeName}, ${thisValue ? "thisValue: JSC.JSValue," : ""} globalObject: *JSC.JSGlobalObject) callconv(JSC.conv) JSC.JSValue {
          if (comptime Environment.enable_logs) zig("<r><blue>get<r> ${typeName}<d>.<r>${name}", .{});
          return @call(.always_inline, ${typeName}.${getter}, .{this, ${thisValue ? "thisValue," : ""} globalObject});
        }
      `;
        }

        if (names.setter) {
          output += `
        pub fn ${names.setter}(this: *${typeName}, ${thisValue ? "thisValue: JSC.JSValue," : ""} globalObject: *JSC.JSGlobalObject, value: JSC.JSValue) callconv(JSC.conv) bool {
          if (comptime Environment.enable_logs) zig("<r><blue>set<r> ${typeName}<d>.<r>${name} = {}", .{value});
          return @call(.always_inline, ${typeName}.${setter}, .{this, ${thisValue ? "thisValue," : ""} globalObject, value});
        }
      `;
        }

        if (names.fn) {
          if (names.DOMJIT) {
            const { args, returns } = DOMJIT;
            output += `
          pub fn ${names.DOMJIT}(thisValue: *${typeName}, globalObject: *JSC.JSGlobalObject, ${args
            .map(ZigDOMJITArgTypeDefinition)
            .join(", ")}) callconv(JSC.conv) JSC.JSValue {
            return @call(.always_inline, ${typeName}.${DOMJITName(fn)}, .{thisValue, globalObject, ${args.map((_, i) => `arg${i}`).join(", ")}});
          }
          `;
          }

          output += `
        pub fn ${names.fn}(thisValue: *${typeName}, globalObject: *JSC.JSGlobalObject, callFrame: *JSC.CallFrame${proto[name].passThis ? ", js_this_value: JSC.JSValue" : ""}) callconv(JSC.conv) JSC.JSValue {
          if (comptime Environment.enable_logs) zig("<d>${typeName}.<r>${name}<d>({})<r>", .{callFrame});
<<<<<<< HEAD
          return @call(.always_inline, ${typeName}.${fn}, .{thisValue, globalObject, callFrame${proto[name].passThis ? ", js_this_value" : ""}}) catch |err| switch (err) {
            error.JSError => .zero,
            error.OutOfMemory => globalObject.throwOutOfMemoryValue(),
          };
=======
          return @call(.always_inline, ${proto[name].passThis ? 'wrapMethodWithThis' : 'wrapMethod'}(${typeName}, ${typeName}.${fn}), .{thisValue, globalObject, callFrame${proto[name].passThis ? ", js_this_value" : ""}});
>>>>>>> 32ddf343
        }
        `;
        }
      }
    }

    {
      const exportNames = name => zigExportName(exports, name => classSymbolName(typeName, name), klass[name]);
      for (const name in klass) {
        const { getter, setter, accessor, fn, this: thisValue = true, cache, DOMJIT } = klass[name];
        const names = exportNames(name);
        if (names.getter) {
          output += `
        pub fn ${names.getter}(globalObject: *JSC.JSGlobalObject, ${thisValue ? "thisValue: JSC.JSValue," : ""} propertyName: JSC.JSValue) callconv(JSC.conv) JSC.JSValue {
          if (comptime Environment.enable_logs) JSC.markBinding(@src());
          return @call(.always_inline, ${typeName}.${getter}, .{globalObject, ${thisValue ? "thisValue," : ""} propertyName});
        }
        `;
        }

        if (names.setter) {
          output += `
        pub fn ${names.setter}(globalObject: *JSC.JSGlobalObject, thisValue: JSC.JSValue, target: JSC.JSValue) callconv(JSC.conv) bool {
          if (comptime Environment.enable_logs) JSC.markBinding(@src());
          return @call(.always_inline, ${typeName}.${setter || accessor.setter}, .{thisValue, globalObject, target});
        }
        `;
        }

        if (names.fn) {
          if (DOMJIT) {
            const { args, returns } = DOMJIT;

            output += `
          pub fn ${names.DOMJIT}(globalObject: *JSC.JSGlobalObject, thisValue: JSC.JSValue, ${args
            .map(ZigDOMJITArgTypeDefinition)
            .join(", ")}) callconv(JSC.conv) JSC.JSValue {
            if (comptime Environment.enable_logs) JSC.markBinding(@src());
            return @call(.always_inline, ${typeName}.${DOMJITName(fn)}, .{thisValue, globalObject, ${args.map((_, i) => `arg${i}`).join(", ")}});
          }
          `;
          }

          output += `
        pub fn ${names.fn}(globalObject: *JSC.JSGlobalObject, callFrame: *JSC.CallFrame) callconv(JSC.conv) JSC.JSValue {
          if (comptime Environment.enable_logs) JSC.markBinding(@src());
          return @call(.always_inline, ${typeName}.${fn}, .{globalObject, callFrame}) catch |err| switch (err) {
            error.JSError => .zero,
            error.OutOfMemory => globalObject.throwOutOfMemoryValue(),
          };
        }
        `;
        }
      }
    }

    if (structuredClone) {
      exports.set("structuredClone", symbolName(typeName, "onStructuredCloneSerialize"));
      output += `
      pub fn ${symbolName(typeName, "onStructuredCloneSerialize")}(thisValue: *${typeName}, globalObject: *JSC.JSGlobalObject, ctx: *anyopaque, writeBytes: WriteBytesFn) callconv(JSC.conv) void {
        if (comptime Environment.enable_logs) JSC.markBinding(@src());
        @call(.always_inline, ${typeName}.onStructuredCloneSerialize, .{thisValue, globalObject, ctx, writeBytes});
      }
      `;

      if (structuredClone === "transferable") {
        exports.set("structuredClone_transferable", symbolName(typeName, "onStructuredCloneTransfer"));
        output += `
        pub fn ${exports.get("structuredClone_transferable")}(thisValue: *${typeName}, globalObject: *JSC.JSGlobalObject, ctx: *anyopaque, write: WriteBytesFn) callconv(JSC.conv) void {
          if (comptime Environment.enable_logs) JSC.markBinding(@src());
          @call(.always_inline, ${typeName}.onStructuredCloneTransfer, .{thisValue, globalObject, ctx, write});
        }
        `;
      }

      exports.set("structuredCloneDeserialize", symbolName(typeName, "onStructuredCloneDeserialize"));

      output += `
      pub fn ${symbolName(typeName, "onStructuredCloneDeserialize")}(globalObject: *JSC.JSGlobalObject, ptr: [*]u8, end: [*]u8) callconv(JSC.conv) JSC.JSValue {
        if (comptime Environment.enable_logs) JSC.markBinding(@src());
        return @call(.always_inline, ${typeName}.onStructuredCloneDeserialize, .{globalObject, ptr, end});
      }
      `;
    } else {
      output += `
      pub fn ${symbolName(typeName, "onStructuredCloneSerialize")}(thisValue: *${typeName}, globalObject: *JSC.JSGlobalObject, ctx: *anyopaque, writeBytes: WriteBytesFn) callconv(JSC.conv) void {
        _ = thisValue;
        _ = globalObject;
        _ = ctx;
        _ = writeBytes;
        @compileLog("onStructuredCloneSerialize not implemented for ${typeName}");
      }
      `;
    }

    return (
      output.trim() +
      `
  };
  comptime {
${[...exports.values()].map(name => `      @export(JavaScriptCoreBindings.${name}, .{ .name = "${name}" });`).join("\n")}
    }`
    );
  }

  return `

pub const ${className(typeName)} = struct {
    const ${typeName} = Classes.${typeName};

    /// Return the pointer to the wrapped object.
    /// If the object does not match the type, return null.
    pub fn fromJS(value: JSC.JSValue) ?*${typeName} {
        if (comptime Environment.enable_logs) zig("<r>${typeName}<d>.<r>fromJS", .{});
        return ${symbolName(typeName, "fromJS")}(value);
    }

    /// Return the pointer to the wrapped object only if it is a direct instance of the type.
    /// If the object does not match the type, return null.
    /// If the object is a subclass of the type or has mutated the structure, return null.
    /// Note: this may return null for direct instances of the type if the user adds properties to the object.
    pub fn fromJSDirect(value: JSC.JSValue) ?*${typeName} {
        if (comptime Environment.enable_logs) zig("<r>${typeName}<d>.<r>fromJSDirect", .{});
        return ${symbolName(typeName, "fromJSDirect")}(value);
    }

    ${externs}

    ${
      !noConstructor
        ? `
    /// Get the ${typeName} constructor value.
    /// This loads lazily from the global object.
    pub fn getConstructor(globalObject: *JSC.JSGlobalObject) JSC.JSValue {
        if (comptime Environment.enable_logs) zig("<r>${typeName}<d>.<r>getConstructor", .{});
        return ${symbolName(typeName, "getConstructor")}(globalObject);
    }
  `
        : ""
    }

    ${
      !overridesToJS
        ? `
    /// Create a new instance of ${typeName}
    pub fn toJS(this: *${typeName}, globalObject: *JSC.JSGlobalObject) JSC.JSValue {
        if (comptime Environment.enable_logs) zig("<r>${typeName}<d>.<r>toJS", .{});
        if (comptime Environment.allow_assert) {
            const value__ = ${symbolName(typeName, "create")}(globalObject, this);
            @import("root").bun.assert(value__.as(${typeName}).? == this); // If this fails, likely a C ABI issue.
            return value__;
        } else {
            return ${symbolName(typeName, "create")}(globalObject, this);
        }
    }`
        : ""
    }

    /// Modify the internal ptr to point to a new instance of ${typeName}.
    pub fn dangerouslySetPtr(value: JSC.JSValue, ptr: ?*${typeName}) bool {
      JSC.markBinding(@src());
      return ${symbolName(typeName, "dangerouslySetPtr")}(value, ptr);
    }

    /// Detach the ptr from the thisValue
    pub fn detachPtr(_: *${typeName}, value: JSC.JSValue) void {
      JSC.markBinding(@src());
      bun.assert(${symbolName(typeName, "dangerouslySetPtr")}(value, null));
    }

    extern fn ${symbolName(typeName, "fromJS")}(JSC.JSValue) callconv(JSC.conv) ?*${typeName};
    extern fn ${symbolName(typeName, "fromJSDirect")}(JSC.JSValue) callconv(JSC.conv) ?*${typeName};
    extern fn ${symbolName(typeName, "getConstructor")}(*JSC.JSGlobalObject) callconv(JSC.conv) JSC.JSValue;
    extern fn ${symbolName(typeName, "create")}(globalObject: *JSC.JSGlobalObject, ptr: ?*${typeName}) callconv(JSC.conv) JSC.JSValue;

    /// Create a new instance of ${typeName} without validating it works.
    pub const toJSUnchecked = ${symbolName(typeName, "create")};

    extern fn ${typeName}__dangerouslySetPtr(JSC.JSValue, ?*${typeName}) callconv(JSC.conv) bool;

${renderMethods()}

};

`;
}

function generateLazyClassStructureHeader(typeName, { klass = {}, proto = {}, zigOnly = false }) {
  if (zigOnly) return "";

  return `
  JSC::Structure* ${className(typeName)}Structure() const { return m_${className(typeName)}.getInitializedOnMainThread(this); }
  JSC::JSObject* ${className(typeName)}Constructor() const { return m_${className(typeName)}.constructorInitializedOnMainThread(this); }
  JSC::JSValue ${className(typeName)}Prototype() const { return m_${className(typeName)}.prototypeInitializedOnMainThread(this); }
  JSC::LazyClassStructure m_${className(typeName)};
    `.trim();
}

function generateLazyClassStructureImpl(typeName, { klass = {}, proto = {}, noConstructor = false, zigOnly = false }) {
  if (zigOnly) return "";

  return `
          m_${className(typeName)}.initLater(
              [](LazyClassStructure::Initializer& init) {
                 init.setPrototype(WebCore::${className(typeName)}::createPrototype(init.vm, reinterpret_cast<Zig::GlobalObject*>(init.global)));
                 init.setStructure(WebCore::${className(typeName)}::createStructure(init.vm, init.global, init.prototype));
                 ${
                   noConstructor
                     ? ""
                     : `init.setConstructor(WebCore::${className(
                         typeName,
                       )}::createConstructor(init.vm, init.global, init.prototype));`
                 }
              });


      `.trim();
}

const GENERATED_CLASSES_HEADER = [
  `
// GENERATED CODE - DO NOT MODIFY BY HAND
// Generated by "bun run build"
#pragma once

#include "root.h"

namespace Zig {
}

#include "JSDOMWrapper.h"
#include <wtf/NeverDestroyed.h>
#include "SerializedScriptValue.h"
`,

  `

namespace WebCore {
using namespace Zig;
using namespace JSC;

`,
];

const GENERATED_CLASSES_IMPL_HEADER_PRE = `
// GENERATED CODE - DO NOT MODIFY BY HAND
// Generated by make codegen
#include "root.h"
#include "headers.h"

#include "BunClientData.h"
#include "ZigGlobalObject.h"

#include <JavaScriptCore/JSFunction.h>
#include <JavaScriptCore/InternalFunction.h>
#include <JavaScriptCore/LazyClassStructure.h>
#include <JavaScriptCore/LazyClassStructureInlines.h>
#include <JavaScriptCore/FunctionPrototype.h>

#include <JavaScriptCore/DOMJITAbstractHeap.h>
#include "DOMJITIDLConvert.h"
#include "DOMJITIDLType.h"
#include "DOMJITIDLTypeFilter.h"
#include "DOMJITHelpers.h"
#include <JavaScriptCore/DFGAbstractHeap.h>

#include "JSDOMConvertBufferSource.h"
#include "ZigGeneratedClasses.h"
#include "ErrorCode+List.h"
#include "ErrorCode.h"

#if !OS(WINDOWS)
#define JSC_CALLCONV "C"
#else
#define JSC_CALLCONV "C" SYSV_ABI
#endif


`;

const GENERATED_CLASSES_IMPL_HEADER_POST = `
namespace WebCore {

using namespace JSC;
using namespace Zig;

`;

const GENERATED_CLASSES_IMPL_FOOTER = `

} // namespace WebCore

`;

function initLazyClasses(initLaterFunctions) {
  return `

ALWAYS_INLINE void GlobalObject::initGeneratedLazyClasses() {
    ${initLaterFunctions.map(a => a.trim()).join("\n    ")}
}

`.trim();
}

function visitLazyClasses(classes) {
  return `

template<typename Visitor>
void GlobalObject::visitGeneratedLazyClasses(GlobalObject *thisObject, Visitor& visitor)
{
      ${classes.map(a => `thisObject->m_${className(a.name)}.visit(visitor);`).join("\n      ")}
}

  `.trim();
}

const ZIG_GENERATED_CLASSES_HEADER = `
/// Generated code! To regenerate, run:
///
///    bun run build
///
/// This file is generated by:
///  1. \`bun src/bun.js/scripts/generate-classes.ts\`
///  2. Scan for **/*.classes.ts files in src/bun.js/src
///  3. Generate a JS wrapper for each class in:
///        - Zig: generated_classes.zig
///        - C++: ZigGeneratedClasses.h, ZigGeneratedClasses.cpp
///  4. For the Zig code to successfully compile:
///        - Add it to generated_classes_list.zig
///        - pub usingnamespace JSC.Codegen.JSMyClassName;
///  5. bun run build
///
const bun = @import("root").bun;
const JSC = bun.JSC;
const Classes = JSC.GeneratedClassesList;
const Environment = bun.Environment;
const std = @import("std");
const zig = bun.Output.scoped(.zig, true);

const wrapHostFunction = bun.gen_classes_lib.wrapHostFunction;
const wrapMethod = bun.gen_classes_lib.wrapMethod;
const wrapMethodWithThis = bun.gen_classes_lib.wrapMethodWithThis;
const wrapConstructor = bun.gen_classes_lib.wrapConstructor;
const wrapGetterCallback = bun.gen_classes_lib.wrapGetterCallback;
const wrapGetterWithValueCallback = bun.gen_classes_lib.wrapGetterWithValueCallback;

pub const StaticGetterType = fn(*JSC.JSGlobalObject, JSC.JSValue, JSC.JSValue) callconv(JSC.conv) JSC.JSValue;
pub const StaticSetterType = fn(*JSC.JSGlobalObject, JSC.JSValue, JSC.JSValue, JSC.JSValue) callconv(JSC.conv) bool;
pub const StaticCallbackType = JSC.JSHostFunctionType;
pub const WriteBytesFn = *const fn(*anyopaque, ptr: [*]const u8, len: u32) callconv(JSC.conv) void;

`;

const classes = [];
for (const file of files) {
  const result = require(path.resolve(file));
  if (!(result?.default?.length ?? 0)) continue;
  console.log("Found", result.default.length, "classes from", file);
  for (let { name, proto = {}, klass = {} } of result.default) {
    let protoProps = Object.keys(proto).length ? `${Object.keys(proto).length} fields` : "";
    let klassProps = Object.keys(klass).length ? `${Object.keys(klass).length} class fields` : "";
    let props = [protoProps, klassProps].filter(Boolean).join(", ");
    if (props.length) props = ` (${props})`;
    console.log(`  - ${name}` + props);
  }

  classes.push(...result.default);
}
classes.sort((a, b) => (a.name < b.name ? -1 : 1));

// sort all the prototype keys and klass keys
for (const obj of classes) {
  let { klass = {}, proto = {} } = obj;

  klass = Object.fromEntries(Object.entries(klass).sort(([a], [b]) => a.localeCompare(b)));
  proto = Object.fromEntries(Object.entries(proto).sort(([a], [b]) => a.localeCompare(b)));
  obj.klass = klass;
  obj.proto = proto;
}

const GENERATED_CLASSES_FOOTER = `

typedef SYSV_ABI void (*CppStructuredCloneableSerializeFunction)(CloneSerializer*, const uint8_t*, uint32_t);
typedef SYSV_ABI void (*ZigStructuredCloneableSerializeFunction)(void*, JSC::JSGlobalObject*, CloneSerializer*, CppStructuredCloneableSerializeFunction);

class StructuredCloneableSerialize {
  public:
    CppStructuredCloneableSerializeFunction cppWriteBytes;
    ZigStructuredCloneableSerializeFunction zigFunction;

    uint8_t tag;

    // the type from zig
    void* impl;

    static std::optional<StructuredCloneableSerialize> fromJS(JSC::JSValue);
    void write(CloneSerializer* serializer, JSC::JSGlobalObject* globalObject)
    {
      zigFunction(impl, globalObject, serializer, cppWriteBytes);
    }
};

class StructuredCloneableDeserialize {
  public:
    static std::optional<JSC::EncodedJSValue> fromTagDeserialize(uint8_t tag, JSC::JSGlobalObject*, const uint8_t*, const uint8_t*);
};

}

`;

function writeCppSerializers() {
  var output = ``;

  var structuredClonable = classes
    .filter(a => a.structuredClone)
    .sort((a, b) => a.structuredClone.tag < b.structuredClone.tag);

  function fromJSForEachClass(klass) {
    return `
    if (auto* result = jsDynamicCast<${className(klass.name)}*>(value)) {
      return StructuredCloneableSerialize { .cppWriteBytes = SerializedScriptValue::writeBytesForBun, .zigFunction = ${symbolName(
        klass.name,
        "onStructuredCloneSerialize",
      )}, .tag = ${klass.structuredClone.tag}, .impl = result->wrapped() };
    }
    `;
  }

  function fromTagDeserializeForEachClass(klass) {
    return `
    if (tag == ${klass.structuredClone.tag}) {
      return ${symbolName(klass.name, "onStructuredCloneDeserialize")}(globalObject, ptr, end);
    }
    `;
  }

  output += `
  std::optional<StructuredCloneableSerialize> StructuredCloneableSerialize::fromJS(JSC::JSValue value)
  {
    ${structuredClonable.map(fromJSForEachClass).join("\n").trim()}
    return std::nullopt;
  }
  `;

  output += `
  std::optional<JSC::EncodedJSValue> StructuredCloneableDeserialize::fromTagDeserialize(uint8_t tag, JSC::JSGlobalObject* globalObject, const uint8_t* ptr, const uint8_t* end)
  {
    ${structuredClonable.map(fromTagDeserializeForEachClass).join("\n").trim()}
    return std::nullopt;
  }
  `;

  return output;
}

await writeIfNotChanged(`${outBase}/ZigGeneratedClasses.zig`, [
  ZIG_GENERATED_CLASSES_HEADER,

  ...classes.map(a => generateZig(a.name, a).trim()).join("\n"),
  "\n",
  `
comptime {
  ${classes.map(a => `_ = ${className(a.name)};`).join("\n  ")}
}

  `,
]);
if (!process.env.ONLY_ZIG) {
  const allHeaders = classes.map(a => generateHeader(a.name, a));
  await writeIfNotChanged(`${outBase}/ZigGeneratedClasses.h`, [
    GENERATED_CLASSES_HEADER[0],
    ...[...new Set(extraIncludes.map(a => `#include "${a}";` + "\n"))],
    GENERATED_CLASSES_HEADER[1],
    ...allHeaders,
    GENERATED_CLASSES_FOOTER,
  ]);

  const allImpls = classes.map(a => generateImpl(a.name, a));
  await writeIfNotChanged(`${outBase}/ZigGeneratedClasses.cpp`, [
    GENERATED_CLASSES_IMPL_HEADER_PRE,
    externs.trim(),
    GENERATED_CLASSES_IMPL_HEADER_POST,
    allImpls.join("\n"),
    writeCppSerializers(classes),
    GENERATED_CLASSES_IMPL_FOOTER,
  ]);
  await writeIfNotChanged(
    `${outBase}/ZigGeneratedClasses+lazyStructureHeader.h`,
    classes.map(a => generateLazyClassStructureHeader(a.name, a)).join("\n"),
  );

  await writeIfNotChanged(
    `${outBase}/ZigGeneratedClasses+DOMClientIsoSubspaces.h`,
    classes.map(a => [`std::unique_ptr<GCClient::IsoSubspace> ${clientSubspaceFor(a.name)};`].join("\n")),
  );

  await writeIfNotChanged(
    `${outBase}/ZigGeneratedClasses+DOMIsoSubspaces.h`,
    classes.map(a => [`std::unique_ptr<IsoSubspace> ${subspaceFor(a.name)};`].join("\n")),
  );

  await writeIfNotChanged(
    `${outBase}/ZigGeneratedClasses+lazyStructureImpl.h`,
    initLazyClasses(classes.map(a => generateLazyClassStructureImpl(a.name, a))) + "\n" + visitLazyClasses(classes),
  );
}<|MERGE_RESOLUTION|>--- conflicted
+++ resolved
@@ -1748,14 +1748,10 @@
       output += `
         pub fn ${classSymbolName(typeName, "call")}(globalObject: *JSC.JSGlobalObject, callFrame: *JSC.CallFrame) callconv(JSC.conv) JSC.JSValue {
           if (comptime Environment.enable_logs) zig("${typeName}<d>({})<r>", .{callFrame});
-<<<<<<< HEAD
           return @call(.always_inline, ${typeName}.call, .{globalObject, callFrame}) catch |err| switch (err) {
             error.JSError => .zero,
             error.OutOfMemory => globalObject.throwOutOfMemoryValue(),
           };
-=======
-          return @call(.always_inline, wrapHostFunction(${typeName}.call), .{globalObject, callFrame});
->>>>>>> 32ddf343
         }
       `;
     }
@@ -1808,14 +1804,10 @@
           output += `
         pub fn ${names.fn}(thisValue: *${typeName}, globalObject: *JSC.JSGlobalObject, callFrame: *JSC.CallFrame${proto[name].passThis ? ", js_this_value: JSC.JSValue" : ""}) callconv(JSC.conv) JSC.JSValue {
           if (comptime Environment.enable_logs) zig("<d>${typeName}.<r>${name}<d>({})<r>", .{callFrame});
-<<<<<<< HEAD
           return @call(.always_inline, ${typeName}.${fn}, .{thisValue, globalObject, callFrame${proto[name].passThis ? ", js_this_value" : ""}}) catch |err| switch (err) {
             error.JSError => .zero,
             error.OutOfMemory => globalObject.throwOutOfMemoryValue(),
           };
-=======
-          return @call(.always_inline, ${proto[name].passThis ? 'wrapMethodWithThis' : 'wrapMethod'}(${typeName}, ${typeName}.${fn}), .{thisValue, globalObject, callFrame${proto[name].passThis ? ", js_this_value" : ""}});
->>>>>>> 32ddf343
         }
         `;
         }
