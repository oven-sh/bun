--- conflicted
+++ resolved
@@ -207,7 +207,6 @@
       .flatMap(x => [
         `const ${symbol({
           type: "zig",
-<<<<<<< HEAD
           symbol: x.symbol_taget,
         })}(global: *JSC.JSGlobalObject, call_frame: *JSC.CallFrame) callconv(JSC.conv) JSC.JSValue {`,
         `
@@ -217,11 +216,6 @@
               error.OutOfMemory => global.throwOutOfMemoryValue(),
           };`,
         "}",
-=======
-          symbol: x.symbol_target,
-          filename: x.filename,
-        })} = JSC.toJSHostFunction(@import(${JSON.stringify(path.relative(path.dirname(gs2NativeZigPath), x.filename))}).${x.symbol_target});`,
->>>>>>> 32ddf343
       ]),
     "comptime {",
     ...wrapperCalls
