--- conflicted
+++ resolved
@@ -1186,21 +1186,13 @@
         };
 
         if (known.object) |object| {
-<<<<<<< HEAD
-            try vlq.encode(1).writeTo(writer);
-            try vlq.encode(@intCast(object.len)).writeTo(writer);
-            try writer.writeAll(object);
-        }
-
-        try vlq.encode(known.address).writeTo(writer);
-=======
             try VLQ.encode(1).writeTo(writer);
             try VLQ.encode(@intCast(object.len)).writeTo(writer);
+
             try writer.writeAll(object);
         }
 
         try VLQ.encode(known.address).writeTo(writer);
->>>>>>> 078318f3
     }
 
     pub fn format(line: StackLine, comptime _: []const u8, _: std.fmt.FormatOptions, writer: anytype) !void {
@@ -1259,11 +1251,7 @@
         try StackLine.writeEncoded(line, writer);
     }
 
-<<<<<<< HEAD
-    try writer.writeAll(vlq.VLQ.zero.slice());
-=======
     try writer.writeAll(VLQ.zero.slice());
->>>>>>> 078318f3
 
     // The following switch must be kept in sync with `bun.report`'s decoder implementation.
     switch (opts.reason) {
@@ -1331,13 +1319,9 @@
 }
 
 fn writeU64AsTwoVLQs(writer: anytype, addr: usize) !void {
-<<<<<<< HEAD
-    const first = vlq.encode(@bitCast(@as(u32, @intCast((addr & 0xFFFFFFFF00000000) >> 32))));
-    const second = vlq.encode(@bitCast(@as(u32, @intCast(addr & 0xFFFFFFFF))));
-=======
     const first = VLQ.encode(@bitCast(@as(u32, @intCast((addr & 0xFFFFFFFF00000000) >> 32))));
     const second = VLQ.encode(@bitCast(@as(u32, @intCast(addr & 0xFFFFFFFF))));
->>>>>>> 078318f3
+
     try first.writeTo(writer);
     try second.writeTo(writer);
 }
