--- conflicted
+++ resolved
@@ -1192,7 +1192,6 @@
         }
 
         pub fn ruleWithoutBlock(_: *This, _: CustomAtRuleParser.Prelude, _: *const ParserState, _: *const ParserOptions, _: bool) Maybe(CustomAtRuleParser.AtRule, void) {
-<<<<<<< HEAD
             return .{ .err = {} };
         }
 
@@ -1221,36 +1220,6 @@
             return .{ .err = {} };
         }
 
-=======
-            return .{ .err = {} };
-        }
-
-        pub fn onImportRule(_: *This, _: *ImportRule, _: u32, _: u32) void {}
-    };
-};
-
-pub const BundlerAtRuleParser = struct {
-    const This = @This();
-    allocator: Allocator,
-    import_records: *bun.BabyList(ImportRecord),
-
-    pub const CustomAtRuleParser = struct {
-        pub const Prelude = void;
-        pub const AtRule = DefaultAtRule;
-
-        pub fn parsePrelude(_: *This, name: []const u8, input: *Parser, _: *const ParserOptions) Result(Prelude) {
-            return .{ .err = input.newError(BasicParseErrorKind{ .at_rule_invalid = name }) };
-        }
-
-        pub fn parseBlock(_: *This, _: CustomAtRuleParser.Prelude, _: *const ParserState, input: *Parser, _: *const ParserOptions, _: bool) Result(CustomAtRuleParser.AtRule) {
-            return .{ .err = input.newError(BasicParseErrorKind.at_rule_body_invalid) };
-        }
-
-        pub fn ruleWithoutBlock(_: *This, _: CustomAtRuleParser.Prelude, _: *const ParserState, _: *const ParserOptions, _: bool) Maybe(CustomAtRuleParser.AtRule, void) {
-            return .{ .err = {} };
-        }
-
->>>>>>> a01f9d8e
         pub fn onImportRule(this: *This, import_rule: *ImportRule, start_position: u32, end_position: u32) void {
             const import_record_index = this.import_records.len;
             import_rule.import_record_idx = import_record_index;
@@ -3034,10 +3003,7 @@
     stop_before: Delimiters = Delimiters.NONE,
     import_records: ?*bun.BabyList(ImportRecord),
 
-<<<<<<< HEAD
     // TODO: dedupe import records??
-=======
->>>>>>> a01f9d8e
     pub fn addImportRecordForUrl(this: *Parser, url: []const u8, start_position: usize) Result(u32) {
         if (this.import_records) |import_records| {
             const idx = import_records.len;
