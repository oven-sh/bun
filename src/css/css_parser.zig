const std = @import("std");
const Allocator = std.mem.Allocator;
const bun = @import("root").bun;
const logger = bun.logger;
const Log = logger.Log;

const ArrayList = std.ArrayListUnmanaged;

const ImportRecord = bun.ImportRecord;
const ImportKind = bun.ImportKind;

pub const prefixes = @import("./prefixes.zig");

pub const dependencies = @import("./dependencies.zig");
pub const Dependency = dependencies.Dependency;

pub const css_modules = @import("./css_modules.zig");
pub const CssModuleExports = css_modules.CssModuleExports;
pub const CssModule = css_modules.CssModule;
pub const CssModuleReferences = css_modules.CssModuleReferences;
pub const CssModuleReference = css_modules.CssModuleReference;

pub const css_rules = @import("./rules/rules.zig");
pub const CssRule = css_rules.CssRule;
pub const CssRuleList = css_rules.CssRuleList;
pub const LayerName = css_rules.layer.LayerName;
pub const LayerStatementRule = css_rules.layer.LayerStatementRule;
pub const SupportsCondition = css_rules.supports.SupportsCondition;
pub const CustomMedia = css_rules.custom_media.CustomMediaRule;
pub const NamespaceRule = css_rules.namespace.NamespaceRule;
pub const UnknownAtRule = css_rules.unknown.UnknownAtRule;
pub const ImportRule = css_rules.import.ImportRule;
pub const StyleRule = css_rules.style.StyleRule;
pub const StyleContext = css_rules.StyleContext;
pub const SupportsRule = css_rules.supports.SupportsRule;
pub const TailwindAtRule = css_rules.tailwind.TailwindAtRule;

pub const MinifyContext = css_rules.MinifyContext;

pub const media_query = @import("./media_query.zig");
pub const MediaList = media_query.MediaList;
pub const MediaFeatureType = media_query.MediaFeatureType;

pub const css_values = @import("./values/values.zig");
pub const DashedIdent = css_values.ident.DashedIdent;
pub const DashedIdentFns = css_values.ident.DashedIdentFns;
pub const CssColor = css_values.color.CssColor;
pub const ColorFallbackKind = css_values.color.ColorFallbackKind;
pub const CSSString = css_values.string.CSSString;
pub const CSSStringFns = css_values.string.CSSStringFns;
pub const CSSInteger = css_values.number.CSSInteger;
pub const CSSIntegerFns = css_values.number.CSSIntegerFns;
pub const CSSNumber = css_values.number.CSSNumber;
pub const CSSNumberFns = css_values.number.CSSNumberFns;
pub const Ident = css_values.ident.Ident;
pub const IdentFns = css_values.ident.IdentFns;
pub const CustomIdent = css_values.ident.CustomIdent;
pub const CustomIdentFns = css_values.ident.CustomIdentFns;
pub const Url = css_values.url.Url;

pub const declaration = @import("./declaration.zig");

pub const css_properties = @import("./properties/properties.zig");
pub const Property = css_properties.Property;
pub const PropertyId = css_properties.PropertyId;
pub const PropertyIdTag = css_properties.PropertyIdTag;
pub const TokenList = css_properties.custom.TokenList;
pub const TokenListFns = css_properties.custom.TokenListFns;

const css_decls = @import("./declaration.zig");
pub const DeclarationList = css_decls.DeclarationList;
pub const DeclarationBlock = css_decls.DeclarationBlock;

pub const selector = @import("./selectors/selector.zig");
pub const SelectorList = selector.parser.SelectorList;
pub const Selector = selector.parser.Selector;
pub const Component = selector.parser.Component;
pub const PseudoClass = selector.parser.PseudoClass;
pub const PseudoElement = selector.parser.PseudoElement;

pub const logical = @import("./logical.zig");
pub const PropertyCategory = logical.PropertyCategory;
pub const LogicalGroup = logical.LogicalGroup;

pub const css_printer = @import("./printer.zig");
pub const Printer = css_printer.Printer;
pub const PrinterOptions = css_printer.PrinterOptions;
pub const targets = @import("./targets.zig");
pub const Targets = css_printer.Targets;
// pub const Features = css_printer.Features;

const context = @import("./context.zig");
pub const PropertyHandlerContext = context.PropertyHandlerContext;
pub const DeclarationHandler = declaration.DeclarationHandler;

pub const Maybe = bun.JSC.Node.Maybe;
// TODO: Remove existing Error defined here and replace it with these
const errors_ = @import("./error.zig");
pub const Err = errors_.Err;
pub const PrinterErrorKind = errors_.PrinterErrorKind;
pub const PrinterError = errors_.PrinterError;
pub const ErrorLocation = errors_.ErrorLocation;
pub const ParseError = errors_.ParseError;
pub const ParserError = errors_.ParserError;
pub const BasicParseError = errors_.BasicParseError;
pub const BasicParseErrorKind = errors_.BasicParseErrorKind;
pub const SelectorError = errors_.SelectorError;
pub const MinifyErrorKind = errors_.MinifyErrorKind;
pub const MinifyError = errors_.MinifyError;
pub const MinifyErr = errors_.MinifyErr;

pub const generic = @import("./generics.zig");
pub const HASH_SEED = generic.HASH_SEED;

pub const ImportConditions = css_rules.import.ImportConditions;

pub const compat = @import("./compat.zig");

pub const Features = targets.Features;
pub const Feature = compat.Feature;

pub const fmtPrinterError = errors_.fmtPrinterError;

pub const PrintErr = error{
    lol,
};

pub fn OOM(e: anyerror) noreturn {
    if (comptime bun.Environment.isDebug) {
        std.debug.assert(e == std.mem.Allocator.Error.OutOfMemory);
    }
    bun.outOfMemory();
}

pub const SmallList = @import("./small_list.zig").SmallList;
pub const Bitflags = bun.Bitflags;

pub const todo_stuff = struct {
    pub const think_mem_mgmt = "TODO: think about memory management";

    pub const depth = "TODO: we need to go deeper";

    pub const match_ignore_ascii_case = "TODO: implement match_ignore_ascii_case";

    pub const enum_property = "TODO: implement enum_property!";

    pub const match_byte = "TODO: implement match_byte!";

    pub const warn = "TODO: implement warning";
};

pub const VendorPrefix = packed struct(u8) {
    /// No vendor prefixes.
    /// 0b00000001
    none: bool = false,
    /// The `-webkit` vendor prefix.
    /// 0b00000010
    webkit: bool = false,
    /// The `-moz` vendor prefix.
    /// 0b00000100
    moz: bool = false,
    /// The `-ms` vendor prefix.
    /// 0b00001000
    ms: bool = false,
    /// The `-o` vendor prefix.
    /// 0b00010000
    o: bool = false,
    __unused: u3 = 0,

    pub const NONE = VendorPrefix{ .none = true };
    pub const WEBKIT = VendorPrefix{ .webkit = true };
    pub const MOZ = VendorPrefix{ .moz = true };
    pub const MS = VendorPrefix{ .ms = true };
    pub const O = VendorPrefix{ .o = true };

    /// Fields listed here so we can iterate them in the order we want
    pub const FIELDS: []const []const u8 = &.{ "webkit", "moz", "ms", "o", "none" };

    pub usingnamespace Bitflags(@This());

    pub fn toCss(this: *const VendorPrefix, comptime W: type, dest: *Printer(W)) PrintErr!void {
        return switch (this.asBits()) {
            VendorPrefix.asBits(.{ .webkit = true }) => dest.writeStr("-webkit-"),
            VendorPrefix.asBits(.{ .moz = true }) => dest.writeStr("-moz-"),
            VendorPrefix.asBits(.{ .ms = true }) => dest.writeStr("-ms-"),
            VendorPrefix.asBits(.{ .o = true }) => dest.writeStr("-o-"),
            else => {},
        };
    }

    /// Returns VendorPrefix::None if empty.
    pub inline fn orNone(this: VendorPrefix) VendorPrefix {
        return this._or(VendorPrefix{ .none = true });
    }

    /// **WARNING**: NOT THE SAME as .bitwiseOr!!
    pub inline fn _or(this: VendorPrefix, other: VendorPrefix) VendorPrefix {
        if (this.isEmpty()) return other;
        return this;
    }
};

pub const SourceLocation = struct {
    line: u32,
    column: u32,

    /// Create a new BasicParseError at this location for an unexpected token
    pub fn newBasicUnexpectedTokenError(this: SourceLocation, token: Token) ParseError(ParserError) {
        return BasicParseError.intoDefaultParseError(.{
            .kind = .{ .unexpected_token = token },
            .location = this,
        });
    }

    /// Create a new ParseError at this location for an unexpected token
    pub fn newUnexpectedTokenError(this: SourceLocation, token: Token) ParseError(ParserError) {
        return ParseError(ParserError){
            .kind = .{ .basic = .{ .unexpected_token = token } },
            .location = this,
        };
    }

    pub fn newCustomError(this: SourceLocation, err: anytype) ParseError(ParserError) {
        return switch (@TypeOf(err)) {
            ParserError => .{
                .kind = .{ .custom = err },
                .location = this,
            },
            BasicParseError => .{
                .kind = .{ .custom = BasicParseError.intoDefaultParseError(err) },
                .location = this,
            },
            selector.parser.SelectorParseErrorKind => .{
                .kind = .{ .custom = selector.parser.SelectorParseErrorKind.intoDefaultParserError(err) },
                .location = this,
            },
            else => @compileError("TODO implement this for: " ++ @typeName(@TypeOf(err))),
        };
    }
};
pub const Location = css_rules.Location;

pub const Error = Err(ParserError);

pub fn Result(comptime T: type) type {
    @setEvalBranchQuota(1_000_000);
    return Maybe(T, ParseError(ParserError));
}

pub fn PrintResult(comptime T: type) type {
    return Maybe(T, PrinterError);
}

pub fn todo(comptime fmt: []const u8, args: anytype) noreturn {
    bun.Analytics.Features.todo_panic = 1;
    std.debug.panic("TODO: " ++ fmt, args);
}

pub fn voidWrap(comptime T: type, comptime parsefn: *const fn (*Parser) Result(T)) *const fn (void, *Parser) Result(T) {
    const Wrapper = struct {
        fn wrapped(_: void, p: *Parser) Result(T) {
            return parsefn(p);
        }
    };
    return Wrapper.wrapped;
}

pub fn DefineListShorthand(comptime T: type) type {
    _ = T; // autofix
    // TODO: implement this when we implement visit?
    // does nothing now
    return struct {};
}

pub fn DefineShorthand(comptime T: type, comptime property_name: PropertyIdTag, comptime PropertyFieldMap: anytype) type {
    _ = property_name; // autofix
    // TODO: validate map, make sure each field is set
    // make sure each field is same index as in T
    _ = PropertyFieldMap;

    return struct {
        /// Returns a shorthand from the longhand properties defined in the given declaration block.
        pub fn fromLonghands(allocator: Allocator, decls: *const DeclarationBlock, vendor_prefix: VendorPrefix) ?struct { T, bool } {
            _ = allocator; // autofix
            _ = decls; // autofix
            _ = vendor_prefix; // autofix
            // var count: usize = 0;
            // var important_count: usize = 0;
            // var this: T = undefined;
            // var set_fields = std.StaticBitSet(std.meta.fields(T).len).initEmpty();
            // const all_fields_set = std.StaticBitSet(std.meta.fields(T).len).initFull();

            // // Loop through each property in `decls.declarations` and then `decls.important_declarations`
            // // The inline for loop is so we can share the code for both
            // const DECL_FIELDS = &.{ "declarations", "important_declarations" };
            // inline for (DECL_FIELDS) |decl_field_name| {
            //     const decl_list: *const ArrayList(css_properties.Property) = &@field(decls, decl_field_name);
            //     const important = comptime std.mem.eql(u8, decl_field_name, "important_declarations");

            //     // Now loop through each property in the list
            //     main_loop: for (decl_list.items) |*property| {
            //         // The property field map maps each field in `T` to a tag of `Property`
            //         // Here we do `inline for` to basically switch on the tag of `property` to see
            //         // if it matches a field in `T` which maps to the same tag
            //         //
            //         // Basically, check that `@as(PropertyIdTag, property.*)` equals `T.PropertyFieldMap[field.name]`
            //         inline for (std.meta.fields(@TypeOf(T.PropertyFieldMap))) |field| {
            //             const tag: PropertyIdTag = @as(?*const PropertyIdTag, field.default_value).?.*;

            //             if (@intFromEnum(@as(PropertyIdTag, property.*)) == tag) {
            //                 if (@hasField(T.VendorPrefixMap, field.name)) {
            //                     if (@hasField(T.VendorPrefixMap, field.name) and
            //                         !VendorPrefix.eq(@field(property, field.name)[1], vendor_prefix))
            //                     {
            //                         return null;
            //                     }

            //                     @field(this, field.name) = if (@hasDecl(@TypeOf(@field(property, field.name)[0]), "clone"))
            //                         @field(property, field.name)[0].deepClone(allocator)
            //                     else
            //                         @field(property, field.name)[0];
            //                 } else {
            //                     @field(this, field.name) = if (@hasDecl(@TypeOf(@field(property, field.name)), "clone"))
            //                         @field(property, field.name).deepClone(allocator)
            //                     else
            //                         @field(property, field.name);
            //                 }

            //                 set_fields.set(std.meta.fieldIndex(T, field.name));
            //                 count += 1;
            //                 if (important) {
            //                     important_count += 1;
            //                 }

            //                 continue :main_loop;
            //             }
            //         }

            //         // If `property` matches none of the tags in `T.PropertyFieldMap` then let's try
            //         // if it matches the tag specified by `property_name`
            //         if (@as(PropertyIdTag, property.*) == property_name) {
            //             inline for (std.meta.fields(@TypeOf(T.PropertyFieldMap))) |field| {
            //                 if (@hasField(T.VendorPrefixMap, field.name)) {
            //                     @field(this, field.name) = if (@hasDecl(@TypeOf(@field(property, field.name)[0]), "clone"))
            //                         @field(property, field.name)[0].deepClone(allocator)
            //                     else
            //                         @field(property, field.name)[0];
            //                 } else {
            //                     @field(this, field.name) = if (@hasDecl(@TypeOf(@field(property, field.name)), "clone"))
            //                         @field(property, field.name).deepClone(allocator)
            //                     else
            //                         @field(property, field.name);
            //                 }

            //                 set_fields.set(std.meta.fieldIndex(T, field.name));
            //                 count += 1;
            //                 if (important) {
            //                     important_count += 1;
            //                 }
            //             }
            //             continue :main_loop;
            //         }

            //         // Otherwise, try to convert to te fields using `.longhand()`
            //         inline for (std.meta.fields(@TypeOf(T.PropertyFieldMap))) |field| {
            //             const property_id = @unionInit(
            //                 PropertyId,
            //                 field.name,
            //                 if (@hasDecl(T.VendorPrefixMap, field.name)) vendor_prefix,
            //             );
            //             const value = property.longhand(&property_id);
            //             if (@as(PropertyIdTag, value) == @as(PropertyIdTag, property_id)) {
            //                 @field(this, field.name) = if (@hasDecl(T.VendorPrefixMap, field.name))
            //                     @field(value, field.name)[0]
            //                 else
            //                     @field(value, field.name);
            //                 set_fields.set(std.meta.fieldIndex(T, field.name));
            //                 count += 1;
            //                 if (important) {
            //                     important_count += 1;
            //                 }
            //             }
            //         }
            //     }
            // }

            // if (important_count > 0 and important_count != count) {
            //     return null;
            // }

            // // All properties in the group must have a matching value to produce a shorthand.
            // if (set_fields.eql(all_fields_set)) {
            //     return .{ this, important_count > 0 };
            // }

            // return null;
            @compileError(todo_stuff.depth);
        }

        /// Returns a shorthand from the longhand properties defined in the given declaration block.
        pub fn longhands(vendor_prefix: VendorPrefix) []const PropertyId {
            _ = vendor_prefix; // autofix
            // const out: []const PropertyId = comptime out: {
            //     var out: [std.meta.fields(@TypeOf(T.PropertyFieldMap)).len]PropertyId = undefined;

            //     for (std.meta.fields(@TypeOf(T.PropertyFieldMap)), 0..) |field, i| {
            //         out[i] = @unionInit(
            //             PropertyId,
            //             field.name,
            //             if (@hasField(T.VendorPrefixMap, field.name)) vendor_prefix,
            //         );
            //     }

            //     break :out out;
            // };
            // return out;

            @compileError(todo_stuff.depth);
        }

        /// Returns a longhand property for this shorthand.
        pub fn longhand(this: *const T, allocator: Allocator, property_id: *const PropertyId) ?Property {
            _ = this; // autofix
            _ = allocator; // autofix
            _ = property_id; // autofix
            // inline for (std.meta.fields(@TypeOf(T.PropertyFieldMap))) |field| {
            //     if (@as(PropertyIdTag, property_id.*) == @field(T.PropertyFieldMap, field.name)) {
            //         const val = if (@hasDecl(@TypeOf(@field(T, field.namee)), "clone"))
            //             @field(this, field.name).deepClone(allocator)
            //         else
            //             @field(this, field.name);
            //         return @unionInit(
            //             Property,
            //             field.name,
            //             if (@field(T.VendorPrefixMap, field.name))
            //                 .{ val, @field(property_id, field.name)[1] }
            //             else
            //                 val,
            //         );
            //     }
            // }
            // return null;
            @compileError(todo_stuff.depth);
        }

        /// Updates this shorthand from a longhand property.
        pub fn setLonghand(this: *T, allocator: Allocator, property: *const Property) bool {
            _ = this; // autofix
            _ = allocator; // autofix
            _ = property; // autofix
            // inline for (std.meta.fields(T.PropertyFieldMap)) |field| {
            //     if (@as(PropertyIdTag, property.*) == @field(T.PropertyFieldMap, field.name)) {
            //         const val = if (@hasDecl(@TypeOf(@field(T, field.name)), "clone"))
            //             @field(this, field.name).deepClone(allocator)
            //         else
            //             @field(this, field.name);

            //         @field(this, field.name) = val;

            //         return true;
            //     }
            // }
            // return false;
            @compileError(todo_stuff.depth);
        }
    };
}

pub fn DefineRectShorthand(comptime T: type, comptime V: type) type {
    return struct {
        pub fn parse(input: *Parser) Result(T) {
            const rect = switch (css_values.rect.Rect(V).parse(input)) {
                .result => |v| v,
                .err => |e| return .{ .err = e },
            };

            return .{
                .result = .{
                    .top = rect.top,
                    .right = rect.right,
                    .bottom = rect.bottom,
                    .left = rect.left,
                },
            };
        }

        pub fn toCss(this: *const T, comptime W: type, dest: *Printer(W)) PrintErr!void {
            const rect = css_values.rect.Rect(V){
                .top = this.top,
                .right = this.right,
                .bottom = this.bottom,
                .left = this.left,
            };
            return rect.toCss(W, dest);
        }
    };
}

pub fn DefineSizeShorthand(comptime T: type, comptime V: type) type {
    if (std.meta.fields(T).len != 2) @compileError("DefineSizeShorthand must be used on a struct with 2 fields");
    return struct {
        pub fn toCss(this: *const T, comptime W: type, dest: *Printer(W)) PrintErr!void {
            const size: css_values.size.Size2D(V) = .{
                .a = @field(this, std.meta.fields(T)[0].name),
                .b = @field(this, std.meta.fields(T)[1].name),
            };
            return size.toCss(W, dest);
            // TODO: unfuck this
            // @panic(todo_stuff.depth);
        }

        pub fn parse(input: *Parser) Result(T) {
            const size = switch (css_values.size.Size2D(V).parse(input)) {
                .result => |v| v,
                .err => |e| return .{ .err = e },
            };

            var this: T = undefined;
            @field(this, std.meta.fields(T)[0].name) = size.a;
            @field(this, std.meta.fields(T)[1].name) = size.b;

            return .{ .result = this };
            // TODO: unfuck this
            // @panic(todo_stuff.depth);
        }
    };
}

pub fn DeriveParse(comptime T: type) type {
    const tyinfo = @typeInfo(T);
    const is_union_enum = tyinfo == .@"union";
    const enum_type = if (comptime is_union_enum) @typeInfo(tyinfo.@"union".tag_type.?) else tyinfo;
    const enum_actual_type = if (comptime is_union_enum) tyinfo.@"union".tag_type.? else T;

    const Map = bun.ComptimeEnumMap(enum_actual_type);

    return struct {
        pub fn parse(input: *Parser) Result(T) {
            if (comptime is_union_enum) {
                const payload_count, const first_payload_index, const void_count, const first_void_index = comptime counts: {
                    var first_void_index: ?usize = null;
                    var first_payload_index: ?usize = null;
                    var payload_count: usize = 0;
                    var void_count: usize = 0;
                    for (tyinfo.@"union".fields, 0..) |field, i| {
                        if (field.type == void) {
                            void_count += 1;
                            if (first_void_index == null) first_void_index = i;
                        } else {
                            payload_count += 1;
                            if (first_payload_index == null) first_payload_index = i;
                        }
                    }
                    if (first_payload_index == null) {
                        @compileError("Type defined as `union(enum)` but no variant carries a payload. Make it an `enum` instead.");
                    }
                    if (first_void_index) |void_index| {
                        // Check if they overlap
                        if (first_payload_index.? < void_index and void_index < first_payload_index.? + payload_count) @compileError("Please put all the fields with data together and all the fields with no data together.");
                        if (first_payload_index.? > void_index and first_payload_index.? < void_index + void_count) @compileError("Please put all the fields with data together and all the fields with no data together.");
                    }
                    break :counts .{ payload_count, first_payload_index.?, void_count, first_void_index };
                };

                return gnerateCode(input, first_payload_index, first_void_index, void_count, payload_count);
            }

            const location = input.currentSourceLocation();
            const ident = switch (input.expectIdent()) {
                .result => |v| v,
                .err => |e| return .{ .err = e },
            };
            if (Map.getCaseInsensitiveWithEql(ident, bun.strings.eqlComptimeIgnoreLen)) |matched| {
                inline for (bun.meta.EnumFields(enum_actual_type)) |field| {
                    if (field.value == @intFromEnum(matched)) {
                        if (comptime is_union_enum) return .{ .result = @unionInit(T, field.name, void) };
                        return .{ .result = @enumFromInt(field.value) };
                    }
                }
                unreachable;
            }
            return .{ .err = location.newUnexpectedTokenError(.{ .ident = ident }) };
        }

        /// Comptime code which constructs the parsing code for a union(enum) which could contain
        /// void fields (fields with no associated data) and payload fields (fields which carry data),
        /// for example:
        ///
        /// ```zig
        /// /// A value for the [border-width](https://www.w3.org/TR/css-backgrounds-3/#border-width) property.
        /// pub const BorderSideWidth = union(enum) {
        ///     /// A UA defined `thin` value.
        ///     thin,
        ///     /// A UA defined `medium` value.
        ///     medium,
        ///     /// A UA defined `thick` value.
        ///     thick,
        ///     /// An explicit width.
        ///     length: Length,
        /// }
        /// ```
        ///
        /// During parsing, we can check if it is one of the void fields (in this case `thin`, `medium`, or `thick`) by reading a single
        /// identifier from the Parser, and checking if it matches any of the void field names. We already constructed a ComptimeEnumMap (see above)
        /// to make this super cheap.
        ///
        /// If we don't get an identifier that matches any of the void fields, we can then try to parse the payload fields.
        ///
        /// This function is made more complicated by the fact that it tries to parse in order of the fields that were declared in the union(enum).
        /// If, for example, all the void fields were declared after the `length: Length` field, this function will try to parse the `length` field first,
        /// and then try to parse the void fields.
        ///
        /// This parsing order is a detail copied from LightningCSS. I'm not sure if it is necessary. But it could be.
        inline fn gnerateCode(
            input: *Parser,
            comptime first_payload_index: usize,
            comptime maybe_first_void_index: ?usize,
            comptime void_count: usize,
            comptime payload_count: usize,
        ) Result(T) {
            const last_payload_index = first_payload_index + payload_count - 1;
            if (comptime maybe_first_void_index == null) {
                inline for (tyinfo.@"union".fields[first_payload_index .. first_payload_index + payload_count], first_payload_index..) |field, i| {
                    if (comptime (i == last_payload_index)) {
                        return .{ .result = switch (generic.parseFor(field.type)(input)) {
                            .result => |v| @unionInit(T, field.name, v),
                            .err => |e| return .{ .err = e },
                        } };
                    }
                    if (input.tryParse(generic.parseFor(field.type), .{}).asValue()) |v| {
                        return .{ .result = @unionInit(T, field.name, v) };
                    }
                }
            }

            const first_void_index = maybe_first_void_index.?;

            const void_fields = bun.meta.EnumFields(T)[first_void_index .. first_void_index + void_count];

            if (comptime void_count == 1) {
                const void_field = enum_type.@"enum".fields[first_void_index];
                // The field is declared before the payload fields.
                // So try to parse an ident matching the name of the field, then fallthrough
                // to parsing the payload fields.
                if (comptime first_void_index < first_payload_index) {
                    if (input.tryParse(Parser.expectIdentMatching, .{void_field.name}).isOk()) {
                        if (comptime is_union_enum) return .{ .result = @unionInit(T, void_field.name, {}) };
                        return .{ .result = @enumFromInt(void_field.value) };
                    }

                    inline for (tyinfo.@"union".fields[first_payload_index .. first_payload_index + payload_count], first_payload_index..) |field, i| {
                        if (comptime (i == last_payload_index and last_payload_index > first_void_index)) {
                            return .{ .result = switch (generic.parseFor(field.type)(input)) {
                                .result => |v| @unionInit(T, field.name, v),
                                .err => |e| return .{ .err = e },
                            } };
                        }
                        if (input.tryParse(generic.parseFor(field.type), .{}).asValue()) |v| {
                            return .{ .result = @unionInit(T, field.name, v) };
                        }
                    }
                } else {
                    inline for (tyinfo.@"union".fields[first_payload_index .. first_payload_index + payload_count], first_payload_index..) |field, i| {
                        if (comptime (i == last_payload_index and last_payload_index > first_void_index)) {
                            return .{ .result = switch (generic.parseFor(field.type)(input)) {
                                .result => |v| @unionInit(T, field.name, v),
                                .err => |e| return .{ .err = e },
                            } };
                        }
                        if (input.tryParse(generic.parseFor(field.type), .{}).asValue()) |v| {
                            return .{ .result = @unionInit(T, field.name, v) };
                        }
                    }

                    // We can generate this as the last statements of the function, avoiding the `input.tryParse` routine above
                    if (input.expectIdentMatching(void_field.name).asErr()) |e| return .{ .err = e };
                    if (comptime is_union_enum) return .{ .result = @unionInit(T, void_field.name, {}) };
                    return .{ .result = @enumFromInt(void_field.value) };
                }
            } else if (comptime first_void_index < first_payload_index) {
                // Multiple fields declared before the payload fields, use tryParse
                const state = input.state();
                if (input.tryParse(Parser.expectIdent, .{}).asValue()) |ident| {
                    if (Map.getCaseInsensitiveWithEql(ident, bun.strings.eqlComptimeIgnoreLen)) |matched| {
                        inline for (void_fields) |field| {
                            if (field.value == @intFromEnum(matched)) {
                                if (comptime is_union_enum) return .{ .result = @unionInit(T, field.name, {}) };
                                return .{ .result = @enumFromInt(field.value) };
                            }
                        }
                        unreachable;
                    }
                    input.reset(&state);
                }

                inline for (tyinfo.@"union".fields[first_payload_index .. first_payload_index + payload_count], first_payload_index..) |field, i| {
                    if (comptime (i == last_payload_index and last_payload_index > first_void_index)) {
                        return .{ .result = switch (generic.parseFor(field.type)(input)) {
                            .result => |v| @unionInit(T, field.name, v),
                            .err => |e| return .{ .err = e },
                        } };
                    }
                    if (input.tryParse(generic.parseFor(field.type), .{}).asValue()) |v| {
                        return .{ .result = @unionInit(T, field.name, v) };
                    }
                }
            } else if (comptime first_void_index > first_payload_index) {
                inline for (tyinfo.@"union".fields[first_payload_index .. first_payload_index + payload_count], first_payload_index..) |field, i| {
                    if (comptime (i == last_payload_index and last_payload_index > first_void_index)) {
                        return .{ .result = switch (generic.parseFor(field.type)(input)) {
                            .result => |v| @unionInit(T, field.name, v),
                            .err => |e| return .{ .err = e },
                        } };
                    }
                    if (input.tryParse(generic.parseFor(field.type), .{}).asValue()) |v| {
                        return .{ .result = @unionInit(T, field.name, v) };
                    }
                }

                const location = input.currentSourceLocation();
                const ident = switch (input.expectIdent()) {
                    .result => |v| v,
                    .err => |e| return .{ .err = e },
                };
                if (Map.getCaseInsensitiveWithEql(ident, bun.strings.eqlComptimeIgnoreLen)) |matched| {
                    inline for (void_fields) |field| {
                        if (field.value == @intFromEnum(matched)) {
                            if (comptime is_union_enum) return .{ .result = @unionInit(T, field.name, {}) };
                            return .{ .result = @enumFromInt(field.value) };
                        }
                    }
                    unreachable;
                }
                return .{ .err = location.newUnexpectedTokenError(.{ .ident = ident }) };
            }
            @compileError("SHOULD BE UNREACHABLE!");
        }

        // inline fn generatePayloadBranches(
        //     input: *Parser,
        //     comptime first_payload_index: usize,
        //     comptime first_void_index: usize,
        //     comptime payload_count: usize,
        // ) Result(T) {
        //     const last_payload_index = first_payload_index + payload_count - 1;
        //     inline for (tyinfo.@"union".fields[first_payload_index..], first_payload_index..) |field, i| {
        //         if (comptime (i == last_payload_index and last_payload_index > first_void_index)) {
        //             return generic.parseFor(field.type)(input);
        //         }
        //         if (input.tryParse(generic.parseFor(field.type), .{}).asValue()) |v| {
        //             return .{ .result = @unionInit(T, field.name, v) };
        //         }
        //     }
        //     // The last field will return so this is never reachable
        //     unreachable;
        // }

        // pub fn parse(this: *const T, comptime W: type, dest: *Printer(W)) PrintErr!void {
        //     // to implement this, we need to cargo expand the derive macro
        //     _ = this; // autofix
        //     _ = dest; // autofix
        //     @compileError(todo_stuff.depth);
        // }
    };
}

/// This uses comptime reflection to generate a `toCss` function enums and union(enum)s.
///
/// Supported payload types for union(enum)s are:
/// - any type that has a `toCss` function
/// - void types (stringifies the identifier)
/// - optional types (unwraps the optional)
/// - anonymous structs, will automatically serialize it if it has a `__generateToCss` function
pub fn DeriveToCss(comptime T: type) type {
    const tyinfo = @typeInfo(T);
    const enum_fields = bun.meta.EnumFields(T);
    const is_enum_or_union_enum = tyinfo == .@"union" or tyinfo == .@"enum";

    return struct {
        pub fn toCss(this: *const T, comptime W: type, dest: *Printer(W)) PrintErr!void {
            if (comptime is_enum_or_union_enum) {
                inline for (std.meta.fields(T), 0..) |field, i| {
                    if (@intFromEnum(this.*) == enum_fields[i].value) {
                        if (comptime tyinfo == .Enum or field.type == void) {
                            return dest.writeStr(enum_fields[i].name);
                        } else if (comptime generic.hasToCss(field.type)) {
                            return generic.toCss(field.type, &@field(this, field.name), W, dest);
                        } else if (@hasDecl(field.type, "__generateToCss") and @typeInfo(field.type) == .@"struct") {
                            const variant_fields = std.meta.fields(field.type);
                            if (variant_fields.len > 1) {
                                const last = variant_fields.len - 1;
                                inline for (variant_fields, 0..) |variant_field, j| {
                                    // Unwrap it from the optional
                                    if (@typeInfo(variant_field.type) == .optional) {
                                        if (@field(@field(this, field.name), variant_field.name)) |*value| {
                                            try value.toCss(W, dest);
                                        }
                                    } else {
                                        try @field(@field(this, field.name), variant_field.name).toCss(W, dest);
                                    }

                                    // Emit a space if there are more fields after
                                    if (comptime j != last) {
                                        try dest.writeChar(' ');
                                    }
                                }
                            } else {
                                const variant_field = variant_fields[0];
                                try @field(variant_field.type, "toCss")(@field(@field(this, field.name), variant_field.name), W, dest);
                            }
                        } else {
                            @compileError("Don't know how to serialize this variant: " ++ @typeName(field.type) ++ ", on " ++ @typeName(T) ++ ".\n\nYou probably want to implement a `toCss` function for this type, or add a dummy `fn __generateToCss() void {}` to the type signal that it is okay for it to be auto-generated by this function..");
                        }
                    }
                }
            } else {
                @compileError("Unsupported type: " ++ @typeName(T));
            }
            return;
        }
    };
}

pub const enum_property_util = struct {
    pub fn asStr(comptime T: type, this: *const T) []const u8 {
        const tag = @intFromEnum(this.*);
        inline for (bun.meta.EnumFields(T)) |field| {
            if (tag == field.value) return field.name;
        }
        unreachable;
    }

    pub inline fn parse(comptime T: type, input: *Parser) Result(T) {
        const location = input.currentSourceLocation();
        const ident = switch (input.expectIdent()) {
            .err => |e| return .{ .err = e },
            .result => |v| v,
        };

        const Map = comptime bun.ComptimeEnumMap(T);
        if (Map.getASCIIICaseInsensitive(ident)) |x| return .{ .result = x };
        // inline for (std.meta.fields(T)) |field| {
        //     if (bun.strings.eqlCaseInsensitiveASCIIICheckLength(ident, field.name)) return .{ .result = @enumFromInt(field.value) };
        // }

        return .{ .err = location.newUnexpectedTokenError(.{ .ident = ident }) };
    }

    pub fn toCss(comptime T: type, this: *const T, comptime W: type, dest: *Printer(W)) PrintErr!void {
        return dest.writeStr(asStr(T, this));
    }
};

pub fn DefineEnumProperty(comptime T: type) type {
    const fields: []const std.builtin.Type.EnumField = std.meta.fields(T);

    return struct {
        pub fn eql(lhs: *const T, rhs: *const T) bool {
            return @intFromEnum(lhs.*) == @intFromEnum(rhs.*);
        }

        pub fn asStr(this: *const T) []const u8 {
            const tag = @intFromEnum(this.*);
            inline for (fields) |field| {
                if (tag == field.value) return field.name;
            }
            unreachable;
        }

        pub fn parse(input: *Parser) Result(T) {
            const location = input.currentSourceLocation();
            const ident = switch (input.expectIdent()) {
                .err => |e| return .{ .err = e },
                .result => |v| v,
            };

            // todo_stuff.match_ignore_ascii_case
            inline for (fields) |field| {
                if (bun.strings.eqlCaseInsensitiveASCIIICheckLength(ident, field.name)) return .{ .result = @enumFromInt(field.value) };
            }

            return .{ .err = location.newUnexpectedTokenError(.{ .ident = ident }) };
            // @panic("TODO renable this");
        }

        pub fn deinit(_: *T, _: std.mem.Allocator) void {}

        pub fn toCss(this: *const T, comptime W: type, dest: *Printer(W)) PrintErr!void {
            return dest.writeStr(asStr(this));
        }

        pub inline fn deepClone(this: *const T, _: std.mem.Allocator) T {
            return this.*;
        }

        pub fn hash(this: *const T, hasher: *std.hash.Wyhash) void {
            const tag = @intFromEnum(this.*);
            hasher.update(std.mem.asBytes(&tag));
        }
    };
}

pub fn DeriveValueType(comptime T: type, comptime ValueTypeMap: anytype) type {
    const field_values: []const MediaFeatureType = field_values: {
        const fields = std.meta.fields(T);
        var mapping: [fields.len]MediaFeatureType = undefined;
        for (fields, 0..) |field, i| {
            // Check that it exists in the type map
            mapping[i] = @field(ValueTypeMap, field.name);
        }
        const mapping_final = mapping;
        break :field_values mapping_final[0..];
    };

    return struct {
        pub fn valueType(this: *const T) MediaFeatureType {
            inline for (std.meta.fields(T), 0..) |field, i| {
                if (field.value == @intFromEnum(this.*)) {
                    return field_values[i];
                }
            }
            unreachable;
        }
    };
}

fn consume_until_end_of_block(block_type: BlockType, tokenizer: *Tokenizer) void {
    @branchHint(.cold);
    var stack = SmallList(BlockType, 16){};
    stack.appendAssumeCapacity(block_type);

    while (switch (tokenizer.next()) {
        .result => |v| v,
        .err => null,
    }) |tok| {
        if (BlockType.closing(&tok)) |b| {
            if (stack.getLastUnchecked() == b) {
                _ = stack.pop();
                if (stack.len() == 0) return;
            }
        }

        if (BlockType.opening(&tok)) |bt| stack.append(tokenizer.allocator, bt);
    }
}

fn parse_at_rule(
    allocator: Allocator,
    start: *const ParserState,
    name: []const u8,
    input: *Parser,
    comptime P: type,
    parser: *P,
) Result(P.AtRuleParser.AtRule) {
    _ = allocator; // autofix
    ValidAtRuleParser(P);
    const delimiters = Delimiters{ .semicolon = true, .curly_bracket = true };
    const Closure = struct {
        name: []const u8,
        parser: *P,

        pub fn parsefn(this: *@This(), input2: *Parser) Result(P.AtRuleParser.Prelude) {
            return P.AtRuleParser.parsePrelude(this.parser, this.name, input2);
        }
    };
    var closure = Closure{ .name = name, .parser = parser };
    const prelude: P.AtRuleParser.Prelude = switch (input.parseUntilBefore(delimiters, P.AtRuleParser.Prelude, &closure, Closure.parsefn)) {
        .result => |vvv| vvv,
        .err => |e| {
            // const end_position = input.position();
            // _ = end_position; k
            out: {
                const tok = switch (input.next()) {
                    .result => |v| v,
                    .err => break :out,
                };
                if (tok.* != .open_curly and tok.* != .semicolon) bun.unreachablePanic("Should have consumed these delimiters", .{});
                break :out;
            }
            return .{ .err = e };
        },
    };
    const next = switch (input.next()) {
        .result => |v| v.*,
        .err => {
            return switch (P.AtRuleParser.ruleWithoutBlock(parser, prelude, start)) {
                .result => |v| {
                    return .{ .result = v };
                },
                .err => {
                    return .{ .err = input.newUnexpectedTokenError(.semicolon) };
                },
            };
        },
    };
    switch (next) {
        .semicolon => {
            switch (P.AtRuleParser.ruleWithoutBlock(parser, prelude, start)) {
                .result => |v| {
                    return .{ .result = v };
                },
                .err => {
                    return .{ .err = input.newUnexpectedTokenError(.semicolon) };
                },
            }
        },
        .open_curly => {
            const AnotherClosure = struct {
                prelude: P.AtRuleParser.Prelude,
                start: *const ParserState,
                parser: *P,
                pub fn parsefn(this: *@This(), input2: *Parser) Result(P.AtRuleParser.AtRule) {
                    return P.AtRuleParser.parseBlock(this.parser, this.prelude, this.start, input2);
                }
            };
            var another_closure = AnotherClosure{
                .prelude = prelude,
                .start = start,
                .parser = parser,
            };
            return parse_nested_block(input, P.AtRuleParser.AtRule, &another_closure, AnotherClosure.parsefn);
        },
        else => {
            bun.unreachablePanic("", .{});
        },
    }
}

fn parse_custom_at_rule_prelude(name: []const u8, input: *Parser, options: *const ParserOptions, comptime T: type, at_rule_parser: *T) Result(AtRulePrelude(T.CustomAtRuleParser.Prelude)) {
    ValidCustomAtRuleParser(T);
    switch (T.CustomAtRuleParser.parsePrelude(at_rule_parser, name, input, options)) {
        .result => |prelude| {
            return .{ .result = .{ .custom = prelude } };
        },
        .err => |e| {
            if (e.kind == .basic and e.kind.basic == .at_rule_invalid) {
                // do nothing
            } else return .{
                .err = input.newCustomError(
                    ParserError{ .at_rule_prelude_invalid = {} },
                ),
            };
        },
    }

    options.warn(input.newError(.{ .at_rule_invalid = name }));
    input.skipWhitespace();
    const tokens = switch (TokenListFns.parse(input, options, 0)) {
        .err => |e| return .{ .err = e },
        .result => |v| v,
    };
    return .{ .result = .{ .unknown = .{
        .name = name,
        .tokens = tokens,
    } } };
}

fn parse_custom_at_rule_without_block(
    comptime T: type,
    prelude: T.CustomAtRuleParser.Prelude,
    start: *const ParserState,
    options: *const ParserOptions,
    at_rule_parser: *T,
    is_nested: bool,
) Maybe(CssRule(T.CustomAtRuleParser.AtRule), void) {
    return switch (T.CustomAtRuleParser.ruleWithoutBlock(at_rule_parser, prelude, start, options, is_nested)) {
        .result => |v| .{ .result = CssRule(T.CustomAtRuleParser.AtRule){ .custom = v } },
        .err => |e| .{ .err = e },
    };
}

fn parse_custom_at_rule_body(
    comptime T: type,
    prelude: T.CustomAtRuleParser.Prelude,
    input: *Parser,
    start: *const ParserState,
    options: *const ParserOptions,
    at_rule_parser: *T,
    is_nested: bool,
) Result(T.CustomAtRuleParser.AtRule) {
    const result = switch (T.CustomAtRuleParser.parseBlock(at_rule_parser, prelude, start, input, options, is_nested)) {
        .result => |vv| vv,
        .err => |e| {
            _ = e; // autofix
            // match &err.kind {
            //   ParseErrorKind::Basic(kind) => ParseError {
            //     kind: ParseErrorKind::Basic(kind.clone()),
            //     location: err.location,
            //   },
            //   _ => input.new_error(BasicParseErrorKind::AtRuleBodyInvalid),
            // }
            todo("This part here", .{});
        },
    };
    return .{ .result = result };
}

fn parse_qualified_rule(
    start: *const ParserState,
    input: *Parser,
    comptime P: type,
    parser: *P,
    delimiters: Delimiters,
) Result(P.QualifiedRuleParser.QualifiedRule) {
    ValidQualifiedRuleParser(P);
    const prelude_result = brk: {
        const prelude = input.parseUntilBefore(delimiters, P.QualifiedRuleParser.Prelude, parser, P.QualifiedRuleParser.parsePrelude);
        break :brk prelude;
    };
    if (input.expectCurlyBracketBlock().asErr()) |e| return .{ .err = e };
    const prelude = switch (prelude_result) {
        .err => |e| return .{ .err = e },
        .result => |v| v,
    };
    const Closure = struct {
        start: *const ParserState,
        prelude: P.QualifiedRuleParser.Prelude,
        parser: *P,

        pub fn parsefn(this: *@This(), input2: *Parser) Result(P.QualifiedRuleParser.QualifiedRule) {
            return P.QualifiedRuleParser.parseBlock(this.parser, this.prelude, this.start, input2);
        }
    };
    var closure = Closure{
        .start = start,
        .prelude = prelude,
        .parser = parser,
    };
    return parse_nested_block(input, P.QualifiedRuleParser.QualifiedRule, &closure, Closure.parsefn);
}

fn parse_until_before(
    parser: *Parser,
    delimiters_: Delimiters,
    error_behavior: ParseUntilErrorBehavior,
    comptime T: type,
    closure: anytype,
    comptime parse_fn: *const fn (@TypeOf(closure), *Parser) Result(T),
) Result(T) {
    const delimiters = parser.stop_before.bitwiseOr(delimiters_);
    const result = result: {
        var delimited_parser = Parser{
            .input = parser.input,
            .at_start_of = if (parser.at_start_of) |block_type| brk: {
                parser.at_start_of = null;
                break :brk block_type;
            } else null,
            .stop_before = delimiters,
            .import_records = parser.import_records,
        };
        const result = delimited_parser.parseEntirely(T, closure, parse_fn);
        if (error_behavior == .stop and result.isErr()) {
            return result;
        }
        if (delimited_parser.at_start_of) |block_type| {
            consume_until_end_of_block(block_type, &delimited_parser.input.tokenizer);
        }
        break :result result;
    };

    // FIXME: have a special-purpose tokenizer method for this that does less work.
    while (true) {
        if (delimiters.contains(Delimiters.fromByte(parser.input.tokenizer.nextByte()))) break;

        switch (parser.input.tokenizer.next()) {
            .result => |token| {
                if (BlockType.opening(&token)) |block_type| {
                    consume_until_end_of_block(block_type, &parser.input.tokenizer);
                }
            },
            else => break,
        }
    }

    return result;
}

// fn parse_until_before_impl(parser: *Parser, delimiters: Delimiters, error_behavior: Parse

pub fn parse_until_after(
    parser: *Parser,
    delimiters: Delimiters,
    error_behavior: ParseUntilErrorBehavior,
    comptime T: type,
    closure: anytype,
    comptime parsefn: *const fn (@TypeOf(closure), *Parser) Result(T),
) Result(T) {
    const result = parse_until_before(parser, delimiters, error_behavior, T, closure, parsefn);
    const is_err = result.isErr();
    if (error_behavior == .stop and is_err) {
        return result;
    }
    const next_byte = parser.input.tokenizer.nextByte();
    if (next_byte != null and !parser.stop_before.contains(Delimiters.fromByte(next_byte))) {
        bun.debugAssert(delimiters.contains(Delimiters.fromByte(next_byte)));
        // We know this byte is ASCII.
        parser.input.tokenizer.advance(1);
        if (next_byte == '{') {
            consume_until_end_of_block(BlockType.curly_bracket, &parser.input.tokenizer);
        }
    }
    return result;
}

fn parse_nested_block(parser: *Parser, comptime T: type, closure: anytype, comptime parsefn: *const fn (@TypeOf(closure), *Parser) Result(T)) Result(T) {
    const block_type: BlockType = if (parser.at_start_of) |block_type| brk: {
        parser.at_start_of = null;
        break :brk block_type;
    } else @panic(
        \\
        \\A nested parser can only be created when a Function,
        \\ParenthisisBlock, SquareBracketBlock, or CurlyBracketBlock
        \\token was just consumed.
    );

    const closing_delimiter = switch (block_type) {
        .curly_bracket => Delimiters{ .close_curly_bracket = true },
        .square_bracket => Delimiters{ .close_square_bracket = true },
        .parenthesis => Delimiters{ .close_parenthesis = true },
    };
    var nested_parser = Parser{
        .input = parser.input,
        .stop_before = closing_delimiter,
        .import_records = parser.import_records,
    };
    const result = nested_parser.parseEntirely(T, closure, parsefn);
    if (nested_parser.at_start_of) |block_type2| {
        consume_until_end_of_block(block_type2, &nested_parser.input.tokenizer);
    }
    consume_until_end_of_block(block_type, &parser.input.tokenizer);
    return result;
}

pub fn ValidQualifiedRuleParser(comptime T: type) void {
    // The intermediate representation of a qualified rule prelude.
    _ = T.QualifiedRuleParser.Prelude;

    // The finished representation of a qualified rule.
    _ = T.QualifiedRuleParser.QualifiedRule;

    // Parse the prelude of a qualified rule. For style rules, this is as Selector list.
    //
    // Return the representation of the prelude,
    // or `Err(())` to ignore the entire at-rule as invalid.
    //
    // The prelude is the part before the `{ /* ... */ }` block.
    //
    // The given `input` is a "delimited" parser
    // that ends where the prelude should end (before the next `{`).
    //
    // fn parsePrelude(this: *T, input: *Parser) Error!T.QualifiedRuleParser.Prelude;
    _ = T.QualifiedRuleParser.parsePrelude;

    // Parse the content of a `{ /* ... */ }` block for the body of the qualified rule.
    //
    // The location passed in is source location of the start of the prelude.
    //
    // Return the finished representation of the qualified rule
    // as returned by `RuleListParser::next`,
    // or `Err(())` to ignore the entire at-rule as invalid.
    //
    // fn parseBlock(this: *T, prelude: P.QualifiedRuleParser.Prelude, start: *const ParserState, input: *Parser) Error!P.QualifiedRuleParser.QualifiedRule;
    _ = T.QualifiedRuleParser.parseBlock;
}

pub const DefaultAtRule = struct {
    pub fn toCss(_: *const @This(), comptime W: type, dest: *Printer(W)) PrintErr!void {
        return dest.newError(.fmt_error, null);
    }

    pub fn deepClone(_: *const @This(), _: std.mem.Allocator) @This() {
        return .{};
    }
};

pub const DefaultAtRuleParser = struct {
    const This = @This();

    pub const CustomAtRuleParser = struct {
        pub const Prelude = void;
        pub const AtRule = DefaultAtRule;

        pub fn parsePrelude(_: *This, name: []const u8, input: *Parser, _: *const ParserOptions) Result(Prelude) {
            return .{ .err = input.newError(BasicParseErrorKind{ .at_rule_invalid = name }) };
        }

        pub fn parseBlock(_: *This, _: CustomAtRuleParser.Prelude, _: *const ParserState, input: *Parser, _: *const ParserOptions, _: bool) Result(CustomAtRuleParser.AtRule) {
            return .{ .err = input.newError(BasicParseErrorKind.at_rule_body_invalid) };
        }

        pub fn ruleWithoutBlock(_: *This, _: CustomAtRuleParser.Prelude, _: *const ParserState, _: *const ParserOptions, _: bool) Maybe(CustomAtRuleParser.AtRule, void) {
            return .{ .err = {} };
        }

        pub fn onImportRule(_: *This, _: *ImportRule, _: u32, _: u32) void {}

        pub fn onLayerRule(_: *This, _: *const bun.css.SmallList(LayerName, 1)) void {}

        pub fn enclosingLayerLength(_: *This) u32 {
            return 0;
        }

        pub fn setEnclosingLayer(_: *This, _: LayerName) void {}

        pub fn pushToEnclosingLayer(_: *This, _: LayerName) void {}

        pub fn resetEnclosingLayer(_: *This, _: u32) void {}

        pub fn bumpAnonLayerCount(_: *This, _: i32) void {}
    };
};

/// We may want to enable this later
pub const ENABLE_TAILWIND_PARSING = false;

pub const BundlerAtRule = if (ENABLE_TAILWIND_PARSING) TailwindAtRule else DefaultAtRule;
pub const BundlerAtRuleParser = struct {
    const This = @This();
    allocator: Allocator,
    import_records: *bun.BabyList(ImportRecord),
    layer_names: bun.BabyList(LayerName) = .{},
    options: *const ParserOptions,

    /// Having _named_ layers nested inside of an _anonymous_ layer
    /// has no effect:
    ///
    /// ```css
    /// @layer {
    ///   @layer foo { /* layer 1 */ }
    ///   @layer foo { /* also layer 1 */ }
    /// }
    /// ```
    ///
    /// See: https://drafts.csswg.org/css-cascade-5/#example-787042b6
    anon_layer_count: u32 = 0,
    enclosing_layer: LayerName = .{},

    pub const CustomAtRuleParser = struct {
        pub const Prelude = if (ENABLE_TAILWIND_PARSING) union(enum) {
            tailwind: TailwindAtRule,
        } else void;
        pub const AtRule = if (ENABLE_TAILWIND_PARSING) TailwindAtRule else DefaultAtRule;

        pub fn parsePrelude(this: *This, name: []const u8, input: *Parser, _: *const ParserOptions) Result(Prelude) {
            if (comptime ENABLE_TAILWIND_PARSING) {
                const PreludeNames = enum {
                    tailwind,
                };
                const Map = comptime bun.ComptimeEnumMap(PreludeNames);
                if (Map.getASCIIICaseInsensitive(name)) |prelude| return switch (prelude) {
                    .tailwind => {
                        const loc_ = input.currentSourceLocation();
                        const loc = css_rules.Location{
                            .source_index = this.options.source_index,
                            .line = loc_.line,
                            .column = loc_.column,
                        };
                        const style_name = switch (css_rules.tailwind.TailwindStyleName.parse(input)) {
                            .result => |v| v,
                            .err => return .{ .err = input.newError(BasicParseErrorKind{ .at_rule_invalid = name }) },
                        };
                        return .{ .result = .{
                            .tailwind = .{
                                .style_name = style_name,
                                .loc = loc,
                            },
                        } };
                    },
                };
            }
            return .{ .err = input.newError(BasicParseErrorKind{ .at_rule_invalid = name }) };
        }

        pub fn parseBlock(_: *This, _: CustomAtRuleParser.Prelude, _: *const ParserState, input: *Parser, _: *const ParserOptions, _: bool) Result(CustomAtRuleParser.AtRule) {
            return .{ .err = input.newError(BasicParseErrorKind.at_rule_body_invalid) };
        }

        pub fn ruleWithoutBlock(_: *This, prelude: CustomAtRuleParser.Prelude, _: *const ParserState, _: *const ParserOptions, _: bool) Maybe(CustomAtRuleParser.AtRule, void) {
            if (comptime ENABLE_TAILWIND_PARSING) {
                return switch (prelude) {
                    .tailwind => |v| return .{ .result = v },
                };
            }
            return .{ .err = {} };
        }

        pub fn onImportRule(this: *This, import_rule: *ImportRule, start_position: u32, end_position: u32) void {
            const import_record_index = this.import_records.len;
            import_rule.import_record_idx = import_record_index;
            this.import_records.push(this.allocator, ImportRecord{
                .path = bun.fs.Path.init(import_rule.url),
                .kind = if (import_rule.supports != null) .at_conditional else .at,
                .range = bun.logger.Range{
                    .loc = bun.logger.Loc{ .start = @intCast(start_position) },
                    .len = @intCast(end_position - start_position),
                },
            }) catch bun.outOfMemory();
        }

        pub fn onLayerRule(this: *This, layers: *const bun.css.SmallList(LayerName, 1)) void {
            if (this.anon_layer_count > 0) return;

            this.layer_names.ensureUnusedCapacity(this.allocator, layers.len()) catch bun.outOfMemory();

            for (layers.slice()) |*layer| {
                if (this.enclosing_layer.v.len() > 0) {
                    var cloned = LayerName{
                        .v = SmallList([]const u8, 1){},
                    };
                    cloned.v.ensureTotalCapacity(this.allocator, this.enclosing_layer.v.len() + layer.v.len());
                    cloned.v.appendSliceAssumeCapacity(this.enclosing_layer.v.slice());
                    cloned.v.appendSliceAssumeCapacity(layer.v.slice());
                    this.layer_names.push(this.allocator, cloned) catch bun.outOfMemory();
                } else {
                    this.layer_names.push(this.allocator, layer.deepClone(this.allocator)) catch bun.outOfMemory();
                }
            }
        }

        pub fn enclosingLayerLength(this: *This) u32 {
            return this.enclosing_layer.v.len();
        }

        pub fn setEnclosingLayer(this: *This, layer: LayerName) void {
            this.enclosing_layer = layer;
        }

        pub fn pushToEnclosingLayer(this: *This, name: LayerName) void {
            this.enclosing_layer.v.appendSlice(this.allocator, name.v.slice());
        }

        pub fn resetEnclosingLayer(this: *This, len: u32) void {
            this.enclosing_layer.v.setLen(len);
        }

        pub fn bumpAnonLayerCount(this: *This, amount: i32) void {
            if (amount > 0) {
                this.anon_layer_count += @intCast(amount);
            } else {
                this.anon_layer_count -= @intCast(@abs(amount));
            }
        }
    };
};

/// Same as `ValidAtRuleParser` but modified to provide parser options
///
/// Also added:
/// - onImportRule to handle @import rules
pub fn ValidCustomAtRuleParser(comptime T: type) void {
    // The intermediate representation of prelude of an at-rule.
    _ = T.CustomAtRuleParser.Prelude;

    // The finished representation of an at-rule.
    _ = T.CustomAtRuleParser.AtRule;

    // Parse the prelude of an at-rule with the given `name`.
    //
    // Return the representation of the prelude and the type of at-rule,
    // or `Err(())` to ignore the entire at-rule as invalid.
    //
    // The prelude is the part after the at-keyword
    // and before the `;` semicolon or `{ /* ... */ }` block.
    //
    // At-rule name matching should be case-insensitive in the ASCII range.
    // This can be done with `std::ascii::Ascii::eq_ignore_ascii_case`,
    // or with the `match_ignore_ascii_case!` macro.
    //
    // The given `input` is a "delimited" parser
    // that ends wherever the prelude should end.
    // (Before the next semicolon, the next `{`, or the end of the current block.)
    //
    // pub fn parsePrelude(this: *T, allocator: Allocator, name: []const u8, *Parser, options: *ParserOptions) Result(T.CustomAtRuleParser.Prelude) {}
    _ = T.CustomAtRuleParser.parsePrelude;

    // End an at-rule which doesn't have block. Return the finished
    // representation of the at-rule.
    //
    // The location passed in is source location of the start of the prelude.
    // `is_nested` indicates whether the rule is nested inside a style rule.
    //
    // This is only called when either the `;` semicolon indeed follows the prelude,
    // or parser is at the end of the input.
    _ = T.CustomAtRuleParser.ruleWithoutBlock;

    // Parse the content of a `{ /* ... */ }` block for the body of the at-rule.
    //
    // The location passed in is source location of the start of the prelude.
    // `is_nested` indicates whether the rule is nested inside a style rule.
    //
    // Return the finished representation of the at-rule
    // as returned by `RuleListParser::next` or `DeclarationListParser::next`,
    // or `Err(())` to ignore the entire at-rule as invalid.
    //
    // This is only called when a block was found following the prelude.
    _ = T.CustomAtRuleParser.parseBlock;

    _ = T.CustomAtRuleParser.onImportRule;

    _ = T.CustomAtRuleParser.onLayerRule;

    _ = T.CustomAtRuleParser.enclosingLayerLength;
    _ = T.CustomAtRuleParser.setEnclosingLayer;
    _ = T.CustomAtRuleParser.pushToEnclosingLayer;
    _ = T.CustomAtRuleParser.resetEnclosingLayer;
    _ = T.CustomAtRuleParser.bumpAnonLayerCount;
}

pub fn ValidAtRuleParser(comptime T: type) void {
    _ = T.AtRuleParser.AtRule;
    _ = T.AtRuleParser.Prelude;

    // Parse the prelude of an at-rule with the given `name`.
    //
    // Return the representation of the prelude and the type of at-rule,
    // or `Err(())` to ignore the entire at-rule as invalid.
    //
    // The prelude is the part after the at-keyword
    // and before the `;` semicolon or `{ /* ... */ }` block.
    //
    // At-rule name matching should be case-insensitive in the ASCII range.
    // This can be done with `std::ascii::Ascii::eq_ignore_ascii_case`,
    // or with the `match_ignore_ascii_case!` macro.
    //
    // The given `input` is a "delimited" parser
    // that ends wherever the prelude should end.
    // (Before the next semicolon, the next `{`, or the end of the current block.)
    //
    // pub fn parsePrelude(this: *T, allocator: Allocator, name: []const u8, *Parser) Result(T.AtRuleParser.Prelude) {}
    _ = T.AtRuleParser.parsePrelude;

    // End an at-rule which doesn't have block. Return the finished
    // representation of the at-rule.
    //
    // The location passed in is source location of the start of the prelude.
    //
    // This is only called when `parse_prelude` returned `WithoutBlock`, and
    // either the `;` semicolon indeed follows the prelude, or parser is at
    // the end of the input.
    // fn ruleWithoutBlock(this: *T, allocator: Allocator, prelude: T.AtRuleParser.Prelude, state: *const ParserState) Maybe(T.AtRuleParser.AtRule, void)
    _ = T.AtRuleParser.ruleWithoutBlock;

    // Parse the content of a `{ /* ... */ }` block for the body of the at-rule.
    //
    // The location passed in is source location of the start of the prelude.
    //
    // Return the finished representation of the at-rule
    // as returned by `RuleListParser::next` or `DeclarationListParser::next`,
    // or `Err(())` to ignore the entire at-rule as invalid.
    //
    // This is only called when `parse_prelude` returned `WithBlock`, and a block
    // was indeed found following the prelude.
    //
    // fn parseBlock(this: *T, prelude: T.AtRuleParser.Prelude, start: *const ParserState, input: *Parser) Error!T.AtRuleParser.AtRule
    _ = T.AtRuleParser.parseBlock;
}

pub fn AtRulePrelude(comptime T: type) type {
    return union(enum) {
        font_face,
        font_feature_values,
        font_palette_values: DashedIdent,
        counter_style: CustomIdent,
        import: struct {
            []const u8,
            MediaList,
            ?SupportsCondition,
            ?struct { value: ?LayerName },
        },
        namespace: struct {
            ?[]const u8,
            []const u8,
        },
        charset,
        custom_media: struct {
            DashedIdent,
            MediaList,
        },
        property: struct {
            DashedIdent,
        },
        media: MediaList,
        supports: SupportsCondition,
        viewport: VendorPrefix,
        keyframes: struct {
            name: css_rules.keyframes.KeyframesName,
            prefix: VendorPrefix,
        },
        page: ArrayList(css_rules.page.PageSelector),
        moz_document,
        layer: bun.css.SmallList(LayerName, 1),
        container: struct {
            name: ?css_rules.container.ContainerName,
            condition: css_rules.container.ContainerCondition,
        },
        starting_style,
        nest: selector.parser.SelectorList,
        scope: struct {
            scope_start: ?selector.parser.SelectorList,
            scope_end: ?selector.parser.SelectorList,
        },
        unknown: struct {
            name: []const u8,
            /// The tokens of the prelude
            tokens: TokenList,
        },
        custom: T,

        pub fn allowedInStyleRule(this: *const @This()) bool {
            return switch (this.*) {
                .media, .supports, .container, .moz_document, .layer, .starting_style, .scope, .nest, .unknown, .custom => true,
                .namespace, .font_face, .font_feature_values, .font_palette_values, .counter_style, .keyframes, .page, .property, .import, .custom_media, .viewport, .charset => false,
            };
        }
    };
}

pub fn TopLevelRuleParser(comptime AtRuleParserT: type) type {
    ValidCustomAtRuleParser(AtRuleParserT);
    const AtRuleT = AtRuleParserT.CustomAtRuleParser.AtRule;
    const AtRulePreludeT = AtRulePrelude(AtRuleParserT.CustomAtRuleParser.Prelude);

    return struct {
        allocator: Allocator,
        options: *const ParserOptions,
        state: State,
        at_rule_parser: *AtRuleParserT,
        // TODO: think about memory management
        rules: *CssRuleList(AtRuleT),

        const State = enum(u8) {
            start = 1,
            layers = 2,
            imports = 3,
            namespaces = 4,
            body = 5,
        };

        const This = @This();

        pub const AtRuleParser = struct {
            pub const Prelude = AtRulePreludeT;
            pub const AtRule = void;

            pub fn parsePrelude(this: *This, name: []const u8, input: *Parser) Result(Prelude) {
                const PreludeEnum = enum {
                    import,
                    charset,
                    namespace,
                    @"custom-media",
                    property,
                };
                const Map = comptime bun.ComptimeEnumMap(PreludeEnum);

                if (Map.getASCIIICaseInsensitive(name)) |prelude| {
                    switch (prelude) {
                        .import => {
                            if (@intFromEnum(this.state) > @intFromEnum(State.imports)) {
                                return .{ .err = input.newCustomError(@as(ParserError, ParserError.unexpected_import_rule)) };
                            }
                            const url_str = switch (input.expectUrlOrString()) {
                                .err => |e| return .{ .err = e },
                                .result => |v| v,
                            };

                            const layer: ?struct { value: ?LayerName } =
                                if (input.tryParse(Parser.expectIdentMatching, .{"layer"}) == .result)
                                .{ .value = null }
                            else if (input.tryParse(Parser.expectFunctionMatching, .{"layer"}) == .result) brk: {
                                break :brk .{
                                    .value = switch (input.parseNestedBlock(LayerName, {}, voidWrap(LayerName, LayerName.parse))) {
                                        .result => |v| v,
                                        .err => |e| return .{ .err = e },
                                    },
                                };
                            } else null;

                            const supports = if (input.tryParse(Parser.expectFunctionMatching, .{"supports"}) == .result) brk: {
                                const Func = struct {
                                    pub fn do(_: void, p: *Parser) Result(SupportsCondition) {
                                        const result = p.tryParse(SupportsCondition.parse, .{});
                                        if (result == .err) return SupportsCondition.parseDeclaration(p);
                                        return result;
                                    }
                                };
                                break :brk switch (input.parseNestedBlock(SupportsCondition, {}, Func.do)) {
                                    .result => |v| v,
                                    .err => |e| return .{ .err = e },
                                };
                            } else null;

                            const media = switch (MediaList.parse(input)) {
                                .err => |e| return .{ .err = e },
                                .result => |v| v,
                            };

                            return .{
                                .result = .{
                                    .import = .{
                                        url_str,
                                        media,
                                        supports,
                                        if (layer) |l| .{ .value = if (l.value) |ll| ll else null } else null,
                                    },
                                },
                            };
                        },
                        .namespace => {
                            if (@intFromEnum(this.state) > @intFromEnum(State.namespaces)) {
                                return .{ .err = input.newCustomError(ParserError{ .unexpected_namespace_rule = {} }) };
                            }

                            const prefix = switch (input.tryParse(Parser.expectIdent, .{})) {
                                .result => |v| v,
                                .err => null,
                            };
                            const namespace = switch (input.expectUrlOrString()) {
                                .err => |e| return .{ .err = e },
                                .result => |v| v,
                            };
                            return .{ .result = .{ .namespace = .{ prefix, namespace } } };
                        },
                        .charset => {
                            // @charset is removed by rust-cssparser if it's the first rule in the stylesheet.
                            // Anything left is technically invalid, however, users often concatenate CSS files
                            // together, so we are more lenient and simply ignore @charset rules in the middle of a file.
                            if (input.expectString().asErr()) |e| return .{ .err = e };
                            return .{ .result = .charset };
                        },
                        .@"custom-media" => {
                            const custom_media_name = switch (DashedIdentFns.parse(input)) {
                                .err => |e| return .{ .err = e },
                                .result => |v| v,
                            };
                            const media = switch (MediaList.parse(input)) {
                                .err => |e| return .{ .err = e },
                                .result => |v| v,
                            };
                            return .{
                                .result = .{
                                    .custom_media = .{
                                        custom_media_name,
                                        media,
                                    },
                                },
                            };
                        },
                        .property => {
                            const property_name = switch (DashedIdentFns.parse(input)) {
                                .err => |e| return .{ .err = e },
                                .result => |v| v,
                            };
                            return .{ .result = .{ .property = .{property_name} } };
                        },
                    }
                }

                const Nested = NestedRuleParser(AtRuleParserT);
                var nested_rule_parser: Nested = this.nested();
                return Nested.AtRuleParser.parsePrelude(&nested_rule_parser, name, input);
            }

            pub fn parseBlock(this: *This, prelude: AtRuleParser.Prelude, start: *const ParserState, input: *Parser) Result(AtRuleParser.AtRule) {
                this.state = .body;
                var nested_parser = this.nested();
                return NestedRuleParser(AtRuleParserT).AtRuleParser.parseBlock(&nested_parser, prelude, start, input);
            }

            pub fn ruleWithoutBlock(this: *This, prelude: AtRuleParser.Prelude, start: *const ParserState) Maybe(AtRuleParser.AtRule, void) {
                const loc_ = start.sourceLocation();
                const loc = css_rules.Location{
                    .source_index = this.options.source_index,
                    .line = loc_.line,
                    .column = loc_.column,
                };

                switch (prelude) {
                    .import => {
                        this.state = State.imports;
                        var import_rule = ImportRule{
                            .url = prelude.import[0],
                            .media = prelude.import[1],
                            .supports = prelude.import[2],
                            .layer = if (prelude.import[3]) |v| .{ .v = v.value } else null,
                            .loc = loc,
                        };
                        AtRuleParserT.CustomAtRuleParser.onImportRule(this.at_rule_parser, &import_rule, @intCast(start.position), @intCast(start.position + 1));
                        this.rules.v.append(this.allocator, .{
                            .import = import_rule,
                        }) catch bun.outOfMemory();
                        return .{ .result = {} };
                    },
                    .namespace => {
                        this.state = State.namespaces;

                        const prefix = prelude.namespace[0];
                        const url = prelude.namespace[1];

                        this.rules.v.append(this.allocator, .{
                            .namespace = NamespaceRule{
                                .prefix = if (prefix) |p| .{ .v = p } else null,
                                .url = url,
                                .loc = loc,
                            },
                        }) catch bun.outOfMemory();

                        return .{ .result = {} };
                    },
                    .custom_media => {
                        const name = prelude.custom_media[0];
                        const query = prelude.custom_media[1];
                        this.state = State.body;
                        this.rules.v.append(
                            this.allocator,
                            .{
                                .custom_media = css_rules.custom_media.CustomMediaRule{
                                    .name = name,
                                    .query = query,
                                    .loc = loc,
                                },
                            },
                        ) catch bun.outOfMemory();
                        return .{ .result = {} };
                    },
                    .layer => {
                        if (@intFromEnum(this.state) <= @intFromEnum(State.layers)) {
                            this.state = .layers;
                        } else {
                            this.state = .body;
                        }
                        var nested_parser = this.nested();
                        const result = NestedRuleParser(AtRuleParserT).AtRuleParser.ruleWithoutBlock(&nested_parser, prelude, start);
                        return result;
                    },
                    .charset => return .{ .result = {} },
                    .unknown => {
                        const name = prelude.unknown.name;
                        const prelude2 = prelude.unknown.tokens;
                        this.rules.v.append(this.allocator, .{ .unknown = UnknownAtRule{
                            .name = name,
                            .prelude = prelude2,
                            .block = null,
                            .loc = loc,
                        } }) catch bun.outOfMemory();
                        return .{ .result = {} };
                    },
                    .custom => {
                        this.state = .body;
                        var nested_parser = this.nested();
                        return NestedRuleParser(AtRuleParserT).AtRuleParser.ruleWithoutBlock(&nested_parser, prelude, start);
                    },
                    else => return .{ .err = {} },
                }
            }
        };

        pub const QualifiedRuleParser = struct {
            pub const Prelude = selector.parser.SelectorList;
            pub const QualifiedRule = void;

            pub fn parsePrelude(this: *This, input: *Parser) Result(Prelude) {
                this.state = .body;
                var nested_parser = this.nested();
                const N = @TypeOf(nested_parser);
                return N.QualifiedRuleParser.parsePrelude(&nested_parser, input);
            }

            pub fn parseBlock(this: *This, prelude: Prelude, start: *const ParserState, input: *Parser) Result(QualifiedRule) {
                var nested_parser = this.nested();
                const N = @TypeOf(nested_parser);
                return N.QualifiedRuleParser.parseBlock(&nested_parser, prelude, start, input);
            }
        };

        pub fn new(allocator: Allocator, options: *const ParserOptions, at_rule_parser: *AtRuleParserT, rules: *CssRuleList(AtRuleT)) @This() {
            return .{
                .options = options,
                .state = .start,
                .at_rule_parser = at_rule_parser,
                .rules = rules,
                .allocator = allocator,
            };
        }

        pub fn nested(this: *This) NestedRuleParser(AtRuleParserT) {
            return NestedRuleParser(AtRuleParserT){
                .options = this.options,
                .at_rule_parser = this.at_rule_parser,
                .declarations = DeclarationList{},
                .important_declarations = DeclarationList{},
                .rules = this.rules,
                .is_in_style_rule = false,
                .allow_declarations = false,
                .allocator = this.allocator,
            };
        }
    };
}

pub fn NestedRuleParser(comptime T: type) type {
    ValidCustomAtRuleParser(T);

    const AtRuleT = T.CustomAtRuleParser.AtRule;

    return struct {
        options: *const ParserOptions,
        at_rule_parser: *T,
        // todo_stuff.think_mem_mgmt
        declarations: DeclarationList,
        // todo_stuff.think_mem_mgmt
        important_declarations: DeclarationList,
        // todo_stuff.think_mem_mgmt
        rules: *CssRuleList(T.CustomAtRuleParser.AtRule),
        is_in_style_rule: bool,
        allow_declarations: bool,
        allocator: Allocator,

        const This = @This();

        pub fn getLoc(this: *This, start: *const ParserState) Location {
            const loc = start.sourceLocation();
            return Location{
                .source_index = this.options.source_index,
                .line = loc.line,
                .column = loc.column,
            };
        }

        pub const AtRuleParser = struct {
            pub const Prelude = AtRulePrelude(T.CustomAtRuleParser.Prelude);
            pub const AtRule = void;

            pub fn parsePrelude(this: *This, name: []const u8, input: *Parser) Result(Prelude) {
                const result: Prelude = brk: {
                    const PreludeEnum = enum {
                        media,
                        supports,
                        @"font-face",
                        @"font-palette-values",
                        @"counter-style",
                        viewport,
                        keyframes,
                        @"-ms-viewport",
                        @"-moz-keyframes",
                        @"-o-keyframes",
                        @"-ms-keyframes",
                        page,
                        @"-moz-document",
                        layer,
                        container,
                        @"starting-style",
                        scope,
                        nest,
                    };
                    const Map = comptime bun.ComptimeEnumMap(PreludeEnum);
                    if (Map.getASCIIICaseInsensitive(name)) |kind| switch (kind) {
                        .media => {
                            const media = switch (MediaList.parse(input)) {
                                .err => |e| return .{ .err = e },
                                .result => |v| v,
                            };
                            break :brk .{ .media = media };
                        },
                        .supports => {
                            const cond = switch (SupportsCondition.parse(input)) {
                                .err => |e| return .{ .err = e },
                                .result => |v| v,
                            };
                            break :brk .{ .supports = cond };
                        },
                        .@"font-face" => break :brk .font_face,
                        .@"font-palette-values" => {
                            const dashed_ident_name = switch (DashedIdentFns.parse(input)) {
                                .err => |e| return .{ .err = e },
                                .result => |v| v,
                            };
                            break :brk .{ .font_palette_values = dashed_ident_name };
                        },
                        .@"counter-style" => {
                            const custom_name = switch (CustomIdentFns.parse(input)) {
                                .err => |e| return .{ .err = e },
                                .result => |v| v,
                            };
                            break :brk .{ .counter_style = custom_name };
                        },
                        .viewport, .@"-ms-viewport" => {
                            const prefix: VendorPrefix = if (bun.strings.startsWithCaseInsensitiveAscii(name, "-ms")) VendorPrefix{ .ms = true } else VendorPrefix{ .none = true };
                            break :brk .{ .viewport = prefix };
                        },
                        .keyframes, .@"-moz-keyframes", .@"-o-keyframes", .@"-ms-keyframes" => {
                            const prefix: VendorPrefix = if (bun.strings.startsWithCaseInsensitiveAscii(name, "-webkit"))
                                VendorPrefix{ .webkit = true }
                            else if (bun.strings.startsWithCaseInsensitiveAscii(name, "-moz-"))
                                VendorPrefix{ .moz = true }
                            else if (bun.strings.startsWithCaseInsensitiveAscii(name, "-o-"))
                                VendorPrefix{ .o = true }
                            else if (bun.strings.startsWithCaseInsensitiveAscii(name, "-ms-")) VendorPrefix{ .ms = true } else VendorPrefix{ .none = true };

                            const keyframes_name = switch (input.tryParse(css_rules.keyframes.KeyframesName.parse, .{})) {
                                .err => |e| return .{ .err = e },
                                .result => |v| v,
                            };
                            break :brk .{ .keyframes = .{ .name = keyframes_name, .prefix = prefix } };
                        },
                        .page => {
                            const Fn = struct {
                                pub fn parsefn(input2: *Parser) Result(ArrayList(css_rules.page.PageSelector)) {
                                    return input2.parseCommaSeparated(css_rules.page.PageSelector, css_rules.page.PageSelector.parse);
                                }
                            };
                            const selectors = switch (input.tryParse(Fn.parsefn, .{})) {
                                .result => |v| v,
                                .err => ArrayList(css_rules.page.PageSelector){},
                            };
                            break :brk .{ .page = selectors };
                        },
                        .@"-moz-document" => {
                            // Firefox only supports the url-prefix() function with no arguments as a legacy CSS hack.
                            // See https://css-tricks.com/snippets/css/css-hacks-targeting-firefox/
                            if (input.expectFunctionMatching("url-prefix").asErr()) |e| return .{ .err = e };
                            const Fn = struct {
                                pub fn parsefn(_: void, input2: *Parser) Result(void) {
                                    // Firefox also allows an empty string as an argument...
                                    // https://github.com/mozilla/gecko-dev/blob/0077f2248712a1b45bf02f0f866449f663538164/servo/components/style/stylesheets/document_rule.rs#L303
                                    _ = input2.tryParse(parseInner, .{});
                                    if (input2.expectExhausted().asErr()) |e| return .{ .err = e };
                                    return .{ .result = {} };
                                }
                                fn parseInner(input2: *Parser) Result(void) {
                                    const s = switch (input2.expectString()) {
                                        .err => |e| return .{ .err = e },
                                        .result => |v| v,
                                    };
                                    if (s.len > 0) {
                                        return .{ .err = input2.newCustomError(ParserError.invalid_value) };
                                    }
                                    return .{ .result = {} };
                                }
                            };
                            if (input.parseNestedBlock(void, {}, Fn.parsefn).asErr()) |e| return .{ .err = e };
                            break :brk .moz_document;
                        },
                        .layer => {
                            const names = switch (bun.css.SmallList(LayerName, 1).parse(input)) {
                                .result => |vv| vv,
                                .err => |e| names: {
                                    if (e.kind == .basic and e.kind.basic == .end_of_input) {
                                        break :names bun.css.SmallList(LayerName, 1){};
                                    }
                                    return .{ .err = e };
                                },
                            };

                            break :brk .{ .layer = names };
                        },
                        .container => {
                            const container_name = switch (input.tryParse(css_rules.container.ContainerName.parse, .{})) {
                                .result => |vv| vv,
                                .err => null,
                            };
                            const condition = switch (css_rules.container.ContainerCondition.parse(input)) {
                                .err => |e| return .{ .err = e },
                                .result => |v| v,
                            };
                            break :brk .{ .container = .{ .name = container_name, .condition = condition } };
                        },
                        .@"starting-style" => break :brk .starting_style,
                        .scope => {
                            var selector_parser = selector.parser.SelectorParser{
                                .is_nesting_allowed = true,
                                .options = this.options,
                                .allocator = input.allocator(),
                            };
                            const Closure = struct {
                                selector_parser: *selector.parser.SelectorParser,
                                pub fn parsefn(self: *@This(), input2: *Parser) Result(selector.parser.SelectorList) {
                                    return selector.parser.SelectorList.parseRelative(self.selector_parser, input2, .ignore_invalid_selector, .none);
                                }
                            };
                            var closure = Closure{
                                .selector_parser = &selector_parser,
                            };

                            const scope_start = if (input.tryParse(Parser.expectParenthesisBlock, .{}).isOk()) scope_start: {
                                break :scope_start switch (input.parseNestedBlock(selector.parser.SelectorList, &closure, Closure.parsefn)) {
                                    .result => |v| v,
                                    .err => |e| return .{ .err = e },
                                };
                            } else null;

                            const scope_end = if (input.tryParse(Parser.expectIdentMatching, .{"to"}).isOk()) scope_end: {
                                if (input.expectParenthesisBlock().asErr()) |e| return .{ .err = e };
                                break :scope_end switch (input.parseNestedBlock(selector.parser.SelectorList, &closure, Closure.parsefn)) {
                                    .result => |v| v,
                                    .err => |e| return .{ .err = e },
                                };
                            } else null;

                            break :brk .{
                                .scope = .{
                                    .scope_start = scope_start,
                                    .scope_end = scope_end,
                                },
                            };
                        },
                        .nest => {
                            if (this.is_in_style_rule) {
                                this.options.warn(input.newCustomError(ParserError{ .deprecated_nest_rule = {} }));
                                var selector_parser = selector.parser.SelectorParser{
                                    .is_nesting_allowed = true,
                                    .options = this.options,
                                    .allocator = input.allocator(),
                                };
                                const selectors = switch (selector.parser.SelectorList.parse(&selector_parser, input, .discard_list, .contained)) {
                                    .err => |e| return .{ .err = e },
                                    .result => |v| v,
                                };
                                break :brk .{ .nest = selectors };
                            }
                        },
                    };

                    switch (parse_custom_at_rule_prelude(
                        name,
                        input,
                        this.options,
                        T,
                        this.at_rule_parser,
                    )) {
                        .result => |v| break :brk v,
                        .err => |e| return .{ .err = e },
                    }
                };

                if (this.is_in_style_rule and !result.allowedInStyleRule()) {
                    return .{ .err = input.newError(BasicParseErrorKind{ .at_rule_invalid = name }) };
                }

                return .{ .result = result };
            }

            pub fn parseBlock(this: *This, prelude: AtRuleParser.Prelude, start: *const ParserState, input: *Parser) Result(AtRuleParser.AtRule) {
                const loc = this.getLoc(start);
                switch (prelude) {
                    .font_face => {
                        var decl_parser = css_rules.font_face.FontFaceDeclarationParser{};
                        var parser = RuleBodyParser(css_rules.font_face.FontFaceDeclarationParser).new(input, &decl_parser);
                        // todo_stuff.think_mem_mgmt
                        var properties: ArrayList(css_rules.font_face.FontFaceProperty) = .{};

                        while (parser.next()) |result| {
                            if (result.asValue()) |decl| {
                                properties.append(
                                    input.allocator(),
                                    decl,
                                ) catch bun.outOfMemory();
                            }
                        }

                        this.rules.v.append(
                            input.allocator(),
                            .{
                                .font_face = css_rules.font_face.FontFaceRule{
                                    .properties = properties,
                                    .loc = loc,
                                },
                            },
                        ) catch bun.outOfMemory();
                        return .{ .result = {} };
                    },
                    .font_palette_values => {
                        const name = prelude.font_palette_values;
                        const rule = switch (css_rules.font_palette_values.FontPaletteValuesRule.parse(name, input, loc)) {
                            .err => |e| return .{ .err = e },
                            .result => |v| v,
                        };
                        this.rules.v.append(
                            input.allocator(),
                            .{ .font_palette_values = rule },
                        ) catch bun.outOfMemory();
                        return .{ .result = {} };
                    },
                    .counter_style => {
                        const name = prelude.counter_style;
                        this.rules.v.append(
                            input.allocator(),
                            .{
                                .counter_style = css_rules.counter_style.CounterStyleRule{
                                    .name = name,
                                    .declarations = switch (DeclarationBlock.parse(input, this.options)) {
                                        .err => |e| return .{ .err = e },
                                        .result => |v| v,
                                    },
                                    .loc = loc,
                                },
                            },
                        ) catch bun.outOfMemory();
                        return .{ .result = {} };
                    },
                    .media => {
                        const query = prelude.media;
                        const rules = switch (this.parseStyleBlock(input)) {
                            .err => |e| return .{ .err = e },
                            .result => |v| v,
                        };
                        this.rules.v.append(
                            input.allocator(),
                            .{
                                .media = css_rules.media.MediaRule(T.CustomAtRuleParser.AtRule){
                                    .query = query,
                                    .rules = rules,
                                    .loc = loc,
                                },
                            },
                        ) catch bun.outOfMemory();
                        return .{ .result = {} };
                    },
                    .supports => {
                        const condition = prelude.supports;
                        const rules = switch (this.parseStyleBlock(input)) {
                            .err => |e| return .{ .err = e },
                            .result => |v| v,
                        };
                        this.rules.v.append(input.allocator(), .{
                            .supports = css_rules.supports.SupportsRule(T.CustomAtRuleParser.AtRule){
                                .condition = condition,
                                .rules = rules,
                                .loc = loc,
                            },
                        }) catch bun.outOfMemory();
                        return .{ .result = {} };
                    },
                    .container => {
                        const rules = switch (this.parseStyleBlock(input)) {
                            .err => |e| return .{ .err = e },
                            .result => |v| v,
                        };
                        this.rules.v.append(
                            input.allocator(),
                            .{
                                .container = css_rules.container.ContainerRule(T.CustomAtRuleParser.AtRule){
                                    .name = prelude.container.name,
                                    .condition = prelude.container.condition,
                                    .rules = rules,
                                    .loc = loc,
                                },
                            },
                        ) catch bun.outOfMemory();
                        return .{ .result = {} };
                    },
                    .scope => {
                        const rules = switch (this.parseStyleBlock(input)) {
                            .err => |e| return .{ .err = e },
                            .result => |v| v,
                        };
                        this.rules.v.append(
                            input.allocator(),
                            .{
                                .scope = css_rules.scope.ScopeRule(T.CustomAtRuleParser.AtRule){
                                    .scope_start = prelude.scope.scope_start,
                                    .scope_end = prelude.scope.scope_end,
                                    .rules = rules,
                                    .loc = loc,
                                },
                            },
                        ) catch bun.outOfMemory();
                        return .{ .result = {} };
                    },
                    .viewport => {
                        this.rules.v.append(input.allocator(), .{
                            .viewport = css_rules.viewport.ViewportRule{
                                .vendor_prefix = prelude.viewport,
                                .declarations = switch (DeclarationBlock.parse(input, this.options)) {
                                    .err => |e| return .{ .err = e },
                                    .result => |v| v,
                                },
                                .loc = loc,
                            },
                        }) catch bun.outOfMemory();
                        return .{ .result = {} };
                    },
                    .keyframes => {
                        var parser = css_rules.keyframes.KeyframesListParser{};
                        var iter = RuleBodyParser(css_rules.keyframes.KeyframesListParser).new(input, &parser);
                        // todo_stuff.think_mem_mgmt
                        var keyframes = ArrayList(css_rules.keyframes.Keyframe){};

                        while (iter.next()) |result| {
                            if (result.asValue()) |keyframe| {
                                keyframes.append(
                                    input.allocator(),
                                    keyframe,
                                ) catch bun.outOfMemory();
                            }
                        }

                        this.rules.v.append(input.allocator(), .{
                            .keyframes = css_rules.keyframes.KeyframesRule{
                                .name = prelude.keyframes.name,
                                .keyframes = keyframes,
                                .vendor_prefix = prelude.keyframes.prefix,
                                .loc = loc,
                            },
                        }) catch bun.outOfMemory();
                        return .{ .result = {} };
                    },
                    .page => {
                        const selectors = prelude.page;
                        const rule = switch (css_rules.page.PageRule.parse(selectors, input, loc, this.options)) {
                            .err => |e| return .{ .err = e },
                            .result => |v| v,
                        };
                        this.rules.v.append(
                            input.allocator(),
                            .{ .page = rule },
                        ) catch bun.outOfMemory();
                        return .{ .result = {} };
                    },
                    .moz_document => {
                        const rules = switch (this.parseStyleBlock(input)) {
                            .err => |e| return .{ .err = e },
                            .result => |v| v,
                        };
                        this.rules.v.append(input.allocator(), .{
                            .moz_document = css_rules.document.MozDocumentRule(T.CustomAtRuleParser.AtRule){
                                .rules = rules,
                                .loc = loc,
                            },
                        }) catch bun.outOfMemory();
                        return .{ .result = {} };
                    },
                    .layer => {
                        const name = if (prelude.layer.len() == 0) null else if (prelude.layer.len() == 1) names: {
                            break :names prelude.layer.at(0).*;
                        } else return .{ .err = input.newError(.at_rule_body_invalid) };

                        T.CustomAtRuleParser.onLayerRule(this.at_rule_parser, &prelude.layer);
                        const old_len = T.CustomAtRuleParser.enclosingLayerLength(this.at_rule_parser);
                        if (name != null) {
                            T.CustomAtRuleParser.pushToEnclosingLayer(this.at_rule_parser, name.?);
                        } else {
                            T.CustomAtRuleParser.bumpAnonLayerCount(this.at_rule_parser, 1);
                        }

                        const rules = switch (this.parseStyleBlock(input)) {
                            .err => |e| return .{ .err = e },
                            .result => |v| v,
                        };

                        if (name == null) {
                            T.CustomAtRuleParser.bumpAnonLayerCount(this.at_rule_parser, -1);
                        }
                        T.CustomAtRuleParser.resetEnclosingLayer(this.at_rule_parser, old_len);

                        this.rules.v.append(input.allocator(), .{
                            .layer_block = css_rules.layer.LayerBlockRule(T.CustomAtRuleParser.AtRule){ .name = name, .rules = rules, .loc = loc },
                        }) catch bun.outOfMemory();
                        return .{ .result = {} };
                    },
                    .property => {
                        const name = prelude.property[0];
                        this.rules.v.append(input.allocator(), .{
                            .property = switch (css_rules.property.PropertyRule.parse(name, input, loc)) {
                                .err => |e| return .{ .err = e },
                                .result => |v| v,
                            },
                        }) catch bun.outOfMemory();
                        return .{ .result = {} };
                    },
                    .import, .namespace, .custom_media, .charset => {
                        // These rules don't have blocks
                        return .{ .err = input.newUnexpectedTokenError(.open_curly) };
                    },
                    .starting_style => {
                        const rules = switch (this.parseStyleBlock(input)) {
                            .err => |e| return .{ .err = e },
                            .result => |v| v,
                        };
                        this.rules.v.append(
                            input.allocator(),
                            .{
                                .starting_style = css_rules.starting_style.StartingStyleRule(T.CustomAtRuleParser.AtRule){
                                    .rules = rules,
                                    .loc = loc,
                                },
                            },
                        ) catch bun.outOfMemory();
                        return .{ .result = {} };
                    },
                    .nest => {
                        const selectors = prelude.nest;
                        const result = switch (this.parseNested(input, true)) {
                            .err => |e| return .{ .err = e },
                            .result => |v| v,
                        };
                        const declarations = result[0];
                        const rules = result[1];
                        this.rules.v.append(
                            input.allocator(),
                            .{
                                .nesting = css_rules.nesting.NestingRule(T.CustomAtRuleParser.AtRule){
                                    .style = css_rules.style.StyleRule(T.CustomAtRuleParser.AtRule){
                                        .selectors = selectors,
                                        .declarations = declarations,
                                        .vendor_prefix = VendorPrefix.empty(),
                                        .rules = rules,
                                        .loc = loc,
                                    },
                                    .loc = loc,
                                },
                            },
                        ) catch bun.outOfMemory();
                        return .{ .result = {} };
                    },
                    .font_feature_values => bun.unreachablePanic("", .{}),
                    .unknown => {
                        this.rules.v.append(
                            input.allocator(),
                            .{
                                .unknown = css_rules.unknown.UnknownAtRule{
                                    .name = prelude.unknown.name,
                                    .prelude = prelude.unknown.tokens,
                                    .block = switch (TokenListFns.parse(input, this.options, 0)) {
                                        .err => |e| return .{ .err = e },
                                        .result => |v| v,
                                    },
                                    .loc = loc,
                                },
                            },
                        ) catch bun.outOfMemory();
                        return .{ .result = {} };
                    },
                    .custom => {
                        this.rules.v.append(
                            input.allocator(),
                            .{
                                .custom = switch (parse_custom_at_rule_body(T, prelude.custom, input, start, this.options, this.at_rule_parser, this.is_in_style_rule)) {
                                    .err => |e| return .{ .err = e },
                                    .result => |v| v,
                                },
                            },
                        ) catch bun.outOfMemory();
                        return .{ .result = {} };
                    },
                }
            }

            pub fn ruleWithoutBlock(this: *This, prelude: AtRuleParser.Prelude, start: *const ParserState) Maybe(AtRuleParser.AtRule, void) {
                const loc = this.getLoc(start);
                switch (prelude) {
                    .layer => {
                        if (this.is_in_style_rule or prelude.layer.len() == 0) {
                            return .{ .err = {} };
                        }

                        T.CustomAtRuleParser.onLayerRule(this.at_rule_parser, &prelude.layer);

                        this.rules.v.append(
                            this.allocator,
                            .{
                                .layer_statement = css_rules.layer.LayerStatementRule{
                                    .names = prelude.layer,
                                    .loc = loc,
                                },
                            },
                        ) catch bun.outOfMemory();
                        return .{ .result = {} };
                    },
                    .unknown => {
                        this.rules.v.append(
                            this.allocator,
                            .{
                                .unknown = css_rules.unknown.UnknownAtRule{
                                    .name = prelude.unknown.name,
                                    .prelude = prelude.unknown.tokens,
                                    .block = null,
                                    .loc = loc,
                                },
                            },
                        ) catch bun.outOfMemory();
                        return .{ .result = {} };
                    },
                    .custom => {
                        this.rules.v.append(this.allocator, switch (parse_custom_at_rule_without_block(
                            T,
                            prelude.custom,
                            start,
                            this.options,
                            this.at_rule_parser,
                            this.is_in_style_rule,
                        )) {
                            .err => |e| return .{ .err = e },
                            .result => |v| v,
                        }) catch bun.outOfMemory();
                        return .{ .result = {} };
                    },
                    else => return .{ .err = {} },
                }
            }
        };

        pub const QualifiedRuleParser = struct {
            pub const Prelude = selector.parser.SelectorList;
            pub const QualifiedRule = void;

            pub fn parsePrelude(this: *This, input: *Parser) Result(Prelude) {
                var selector_parser = selector.parser.SelectorParser{
                    .is_nesting_allowed = true,
                    .options = this.options,
                    .allocator = input.allocator(),
                };

                if (this.is_in_style_rule) {
                    return selector.parser.SelectorList.parseRelative(&selector_parser, input, .discard_list, .implicit);
                } else {
                    return selector.parser.SelectorList.parse(&selector_parser, input, .discard_list, .none);
                }
            }

            pub fn parseBlock(this: *This, selectors: Prelude, start: *const ParserState, input: *Parser) Result(QualifiedRule) {
                const loc = this.getLoc(start);
                const result = switch (this.parseNested(input, true)) {
                    .err => |e| return .{ .err = e },
                    .result => |v| v,
                };
                const declarations = result[0];
                const rules = result[1];

                this.rules.v.append(this.allocator, .{
                    .style = StyleRule(AtRuleT){
                        .selectors = selectors,
                        .vendor_prefix = VendorPrefix{},
                        .declarations = declarations,
                        .rules = rules,
                        .loc = loc,
                    },
                }) catch bun.outOfMemory();

                return Result(QualifiedRule).success;
            }
        };

        pub const RuleBodyItemParser = struct {
            pub fn parseQualified(this: *This) bool {
                _ = this; // autofix
                return true;
            }

            pub fn parseDeclarations(this: *This) bool {
                return this.allow_declarations;
            }
        };

        pub const DeclarationParser = struct {
            pub const Declaration = void;

            pub fn parseValue(this: *This, name: []const u8, input: *Parser) Result(Declaration) {
                return css_decls.parse_declaration(
                    name,
                    input,
                    &this.declarations,
                    &this.important_declarations,
                    this.options,
                );
            }
        };

        pub fn parseNested(this: *This, input: *Parser, is_style_rule: bool) Result(struct { DeclarationBlock, CssRuleList(T.CustomAtRuleParser.AtRule) }) {
            // TODO: think about memory management in error cases
            var rules = CssRuleList(T.CustomAtRuleParser.AtRule){};
            var nested_parser = This{
                .allocator = input.allocator(),
                .options = this.options,
                .at_rule_parser = this.at_rule_parser,
                .declarations = DeclarationList{},
                .important_declarations = DeclarationList{},
                .rules = &rules,
                .is_in_style_rule = this.is_in_style_rule or is_style_rule,
                .allow_declarations = this.allow_declarations or this.is_in_style_rule or is_style_rule,
            };

            const parse_declarations = This.RuleBodyItemParser.parseDeclarations(&nested_parser);
            // TODO: think about memory management
            var errors = ArrayList(ParseError(ParserError)){};
            var iter = RuleBodyParser(This).new(input, &nested_parser);

            while (iter.next()) |result| {
                if (result.asErr()) |e| {
                    if (parse_declarations) {
                        iter.parser.declarations.clearRetainingCapacity();
                        iter.parser.important_declarations.clearRetainingCapacity();
                        errors.append(
                            this.allocator,
                            e,
                        ) catch bun.outOfMemory();
                    } else {
                        if (iter.parser.options.error_recovery) {
                            iter.parser.options.warn(e);
                            continue;
                        }
                        return .{ .err = e };
                    }
                }
            }

            if (parse_declarations) {
                if (errors.items.len > 0) {
                    if (this.options.error_recovery) {
                        for (errors.items) |e| {
                            this.options.warn(e);
                        }
                    } else {
                        return .{ .err = errors.orderedRemove(0) };
                    }
                }
            }

            return .{
                .result = .{
                    DeclarationBlock{
                        .declarations = nested_parser.declarations,
                        .important_declarations = nested_parser.important_declarations,
                    },
                    rules,
                },
            };
        }

        pub fn parseStyleBlock(this: *This, input: *Parser) Result(CssRuleList(T.CustomAtRuleParser.AtRule)) {
            const srcloc = input.currentSourceLocation();
            const loc = Location{
                .source_index = this.options.source_index,
                .line = srcloc.line,
                .column = srcloc.column,
            };

            // Declarations can be immediately within @media and @supports blocks that are nested within a parent style rule.
            // These act the same way as if they were nested within a `& { ... }` block.
            const declarations, var rules = switch (this.parseNested(input, false)) {
                .err => |e| return .{ .err = e },
                .result => |v| v,
            };

            if (declarations.len() > 0) {
                rules.v.insert(
                    input.allocator(),
                    0,
                    .{
                        .style = StyleRule(T.CustomAtRuleParser.AtRule){
                            .selectors = selector.parser.SelectorList.fromSelector(
                                input.allocator(),
                                selector.parser.Selector.fromComponent(input.allocator(), .nesting),
                            ),
                            .declarations = declarations,
                            .vendor_prefix = VendorPrefix.empty(),
                            .rules = .{},
                            .loc = loc,
                        },
                    },
                ) catch unreachable;
            }

            return .{ .result = rules };
        }
    };
}

pub fn StyleSheetParser(comptime P: type) type {
    ValidAtRuleParser(P);
    ValidQualifiedRuleParser(P);

    if (P.QualifiedRuleParser.QualifiedRule != P.AtRuleParser.AtRule) {
        @compileError("StyleSheetParser: P.QualifiedRuleParser.QualifiedRule != P.AtRuleParser.AtRule");
    }

    const Item = P.AtRuleParser.AtRule;

    return struct {
        input: *Parser,
        parser: *P,
        any_rule_so_far: bool = false,

        pub fn new(input: *Parser, parser: *P) @This() {
            return .{
                .input = input,
                .parser = parser,
            };
        }

        pub fn next(this: *@This(), allocator: Allocator) ?(Result(Item)) {
            while (true) {
                this.input.@"skip cdc and cdo"();

                const start = this.input.state();
                const at_keyword: ?[]const u8 = switch (this.input.nextByte() orelse return null) {
                    '@' => brk: {
                        const at_keyword: *Token = switch (this.input.nextIncludingWhitespaceAndComments()) {
                            .result => |vv| vv,
                            .err => {
                                this.input.reset(&start);
                                break :brk null;
                            },
                        };

                        if (at_keyword.* == .at_keyword) break :brk at_keyword.at_keyword;
                        this.input.reset(&start);
                        break :brk null;
                    },
                    else => null,
                };

                if (at_keyword) |name| {
                    const first_stylesheet_rule = !this.any_rule_so_far;
                    this.any_rule_so_far = true;

                    if (first_stylesheet_rule and bun.strings.eqlCaseInsensitiveASCII(name, "charset", true)) {
                        const delimiters = Delimiters{
                            .semicolon = true,
                            .close_curly_bracket = true,
                        };
                        _ = this.input.parseUntilAfter(delimiters, void, {}, voidWrap(void, Parser.parseEmpty));
                    } else {
                        return parse_at_rule(allocator, &start, name, this.input, P, this.parser);
                    }
                } else {
                    this.any_rule_so_far = true;
                    const result = parse_qualified_rule(&start, this.input, P, this.parser, Delimiters{ .curly_bracket = true });
                    return result;
                }
            }
        }
    };
}

/// A result returned from `to_css`, including the serialized CSS
/// and other metadata depending on the input options.
pub const ToCssResult = struct {
    /// Serialized CSS code.
    code: []const u8,
    /// A map of CSS module exports, if the `css_modules` option was
    /// enabled during parsing.
    exports: ?CssModuleExports,
    /// A map of CSS module references, if the `css_modules` config
    /// had `dashed_idents` enabled.
    references: ?CssModuleReferences,
    /// A list of dependencies (e.g. `@import` or `url()`) found in
    /// the style sheet, if the `analyze_dependencies` option is enabled.
    dependencies: ?ArrayList(Dependency),
};

pub const ToCssResultInternal = struct {
    /// A map of CSS module exports, if the `css_modules` option was
    /// enabled during parsing.
    exports: ?CssModuleExports,
    /// A map of CSS module references, if the `css_modules` config
    /// had `dashed_idents` enabled.
    references: ?CssModuleReferences,
    /// A list of dependencies (e.g. `@import` or `url()`) found in
    /// the style sheet, if the `analyze_dependencies` option is enabled.
    dependencies: ?ArrayList(Dependency),
};

pub const MinifyOptions = struct {
    /// Targets to compile the CSS for.
    targets: targets.Targets,
    /// A list of known unused symbols, including CSS class names,
    /// ids, and `@keyframe` names. The declarations of these will be removed.
    unused_symbols: std.StringArrayHashMapUnmanaged(void),

    pub fn default() MinifyOptions {
        return MinifyOptions{
            .targets = .{},
            .unused_symbols = .{},
        };
    }
};

pub const BundlerStyleSheet = StyleSheet(BundlerAtRule);
pub const BundlerCssRuleList = CssRuleList(BundlerAtRule);
pub const BundlerCssRule = CssRule(BundlerAtRule);
pub const BundlerLayerBlockRule = css_rules.layer.LayerBlockRule(BundlerAtRule);
pub const BundlerSupportsRule = css_rules.supports.SupportsRule(BundlerAtRule);
pub const BundlerMediaRule = css_rules.media.MediaRule(BundlerAtRule);
pub const BundlerPrintResult = bun.css.PrintResult(BundlerAtRule);
pub const BundlerTailwindState = struct {
    source: []const u8,
    index: bun.bundle_v2.Index,
    output_from_tailwind: ?[]const u8 = null,
};

pub fn StyleSheet(comptime AtRule: type) type {
    return struct {
        /// A list of top-level rules within the style sheet.
        rules: CssRuleList(AtRule),
        sources: ArrayList([]const u8),
        source_map_urls: ArrayList(?[]const u8),
        license_comments: ArrayList([]const u8),
        options: ParserOptions,
        tailwind: if (AtRule == BundlerAtRule) ?*BundlerTailwindState else u0 = if (AtRule == BundlerAtRule) null else 0,
        layer_names: bun.BabyList(LayerName) = .{},

        const This = @This();

        pub fn empty(allocator: Allocator) This {
            return This{
                .rules = .{},
                .sources = .{},
                .source_map_urls = .{},
                .license_comments = .{},
                .options = ParserOptions.default(allocator, null),
            };
        }

        /// Minify and transform the style sheet for the provided browser targets.
        pub fn minify(this: *@This(), allocator: Allocator, options: MinifyOptions) Maybe(void, Err(MinifyErrorKind)) {
            const ctx = PropertyHandlerContext.new(allocator, options.targets, &options.unused_symbols);
            var handler = declaration.DeclarationHandler.default();
            var important_handler = declaration.DeclarationHandler.default();

            // @custom-media rules may be defined after they are referenced, but may only be defined at the top level
            // of a stylesheet. Do a pre-scan here and create a lookup table by name.
            var custom_media: ?std.StringArrayHashMapUnmanaged(css_rules.custom_media.CustomMediaRule) = if (this.options.flags.contains(ParserFlags{ .custom_media = true }) and options.targets.shouldCompileSame(.custom_media_queries)) brk: {
                var custom_media = std.StringArrayHashMapUnmanaged(css_rules.custom_media.CustomMediaRule){};

                for (this.rules.v.items) |*rule| {
                    if (rule.* == .custom_media) {
                        custom_media.put(allocator, rule.custom_media.name.v, rule.custom_media.deepClone(allocator)) catch bun.outOfMemory();
                    }
                }

                break :brk custom_media;
            } else null;
            defer if (custom_media) |*media| media.deinit(allocator);

            var minify_ctx = MinifyContext{
                .allocator = allocator,
                .targets = &options.targets,
                .handler = &handler,
                .important_handler = &important_handler,
                .handler_context = ctx,
                .unused_symbols = &options.unused_symbols,
                .custom_media = custom_media,
                .css_modules = this.options.css_modules != null,
            };

            this.rules.minify(&minify_ctx, false) catch {
                @panic("TODO: Handle");
            };

            return .{ .result = {} };
        }

        pub fn toCssWithWriter(this: *const @This(), allocator: Allocator, writer: anytype, options: css_printer.PrinterOptions, import_records: ?*const bun.BabyList(ImportRecord)) PrintResult(ToCssResultInternal) {
            const W = @TypeOf(writer);

            var printer = Printer(@TypeOf(writer)).new(allocator, std.ArrayList(u8).init(allocator), writer, options, import_records);
            const result = this.toCssWithWriterImpl(allocator, W, &printer, options, import_records) catch {
                bun.assert(printer.error_kind != null);
                return .{
                    .err = printer.error_kind.?,
                };
            };

            return .{ .result = result };
        }

        pub fn toCssWithWriterImpl(this: *const @This(), allocator: Allocator, comptime W: type, printer: *Printer(W), options: css_printer.PrinterOptions, import_records: ?*const bun.BabyList(ImportRecord)) PrintErr!ToCssResultInternal {
            _ = import_records; // autofix
            const project_root = options.project_root;

            // #[cfg(feature = "sourcemap")]
            // {
            //   printer.sources = Some(&self.sources);
            // }

            // #[cfg(feature = "sourcemap")]
            // if printer.source_map.is_some() {
            //   printer.source_maps = self.sources.iter().enumerate().map(|(i, _)| self.source_map(i)).collect();
            // }

            for (this.license_comments.items) |comment| {
                try printer.writeStr("/*");
                try printer.writeComment(comment);
                try printer.writeStr("*/");
                try printer.newline();
            }

            if (this.options.css_modules) |*config| {
                var references = CssModuleReferences{};
                printer.css_module = CssModule.new(allocator, config, &this.sources, project_root, &references);

                try this.rules.toCss(W, printer);
                try printer.newline();

                return ToCssResultInternal{
                    .dependencies = printer.dependencies,
                    .exports = exports: {
                        const val = printer.css_module.?.exports_by_source_index.items[0];
                        printer.css_module.?.exports_by_source_index.items[0] = .{};
                        break :exports val;
                    },
                    // .code = dest.items,
                    .references = references,
                };
            } else {
                try this.rules.toCss(W, printer);
                try printer.newline();
                return ToCssResultInternal{
                    .dependencies = printer.dependencies,
                    // .code = dest.items,
                    .exports = null,
                    .references = null,
                };
            }
        }

        pub fn toCss(this: *const @This(), allocator: Allocator, options: css_printer.PrinterOptions, import_records: ?*const bun.BabyList(ImportRecord)) PrintResult(ToCssResult) {
            // TODO: this is not necessary
            // Make sure we always have capacity > 0: https://github.com/napi-rs/napi-rs/issues/1124.
            var dest = ArrayList(u8).initCapacity(allocator, 1) catch unreachable;
            const writer = dest.writer(allocator);
            const result = switch (toCssWithWriter(this, allocator, writer, options, import_records)) {
                .result => |v| v,
                .err => |e| return .{ .err = e },
            };
            return .{ .result = ToCssResult{
                .code = dest.items,
                .dependencies = result.dependencies,
                .exports = result.exports,
                .references = result.references,
            } };
        }

        pub fn parse(allocator: Allocator, code: []const u8, options: ParserOptions, import_records: ?*bun.BabyList(ImportRecord)) Maybe(This, Err(ParserError)) {
            var default_at_rule_parser = DefaultAtRuleParser{};
            return parseWith(allocator, code, options, DefaultAtRuleParser, &default_at_rule_parser, import_records);
        }

        pub fn parseBundler(allocator: Allocator, code: []const u8, options: ParserOptions, import_records: *bun.BabyList(ImportRecord)) Maybe(This, Err(ParserError)) {
            var at_rule_parser = BundlerAtRuleParser{
                .import_records = import_records,
                .allocator = allocator,
                .options = &options,
                .layer_names = .{},
            };
            return parseWith(allocator, code, options, BundlerAtRuleParser, &at_rule_parser, import_records);
        }

        /// Parse a style sheet from a string.
        pub fn parseWith(
            allocator: Allocator,
            code: []const u8,
            options: ParserOptions,
            comptime P: type,
            at_rule_parser: *P,
            import_records: ?*bun.BabyList(ImportRecord),
        ) Maybe(This, Err(ParserError)) {
            var input = ParserInput.new(allocator, code);
            var parser = Parser.new(&input, import_records);

            var license_comments = ArrayList([]const u8){};
            var state = parser.state();
            while (switch (parser.nextIncludingWhitespaceAndComments()) {
                .result => |v| v,
                .err => null,
            }) |token| {
                switch (token.*) {
                    .whitespace => {},
                    .comment => |comment| {
                        if (bun.strings.startsWithChar(comment, '!')) {
                            license_comments.append(allocator, comment) catch bun.outOfMemory();
                        }
                    },
                    else => break,
                }
                state = parser.state();
            }
            parser.reset(&state);

            var rules = CssRuleList(AtRule){};
            var rule_parser = TopLevelRuleParser(P).new(allocator, &options, at_rule_parser, &rules);
            var rule_list_parser = StyleSheetParser(TopLevelRuleParser(P)).new(&parser, &rule_parser);

            while (rule_list_parser.next(allocator)) |result| {
                if (result.asErr()) |e| {
                    const result_options = rule_list_parser.parser.options;
                    if (result_options.error_recovery) {
                        // todo_stuff.warn
                        continue;
                    }

                    return .{ .err = Err(ParserError).fromParseError(e, options.filename) };
                }
            }

            var sources = ArrayList([]const u8){};
            sources.append(allocator, options.filename) catch bun.outOfMemory();
            var source_map_urls = ArrayList(?[]const u8){};
            source_map_urls.append(allocator, parser.currentSourceMapUrl()) catch bun.outOfMemory();

            return .{
                .result = This{
                    .rules = rules,
                    .sources = sources,
                    .source_map_urls = source_map_urls,
                    .license_comments = license_comments,
                    .options = options,
                    .layer_names = if (comptime P == BundlerAtRuleParser) at_rule_parser.layer_names else .{},
                },
            };
        }

        pub fn debugLayerRuleSanityCheck(this: *const @This()) void {
            if (comptime !bun.Environment.isDebug) return;

            const layer_names_field_len = this.layer_names.len;
            _ = layer_names_field_len; // autofix
            var actual_layer_rules_len: usize = 0;

            for (this.rules.v.items) |*rule| {
                switch (rule.*) {
                    .layer_block => {
                        actual_layer_rules_len += 1;
                    },
                }
            }

            // bun.debugAssert()
        }

        pub fn containsTailwindDirectives(this: *const @This()) bool {
            if (comptime AtRule != BundlerAtRule) @compileError("Expected BundlerAtRule for this function.");
            var found_import: bool = false;
            for (this.rules.v.items) |*rule| {
                switch (rule.*) {
                    .custom => {
                        return true;
                    },
                    // .charset => {},
                    // TODO: layer
                    .layer_block => {},
                    .import => {
                        found_import = true;
                    },
                    else => {
                        return false;
                    },
                }
            }
            return false;
        }

        pub fn newFromTailwindImports(
            allocator: Allocator,
            options: ParserOptions,
            imports_from_tailwind: CssRuleList(AtRule),
        ) @This() {
            _ = allocator; // autofix
            if (comptime AtRule != BundlerAtRule) @compileError("Expected BundlerAtRule for this function.");

            const stylesheet = This{
                .rules = imports_from_tailwind,
                .sources = .{},
                .source_map_urls = .{},
                .license_comments = .{},
                .options = options,
            };

            return stylesheet;
        }

        /// *NOTE*: Used for Tailwind stylesheets only
        ///
        /// This plucks out the import rules from the Tailwind stylesheet into a separate rule list,
        /// replacing them with `.ignored` rules.
        ///
        /// We do this because Tailwind's compiler pipeline does not bundle imports, so we handle that
        /// ourselves in the bundler.
        pub fn pluckImports(this: *const @This(), allocator: Allocator, out: *CssRuleList(AtRule), new_import_records: *bun.BabyList(ImportRecord)) void {
            if (comptime AtRule != BundlerAtRule) @compileError("Expected BundlerAtRule for this function.");
            const State = enum { count, exec };

            const STATES = comptime [_]State{ .count, .exec };

            var count: u32 = 0;
            inline for (STATES[0..]) |state| {
                if (comptime state == .exec) {
                    out.v.ensureUnusedCapacity(allocator, count) catch bun.outOfMemory();
                }
                var saw_imports = false;
                for (this.rules.v.items) |*rule| {
                    switch (rule.*) {
                        // TODO: layer, might have imports
                        .layer_block => {},
                        .import => {
                            if (!saw_imports) saw_imports = true;
                            switch (state) {
                                .count => count += 1,
                                .exec => {
                                    const import_rule = &rule.import;
                                    out.v.appendAssumeCapacity(rule.*);
                                    const import_record_idx = new_import_records.len;
                                    import_rule.import_record_idx = import_record_idx;
                                    new_import_records.push(allocator, ImportRecord{
                                        .path = bun.fs.Path.init(import_rule.url),
                                        .kind = if (import_rule.supports != null) .at_conditional else .at,
                                        .range = bun.logger.Range.None,
                                    }) catch bun.outOfMemory();
                                    rule.* = .ignored;
                                },
                            }
                        },
                        .unknown => {
                            if (bun.strings.eqlComptime(rule.unknown.name, "tailwind")) {
                                continue;
                            }
                        },
                        else => {},
                    }
                    if (saw_imports) break;
                }
            }
        }
    };
}

pub const StyleAttribute = struct {
    declarations: DeclarationBlock,
    sources: ArrayList([]const u8),

    pub fn parse(allocator: Allocator, code: []const u8, options: ParserOptions, import_records: *bun.BabyList(ImportRecord)) Maybe(StyleAttribute, Err(ParserError)) {
        var input = ParserInput.new(allocator, code);
        var parser = Parser.new(&input, import_records);
        const sources = sources: {
            var s = ArrayList([]const u8).initCapacity(allocator, 1) catch bun.outOfMemory();
            s.appendAssumeCapacity(options.filename);
            break :sources s;
        };
        return .{ .result = StyleAttribute{
            .declarations = switch (DeclarationBlock.parse(&parser, &options)) {
                .result => |v| v,
                .err => |e| return .{ .err = Err(ParserError).fromParseError(e, "") },
            },
            .sources = sources,
        } };
    }

    pub fn toCss(this: *const StyleAttribute, allocator: Allocator, options: PrinterOptions, import_records: *bun.BabyList(ImportRecord)) PrintErr!ToCssResult {
        // #[cfg(feature = "sourcemap")]
        // assert!(
        //   options.source_map.is_none(),
        //   "Source maps are not supported for style attributes"
        // );

        var dest = ArrayList(u8){};
        const writer = dest.writer(allocator);
        var printer = Printer(@TypeOf(writer)).new(allocator, std.ArrayList(u8).init(allocator), writer, options, import_records);
        printer.sources = &this.sources;

        try this.declarations.toCss(@TypeOf(writer), &printer);

        return ToCssResult{
            .dependencies = printer.dependencies,
            .code = dest.items,
            .exports = null,
            .references = null,
        };
    }

    pub fn minify(this: *@This(), allocator: Allocator, options: MinifyOptions) void {
        _ = allocator; // autofix
        _ = this; // autofix
        _ = options; // autofix
        // TODO: IMPLEMENT THIS!
    }
};

pub fn ValidDeclarationParser(comptime P: type) void {
    // The finished representation of a declaration.
    _ = P.DeclarationParser.Declaration;

    // Parse the value of a declaration with the given `name`.
    //
    // Return the finished representation for the declaration
    // as returned by `DeclarationListParser::next`,
    // or `Err(())` to ignore the entire declaration as invalid.
    //
    // Declaration name matching should be case-insensitive in the ASCII range.
    // This can be done with `std::ascii::Ascii::eq_ignore_ascii_case`,
    // or with the `match_ignore_ascii_case!` macro.
    //
    // The given `input` is a "delimited" parser
    // that ends wherever the declaration value should end.
    // (In declaration lists, before the next semicolon or end of the current block.)
    //
    // If `!important` can be used in a given context,
    // `input.try_parse(parse_important).is_ok()` should be used at the end
    // of the implementation of this method and the result should be part of the return value.
    //
    // fn parseValue(this: *T, name: []const u8, input: *Parser) Error!T.DeclarationParser.Declaration
    _ = P.DeclarationParser.parseValue;
}

/// Also checks that P is:
/// - ValidDeclarationParser(P)
/// - ValidQualifiedRuleParser(P)
/// - ValidAtRuleParser(P)
pub fn ValidRuleBodyItemParser(comptime P: type) void {
    ValidDeclarationParser(P);
    ValidQualifiedRuleParser(P);
    ValidAtRuleParser(P);

    // Whether we should attempt to parse declarations. If you know you won't, returning false
    // here is slightly faster.
    _ = P.RuleBodyItemParser.parseDeclarations;

    // Whether we should attempt to parse qualified rules. If you know you won't, returning false
    // would be slightly faster.
    _ = P.RuleBodyItemParser.parseQualified;

    // We should have:
    // P.DeclarationParser.Declaration == P.QualifiedRuleParser.QualifiedRule == P.AtRuleParser.AtRule
    if (P.DeclarationParser.Declaration != P.QualifiedRuleParser.QualifiedRule or
        P.DeclarationParser.Declaration != P.AtRuleParser.AtRule)
    {
        @compileError("ValidRuleBodyItemParser: P.DeclarationParser.Declaration != P.QualifiedRuleParser.QualifiedRule or\n  P.DeclarationParser.Declaration != P.AtRuleParser.AtRule");
    }
}

pub fn RuleBodyParser(comptime P: type) type {
    ValidRuleBodyItemParser(P);
    // Same as P.AtRuleParser.AtRule and P.DeclarationParser.Declaration
    const I = P.QualifiedRuleParser.QualifiedRule;

    return struct {
        input: *Parser,
        parser: *P,

        const This = @This();

        pub fn new(input: *Parser, parser: *P) This {
            return .{
                .input = input,
                .parser = parser,
            };
        }

        /// TODO: result is actually:
        ///     type Item = Result<I, (ParseError<'i, E>, &'i str)>;
        ///
        /// but nowhere in the source do i actually see it using the string part of the tuple
        pub fn next(this: *This) ?(Result(I)) {
            while (true) {
                this.input.skipWhitespace();
                const start = this.input.state();

                const tok: *Token = switch (this.input.nextIncludingWhitespaceAndComments()) {
                    .err => |_| return null,
                    .result => |vvv| vvv,
                };

                switch (tok.*) {
                    .close_curly, .whitespace, .semicolon, .comment => continue,
                    .at_keyword => {
                        const name = tok.at_keyword;
                        return parse_at_rule(
                            this.input.allocator(),
                            &start,
                            name,
                            this.input,
                            P,
                            this.parser,
                        );
                    },
                    .ident => {
                        if (P.RuleBodyItemParser.parseDeclarations(this.parser)) {
                            const name = tok.ident;
                            const parse_qualified = P.RuleBodyItemParser.parseQualified(this.parser);
                            const result: Result(I) = result: {
                                const error_behavior: ParseUntilErrorBehavior = if (parse_qualified) .stop else .consume;
                                const Closure = struct {
                                    parser: *P,
                                    name: []const u8,
                                    pub fn parsefn(self: *@This(), input: *Parser) Result(I) {
                                        if (input.expectColon().asErr()) |e| return .{ .err = e };
                                        return P.DeclarationParser.parseValue(self.parser, self.name, input);
                                    }
                                };
                                var closure = Closure{
                                    .parser = this.parser,
                                    .name = name,
                                };
                                break :result parse_until_after(this.input, Delimiters{ .semicolon = true }, error_behavior, I, &closure, Closure.parsefn);
                            };
                            if (result.isErr() and parse_qualified) {
                                this.input.reset(&start);
                                if (parse_qualified_rule(
                                    &start,
                                    this.input,
                                    P,
                                    this.parser,
                                    Delimiters{ .semicolon = true, .curly_bracket = true },
                                ).asValue()) |qual| {
                                    return .{ .result = qual };
                                }
                            }

                            return result;
                        }
                    },
                    else => {},
                }

                const result: Result(I) = if (P.RuleBodyItemParser.parseQualified(this.parser)) result: {
                    this.input.reset(&start);
                    const delimiters = if (P.RuleBodyItemParser.parseDeclarations(this.parser)) Delimiters{
                        .semicolon = true,
                        .curly_bracket = true,
                    } else Delimiters{ .curly_bracket = true };
                    break :result parse_qualified_rule(&start, this.input, P, this.parser, delimiters);
                } else result: {
                    const token = tok.*;

                    const Closure = struct { token: Token, start: ParserState };
                    break :result this.input.parseUntilAfter(Delimiters{ .semicolon = true }, I, &Closure{ .token = token, .start = start }, struct {
                        pub fn parseFn(closure: *const Closure, i: *Parser) Result(I) {
                            _ = i; // autofix
                            return .{ .err = closure.start.sourceLocation().newUnexpectedTokenError(closure.token) };
                        }
                    }.parseFn);
                };

                return result;
            }
        }
    };
}

pub const ParserOptions = struct {
    /// Filename to use in error messages.
    filename: []const u8,
    /// Whether the enable [CSS modules](https://github.com/css-modules/css-modules).
    css_modules: ?css_modules.Config,
    /// The source index to assign to all parsed rules. Impacts the source map when
    /// the style sheet is serialized.
    source_index: u32,
    /// Whether to ignore invalid rules and declarations rather than erroring.
    error_recovery: bool,
    /// A list that will be appended to when a warning occurs.
    logger: ?*Log = null,
    /// Feature flags to enable.
    flags: ParserFlags,
    allocator: Allocator,

    pub fn warn(this: *const ParserOptions, warning: ParseError(ParserError)) void {
        if (this.logger) |lg| {
            lg.addWarningFmtLineCol(
                this.filename,
                warning.location.line,
                warning.location.column,
                this.allocator,
                "{}",
                .{warning.kind},
            ) catch unreachable;
        }
    }

    pub fn default(allocator: std.mem.Allocator, log: ?*Log) ParserOptions {
        return ParserOptions{
            .filename = "",
            .css_modules = null,
            .source_index = 0,
            .error_recovery = false,
            .logger = log,
            .flags = ParserFlags{},
            .allocator = allocator,
        };
    }
};

/// Parser feature flags to enable.
pub const ParserFlags = packed struct(u8) {
    /// Whether the enable the [CSS nesting](https://www.w3.org/TR/css-nesting-1/) draft syntax.
    nesting: bool = false,
    /// Whether to enable the [custom media](https://drafts.csswg.org/mediaqueries-5/#custom-mq) draft syntax.
    custom_media: bool = false,
    /// Whether to enable the non-standard >>> and /deep/ selector combinators used by Vue and Angular.
    deep_selector_combinator: bool = false,
    __unused: u5 = 0,

    pub usingnamespace Bitflags(@This());
};

const ParseUntilErrorBehavior = enum {
    consume,
    stop,
};

// const ImportRecordHandler = union(enum) {
//     list: *bun.BabyList(ImportRecord),
//     // dummy: u32,

//     pub fn add(this: *ImportRecordHandler, allocator: Allocator, record: ImportRecord) u32 {
//         return switch (this.*) {
//             .list => |list| {
//                 const len = list.len;
//                 list.push(allocator, record) catch bun.outOfMemory();
//                 return len;
//             },
//             // .dummy => |*d| {
//             //     const val = d.*;
//             //     d.* += 1;
//             //     return val;
//             // },
//         };
//     }
// };

pub const Parser = struct {
    input: *ParserInput,
    at_start_of: ?BlockType = null,
    stop_before: Delimiters = Delimiters.NONE,
    import_records: ?*bun.BabyList(ImportRecord),

    // TODO: dedupe import records??
    pub fn addImportRecordForUrl(this: *Parser, url: []const u8, start_position: usize) Result(u32) {
        if (this.import_records) |import_records| {
            const idx = import_records.len;
            import_records.push(this.allocator(), ImportRecord{
                .path = bun.fs.Path.init(url),
                .kind = .url,
                .range = bun.logger.Range{
                    .loc = bun.logger.Loc{ .start = @intCast(start_position) },
                    .len = @intCast(url.len), // TODO: technically this is not correct because the url could be escaped
                },
            }) catch bun.outOfMemory();
            return .{ .result = idx };
        } else {
            return .{ .err = this.newBasicUnexpectedTokenError(.{ .unquoted_url = url }) };
        }
    }

    pub inline fn allocator(self: *Parser) Allocator {
        return self.input.tokenizer.allocator;
    }

    /// Create a new Parser
    ///
    /// Pass in `import_records` to track imports (`@import` rules, `url()` tokens). If this
    /// is `null`, calling `Parser.addImportRecordForUrl` will error.
    pub fn new(input: *ParserInput, import_records: ?*bun.BabyList(ImportRecord)) Parser {
        return Parser{
            .input = input,
            .import_records = import_records,
        };
    }

    pub fn newCustomError(this: *const Parser, err: ParserError) ParseError(ParserError) {
        return this.currentSourceLocation().newCustomError(err);
    }

    pub fn newBasicError(this: *const Parser, kind: BasicParseErrorKind) BasicParseError {
        return BasicParseError{
            .kind = kind,
            .location = this.currentSourceLocation(),
        };
    }

    pub fn newError(this: *const Parser, kind: BasicParseErrorKind) ParseError(ParserError) {
        return .{
            .kind = .{ .basic = kind },
            .location = this.currentSourceLocation(),
        };
    }

    pub fn newUnexpectedTokenError(this: *const Parser, token: Token) ParseError(ParserError) {
        return this.newError(.{ .unexpected_token = token });
    }

    pub fn newBasicUnexpectedTokenError(this: *const Parser, token: Token) ParseError(ParserError) {
        return this.newBasicError(.{ .unexpected_token = token }).intoDefaultParseError();
    }

    pub fn currentSourceLocation(this: *const Parser) SourceLocation {
        return this.input.tokenizer.currentSourceLocation();
    }

    pub fn currentSourceMapUrl(this: *const Parser) ?[]const u8 {
        return this.input.tokenizer.currentSourceMapUrl();
    }

    /// Return a slice of the CSS input, from the given position to the current one.
    pub fn sliceFrom(this: *const Parser, start_position: usize) []const u8 {
        return this.input.tokenizer.sliceFrom(start_position);
    }

    /// Implementation of Vec::<T>::parse
    pub fn parseList(this: *Parser, comptime T: type, comptime parse_one: *const fn (*Parser) Result(T)) Result(ArrayList(T)) {
        return this.parseCommaSeparated(T, parse_one);
    }

    /// Parse a list of comma-separated values, all with the same syntax.
    ///
    /// The given closure is called repeatedly with a "delimited" parser
    /// (see the `Parser::parse_until_before` method) so that it can over
    /// consume the input past a comma at this block/function nesting level.
    ///
    /// Successful results are accumulated in a vector.
    ///
    /// This method returns `Err(())` the first time that a closure call does,
    /// or if a closure call leaves some input before the next comma or the end
    /// of the input.
    pub fn parseCommaSeparated(
        this: *Parser,
        comptime T: type,
        comptime parse_one: *const fn (*Parser) Result(T),
    ) Result(ArrayList(T)) {
        return this.parseCommaSeparatedInternal(T, {}, voidWrap(T, parse_one), false);
    }

    pub fn parseCommaSeparatedWithCtx(
        this: *Parser,
        comptime T: type,
        closure: anytype,
        comptime parse_one: *const fn (@TypeOf(closure), *Parser) Result(T),
    ) Result(ArrayList(T)) {
        return this.parseCommaSeparatedInternal(T, closure, parse_one, false);
    }

    fn parseCommaSeparatedInternal(
        this: *Parser,
        comptime T: type,
        closure: anytype,
        comptime parse_one: *const fn (@TypeOf(closure), *Parser) Result(T),
        ignore_errors: bool,
    ) Result(ArrayList(T)) {
        // Vec grows from 0 to 4 by default on first push().  So allocate with
        // capacity 1, so in the somewhat common case of only one item we don't
        // way overallocate.  Note that we always push at least one item if
        // parsing succeeds.
        //
        // TODO(zack): might be faster to use stack fallback here
        // in the common case we may have just 1, but I feel like it is also very common to have >1
        // which means every time we have >1 items we will always incur 1 more additional allocation
        var sfb = std.heap.stackFallback(@sizeOf(T), this.allocator());
        const alloc = sfb.get();
        var values = ArrayList(T).initCapacity(alloc, 1) catch unreachable;

        while (true) {
            this.skipWhitespace(); // Unnecessary for correctness, but may help try() in parse_one rewind less.
            switch (this.parseUntilBefore(Delimiters{ .comma = true }, T, closure, parse_one)) {
                .result => |v| {
                    values.append(alloc, v) catch unreachable;
                },
                .err => |e| {
                    if (!ignore_errors) return .{ .err = e };
                },
            }

            const tok = switch (this.next()) {
                .result => |v| v,
                .err => {
                    // need to clone off the stack
                    const needs_clone = values.items.len == 1;
                    if (needs_clone) return .{ .result = values.clone(this.allocator()) catch bun.outOfMemory() };
                    return .{ .result = values };
                },
            };
            if (tok.* != .comma) bun.unreachablePanic("", .{});
        }
    }

    /// Execute the given closure, passing it the parser.
    /// If the result (returned unchanged) is `Err`,
    /// the internal state of the parser  (including position within the input)
    /// is restored to what it was before the call.
    ///
    /// func needs to be a funtion like this: `fn func(*Parser, ...@TypeOf(args_)) T`
    pub inline fn tryParse(this: *Parser, comptime func: anytype, args_: anytype) bun.meta.ReturnOf(func) {
        const start = this.state();
        const result = result: {
            const args = brk: {
                var args: std.meta.ArgsTuple(@TypeOf(func)) = undefined;
                args[0] = this;

                inline for (args_, 1..) |a, i| {
                    args[i] = a;
                }

                break :brk args;
            };

            break :result @call(.auto, func, args);
        };
        if (result == .err) {
            this.reset(&start);
        }
        return result;
    }

    pub inline fn tryParseImpl(this: *Parser, comptime Ret: type, comptime func: anytype, args: anytype) Ret {
        const start = this.state();
        const result = result: {
            break :result @call(.auto, func, args);
        };
        if (result == .err) {
            this.reset(&start);
        }
        return result;
    }

    pub inline fn parseNestedBlock(this: *Parser, comptime T: type, closure: anytype, comptime parsefn: *const fn (@TypeOf(closure), *Parser) Result(T)) Result(T) {
        return parse_nested_block(this, T, closure, parsefn);
    }

    pub fn isExhausted(this: *Parser) bool {
        return this.expectExhausted().isOk();
    }

    /// Parse the input until exhaustion and check that it contains no “error” token.
    ///
    /// See `Token::is_parse_error`. This also checks nested blocks and functions recursively.
    pub fn expectNoErrorToken(this: *Parser) Result(void) {
        while (true) {
            const tok = switch (this.nextIncludingWhitespaceAndComments()) {
                .err => return .{ .result = {} },
                .result => |v| v,
            };
            switch (tok.*) {
                .function, .open_paren, .open_square, .open_curly => {
                    if (this.parseNestedBlock(void, {}, struct {
                        pub fn parse(_: void, i: *Parser) Result(void) {
                            if (i.expectNoErrorToken().asErr()) |e| {
                                return .{ .err = e };
                            }
                            return .{ .result = {} };
                        }
                    }.parse).asErr()) |err| {
                        return .{ .err = err };
                    }
                    return .{ .result = {} };
                },
                else => {
                    if (tok.isParseError()) {
                        return .{ .err = this.newUnexpectedTokenError(tok.*) };
                    }
                },
            }
        }
    }

    pub fn expectPercentage(this: *Parser) Result(f32) {
        const start_location = this.currentSourceLocation();
        const tok = switch (this.next()) {
            .err => |e| return .{ .err = e },
            .result => |v| v,
        };
        if (tok.* == .percentage) return .{ .result = tok.percentage.unit_value };
        return .{ .err = start_location.newUnexpectedTokenError(tok.*) };
    }

    pub fn expectComma(this: *Parser) Result(void) {
        const start_location = this.currentSourceLocation();
        const tok = switch (this.next()) {
            .err => |e| return .{ .err = e },
            .result => |v| v,
        };
        switch (tok.*) {
            .comma => return .{ .result = {} },
            else => {},
        }
        return .{ .err = start_location.newUnexpectedTokenError(tok.*) };
    }

    /// Parse a <number-token> that does not have a fractional part, and return the integer value.
    pub fn expectInteger(this: *Parser) Result(i32) {
        const start_location = this.currentSourceLocation();
        const tok = switch (this.next()) {
            .err => |e| return .{ .err = e },
            .result => |v| v,
        };
        if (tok.* == .number and tok.number.int_value != null) return .{ .result = tok.number.int_value.? };
        return .{ .err = start_location.newUnexpectedTokenError(tok.*) };
    }

    /// Parse a <number-token> and return the integer value.
    pub fn expectNumber(this: *Parser) Result(f32) {
        const start_location = this.currentSourceLocation();
        const tok = switch (this.next()) {
            .err => |e| return .{ .err = e },
            .result => |v| v,
        };
        if (tok.* == .number) return .{ .result = tok.number.value };
        return .{ .err = start_location.newUnexpectedTokenError(tok.*) };
    }

    pub fn expectDelim(this: *Parser, delim: u8) Result(void) {
        const start_location = this.currentSourceLocation();
        const tok = switch (this.next()) {
            .err => |e| return .{ .err = e },
            .result => |v| v,
        };
        if (tok.* == .delim and tok.delim == delim) return .{ .result = {} };
        return .{ .err = start_location.newUnexpectedTokenError(tok.*) };
    }

    pub fn expectParenthesisBlock(this: *Parser) Result(void) {
        const start_location = this.currentSourceLocation();
        const tok = switch (this.next()) {
            .err => |e| return .{ .err = e },
            .result => |v| v,
        };
        if (tok.* == .open_paren) return .{ .result = {} };
        return .{ .err = start_location.newUnexpectedTokenError(tok.*) };
    }

    pub fn expectColon(this: *Parser) Result(void) {
        const start_location = this.currentSourceLocation();
        const tok = switch (this.next()) {
            .err => |e| return .{ .err = e },
            .result => |v| v,
        };
        if (tok.* == .colon) return .{ .result = {} };
        return .{ .err = start_location.newUnexpectedTokenError(tok.*) };
    }

    pub fn expectString(this: *Parser) Result([]const u8) {
        const start_location = this.currentSourceLocation();
        const tok = switch (this.next()) {
            .err => |e| return .{ .err = e },
            .result => |v| v,
        };
        if (tok.* == .quoted_string) return .{ .result = tok.quoted_string };
        return .{ .err = start_location.newUnexpectedTokenError(tok.*) };
    }

    pub fn expectIdent(this: *Parser) Result([]const u8) {
        const start_location = this.currentSourceLocation();
        const tok = switch (this.next()) {
            .err => |e| return .{ .err = e },
            .result => |v| v,
        };
        if (tok.* == .ident) return .{ .result = tok.ident };
        return .{ .err = start_location.newUnexpectedTokenError(tok.*) };
    }

    /// Parse either a <ident-token> or a <string-token>, and return the unescaped value.
    pub fn expectIdentOrString(this: *Parser) Result([]const u8) {
        const start_location = this.currentSourceLocation();
        const tok = switch (this.next()) {
            .err => |e| return .{ .err = e },
            .result => |v| v,
        };
        switch (tok.*) {
            .ident => |i| return .{ .result = i },
            .quoted_string => |s| return .{ .result = s },
            else => {},
        }
        return .{ .err = start_location.newUnexpectedTokenError(tok.*) };
    }

    pub fn expectIdentMatching(this: *Parser, name: []const u8) Result(void) {
        const start_location = this.currentSourceLocation();
        const tok = switch (this.next()) {
            .err => |e| return .{ .err = e },
            .result => |v| v,
        };
        switch (tok.*) {
            .ident => |i| if (bun.strings.eqlCaseInsensitiveASCIIICheckLength(name, i)) return .{ .result = {} },
            else => {},
        }
        return .{ .err = start_location.newUnexpectedTokenError(tok.*) };
    }

    pub fn expectFunction(this: *Parser) Result([]const u8) {
        const start_location = this.currentSourceLocation();
        const tok = switch (this.next()) {
            .err => |e| return .{ .err = e },
            .result => |v| v,
        };
        switch (tok.*) {
            .function => |fn_name| return .{ .result = fn_name },
            else => {},
        }
        return .{ .err = start_location.newUnexpectedTokenError(tok.*) };
    }

    pub fn expectFunctionMatching(this: *Parser, name: []const u8) Result(void) {
        const start_location = this.currentSourceLocation();
        const tok = switch (this.next()) {
            .err => |e| return .{ .err = e },
            .result => |v| v,
        };
        switch (tok.*) {
            .function => |fn_name| if (bun.strings.eqlCaseInsensitiveASCIIICheckLength(name, fn_name)) return .{ .result = {} },
            else => {},
        }
        return .{ .err = start_location.newUnexpectedTokenError(tok.*) };
    }

    pub fn expectCurlyBracketBlock(this: *Parser) Result(void) {
        const start_location = this.currentSourceLocation();
        const tok = switch (this.next()) {
            .err => |e| return .{ .err = e },
            .result => |v| v,
        };
        switch (tok.*) {
            .open_curly => return .{ .result = {} },
            else => return .{ .err = start_location.newUnexpectedTokenError(tok.*) },
        }
    }

    pub fn expectSquareBracketBlock(this: *Parser) Result(void) {
        const start_location = this.currentSourceLocation();
        const tok = switch (this.next()) {
            .err => |e| return .{ .err = e },
            .result => |v| v,
        };
        switch (tok.*) {
            .open_square => return .{ .result = {} },
            else => return .{ .err = start_location.newUnexpectedTokenError(tok.*) },
        }
    }

    /// Parse a <url-token> and return the unescaped value.
    pub fn expectUrl(this: *Parser) Result([]const u8) {
        const start_location = this.currentSourceLocation();
        const tok = switch (this.next()) {
            .err => |e| return .{ .err = e },
            .result => |v| v,
        };
        switch (tok.*) {
            .unquoted_url => |value| return .{ .result = value },
            .function => |name| {
                if (bun.strings.eqlCaseInsensitiveASCIIICheckLength("url", name)) {
                    const result = this.parseNestedBlock([]const u8, {}, struct {
                        fn parse(_: void, parser: *Parser) Result([]const u8) {
                            return switch (parser.expectString()) {
                                .result => |v| .{ .result = v },
                                .err => |e| .{ .err = e },
                            };
                        }
                    }.parse);
                    return switch (result) {
                        .result => |v| .{ .result = v },
                        .err => |e| .{ .err = e },
                    };
                }
            },
            else => {},
        }
        return .{ .err = start_location.newUnexpectedTokenError(tok.*) };
    }

    /// Parse either a <url-token> or a <string-token>, and return the unescaped value.
    pub fn expectUrlOrString(this: *Parser) Result([]const u8) {
        const start_location = this.currentSourceLocation();
        const tok = switch (this.next()) {
            .err => |e| return .{ .err = e },
            .result => |v| v,
        };
        switch (tok.*) {
            .unquoted_url => |value| return .{ .result = value },
            .quoted_string => |value| return .{ .result = value },
            .function => |name| {
                if (bun.strings.eqlCaseInsensitiveASCIIICheckLength("url", name)) {
                    const result = this.parseNestedBlock([]const u8, {}, struct {
                        fn parse(_: void, parser: *Parser) Result([]const u8) {
                            return switch (parser.expectString()) {
                                .result => |v| .{ .result = v },
                                .err => |e| .{ .err = e },
                            };
                        }
                    }.parse);
                    return switch (result) {
                        .result => |v| .{ .result = v },
                        .err => |e| .{ .err = e },
                    };
                }
            },
            else => {},
        }
        return .{ .err = start_location.newUnexpectedTokenError(tok.*) };
    }

    pub fn position(this: *Parser) usize {
        bun.debugAssert(bun.strings.isOnCharBoundary(this.input.tokenizer.src, this.input.tokenizer.position));
        return this.input.tokenizer.position;
    }

    fn parseEmpty(_: *Parser) Result(void) {
        return .{ .result = {} };
    }

    /// Like `parse_until_before`, but also consume the delimiter token.
    ///
    /// This can be useful when you don’t need to know which delimiter it was
    /// (e.g. if these is only one in the given set)
    /// or if it was there at all (as opposed to reaching the end of the input).
    pub fn parseUntilAfter(
        this: *Parser,
        delimiters: Delimiters,
        comptime T: type,
        closure: anytype,
        comptime parse_fn: *const fn (@TypeOf(closure), *Parser) Result(T),
    ) Result(T) {
        return parse_until_after(
            this,
            delimiters,
            ParseUntilErrorBehavior.consume,
            T,
            closure,
            parse_fn,
        );
    }

    pub fn parseUntilBefore(this: *Parser, delimiters: Delimiters, comptime T: type, closure: anytype, comptime parse_fn: *const fn (@TypeOf(closure), *Parser) Result(T)) Result(T) {
        return parse_until_before(this, delimiters, .consume, T, closure, parse_fn);
    }

    pub fn parseEntirely(this: *Parser, comptime T: type, closure: anytype, comptime parsefn: *const fn (@TypeOf(closure), *Parser) Result(T)) Result(T) {
        const result = switch (parsefn(closure, this)) {
            .err => |e| return .{ .err = e },
            .result => |v| v,
        };
        if (this.expectExhausted().asErr()) |e| return .{ .err = e };
        return .{ .result = result };
    }

    /// Check whether the input is exhausted. That is, if `.next()` would return a token.
    /// Return a `Result` so that the `?` operator can be used: `input.expect_exhausted()?`
    ///
    /// This ignores whitespace and comments.
    pub fn expectExhausted(this: *Parser) Result(void) {
        const start = this.state();
        const result: Result(void) = switch (this.next()) {
            .result => |t| .{ .err = start.sourceLocation().newUnexpectedTokenError(t.*) },
            .err => |e| brk: {
                if (e.kind == .basic and e.kind.basic == .end_of_input) break :brk .{ .result = {} };
                bun.unreachablePanic("Unexpected error encountered: {}", .{e.kind});
            },
        };
        this.reset(&start);
        return result;
    }

    pub fn @"skip cdc and cdo"(this: *@This()) void {
        if (this.at_start_of) |block_type| {
            this.at_start_of = null;
            consume_until_end_of_block(block_type, &this.input.tokenizer);
        }

        this.input.tokenizer.@"skip cdc and cdo"();
    }

    pub fn skipWhitespace(this: *@This()) void {
        if (this.at_start_of) |block_type| {
            this.at_start_of = null;
            consume_until_end_of_block(block_type, &this.input.tokenizer);
        }

        this.input.tokenizer.skipWhitespace();
    }

    pub fn next(this: *@This()) Result(*Token) {
        this.skipWhitespace();
        return this.nextIncludingWhitespaceAndComments();
    }

    /// Same as `Parser::next`, but does not skip whitespace tokens.
    pub fn nextIncludingWhitespace(this: *@This()) Result(*Token) {
        while (true) {
            switch (this.nextIncludingWhitespaceAndComments()) {
                .result => |tok| if (tok.* == .comment) {} else break,
                .err => |e| return .{ .err = e },
            }
        }
        return .{ .result = &this.input.cached_token.?.token };
    }

    pub fn nextByte(this: *@This()) ?u8 {
        const byte = this.input.tokenizer.nextByte();
        if (this.stop_before.contains(Delimiters.fromByte(byte))) {
            return null;
        }
        return byte;
    }

    pub fn reset(this: *Parser, state_: *const ParserState) void {
        this.input.tokenizer.reset(state_);
        this.at_start_of = state_.at_start_of;
        if (this.import_records) |import_records| import_records.len = state_.import_record_count;
    }

    pub fn state(this: *Parser) ParserState {
        return ParserState{
            .position = this.input.tokenizer.getPosition(),
            .current_line_start_position = this.input.tokenizer.current_line_start_position,
            .current_line_number = @intCast(this.input.tokenizer.current_line_number),
            .at_start_of = this.at_start_of,
            .import_record_count = if (this.import_records) |import_records| import_records.len else 0,
        };
    }

    /// Same as `Parser::next`, but does not skip whitespace or comment tokens.
    ///
    /// **Note**: This should only be used in contexts like a CSS pre-processor
    /// where comments are preserved.
    /// When parsing higher-level values, per the CSS Syntax specification,
    /// comments should always be ignored between tokens.
    pub fn nextIncludingWhitespaceAndComments(this: *Parser) Result(*Token) {
        if (this.at_start_of) |block_type| {
            this.at_start_of = null;
            consume_until_end_of_block(block_type, &this.input.tokenizer);
        }

        const byte = this.input.tokenizer.nextByte();
        if (this.stop_before.contains(Delimiters.fromByte(byte))) {
            return .{ .err = this.newError(BasicParseErrorKind.end_of_input) };
        }

        const token_start_position = this.input.tokenizer.getPosition();
        const using_cached_token = this.input.cached_token != null and this.input.cached_token.?.start_position == token_start_position;

        const token = if (using_cached_token) token: {
            const cached_token = &this.input.cached_token.?;
            this.input.tokenizer.reset(&cached_token.end_state);
            if (cached_token.token == .function) {
                this.input.tokenizer.seeFunction(cached_token.token.function);
            }
            break :token &cached_token.token;
        } else token: {
            const new_token = switch (this.input.tokenizer.next()) {
                .result => |v| v,
                .err => return .{ .err = this.newError(BasicParseErrorKind.end_of_input) },
            };
            this.input.cached_token = CachedToken{
                .token = new_token,
                .start_position = token_start_position,
                .end_state = this.input.tokenizer.state(),
            };
            break :token &this.input.cached_token.?.token;
        };

        if (BlockType.opening(token)) |block_type| {
            this.at_start_of = block_type;
        }

        return .{ .result = token };
    }

    /// Create a new unexpected token or EOF ParseError at the current location
    pub fn newErrorForNextToken(this: *Parser) ParseError(ParserError) {
        const token = switch (this.next()) {
            .result => |t| t.*,
            .err => |e| return e,
        };
        return this.newError(BasicParseErrorKind{ .unexpected_token = token });
    }
};

/// A set of characters, to be used with the `Parser::parse_until*` methods.
///
/// The union of two sets can be obtained with the `|` operator. Example:
///
/// ```{rust,ignore}
/// input.parse_until_before(Delimiter::CurlyBracketBlock | Delimiter::Semicolon)
/// ```
pub const Delimiters = packed struct(u8) {
    /// The delimiter set with only the `{` opening curly bracket
    curly_bracket: bool = false,
    /// The delimiter set with only the `;` semicolon
    semicolon: bool = false,
    /// The delimiter set with only the `!` exclamation point
    bang: bool = false,
    /// The delimiter set with only the `,` comma
    comma: bool = false,
    close_curly_bracket: bool = false,
    close_square_bracket: bool = false,
    close_parenthesis: bool = false,
    __unused: u1 = 0,

    pub usingnamespace Bitflags(Delimiters);

    const NONE: Delimiters = .{};

    pub fn getDelimiter(comptime tag: @TypeOf(.enum_literal)) Delimiters {
        var empty = Delimiters{};
        @field(empty, @tagName(tag)) = true;
        return empty;
    }

    const TABLE: [256]Delimiters = brk: {
        var table: [256]Delimiters = [_]Delimiters{.{}} ** 256;
        table[';'] = getDelimiter(.semicolon);
        table['!'] = getDelimiter(.bang);
        table[','] = getDelimiter(.comma);
        table['{'] = getDelimiter(.curly_bracket);
        table['}'] = getDelimiter(.close_curly_bracket);
        table[']'] = getDelimiter(.close_square_bracket);
        table[')'] = getDelimiter(.close_parenthesis);
        break :brk table;
    };

    // pub fn bitwiseOr(lhs: Delimiters, rhs: Delimiters) Delimiters {
    //     return @bitCast(@as(u8, @bitCast(lhs)) | @as(u8, @bitCast(rhs)));
    // }

    // pub fn contains(lhs: Delimiters, rhs: Delimiters) bool {
    //     return @as(u8, @bitCast(lhs)) & @as(u8, @bitCast(rhs)) != 0;
    // }

    pub fn fromByte(byte: ?u8) Delimiters {
        if (byte) |b| return TABLE[b];
        return .{};
    }
};

pub const ParserInput = struct {
    tokenizer: Tokenizer,
    cached_token: ?CachedToken = null,

    pub fn new(allocator: Allocator, code: []const u8) ParserInput {
        return ParserInput{
            .tokenizer = Tokenizer.init(allocator, code),
        };
    }
};

/// A capture of the internal state of a `Parser` (including the position within the input),
/// obtained from the `Parser::position` method.
///
/// Can be used with the `Parser::reset` method to restore that state.
/// Should only be used with the `Parser` instance it came from.
pub const ParserState = struct {
    position: usize,
    current_line_start_position: usize,
    current_line_number: u32,
    import_record_count: u32,
    at_start_of: ?BlockType,

    pub fn sourceLocation(this: *const ParserState) SourceLocation {
        return .{
            .line = this.current_line_number,
            .column = @intCast(this.position - this.current_line_start_position + 1),
        };
    }
};

const BlockType = enum {
    parenthesis,
    square_bracket,
    curly_bracket,

    fn opening(token: *const Token) ?BlockType {
        return switch (token.*) {
            .function, .open_paren => .parenthesis,
            .open_square => .square_bracket,
            .open_curly => .curly_bracket,
            else => null,
        };
    }

    fn closing(token: *const Token) ?BlockType {
        return switch (token.*) {
            .close_paren => .parenthesis,
            .close_square => .square_bracket,
            .close_curly => .curly_bracket,
            else => null,
        };
    }
};

pub const nth = struct {
    const NthResult = struct { i32, i32 };
    /// Parse the *An+B* notation, as found in the `:nth-child()` selector.
    /// The input is typically the arguments of a function,
    /// in which case the caller needs to check if the arguments’ parser is exhausted.
    /// Return `Ok((A, B))`, or `Err(())` for a syntax error.
    pub fn parse_nth(input: *Parser) Result(NthResult) {
        const tok = switch (input.next()) {
            .err => |e| return .{ .err = e },
            .result => |v| v,
        };
        switch (tok.*) {
            .number => {
                if (tok.number.int_value) |b| return .{ .result = .{ 0, b } };
            },
            .dimension => {
                if (tok.dimension.num.int_value) |a| {
                    // @compileError(todo_stuff.match_ignore_ascii_case);
                    const unit = tok.dimension.unit;
                    if (bun.strings.eqlCaseInsensitiveASCIIICheckLength(unit, "n")) {
                        return parse_b(input, a);
                    } else if (bun.strings.eqlCaseInsensitiveASCIIICheckLength(unit, "n-")) {
                        return parse_signless_b(input, a, -1);
                    } else {
                        if (parse_n_dash_digits(input.allocator(), unit).asValue()) |b| {
                            return .{ .result = .{ a, b } };
                        } else {
                            return .{ .err = input.newUnexpectedTokenError(.{ .ident = unit }) };
                        }
                    }
                }
            },
            .ident => {
                const value = tok.ident;
                // @compileError(todo_stuff.match_ignore_ascii_case);
                if (bun.strings.eqlCaseInsensitiveASCIIIgnoreLength(value, "even")) {
                    return .{ .result = .{ 2, 0 } };
                } else if (bun.strings.eqlCaseInsensitiveASCIIIgnoreLength(value, "odd")) {
                    return .{ .result = .{ 2, 1 } };
                } else if (bun.strings.eqlCaseInsensitiveASCIIIgnoreLength(value, "n")) {
                    return parse_b(input, 1);
                } else if (bun.strings.eqlCaseInsensitiveASCIIIgnoreLength(value, "-n")) {
                    return parse_b(input, -1);
                } else if (bun.strings.eqlCaseInsensitiveASCIIIgnoreLength(value, "n-")) {
                    return parse_signless_b(input, 1, -1);
                } else if (bun.strings.eqlCaseInsensitiveASCIIIgnoreLength(value, "-n-")) {
                    return parse_signless_b(input, -1, -1);
                } else {
                    const slice, const a: i32 = if (bun.strings.startsWithChar(value, '-')) .{ value[1..], -1 } else .{ value, 1 };
                    if (parse_n_dash_digits(input.allocator(), slice).asValue()) |b| return .{ .result = .{ a, b } };
                    return .{ .err = input.newUnexpectedTokenError(.{ .ident = value }) };
                }
            },
            .delim => {
                const next_tok = switch (input.nextIncludingWhitespace()) {
                    .err => |e| return .{ .err = e },
                    .result => |v| v,
                };
                if (next_tok.* == .ident) {
                    const value = next_tok.ident;
                    if (bun.strings.eqlCaseInsensitiveASCIIICheckLength(value, "n")) {
                        return parse_b(input, 1);
                    } else if (bun.strings.eqlCaseInsensitiveASCIIICheckLength(value, "-n")) {
                        return parse_signless_b(input, 1, -1);
                    } else {
                        if (parse_n_dash_digits(input.allocator(), value).asValue()) |b| {
                            return .{ .result = .{ 1, b } };
                        } else {
                            return .{ .err = input.newUnexpectedTokenError(.{ .ident = value }) };
                        }
                    }
                } else {
                    return .{ .err = input.newUnexpectedTokenError(next_tok.*) };
                }
            },
            else => {},
        }
        return .{ .err = input.newUnexpectedTokenError(tok.*) };
    }

    fn parse_b(input: *Parser, a: i32) Result(NthResult) {
        const start = input.state();
        const tok = switch (input.next()) {
            .result => |v| v,
            .err => {
                input.reset(&start);
                return .{ .result = .{ a, 0 } };
            },
        };

        if (tok.* == .delim and tok.delim == '+') return parse_signless_b(input, a, 1);
        if (tok.* == .delim and tok.delim == '-') return parse_signless_b(input, a, -1);
        if (tok.* == .number and tok.number.has_sign and tok.number.int_value != null) return .{ .result = NthResult{ a, tok.number.int_value.? } };
        input.reset(&start);
        return .{ .result = .{ a, 0 } };
    }

    fn parse_signless_b(input: *Parser, a: i32, b_sign: i32) Result(NthResult) {
        const tok = switch (input.next()) {
            .err => |e| return .{ .err = e },
            .result => |v| v,
        };
        if (tok.* == .number and !tok.number.has_sign and tok.number.int_value != null) {
            const b = tok.number.int_value.?;
            return .{ .result = .{ a, b_sign * b } };
        }
        return .{ .err = input.newUnexpectedTokenError(tok.*) };
    }

    fn parse_n_dash_digits(allocator: Allocator, str: []const u8) Maybe(i32, void) {
        const bytes = str;
        if (bytes.len >= 3 and
            bun.strings.eqlCaseInsensitiveASCIIICheckLength(bytes[0..2], "n-") and
            brk: {
            for (bytes[2..]) |b| {
                if (b < '0' or b > '9') break :brk false;
            }
            break :brk true;
        }) {
            return parse_number_saturate(allocator, str[1..]); // Include the minus sign
        } else {
            return .{ .err = {} };
        }
    }

    fn parse_number_saturate(allocator: Allocator, string: []const u8) Maybe(i32, void) {
        var input = ParserInput.new(allocator, string);
        var parser = Parser.new(&input, null);
        const tok = switch (parser.nextIncludingWhitespaceAndComments()) {
            .result => |v| v,
            .err => {
                return .{ .err = {} };
            },
        };
        const int = if (tok.* == .number and tok.number.int_value != null) tok.number.int_value.? else {
            return .{ .err = {} };
        };
        if (!parser.isExhausted()) {
            return .{ .err = {} };
        }
        return .{ .result = int };
    }
};

const CachedToken = struct {
    token: Token,
    start_position: usize,
    end_state: ParserState,
};

const Tokenizer = struct {
    src: []const u8,
    position: usize = 0,
    source_map_url: ?[]const u8 = null,
    current_line_start_position: usize = 0,
    current_line_number: u32 = 0,
    allocator: Allocator,
    var_or_env_functions: SeenStatus = .dont_care,
    current: Token = undefined,
    previous: Token = undefined,

    const SeenStatus = enum {
        dont_care,
        looking_for_them,
        seen_at_least_one,
    };

    const FORM_FEED_BYTE = 0x0C;
    const REPLACEMENT_CHAR = 0xFFFD;
    const REPLACEMENT_CHAR_UNICODE: [3]u8 = [3]u8{ 0xEF, 0xBF, 0xBD };
    const MAX_ONE_B: u32 = 0x80;
    const MAX_TWO_B: u32 = 0x800;
    const MAX_THREE_B: u32 = 0x10000;

    pub fn init(allocator: Allocator, src: []const u8) Tokenizer {
        var lexer = Tokenizer{
            .src = src,
            .allocator = allocator,
            .position = 0,
        };

        lexer.position = 0;

        return lexer;
    }

    pub fn currentSourceMapUrl(this: *const Tokenizer) ?[]const u8 {
        return this.source_map_url;
    }

    pub fn getPosition(this: *const Tokenizer) usize {
        bun.debugAssert(bun.strings.isOnCharBoundary(this.src, this.position));
        return this.position;
    }

    pub fn state(this: *const Tokenizer) ParserState {
        return ParserState{
            .position = this.position,
            .current_line_start_position = this.current_line_start_position,
            .current_line_number = this.current_line_number,
            .at_start_of = null,
            .import_record_count = 0,
        };
    }

    pub fn skipWhitespace(this: *Tokenizer) void {
        while (!this.isEof()) {
            // todo_stuff.match_byte
            switch (this.nextByteUnchecked()) {
                ' ', '\t' => this.advance(1),
                '\n', 0x0C, '\r' => this.consumeNewline(),
                '/' => {
                    if (this.startsWith("/*")) {
                        _ = this.consumeComment();
                    } else return;
                },
                else => return,
            }
        }
    }

    pub fn currentSourceLocation(this: *const Tokenizer) SourceLocation {
        return SourceLocation{
            .line = this.current_line_number,
            .column = @intCast((this.position - this.current_line_start_position) + 1),
        };
    }

    pub fn prev(this: *Tokenizer) Token {
        bun.assert(this.position > 0);
        return this.previous;
    }

    pub inline fn isEof(this: *Tokenizer) bool {
        return this.position >= this.src.len;
    }

    pub fn seeFunction(this: *Tokenizer, name: []const u8) void {
        if (this.var_or_env_functions == .looking_for_them) {
            if (std.ascii.eqlIgnoreCase(name, "var") and std.ascii.eqlIgnoreCase(name, "env")) {
                this.var_or_env_functions = .seen_at_least_one;
            }
        }
    }

    /// TODO: fix this, remove the additional shit I added
    /// return error if it is eof
    pub inline fn next(this: *Tokenizer) Maybe(Token, void) {
        return this.nextImpl();
    }

    pub fn nextImpl(this: *Tokenizer) Maybe(Token, void) {
        if (this.isEof()) return .{ .err = {} };

        // todo_stuff.match_byte;
        const b = this.byteAt(0);
        const token: Token = switch (b) {
            ' ', '\t' => this.consumeWhitespace(false),
            '\n', FORM_FEED_BYTE, '\r' => this.consumeWhitespace(true),
            '"' => this.consumeString(false),
            '#' => brk: {
                this.advance(1);
                if (this.isIdentStart()) break :brk .{ .idhash = this.consumeName() };
                if (!this.isEof() and switch (this.nextByteUnchecked()) {
                    // Any other valid case here already resulted in IDHash.
                    '0'...'9', '-' => true,
                    else => false,
                }) break :brk .{ .unrestrictedhash = this.consumeName() };
                break :brk .{ .delim = '#' };
            },
            '$' => brk: {
                if (this.startsWith("$=")) {
                    this.advance(2);
                    break :brk .suffix_match;
                }
                this.advance(1);
                break :brk .{ .delim = '$' };
            },
            '\'' => this.consumeString(true),
            '(' => brk: {
                this.advance(1);
                break :brk .open_paren;
            },
            ')' => brk: {
                this.advance(1);
                break :brk .close_paren;
            },
            '*' => brk: {
                if (this.startsWith("*=")) {
                    this.advance(2);
                    break :brk .substring_match;
                }
                this.advance(1);
                break :brk .{ .delim = '*' };
            },
            '+' => brk: {
                if ((this.hasAtLeast(1) and switch (this.byteAt(1)) {
                    '0'...'9' => true,
                    else => false,
                }) or (this.hasAtLeast(2) and
                    this.byteAt(1) == '.' and switch (this.byteAt(2)) {
                    '0'...'9' => true,
                    else => false,
                })) {
                    break :brk this.consumeNumeric();
                }

                this.advance(1);
                break :brk .{ .delim = '+' };
            },
            ',' => brk: {
                this.advance(1);
                break :brk .comma;
            },
            '-' => brk: {
                if ((this.hasAtLeast(1) and switch (this.byteAt(1)) {
                    '0'...'9' => true,
                    else => false,
                }) or (this.hasAtLeast(2) and this.byteAt(1) == '.' and switch (this.byteAt(2)) {
                    '0'...'9' => true,
                    else => false,
                })) break :brk this.consumeNumeric();

                if (this.startsWith("-->")) {
                    this.advance(3);
                    break :brk .cdc;
                }

                if (this.isIdentStart()) break :brk this.consumeIdentLike();

                this.advance(1);
                break :brk .{ .delim = '-' };
            },
            '.' => brk: {
                if (this.hasAtLeast(1) and switch (this.byteAt(1)) {
                    '0'...'9' => true,
                    else => false,
                }) {
                    break :brk this.consumeNumeric();
                }
                this.advance(1);
                break :brk .{ .delim = '.' };
            },
            '/' => brk: {
                if (this.startsWith("/*")) break :brk .{ .comment = this.consumeComment() };
                this.advance(1);
                break :brk .{ .delim = '/' };
            },
            '0'...'9' => this.consumeNumeric(),
            ':' => brk: {
                this.advance(1);
                break :brk .colon;
            },
            ';' => brk: {
                this.advance(1);
                break :brk .semicolon;
            },
            '<' => brk: {
                if (this.startsWith("<!--")) {
                    this.advance(4);
                    break :brk .cdo;
                }
                this.advance(1);
                break :brk .{ .delim = '<' };
            },
            '@' => brk: {
                this.advance(1);
                if (this.isIdentStart()) break :brk .{ .at_keyword = this.consumeName() };
                break :brk .{ .delim = '@' };
            },
            'a'...'z', 'A'...'Z', '_', 0 => this.consumeIdentLike(),
            '[' => brk: {
                this.advance(1);
                break :brk .open_square;
            },
            '\\' => brk: {
                if (!this.hasNewlineAt(1)) break :brk this.consumeIdentLike();
                this.advance(1);
                break :brk .{ .delim = '\\' };
            },
            ']' => brk: {
                this.advance(1);
                break :brk .close_square;
            },
            '^' => brk: {
                if (this.startsWith("^=")) {
                    this.advance(2);
                    break :brk .prefix_match;
                }
                this.advance(1);
                break :brk .{ .delim = '^' };
            },
            '{' => brk: {
                this.advance(1);
                break :brk .open_curly;
            },
            '|' => brk: {
                if (this.startsWith("|=")) {
                    this.advance(2);
                    break :brk .dash_match;
                }
                this.advance(1);
                break :brk .{ .delim = '|' };
            },
            '}' => brk: {
                this.advance(1);
                break :brk .close_curly;
            },
            '~' => brk: {
                if (this.startsWith("~=")) {
                    this.advance(2);
                    break :brk .include_match;
                }
                this.advance(1);
                break :brk .{ .delim = '~' };
            },
            else => brk: {
                if (!std.ascii.isASCII(b)) {
                    break :brk this.consumeIdentLike();
                }
                this.advance(1);
                break :brk .{ .delim = b };
            },
        };

        return .{ .result = token };
    }

    pub fn reset(this: *Tokenizer, state2: *const ParserState) void {
        this.position = state2.position;
        this.current_line_start_position = state2.current_line_start_position;
        this.current_line_number = state2.current_line_number;
    }

    pub fn @"skip cdc and cdo"(this: *@This()) void {
        while (!this.isEof()) {
            // todo_stuff.match_byte
            switch (this.nextByteUnchecked()) {
                ' ', '\t' => this.advance(1),
                '\n', 0x0C, '\r' => this.consumeNewline(),
                '/' => if (this.startsWith("/*")) {
                    _ = this.consumeComment();
                } else return,
                '<' => if (this.startsWith("<!--")) this.advance(4) else return,
                '-' => if (this.startsWith("-->")) this.advance(3) else return,
                else => return,
            }
        }
    }

    pub fn consumeNumeric(this: *Tokenizer) Token {
        // Parse [+-]?\d*(\.\d+)?([eE][+-]?\d+)?
        // But this is always called so that there is at least one digit in \d*(\.\d+)?

        // Do all the math in f64 so that large numbers overflow to +/-inf
        // and i32::{MIN, MAX} are within range.
        const has_sign: bool, const sign: f64 = brk: {
            switch (this.nextByteUnchecked()) {
                '-' => break :brk .{ true, -1.0 },
                '+' => break :brk .{ true, 1.0 },
                else => break :brk .{ false, 1.0 },
            }
        };

        if (has_sign) this.advance(1);

        var integral_part: f64 = 0.0;
        while (byteToDecimalDigit(this.nextByteUnchecked())) |digit| {
            integral_part = integral_part * 10.0 + @as(f64, @floatFromInt(digit));
            this.advance(1);
            if (this.isEof()) break;
        }

        var is_integer = true;

        var fractional_part: f64 = 0.0;
        if (this.hasAtLeast(1) and this.nextByteUnchecked() == '.' and switch (this.byteAt(1)) {
            '0'...'9' => true,
            else => false,
        }) {
            is_integer = false;
            this.advance(1); // Consume '.'
            var factor: f64 = 0.1;
            while (byteToDecimalDigit(this.nextByteUnchecked())) |digit| {
                fractional_part += @as(f64, @floatFromInt(digit)) * factor;
                factor *= 0.1;
                this.advance(1);
                if (this.isEof()) break;
            }
        }

        var value: f64 = sign * (integral_part + fractional_part);

        if (this.hasAtLeast(1) and switch (this.nextByteUnchecked()) {
            'e', 'E' => true,
            else => false,
        }) {
            if (switch (this.byteAt(1)) {
                '0'...'9' => true,
                else => false,
            } or (this.hasAtLeast(2) and switch (this.byteAt(1)) {
                '+', '-' => true,
                else => false,
            } and switch (this.byteAt(2)) {
                '0'...'9' => true,
                else => false,
            })) {
                is_integer = false;
                this.advance(1);
                const has_sign2: bool, const sign2: f64 = brk: {
                    switch (this.nextByteUnchecked()) {
                        '-' => break :brk .{ true, -1.0 },
                        '+' => break :brk .{ true, 1.0 },
                        else => break :brk .{ false, 1.0 },
                    }
                };

                if (has_sign2) this.advance(1);

                var exponent: f64 = 0.0;
                while (byteToDecimalDigit(this.nextByteUnchecked())) |digit| {
                    exponent = exponent * 10.0 + @as(f64, @floatFromInt(digit));
                    this.advance(1);
                    if (this.isEof()) break;
                }
                value *= bun.pow(10, sign2 * exponent);
            }
        }

        const int_value: ?i32 = brk: {
            const i32_max = comptime std.math.maxInt(i32);
            const i32_min = comptime std.math.minInt(i32);
            if (is_integer) {
                if (value >= @as(f64, @floatFromInt(i32_max))) {
                    break :brk i32_max;
                } else if (value <= @as(f64, @floatFromInt(i32_min))) {
                    break :brk i32_min;
                } else {
                    break :brk @intFromFloat(value);
                }
            }

            break :brk null;
        };

        if (!this.isEof() and this.nextByteUnchecked() == '%') {
            this.advance(1);
            return .{ .percentage = .{ .unit_value = @floatCast(value / 100), .int_value = int_value, .has_sign = has_sign } };
        }

        if (this.isIdentStart()) {
            const unit = this.consumeName();
            return .{
                .dimension = .{
                    .num = .{ .value = @floatCast(value), .int_value = int_value, .has_sign = has_sign },
                    .unit = unit,
                },
            };
        }

        return .{
            .number = .{ .value = @floatCast(value), .int_value = int_value, .has_sign = has_sign },
        };
    }

    pub fn consumeWhitespace(this: *Tokenizer, comptime newline: bool) Token {
        const start_position = this.position;
        if (newline) {
            this.consumeNewline();
        } else {
            this.advance(1);
        }

        while (!this.isEof()) {
            // todo_stuff.match_byte
            const b = this.nextByteUnchecked();
            switch (b) {
                ' ', '\t' => this.advance(1),
                '\n', FORM_FEED_BYTE, '\r' => this.consumeNewline(),
                else => break,
            }
        }

        return .{ .whitespace = this.sliceFrom(start_position) };
    }

    pub fn consumeString(this: *Tokenizer, comptime single_quote: bool) Token {
        const quoted_string = this.consumeQuotedString(single_quote);
        if (quoted_string.bad) return .{ .bad_string = quoted_string.str };
        return .{ .quoted_string = quoted_string.str };
    }

    pub fn consumeIdentLike(this: *Tokenizer) Token {
        const value = this.consumeName();
        if (!this.isEof() and this.nextByteUnchecked() == '(') {
            this.advance(1);
            if (std.ascii.eqlIgnoreCase(value, "url")) return if (this.consumeUnquotedUrl()) |tok| return tok else .{ .function = value };
            this.seeFunction(value);
            return .{ .function = value };
        }
        return .{ .ident = value };
    }

    pub fn consumeName(this: *Tokenizer) []const u8 {
        const start_pos = this.position;
        var value_bytes: CopyOnWriteStr = undefined;

        while (true) {
            if (this.isEof()) return this.sliceFrom(start_pos);

            // todo_stuff.match_byte
            switch (this.nextByteUnchecked()) {
                'a'...'z', 'A'...'Z', '0'...'9', '_', '-' => this.advance(1),
                '\\', 0 => {
                    // * The tokenizer’s input is UTF-8 since it’s `&str`.
                    // * start_pos is at a code point boundary
                    // * so is the current position (which is before '\\' or '\0'
                    //
                    // So `value_bytes` is well-formed UTF-8.
                    value_bytes = .{ .borrowed = this.sliceFrom(start_pos) };
                    break;
                },
                0x80...0xBF => this.consumeContinuationByte(),
                // This is the range of the leading byte of a 2-3 byte character
                // encoding
                0xC0...0xEF => this.advance(1),
                0xF0...0xFF => this.consume4byteIntro(),
                else => return this.sliceFrom(start_pos),
            }
        }

        while (!this.isEof()) {
            const b = this.nextByteUnchecked();
            // todo_stuff.match_byte
            switch (b) {
                'a'...'z', 'A'...'Z', '0'...'9', '_', '-' => {
                    this.advance(1);
                    value_bytes.append(this.allocator, &[_]u8{b});
                },
                '\\' => {
                    if (this.hasNewlineAt(1)) break;
                    this.advance(1);
                    this.consumeEscapeAndWrite(&value_bytes);
                },
                0 => {
                    this.advance(1);
                    value_bytes.append(this.allocator, REPLACEMENT_CHAR_UNICODE[0..]);
                },
                0x80...0xBF => {
                    // This byte *is* part of a multi-byte code point,
                    // we’ll end up copying the whole code point before this loop does something else.
                    this.consumeContinuationByte();
                    value_bytes.append(this.allocator, &[_]u8{b});
                },
                0xC0...0xEF => {
                    // This byte *is* part of a multi-byte code point,
                    // we’ll end up copying the whole code point before this loop does something else.
                    this.advance(1);
                    value_bytes.append(this.allocator, &[_]u8{b});
                },
                0xF0...0xFF => {
                    this.consume4byteIntro();
                    value_bytes.append(this.allocator, &[_]u8{b});
                },
                else => {
                    // ASCII
                    break;
                },
            }
        }

        return value_bytes.toSlice();
    }

    pub fn consumeQuotedString(this: *Tokenizer, comptime single_quote: bool) struct { str: []const u8, bad: bool = false } {
        this.advance(1); // Skip the initial quote
        const start_pos = this.position;
        var string_bytes: CopyOnWriteStr = undefined;

        while (true) {
            if (this.isEof()) return .{ .str = this.sliceFrom(start_pos) };

            // todo_stuff.match_byte
            switch (this.nextByteUnchecked()) {
                '"' => {
                    if (!single_quote) {
                        const value = this.sliceFrom(start_pos);
                        this.advance(1);
                        return .{ .str = value };
                    }
                    this.advance(1);
                },
                '\'' => {
                    if (single_quote) {
                        const value = this.sliceFrom(start_pos);
                        this.advance(1);
                        return .{ .str = value };
                    }
                    this.advance(1);
                },
                // The CSS spec says NULL bytes ('\0') should be turned into replacement characters: 0xFFFD
                '\\', 0 => {
                    // * The tokenizer’s input is UTF-8 since it’s `&str`.
                    // * start_pos is at a code point boundary
                    // * so is the current position (which is before '\\' or '\0'
                    //
                    // So `string_bytes` is well-formed UTF-8.
                    string_bytes = .{ .borrowed = this.sliceFrom(start_pos) };
                    break;
                },
                '\n', '\r', FORM_FEED_BYTE => return .{ .str = this.sliceFrom(start_pos), .bad = true },
                0x80...0xBF => this.consumeContinuationByte(),
                0xF0...0xFF => this.consume4byteIntro(),
                else => {
                    this.advance(1);
                },
            }
        }

        while (!this.isEof()) {
            const b = this.nextByteUnchecked();
            // todo_stuff.match_byte
            switch (b) {
                // string_bytes is well-formed UTF-8, see other comments
                '\n', '\r', FORM_FEED_BYTE => return .{ .str = string_bytes.toSlice(), .bad = true },
                '"' => {
                    this.advance(1);
                    if (!single_quote) break;
                },
                '\'' => {
                    this.advance(1);
                    if (single_quote) break;
                },
                '\\' => {
                    this.advance(1);
                    if (!this.isEof()) {
                        switch (this.nextByteUnchecked()) {
                            // Escaped newline
                            '\n', FORM_FEED_BYTE, '\r' => this.consumeNewline(),
                            else => this.consumeEscapeAndWrite(&string_bytes),
                        }
                    }
                    // else: escaped EOF, do nothing.
                    continue;
                },
                0 => {
                    this.advance(1);
                    string_bytes.append(this.allocator, REPLACEMENT_CHAR_UNICODE[0..]);
                    continue;
                },
                0x80...0xBF => this.consumeContinuationByte(),
                0xF0...0xFF => this.consume4byteIntro(),
                else => {
                    this.advance(1);
                },
            }

            string_bytes.append(this.allocator, &[_]u8{b});
        }

        return .{ .str = string_bytes.toSlice() };
    }

    pub fn consumeUnquotedUrl(this: *Tokenizer) ?Token {
        // This is only called after "url(", so the current position is a code point boundary.
        const start_position = this.position;
        const from_start = this.src[this.position..];
        var newlines: u32 = 0;
        var last_newline: usize = 0;
        var found_printable_char = false;

        var offset: usize = 0;
        var b: u8 = undefined;
        while (true) {
            defer offset += 1;

            if (offset < from_start.len) {
                b = from_start[offset];
            } else {
                this.position = this.src.len;
                break;
            }

            // todo_stuff.match_byte
            switch (b) {
                ' ', '\t' => {},
                '\n', FORM_FEED_BYTE => {
                    newlines += 1;
                    last_newline = offset;
                },
                '\r' => {
                    if (offset + 1 < from_start.len and from_start[offset + 1] != '\n') {
                        newlines += 1;
                        last_newline = offset;
                    }
                },
                '"', '\'' => return null, // Do not advance
                ')' => {
                    // Don't use advance, because we may be skipping
                    // newlines here, and we want to avoid the assert.
                    this.position += offset + 1;
                    break;
                },
                else => {
                    // Don't use advance, because we may be skipping
                    // newlines here, and we want to avoid the assert.
                    this.position += offset;
                    found_printable_char = true;
                    break;
                },
            }
        }

        if (newlines > 0) {
            this.current_line_number += newlines;
            // No need for wrapping_add here, because there's no possible
            // way to wrap.
            this.current_line_start_position = start_position + last_newline + 1;
        }

        if (found_printable_char) {
            // This function only consumed ASCII (whitespace) bytes,
            // so the current position is a code point boundary.
            return this.consumeUnquotedUrlInternal();
        }
        return .{ .unquoted_url = "" };
    }

    pub fn consumeUnquotedUrlInternal(this: *Tokenizer) Token {
        // This function is only called with start_pos at a code point boundary.;
        const start_pos = this.position;
        var string_bytes: CopyOnWriteStr = undefined;

        while (true) {
            if (this.isEof()) return .{ .unquoted_url = this.sliceFrom(start_pos) };

            // todo_stuff.match_byte
            switch (this.nextByteUnchecked()) {
                ' ', '\t', '\n', '\r', FORM_FEED_BYTE => {
                    var value: CopyOnWriteStr = .{ .borrowed = this.sliceFrom(start_pos) };
                    return this.consumeUrlEnd(start_pos, &value);
                },
                ')' => {
                    const value = this.sliceFrom(start_pos);
                    this.advance(1);
                    return .{ .unquoted_url = value };
                },
                // non-printable
                0x01...0x08,
                0x0B,
                0x0E...0x1F,
                0x7F,

                // not valid in this context
                '"',
                '\'',
                '(',
                => {
                    this.advance(1);
                    return this.consumeBadUrl(start_pos);
                },
                '\\', 0 => {
                    // * The tokenizer’s input is UTF-8 since it’s `&str`.
                    // * start_pos is at a code point boundary
                    // * so is the current position (which is before '\\' or '\0'
                    //
                    // So `string_bytes` is well-formed UTF-8.
                    string_bytes = .{ .borrowed = this.sliceFrom(start_pos) };
                    break;
                },
                0x80...0xBF => this.consumeContinuationByte(),
                0xF0...0xFF => this.consume4byteIntro(),
                else => {
                    // ASCII or other leading byte.
                    this.advance(1);
                },
            }
        }

        while (!this.isEof()) {
            const b = this.nextByteUnchecked();
            // todo_stuff.match_byte
            switch (b) {
                ' ', '\t', '\n', '\r', FORM_FEED_BYTE => {
                    // string_bytes is well-formed UTF-8, see other comments.
                    // const string = string_bytes.toSlice();
                    // return this.consumeUrlEnd(start_pos, &string);
                    return this.consumeUrlEnd(start_pos, &string_bytes);
                },
                ')' => {
                    this.advance(1);
                    break;
                },
                // non-printable
                0x01...0x08,
                0x0B,
                0x0E...0x1F,
                0x7F,

                // invalid in this context
                '"',
                '\'',
                '(',
                => {
                    this.advance(1);
                    return this.consumeBadUrl(start_pos);
                },
                '\\' => {
                    this.advance(1);
                    if (this.hasNewlineAt(0)) return this.consumeBadUrl(start_pos);

                    // This pushes one well-formed code point to string_bytes
                    this.consumeEscapeAndWrite(&string_bytes);
                },
                0 => {
                    this.advance(1);
                    string_bytes.append(this.allocator, REPLACEMENT_CHAR_UNICODE[0..]);
                },
                0x80...0xBF => {
                    // We’ll end up copying the whole code point
                    // before this loop does something else.
                    this.consumeContinuationByte();
                    string_bytes.append(this.allocator, &[_]u8{b});
                },
                0xF0...0xFF => {
                    // We’ll end up copying the whole code point
                    // before this loop does something else.
                    this.consume4byteIntro();
                    string_bytes.append(this.allocator, &[_]u8{b});
                },
                // If this byte is part of a multi-byte code point,
                // we’ll end up copying the whole code point before this loop does something else.
                else => {
                    // ASCII or other leading byte.
                    this.advance(1);
                    string_bytes.append(this.allocator, &[_]u8{b});
                },
            }
        }

        // string_bytes is well-formed UTF-8, see other comments.
        return .{ .unquoted_url = string_bytes.toSlice() };
    }

    pub fn consumeUrlEnd(this: *Tokenizer, start_pos: usize, string: *CopyOnWriteStr) Token {
        while (!this.isEof()) {
            // todo_stuff.match_byte
            switch (this.nextByteUnchecked()) {
                ')' => {
                    this.advance(1);
                    break;
                },
                ' ', '\t' => this.advance(1),
                '\n', FORM_FEED_BYTE, '\r' => this.consumeNewline(),
                else => |b| {
                    this.consumeKnownByte(b);
                    return this.consumeBadUrl(start_pos);
                },
            }
        }

        return .{ .unquoted_url = string.toSlice() };
    }

    pub fn consumeBadUrl(this: *Tokenizer, start_pos: usize) Token {
        // Consume up to the closing )
        while (!this.isEof()) {
            // todo_stuff.match_byte
            switch (this.nextByteUnchecked()) {
                ')' => {
                    const contents = this.sliceFrom(start_pos);
                    this.advance(1);
                    return .{ .bad_url = contents };
                },
                '\\' => {
                    this.advance(1);
                    if (this.nextByte()) |b| {
                        if (b == ')' or b == '\\') this.advance(1); // Skip an escaped ')' or '\'
                    }
                },
                '\n', FORM_FEED_BYTE, '\r' => this.consumeNewline(),
                else => |b| this.consumeKnownByte(b),
            }
        }
        return .{ .bad_url = this.sliceFrom(start_pos) };
    }

    pub fn consumeEscapeAndWrite(this: *Tokenizer, bytes: *CopyOnWriteStr) void {
        const val = this.consumeEscape();
        var utf8bytes: [4]u8 = undefined;
        const len = std.unicode.utf8Encode(@truncate(val), utf8bytes[0..]) catch @panic("Invalid");
        bytes.append(this.allocator, utf8bytes[0..len]);
    }

    pub fn consumeEscape(this: *Tokenizer) u32 {
        if (this.isEof()) return 0xFFFD; // Unicode replacement character

        // todo_stuff.match_byte
        switch (this.nextByteUnchecked()) {
            '0'...'9', 'A'...'F', 'a'...'f' => {
                const c = this.consumeHexDigits().value;
                if (!this.isEof()) {
                    // todo_stuff.match_byte
                    switch (this.nextByteUnchecked()) {
                        ' ', '\t' => this.advance(1),
                        '\n', FORM_FEED_BYTE, '\r' => this.consumeNewline(),
                        else => {},
                    }
                }

                if (c != 0 and std.unicode.utf8ValidCodepoint(@truncate(c))) return c;
                return REPLACEMENT_CHAR;
            },
            0 => {
                this.advance(1);
                return REPLACEMENT_CHAR;
            },
            else => return this.consumeChar(),
        }
    }

    pub fn consumeHexDigits(this: *Tokenizer) struct { value: u32, num_digits: u32 } {
        var value: u32 = 0;
        var digits: u32 = 0;
        while (digits < 6 and !this.isEof()) {
            if (byteToHexDigit(this.nextByteUnchecked())) |digit| {
                value = value * 16 + digit;
                digits += 1;
                this.advance(1);
            } else break;
        }

        return .{ .value = value, .num_digits = digits };
    }

    pub fn consumeChar(this: *Tokenizer) u32 {
        const c = this.nextChar();
        const len_utf8 = lenUtf8(c);
        this.position += len_utf8;
        // Note that due to the special case for the 4-byte sequence
        // intro, we must use wrapping add here.
        this.current_line_start_position +%= len_utf8 - lenUtf16(c);
        return c;
    }

    fn lenUtf8(code: u32) usize {
        if (code < MAX_ONE_B) {
            return 1;
        } else if (code < MAX_TWO_B) {
            return 2;
        } else if (code < MAX_THREE_B) {
            return 3;
        } else {
            return 4;
        }
    }

    fn lenUtf16(ch: u32) usize {
        if ((ch & 0xFFFF) == ch) {
            return 1;
        } else {
            return 2;
        }
    }

    fn byteToHexDigit(b: u8) ?u32 {

        // todo_stuff.match_byte
        return switch (b) {
            '0'...'9' => b - '0',
            'a'...'f' => b - 'a' + 10,
            'A'...'F' => b - 'A' + 10,
            else => null,
        };
    }

    fn byteToDecimalDigit(b: u8) ?u32 {
        if (b >= '0' and b <= '9') {
            return b - '0';
        }
        return null;
    }

    pub fn consumeComment(this: *Tokenizer) []const u8 {
        this.advance(2);
        const start_position = this.position;
        while (!this.isEof()) {
            const b = this.nextByteUnchecked();
            // todo_stuff.match_byte
            switch (b) {
                '*' => {
                    const end_position = this.position;
                    this.advance(1);
                    if (this.nextByte() == '/') {
                        this.advance(1);
                        const contents = this.src[start_position..end_position];
                        this.checkForSourceMap(contents);
                        return contents;
                    }
                },
                '\n', FORM_FEED_BYTE, '\r' => {
                    this.consumeNewline();
                },
                0x80...0xBF => this.consumeContinuationByte(),
                0xF0...0xFF => this.consume4byteIntro(),
                else => {
                    // ASCII or other leading byte
                    this.advance(1);
                },
            }
        }
        const contents = this.sliceFrom(start_position);
        this.checkForSourceMap(contents);
        return contents;
    }

    pub fn checkForSourceMap(this: *Tokenizer, contents: []const u8) void {
        {
            const directive = "# sourceMappingURL=";
            const directive_old = "@ sourceMappingURL=";
            if (std.mem.startsWith(u8, contents, directive) or std.mem.startsWith(u8, contents, directive_old)) {
                this.source_map_url = splitSourceMap(contents[directive.len..]);
            }
        }

        {
            const directive = "# sourceURL=";
            const directive_old = "@ sourceURL=";
            if (std.mem.startsWith(u8, contents, directive) or std.mem.startsWith(u8, contents, directive_old)) {
                this.source_map_url = splitSourceMap(contents[directive.len..]);
            }
        }
    }

    pub fn splitSourceMap(contents: []const u8) ?[]const u8 {
        // FIXME: Use bun CodepointIterator
        var iter = std.unicode.Utf8Iterator{ .bytes = contents, .i = 0 };
        while (iter.nextCodepoint()) |c| {
            switch (c) {
                ' ', '\t', FORM_FEED_BYTE, '\r', '\n' => {
                    const start = 0;
                    const end = iter.i;
                    return contents[start..end];
                },
                else => {},
            }
        }
        return null;
    }

    pub fn consumeNewline(this: *Tokenizer) void {
        const byte = this.nextByteUnchecked();
        if (bun.Environment.allow_assert) {
            std.debug.assert(byte == '\r' or byte == '\n' or byte == FORM_FEED_BYTE);
        }
        this.position += 1;
        if (byte == '\r' and this.nextByte() == '\n') {
            this.position += 1;
        }
        this.current_line_start_position = this.position;
        this.current_line_number += 1;
    }

    /// Advance over a single byte; the byte must be a UTF-8
    /// continuation byte.
    ///
    /// Binary    Hex          Comments
    /// 0xxxxxxx  0x00..0x7F   Only byte of a 1-byte character encoding
    /// 110xxxxx  0xC0..0xDF   First byte of a 2-byte character encoding
    /// 1110xxxx  0xE0..0xEF   First byte of a 3-byte character encoding
    /// 11110xxx  0xF0..0xF7   First byte of a 4-byte character encoding
    /// 10xxxxxx  0x80..0xBF   Continuation byte: one of 1-3 bytes following the first <--
    pub fn consumeContinuationByte(this: *Tokenizer) void {
        if (bun.Environment.allow_assert) std.debug.assert(this.nextByteUnchecked() & 0xC0 == 0x80);
        // Continuation bytes contribute to column overcount. Note
        // that due to the special case for the 4-byte sequence intro,
        // we must use wrapping add here.
        this.current_line_start_position +%= 1;
        this.position += 1;
    }

    /// Advance over a single byte; the byte must be a UTF-8 sequence
    /// leader for a 4-byte sequence.
    ///
    /// Binary    Hex          Comments
    /// 0xxxxxxx  0x00..0x7F   Only byte of a 1-byte character encoding
    /// 110xxxxx  0xC0..0xDF   First byte of a 2-byte character encoding
    /// 1110xxxx  0xE0..0xEF   First byte of a 3-byte character encoding
    /// 11110xxx  0xF0..0xF7   First byte of a 4-byte character encoding <--
    /// 10xxxxxx  0x80..0xBF   Continuation byte: one of 1-3 bytes following the first
    pub fn consume4byteIntro(this: *Tokenizer) void {
        if (bun.Environment.allow_assert) std.debug.assert(this.nextByteUnchecked() & 0xF0 == 0xF0);
        // This takes two UTF-16 characters to represent, so we
        // actually have an undercount.
        // this.current_line_start_position = self.current_line_start_position.wrapping_sub(1);
        this.current_line_start_position -%= 1;
        this.position += 1;
    }

    pub fn isIdentStart(this: *Tokenizer) bool {

        // todo_stuff.match_byte
        return !this.isEof() and switch (this.nextByteUnchecked()) {
            'a'...'z', 'A'...'Z', '_', 0 => true,

            // todo_stuff.match_byte
            '-' => this.hasAtLeast(1) and switch (this.byteAt(1)) {
                'a'...'z', 'A'...'Z', '-', '_', 0 => true,
                '\\' => !this.hasNewlineAt(1),
                else => |b| !std.ascii.isASCII(b),
            },
            '\\' => !this.hasNewlineAt(1),
            else => |b| !std.ascii.isASCII(b),
        };
    }

    /// If true, the input has at least `n` bytes left *after* the current one.
    /// That is, `tokenizer.char_at(n)` will not panic.
    fn hasAtLeast(this: *Tokenizer, n: usize) bool {
        return this.position + n < this.src.len;
    }

    fn hasNewlineAt(this: *Tokenizer, offset: usize) bool {
        return this.position + offset < this.src.len and switch (this.byteAt(offset)) {
            '\n', '\r', FORM_FEED_BYTE => true,
            else => false,
        };
    }

    pub fn startsWith(this: *Tokenizer, comptime needle: []const u8) bool {
        return bun.strings.hasPrefixComptime(this.src[this.position..], needle);
    }

    /// Advance over N bytes in the input.  This function can advance
    /// over ASCII bytes (excluding newlines), or UTF-8 sequence
    /// leaders (excluding leaders for 4-byte sequences).
    pub fn advance(this: *Tokenizer, n: usize) void {
        if (bun.Environment.allow_assert) {
            // Each byte must either be an ASCII byte or a sequence
            // leader, but not a 4-byte leader; also newlines are
            // rejected.
            for (0..n) |i| {
                const b = this.byteAt(i);
                std.debug.assert(std.ascii.isASCII(b) or (b & 0xF0 != 0xF0 and b & 0xC0 != 0x80));
                std.debug.assert(b != '\r' and b != '\n' and b != '\x0C');
            }
        }
        this.position += n;
    }

    /// Advance over any kind of byte, excluding newlines.
    pub fn consumeKnownByte(this: *Tokenizer, byte: u8) void {
        if (bun.Environment.allow_assert) std.debug.assert(byte != '\r' and byte != '\n' and byte != FORM_FEED_BYTE);
        this.position += 1;
        // Continuation bytes contribute to column overcount.
        if (byte & 0xF0 == 0xF0) {
            // This takes two UTF-16 characters to represent, so we
            // actually have an undercount.
            this.current_line_start_position -%= 1;
        } else if (byte & 0xC0 == 0x80) {
            // Note that due to the special case for the 4-byte
            // sequence intro, we must use wrapping add here.
            this.current_line_start_position +%= 1;
        }
    }

    pub inline fn byteAt(this: *Tokenizer, n: usize) u8 {
        return this.src[this.position + n];
    }

    pub inline fn nextByte(this: *Tokenizer) ?u8 {
        if (this.isEof()) return null;
        return this.src[this.position];
    }

    pub inline fn nextChar(this: *Tokenizer) u32 {
        const len = bun.strings.utf8ByteSequenceLength(this.src[this.position]);
        return bun.strings.decodeWTF8RuneT(this.src[this.position..].ptr[0..4], len, u32, bun.strings.unicode_replacement);
    }

    pub inline fn nextByteUnchecked(this: *Tokenizer) u8 {
        return this.src[this.position];
    }

    pub inline fn sliceFrom(this: *Tokenizer, start: usize) []const u8 {
        return this.src[start..this.position];
    }
};

const TokenKind = enum {
    /// An [<ident-token>](https://drafts.csswg.org/css-syntax/#typedef-ident-token)
    ident,

    /// Value is the ident
    function,

    /// Value is the ident
    at_keyword,

    /// A [`<hash-token>`](https://drafts.csswg.org/css-syntax/#hash-token-diagram) with the type flag set to "unrestricted"
    ///
    /// The value does not include the `#` marker.
    unrestrictedhash,

    /// A [`<hash-token>`](https://drafts.csswg.org/css-syntax/#hash-token-diagram) with the type flag set to "id"
    ///
    /// The value does not include the `#` marker.
    idhash,

    quoted_string,

    bad_string,

    /// `url(<string-token>)` is represented by a `.function` token
    unquoted_url,

    bad_url,

    /// Value of a single codepoint
    delim,

    /// A <number-token> can be fractional or an integer, and can contain an optional + or - sign
    number,

    percentage,

    dimension,

    whitespace,

    /// `<!---`
    cdo,

    /// `-->`
    cdc,

    /// `~=` (https://www.w3.org/TR/selectors-4/#attribute-representation)
    include_match,

    /// `|=` (https://www.w3.org/TR/selectors-4/#attribute-representation)
    dash_match,

    /// `^=` (https://www.w3.org/TR/selectors-4/#attribute-substrings)
    prefix_match,

    /// `$=`(https://www.w3.org/TR/selectors-4/#attribute-substrings)
    suffix_match,

    /// `*=` (https://www.w3.org/TR/selectors-4/#attribute-substrings)
    substring_match,

    colon,
    semicolon,
    comma,
    open_square,
    close_square,
    open_paren,
    close_paren,
    open_curly,
    close_curly,

    /// Not an actual token in the spec, but we keep it anyway
    comment,

    pub fn toString(this: TokenKind) []const u8 {
        return switch (this) {
            .at_keyword => "@-keyword",
            .bad_string => "bad string token",
            .bad_url => "bad URL token",
            .cdc => "\"-->\"",
            .cdo => "\"<!--\"",
            .close_curly => "\"}\"",
            .close_bracket => "\"]\"",
            .close_paren => "\")\"",
            .colon => "\":\"",
            .comma => "\",\"",
            // TODO esbuild has additional delimiter tokens (e.g. TDelimAmpersand), should we?
            .delim => |c| switch (c) {
                '&' => "\"&\"",
                '*' => "\"*\"",
                '|' => "\"|\"",
                '^' => "\"^\"",
                '$' => "\"$\"",
                '.' => "\".\"",
                '=' => "\"=\"",
                '!' => "\"!\"",
                '>' => "\">\"",
                '-' => "\"-\"",
                '+' => "\"+\"",
                '/' => "\"/\"",
                '~' => "\"~\"",
                else => "delimiter",
            },
            .dimension => "dimension",
            .function => "function token",
            .hash => "hash token",
            .ident => "identifier",
            .number => "number",
            .open_curly => "\"{\"",
            .open_square => "\"[\"",
            .open_paren => "\"(\"",
            .percentage => "percentage",
            .semicolon => "\";\"",
            .string => "string token",
            .unquoted_url => "URL token",
            .whitespace => "whitespace",
            // TODO: esbuild does this, should we?
            // .TSymbol => "identifier",
        };
    }
};

// TODO: make strings be allocated in string pool
pub const Token = union(TokenKind) {
    /// An [<ident-token>](https://drafts.csswg.org/css-syntax/#typedef-ident-token)
    ident: []const u8,

    /// Value is the ident
    function: []const u8,

    /// Value is the ident
    at_keyword: []const u8,

    /// A [`<hash-token>`](https://drafts.csswg.org/css-syntax/#hash-token-diagram) with the type flag set to "unrestricted"
    ///
    /// The value does not include the `#` marker.
    unrestrictedhash: []const u8,

    /// A [`<hash-token>`](https://drafts.csswg.org/css-syntax/#hash-token-diagram) with the type flag set to "id"
    ///
    /// The value does not include the `#` marker.
    idhash: []const u8,

    /// A [`<string-token>`](https://drafts.csswg.org/css-syntax/#string-token-diagram)
    ///
    /// The value does not include the quotes.
    quoted_string: []const u8,

    bad_string: []const u8,

    /// `url(<string-token>)` is represented by a `.function` token
    unquoted_url: []const u8,

    bad_url: []const u8,

    /// A `<delim-token>`
    /// Value of a single codepoint
    ///
    /// NOTE/PERF: the css spec says this should be the value of a single codepoint, meaning it needs to 4 bytes long
    /// but in practice, and in this code, we only ever return ascii bytes
    delim: u32,

    /// A <number-token> can be fractional or an integer, and can contain an optional + or - sign
    number: Num,

    percentage: struct {
        has_sign: bool,
        unit_value: f32,
        int_value: ?i32,

        pub fn eql(lhs: *const @This(), rhs: *const @This()) bool {
            return implementEql(@This(), lhs, rhs);
        }

        pub fn __generateHash() void {}
    },

    dimension: Dimension,

    /// [<unicode-range-token>](https://drafts.csswg.org/css-syntax/#typedef-unicode-range-token)
    /// FIXME: this is not complete
    // unicode_range: struct {
    //     start: u32,
    //     end: ?u32,
    // },

    whitespace: []const u8,

    /// `<!---`
    cdo,

    /// `-->`
    cdc,

    /// `~=` (https://www.w3.org/TR/selectors-4/#attribute-representation)
    include_match,

    /// `|=` (https://www.w3.org/TR/selectors-4/#attribute-representation)
    dash_match,

    /// `^=` (https://www.w3.org/TR/selectors-4/#attribute-substrings)
    prefix_match,

    /// `$=`(https://www.w3.org/TR/selectors-4/#attribute-substrings)
    suffix_match,

    /// `*=` (https://www.w3.org/TR/selectors-4/#attribute-substrings)
    substring_match,

    colon,
    semicolon,
    comma,
    open_square,
    close_square,
    open_paren,
    close_paren,
    open_curly,
    close_curly,

    /// Not an actual token in the spec, but we keep it anyway
    comment: []const u8,

    pub fn eql(lhs: *const Token, rhs: *const Token) bool {
        return implementEql(Token, lhs, rhs);
    }

    pub fn hash(this: *const @This(), hasher: *std.hash.Wyhash) void {
        return implementHash(@This(), this, hasher);
    }

    /// Return whether this token represents a parse error.
    ///
    /// `BadUrl` and `BadString` are tokenizer-level parse errors.
    ///
    /// `CloseParenthesis`, `CloseSquareBracket`, and `CloseCurlyBracket` are *unmatched*
    /// and therefore parse errors when returned by one of the `Parser::next*` methods.
    pub fn isParseError(this: *const Token) bool {
        return switch (this.*) {
            .bad_url, .bad_string, .close_paren, .close_square, .close_curly => true,
            else => false,
        };
    }

    pub fn format(
        this: *const Token,
        comptime fmt: []const u8,
        opts: std.fmt.FormatOptions,
        writer: anytype,
    ) !void {
        _ = fmt; // autofix
        _ = opts; // autofix
        return switch (this.*) {
            inline .ident,
            .function,
            .at_keyword,
            .unrestrictedhash,
            .idhash,
            .quoted_string,
            .bad_string,
            .unquoted_url,
            .bad_url,
            .whitespace,
            .comment,
            => |str| {
                try writer.print("{s} = {s}", .{ @tagName(this.*), str });
            },
            .delim => |d| {
                try writer.print("'{c}'", .{@as(u8, @truncate(d))});
            },
            else => {
                try writer.print("{s}", .{@tagName(this.*)});
            },
        };
    }

    pub fn raw(this: Token) []const u8 {
        return switch (this) {
            .ident => this.ident,
            // .function =>
        };
    }

    pub inline fn kind(this: Token) TokenKind {
        return @as(TokenKind, this);
    }

    pub inline fn kindString(this: Token) []const u8 {
        return this.kind.toString();
    }

    // ~toCssImpl
    const This = @This();

    pub fn toCssGeneric(this: *const This, writer: anytype) !void {
        return switch (this.*) {
            .ident => {
                try serializer.serializeIdentifier(this.ident, writer);
            },
            .at_keyword => {
                try writer.writeAll("@");
                try serializer.serializeIdentifier(this.at_keyword, writer);
            },
            .unrestrictedhash, .idhash => |v| {
                try writer.writeAll("#");
                try serializer.serializeName(v, writer);
            },
            .quoted_string => |x| {
                try serializer.serializeName(x, writer);
            },
            .unquoted_url => |x| {
                try writer.writeAll("url(");
                try serializer.serializeUnquotedUrl(x, writer);
                try writer.writeAll(")");
            },
            .delim => |x| {
                bun.assert(x <= 0x7F);
                try writer.writeByte(@intCast(x));
            },
            .number => |n| {
                try serializer.writeNumeric(n.value, n.int_value, n.has_sign, writer);
            },
            .percentage => |p| {
                try serializer.writeNumeric(p.unit_value * 100.0, p.int_value, p.has_sign, writer);
            },
            .dimension => |d| {
                try serializer.writeNumeric(d.num.value, d.num.int_value, d.num.has_sign, writer);
                // Disambiguate with scientific notation.
                const unit = d.unit;
                // TODO(emilio): This doesn't handle e.g. 100E1m, which gets us
                // an unit of "E1m"...
                if ((unit.len == 1 and unit[0] == 'e') or
                    (unit.len == 1 and unit[0] == 'E') or
                    bun.strings.startsWith(unit, "e-") or
                    bun.strings.startsWith(unit, "E-"))
                {
                    try writer.writeAll("\\65 ");
                    try serializer.serializeName(unit[1..], writer);
                } else {
                    try serializer.serializeIdentifier(unit, writer);
                }
            },
            .whitespace => |content| {
                try writer.writeAll(content);
            },
            .comment => |content| {
                try writer.writeAll("/*");
                try writer.writeAll(content);
                try writer.writeAll("*/");
            },
            .colon => try writer.writeAll(":"),
            .semicolon => try writer.writeAll(";"),
            .comma => try writer.writeAll(","),
            .include_match => try writer.writeAll("~="),
            .dash_match => try writer.writeAll("|="),
            .prefix_match => try writer.writeAll("^="),
            .suffix_match => try writer.writeAll("$="),
            .substring_match => try writer.writeAll("*="),
            .cdo => try writer.writeAll("<!--"),
            .cdc => try writer.writeAll("-->"),

            .function => |name| {
                try serializer.serializeIdentifier(name, writer);
                try writer.writeAll("(");
            },
            .open_paren => try writer.writeAll("("),
            .open_square => try writer.writeAll("["),
            .open_curly => try writer.writeAll("{"),

            .bad_url => |contents| {
                try writer.writeAll("url(");
                try writer.writeAll(contents);
                try writer.writeByte(')');
            },
            .bad_string => |value| {
                // During tokenization, an unescaped newline after a quote causes
                // the token to be a BadString instead of a QuotedString.
                // The BadString token ends just before the newline
                // (which is in a separate WhiteSpace token),
                // and therefore does not have a closing quote.
                try writer.writeByte('"');
                var string_writer = serializer.CssStringWriter(@TypeOf(writer)).new(writer);
                try string_writer.writeStr(value);
            },
            .close_paren => try writer.writeAll(")"),
            .close_square => try writer.writeAll("]"),
            .close_curly => try writer.writeAll("}"),
        };
    }

    pub fn toCss(this: *const This, comptime W: type, dest: *Printer(W)) PrintErr!void {
        // zack is here: verify this is correct
        return switch (this.*) {
            .ident => |value| serializer.serializeIdentifier(value, dest) catch return dest.addFmtError(),
            .at_keyword => |value| {
                try dest.writeStr("@");
                return serializer.serializeIdentifier(value, dest) catch return dest.addFmtError();
            },
            .unrestrictedhash => |value| {
                try dest.writeStr("#");
                return serializer.serializeName(value, dest) catch return dest.addFmtError();
            },
            .idhash => |value| {
                try dest.writeStr("#");
                return serializer.serializeIdentifier(value, dest) catch return dest.addFmtError();
            },
            .quoted_string => |value| serializer.serializeString(value, dest) catch return dest.addFmtError(),
            .unquoted_url => |value| {
                try dest.writeStr("url(");
                serializer.serializeUnquotedUrl(value, dest) catch return dest.addFmtError();
                return dest.writeStr(")");
            },
            .delim => |value| {
                // See comment for this variant in declaration of Token
                // The value of delim is only ever ascii
                bun.debugAssert(value <= 0x7F);
                return dest.writeChar(@truncate(value));
            },
            .number => |num| serializer.writeNumeric(num.value, num.int_value, num.has_sign, dest) catch return dest.addFmtError(),
            .percentage => |num| {
                serializer.writeNumeric(num.unit_value * 100, num.int_value, num.has_sign, dest) catch return dest.addFmtError();
                return dest.writeStr("%");
            },
            .dimension => |dim| {
                serializer.writeNumeric(dim.num.value, dim.num.int_value, dim.num.has_sign, dest) catch return dest.addFmtError();
                // Disambiguate with scientific notation.
                const unit = dim.unit;
                if (std.mem.eql(u8, unit, "e") or std.mem.eql(u8, unit, "E") or
                    std.mem.startsWith(u8, unit, "e-") or std.mem.startsWith(u8, unit, "E-"))
                {
                    try dest.writeStr("\\65 ");
                    serializer.serializeName(unit[1..], dest) catch return dest.addFmtError();
                } else {
                    serializer.serializeIdentifier(unit, dest) catch return dest.addFmtError();
                }
                return;
            },
            .whitespace => |content| dest.writeStr(content),
            .comment => |content| {
                try dest.writeStr("/*");
                try dest.writeStr(content);
                return dest.writeStr("*/");
            },
            .colon => dest.writeStr(":"),
            .semicolon => dest.writeStr(";"),
            .comma => dest.writeStr(","),
            .include_match => dest.writeStr("~="),
            .dash_match => dest.writeStr("|="),
            .prefix_match => dest.writeStr("^="),
            .suffix_match => dest.writeStr("$="),
            .substring_match => dest.writeStr("*="),
            .cdo => dest.writeStr("<!--"),
            .cdc => dest.writeStr("-->"),
            .function => |name| {
                serializer.serializeIdentifier(name, dest) catch return dest.addFmtError();
                return dest.writeStr("(");
            },
            .open_paren => dest.writeStr("("),
            .open_square => dest.writeStr("["),
            .open_curly => dest.writeStr("{"),
            .bad_url => |contents| {
                try dest.writeStr("url(");
                try dest.writeStr(contents);
                return dest.writeChar(')');
            },
            .bad_string => |value| {
                try dest.writeChar('"');
                var writer = serializer.CssStringWriter(*Printer(W)).new(dest);
                return writer.writeStr(value) catch return dest.addFmtError();
            },
            .close_paren => dest.writeStr(")"),
            .close_square => dest.writeStr("]"),
            .close_curly => dest.writeStr("}"),
        };
    }
};

const Num = struct {
    has_sign: bool,
    value: f32,
    int_value: ?i32,

    pub fn eql(lhs: *const Num, rhs: *const Num) bool {
        return implementEql(Num, lhs, rhs);
    }

    pub fn hash(this: *const @This(), hasher: *std.hash.Wyhash) void {
        return implementHash(@This(), this, hasher);
    }
};

const Dimension = struct {
    num: Num,
    /// e.g. "px"
    unit: []const u8,

    pub fn eql(lhs: *const @This(), rhs: *const @This()) bool {
        return implementEql(@This(), lhs, rhs);
    }

    pub fn hash(this: *const @This(), hasher: *std.hash.Wyhash) void {
        return implementHash(@This(), this, hasher);
    }
};

const CopyOnWriteStr = union(enum) {
    borrowed: []const u8,
    owned: std.ArrayList(u8),

    pub fn append(this: *@This(), allocator: Allocator, slice: []const u8) void {
        switch (this.*) {
            .borrowed => {
                var list = std.ArrayList(u8).initCapacity(allocator, this.borrowed.len + slice.len) catch bun.outOfMemory();
                list.appendSliceAssumeCapacity(this.borrowed);
                list.appendSliceAssumeCapacity(slice);
                this.* = .{ .owned = list };
            },
            .owned => {
                this.owned.appendSlice(slice) catch bun.outOfMemory();
            },
        }
    }

    pub fn toSlice(this: *@This()) []const u8 {
        return switch (this.*) {
            .borrowed => this.borrowed,
            .owned => this.owned.items[0..],
        };
    }
};

pub const color = struct {
    /// The opaque alpha value of 1.0.
    pub const OPAQUE: f32 = 1.0;

    const ColorError = error{
        parse,
    };

    /// Either an angle or a number.
    pub const AngleOrNumber = union(enum) {
        /// `<number>`.
        number: struct {
            /// The numeric value parsed, as a float.
            value: f32,
        },
        /// `<angle>`
        angle: struct {
            /// The value as a number of degrees.
            degrees: f32,
        },
    };

    const RGB = struct { u8, u8, u8 };
    pub const named_colors = bun.ComptimeStringMap(RGB, .{
        .{ "aliceblue", .{ 240, 248, 255 } },
        .{ "antiquewhite", .{ 250, 235, 215 } },
        .{ "aqua", .{ 0, 255, 255 } },
        .{ "aquamarine", .{ 127, 255, 212 } },
        .{ "azure", .{ 240, 255, 255 } },
        .{ "beige", .{ 245, 245, 220 } },
        .{ "bisque", .{ 255, 228, 196 } },
        .{ "black", .{ 0, 0, 0 } },
        .{ "blanchedalmond", .{ 255, 235, 205 } },
        .{ "blue", .{ 0, 0, 255 } },
        .{ "blueviolet", .{ 138, 43, 226 } },
        .{ "brown", .{ 165, 42, 42 } },
        .{ "burlywood", .{ 222, 184, 135 } },
        .{ "cadetblue", .{ 95, 158, 160 } },
        .{ "chartreuse", .{ 127, 255, 0 } },
        .{ "chocolate", .{ 210, 105, 30 } },
        .{ "coral", .{ 255, 127, 80 } },
        .{ "cornflowerblue", .{ 100, 149, 237 } },
        .{ "cornsilk", .{ 255, 248, 220 } },
        .{ "crimson", .{ 220, 20, 60 } },
        .{ "cyan", .{ 0, 255, 255 } },
        .{ "darkblue", .{ 0, 0, 139 } },
        .{ "darkcyan", .{ 0, 139, 139 } },
        .{ "darkgoldenrod", .{ 184, 134, 11 } },
        .{ "darkgray", .{ 169, 169, 169 } },
        .{ "darkgreen", .{ 0, 100, 0 } },
        .{ "darkgrey", .{ 169, 169, 169 } },
        .{ "darkkhaki", .{ 189, 183, 107 } },
        .{ "darkmagenta", .{ 139, 0, 139 } },
        .{ "darkolivegreen", .{ 85, 107, 47 } },
        .{ "darkorange", .{ 255, 140, 0 } },
        .{ "darkorchid", .{ 153, 50, 204 } },
        .{ "darkred", .{ 139, 0, 0 } },
        .{ "darksalmon", .{ 233, 150, 122 } },
        .{ "darkseagreen", .{ 143, 188, 143 } },
        .{ "darkslateblue", .{ 72, 61, 139 } },
        .{ "darkslategray", .{ 47, 79, 79 } },
        .{ "darkslategrey", .{ 47, 79, 79 } },
        .{ "darkturquoise", .{ 0, 206, 209 } },
        .{ "darkviolet", .{ 148, 0, 211 } },
        .{ "deeppink", .{ 255, 20, 147 } },
        .{ "deepskyblue", .{ 0, 191, 255 } },
        .{ "dimgray", .{ 105, 105, 105 } },
        .{ "dimgrey", .{ 105, 105, 105 } },
        .{ "dodgerblue", .{ 30, 144, 255 } },
        .{ "firebrick", .{ 178, 34, 34 } },
        .{ "floralwhite", .{ 255, 250, 240 } },
        .{ "forestgreen", .{ 34, 139, 34 } },
        .{ "fuchsia", .{ 255, 0, 255 } },
        .{ "gainsboro", .{ 220, 220, 220 } },
        .{ "ghostwhite", .{ 248, 248, 255 } },
        .{ "gold", .{ 255, 215, 0 } },
        .{ "goldenrod", .{ 218, 165, 32 } },
        .{ "gray", .{ 128, 128, 128 } },
        .{ "green", .{ 0, 128, 0 } },
        .{ "greenyellow", .{ 173, 255, 47 } },
        .{ "grey", .{ 128, 128, 128 } },
        .{ "honeydew", .{ 240, 255, 240 } },
        .{ "hotpink", .{ 255, 105, 180 } },
        .{ "indianred", .{ 205, 92, 92 } },
        .{ "indigo", .{ 75, 0, 130 } },
        .{ "ivory", .{ 255, 255, 240 } },
        .{ "khaki", .{ 240, 230, 140 } },
        .{ "lavender", .{ 230, 230, 250 } },
        .{ "lavenderblush", .{ 255, 240, 245 } },
        .{ "lawngreen", .{ 124, 252, 0 } },
        .{ "lemonchiffon", .{ 255, 250, 205 } },
        .{ "lightblue", .{ 173, 216, 230 } },
        .{ "lightcoral", .{ 240, 128, 128 } },
        .{ "lightcyan", .{ 224, 255, 255 } },
        .{ "lightgoldenrodyellow", .{ 250, 250, 210 } },
        .{ "lightgray", .{ 211, 211, 211 } },
        .{ "lightgreen", .{ 144, 238, 144 } },
        .{ "lightgrey", .{ 211, 211, 211 } },
        .{ "lightpink", .{ 255, 182, 193 } },
        .{ "lightsalmon", .{ 255, 160, 122 } },
        .{ "lightseagreen", .{ 32, 178, 170 } },
        .{ "lightskyblue", .{ 135, 206, 250 } },
        .{ "lightslategray", .{ 119, 136, 153 } },
        .{ "lightslategrey", .{ 119, 136, 153 } },
        .{ "lightsteelblue", .{ 176, 196, 222 } },
        .{ "lightyellow", .{ 255, 255, 224 } },
        .{ "lime", .{ 0, 255, 0 } },
        .{ "limegreen", .{ 50, 205, 50 } },
        .{ "linen", .{ 250, 240, 230 } },
        .{ "magenta", .{ 255, 0, 255 } },
        .{ "maroon", .{ 128, 0, 0 } },
        .{ "mediumaquamarine", .{ 102, 205, 170 } },
        .{ "mediumblue", .{ 0, 0, 205 } },
        .{ "mediumorchid", .{ 186, 85, 211 } },
        .{ "mediumpurple", .{ 147, 112, 219 } },
        .{ "mediumseagreen", .{ 60, 179, 113 } },
        .{ "mediumslateblue", .{ 123, 104, 238 } },
        .{ "mediumspringgreen", .{ 0, 250, 154 } },
        .{ "mediumturquoise", .{ 72, 209, 204 } },
        .{ "mediumvioletred", .{ 199, 21, 133 } },
        .{ "midnightblue", .{ 25, 25, 112 } },
        .{ "mintcream", .{ 245, 255, 250 } },
        .{ "mistyrose", .{ 255, 228, 225 } },
        .{ "moccasin", .{ 255, 228, 181 } },
        .{ "navajowhite", .{ 255, 222, 173 } },
        .{ "navy", .{ 0, 0, 128 } },
        .{ "oldlace", .{ 253, 245, 230 } },
        .{ "olive", .{ 128, 128, 0 } },
        .{ "olivedrab", .{ 107, 142, 35 } },
        .{ "orange", .{ 255, 165, 0 } },
        .{ "orangered", .{ 255, 69, 0 } },
        .{ "orchid", .{ 218, 112, 214 } },
        .{ "palegoldenrod", .{ 238, 232, 170 } },
        .{ "palegreen", .{ 152, 251, 152 } },
        .{ "paleturquoise", .{ 175, 238, 238 } },
        .{ "palevioletred", .{ 219, 112, 147 } },
        .{ "papayawhip", .{ 255, 239, 213 } },
        .{ "peachpuff", .{ 255, 218, 185 } },
        .{ "peru", .{ 205, 133, 63 } },
        .{ "pink", .{ 255, 192, 203 } },
        .{ "plum", .{ 221, 160, 221 } },
        .{ "powderblue", .{ 176, 224, 230 } },
        .{ "purple", .{ 128, 0, 128 } },
        .{ "rebeccapurple", .{ 102, 51, 153 } },
        .{ "red", .{ 255, 0, 0 } },
        .{ "rosybrown", .{ 188, 143, 143 } },
        .{ "royalblue", .{ 65, 105, 225 } },
        .{ "saddlebrown", .{ 139, 69, 19 } },
        .{ "salmon", .{ 250, 128, 114 } },
        .{ "sandybrown", .{ 244, 164, 96 } },
        .{ "seagreen", .{ 46, 139, 87 } },
        .{ "seashell", .{ 255, 245, 238 } },
        .{ "sienna", .{ 160, 82, 45 } },
        .{ "silver", .{ 192, 192, 192 } },
        .{ "skyblue", .{ 135, 206, 235 } },
        .{ "slateblue", .{ 106, 90, 205 } },
        .{ "slategray", .{ 112, 128, 144 } },
        .{ "slategrey", .{ 112, 128, 144 } },
        .{ "snow", .{ 255, 250, 250 } },
        .{ "springgreen", .{ 0, 255, 127 } },
        .{ "steelblue", .{ 70, 130, 180 } },
        .{ "tan", .{ 210, 180, 140 } },
        .{ "teal", .{ 0, 128, 128 } },
        .{ "thistle", .{ 216, 191, 216 } },
        .{ "tomato", .{ 255, 99, 71 } },
        .{ "turquoise", .{ 64, 224, 208 } },
        .{ "violet", .{ 238, 130, 238 } },
        .{ "wheat", .{ 245, 222, 179 } },
        .{ "white", .{ 255, 255, 255 } },
        .{ "whitesmoke", .{ 245, 245, 245 } },
        .{ "yellow", .{ 255, 255, 0 } },
        .{ "yellowgreen", .{ 154, 205, 50 } },
    });

    /// Returns the named color with the given name.
    /// <https://drafts.csswg.org/css-color-4/#typedef-named-color>
    pub fn parseNamedColor(ident: []const u8) ?struct { u8, u8, u8 } {
        return named_colors.get(ident);
    }

    /// Parse a color hash, without the leading '#' character.
    pub fn parseHashColor(value: []const u8) ?struct { u8, u8, u8, f32 } {
        return parseHashColorImpl(value) catch return null;
    }

    pub fn parseHashColorImpl(value: []const u8) ColorError!struct { u8, u8, u8, f32 } {
        return switch (value.len) {
            8 => .{
                (try fromHex(value[0])) * 16 + (try fromHex(value[1])),
                (try fromHex(value[2])) * 16 + (try fromHex(value[3])),
                (try fromHex(value[4])) * 16 + (try fromHex(value[5])),
                @as(f32, @floatFromInt((try fromHex(value[6])) * 16 + (try fromHex(value[7])))) / 255.0,
            },
            6 => {
                const r = (try fromHex(value[0])) * 16 + (try fromHex(value[1]));
                const g = (try fromHex(value[2])) * 16 + (try fromHex(value[3]));
                const b = (try fromHex(value[4])) * 16 + (try fromHex(value[5]));
                return .{
                    r,      g, b,

                    OPAQUE,
                };
            },
            4 => .{
                (try fromHex(value[0])) * 17,
                (try fromHex(value[1])) * 17,
                (try fromHex(value[2])) * 17,
                @as(f32, @floatFromInt((try fromHex(value[3])) * 17)) / 255.0,
            },
            3 => .{
                (try fromHex(value[0])) * 17,
                (try fromHex(value[1])) * 17,
                (try fromHex(value[2])) * 17,
                OPAQUE,
            },
            else => ColorError.parse,
        };
    }

    pub fn fromHex(c: u8) ColorError!u8 {
        return switch (c) {
            '0'...'9' => c - '0',
            'a'...'f' => c - 'a' + 10,
            'A'...'F' => c - 'A' + 10,
            else => ColorError.parse,
        };
    }

    /// <https://drafts.csswg.org/css-color/#hsl-color>
    /// except with h pre-multiplied by 3, to avoid some rounding errors.
    pub fn hslToRgb(hue: f32, saturation: f32, lightness: f32) struct { f32, f32, f32 } {
        bun.debugAssert(saturation >= 0.0 and saturation <= 1.0);
        const Helpers = struct {
            pub fn hueToRgb(m1: f32, m2: f32, _h3: f32) f32 {
                var h3 = _h3;
                if (h3 < 0.0) {
                    h3 += 3.0;
                }
                if (h3 > 3.0) {
                    h3 -= 3.0;
                }
                if (h3 * 2.0 < 1.0) {
                    return m1 + (m2 - m1) * h3 * 2.0;
                } else if (h3 * 2.0 < 3.0) {
                    return m2;
                } else if (h3 < 2.0) {
                    return m1 + (m2 - m1) * (2.0 - h3) * 2.0;
                } else {
                    return m1;
                }
            }
        };
        const m2 = if (lightness <= 0.5)
            lightness * (saturation + 1.0)
        else
            lightness + saturation - lightness * saturation;
        const m1 = lightness * 2.0 - m2;
        const hue_times_3 = hue * 3.0;
        const red = Helpers.hueToRgb(m1, m2, hue_times_3 + 1.0);
        const green = Helpers.hueToRgb(m1, m2, hue_times_3);
        const blue = Helpers.hueToRgb(m1, m2, hue_times_3 - 1.0);
        return .{ red, green, blue };
    }
};

// pub const Bitflags

pub const serializer = struct {
    /// Write a CSS name, like a custom property name.
    ///
    /// You should only use this when you know what you're doing, when in doubt,
    /// consider using `serialize_identifier`.
    pub fn serializeName(value: []const u8, writer: anytype) !void {
        var chunk_start: usize = 0;
        for (value, 0..) |b, i| {
            const escaped: ?[]const u8 = switch (b) {
                '0'...'9', 'A'...'Z', 'a'...'z', '_', '-' => continue,
                // the unicode replacement character
                0 => bun.strings.encodeUTF8Comptime(0xFFD),
                else => if (!std.ascii.isASCII(b)) continue else null,
            };

            try writer.writeAll(value[chunk_start..i]);
            if (escaped) |esc| {
                try writer.writeAll(esc);
            } else if ((b >= 0x01 and b <= 0x1F) or b == 0x7F) {
                try hexEscape(b, writer);
            } else {
                try charEscape(b, writer);
            }
            chunk_start = i + 1;
        }
        return writer.writeAll(value[chunk_start..]);
    }

    /// Write a double-quoted CSS string token, escaping content as necessary.
    pub fn serializeString(value: []const u8, writer: anytype) !void {
        try writer.writeAll("\"");
        var string_writer = CssStringWriter(@TypeOf(writer)).new(writer);
        try string_writer.writeStr(value);
        return writer.writeAll("\"");
    }

    pub fn serializeDimension(value: f32, unit: []const u8, comptime W: type, dest: *Printer(W)) PrintErr!void {
        const int_value: ?i32 = if (fract(value) == 0.0) @intFromFloat(value) else null;
        const token = Token{ .dimension = .{
            .num = .{
                .has_sign = value < 0.0,
                .value = value,
                .int_value = int_value,
            },
            .unit = unit,
        } };
        if (value != 0.0 and @abs(value) < 1.0) {
            // TODO: calculate the actual number of chars here
            var buf: [64]u8 = undefined;
            var fbs = std.io.fixedBufferStream(&buf);
            token.toCssGeneric(fbs.writer()) catch return dest.addFmtError();
            const s = fbs.getWritten();
            if (value < 0.0) {
                try dest.writeStr("-");
                return dest.writeStr(bun.strings.trimLeadingPattern2(s, '-', '0'));
            } else {
                return dest.writeStr(bun.strings.trimLeadingChar(s, '0'));
            }
        } else {
            return token.toCssGeneric(dest) catch return dest.addFmtError();
        }
    }

    /// Write a CSS identifier, escaping characters as necessary.
    pub fn serializeIdentifier(value: []const u8, writer: anytype) !void {
        if (value.len == 0) {
            return;
        }

        if (bun.strings.startsWith(value, "--")) {
            try writer.writeAll("--");
            return serializeName(value[2..], writer);
        } else if (bun.strings.eql(value, "-")) {
            return writer.writeAll("\\-");
        } else {
            var slice = value;
            if (slice[0] == '-') {
                try writer.writeAll("-");
                slice = slice[1..];
            }
            if (slice.len > 0 and slice[0] >= '0' and slice[0] <= '9') {
                try hexEscape(slice[0], writer);
                slice = slice[1..];
            }
            return serializeName(slice, writer);
        }
    }

    pub fn serializeUnquotedUrl(value: []const u8, writer: anytype) !void {
        var chunk_start: usize = 0;
        for (value, 0..) |b, i| {
            const hex = switch (b) {
                0...' ', 0x7F => true,
                '(', ')', '"', '\'', '\\' => false,
                else => continue,
            };
            try writer.writeAll(value[chunk_start..i]);
            if (hex) {
                try hexEscape(b, writer);
            } else {
                try charEscape(b, writer);
            }
            chunk_start = i + 1;
        }
        return writer.writeAll(value[chunk_start..]);
    }

    // pub fn writeNumeric(value: f32, int_value: ?i32, has_sign: bool, writer: anytype) !void {
    //     // `value >= 0` is true for negative 0.
    //     if (has_sign and !std.math.signbit(value)) {
    //         try writer.writeAll("+");
    //     }

    //     if (value == 0.0 and signfns.isSignNegative(value)) {
    //         // Negative zero. Work around #20596.
    //         try writer.writeAll("-0");
    //         if (int_value == null and @mod(value, 1) == 0) {
    //             try writer.writeAll(".0");
    //         }
    //     } else {
    //         var buf: [124]u8 = undefined;
    //         const bytes = bun.fmt.FormatDouble.dtoa(&buf, @floatCast(value));
    //         try writer.writeAll(bytes);
    //     }
    // }

    pub fn writeNumeric(value: f32, int_value: ?i32, has_sign: bool, writer: anytype) !void {
        // `value >= 0` is true for negative 0.
        if (has_sign and !std.math.signbit(value)) {
            try writer.writeAll("+");
        }

        const notation: Notation = if (value == 0.0 and std.math.signbit(value)) notation: {
            // Negative zero. Work around #20596.
            try writer.writeAll("-0");
            break :notation Notation{
                .decimal_point = false,
                .scientific = false,
            };
        } else notation: {
            var buf: [129]u8 = undefined;
            const str, const maybe_notaton = try dtoa_short(&buf, value, 6);
            try writer.writeAll(str);
            if (maybe_notaton) |notation| break :notation notation;
            return;
        };

        if (int_value == null and fract(value) == 0) {
            if (!notation.decimal_point and !notation.scientific) {
                try writer.writeAll(".0");
            }
        }

        return;
    }

    pub fn hexEscape(ascii_byte: u8, writer: anytype) !void {
        const HEX_DIGITS = "0123456789abcdef";
        var bytes: [4]u8 = undefined;
        const slice: []const u8 = if (ascii_byte > 0x0F) slice: {
            const high: usize = @intCast(ascii_byte >> 4);
            const low: usize = @intCast(ascii_byte & 0x0F);
            bytes[0] = '\\';
            bytes[1] = HEX_DIGITS[high];
            bytes[2] = HEX_DIGITS[low];
            bytes[3] = ' ';
            break :slice bytes[0..4];
        } else slice: {
            bytes[0] = '\\';
            bytes[1] = HEX_DIGITS[ascii_byte];
            bytes[2] = ' ';
            break :slice bytes[0..3];
        };
        return writer.writeAll(slice);
    }

    pub fn charEscape(ascii_byte: u8, writer: anytype) !void {
        const bytes = [_]u8{ '\\', ascii_byte };
        return writer.writeAll(&bytes);
    }

    pub fn CssStringWriter(comptime W: type) type {
        return struct {
            inner: W,

            /// Wrap a text writer to create a `CssStringWriter`.
            pub fn new(inner: W) @This() {
                return .{ .inner = inner };
            }

            pub fn writeStr(this: *@This(), str: []const u8) !void {
                var chunk_start: usize = 0;
                for (str, 0..) |b, i| {
                    const escaped = switch (b) {
                        '"' => "\\\"",
                        '\\' => "\\\\",
                        // replacement character
                        0 => bun.strings.encodeUTF8Comptime(0xFFD),
                        0x01...0x1F, 0x7F => null,
                        else => continue,
                    };
                    try this.inner.writeAll(str[chunk_start..i]);
                    if (escaped) |e| {
                        try this.inner.writeAll(e);
                    } else {
                        try serializer.hexEscape(b, this.inner);
                    }
                    chunk_start = i + 1;
                }
                return this.inner.writeAll(str[chunk_start..]);
            }
        };
    }
};

<<<<<<< HEAD
pub inline fn implementDeepClone(comptime T: type, this: *const T, allocator: Allocator) T {
    const tyinfo = @typeInfo(T);

    if (comptime bun.meta.isSimpleCopyType(T)) {
        return this.*;
    }

    if (comptime bun.meta.looksLikeListContainerType(T)) |result| {
        return switch (result) {
            .array_list => deepClone(result.child, allocator, this),
            .baby_list => @panic("Not implemented."),
            .small_list => this.deepClone(allocator),
        };
    }

    if (comptime T == []const u8) {
        return this.*;
    }

    if (comptime @typeInfo(T) == .pointer) {
        const TT = std.meta.Child(T);
        return implementEql(TT, this.*);
    }

    return switch (tyinfo) {
        .@"struct" => {
            var strct: T = undefined;
            inline for (tyinfo.@"struct".fields) |field| {
                if (comptime generic.canTransitivelyImplementDeepClone(field.type) and @hasDecl(field.type, "__generateDeepClone")) {
                    @field(strct, field.name) = implementDeepClone(field.type, &field(this, field.name, allocator));
                } else {
                    @field(strct, field.name) = generic.deepClone(field.type, &@field(this, field.name), allocator);
                }
            }
            return strct;
        },
        .@"union" => {
            inline for (bun.meta.EnumFields(T), tyinfo.@"union".fields) |enum_field, union_field| {
                if (@intFromEnum(this.*) == enum_field.value) {
                    if (comptime generic.canTransitivelyImplementDeepClone(union_field.type) and @hasDecl(union_field.type, "__generateDeepClone")) {
                        return @unionInit(T, enum_field.name, implementDeepClone(union_field.type, &@field(this, enum_field.name), allocator));
                    }
                    return @unionInit(T, enum_field.name, generic.deepClone(union_field.type, &@field(this, enum_field.name), allocator));
                }
            }
            unreachable;
        },
        else => @compileError("Unhandled type " ++ @typeName(T)),
    };
}

/// A function to implement `lhs.eql(&rhs)` for the many types in the CSS parser that needs this.
///
/// This is the equivalent of doing `#[derive(PartialEq])` in Rust.
///
/// This function only works on simple types like:
/// - Simple equality types (e.g. integers, floats, strings, enums, etc.)
/// - Types which implement a `.eql(lhs: *const @This(), rhs: *const @This()) bool` function
///
/// Or compound types composed of simple types such as:
/// - Pointers to simple types
/// - optional simple types
/// - Structs, Arrays, and Unions
pub fn implementEql(comptime T: type, this: *const T, other: *const T) bool {
    const tyinfo = @typeInfo(T);
    if (comptime bun.meta.isSimpleEqlType(T)) {
        return this.* == other.*;
    }
    if (comptime T == []const u8) {
        return bun.strings.eql(this.*, other.*);
    }
    if (comptime @typeInfo(T) == .pointer) {
        const TT = std.meta.Child(T);
        return implementEql(TT, this.*, other.*);
    }
    if (comptime @typeInfo(T) == .optional) {
        const TT = std.meta.Child(T);
        if (this.* != null and other.* != null) return implementEql(TT, &this.*.?, &other.*.?);
        return false;
    }
    return switch (tyinfo) {
        .optional => @compileError("Handled above, this means Zack wrote a bug."),
        .pointer => @compileError("Handled above, this means Zack wrote a bug."),
        .array => {
            const Child = std.meta.Child(T);
            if (comptime bun.meta.isSimpleEqlType(Child)) {
                return std.mem.eql(Child, &this.*, &other.*);
            }
            if (this.len != other.len) return false;
            if (comptime generic.canTransitivelyImplementEql(Child) and @hasDecl(Child, "__generateEql")) {
                for (this.*, other.*) |*a, *b| {
                    if (!implementEql(Child, &a, &b)) return false;
                }
            } else {
                for (this.*, other.*) |*a, *b| {
                    if (!generic.eql(Child, a, b)) return false;
                }
            }
            return true;
        },
        .@"struct" => {
            inline for (tyinfo.@"struct".fields) |field| {
                if (!generic.eql(field.type, &@field(this, field.name), &@field(other, field.name))) return false;
            }
            return true;
        },
        .@"union" => {
            if (tyinfo.@"union".tag_type == null) @compileError("Unions must have a tag type");
            if (@intFromEnum(this.*) != @intFromEnum(other.*)) return false;
            const enum_fields = bun.meta.EnumFields(T);
            inline for (enum_fields, std.meta.fields(T)) |enum_field, union_field| {
                if (enum_field.value == @intFromEnum(this.*)) {
                    if (union_field.type != void) {
                        if (comptime generic.canTransitivelyImplementEql(union_field.type) and @hasDecl(union_field.type, "__generateEql")) {
                            return implementEql(union_field.type, &@field(this, enum_field.name), &@field(other, enum_field.name));
                        }
                        return generic.eql(union_field.type, &@field(this, enum_field.name), &@field(other, enum_field.name));
                    } else {
                        return true;
                    }
                }
            }
            unreachable;
        },
        else => @compileError("Unsupported type: " ++ @typeName(T)),
    };
}

pub fn implementHash(comptime T: type, this: *const T, hasher: *std.hash.Wyhash) void {
    const tyinfo = @typeInfo(T);
    if (comptime T == void) return;
    if (comptime bun.meta.isSimpleEqlType(T)) {
        return hasher.update(std.mem.asBytes(&this));
    }
    if (comptime bun.meta.looksLikeListContainerType(T)) |result| {
        const list = switch (result) {
            .array_list => this.items[0..],
            .baby_list => this.sliceConst(),
            .small_list => this.slice(),
        };
        bun.writeAnyToHasher(hasher, list.len);
        for (list) |*item| {
            generic.hash(tyinfo.array.child, item, hasher);
        }
        return;
    }
    if (comptime T == []const u8) {
        return hasher.update(this.*);
    }
    if (comptime @typeInfo(T) == .pointer) {
        @compileError("Invalid type for implementHash(): " ++ @typeName(T));
    }
    if (comptime @typeInfo(T) == .optional) {
        @compileError("Invalid type for implementHash(): " ++ @typeName(T));
    }
    return switch (tyinfo) {
        .optional => {
            if (this.* == null) {
                bun.writeAnyToHasher(hasher, "null");
            } else {
                bun.writeAnyToHasher(hasher, "some");
                generic.hash(tyinfo.optional.child, &this.*.?, hasher);
            }
        },
        .pointer => {
            generic.hash(tyinfo.pointer.child, &this.*, hasher);
        },
        .array => {
            bun.writeAnyToHasher(hasher, this.len);
            for (this.*[0..]) |*item| {
                generic.hash(tyinfo.array.child, item, hasher);
            }
        },
        .@"struct" => {
            inline for (tyinfo.@"struct".fields) |field| {
                if (comptime generic.hasHash(field.type)) {
                    generic.hash(field.type, &@field(this, field.name), hasher);
                } else if (@hasDecl(field.type, "__generateHash") and @typeInfo(field.type) == .@"struct") {
                    implementHash(field.type, &@field(this, field.name), hasher);
                } else {
                    @compileError("Can't hash these fields: " ++ @typeName(field.type) ++ ". On " ++ @typeName(T));
                }
            }
            return;
        },
        .@"enum" => {
            bun.writeAnyToHasher(hasher, @intFromEnum(this.*));
        },
        .@"union" => {
            if (tyinfo.@"union".tag_type == null) @compileError("Unions must have a tag type");
            bun.writeAnyToHasher(hasher, @intFromEnum(this.*));
            const enum_fields = bun.meta.EnumFields(T);
            inline for (enum_fields, std.meta.fields(T)) |enum_field, union_field| {
                if (enum_field.value == @intFromEnum(this.*)) {
                    const field = union_field;
                    if (comptime generic.hasHash(field.type)) {
                        generic.hash(field.type, &@field(this, field.name), hasher);
                    } else if (@hasDecl(field.type, "__generateHash") and @typeInfo(field.type) == .@"struct") {
                        implementHash(field.type, &@field(this, field.name), hasher);
                    } else {
                        @compileError("Can't hash these fields: " ++ @typeName(field.type) ++ ". On " ++ @typeName(T));
                    }
                }
            }
            return;
        },
        else => @compileError("Unsupported type: " ++ @typeName(T)),
    };
}
=======
pub const implementEql = generic.implementEql;
pub const implementHash = generic.implementHash;
pub const implementDeepClone = generic.implementDeepClone;
>>>>>>> c1708ea6

pub const parse_utility = struct {
    /// Parse a value from a string.
    ///
    /// (This is a convenience wrapper for `parse` and probably should not be overridden.)
    ///
    /// NOTE: `input` should live as long as the returned value. Otherwise, strings in the
    /// returned parsed value will point to undefined memory.
    pub fn parseString(
        allocator: Allocator,
        comptime T: type,
        input: []const u8,
        comptime parse_one: *const fn (*Parser) Result(T),
    ) Result(T) {
        // I hope this is okay
        var import_records = bun.BabyList(bun.ImportRecord){};
        defer import_records.deinitWithAllocator(allocator);
        var i = ParserInput.new(allocator, input);
        var parser = Parser.new(&i, &import_records);
        const result = switch (parse_one(&parser)) {
            .err => |e| return .{ .err = e },
            .result => |v| v,
        };
        if (parser.expectExhausted().asErr()) |e| return .{ .err = e };
        return .{ .result = result };
    }
};

pub const to_css = struct {
    /// Serialize `self` in CSS syntax and return a string.
    ///
    /// (This is a convenience wrapper for `to_css` and probably should not be overridden.)
    pub fn string(
        allocator: Allocator,
        comptime T: type,
        this: *const T,
        options: PrinterOptions,
        import_records: ?*const bun.BabyList(ImportRecord),
    ) PrintErr![]const u8 {
        var s = ArrayList(u8){};
        errdefer s.deinit(allocator);
        const writer = s.writer(allocator);
        const W = @TypeOf(writer);
        // PERF: think about how cheap this is to create
        var printer = Printer(W).new(allocator, std.ArrayList(u8).init(allocator), writer, options, import_records);
        defer printer.deinit();
        switch (T) {
            CSSString => try CSSStringFns.toCss(this, W, &printer),
            else => try this.toCss(W, &printer),
        }
        return s.items;
    }

    pub fn fromList(comptime T: type, this: []const T, comptime W: type, dest: *Printer(W)) PrintErr!void {
        const len = this.len;
        for (this, 0..) |*val, idx| {
            try val.toCss(W, dest);
            if (idx < len - 1) {
                try dest.delim(',', false);
            }
        }
        return;
    }

    pub fn fromBabyList(comptime T: type, this: *const bun.BabyList(T), comptime W: type, dest: *Printer(W)) PrintErr!void {
        const len = this.len;
        for (this.sliceConst(), 0..) |*val, idx| {
            try val.toCss(W, dest);
            if (idx < len - 1) {
                try dest.delim(',', false);
            }
        }
        return;
    }

    pub fn integer(comptime T: type, this: T, comptime W: type, dest: *Printer(W)) PrintErr!void {
        const MAX_LEN = comptime maxDigits(T);
        var buf: [MAX_LEN]u8 = undefined;
        const str = std.fmt.bufPrint(buf[0..], "{d}", .{this}) catch unreachable;
        return dest.writeStr(str);
    }

    pub fn float32(this: f32, writer: anytype) !void {
        var scratch: [129]u8 = undefined;
        const str, _ = try dtoa_short(&scratch, this, 6);
        return writer.writeAll(str);
    }

    fn maxDigits(comptime T: type) usize {
        const max_val = std.math.maxInt(T);
        return std.fmt.count("{d}", .{max_val});
    }
};

/// Parse `!important`.
///
/// Typical usage is `input.try_parse(parse_important).is_ok()`
/// at the end of a `DeclarationParser::parse_value` implementation.
pub fn parseImportant(input: *Parser) Result(void) {
    if (input.expectDelim('!').asErr()) |e| return .{ .err = e };
    return switch (input.expectIdentMatching("important")) {
        .result => |v| .{ .result = v },
        .err => |e| .{ .err = e },
    };
}

pub const signfns = struct {
    pub inline fn isSignPositive(x: f32) bool {
        return !isSignNegative(x);
    }
    pub inline fn isSignNegative(x: f32) bool {
        // IEEE754 says: isSignMinus(x) is true if and only if x has negative sign. isSignMinus
        // applies to zeros and NaNs as well.
        // SAFETY: This is just transmuting to get the sign bit, it's fine.
        return @as(u32, @bitCast(x)) & 0x8000_0000 != 0;
    }
    /// Returns a number that represents the sign of `self`.
    ///
    /// - `1.0` if the number is positive, `+0.0` or `INFINITY`
    /// - `-1.0` if the number is negative, `-0.0` or `NEG_INFINITY`
    /// - NaN if the number is NaN
    pub fn signum(x: f32) f32 {
        if (std.math.isNan(x)) return std.math.nan(f32);
        return copysign(1, x);
    }

    pub inline fn signF32(x: f32) f32 {
        if (x == 0.0) return if (isSignNegative(x)) 0.0 else -0.0;
        return signum(x);
    }
};

/// TODO(zack) is this correct
/// Copies the sign of `sign` to `self`, returning a new f32 value
pub inline fn copysign(self: f32, sign: f32) f32 {
    // Convert both floats to their bit representations
    const self_bits = @as(u32, @bitCast(self));
    const sign_bits = @as(u32, @bitCast(sign));

    // Clear the sign bit of self and combine with the sign bit of sign
    const result_bits = (self_bits & 0x7FFFFFFF) | (sign_bits & 0x80000000);

    // Convert the result back to f32
    return @as(f32, @bitCast(result_bits));
}

pub fn deepClone(comptime V: type, allocator: Allocator, list: *const ArrayList(V)) ArrayList(V) {
    var newlist = ArrayList(V).initCapacity(allocator, list.items.len) catch bun.outOfMemory();

    for (list.items) |*item| {
        newlist.appendAssumeCapacity(generic.deepClone(V, item, allocator));
    }

    return newlist;
}

pub fn deepDeinit(comptime V: type, allocator: Allocator, list: *ArrayList(V)) void {
    if (comptime !@hasDecl(V, "deinit")) return;
    for (list.items) |*item| {
        item.deinit(allocator);
    }

    list.deinit(allocator);
}

const Notation = struct {
    decimal_point: bool,
    scientific: bool,

    pub fn integer() Notation {
        return .{
            .decimal_point = false,
            .scientific = false,
        };
    }
};

/// Writes float with precision.
///
/// Returns null if value was an infinite number
pub fn dtoa_short(buf: *[129]u8, value: f32, comptime precision: u8) !struct { []u8, ?Notation } {
    // We must pass finite numbers to dtoa_short_impl
    if (std.math.isPositiveInf(value)) {
        buf[0.."1e999".len].* = "1e999".*;
        return .{ buf[0.."1e999".len], null };
    } else if (std.math.isNegativeInf(value)) {
        buf[0.."-1e999".len].* = "-1e999".*;
        return .{ buf[0.."-1e999".len], null };
    }
    // We shouldn't receive NaN here.
    // NaN is not a valid CSS token and any inlined calculations from `calc()` we ensure
    // are not NaN.
    bun.debugAssert(!std.math.isNan(value));
    const str, const notation = dtoa_short_impl(buf, value, precision);
    return .{ str, notation };
}

pub fn dtoa_short_impl(buf: *[129]u8, value: f32, comptime precision: u8) struct { []u8, Notation } {
    buf[0] = '0';
    bun.debugAssert(std.math.isFinite(value));
    const buf_len = bun.fmt.FormatDouble.dtoa(@ptrCast(buf[1..].ptr), @floatCast(value)).len;
    return restrict_prec(buf[0 .. buf_len + 1], precision);
}

fn restrict_prec(buf: []u8, comptime prec: u8) struct { []u8, Notation } {
    const len: u8 = @intCast(buf.len);

    // Put a leading zero to capture any carry.
    // Caller must prepare an empty byte for us;
    bun.debugAssert(buf[0] == '0');
    buf[0] = '0';
    // Remove the sign for now. We will put it back at the end.
    const sign = switch (buf[1]) {
        '+', '-' => brk: {
            const s = buf[1];
            buf[1] = '0';
            break :brk s;
        },
        else => null,
    };

    // Locate dot, exponent, and the first significant digit.
    var _pos_dot: ?u8 = null;
    var pos_exp: ?u8 = null;
    var _prec_start: ?u8 = null;
    for (1..len) |i| {
        if (buf[i] == '.') {
            bun.debugAssert(_pos_dot == null);
            _pos_dot = @intCast(i);
        } else if (buf[i] == 'e') {
            pos_exp = @intCast(i);
            // We don't change exponent part, so stop here.
            break;
        } else if (_prec_start == null and buf[i] != '0') {
            bun.debugAssert(buf[i] >= '1' and buf[i] <= '9');
            _prec_start = @intCast(i);
        }
    }

    const prec_start = if (_prec_start) |i|
        i
    else
        // If there is no non-zero digit at all, it is just zero.
        return .{
            buf[0..1],
            Notation.integer(),
        };

    // Coefficient part ends at 'e' or the length.
    const coeff_end = pos_exp orelse len;
    // Decimal dot is effectively at the end of coefficient part if no
    // dot presents before that.
    const had_pos_dot = _pos_dot != null;
    const pos_dot = _pos_dot orelse coeff_end;
    // Find the end position of the number within the given precision.
    const prec_end: u8 = brk: {
        const end = prec_start + prec;
        break :brk if (pos_dot > prec_start and pos_dot <= end) end + 1 else end;
    };
    var new_coeff_end = coeff_end;
    if (prec_end < coeff_end) {
        // Round to the given precision.
        const next_char = buf[prec_end];
        new_coeff_end = prec_end;
        if (next_char >= '5') {
            var i = prec_end;
            while (i != 0) {
                i -= 1;
                if (buf[i] == '.') {
                    continue;
                }
                if (buf[i] != '9') {
                    buf[i] += 1;
                    new_coeff_end = i + 1;
                    break;
                }
                buf[i] = '0';
            }
        }
    }
    if (new_coeff_end < pos_dot) {
        // If the precision isn't enough to reach the dot, set all digits
        // in-between to zero and keep the number until the dot.
        for (new_coeff_end..pos_dot) |i| {
            buf[i] = '0';
        }
        new_coeff_end = pos_dot;
    } else if (had_pos_dot) {
        // Strip any trailing zeros.
        var i = new_coeff_end;
        while (i != 0) {
            i -= 1;
            if (buf[i] != '0') {
                if (buf[i] == '.') {
                    new_coeff_end = i;
                }
                break;
            }
            new_coeff_end = i;
        }
    }
    // Move exponent part if necessary.
    const real_end = if (pos_exp) |posexp| brk: {
        const exp_len = len - posexp;
        if (new_coeff_end != posexp) {
            for (0..exp_len) |i| {
                buf[new_coeff_end + i] = buf[posexp + i];
            }
        }
        break :brk new_coeff_end + exp_len;
    } else new_coeff_end;
    // Add back the sign and strip the leading zero.
    const result = if (sign) |sgn| brk: {
        if (buf[1] == '0' and buf[2] != '.') {
            buf[1] = sgn;
            break :brk buf[1..real_end];
        }
        bun.debugAssert(buf[0] == '0');
        buf[0] = sgn;
        break :brk buf[0..real_end];
    } else brk: {
        if (buf[0] == '0' and buf[1] != '.') {
            break :brk buf[1..real_end];
        }
        break :brk buf[0..real_end];
    };
    // Generate the notation info.
    const notation = Notation{
        .decimal_point = pos_dot < new_coeff_end,
        .scientific = pos_exp != null,
    };
    return .{ result, notation };
}

pub inline fn fract(val: f32) f32 {
    return val - @trunc(val);
}<|MERGE_RESOLUTION|>--- conflicted
+++ resolved
@@ -781,7 +781,7 @@
             if (comptime is_enum_or_union_enum) {
                 inline for (std.meta.fields(T), 0..) |field, i| {
                     if (@intFromEnum(this.*) == enum_fields[i].value) {
-                        if (comptime tyinfo == .Enum or field.type == void) {
+                        if (comptime tyinfo == .@"enum" or field.type == void) {
                             return dest.writeStr(enum_fields[i].name);
                         } else if (comptime generic.hasToCss(field.type)) {
                             return generic.toCss(field.type, &@field(this, field.name), W, dest);
@@ -6473,221 +6473,9 @@
     }
 };
 
-<<<<<<< HEAD
-pub inline fn implementDeepClone(comptime T: type, this: *const T, allocator: Allocator) T {
-    const tyinfo = @typeInfo(T);
-
-    if (comptime bun.meta.isSimpleCopyType(T)) {
-        return this.*;
-    }
-
-    if (comptime bun.meta.looksLikeListContainerType(T)) |result| {
-        return switch (result) {
-            .array_list => deepClone(result.child, allocator, this),
-            .baby_list => @panic("Not implemented."),
-            .small_list => this.deepClone(allocator),
-        };
-    }
-
-    if (comptime T == []const u8) {
-        return this.*;
-    }
-
-    if (comptime @typeInfo(T) == .pointer) {
-        const TT = std.meta.Child(T);
-        return implementEql(TT, this.*);
-    }
-
-    return switch (tyinfo) {
-        .@"struct" => {
-            var strct: T = undefined;
-            inline for (tyinfo.@"struct".fields) |field| {
-                if (comptime generic.canTransitivelyImplementDeepClone(field.type) and @hasDecl(field.type, "__generateDeepClone")) {
-                    @field(strct, field.name) = implementDeepClone(field.type, &field(this, field.name, allocator));
-                } else {
-                    @field(strct, field.name) = generic.deepClone(field.type, &@field(this, field.name), allocator);
-                }
-            }
-            return strct;
-        },
-        .@"union" => {
-            inline for (bun.meta.EnumFields(T), tyinfo.@"union".fields) |enum_field, union_field| {
-                if (@intFromEnum(this.*) == enum_field.value) {
-                    if (comptime generic.canTransitivelyImplementDeepClone(union_field.type) and @hasDecl(union_field.type, "__generateDeepClone")) {
-                        return @unionInit(T, enum_field.name, implementDeepClone(union_field.type, &@field(this, enum_field.name), allocator));
-                    }
-                    return @unionInit(T, enum_field.name, generic.deepClone(union_field.type, &@field(this, enum_field.name), allocator));
-                }
-            }
-            unreachable;
-        },
-        else => @compileError("Unhandled type " ++ @typeName(T)),
-    };
-}
-
-/// A function to implement `lhs.eql(&rhs)` for the many types in the CSS parser that needs this.
-///
-/// This is the equivalent of doing `#[derive(PartialEq])` in Rust.
-///
-/// This function only works on simple types like:
-/// - Simple equality types (e.g. integers, floats, strings, enums, etc.)
-/// - Types which implement a `.eql(lhs: *const @This(), rhs: *const @This()) bool` function
-///
-/// Or compound types composed of simple types such as:
-/// - Pointers to simple types
-/// - optional simple types
-/// - Structs, Arrays, and Unions
-pub fn implementEql(comptime T: type, this: *const T, other: *const T) bool {
-    const tyinfo = @typeInfo(T);
-    if (comptime bun.meta.isSimpleEqlType(T)) {
-        return this.* == other.*;
-    }
-    if (comptime T == []const u8) {
-        return bun.strings.eql(this.*, other.*);
-    }
-    if (comptime @typeInfo(T) == .pointer) {
-        const TT = std.meta.Child(T);
-        return implementEql(TT, this.*, other.*);
-    }
-    if (comptime @typeInfo(T) == .optional) {
-        const TT = std.meta.Child(T);
-        if (this.* != null and other.* != null) return implementEql(TT, &this.*.?, &other.*.?);
-        return false;
-    }
-    return switch (tyinfo) {
-        .optional => @compileError("Handled above, this means Zack wrote a bug."),
-        .pointer => @compileError("Handled above, this means Zack wrote a bug."),
-        .array => {
-            const Child = std.meta.Child(T);
-            if (comptime bun.meta.isSimpleEqlType(Child)) {
-                return std.mem.eql(Child, &this.*, &other.*);
-            }
-            if (this.len != other.len) return false;
-            if (comptime generic.canTransitivelyImplementEql(Child) and @hasDecl(Child, "__generateEql")) {
-                for (this.*, other.*) |*a, *b| {
-                    if (!implementEql(Child, &a, &b)) return false;
-                }
-            } else {
-                for (this.*, other.*) |*a, *b| {
-                    if (!generic.eql(Child, a, b)) return false;
-                }
-            }
-            return true;
-        },
-        .@"struct" => {
-            inline for (tyinfo.@"struct".fields) |field| {
-                if (!generic.eql(field.type, &@field(this, field.name), &@field(other, field.name))) return false;
-            }
-            return true;
-        },
-        .@"union" => {
-            if (tyinfo.@"union".tag_type == null) @compileError("Unions must have a tag type");
-            if (@intFromEnum(this.*) != @intFromEnum(other.*)) return false;
-            const enum_fields = bun.meta.EnumFields(T);
-            inline for (enum_fields, std.meta.fields(T)) |enum_field, union_field| {
-                if (enum_field.value == @intFromEnum(this.*)) {
-                    if (union_field.type != void) {
-                        if (comptime generic.canTransitivelyImplementEql(union_field.type) and @hasDecl(union_field.type, "__generateEql")) {
-                            return implementEql(union_field.type, &@field(this, enum_field.name), &@field(other, enum_field.name));
-                        }
-                        return generic.eql(union_field.type, &@field(this, enum_field.name), &@field(other, enum_field.name));
-                    } else {
-                        return true;
-                    }
-                }
-            }
-            unreachable;
-        },
-        else => @compileError("Unsupported type: " ++ @typeName(T)),
-    };
-}
-
-pub fn implementHash(comptime T: type, this: *const T, hasher: *std.hash.Wyhash) void {
-    const tyinfo = @typeInfo(T);
-    if (comptime T == void) return;
-    if (comptime bun.meta.isSimpleEqlType(T)) {
-        return hasher.update(std.mem.asBytes(&this));
-    }
-    if (comptime bun.meta.looksLikeListContainerType(T)) |result| {
-        const list = switch (result) {
-            .array_list => this.items[0..],
-            .baby_list => this.sliceConst(),
-            .small_list => this.slice(),
-        };
-        bun.writeAnyToHasher(hasher, list.len);
-        for (list) |*item| {
-            generic.hash(tyinfo.array.child, item, hasher);
-        }
-        return;
-    }
-    if (comptime T == []const u8) {
-        return hasher.update(this.*);
-    }
-    if (comptime @typeInfo(T) == .pointer) {
-        @compileError("Invalid type for implementHash(): " ++ @typeName(T));
-    }
-    if (comptime @typeInfo(T) == .optional) {
-        @compileError("Invalid type for implementHash(): " ++ @typeName(T));
-    }
-    return switch (tyinfo) {
-        .optional => {
-            if (this.* == null) {
-                bun.writeAnyToHasher(hasher, "null");
-            } else {
-                bun.writeAnyToHasher(hasher, "some");
-                generic.hash(tyinfo.optional.child, &this.*.?, hasher);
-            }
-        },
-        .pointer => {
-            generic.hash(tyinfo.pointer.child, &this.*, hasher);
-        },
-        .array => {
-            bun.writeAnyToHasher(hasher, this.len);
-            for (this.*[0..]) |*item| {
-                generic.hash(tyinfo.array.child, item, hasher);
-            }
-        },
-        .@"struct" => {
-            inline for (tyinfo.@"struct".fields) |field| {
-                if (comptime generic.hasHash(field.type)) {
-                    generic.hash(field.type, &@field(this, field.name), hasher);
-                } else if (@hasDecl(field.type, "__generateHash") and @typeInfo(field.type) == .@"struct") {
-                    implementHash(field.type, &@field(this, field.name), hasher);
-                } else {
-                    @compileError("Can't hash these fields: " ++ @typeName(field.type) ++ ". On " ++ @typeName(T));
-                }
-            }
-            return;
-        },
-        .@"enum" => {
-            bun.writeAnyToHasher(hasher, @intFromEnum(this.*));
-        },
-        .@"union" => {
-            if (tyinfo.@"union".tag_type == null) @compileError("Unions must have a tag type");
-            bun.writeAnyToHasher(hasher, @intFromEnum(this.*));
-            const enum_fields = bun.meta.EnumFields(T);
-            inline for (enum_fields, std.meta.fields(T)) |enum_field, union_field| {
-                if (enum_field.value == @intFromEnum(this.*)) {
-                    const field = union_field;
-                    if (comptime generic.hasHash(field.type)) {
-                        generic.hash(field.type, &@field(this, field.name), hasher);
-                    } else if (@hasDecl(field.type, "__generateHash") and @typeInfo(field.type) == .@"struct") {
-                        implementHash(field.type, &@field(this, field.name), hasher);
-                    } else {
-                        @compileError("Can't hash these fields: " ++ @typeName(field.type) ++ ". On " ++ @typeName(T));
-                    }
-                }
-            }
-            return;
-        },
-        else => @compileError("Unsupported type: " ++ @typeName(T)),
-    };
-}
-=======
 pub const implementEql = generic.implementEql;
 pub const implementHash = generic.implementHash;
 pub const implementDeepClone = generic.implementDeepClone;
->>>>>>> c1708ea6
 
 pub const parse_utility = struct {
     /// Parse a value from a string.
