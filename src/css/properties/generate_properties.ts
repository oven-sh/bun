type VendorPrefixes = "none" | "webkit" | "moz" | "ms" | "o";

type LogicalGroup =
  | "border_color"
  | "border_style"
  | "border_width"
  | "border_radius"
  | "margin"
  | "scroll_margin"
  | "padding"
  | "scroll_padding"
  | "inset"
  | "size"
  | "min_size"
  | "max_size";

type PropertyCategory = "logical" | "physical";

type PropertyDef = {
  ty: string;
  shorthand?: boolean;
  valid_prefixes?: VendorPrefixes[];
  logical_group?: {
    ty: LogicalGroup;
    category: PropertyCategory;
  };
  /// By default true
  unprefixed?: boolean;
  conditional?: {
    css_modules: boolean;
  };
};

const OUTPUT_FILE = "src/css/properties/properties_generated.zig";

async function generateCode(property_defs: Record<string, PropertyDef>) {
  await Bun.$`echo ${prelude()} > ${OUTPUT_FILE}`;
  await Bun.$`echo ${generateProperty(property_defs)} >> ${OUTPUT_FILE}`;
  await Bun.$`echo ${generatePropertyId(property_defs)} >> ${OUTPUT_FILE}`;
  await Bun.$`echo ${generatePropertyIdTag(property_defs)} >> ${OUTPUT_FILE}`;
  await Bun.$`vendor/zig/zig.exe fmt ${OUTPUT_FILE}`;
}

function generatePropertyIdTag(property_defs: Record<string, PropertyDef>): string {
  return `pub const PropertyIdTag = enum(u16) {
  ${Object.keys(property_defs)
    .map(key => `${escapeIdent(key)},`)
    .join("\n")}
    all,
    unparsed,
    custom,
};`;
}

function generateProperty(property_defs: Record<string, PropertyDef>): string {
  return `pub const Property = union(PropertyIdTag) {
${Object.entries(property_defs)
  .map(([name, meta]) => generatePropertyField(name, meta))
  .join("\n")}
  all: CSSWideKeyword,
  unparsed: UnparsedProperty,
  custom: CustomProperty,

  ${generatePropertyImpl(property_defs)}
};`;
}

function generatePropertyImpl(property_defs: Record<string, PropertyDef>): string {
  return `
  pub usingnamespace PropertyImpl();
  /// Parses a CSS property by name.
  pub fn parse(property_id: PropertyId, input: *css.Parser, options: *const css.ParserOptions) Result(Property) {
    const state = input.state();

    switch (property_id) {
      ${generatePropertyImplParseCases(property_defs)}
      .all => return .{ .result = .{ .all = switch (CSSWideKeyword.parse(input)) {
        .result => |v| v,
        .err => |e| return .{ .err = e },
      } } },
      .custom => |name| return .{ .result = .{ .custom = switch (CustomProperty.parse(name, input, options)) {
        .result => |v| v,
        .err => |e| return .{ .err = e },
      } } },
      else => {},
    }

    // If a value was unable to be parsed, treat as an unparsed property.
    // This is different from a custom property, handled below, in that the property name is known
    // and stored as an enum rather than a string. This lets property handlers more easily deal with it.
    // Ideally we'd only do this if var() or env() references were seen, but err on the safe side for now.
    input.reset(&state);
    return .{ .result = .{ .unparsed = switch (UnparsedProperty.parse(property_id, input, options)) {
    .result => |v| v,
    .err => |e| return .{ .err = e },
    } } };
  }

  pub inline fn __toCssHelper(this: *const Property) struct{[]const u8, VendorPrefix} {
    return switch (this.*) {
      ${generatePropertyImplToCssHelper(property_defs)}
      .all => .{ "all", VendorPrefix{ .none = true } },
      .unparsed => |*unparsed| brk: {
        var prefix = unparsed.property_id.prefix();
        if (prefix.isEmpty()) {
          prefix = VendorPrefix{ .none = true };
        }
        break :brk .{ unparsed.property_id.name(), prefix };
      },
      .custom => unreachable,
    };
  }

  /// Serializes the value of a CSS property without its name or \`!important\` flag.
  pub fn valueToCss(this: *const Property, comptime W: type, dest: *css.Printer(W)) PrintErr!void {
    return switch(this.*) {
      ${Object.entries(property_defs)
        .map(([name, meta]) => {
          const value = meta.valid_prefixes === undefined ? "value" : "value[0]";
          return `.${escapeIdent(name)} => |*value| ${value}.toCss(W, dest),`;
        })
        .join("\n")}
      .all => |*keyword| keyword.toCss(W, dest),
      .unparsed => |*unparsed| unparsed.value.toCss(W, dest, false),
      .custom => |*c| c.value.toCss(W, dest, c.name == .custom),
    };
  }

  /// Returns the given longhand property for a shorthand.
  pub fn longhand(this: *const Property, property_id: *const PropertyId) ?Property {
    switch (this.*) {
      ${Object.entries(property_defs)
        .filter(([_, meta]) => meta.shorthand)
        .map(([name, meta]) => {
          if (meta.valid_prefixes !== undefined) {
            return `.${escapeIdent(name)} => |*v| {
              if (!v[1].eq(property_id.prefix())) return null;
              return v[0].longhand(property_id);
            },`;
          }

          return `.${escapeIdent(name)} => |*v| return v.longhand(property_id),`;
        })
        .join("\n")}
      else => {},
    }
    return null;
  }
`;
}

function generatePropertyImplToCssHelper(property_defs: Record<string, PropertyDef>): string {
  return Object.entries(property_defs)
    .map(([name, meta]) => {
      const capture = meta.valid_prefixes === undefined ? "" : "|*x|";
      const prefix = meta.valid_prefixes === undefined ? "VendorPrefix{ .none = true }" : 'x.@"1"';
      return `.${escapeIdent(name)} => ${capture} .{"${name}", ${prefix}},`;
    })
    .join("\n");
}

function generatePropertyImplParseCases(property_defs: Record<string, PropertyDef>): string {
  return Object.entries(property_defs)
    .map(([name, meta]) => {
      const capture = meta.valid_prefixes === undefined ? "" : "|pre|";
      const ret =
        meta.valid_prefixes === undefined
          ? `.{ .${escapeIdent(name)} = c }`
          : `.{ .${escapeIdent(name)} = .{ c, pre } }`;
      return `.${escapeIdent(name)} => ${capture} {
  if (css.generic.parseWithOptions(${meta.ty}, input, options).asValue()) |c| {
    if (input.expectExhausted().isOk()) {
      return .{ .result = ${ret} };
    }
  }
},`;
    })
    .join("\n");
}

function generatePropertyField(name: string, meta: PropertyDef): string {
  if (meta.valid_prefixes !== undefined) {
    return ` ${escapeIdent(name)}: struct{ ${meta.ty}, VendorPrefix },`;
  }
  return ` ${escapeIdent(name)}: ${meta.ty},`;
}

function generatePropertyId(property_defs: Record<string, PropertyDef>): string {
  return `pub const PropertyId = union(PropertyIdTag) {
${Object.entries(property_defs)
  .map(([name, meta]) => generatePropertyIdField(name, meta))
  .join("\n")}
  all,
  unparsed,
  custom: CustomPropertyName,

pub usingnamespace PropertyIdImpl();

${generatePropertyIdImpl(property_defs)}
};`;
}

function generatePropertyIdField(name: string, meta: PropertyDef): string {
  if (meta.valid_prefixes !== undefined) {
    return ` ${escapeIdent(name)}: VendorPrefix,`;
  }
  return ` ${escapeIdent(name)},`;
}

function generatePropertyIdImpl(property_defs: Record<string, PropertyDef>): string {
  return `
  /// Returns the property name, without any vendor prefixes.
  pub inline fn name(this: *const PropertyId) []const u8 {
      return @tagName(this.*);
  }

  /// Returns the vendor prefix for this property id.
  pub fn prefix(this: *const PropertyId) VendorPrefix {
    return switch (this.*) {
      ${generatePropertyIdImplPrefix(property_defs)}
      .all, .custom, .unparsed => VendorPrefix.empty(),
    };
  }

  pub fn fromNameAndPrefix(name1: []const u8, pre: VendorPrefix) ?PropertyId {
    // TODO: todo_stuff.match_ignore_ascii_case
    ${generatePropertyIdImplFromNameAndPrefix(property_defs)}
    if (bun.strings.eqlCaseInsensitiveASCIIICheckLength(name1, "all")) {
    } else {
      return null;
    }

    return null;
  }


  pub fn withPrefix(this: *const PropertyId, pre: VendorPrefix) PropertyId {
    return switch (this.*) {
      ${Object.entries(property_defs)
        .map(([prop_name, def]) => {
          if (def.valid_prefixes === undefined) return `.${escapeIdent(prop_name)} => .${escapeIdent(prop_name)},`;
          return `.${escapeIdent(prop_name)} => .{ .${escapeIdent(prop_name)} = pre },`;
        })
        .join("\n")}
      else => this.*,
    };
  }

  pub fn addPrefix(this: *PropertyId, pre: VendorPrefix) void {
    return switch (this.*) {
      ${Object.entries(property_defs)
        .map(([prop_name, def]) => {
          if (def.valid_prefixes === undefined) return `.${escapeIdent(prop_name)} => {},`;
          return `.${escapeIdent(prop_name)} => |*p| { p.insert(pre); },`;
        })
        .join("\n")}
      else => {},
    };
  }
`;
}

function generatePropertyIdImplPrefix(property_defs: Record<string, PropertyDef>): string {
  return Object.entries(property_defs)
    .map(([name, meta]) => {
      if (meta.valid_prefixes === undefined) return `.${escapeIdent(name)} => VendorPrefix.empty(),`;
      return `.${escapeIdent(name)} => |p| p,`;
    })
    .join("\n");
}

// TODO: todo_stuff.match_ignore_ascii_case
function generatePropertyIdImplFromNameAndPrefix(property_defs: Record<string, PropertyDef>): string {
  return Object.entries(property_defs)
    .map(([name, meta]) => {
      if (name === "unparsed") return "";
      return `if (bun.strings.eqlCaseInsensitiveASCIIICheckLength(name1, "${name}")) {
  const allowed_prefixes = ${constructVendorPrefix(meta.valid_prefixes)};
  if (allowed_prefixes.contains(pre)) return ${meta.valid_prefixes === undefined ? `.${escapeIdent(name)}` : `.{ .${escapeIdent(name)} = pre }`};
} else `;
    })
    .join("\n");
}

function constructVendorPrefix(prefixes: VendorPrefixes[] | undefined): string {
  if (prefixes === undefined) return `VendorPrefix{ .none = true }`;
  return `VendorPrefix{ ${prefixes.map(prefix => `.${prefix} = true`).join(", ")} }`;
}

function needsEscaping(name: string): boolean {
  switch (name) {
    case "align":
      return true;
    case "var":
    default: {
      return ["-", "(", ")", " ", ":", ";", ","].some(c => name.includes(c));
    }
  }
}

function escapeIdent(name: string): string {
  if (needsEscaping(name)) {
    return `@"${name}"`;
  }
  return name;
}

generateCode({
  "background-color": {
    ty: "CssColor",
  },
  // "background-image": {
  //   ty: "SmallList(Image, 1)",
  // },
  // "background-position-x": {
  //   ty: "SmallList(css_values.position.HorizontalPosition, 1)",
  // },
  // "background-position-y": {
  //   ty: "SmallList(css_values.position.HorizontalPosition, 1)",
  // },
  // "background-position": {
  //   ty: "SmallList(background.BackgroundPosition, 1)",
  //   shorthand: true,
  // },
  // "background-size": {
  //   ty: "SmallList(background.BackgroundSize, 1)",
  // },
  // "background-repeat": {
  //   ty: "SmallList(background.BackgroundSize, 1)",
  // },
  // "background-attachment": {
  //   ty: "SmallList(background.BackgroundAttachment, 1)",
  // },
  // "background-clip": {
  //   ty: "SmallList(background.BackgroundAttachment, 1)",
  //   valid_prefixes: ["webkit", "moz"],
  // },
  // "background-origin": {
  //   ty: "SmallList(background.BackgroundOrigin, 1)",
  // },
  // background: {
  //   ty: "SmallList(background.Background, 1)",
  // },
  // "box-shadow": {
  //   ty: "SmallList(box_shadow.BoxShadow, 1)",
  //   valid_prefixes: ["webkit", "moz"],
  // },
  // opacity: {
  //   ty: "css.css_values.alpha.AlphaValue",
  // },
  color: {
    ty: "CssColor",
  },
  // display: {
  //   ty: "display.Display",
  // },
  // visibility: {
  //   ty: "display.Visibility",
  // },
  // width: {
  //   ty: "size.Size",
  //   logical_group: { ty: "size", category: "physical" },
  // },
  // height: {
  //   ty: "size.Size",
  //   logical_group: { ty: "size", category: "physical" },
  // },
  // "min-width": {
  //   ty: "size.Size",
  //   logical_group: { ty: "min_size", category: "physical" },
  // },
  // "min-height": {
  //   ty: "size.Size",
  //   logical_group: { ty: "min_size", category: "physical" },
  // },
  // "max-width": {
  //   ty: "size.MaxSize",
  //   logical_group: { ty: "max_size", category: "physical" },
  // },
  // "max-height": {
  //   ty: "size.MaxSize",
  //   logical_group: { ty: "max_size", category: "physical" },
  // },
  // "block-size": {
  //   ty: "size.Size",
  //   logical_group: { ty: "size", category: "logical" },
  // },
  // "inline-size": {
  //   ty: "size.Size",
  //   logical_group: { ty: "size", category: "logical" },
  // },
  // "min-block-size": {
  //   ty: "size.Size",
  //   logical_group: { ty: "min_size", category: "logical" },
  // },
  // "min-inline-size": {
  //   ty: "size.Size",
  //   logical_group: { ty: "min_size", category: "logical" },
  // },
  // "max-block-size": {
  //   ty: "size.MaxSize",
  //   logical_group: { ty: "max_size", category: "logical" },
  // },
  // "max-inline-size": {
  //   ty: "size.MaxSize",
  //   logical_group: { ty: "max_size", category: "logical" },
  // },
  // "box-sizing": {
  //   ty: "size.BoxSizing",
  //   valid_prefixes: ["webkit", "moz"],
  // },
  // "aspect-ratio": {
  //   ty: "size.AspectRatio",
  // },
  // overflow: {
  //   ty: "overflow.Overflow",
  //   shorthand: true,
  // },
  // "overflow-x": {
  //   ty: "overflow.OverflowKeyword",
  // },
  // "overflow-y": {
  //   ty: "overflow.OverflowKeyword",
  // },
  // "text-overflow": {
  //   ty: "overflow.TextOverflow",
  //   valid_prefixes: ["o"],
  // },
  // position: {
  //   ty: "position.Position",
  // },
  // top: {
  //   ty: "LengthPercentageOrAuto",
  //   logical_group: { ty: "inset", category: "physical" },
  // },
  // bottom: {
  //   ty: "LengthPercentageOrAuto",
  //   logical_group: { ty: "inset", category: "physical" },
  // },
  // left: {
  //   ty: "LengthPercentageOrAuto",
  //   logical_group: { ty: "inset", category: "physical" },
  // },
  // right: {
  //   ty: "LengthPercentageOrAuto",
  //   logical_group: { ty: "inset", category: "physical" },
  // },
  // "inset-block-start": {
  //   ty: "LengthPercentageOrAuto",
  //   logical_group: { ty: "inset", category: "logical" },
  // },
  // "inset-block-end": {
  //   ty: "LengthPercentageOrAuto",
  //   logical_group: { ty: "inset", category: "logical" },
  // },
  // "inset-inline-start": {
  //   ty: "LengthPercentageOrAuto",
  //   logical_group: { ty: "inset", category: "logical" },
  // },
  // "inset-inline-end": {
  //   ty: "LengthPercentageOrAuto",
  //   logical_group: { ty: "inset", category: "logical" },
  // },
  // "inset-block": {
  //   ty: "margin_padding.InsetBlock",
  //   shorthand: true,
  // },
  // "inset-inline": {
  //   ty: "margin_padding.InsetInline",
  //   shorthand: true,
  // },
  // inset: {
  //   ty: "margin_padding.Inset",
  //   shorthand: true,
  // },
  "border-spacing": {
    ty: "css.css_values.size.Size2D(Length)",
  },
  "border-top-color": {
    ty: "CssColor",
    logical_group: { ty: "border_color", category: "physical" },
  },
  "border-bottom-color": {
    ty: "CssColor",
    logical_group: { ty: "border_color", category: "physical" },
  },
  "border-left-color": {
    ty: "CssColor",
    logical_group: { ty: "border_color", category: "physical" },
  },
  "border-right-color": {
    ty: "CssColor",
    logical_group: { ty: "border_color", category: "physical" },
  },
  "border-block-start-color": {
    ty: "CssColor",
    logical_group: { ty: "border_color", category: "logical" },
  },
  "border-block-end-color": {
    ty: "CssColor",
    logical_group: { ty: "border_color", category: "logical" },
  },
  "border-inline-start-color": {
    ty: "CssColor",
    logical_group: { ty: "border_color", category: "logical" },
  },
  "border-inline-end-color": {
    ty: "CssColor",
    logical_group: { ty: "border_color", category: "logical" },
  },
  "border-top-style": {
    ty: "border.LineStyle",
    logical_group: { ty: "border_style", category: "physical" },
  },
  "border-bottom-style": {
    ty: "border.LineStyle",
    logical_group: { ty: "border_style", category: "physical" },
  },
  "border-left-style": {
    ty: "border.LineStyle",
    logical_group: { ty: "border_style", category: "physical" },
  },
  "border-right-style": {
    ty: "border.LineStyle",
    logical_group: { ty: "border_style", category: "physical" },
  },
  "border-block-start-style": {
    ty: "border.LineStyle",
    logical_group: { ty: "border_style", category: "logical" },
  },
  "border-block-end-style": {
    ty: "border.LineStyle",
    logical_group: { ty: "border_style", category: "logical" },
  },
<<<<<<< HEAD
  "border-inline-start-style": {
    ty: "border.LineStyle",
    logical_group: { ty: "border_style", category: "logical" },
  },
  "border-inline-end-style": {
    ty: "border.LineStyle",
    logical_group: { ty: "border_style", category: "logical" },
  },
=======
  // "border-inline-start-style": {
  //   ty: "border.LineStyle",
  //   logical_group: { ty: "border_style", category: "logical" },
  // },
  // "border-inline-end-style": {
  //   ty: "border.LineStyle",
  //   logical_group: { ty: "border_style", category: "logical" },
  // },
>>>>>>> a01f9d8e
  "border-top-width": {
    ty: "BorderSideWidth",
    logical_group: { ty: "border_width", category: "physical" },
  },
  "border-bottom-width": {
    ty: "BorderSideWidth",
    logical_group: { ty: "border_width", category: "physical" },
  },
  "border-left-width": {
    ty: "BorderSideWidth",
    logical_group: { ty: "border_width", category: "physical" },
  },
  "border-right-width": {
    ty: "BorderSideWidth",
    logical_group: { ty: "border_width", category: "physical" },
  },
<<<<<<< HEAD
  "border-block-start-width": {
    ty: "BorderSideWidth",
    logical_group: { ty: "border_width", category: "logical" },
  },
  "border-block-end-width": {
    ty: "BorderSideWidth",
    logical_group: { ty: "border_width", category: "logical" },
  },
  "border-inline-start-width": {
    ty: "BorderSideWidth",
    logical_group: { ty: "border_width", category: "logical" },
  },
  "border-inline-end-width": {
    ty: "BorderSideWidth",
    logical_group: { ty: "border_width", category: "logical" },
  },
  "border-top-left-radius": {
    ty: "Size2D(LengthPercentage)",
    valid_prefixes: ["webkit", "moz"],
    logical_group: { ty: "border_radius", category: "physical" },
  },
  "border-top-right-radius": {
    ty: "Size2D(LengthPercentage)",
    valid_prefixes: ["webkit", "moz"],
    logical_group: { ty: "border_radius", category: "physical" },
  },
  "border-bottom-left-radius": {
    ty: "Size2D(LengthPercentage)",
    valid_prefixes: ["webkit", "moz"],
    logical_group: { ty: "border_radius", category: "physical" },
  },
  "border-bottom-right-radius": {
    ty: "Size2D(LengthPercentage)",
    valid_prefixes: ["webkit", "moz"],
    logical_group: { ty: "border_radius", category: "physical" },
  },
  "border-start-start-radius": {
    ty: "Size2D(LengthPercentage)",
    logical_group: { ty: "border_radius", category: "logical" },
  },
  "border-start-end-radius": {
    ty: "Size2D(LengthPercentage)",
    logical_group: { ty: "border_radius", category: "logical" },
  },
  "border-end-start-radius": {
    ty: "Size2D(LengthPercentage)",
    logical_group: { ty: "border_radius", category: "logical" },
  },
  "border-end-end-radius": {
    ty: "Size2D(LengthPercentage)",
    logical_group: { ty: "border_radius", category: "logical" },
  },
  "border-radius": {
    ty: "BorderRadius",
    valid_prefixes: ["webkit", "moz"],
    shorthand: true,
  },
  "border-image-source": {
    ty: "Image",
  },
  "border-image-outset": {
    ty: "Rect(LengthOrNumber)",
  },
  "border-image-repeat": {
    ty: "BorderImageRepeat",
  },
  "border-image-width": {
    ty: "Rect(BorderImageSideWidth)",
  },
  "border-image-slice": {
    ty: "BorderImageSlice",
  },
  "border-image": {
    ty: "BorderImage",
    valid_prefixes: ["webkit", "moz", "o"],
    shorthand: true,
  },
  "border-color": {
    ty: "BorderColor",
    shorthand: true,
  },
  "border-style": {
    ty: "BorderStyle",
    shorthand: true,
  },
  "border-width": {
    ty: "BorderWidth",
    shorthand: true,
  },
  "border-block-color": {
    ty: "BorderBlockColor",
    shorthand: true,
  },
  "border-block-style": {
    ty: "BorderBlockStyle",
    shorthand: true,
  },
  "border-block-width": {
    ty: "BorderBlockWidth",
    shorthand: true,
  },
  "border-inline-color": {
    ty: "BorderInlineColor",
    shorthand: true,
  },
  "border-inline-style": {
    ty: "BorderInlineStyle",
    shorthand: true,
  },
  "border-inline-width": {
    ty: "BorderInlineWidth",
    shorthand: true,
  },
  border: {
    ty: "Border",
    shorthand: true,
  },
  "border-top": {
    ty: "BorderTop",
    shorthand: true,
  },
  "border-bottom": {
    ty: "BorderBottom",
    shorthand: true,
  },
  "border-left": {
    ty: "BorderLeft",
    shorthand: true,
  },
  "border-right": {
    ty: "BorderRight",
    shorthand: true,
  },
=======
  // "border-block-start-width": {
  //   ty: "BorderSideWidth",
  //   logical_group: { ty: "border_width", category: "logical" },
  // },
  // "border-block-end-width": {
  //   ty: "BorderSideWidth",
  //   logical_group: { ty: "border_width", category: "logical" },
  // },
  // "border-inline-start-width": {
  //   ty: "BorderSideWidth",
  //   logical_group: { ty: "border_width", category: "logical" },
  // },
  // "border-inline-end-width": {
  //   ty: "BorderSideWidth",
  //   logical_group: { ty: "border_width", category: "logical" },
  // },
  // "border-top-left-radius": {
  //   ty: "Size2D(LengthPercentage)",
  //   valid_prefixes: ["webkit", "moz"],
  //   logical_group: { ty: "border_radius", category: "physical" },
  // },
  // "border-top-right-radius": {
  //   ty: "Size2D(LengthPercentage)",
  //   valid_prefixes: ["webkit", "moz"],
  //   logical_group: { ty: "border_radius", category: "physical" },
  // },
  // "border-bottom-left-radius": {
  //   ty: "Size2D(LengthPercentage)",
  //   valid_prefixes: ["webkit", "moz"],
  //   logical_group: { ty: "border_radius", category: "physical" },
  // },
  // "border-bottom-right-radius": {
  //   ty: "Size2D(LengthPercentage)",
  //   valid_prefixes: ["webkit", "moz"],
  //   logical_group: { ty: "border_radius", category: "physical" },
  // },
  // "border-start-start-radius": {
  //   ty: "Size2D(LengthPercentage)",
  //   logical_group: { ty: "border_radius", category: "logical" },
  // },
  // "border-start-end-radius": {
  //   ty: "Size2D(LengthPercentage)",
  //   logical_group: { ty: "border_radius", category: "logical" },
  // },
  // "border-end-start-radius": {
  //   ty: "Size2D(LengthPercentage)",
  //   logical_group: { ty: "border_radius", category: "logical" },
  // },
  // "border-end-end-radius": {
  //   ty: "Size2D(LengthPercentage)",
  //   logical_group: { ty: "border_radius", category: "logical" },
  // },
  // "border-radius": {
  //   ty: "BorderRadius",
  //   valid_prefixes: ["webkit", "moz"],
  //   shorthand: true,
  // },
  // "border-image-source": {
  //   ty: "Image",
  // },
  // "border-image-outset": {
  //   ty: "Rect(LengthOrNumber)",
  // },
  // "border-image-repeat": {
  //   ty: "BorderImageRepeat",
  // },
  // "border-image-width": {
  //   ty: "Rect(BorderImageSideWidth)",
  // },
  // "border-image-slice": {
  //   ty: "BorderImageSlice",
  // },
  // "border-image": {
  //   ty: "BorderImage",
  //   valid_prefixes: ["webkit", "moz", "o"],
  //   shorthand: true,
  // },
  // "border-color": {
  //   ty: "BorderColor",
  //   shorthand: true,
  // },
  // "border-style": {
  //   ty: "BorderStyle",
  //   shorthand: true,
  // },
  // "border-width": {
  //   ty: "BorderWidth",
  //   shorthand: true,
  // },
  // "border-block-color": {
  //   ty: "BorderBlockColor",
  //   shorthand: true,
  // },
  // "border-block-style": {
  //   ty: "BorderBlockStyle",
  //   shorthand: true,
  // },
  // "border-block-width": {
  //   ty: "BorderBlockWidth",
  //   shorthand: true,
  // },
  // "border-inline-color": {
  //   ty: "BorderInlineColor",
  //   shorthand: true,
  // },
  // "border-inline-style": {
  //   ty: "BorderInlineStyle",
  //   shorthand: true,
  // },
  // "border-inline-width": {
  //   ty: "BorderInlineWidth",
  //   shorthand: true,
  // },
  // border: {
  //   ty: "Border",
  //   shorthand: true,
  // },
  // "border-top": {
  //   ty: "BorderTop",
  //   shorthand: true,
  // },
  // "border-bottom": {
  //   ty: "BorderBottom",
  //   shorthand: true,
  // },
  // "border-left": {
  //   ty: "BorderLeft",
  //   shorthand: true,
  // },
  // "border-right": {
  //   ty: "BorderRight",
  //   shorthand: true,
  // },
>>>>>>> a01f9d8e
  // "border-block": {
  //   ty: "BorderBlock",
  //   shorthand: true,
  // },
  // "border-block-start": {
  //   ty: "BorderBlockStart",
  //   shorthand: true,
  // },
  // "border-block-end": {
  //   ty: "BorderBlockEnd",
  //   shorthand: true,
  // },
  // "border-inline": {
  //   ty: "BorderInline",
  //   shorthand: true,
  // },
  // "border-inline-start": {
  //   ty: "BorderInlineStart",
  //   shorthand: true,
  // },
  // "border-inline-end": {
  //   ty: "BorderInlineEnd",
  //   shorthand: true,
  // },
  // outline: {
  //   ty: "Outline",
  //   shorthand: true,
  // },
  "outline-color": {
    ty: "CssColor",
  },
  // "outline-style": {
  //   ty: "OutlineStyle",
  // },
  // "outline-width": {
  //   ty: "BorderSideWidth",
  // },
  // "flex-direction": {
  //   ty: "FlexDirection",
  //   valid_prefixes: ["webkit", "ms"],
  // },
  // "flex-wrap": {
  //   ty: "FlexWrap",
  //   valid_prefixes: ["webkit", "ms"],
  // },
  // "flex-flow": {
  //   ty: "FlexFlow",
  //   valid_prefixes: ["webkit", "ms"],
  //   shorthand: true,
  // },
  // "flex-grow": {
  //   ty: "CSSNumber",
  //   valid_prefixes: ["webkit"],
  // },
  // "flex-shrink": {
  //   ty: "CSSNumber",
  //   valid_prefixes: ["webkit"],
  // },
  // "flex-basis": {
  //   ty: "LengthPercentageOrAuto",
  //   valid_prefixes: ["webkit"],
  // },
  // flex: {
  //   ty: "Flex",
  //   valid_prefixes: ["webkit", "ms"],
  //   shorthand: true,
  // },
  // order: {
  //   ty: "CSSInteger",
  //   valid_prefixes: ["webkit"],
  // },
  // "align-content": {
  //   ty: "AlignContent",
  //   valid_prefixes: ["webkit"],
  // },
  // "justify-content": {
  //   ty: "JustifyContent",
  //   valid_prefixes: ["webkit"],
  // },
  // "place-content": {
  //   ty: "PlaceContent",
  //   shorthand: true,
  // },
  // "align-self": {
  //   ty: "AlignSelf",
  //   valid_prefixes: ["webkit"],
  // },
  // "justify-self": {
  //   ty: "JustifySelf",
  // },
  // "place-self": {
  //   ty: "PlaceSelf",
  //   shorthand: true,
  // },
  // "align-items": {
  //   ty: "AlignItems",
  //   valid_prefixes: ["webkit"],
  // },
  // "justify-items": {
  //   ty: "JustifyItems",
  // },
  // "place-items": {
  //   ty: "PlaceItems",
  //   shorthand: true,
  // },
  // "row-gap": {
  //   ty: "GapValue",
  // },
  // "column-gap": {
  //   ty: "GapValue",
  // },
  // gap: {
  //   ty: "Gap",
  //   shorthand: true,
  // },
  // "box-orient": {
  //   ty: "BoxOrient",
  //   valid_prefixes: ["webkit", "moz"],
  //   unprefixed: false,
  // },
  // "box-direction": {
  //   ty: "BoxDirection",
  //   valid_prefixes: ["webkit", "moz"],
  //   unprefixed: false,
  // },
  // "box-ordinal-group": {
  //   ty: "CSSInteger",
  //   valid_prefixes: ["webkit", "moz"],
  //   unprefixed: false,
  // },
  // "box-align": {
  //   ty: "BoxAlign",
  //   valid_prefixes: ["webkit", "moz"],
  //   unprefixed: false,
  // },
  // "box-flex": {
  //   ty: "CSSNumber",
  //   valid_prefixes: ["webkit", "moz"],
  //   unprefixed: false,
  // },
  // "box-flex-group": {
  //   ty: "CSSInteger",
  //   valid_prefixes: ["webkit"],
  //   unprefixed: false,
  // },
  // "box-pack": {
  //   ty: "BoxPack",
  //   valid_prefixes: ["webkit", "moz"],
  //   unprefixed: false,
  // },
  // "box-lines": {
  //   ty: "BoxLines",
  //   valid_prefixes: ["webkit", "moz"],
  //   unprefixed: false,
  // },
  // "flex-pack": {
  //   ty: "FlexPack",
  //   valid_prefixes: ["ms"],
  //   unprefixed: false,
  // },
  // "flex-order": {
  //   ty: "CSSInteger",
  //   valid_prefixes: ["ms"],
  //   unprefixed: false,
  // },
  // "flex-align": {
  //   ty: "BoxAlign",
  //   valid_prefixes: ["ms"],
  //   unprefixed: false,
  // },
  // "flex-item-align": {
  //   ty: "FlexItemAlign",
  //   valid_prefixes: ["ms"],
  //   unprefixed: false,
  // },
  // "flex-line-pack": {
  //   ty: "FlexLinePack",
  //   valid_prefixes: ["ms"],
  //   unprefixed: false,
  // },
  // "flex-positive": {
  //   ty: "CSSNumber",
  //   valid_prefixes: ["ms"],
  //   unprefixed: false,
  // },
  // "flex-negative": {
  //   ty: "CSSNumber",
  //   valid_prefixes: ["ms"],
  //   unprefixed: false,
  // },
  // "flex-preferred-size": {
  //   ty: "LengthPercentageOrAuto",
  //   valid_prefixes: ["ms"],
  //   unprefixed: false,
  // },
  // "margin-top": {
  //   ty: "LengthPercentageOrAuto",
  //   logical_group: { ty: "margin", category: "physical" },
  // },
  // "margin-bottom": {
  //   ty: "LengthPercentageOrAuto",
  //   logical_group: { ty: "margin", category: "physical" },
  // },
  // "margin-left": {
  //   ty: "LengthPercentageOrAuto",
  //   logical_group: { ty: "margin", category: "physical" },
  // },
  // "margin-right": {
  //   ty: "LengthPercentageOrAuto",
  //   logical_group: { ty: "margin", category: "physical" },
  // },
  // "margin-block-start": {
  //   ty: "LengthPercentageOrAuto",
  //   logical_group: { ty: "margin", category: "logical" },
  // },
  // "margin-block-end": {
  //   ty: "LengthPercentageOrAuto",
  //   logical_group: { ty: "margin", category: "logical" },
  // },
  // "margin-inline-start": {
  //   ty: "LengthPercentageOrAuto",
  //   logical_group: { ty: "margin", category: "logical" },
  // },
  // "margin-inline-end": {
  //   ty: "LengthPercentageOrAuto",
  //   logical_group: { ty: "margin", category: "logical" },
  // },
  // "margin-block": {
  //   ty: "MarginBlock",
  //   shorthand: true,
  // },
  // "margin-inline": {
  //   ty: "MarginInline",
  //   shorthand: true,
  // },
  // margin: {
  //   ty: "Margin",
  //   shorthand: true,
  // },
  // "padding-top": {
  //   ty: "LengthPercentageOrAuto",
  //   logical_group: { ty: "padding", category: "physical" },
  // },
  // "padding-bottom": {
  //   ty: "LengthPercentageOrAuto",
  //   logical_group: { ty: "padding", category: "physical" },
  // },
  // "padding-left": {
  //   ty: "LengthPercentageOrAuto",
  //   logical_group: { ty: "padding", category: "physical" },
  // },
  // "padding-right": {
  //   ty: "LengthPercentageOrAuto",
  //   logical_group: { ty: "padding", category: "physical" },
  // },
  // "padding-block-start": {
  //   ty: "LengthPercentageOrAuto",
  //   logical_group: { ty: "padding", category: "logical" },
  // },
  // "padding-block-end": {
  //   ty: "LengthPercentageOrAuto",
  //   logical_group: { ty: "padding", category: "logical" },
  // },
  // "padding-inline-start": {
  //   ty: "LengthPercentageOrAuto",
  //   logical_group: { ty: "padding", category: "logical" },
  // },
  // "padding-inline-end": {
  //   ty: "LengthPercentageOrAuto",
  //   logical_group: { ty: "padding", category: "logical" },
  // },
  // "padding-block": {
  //   ty: "PaddingBlock",
  //   shorthand: true,
  // },
  // "padding-inline": {
  //   ty: "PaddingInline",
  //   shorthand: true,
  // },
  // padding: {
  //   ty: "Padding",
  //   shorthand: true,
  // },
  // "scroll-margin-top": {
  //   ty: "LengthPercentageOrAuto",
  //   logical_group: { ty: "scroll_margin", category: "physical" },
  // },
  // "scroll-margin-bottom": {
  //   ty: "LengthPercentageOrAuto",
  //   logical_group: { ty: "scroll_margin", category: "physical" },
  // },
  // "scroll-margin-left": {
  //   ty: "LengthPercentageOrAuto",
  //   logical_group: { ty: "scroll_margin", category: "physical" },
  // },
  // "scroll-margin-right": {
  //   ty: "LengthPercentageOrAuto",
  //   logical_group: { ty: "scroll_margin", category: "physical" },
  // },
  // "scroll-margin-block-start": {
  //   ty: "LengthPercentageOrAuto",
  //   logical_group: { ty: "scroll_margin", category: "logical" },
  // },
  // "scroll-margin-block-end": {
  //   ty: "LengthPercentageOrAuto",
  //   logical_group: { ty: "scroll_margin", category: "logical" },
  // },
  // "scroll-margin-inline-start": {
  //   ty: "LengthPercentageOrAuto",
  //   logical_group: { ty: "scroll_margin", category: "logical" },
  // },
  // "scroll-margin-inline-end": {
  //   ty: "LengthPercentageOrAuto",
  //   logical_group: { ty: "scroll_margin", category: "logical" },
  // },
  // "scroll-margin-block": {
  //   ty: "ScrollMarginBlock",
  //   shorthand: true,
  // },
  // "scroll-margin-inline": {
  //   ty: "ScrollMarginInline",
  //   shorthand: true,
  // },
  // "scroll-margin": {
  //   ty: "ScrollMargin",
  //   shorthand: true,
  // },
  // "scroll-padding-top": {
  //   ty: "LengthPercentageOrAuto",
  //   logical_group: { ty: "scroll_padding", category: "physical" },
  // },
  // "scroll-padding-bottom": {
  //   ty: "LengthPercentageOrAuto",
  //   logical_group: { ty: "scroll_padding", category: "physical" },
  // },
  // "scroll-padding-left": {
  //   ty: "LengthPercentageOrAuto",
  //   logical_group: { ty: "scroll_padding", category: "physical" },
  // },
  // "scroll-padding-right": {
  //   ty: "LengthPercentageOrAuto",
  //   logical_group: { ty: "scroll_padding", category: "physical" },
  // },
  // "scroll-padding-block-start": {
  //   ty: "LengthPercentageOrAuto",
  //   logical_group: { ty: "scroll_padding", category: "logical" },
  // },
  // "scroll-padding-block-end": {
  //   ty: "LengthPercentageOrAuto",
  //   logical_group: { ty: "scroll_padding", category: "logical" },
  // },
  // "scroll-padding-inline-start": {
  //   ty: "LengthPercentageOrAuto",
  //   logical_group: { ty: "scroll_padding", category: "logical" },
  // },
  // "scroll-padding-inline-end": {
  //   ty: "LengthPercentageOrAuto",
  //   logical_group: { ty: "scroll_padding", category: "logical" },
  // },
  // "scroll-padding-block": {
  //   ty: "ScrollPaddingBlock",
  //   shorthand: true,
  // },
  // "scroll-padding-inline": {
  //   ty: "ScrollPaddingInline",
  //   shorthand: true,
  // },
  // "scroll-padding": {
  //   ty: "ScrollPadding",
  //   shorthand: true,
  // },
  // "font-weight": {
  //   ty: "FontWeight",
  // },
  // "font-size": {
  //   ty: "FontSize",
  // },
  // "font-stretch": {
  //   ty: "FontStretch",
  // },
  // "font-family": {
  //   ty: "ArrayList(FontFamily)",
  // },
  // "font-style": {
  //   ty: "FontStyle",
  // },
  // "font-variant-caps": {
  //   ty: "FontVariantCaps",
  // },
  // "line-height": {
  //   ty: "LineHeight",
  // },
  // font: {
  //   ty: "Font",
  //   shorthand: true,
  // },
  // "vertical-align": {
  //   ty: "VerticalAlign",
  // },
  // "font-palette": {
  //   ty: "DashedIdentReference",
  // },
  // "transition-property": {
  //   ty: "SmallList(PropertyId, 1)",
  //   valid_prefixes: ["webkit", "moz", "ms"],
  // },
  // "transition-duration": {
  //   ty: "SmallList(Time, 1)",
  //   valid_prefixes: ["webkit", "moz", "ms"],
  // },
  // "transition-delay": {
  //   ty: "SmallList(Time, 1)",
  //   valid_prefixes: ["webkit", "moz", "ms"],
  // },
  // "transition-timing-function": {
  //   ty: "SmallList(EasingFunction, 1)",
  //   valid_prefixes: ["webkit", "moz", "ms"],
  // },
  // transition: {
  //   ty: "SmallList(Transition, 1)",
  //   valid_prefixes: ["webkit", "moz", "ms"],
  //   shorthand: true,
  // },
  // "animation-name": {
  //   ty: "AnimationNameList",
  //   valid_prefixes: ["webkit", "moz", "o"],
  // },
  // "animation-duration": {
  //   ty: "SmallList(Time, 1)",
  //   valid_prefixes: ["webkit", "moz", "o"],
  // },
  // "animation-timing-function": {
  //   ty: "SmallList(EasingFunction, 1)",
  //   valid_prefixes: ["webkit", "moz", "o"],
  // },
  // "animation-iteration-count": {
  //   ty: "SmallList(AnimationIterationCount, 1)",
  //   valid_prefixes: ["webkit", "moz", "o"],
  // },
  // "animation-direction": {
  //   ty: "SmallList(AnimationDirection, 1)",
  //   valid_prefixes: ["webkit", "moz", "o"],
  // },
  // "animation-play-state": {
  //   ty: "SmallList(AnimationPlayState, 1)",
  //   valid_prefixes: ["webkit", "moz", "o"],
  // },
  // "animation-delay": {
  //   ty: "SmallList(Time, 1)",
  //   valid_prefixes: ["webkit", "moz", "o"],
  // },
  // "animation-fill-mode": {
  //   ty: "SmallList(AnimationFillMode, 1)",
  //   valid_prefixes: ["webkit", "moz", "o"],
  // },
  // "animation-composition": {
  //   ty: "SmallList(AnimationComposition, 1)",
  // },
  // "animation-timeline": {
  //   ty: "SmallList(AnimationTimeline, 1)",
  // },
  // "animation-range-start": {
  //   ty: "SmallList(AnimationRangeStart, 1)",
  // },
  // "animation-range-end": {
  //   ty: "SmallList(AnimationRangeEnd, 1)",
  // },
  // "animation-range": {
  //   ty: "SmallList(AnimationRange, 1)",
  // },
  // animation: {
  //   ty: "AnimationList",
  //   valid_prefixes: ["webkit", "moz", "o"],
  //   shorthand: true,
  // },
  // transform: {
  //   ty: "TransformList",
  //   valid_prefixes: ["webkit", "moz", "ms", "o"],
  // },
  // "transform-origin": {
  //   ty: "Position",
  //   valid_prefixes: ["webkit", "moz", "ms", "o"],
  // },
  // "transform-style": {
  //   ty: "TransformStyle",
  //   valid_prefixes: ["webkit", "moz"],
  // },
  // "transform-box": {
  //   ty: "TransformBox",
  // },
  // "backface-visibility": {
  //   ty: "BackfaceVisibility",
  //   valid_prefixes: ["webkit", "moz"],
  // },
  // perspective: {
  //   ty: "Perspective",
  //   valid_prefixes: ["webkit", "moz"],
  // },
  // "perspective-origin": {
  //   ty: "Position",
  //   valid_prefixes: ["webkit", "moz"],
  // },
  // translate: {
  //   ty: "Translate",
  // },
  // rotate: {
  //   ty: "Rotate",
  // },
  // scale: {
  //   ty: "Scale",
  // },
  // "text-transform": {
  //   ty: "TextTransform",
  // },
  // "white-space": {
  //   ty: "WhiteSpace",
  // },
  // "tab-size": {
  //   ty: "LengthOrNumber",
  //   valid_prefixes: ["moz", "o"],
  // },
  // "word-break": {
  //   ty: "WordBreak",
  // },
  // "line-break": {
  //   ty: "LineBreak",
  // },
  // hyphens: {
  //   ty: "Hyphens",
  //   valid_prefixes: ["webkit", "moz", "ms"],
  // },
  // "overflow-wrap": {
  //   ty: "OverflowWrap",
  // },
  // "word-wrap": {
  //   ty: "OverflowWrap",
  // },
  // "text-align": {
  //   ty: "TextAlign",
  // },
  // "text-align-last": {
  //   ty: "TextAlignLast",
  //   valid_prefixes: ["moz"],
  // },
  // "text-justify": {
  //   ty: "TextJustify",
  // },
  // "word-spacing": {
  //   ty: "Spacing",
  // },
  // "letter-spacing": {
  //   ty: "Spacing",
  // },
  // "text-indent": {
  //   ty: "TextIndent",
  // },
  // "text-decoration-line": {
  //   ty: "TextDecorationLine",
  //   valid_prefixes: ["webkit", "moz"],
  // },
  // "text-decoration-style": {
  //   ty: "TextDecorationStyle",
  //   valid_prefixes: ["webkit", "moz"],
  // },
  "text-decoration-color": {
    ty: "CssColor",
    valid_prefixes: ["webkit", "moz"],
  },
  // "text-decoration-thickness": {
  //   ty: "TextDecorationThickness",
  // },
  // "text-decoration": {
  //   ty: "TextDecoration",
  //   valid_prefixes: ["webkit", "moz"],
  //   shorthand: true,
  // },
  // "text-decoration-skip-ink": {
  //   ty: "TextDecorationSkipInk",
  //   valid_prefixes: ["webkit"],
  // },
  // "text-emphasis-style": {
  //   ty: "TextEmphasisStyle",
  //   valid_prefixes: ["webkit"],
  // },
  "text-emphasis-color": {
    ty: "CssColor",
    valid_prefixes: ["webkit"],
  },
  // "text-emphasis": {
  //   ty: "TextEmphasis",
  //   valid_prefixes: ["webkit"],
  //   shorthand: true,
  // },
  // "text-emphasis-position": {
  //   ty: "TextEmphasisPosition",
  //   valid_prefixes: ["webkit"],
  // },
  // "text-shadow": {
  //   ty: "SmallList(TextShadow, 1)",
  // },
  // "text-size-adjust": {
  //   ty: "TextSizeAdjust",
  //   valid_prefixes: ["webkit", "moz", "ms"],
  // },
  // direction: {
  //   ty: "Direction",
  // },
  // "unicode-bidi": {
  //   ty: "UnicodeBidi",
  // },
  // "box-decoration-break": {
  //   ty: "BoxDecorationBreak",
  //   valid_prefixes: ["webkit"],
  // },
  // resize: {
  //   ty: "Resize",
  // },
  // cursor: {
  //   ty: "Cursor",
  // },
  // "caret-color": {
  //   ty: "ColorOrAuto",
  // },
  // "caret-shape": {
  //   ty: "CaretShape",
  // },
  // caret: {
  //   ty: "Caret",
  //   shorthand: true,
  // },
  // "user-select": {
  //   ty: "UserSelect",
  //   valid_prefixes: ["webkit", "moz", "ms"],
  // },
  // "accent-color": {
  //   ty: "ColorOrAuto",
  // },
  // appearance: {
  //   ty: "Appearance",
  //   valid_prefixes: ["webkit", "moz", "ms"],
  // },
  // "list-style-type": {
  //   ty: "ListStyleType",
  // },
  // "list-style-image": {
  //   ty: "Image",
  // },
  // "list-style-position": {
  //   ty: "ListStylePosition",
  // },
  // "list-style": {
  //   ty: "ListStyle",
  //   shorthand: true,
  // },
  // "marker-side": {
  //   ty: "MarkerSide",
  // },
  composes: {
    ty: "Composes",
    conditional: { css_modules: true },
  },
  // fill: {
  //   ty: "SVGPaint",
  // },
  // "fill-rule": {
  //   ty: "FillRule",
  // },
  // "fill-opacity": {
  //   ty: "AlphaValue",
  // },
  // stroke: {
  //   ty: "SVGPaint",
  // },
  // "stroke-opacity": {
  //   ty: "AlphaValue",
  // },
  // "stroke-width": {
  //   ty: "LengthPercentage",
  // },
  // "stroke-linecap": {
  //   ty: "StrokeLinecap",
  // },
  // "stroke-linejoin": {
  //   ty: "StrokeLinejoin",
  // },
  // "stroke-miterlimit": {
  //   ty: "CSSNumber",
  // },
  // "stroke-dasharray": {
  //   ty: "StrokeDasharray",
  // },
  // "stroke-dashoffset": {
  //   ty: "LengthPercentage",
  // },
  // "marker-start": {
  //   ty: "Marker",
  // },
  // "marker-mid": {
  //   ty: "Marker",
  // },
  // "marker-end": {
  //   ty: "Marker",
  // },
  // marker: {
  //   ty: "Marker",
  // },
  // "color-interpolation": {
  //   ty: "ColorInterpolation",
  // },
  // "color-interpolation-filters": {
  //   ty: "ColorInterpolation",
  // },
  // "color-rendering": {
  //   ty: "ColorRendering",
  // },
  // "shape-rendering": {
  //   ty: "ShapeRendering",
  // },
  // "text-rendering": {
  //   ty: "TextRendering",
  // },
  // "image-rendering": {
  //   ty: "ImageRendering",
  // },
  // "clip-path": {
  //   ty: "ClipPath",
  //   valid_prefixes: ["webkit"],
  // },
  // "clip-rule": {
  //   ty: "FillRule",
  // },
  // "mask-image": {
  //   ty: "SmallList(Image, 1)",
  //   valid_prefixes: ["webkit"],
  // },
  // "mask-mode": {
  //   ty: "SmallList(MaskMode, 1)",
  // },
  // "mask-repeat": {
  //   ty: "SmallList(BackgroundRepeat, 1)",
  //   valid_prefixes: ["webkit"],
  // },
  // "mask-position-x": {
  //   ty: "SmallList(HorizontalPosition, 1)",
  // },
  // "mask-position-y": {
  //   ty: "SmallList(VerticalPosition, 1)",
  // },
  // "mask-position": {
  //   ty: "SmallList(Position, 1)",
  //   valid_prefixes: ["webkit"],
  // },
  // "mask-clip": {
  //   ty: "SmallList(MaskClip, 1)",
  //   valid_prefixes: ["webkit"],
  // },
  // "mask-origin": {
  //   ty: "SmallList(GeometryBox, 1)",
  //   valid_prefixes: ["webkit"],
  // },
  // "mask-size": {
  //   ty: "SmallList(BackgroundSize, 1)",
  //   valid_prefixes: ["webkit"],
  // },
  // "mask-composite": {
  //   ty: "SmallList(MaskComposite, 1)",
  // },
  // "mask-type": {
  //   ty: "MaskType",
  // },
  // mask: {
  //   ty: "SmallList(Mask, 1)",
  //   valid_prefixes: ["webkit"],
  //   shorthand: true,
  // },
  // "mask-border-source": {
  //   ty: "Image",
  // },
  // "mask-border-mode": {
  //   ty: "MaskBorderMode",
  // },
  // "mask-border-slice": {
  //   ty: "BorderImageSlice",
  // },
  // "mask-border-width": {
  //   ty: "Rect(BorderImageSideWidth)",
  // },
  // "mask-border-outset": {
  //   ty: "Rect(LengthOrNumber)",
  // },
  // "mask-border-repeat": {
  //   ty: "BorderImageRepeat",
  // },
  // "mask-border": {
  //   ty: "MaskBorder",
  //   shorthand: true,
  // },
  // "-webkit-mask-composite": {
  //   ty: "SmallList(WebKitMaskComposite, 1)",
  // },
  // "mask-source-type": {
  //   ty: "SmallList(WebKitMaskSourceType, 1)",
  //   valid_prefixes: ["webkit"],
  //   unprefixed: false,
  // },
  // "mask-box-image": {
  //   ty: "BorderImage",
  //   valid_prefixes: ["webkit"],
  //   unprefixed: false,
  // },
  // "mask-box-image-source": {
  //   ty: "Image",
  //   valid_prefixes: ["webkit"],
  //   unprefixed: false,
  // },
  // "mask-box-image-slice": {
  //   ty: "BorderImageSlice",
  //   valid_prefixes: ["webkit"],
  //   unprefixed: false,
  // },
  // "mask-box-image-width": {
  //   ty: "Rect(BorderImageSideWidth)",
  //   valid_prefixes: ["webkit"],
  //   unprefixed: false,
  // },
  // "mask-box-image-outset": {
  //   ty: "Rect(LengthOrNumber)",
  //   valid_prefixes: ["webkit"],
  //   unprefixed: false,
  // },
  // "mask-box-image-repeat": {
  //   ty: "BorderImageRepeat",
  //   valid_prefixes: ["webkit"],
  //   unprefixed: false,
  // },
  // filter: {
  //   ty: "FilterList",
  //   valid_prefixes: ["webkit"],
  // },
  // "backdrop-filter": {
  //   ty: "FilterList",
  //   valid_prefixes: ["webkit"],
  // },
  // "z-index": {
  //   ty: "position.ZIndex",
  // },
  // "container-type": {
  //   ty: "ContainerType",
  // },
  // "container-name": {
  //   ty: "ContainerNameList",
  // },
  // container: {
  //   ty: "Container",
  //   shorthand: true,
  // },
  // "view-transition-name": {
  //   ty: "CustomIdent",
  // },
  // "color-scheme": {
  //   ty: "ColorScheme",
  // },
});

function prelude() {
  return /* zig */ `const std = @import("std");
const bun = @import("root").bun;
const Allocator = std.mem.Allocator;

pub const css = @import("../css_parser.zig");

const Printer = css.Printer;
const PrintErr = css.PrintErr;
const VendorPrefix = css.VendorPrefix;


const PropertyImpl = @import("./properties_impl.zig").PropertyImpl;
const PropertyIdImpl = @import("./properties_impl.zig").PropertyIdImpl;

const CSSWideKeyword = css.css_properties.CSSWideKeyword;
const UnparsedProperty = css.css_properties.custom.UnparsedProperty;
const CustomProperty = css.css_properties.custom.CustomProperty;

const css_values = css.css_values;
const CssColor = css.css_values.color.CssColor;
const Image = css.css_values.image.Image;
const Length = css.css_values.length.Length;
const LengthValue = css.css_values.length.LengthValue;
const LengthPercentage = css_values.length.LengthPercentage;
const LengthPercentageOrAuto = css_values.length.LengthPercentageOrAuto;
const PropertyCategory = css.PropertyCategory;
const LogicalGroup = css.LogicalGroup;
const CSSNumber = css.css_values.number.CSSNumber;
const CSSInteger = css.css_values.number.CSSInteger;
const NumberOrPercentage = css.css_values.percentage.NumberOrPercentage;
const Percentage = css.css_values.percentage.Percentage;
const Angle = css.css_values.angle.Angle;
const DashedIdentReference = css.css_values.ident.DashedIdentReference;
const Time = css.css_values.time.Time;
const EasingFunction = css.css_values.easing.EasingFunction;
const CustomIdent = css.css_values.ident.CustomIdent;
const CSSString = css.css_values.string.CSSString;
const DashedIdent = css.css_values.ident.DashedIdent;
const Url = css.css_values.url.Url;
const CustomIdentList = css.css_values.ident.CustomIdentList;
const Location = css.Location;
const HorizontalPosition = css.css_values.position.HorizontalPosition;
const VerticalPosition = css.css_values.position.VerticalPosition;
const ContainerName = css.css_rules.container.ContainerName;

pub const font = css.css_properties.font;
const border = css.css_properties.border;
const border_radius = css.css_properties.border_radius;
const border_image = css.css_properties.border_image;
const outline = css.css_properties.outline;
const flex = css.css_properties.flex;
const @"align" = css.css_properties.@"align";
const margin_padding = css.css_properties.margin_padding;
const transition = css.css_properties.transition;
const animation = css.css_properties.animation;
const transform = css.css_properties.transform;
const text = css.css_properties.text;
const ui = css.css_properties.ui;
const list = css.css_properties.list;
const css_modules = css.css_properties.css_modules;
const svg = css.css_properties.svg;
const shape = css.css_properties.shape;
const masking = css.css_properties.masking;
const background = css.css_properties.background;
const effects = css.css_properties.effects;
const contain = css.css_properties.contain;
const custom = css.css_properties.custom;
const position = css.css_properties.position;
const box_shadow = css.css_properties.box_shadow;
const size = css.css_properties.size;
const overflow = css.css_properties.overflow;

const BorderSideWidth = border.BorderSideWidth;
const Size2D = css_values.size.Size2D;
const BorderRadius = border_radius.BorderRadius;
const Rect = css_values.rect.Rect;
const LengthOrNumber = css_values.length.LengthOrNumber;
const BorderImageRepeat = border_image.BorderImageRepeat;
const BorderImageSideWidth = border_image.BorderImageSideWidth;
const BorderImageSlice = border_image.BorderImageSlice;
const BorderImage = border_image.BorderImage;
const BorderColor = border.BorderColor;
const BorderStyle = border.BorderStyle;
const BorderWidth = border.BorderWidth;
const BorderBlockColor = border.BorderBlockColor;
const BorderBlockStyle = border.BorderBlockStyle;
const BorderBlockWidth = border.BorderBlockWidth;
const BorderInlineColor = border.BorderInlineColor;
const BorderInlineStyle = border.BorderInlineStyle;
const BorderInlineWidth = border.BorderInlineWidth;
const Border = border.Border;
const BorderTop = border.BorderTop;
const BorderRight = border.BorderRight;
const BorderLeft = border.BorderLeft;
const BorderBottom = border.BorderBottom;
const BorderBlockStart = border.BorderBlockStart;
const BorderBlockEnd = border.BorderBlockEnd;
const BorderInlineStart = border.BorderInlineStart;
const BorderInlineEnd = border.BorderInlineEnd;
const BorderBlock = border.BorderBlock;
const BorderInline = border.BorderInline;
// const Outline = outline.Outline;
// const OutlineStyle = outline.OutlineStyle;
// const FlexDirection = flex.FlexDirection;
// const FlexWrap = flex.FlexWrap;
// const FlexFlow = flex.FlexFlow;
// const Flex = flex.Flex;
// const BoxOrient = flex.BoxOrient;
// const BoxDirection = flex.BoxDirection;
// const BoxAlign = flex.BoxAlign;
// const BoxPack = flex.BoxPack;
// const BoxLines = flex.BoxLines;
// const FlexPack = flex.FlexPack;
// const FlexItemAlign = flex.FlexItemAlign;
// const FlexLinePack = flex.FlexLinePack;
// const AlignContent = @"align".AlignContent;
// const JustifyContent = @"align".JustifyContent;
// const PlaceContent = @"align".PlaceContent;
// const AlignSelf = @"align".AlignSelf;
// const JustifySelf = @"align".JustifySelf;
// const PlaceSelf = @"align".PlaceSelf;
// const AlignItems = @"align".AlignItems;
// const JustifyItems = @"align".JustifyItems;
// const PlaceItems = @"align".PlaceItems;
// const GapValue = @"align".GapValue;
// const Gap = @"align".Gap;
// const MarginBlock = margin_padding.MarginBlock;
// const Margin = margin_padding.Margin;
// const MarginInline = margin_padding.MarginInline;
// const PaddingBlock = margin_padding.PaddingBlock;
// const PaddingInline = margin_padding.PaddingInline;
// const Padding = margin_padding.Padding;
// const ScrollMarginBlock = margin_padding.ScrollMarginBlock;
// const ScrollMarginInline = margin_padding.ScrollMarginInline;
// const ScrollMargin = margin_padding.ScrollMargin;
// const ScrollPaddingBlock = margin_padding.ScrollPaddingBlock;
// const ScrollPaddingInline = margin_padding.ScrollPaddingInline;
// const ScrollPadding = margin_padding.ScrollPadding;
// const FontWeight = font.FontWeight;
// const FontSize = font.FontSize;
// const FontStretch = font.FontStretch;
// const FontFamily = font.FontFamily;
// const FontStyle = font.FontStyle;
// const FontVariantCaps = font.FontVariantCaps;
// const LineHeight = font.LineHeight;
// const Font = font.Font;
// const VerticalAlign = font.VerticalAlign;
// const Transition = transition.Transition;
// const AnimationNameList = animation.AnimationNameList;
// const AnimationList = animation.AnimationList;
// const AnimationIterationCount = animation.AnimationIterationCount;
// const AnimationDirection = animation.AnimationDirection;
// const AnimationPlayState = animation.AnimationPlayState;
// const AnimationFillMode = animation.AnimationFillMode;
// const AnimationComposition = animation.AnimationComposition;
// const AnimationTimeline = animation.AnimationTimeline;
// const AnimationRangeStart = animation.AnimationRangeStart;
// const AnimationRangeEnd = animation.AnimationRangeEnd;
// const AnimationRange = animation.AnimationRange;
// const TransformList = transform.TransformList;
// const TransformStyle = transform.TransformStyle;
// const TransformBox = transform.TransformBox;
// const BackfaceVisibility = transform.BackfaceVisibility;
// const Perspective = transform.Perspective;
// const Translate = transform.Translate;
// const Rotate = transform.Rotate;
// const Scale = transform.Scale;
// const TextTransform = text.TextTransform;
// const WhiteSpace = text.WhiteSpace;
// const WordBreak = text.WordBreak;
// const LineBreak = text.LineBreak;
// const Hyphens = text.Hyphens;
// const OverflowWrap = text.OverflowWrap;
// const TextAlign = text.TextAlign;
// const TextIndent = text.TextIndent;
// const Spacing = text.Spacing;
// const TextJustify = text.TextJustify;
// const TextAlignLast = text.TextAlignLast;
// const TextDecorationLine = text.TextDecorationLine;
// const TextDecorationStyle = text.TextDecorationStyle;
// const TextDecorationThickness = text.TextDecorationThickness;
// const TextDecoration = text.TextDecoration;
// const TextDecorationSkipInk = text.TextDecorationSkipInk;
// const TextEmphasisStyle = text.TextEmphasisStyle;
// const TextEmphasis = text.TextEmphasis;
// const TextEmphasisPositionVertical = text.TextEmphasisPositionVertical;
// const TextEmphasisPositionHorizontal = text.TextEmphasisPositionHorizontal;
// const TextEmphasisPosition = text.TextEmphasisPosition;
// const TextShadow = text.TextShadow;
// const TextSizeAdjust = text.TextSizeAdjust;
// const Direction = text.Direction;
// const UnicodeBidi = text.UnicodeBidi;
// const BoxDecorationBreak = text.BoxDecorationBreak;
// const Resize = ui.Resize;
// const Cursor = ui.Cursor;
// const ColorOrAuto = ui.ColorOrAuto;
// const CaretShape = ui.CaretShape;
// const Caret = ui.Caret;
// const UserSelect = ui.UserSelect;
// const Appearance = ui.Appearance;
// const ColorScheme = ui.ColorScheme;
// const ListStyleType = list.ListStyleType;
// const ListStylePosition = list.ListStylePosition;
// const ListStyle = list.ListStyle;
// const MarkerSide = list.MarkerSide;
const Composes = css_modules.Composes;
// const SVGPaint = svg.SVGPaint;
// const FillRule = shape.FillRule;
// const AlphaValue = shape.AlphaValue;
// const StrokeLinecap = svg.StrokeLinecap;
// const StrokeLinejoin = svg.StrokeLinejoin;
// const StrokeDasharray = svg.StrokeDasharray;
// const Marker = svg.Marker;
// const ColorInterpolation = svg.ColorInterpolation;
// const ColorRendering = svg.ColorRendering;
// const ShapeRendering = svg.ShapeRendering;
// const TextRendering = svg.TextRendering;
// const ImageRendering = svg.ImageRendering;
// const ClipPath = masking.ClipPath;
// const MaskMode = masking.MaskMode;
// const MaskClip = masking.MaskClip;
// const GeometryBox = masking.GeometryBox;
// const MaskComposite = masking.MaskComposite;
// const MaskType = masking.MaskType;
// const Mask = masking.Mask;
// const MaskBorderMode = masking.MaskBorderMode;
// const MaskBorder = masking.MaskBorder;
// const WebKitMaskComposite = masking.WebKitMaskComposite;
// const WebKitMaskSourceType = masking.WebKitMaskSourceType;
// const BackgroundRepeat = background.BackgroundRepeat;
// const BackgroundSize = background.BackgroundSize;
// const FilterList = effects.FilterList;
// const ContainerType = contain.ContainerType;
// const Container = contain.Container;
// const ContainerNameList = contain.ContainerNameList;
const CustomPropertyName = custom.CustomPropertyName;
// const display = css.css_properties.display;

const Position = position.Position;

const Result = css.Result;

const ArrayList = std.ArrayListUnmanaged;
const SmallList = css.SmallList;

`;
}<|MERGE_RESOLUTION|>--- conflicted
+++ resolved
@@ -532,7 +532,6 @@
     ty: "border.LineStyle",
     logical_group: { ty: "border_style", category: "logical" },
   },
-<<<<<<< HEAD
   "border-inline-start-style": {
     ty: "border.LineStyle",
     logical_group: { ty: "border_style", category: "logical" },
@@ -541,16 +540,6 @@
     ty: "border.LineStyle",
     logical_group: { ty: "border_style", category: "logical" },
   },
-=======
-  // "border-inline-start-style": {
-  //   ty: "border.LineStyle",
-  //   logical_group: { ty: "border_style", category: "logical" },
-  // },
-  // "border-inline-end-style": {
-  //   ty: "border.LineStyle",
-  //   logical_group: { ty: "border_style", category: "logical" },
-  // },
->>>>>>> a01f9d8e
   "border-top-width": {
     ty: "BorderSideWidth",
     logical_group: { ty: "border_width", category: "physical" },
@@ -567,7 +556,6 @@
     ty: "BorderSideWidth",
     logical_group: { ty: "border_width", category: "physical" },
   },
-<<<<<<< HEAD
   "border-block-start-width": {
     ty: "BorderSideWidth",
     logical_group: { ty: "border_width", category: "logical" },
@@ -701,141 +689,6 @@
     ty: "BorderRight",
     shorthand: true,
   },
-=======
-  // "border-block-start-width": {
-  //   ty: "BorderSideWidth",
-  //   logical_group: { ty: "border_width", category: "logical" },
-  // },
-  // "border-block-end-width": {
-  //   ty: "BorderSideWidth",
-  //   logical_group: { ty: "border_width", category: "logical" },
-  // },
-  // "border-inline-start-width": {
-  //   ty: "BorderSideWidth",
-  //   logical_group: { ty: "border_width", category: "logical" },
-  // },
-  // "border-inline-end-width": {
-  //   ty: "BorderSideWidth",
-  //   logical_group: { ty: "border_width", category: "logical" },
-  // },
-  // "border-top-left-radius": {
-  //   ty: "Size2D(LengthPercentage)",
-  //   valid_prefixes: ["webkit", "moz"],
-  //   logical_group: { ty: "border_radius", category: "physical" },
-  // },
-  // "border-top-right-radius": {
-  //   ty: "Size2D(LengthPercentage)",
-  //   valid_prefixes: ["webkit", "moz"],
-  //   logical_group: { ty: "border_radius", category: "physical" },
-  // },
-  // "border-bottom-left-radius": {
-  //   ty: "Size2D(LengthPercentage)",
-  //   valid_prefixes: ["webkit", "moz"],
-  //   logical_group: { ty: "border_radius", category: "physical" },
-  // },
-  // "border-bottom-right-radius": {
-  //   ty: "Size2D(LengthPercentage)",
-  //   valid_prefixes: ["webkit", "moz"],
-  //   logical_group: { ty: "border_radius", category: "physical" },
-  // },
-  // "border-start-start-radius": {
-  //   ty: "Size2D(LengthPercentage)",
-  //   logical_group: { ty: "border_radius", category: "logical" },
-  // },
-  // "border-start-end-radius": {
-  //   ty: "Size2D(LengthPercentage)",
-  //   logical_group: { ty: "border_radius", category: "logical" },
-  // },
-  // "border-end-start-radius": {
-  //   ty: "Size2D(LengthPercentage)",
-  //   logical_group: { ty: "border_radius", category: "logical" },
-  // },
-  // "border-end-end-radius": {
-  //   ty: "Size2D(LengthPercentage)",
-  //   logical_group: { ty: "border_radius", category: "logical" },
-  // },
-  // "border-radius": {
-  //   ty: "BorderRadius",
-  //   valid_prefixes: ["webkit", "moz"],
-  //   shorthand: true,
-  // },
-  // "border-image-source": {
-  //   ty: "Image",
-  // },
-  // "border-image-outset": {
-  //   ty: "Rect(LengthOrNumber)",
-  // },
-  // "border-image-repeat": {
-  //   ty: "BorderImageRepeat",
-  // },
-  // "border-image-width": {
-  //   ty: "Rect(BorderImageSideWidth)",
-  // },
-  // "border-image-slice": {
-  //   ty: "BorderImageSlice",
-  // },
-  // "border-image": {
-  //   ty: "BorderImage",
-  //   valid_prefixes: ["webkit", "moz", "o"],
-  //   shorthand: true,
-  // },
-  // "border-color": {
-  //   ty: "BorderColor",
-  //   shorthand: true,
-  // },
-  // "border-style": {
-  //   ty: "BorderStyle",
-  //   shorthand: true,
-  // },
-  // "border-width": {
-  //   ty: "BorderWidth",
-  //   shorthand: true,
-  // },
-  // "border-block-color": {
-  //   ty: "BorderBlockColor",
-  //   shorthand: true,
-  // },
-  // "border-block-style": {
-  //   ty: "BorderBlockStyle",
-  //   shorthand: true,
-  // },
-  // "border-block-width": {
-  //   ty: "BorderBlockWidth",
-  //   shorthand: true,
-  // },
-  // "border-inline-color": {
-  //   ty: "BorderInlineColor",
-  //   shorthand: true,
-  // },
-  // "border-inline-style": {
-  //   ty: "BorderInlineStyle",
-  //   shorthand: true,
-  // },
-  // "border-inline-width": {
-  //   ty: "BorderInlineWidth",
-  //   shorthand: true,
-  // },
-  // border: {
-  //   ty: "Border",
-  //   shorthand: true,
-  // },
-  // "border-top": {
-  //   ty: "BorderTop",
-  //   shorthand: true,
-  // },
-  // "border-bottom": {
-  //   ty: "BorderBottom",
-  //   shorthand: true,
-  // },
-  // "border-left": {
-  //   ty: "BorderLeft",
-  //   shorthand: true,
-  // },
-  // "border-right": {
-  //   ty: "BorderRight",
-  //   shorthand: true,
-  // },
->>>>>>> a01f9d8e
   // "border-block": {
   //   ty: "BorderBlock",
   //   shorthand: true,
