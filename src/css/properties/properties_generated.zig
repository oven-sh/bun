--- conflicted
+++ resolved
@@ -259,16 +259,12 @@
     @"border-right-style": border.LineStyle,
     @"border-block-start-style": border.LineStyle,
     @"border-block-end-style": border.LineStyle,
-<<<<<<< HEAD
     @"border-inline-start-style": border.LineStyle,
     @"border-inline-end-style": border.LineStyle,
-=======
->>>>>>> a01f9d8e
     @"border-top-width": BorderSideWidth,
     @"border-bottom-width": BorderSideWidth,
     @"border-left-width": BorderSideWidth,
     @"border-right-width": BorderSideWidth,
-<<<<<<< HEAD
     @"border-block-start-width": BorderSideWidth,
     @"border-block-end-width": BorderSideWidth,
     @"border-inline-start-width": BorderSideWidth,
@@ -302,11 +298,9 @@
     @"border-bottom": BorderBottom,
     @"border-left": BorderLeft,
     @"border-right": BorderRight,
-=======
     @"outline-color": CssColor,
     @"text-decoration-color": struct { CssColor, VendorPrefix },
     @"text-emphasis-color": struct { CssColor, VendorPrefix },
->>>>>>> a01f9d8e
     composes: Composes,
     all: CSSWideKeyword,
     unparsed: UnparsedProperty,
@@ -437,7 +431,6 @@
                     }
                 }
             },
-<<<<<<< HEAD
             .@"border-inline-start-style" => {
                 if (css.generic.parseWithOptions(border.LineStyle, input, options).asValue()) |c| {
                     if (input.expectExhausted().isOk()) {
@@ -452,8 +445,6 @@
                     }
                 }
             },
-=======
->>>>>>> a01f9d8e
             .@"border-top-width" => {
                 if (css.generic.parseWithOptions(BorderSideWidth, input, options).asValue()) |c| {
                     if (input.expectExhausted().isOk()) {
@@ -482,7 +473,6 @@
                     }
                 }
             },
-<<<<<<< HEAD
             .@"border-block-start-width" => {
                 if (css.generic.parseWithOptions(BorderSideWidth, input, options).asValue()) |c| {
                     if (input.expectExhausted().isOk()) {
@@ -711,7 +701,9 @@
                 if (css.generic.parseWithOptions(BorderRight, input, options).asValue()) |c| {
                     if (input.expectExhausted().isOk()) {
                         return .{ .result = .{ .@"border-right" = c } };
-=======
+                    }
+                }
+            },
             .@"outline-color" => {
                 if (css.generic.parseWithOptions(CssColor, input, options).asValue()) |c| {
                     if (input.expectExhausted().isOk()) {
@@ -730,7 +722,6 @@
                 if (css.generic.parseWithOptions(CssColor, input, options).asValue()) |c| {
                     if (input.expectExhausted().isOk()) {
                         return .{ .result = .{ .@"text-emphasis-color" = .{ c, pre } } };
->>>>>>> a01f9d8e
                     }
                 }
             },
@@ -782,16 +773,12 @@
             .@"border-right-style" => .{ "border-right-style", VendorPrefix{ .none = true } },
             .@"border-block-start-style" => .{ "border-block-start-style", VendorPrefix{ .none = true } },
             .@"border-block-end-style" => .{ "border-block-end-style", VendorPrefix{ .none = true } },
-<<<<<<< HEAD
             .@"border-inline-start-style" => .{ "border-inline-start-style", VendorPrefix{ .none = true } },
             .@"border-inline-end-style" => .{ "border-inline-end-style", VendorPrefix{ .none = true } },
-=======
->>>>>>> a01f9d8e
             .@"border-top-width" => .{ "border-top-width", VendorPrefix{ .none = true } },
             .@"border-bottom-width" => .{ "border-bottom-width", VendorPrefix{ .none = true } },
             .@"border-left-width" => .{ "border-left-width", VendorPrefix{ .none = true } },
             .@"border-right-width" => .{ "border-right-width", VendorPrefix{ .none = true } },
-<<<<<<< HEAD
             .@"border-block-start-width" => .{ "border-block-start-width", VendorPrefix{ .none = true } },
             .@"border-block-end-width" => .{ "border-block-end-width", VendorPrefix{ .none = true } },
             .@"border-inline-start-width" => .{ "border-inline-start-width", VendorPrefix{ .none = true } },
@@ -825,11 +812,9 @@
             .@"border-bottom" => .{ "border-bottom", VendorPrefix{ .none = true } },
             .@"border-left" => .{ "border-left", VendorPrefix{ .none = true } },
             .@"border-right" => .{ "border-right", VendorPrefix{ .none = true } },
-=======
             .@"outline-color" => .{ "outline-color", VendorPrefix{ .none = true } },
             .@"text-decoration-color" => |*x| .{ "text-decoration-color", x.@"1" },
             .@"text-emphasis-color" => |*x| .{ "text-emphasis-color", x.@"1" },
->>>>>>> a01f9d8e
             .composes => .{ "composes", VendorPrefix{ .none = true } },
             .all => .{ "all", VendorPrefix{ .none = true } },
             .unparsed => |*unparsed| brk: {
@@ -863,16 +848,12 @@
             .@"border-right-style" => |*value| value.toCss(W, dest),
             .@"border-block-start-style" => |*value| value.toCss(W, dest),
             .@"border-block-end-style" => |*value| value.toCss(W, dest),
-<<<<<<< HEAD
             .@"border-inline-start-style" => |*value| value.toCss(W, dest),
             .@"border-inline-end-style" => |*value| value.toCss(W, dest),
-=======
->>>>>>> a01f9d8e
             .@"border-top-width" => |*value| value.toCss(W, dest),
             .@"border-bottom-width" => |*value| value.toCss(W, dest),
             .@"border-left-width" => |*value| value.toCss(W, dest),
             .@"border-right-width" => |*value| value.toCss(W, dest),
-<<<<<<< HEAD
             .@"border-block-start-width" => |*value| value.toCss(W, dest),
             .@"border-block-end-width" => |*value| value.toCss(W, dest),
             .@"border-inline-start-width" => |*value| value.toCss(W, dest),
@@ -906,11 +887,9 @@
             .@"border-bottom" => |*value| value.toCss(W, dest),
             .@"border-left" => |*value| value.toCss(W, dest),
             .@"border-right" => |*value| value.toCss(W, dest),
-=======
             .@"outline-color" => |*value| value.toCss(W, dest),
             .@"text-decoration-color" => |*value| value[0].toCss(W, dest),
             .@"text-emphasis-color" => |*value| value[0].toCss(W, dest),
->>>>>>> a01f9d8e
             .composes => |*value| value.toCss(W, dest),
             .all => |*keyword| keyword.toCss(W, dest),
             .unparsed => |*unparsed| unparsed.value.toCss(W, dest, false),
@@ -966,16 +945,12 @@
     @"border-right-style",
     @"border-block-start-style",
     @"border-block-end-style",
-<<<<<<< HEAD
     @"border-inline-start-style",
     @"border-inline-end-style",
-=======
->>>>>>> a01f9d8e
     @"border-top-width",
     @"border-bottom-width",
     @"border-left-width",
     @"border-right-width",
-<<<<<<< HEAD
     @"border-block-start-width",
     @"border-block-end-width",
     @"border-inline-start-width",
@@ -1009,11 +984,9 @@
     @"border-bottom",
     @"border-left",
     @"border-right",
-=======
     @"outline-color",
     @"text-decoration-color": VendorPrefix,
     @"text-emphasis-color": VendorPrefix,
->>>>>>> a01f9d8e
     composes,
     all,
     unparsed,
@@ -1046,16 +1019,12 @@
             .@"border-right-style" => VendorPrefix.empty(),
             .@"border-block-start-style" => VendorPrefix.empty(),
             .@"border-block-end-style" => VendorPrefix.empty(),
-<<<<<<< HEAD
             .@"border-inline-start-style" => VendorPrefix.empty(),
             .@"border-inline-end-style" => VendorPrefix.empty(),
-=======
->>>>>>> a01f9d8e
             .@"border-top-width" => VendorPrefix.empty(),
             .@"border-bottom-width" => VendorPrefix.empty(),
             .@"border-left-width" => VendorPrefix.empty(),
             .@"border-right-width" => VendorPrefix.empty(),
-<<<<<<< HEAD
             .@"border-block-start-width" => VendorPrefix.empty(),
             .@"border-block-end-width" => VendorPrefix.empty(),
             .@"border-inline-start-width" => VendorPrefix.empty(),
@@ -1089,11 +1058,9 @@
             .@"border-bottom" => VendorPrefix.empty(),
             .@"border-left" => VendorPrefix.empty(),
             .@"border-right" => VendorPrefix.empty(),
-=======
             .@"outline-color" => VendorPrefix.empty(),
             .@"text-decoration-color" => |p| p,
             .@"text-emphasis-color" => |p| p,
->>>>>>> a01f9d8e
             .composes => VendorPrefix.empty(),
             .all, .custom, .unparsed => VendorPrefix.empty(),
         };
@@ -1152,15 +1119,12 @@
         } else if (bun.strings.eqlCaseInsensitiveASCIIICheckLength(name1, "border-block-end-style")) {
             const allowed_prefixes = VendorPrefix{ .none = true };
             if (allowed_prefixes.contains(pre)) return .@"border-block-end-style";
-<<<<<<< HEAD
         } else if (bun.strings.eqlCaseInsensitiveASCIIICheckLength(name1, "border-inline-start-style")) {
             const allowed_prefixes = VendorPrefix{ .none = true };
             if (allowed_prefixes.contains(pre)) return .@"border-inline-start-style";
         } else if (bun.strings.eqlCaseInsensitiveASCIIICheckLength(name1, "border-inline-end-style")) {
             const allowed_prefixes = VendorPrefix{ .none = true };
             if (allowed_prefixes.contains(pre)) return .@"border-inline-end-style";
-=======
->>>>>>> a01f9d8e
         } else if (bun.strings.eqlCaseInsensitiveASCIIICheckLength(name1, "border-top-width")) {
             const allowed_prefixes = VendorPrefix{ .none = true };
             if (allowed_prefixes.contains(pre)) return .@"border-top-width";
@@ -1173,7 +1137,6 @@
         } else if (bun.strings.eqlCaseInsensitiveASCIIICheckLength(name1, "border-right-width")) {
             const allowed_prefixes = VendorPrefix{ .none = true };
             if (allowed_prefixes.contains(pre)) return .@"border-right-width";
-<<<<<<< HEAD
         } else if (bun.strings.eqlCaseInsensitiveASCIIICheckLength(name1, "border-block-start-width")) {
             const allowed_prefixes = VendorPrefix{ .none = true };
             if (allowed_prefixes.contains(pre)) return .@"border-block-start-width";
@@ -1273,7 +1236,6 @@
         } else if (bun.strings.eqlCaseInsensitiveASCIIICheckLength(name1, "border-right")) {
             const allowed_prefixes = VendorPrefix{ .none = true };
             if (allowed_prefixes.contains(pre)) return .@"border-right";
-=======
         } else if (bun.strings.eqlCaseInsensitiveASCIIICheckLength(name1, "outline-color")) {
             const allowed_prefixes = VendorPrefix{ .none = true };
             if (allowed_prefixes.contains(pre)) return .@"outline-color";
@@ -1283,7 +1245,6 @@
         } else if (bun.strings.eqlCaseInsensitiveASCIIICheckLength(name1, "text-emphasis-color")) {
             const allowed_prefixes = VendorPrefix{ .webkit = true };
             if (allowed_prefixes.contains(pre)) return .{ .@"text-emphasis-color" = pre };
->>>>>>> a01f9d8e
         } else if (bun.strings.eqlCaseInsensitiveASCIIICheckLength(name1, "composes")) {
             const allowed_prefixes = VendorPrefix{ .none = true };
             if (allowed_prefixes.contains(pre)) return .composes;
@@ -1313,16 +1274,12 @@
             .@"border-right-style" => .@"border-right-style",
             .@"border-block-start-style" => .@"border-block-start-style",
             .@"border-block-end-style" => .@"border-block-end-style",
-<<<<<<< HEAD
             .@"border-inline-start-style" => .@"border-inline-start-style",
             .@"border-inline-end-style" => .@"border-inline-end-style",
-=======
->>>>>>> a01f9d8e
             .@"border-top-width" => .@"border-top-width",
             .@"border-bottom-width" => .@"border-bottom-width",
             .@"border-left-width" => .@"border-left-width",
             .@"border-right-width" => .@"border-right-width",
-<<<<<<< HEAD
             .@"border-block-start-width" => .@"border-block-start-width",
             .@"border-block-end-width" => .@"border-block-end-width",
             .@"border-inline-start-width" => .@"border-inline-start-width",
@@ -1356,11 +1313,9 @@
             .@"border-bottom" => .@"border-bottom",
             .@"border-left" => .@"border-left",
             .@"border-right" => .@"border-right",
-=======
             .@"outline-color" => .@"outline-color",
             .@"text-decoration-color" => .{ .@"text-decoration-color" = pre },
             .@"text-emphasis-color" => .{ .@"text-emphasis-color" = pre },
->>>>>>> a01f9d8e
             .composes => .composes,
             else => this.*,
         };
@@ -1385,16 +1340,12 @@
             .@"border-right-style" => {},
             .@"border-block-start-style" => {},
             .@"border-block-end-style" => {},
-<<<<<<< HEAD
             .@"border-inline-start-style" => {},
             .@"border-inline-end-style" => {},
-=======
->>>>>>> a01f9d8e
             .@"border-top-width" => {},
             .@"border-bottom-width" => {},
             .@"border-left-width" => {},
             .@"border-right-width" => {},
-<<<<<<< HEAD
             .@"border-block-start-width" => {},
             .@"border-block-end-width" => {},
             .@"border-inline-start-width" => {},
@@ -1440,7 +1391,6 @@
             .@"border-bottom" => {},
             .@"border-left" => {},
             .@"border-right" => {},
-=======
             .@"outline-color" => {},
             .@"text-decoration-color" => |*p| {
                 p.insert(pre);
@@ -1448,7 +1398,6 @@
             .@"text-emphasis-color" => |*p| {
                 p.insert(pre);
             },
->>>>>>> a01f9d8e
             .composes => {},
             else => {},
         };
@@ -1472,16 +1421,12 @@
     @"border-right-style",
     @"border-block-start-style",
     @"border-block-end-style",
-<<<<<<< HEAD
     @"border-inline-start-style",
     @"border-inline-end-style",
-=======
->>>>>>> a01f9d8e
     @"border-top-width",
     @"border-bottom-width",
     @"border-left-width",
     @"border-right-width",
-<<<<<<< HEAD
     @"border-block-start-width",
     @"border-block-end-width",
     @"border-inline-start-width",
@@ -1515,11 +1460,9 @@
     @"border-bottom",
     @"border-left",
     @"border-right",
-=======
     @"outline-color",
     @"text-decoration-color",
     @"text-emphasis-color",
->>>>>>> a01f9d8e
     composes,
     all,
     unparsed,
