--- conflicted
+++ resolved
@@ -147,13 +147,8 @@
     }
 };
 
-<<<<<<< HEAD
 pub fn jsFunctionColor(globalThis: *JSC.JSGlobalObject, callFrame: *JSC.CallFrame) bun.JSError!JSC.JSValue {
-    const args = callFrame.argumentsUndef(2).all();
-=======
-pub fn jsFunctionColor(globalThis: *JSC.JSGlobalObject, callFrame: *JSC.CallFrame) callconv(JSC.conv) JSC.JSValue {
     const args = callFrame.argumentsAsArray(2);
->>>>>>> 32ddf343
     if (args[0].isUndefined()) {
         globalThis.throwInvalidArgumentType("color", "input", "string, number, or object");
         return JSC.JSValue.jsUndefined();
