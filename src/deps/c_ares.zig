pub const socklen_t = c.socklen_t;
pub const ares_ssize_t = isize;
pub const ares_socket_t = if (bun.Environment.isWindows) std.os.windows.ws2_32.SOCKET else c_int;
pub const ares_sock_state_cb = ?*const fn (?*anyopaque, ares_socket_t, c_int, c_int) callconv(.C) void;
pub const struct_apattern = opaque {};

pub const AF = std.posix.AF;

pub const NSClass = enum(c_int) {
    /// Cookie.
    ns_c_invalid = 0,
    /// Internet.
    ns_c_in = 1,
    /// unallocated/unsupported.
    ns_c_2 = 2,
    /// MIT Chaos-net.
    ns_c_chaos = 3,
    /// MIT Hesiod.
    ns_c_hs = 4,
    /// Query class values which do not appear in resource records
    /// for prereq. sections in update requests
    ns_c_none = 254,
    /// Wildcard match.
    ns_c_any = 255,
    ns_c_max = 65536,
};

pub const NSType = enum(c_int) {
    /// Cookie.
    ns_t_invalid = 0,
    /// Host address.
    ns_t_a = 1,
    /// Authoritative server.
    ns_t_ns = 2,
    /// Mail destination.
    ns_t_md = 3,
    /// Mail forwarder.
    ns_t_mf = 4,
    /// Canonical name.
    ns_t_cname = 5,
    /// Start of authority zone.
    ns_t_soa = 6,
    /// Mailbox domain name.
    ns_t_mb = 7,
    /// Mail group member.
    ns_t_mg = 8,
    /// Mail rename name.
    ns_t_mr = 9,
    /// Null resource record.
    ns_t_null = 10,
    /// Well known service.
    ns_t_wks = 11,
    /// Domain name pointer.
    ns_t_ptr = 12,
    /// Host information.
    ns_t_hinfo = 13,
    /// Mailbox information.
    ns_t_minfo = 14,
    /// Mail routing information.
    ns_t_mx = 15,
    /// Text strings.
    ns_t_txt = 16,
    /// Responsible person.
    ns_t_rp = 17,
    /// AFS cell database.
    ns_t_afsdb = 18,
    /// X_25 calling address.
    ns_t_x25 = 19,
    /// ISDN calling address.
    ns_t_isdn = 20,
    /// Router.
    ns_t_rt = 21,
    /// NSAP address.
    ns_t_nsap = 22,
    /// Reverse NSAP lookup (deprecated).
    ns_t_nsap_ptr = 23,
    /// Security signature.
    ns_t_sig = 24,
    /// Security key.
    ns_t_key = 25,
    /// X.400 mail mapping.
    ns_t_px = 26,
    /// Geographical position (withdrawn).
    ns_t_gpos = 27,
    /// Ip6 Address.
    ns_t_aaaa = 28,
    /// Location Information.
    ns_t_loc = 29,
    /// Next domain (security).
    ns_t_nxt = 30,
    /// Endpoint identifier.
    ns_t_eid = 31,
    /// Nimrod Locator.
    ns_t_nimloc = 32,
    /// Server Selection.
    ns_t_srv = 33,
    /// ATM Address
    ns_t_atma = 34,
    /// Naming Authority PoinTeR
    ns_t_naptr = 35,
    /// Key Exchange
    ns_t_kx = 36,
    /// Certification record
    ns_t_cert = 37,
    /// IPv6 address (deprecates AAAA)
    ns_t_a6 = 38,
    /// Non-terminal DNAME (for IPv6)
    ns_t_dname = 39,
    /// Kitchen sink (experimentatl)
    ns_t_sink = 40,
    /// EDNS0 option (meta-RR)
    ns_t_opt = 41,
    /// Address prefix list (RFC3123)
    ns_t_apl = 42,
    /// Delegation Signer (RFC4034)
    ns_t_ds = 43,
    /// SSH Key Fingerprint (RFC4255)
    ns_t_sshfp = 44,
    /// Resource Record Signature (RFC4034)
    ns_t_rrsig = 46,
    /// Next Secure (RFC4034)
    ns_t_nsec = 47,
    /// DNS Public Key (RFC4034)
    ns_t_dnskey = 48,
    /// Transaction key
    ns_t_tkey = 249,
    /// Transaction signature.
    ns_t_tsig = 250,
    /// Incremental zone transfer.
    ns_t_ixfr = 251,
    /// Transfer zone of authority.
    ns_t_axfr = 252,
    /// Transfer mailbox records.
    ns_t_mailb = 253,
    /// Transfer mail agent records.
    ns_t_maila = 254,
    /// Wildcard match.
    ns_t_any = 255,
    /// Uniform Resource Identifier (RFC7553)
    ns_t_uri = 256,
    /// Certification Authority Authorization.
    ns_t_caa = 257,
    ns_t_max = 65536,
    _,
};
pub const struct_ares_server_failover_options = extern struct {
    retry_chance: c_ushort = 0,
    retry_delay: usize = 0,
};
const ARES_EVSYS_DEFAULT: c_int = 0;
const ARES_EVSYS_WIN32: c_int = 1;
const ARES_EVSYS_EPOLL: c_int = 2;
const ARES_EVSYS_KQUEUE: c_int = 3;
const ARES_EVSYS_POLL: c_int = 4;
const ARES_EVSYS_SELECT: c_int = 5;
const ares_evsys_t = c_uint;
pub const Options = extern struct {
    flags: c_int = 0,
    timeout: c_int = 0,
    tries: c_int = 0,
    ndots: c_int = 0,
    udp_port: c_ushort = 0,
    tcp_port: c_ushort = 0,
    socket_send_buffer_size: c_int = 0,
    socket_receive_buffer_size: c_int = 0,
    servers: [*c]struct_in_addr = null,
    nservers: c_int = 0,
    domains: ?[*][*:0]u8 = null,
    ndomains: c_int = 0,
    lookups: ?[*:0]u8 = null,
    sock_state_cb: ares_sock_state_cb = null,
    sock_state_cb_data: ?*anyopaque = null,
    sortlist: ?*struct_apattern = null,
    nsort: c_int = 0,
    ednspsz: c_int = 0,
    resolvconf_path: ?[*:0]u8 = null,
    hosts_path: ?[*:0]u8 = null,
    udp_max_queries: c_int = 0,
    maxtimeout: c_int = 0,
    qcache_max_ttl: c_uint = 0,
    evsys: ares_evsys_t = 0,
    server_failover_opts: struct_ares_server_failover_options = @import("std").mem.zeroes(struct_ares_server_failover_options),
};

pub const struct_hostent = extern struct {
    h_name: ?[*:0]u8,
    h_aliases: ?[*:null]?[*:0]u8,
    h_addrtype: hostent_int,
    h_length: hostent_int,
    h_addr_list: ?[*:null]?[*:0]u8,

    // hostent in glibc uses int for h_addrtype and h_length, whereas hostent in winsock2.h uses short.
    const hostent_int = if (bun.Environment.isWindows) c_short else c_int;

    pub fn toJSResponse(this: *struct_hostent, _: std.mem.Allocator, globalThis: *jsc.JSGlobalObject, comptime lookup_name: []const u8) bun.JSError!jsc.JSValue {
        if (comptime strings.eqlComptime(lookup_name, "cname")) {
            // A cname lookup always returns a single record but we follow the common API here.
            if (this.h_name == null) {
                return try jsc.JSValue.createEmptyArray(globalThis, 0);
            }
            return bun.String.toJSArray(globalThis, &[_]bun.String{bun.String.borrowUTF8(this.h_name.?[0..bun.len(this.h_name.?)])});
        }

        if (this.h_aliases == null) {
            return try jsc.JSValue.createEmptyArray(globalThis, 0);
        }

        var count: u32 = 0;
        while (this.h_aliases.?[count] != null) {
            count += 1;
        }

        const array = try jsc.JSValue.createEmptyArray(globalThis, count);
        count = 0;

        while (this.h_aliases.?[count]) |alias| {
            const alias_len = bun.len(alias);
            const alias_slice = alias[0..alias_len];
            try array.putIndex(globalThis, count, jsc.ZigString.fromUTF8(alias_slice).toJS(globalThis));
            count += 1;
        }

        return array;
    }

    pub fn Callback(comptime Type: type) type {
        return fn (*Type, status: ?Error, timeouts: i32, results: ?*struct_hostent) bun.JSError!void;
    }

    pub fn hostCallbackWrapper(
        comptime Type: type,
        comptime function: Callback(Type),
    ) ares_host_callback {
        return &struct {
            pub fn handle(ctx: ?*anyopaque, status: c_int, timeouts: c_int, hostent: ?*struct_hostent) callconv(.C) void {
                const this = bun.cast(*Type, ctx.?);
                if (status != ARES_SUCCESS) {
                    return function(this, Error.get(status), timeouts, null) catch |err| bun.jsc.host_fn.voidFromJSError(err, this.head.globalThis);
                }
                return function(this, null, timeouts, hostent) catch |err| bun.jsc.host_fn.voidFromJSError(err, this.head.globalThis);
            }
        }.handle;
    }

    pub fn callbackWrapper(
        comptime lookup_name: []const u8,
        comptime Type: type,
        comptime function: Callback(Type),
    ) ares_callback {
        return &struct {
            pub fn handle(ctx: ?*anyopaque, status: c_int, timeouts: c_int, buffer: [*c]u8, buffer_length: c_int) callconv(.C) void {
                const this = bun.cast(*Type, ctx.?);
                if (status != ARES_SUCCESS) {
                    return function(this, Error.get(status), timeouts, null) catch |err| bun.jsc.host_fn.voidFromJSError(err, this.head.globalThis);
                }

                var start: [*c]struct_hostent = undefined;
                if (comptime strings.eqlComptime(lookup_name, "cname")) {
                    var addrttls: [256]struct_ares_addrttl = undefined;
                    var naddrttls: i32 = 256;

                    const result = ares_parse_a_reply(buffer, buffer_length, &start, &addrttls, &naddrttls);
                    if (result != ARES_SUCCESS) {
                        return function(this, Error.get(result), timeouts, null) catch |err| bun.jsc.host_fn.voidFromJSError(err, this.head.globalThis);
                    }
                    return function(this, null, timeouts, start) catch |err| bun.jsc.host_fn.voidFromJSError(err, this.head.globalThis);
                } else if (comptime strings.eqlComptime(lookup_name, "ns")) {
                    const result = ares_parse_ns_reply(buffer, buffer_length, &start);
                    if (result != ARES_SUCCESS) {
                        return function(this, Error.get(result), timeouts, null) catch |err| bun.jsc.host_fn.voidFromJSError(err, this.head.globalThis);
                    }
                    return function(this, null, timeouts, start) catch |err| bun.jsc.host_fn.voidFromJSError(err, this.head.globalThis);
                } else if (comptime strings.eqlComptime(lookup_name, "ptr")) {
                    const result = ares_parse_ptr_reply(buffer, buffer_length, null, 0, AF.INET, &start);
                    if (result != ARES_SUCCESS) {
                        return function(this, Error.get(result), timeouts, null) catch |err| bun.jsc.host_fn.voidFromJSError(err, this.head.globalThis);
                    }
                    return function(this, null, timeouts, start) catch |err| bun.jsc.host_fn.voidFromJSError(err, this.head.globalThis);
                } else {
                    @compileError(std.fmt.comptimePrint("Unsupported struct_hostent record type: {s}", .{lookup_name}));
                }
            }
        }.handle;
    }

    pub fn deinit(this: *struct_hostent) void {
        ares_free_hostent(this);
    }
};

pub const hostent_with_ttls = struct {
    hostent: *struct_hostent,
    ttls: [256]c_int = [_]c_int{-1} ** 256,

    pub fn toJSResponse(this: *hostent_with_ttls, _: std.mem.Allocator, globalThis: *jsc.JSGlobalObject, comptime lookup_name: []const u8) bun.JSError!jsc.JSValue {
        if (comptime strings.eqlComptime(lookup_name, "a") or strings.eqlComptime(lookup_name, "aaaa")) {
            if (this.hostent.h_addr_list == null) {
                return try jsc.JSValue.createEmptyArray(globalThis, 0);
            }

            var count: u32 = 0;
            while (this.hostent.h_addr_list.?[count] != null) {
                count += 1;
            }

            const array = try jsc.JSValue.createEmptyArray(globalThis, count);
            count = 0;

            const addressKey = jsc.ZigString.static("address").withEncoding();
            const ttlKey = jsc.ZigString.static("ttl").withEncoding();

            while (this.hostent.h_addr_list.?[count]) |addr| : (count += 1) {
                const addrString = (if (this.hostent.h_addrtype == AF.INET6)
                    bun.dns.addressToJS(&std.net.Address.initIp6(addr[0..16].*, 0, 0, 0), globalThis)
                else
                    bun.dns.addressToJS(&std.net.Address.initIp4(addr[0..4].*, 0), globalThis));

                const ttl: ?c_int = if (count < this.ttls.len) this.ttls[count] else null;
                const resultObject = try jsc.JSValue.createObject2(globalThis, &addressKey, &ttlKey, addrString, if (ttl) |val| jsc.jsNumber(val) else .js_undefined);
                try array.putIndex(globalThis, count, resultObject);
            }

            return array;
        } else {
            @compileError(std.fmt.comptimePrint("Unsupported hostent_with_ttls record type: {s}", .{lookup_name}));
        }
    }

    pub fn Callback(comptime Type: type) type {
        return fn (*Type, status: ?Error, timeouts: i32, results: ?*hostent_with_ttls) bun.JSError!void;
    }

    pub fn hostCallbackWrapper(
        comptime Type: type,
        comptime function: Callback(Type),
    ) ares_host_callback {
        return &struct {
            pub fn handle(ctx: ?*anyopaque, status: c_int, timeouts: c_int, hostent: ?*hostent_with_ttls) callconv(.C) void {
                const this = bun.cast(*Type, ctx.?);
                if (status != ARES_SUCCESS) {
                    return function(this, Error.get(status), timeouts, null) catch |err| bun.jsc.host_fn.voidFromJSError(err, this.head.globalThis);
                }
                return function(this, null, timeouts, hostent) catch |err| bun.jsc.host_fn.voidFromJSError(err, this.head.globalThis);
            }
        }.handle;
    }

    pub fn callbackWrapper(
        comptime lookup_name: []const u8,
        comptime Type: type,
        comptime function: Callback(Type),
    ) ares_callback {
        return &struct {
            pub fn handle(ctx: ?*anyopaque, status: c_int, timeouts: c_int, buffer: [*c]u8, buffer_length: c_int) callconv(.C) void {
                const this = bun.cast(*Type, ctx.?);
                if (status != ARES_SUCCESS) {
                    return function(this, Error.get(status), timeouts, null) catch |err| bun.jsc.host_fn.voidFromJSError(err, this.head.globalThis);
                }

                return switch (parse(lookup_name, buffer, buffer_length)) {
                    .result => |result| function(this, null, timeouts, result),
                    .err => |err| function(this, err, timeouts, null),
                } catch |err| bun.jsc.host_fn.voidFromJSError(err, this.head.globalThis);
            }
        }.handle;
    }

    pub fn parse(comptime lookup_name: []const u8, buffer: [*c]u8, buffer_length: c_int) jsc.Node.Maybe(*hostent_with_ttls, Error) {
        var start: ?*struct_hostent = null;

        if (comptime strings.eqlComptime(lookup_name, "a")) {
            var addrttls: [256]struct_ares_addrttl = undefined;
            var naddrttls: c_int = 256;

            const result = ares_parse_a_reply(buffer, buffer_length, &start, &addrttls, &naddrttls);
            if (result != ARES_SUCCESS) {
                return .{ .err = Error.get(result).? };
            }
            var with_ttls = bun.default_allocator.create(hostent_with_ttls) catch bun.outOfMemory();
            with_ttls.hostent = start.?;
            for (addrttls[0..@intCast(naddrttls)], 0..) |ttl, i| {
                with_ttls.ttls[i] = ttl.ttl;
            }
            return .{ .result = with_ttls };
        }

        if (comptime strings.eqlComptime(lookup_name, "aaaa")) {
            var addr6ttls: [256]struct_ares_addr6ttl = undefined;
            var naddr6ttls: c_int = 256;

            const result = ares_parse_aaaa_reply(buffer, buffer_length, &start, &addr6ttls, &naddr6ttls);
            if (result != ARES_SUCCESS) {
                return .{ .err = Error.get(result).? };
            }
            var with_ttls = bun.default_allocator.create(hostent_with_ttls) catch bun.outOfMemory();
            with_ttls.hostent = start.?;
            for (addr6ttls[0..@intCast(naddr6ttls)], 0..) |ttl, i| {
                with_ttls.ttls[i] = ttl.ttl;
            }
            return .{ .result = with_ttls };
        }

        @compileError(std.fmt.comptimePrint("Unsupported hostent_with_ttls record type: {s}", .{lookup_name}));
    }

    pub fn deinit(this: *hostent_with_ttls) void {
        this.hostent.deinit();
        bun.default_allocator.destroy(this);
    }
};

pub const struct_nameinfo = extern struct {
    node: [*c]u8,
    service: [*c]u8,

    pub fn toJSResponse(this: *struct_nameinfo, _: std.mem.Allocator, globalThis: *jsc.JSGlobalObject) bun.JSError!jsc.JSValue {
        const array = try jsc.JSValue.createEmptyArray(globalThis, 2); // [node, service]

        if (this.node != null) {
            const node_len = bun.len(this.node);
            const node_slice = this.node[0..node_len];
            try array.putIndex(globalThis, 0, jsc.ZigString.fromUTF8(node_slice).toJS(globalThis));
        } else {
            try array.putIndex(globalThis, 0, .js_undefined);
        }

        if (this.service != null) {
            const service_len = bun.len(this.service);
            const service_slice = this.service[0..service_len];
            try array.putIndex(globalThis, 1, jsc.ZigString.fromUTF8(service_slice).toJS(globalThis));
        } else {
            try array.putIndex(globalThis, 1, .js_undefined);
        }

        return array;
    }

    pub fn Callback(comptime Type: type) type {
        return fn (*Type, status: ?Error, timeouts: i32, node: ?struct_nameinfo) bun.JSError!void;
    }

    pub fn CallbackWrapper(
        comptime Type: type,
        comptime function: Callback(Type),
    ) ares_nameinfo_callback {
        return &struct {
            pub fn handle(ctx: ?*anyopaque, status: c_int, timeouts: c_int, node: [*c]u8, service: [*c]u8) callconv(.C) void {
                const this = bun.cast(*Type, ctx.?);
                if (status != ARES_SUCCESS) {
                    return function(this, Error.get(status), timeouts, null) catch |err| bun.jsc.host_fn.voidFromJSError(err, this.head.globalThis);
                }
                return function(this, null, timeouts, .{ .node = node, .service = service }) catch |err| bun.jsc.host_fn.voidFromJSError(err, this.head.globalThis);
            }
        }.handle;
    }
};

pub const struct_timeval = std.posix.timeval;
pub const struct_Channeldata = opaque {};
pub const AddrInfo_cname = extern struct {
    ttl: c_int,
    alias: [*c]u8,
    name: [*c]u8,
    next: [*c]AddrInfo_cname,
};
pub const AddrInfo_node = extern struct {
    ttl: c_int = 0,
    flags: c_int = 0,
    family: c_int = 0,
    socktype: c_int = 0,
    protocol: c_int = 0,
    addrlen: ares_socklen_t,
    addr: ?*struct_sockaddr = null,
    next: ?*AddrInfo_node = null,

    pub fn count(this: *AddrInfo_node) u32 {
        var len: u32 = 0;
        var node: ?*AddrInfo_node = this;
        while (node != null) : (node = node.?.next) {
            len += 1;
        }
        return len;
    }
};

pub const AddrInfo = extern struct {
    cnames_: [*c]AddrInfo_cname = null,
    node: ?*AddrInfo_node = null,
    name_: ?[*:0]u8 = null,

    pub fn toJSArray(addr_info: *AddrInfo, globalThis: *jsc.JSGlobalObject) bun.JSError!jsc.JSValue {
        var node = addr_info.node orelse return try jsc.JSValue.createEmptyArray(globalThis, 0);
        const array = try jsc.JSValue.createEmptyArray(globalThis, node.count());

        {
            var j: u32 = 0;
            var current: ?*AddrInfo_node = addr_info.node;
            while (current) |this_node| : (current = this_node.next) {
                try array.putIndex(
                    globalThis,
                    j,
                    GetAddrInfo.Result.toJS(
                        &.{
                            .address = switch (this_node.family) {
                                AF.INET => std.net.Address{ .in = .{ .sa = bun.cast(*const std.posix.sockaddr.in, this_node.addr.?).* } },
                                AF.INET6 => std.net.Address{ .in6 = .{ .sa = bun.cast(*const std.posix.sockaddr.in6, this_node.addr.?).* } },
                                else => unreachable,
                            },
                            .ttl = this_node.ttl,
                        },
                        globalThis,
                    ),
                );
                j += 1;
            }
        }

        return array;
    }

    pub inline fn name(this: *const AddrInfo) []const u8 {
        const name_ = this.name_ orelse return "";
        return bun.span(name_);
    }

    pub inline fn cnames(this: *const AddrInfo) []const AddrInfo_node {
        const cnames_ = this.cnames_ orelse return &.{};
        return bun.span(cnames_);
    }

    pub fn Callback(comptime Type: type) type {
        return fn (*Type, status: ?Error, timeouts: i32, results: ?*AddrInfo) bun.JSError!void;
    }

    pub fn callbackWrapper(
        comptime Type: type,
        comptime function: Callback(Type),
    ) ares_addrinfo_callback {
        return &struct {
            pub fn handleAddrInfo(ctx: ?*anyopaque, status: c_int, timeouts: c_int, addr_info: ?*AddrInfo) callconv(.C) void {
                const this = bun.cast(*Type, ctx.?);

                return function(this, Error.get(status), timeouts, addr_info) catch |err| switch (err) {
                    error.JSError => {},
                    error.OutOfMemory => {}, //TODO:
                    error.JSExecutionTerminated => {},
                };
            }
        }.handleAddrInfo;
    }

    pub fn deinit(this: *AddrInfo) void {
        ares_freeaddrinfo(this);
    }
};
pub const AddrInfo_hints = extern struct {
    ai_flags: c_int = 0,
    ai_family: c_int = 0,
    ai_socktype: c_int = 0,
    ai_protocol: c_int = 0,

    pub fn isEmpty(this: AddrInfo_hints) bool {
        return this.ai_flags == 0 and this.ai_family == 0 and this.ai_socktype == 0 and this.ai_protocol == 0;
    }
};

pub const ChannelOptions = struct {
    timeout: ?i32 = null,
    tries: ?i32 = null,
};

pub const Channel = opaque {
    pub fn init(comptime Container: type, this: *Container, options: ChannelOptions) ?Error {
        var channel: *Channel = undefined;

        libraryInit();

        if (Error.get(ares_init(&channel))) |err| {
            return err;
        }
        const SockStateWrap = struct {
            pub fn onSockState(ctx: ?*anyopaque, socket: ares_socket_t, readable: c_int, writable: c_int) callconv(.C) void {
                const container = bun.cast(*Container, ctx.?);
                Container.onDNSSocketState(container, socket, readable != 0, writable != 0);
            }
        };

        var opts = bun.zero(Options);

        opts.flags = ARES_FLAG_NOCHECKRESP;
        opts.sock_state_cb = &SockStateWrap.onSockState;
        opts.sock_state_cb_data = @as(*anyopaque, @ptrCast(this));
        opts.timeout = options.timeout orelse -1;
        opts.tries = options.tries orelse 4;

        const optmask: c_int =
            ARES_OPT_FLAGS | ARES_OPT_TIMEOUTMS |
            ARES_OPT_SOCK_STATE_CB | ARES_OPT_TRIES;

        if (Error.get(ares_init_options(&channel, &opts, optmask))) |err| {
            ares_library_cleanup();
            return err;
        }

        this.channel = channel;
        return null;
    }

    pub fn deinit(this: *Channel) void {
        ares_destroy(this);
    }

    ///
    ///The ares_getaddrinfo function initiates a host query by name on the name service channel identified by channel. The name and service parameters give the hostname and service as NULL-terminated C strings. The hints parameter is an ares_addrinfo_hints structure:
    ///
    ///struct ares_addrinfo_hints {   int ai_flags;   int ai_family;   int ai_socktype;   int ai_protocol; };
    ///
    ///ai_family Specifies desired address family. AF_UNSPEC means return both AF_INET and AF_INET6.
    ///
    ///ai_socktype Specifies desired socket type, for example SOCK_STREAM or SOCK_DGRAM. Setting this to 0 means any type.
    ///
    ///ai_protocol Setting this to 0 means any protocol.
    ///
    ///ai_flags Specifies additional options, see below.
    ///
    ///ARES_AI_NUMERICSERV If this option is set service field will be treated as a numeric value.
    ///
    ///ARES_AI_CANONNAME The ares_addrinfo structure will return a canonical names list.
    ///
    ///ARES_AI_NOSORT Result addresses will not be sorted and no connections to resolved addresses will be attempted.
    ///
    ///ARES_AI_ENVHOSTS Read hosts file path from the environment variable CARES_HOSTS .
    ///
    ///When the query is complete or has failed, the ares library will invoke callback. Completion or failure of the query may happen immediately, or may happen during a later call to ares_process, ares_destroy or ares_cancel.
    ///
    ///The callback argument arg is copied from the ares_getaddrinfo argument arg. The callback argument status indicates whether the query succeeded and, if not, how it failed. It may have any of the following values:
    ///
    ///ARES_SUCCESS The host lookup completed successfully.
    ///
    ///ARES_ENOTIMP The ares library does not know how to find addresses of type family.
    ///
    ///ARES_ENOTFOUND The name was not found.
    ///
    ///ARES_ENOMEM Memory was exhausted.
    ///
    ///ARES_ECANCELLED The query was cancelled.
    ///
    ///ARES_EDESTRUCTION The name service channel channel is being destroyed; the query will not be completed.
    ///
    ///On successful completion of the query, the callback argument result points to a struct ares_addrinfo which contains two linked lists, one with resolved addresses and another with canonical names. Also included is the official name of the host (analogous to gethostbyname() h_name).
    ///
    ///struct ares_addrinfo {   struct ares_addrinfo_cname *cnames;   struct ares_addrinfo_node *nodes;   char *name; };
    ///
    ///ares_addrinfo_node structure is similar to RFC 3493 addrinfo, but without canonname and with extra ttl field.
    ///
    ///struct ares_addrinfo_node {   int ai_ttl;   int ai_flags;   int ai_family;   int ai_socktype;   int ai_protocol;   ares_socklen_t ai_addrlen;   struct sockaddr *ai_addr;   struct ares_addrinfo_node *ai_next; };
    ///
    ///ares_addrinfo_cname structure is a linked list of CNAME records where ttl is a time to live alias is a label of the resource record and name is a value (canonical name) of the resource record. See RFC 2181 10.1.1. CNAME terminology.
    ///
    ///struct ares_addrinfo_cname {   int ttl;   char *alias;   char *name;   struct ares_addrinfo_cname *next; };
    ///
    ///The reserved memory has to be deleted by ares_freeaddrinfo.
    ///
    ///The result is sorted according to RFC 6724 except:  - Rule 3 (Avoid deprecated addresses)  - Rule 4 (Prefer home addresses)  - Rule 7 (Prefer native transport)
    ///
    ///Please note that the function will attempt a connection on each of the resolved addresses as per RFC 6724.
    ///
    pub fn getAddrInfo(this: *Channel, host: []const u8, port: u16, hints: []const AddrInfo_hints, comptime Type: type, ctx: *Type, comptime callback: AddrInfo.Callback(Type)) void {
        var host_buf: [1024]u8 = undefined;
        var port_buf: [52]u8 = undefined;
        const host_ptr: ?[*:0]const u8 = brk: {
            const len = @min(host.len, host_buf.len - 1);
            @memcpy(host_buf[0..len], host[0..len]);
            host_buf[len] = 0;
            break :brk host_buf[0..len :0].ptr;
        };

        const port_ptr: ?[*:0]const u8 = brk: {
            if (port == 0) {
                break :brk null;
            }

            break :brk (std.fmt.bufPrintZ(&port_buf, "{d}", .{port}) catch unreachable).ptr;
        };

        var hints_buf: [3]AddrInfo_hints = bun.zero([3]AddrInfo_hints);
        for (hints[0..@min(hints.len, 2)], 0..) |hint, i| {
            hints_buf[i] = hint;
        }
        const hints_: [*c]const AddrInfo_hints = if (hints.len > 0) &hints_buf else null;
        ares_getaddrinfo(this, host_ptr, port_ptr, hints_, AddrInfo.callbackWrapper(Type, callback), ctx);
    }

    pub fn resolve(this: *Channel, name: []const u8, comptime lookup_name: []const u8, comptime Type: type, ctx: *Type, comptime cares_type: type, comptime callback: cares_type.Callback(Type)) void {
        if (name.len >= 1023 or (name.len == 0 and !(bun.strings.eqlComptime(lookup_name, "ns") or bun.strings.eqlComptime(lookup_name, "soa")))) {
            return cares_type.callbackWrapper(lookup_name, Type, callback).?(ctx, ARES_EBADNAME, 0, null, 0);
        }

        var name_buf: [1024]u8 = undefined;
        const name_ptr: [*:0]const u8 = brk: {
            const len = @min(name.len, name_buf.len - 1);
            @memcpy(name_buf[0..len], name[0..len]);

            name_buf[len] = 0;
            break :brk name_buf[0..len :0];
        };

        const field_name = comptime std.fmt.comptimePrint("ns_t_{s}", .{lookup_name});
        ares_query(this, name_ptr, NSClass.ns_c_in, @field(NSType, field_name), cares_type.callbackWrapper(lookup_name, Type, callback), ctx);
    }

    pub fn getHostByAddr(this: *Channel, ip_addr: []const u8, comptime Type: type, ctx: *Type, comptime callback: struct_hostent.Callback(Type)) void {
        // "0000:0000:0000:0000:0000:ffff:192.168.100.228".length = 45
        const buf_size = 46;
        var addr_buf: [buf_size]u8 = undefined;
        const addr_ptr: ?[*:0]const u8 = brk: {
            if (ip_addr.len == 0 or ip_addr.len >= buf_size) {
                break :brk null;
            }
            const len = @min(ip_addr.len, addr_buf.len - 1);
            @memcpy(addr_buf[0..len], ip_addr[0..len]);

            addr_buf[len] = 0;
            break :brk addr_buf[0..len :0];
        };

        // https://c-ares.org/ares_inet_pton.html
        // https://github.com/c-ares/c-ares/blob/7f3262312f246556d8c1bdd8ccc1844847f42787/src/lib/ares_gethostbyaddr.c#L71-L72
        // `ares_inet_pton` allows passing raw bytes as `dst`,
        // which can avoid the use of `struct_in_addr` to reduce extra bytes.
        var addr: [16]u8 = undefined;
        if (addr_ptr != null) {
            if (ares_inet_pton(AF.INET, addr_ptr, &addr) > 0) {
                ares_gethostbyaddr(this, &addr, 4, AF.INET, struct_hostent.hostCallbackWrapper(Type, callback), ctx);
                return;
            } else if (ares_inet_pton(AF.INET6, addr_ptr, &addr) > 0) {
                return ares_gethostbyaddr(this, &addr, 16, AF.INET6, struct_hostent.hostCallbackWrapper(Type, callback), ctx);
            }
        }
        struct_hostent.hostCallbackWrapper(Type, callback).?(ctx, ARES_ENOTIMP, 0, null);
    }

    // https://c-ares.org/ares_getnameinfo.html
    pub fn getNameInfo(this: *Channel, sa: *std.posix.sockaddr, comptime Type: type, ctx: *Type, comptime callback: struct_nameinfo.Callback(Type)) void {
        return ares_getnameinfo(
            this,
            sa,
            if (sa.*.family == AF.INET) @sizeOf(std.posix.sockaddr.in) else @sizeOf(std.posix.sockaddr.in6),
            // node returns ENOTFOUND for addresses like 255.255.255.255:80
            // So, it requires setting the ARES_NI_NAMEREQD flag
            ARES_NI_NAMEREQD | ARES_NI_LOOKUPHOST | ARES_NI_LOOKUPSERVICE,
            struct_nameinfo.CallbackWrapper(Type, callback),
            ctx,
        );
    }

    pub inline fn process(this: *Channel, fd: ares_socket_t, readable: bool, writable: bool) void {
        ares_process_fd(
            this,
            if (readable) fd else ARES_SOCKET_BAD,
            if (writable) fd else ARES_SOCKET_BAD,
        );
    }
};

var ares_has_loaded = std.atomic.Value(bool).init(false);
fn libraryInit() void {
    if (ares_has_loaded.swap(true, .monotonic))
        return;

    const rc = ares_library_init_mem(
        ARES_LIB_INIT_ALL,
        bun.mimalloc.mi_malloc,
        bun.mimalloc.mi_free,
        bun.mimalloc.mi_realloc,
    );
    if (rc != ARES_SUCCESS) {
        std.debug.panic("ares_library_init_mem failed: {any}", .{rc});
        unreachable;
    }
}

pub const ares_callback = ?*const fn (?*anyopaque, c_int, c_int, [*c]u8, c_int) callconv(.C) void;
pub const ares_host_callback = ?*const fn (?*anyopaque, c_int, c_int, ?*struct_hostent) callconv(.C) void;
pub const ares_nameinfo_callback = ?*const fn (?*anyopaque, c_int, c_int, [*c]u8, [*c]u8) callconv(.C) void;
pub const ares_sock_create_callback = ?*const fn (ares_socket_t, c_int, ?*anyopaque) callconv(.C) c_int;
pub const ares_sock_config_callback = ?*const fn (ares_socket_t, c_int, ?*anyopaque) callconv(.C) c_int;
pub const ares_addrinfo_callback = *const fn (?*anyopaque, c_int, c_int, ?*AddrInfo) callconv(.C) void;
pub extern fn ares_library_init(flags: c_int) c_int;
pub extern fn ares_library_init_mem(flags: c_int, amalloc: ?*const fn (usize) callconv(.C) ?*anyopaque, afree: ?*const fn (?*anyopaque) callconv(.C) void, arealloc: ?*const fn (?*anyopaque, usize) callconv(.C) ?*anyopaque) c_int;
pub extern fn ares_library_initialized() c_int;
pub extern fn ares_library_cleanup() void;
pub extern fn ares_version(version: [*c]c_int) [*c]const u8;
pub extern fn ares_init(channelptr: **Channel) c_int;
pub extern fn ares_init_options(channelptr: **Channel, options: ?*Options, optmask: c_int) c_int;
pub extern fn ares_save_options(channel: *Channel, options: ?*Options, optmask: *c_int) c_int;
pub extern fn ares_destroy_options(options: *Options) void;
pub extern fn ares_dup(dest: ?*Channel, src: *Channel) c_int;
pub extern fn ares_destroy(channel: *Channel) void;
pub extern fn ares_cancel(channel: *Channel) void;
pub extern fn ares_set_local_ip4(channel: *Channel, local_ip: c_uint) void;
pub extern fn ares_set_local_ip6(channel: *Channel, local_ip6: [*c]const u8) void;
pub extern fn ares_set_local_dev(channel: *Channel, local_dev_name: [*c]const u8) void;
pub extern fn ares_set_socket_callback(channel: *Channel, callback: ares_sock_create_callback, user_data: ?*anyopaque) void;
pub extern fn ares_set_socket_configure_callback(channel: *Channel, callback: ares_sock_config_callback, user_data: ?*anyopaque) void;
pub extern fn ares_set_sortlist(channel: *Channel, sortstr: [*c]const u8) c_int;
pub extern fn ares_getaddrinfo(channel: *Channel, node: ?[*:0]const u8, service: ?[*:0]const u8, hints: [*c]const AddrInfo_hints, callback: ares_addrinfo_callback, arg: ?*anyopaque) void;
pub extern fn ares_freeaddrinfo(ai: *AddrInfo) void;
pub const ares_socket_functions = extern struct {
    socket: ?*const fn (c_int, c_int, c_int, ?*anyopaque) callconv(.C) ares_socket_t = null,
    close: ?*const fn (ares_socket_t, ?*anyopaque) callconv(.C) c_int = null,
    connect: ?*const fn (ares_socket_t, [*c]const struct_sockaddr, ares_socklen_t, ?*anyopaque) callconv(.C) c_int = null,
    recvfrom: ?*const fn (ares_socket_t, ?*anyopaque, usize, c_int, [*c]struct_sockaddr, [*c]ares_socklen_t, ?*anyopaque) callconv(.C) ares_ssize_t = null,
    sendv: ?*const fn (ares_socket_t, [*c]const iovec, c_int, ?*anyopaque) callconv(.C) ares_ssize_t = null,
};
pub extern fn ares_set_socket_functions(channel: *Channel, funcs: ?*const ares_socket_functions, user_data: ?*anyopaque) void;
pub extern fn ares_send(channel: *Channel, qbuf: [*c]const u8, qlen: c_int, callback: ares_callback, arg: ?*anyopaque) void;
pub extern fn ares_query(channel: *Channel, name: [*c]const u8, dnsclass: NSClass, @"type": NSType, callback: ares_callback, arg: ?*anyopaque) void;
pub extern fn ares_search(channel: *Channel, name: [*c]const u8, dnsclass: c_int, @"type": c_int, callback: ares_callback, arg: ?*anyopaque) void;
pub extern fn ares_gethostbyname(channel: *Channel, name: [*c]const u8, family: c_int, callback: ares_host_callback, arg: ?*anyopaque) void;
pub extern fn ares_gethostbyname_file(channel: *Channel, name: [*c]const u8, family: c_int, host: [*:null]?*struct_hostent) c_int;
pub extern fn ares_gethostbyaddr(channel: *Channel, addr: ?*const anyopaque, addrlen: c_int, family: c_int, callback: ares_host_callback, arg: ?*anyopaque) void;
pub extern fn ares_getnameinfo(channel: *Channel, sa: [*c]const struct_sockaddr, salen: ares_socklen_t, flags: c_int, callback: ares_nameinfo_callback, arg: ?*anyopaque) void;
// pub extern fn ares_fds(channel: *Channel, read_fds: *fd_set, write_fds: *fd_set) c_int;
pub extern fn ares_getsock(channel: *Channel, socks: [*c]ares_socket_t, numsocks: c_int) c_int;
pub extern fn ares_timeout(channel: *Channel, maxtv: ?*struct_timeval, tv: ?*struct_timeval) ?*struct_timeval;
// pub extern fn ares_process(channel: *Channel, read_fds: *fd_set, write_fds: *fd_set) void;
pub extern fn ares_process_fd(channel: *Channel, read_fd: ares_socket_t, write_fd: ares_socket_t) void;
pub extern fn ares_create_query(name: [*c]const u8, dnsclass: c_int, @"type": c_int, id: c_ushort, rd: c_int, buf: [*c][*c]u8, buflen: [*c]c_int, max_udp_size: c_int) c_int;
pub extern fn ares_mkquery(name: [*c]const u8, dnsclass: c_int, @"type": c_int, id: c_ushort, rd: c_int, buf: [*c][*c]u8, buflen: [*c]c_int) c_int;
pub extern fn ares_expand_name(encoded: [*c]const u8, abuf: [*c]const u8, alen: c_int, s: [*c][*c]u8, enclen: [*c]c_long) c_int;
pub extern fn ares_expand_string(encoded: [*c]const u8, abuf: [*c]const u8, alen: c_int, s: [*c][*c]u8, enclen: [*c]c_long) c_int;
pub extern fn ares_queue_active_queries(channel: *const Channel) usize;
const union_unnamed_2 = extern union {
    _S6_u8: [16]u8,
};
pub const struct_ares_in6_addr = extern struct {
    _S6_un: union_unnamed_2,
};
pub const struct_ares_addrttl = extern struct {
    ipaddr: u32,
    ttl: c_int,
};
pub const struct_ares_addr6ttl = extern struct {
    ip6addr: struct_ares_in6_addr,
    ttl: c_int,
};
pub const struct_ares_caa_reply = extern struct {
    next: ?*struct_ares_caa_reply,
    critical: c_int,
    property: [*c]u8,
    plength: usize,
    value: [*c]u8,
    length: usize,

    pub fn toJSResponse(this: *struct_ares_caa_reply, parent_allocator: std.mem.Allocator, globalThis: *jsc.JSGlobalObject, comptime _: []const u8) bun.JSError!jsc.JSValue {
        var stack = std.heap.stackFallback(2048, parent_allocator);
        var arena = bun.ArenaAllocator.init(stack.get());
        defer arena.deinit();

        const allocator = arena.allocator();
        var count: usize = 0;
        var caa: ?*struct_ares_caa_reply = this;
        while (caa != null) : (caa = caa.?.next) {
            count += 1;
        }

        const array = try jsc.JSValue.createEmptyArray(globalThis, count);

        caa = this;
        var i: u32 = 0;
        while (caa != null) {
            var node = caa.?;
            try array.putIndex(globalThis, i, node.toJS(globalThis, allocator));
            caa = node.next;
            i += 1;
        }

        return array;
    }

    pub fn toJS(this: *struct_ares_caa_reply, globalThis: *jsc.JSGlobalObject, _: std.mem.Allocator) jsc.JSValue {
        var obj = jsc.JSValue.createEmptyObject(globalThis, 2);

        obj.put(globalThis, jsc.ZigString.static("critical"), jsc.JSValue.jsNumber(this.critical));

        const property = this.property[0..this.plength];
        const value = this.value[0..this.length];
        const property_str = jsc.ZigString.fromUTF8(property);
        obj.put(globalThis, &property_str, jsc.ZigString.fromUTF8(value).toJS(globalThis));

        return obj;
    }

    pub fn Callback(comptime Type: type) type {
        return fn (*Type, status: ?Error, timeouts: i32, results: ?*struct_ares_caa_reply) bun.JSError!void;
    }

    pub fn callbackWrapper(
        comptime _: []const u8,
        comptime Type: type,
        comptime function: Callback(Type),
    ) ares_callback {
        return &struct {
            pub fn handle(ctx: ?*anyopaque, status: c_int, timeouts: c_int, buffer: [*c]u8, buffer_length: c_int) callconv(.C) void {
                const this = bun.cast(*Type, ctx.?);
                if (status != ARES_SUCCESS) {
                    return function(this, Error.get(status), timeouts, null) catch |err| bun.jsc.host_fn.voidFromJSError(err, this.head.globalThis);
                }

                var start: [*c]struct_ares_caa_reply = undefined;
                const result = ares_parse_caa_reply(buffer, buffer_length, &start);
                if (result != ARES_SUCCESS) {
                    return function(this, Error.get(result), timeouts, null) catch |err| bun.jsc.host_fn.voidFromJSError(err, this.head.globalThis);
                }
                return function(this, null, timeouts, start) catch |err| bun.jsc.host_fn.voidFromJSError(err, this.head.globalThis);
            }
        }.handle;
    }

    pub fn deinit(this: *struct_ares_caa_reply) void {
        ares_free_data(this);
    }
};
pub const struct_ares_srv_reply = extern struct {
    next: ?*struct_ares_srv_reply,
    host: [*c]u8,
    priority: c_ushort,
    weight: c_ushort,
    port: c_ushort,

    pub fn toJSResponse(this: *struct_ares_srv_reply, parent_allocator: std.mem.Allocator, globalThis: *jsc.JSGlobalObject, comptime _: []const u8) bun.JSError!jsc.JSValue {
        var stack = std.heap.stackFallback(2048, parent_allocator);
        var arena = bun.ArenaAllocator.init(stack.get());
        defer arena.deinit();

        const allocator = arena.allocator();
        var count: usize = 0;
        var srv: ?*struct_ares_srv_reply = this;
        while (srv != null) : (srv = srv.?.next) {
            count += 1;
        }

        const array = try jsc.JSValue.createEmptyArray(globalThis, count);

        srv = this;
        var i: u32 = 0;
        while (srv != null) {
            var node = srv.?;
            try array.putIndex(globalThis, i, node.toJS(globalThis, allocator));
            srv = node.next;
            i += 1;
        }

        return array;
    }

    pub fn toJS(this: *struct_ares_srv_reply, globalThis: *jsc.JSGlobalObject, _: std.mem.Allocator) jsc.JSValue {
        const obj = jsc.JSValue.createEmptyObject(globalThis, 4);
        // {
        //   priority: 10,
        //   weight: 5,
        //   port: 21223,
        //   name: 'service.example.com'
        // }

        obj.put(globalThis, jsc.ZigString.static("priority"), jsc.JSValue.jsNumber(this.priority));
        obj.put(globalThis, jsc.ZigString.static("weight"), jsc.JSValue.jsNumber(this.weight));
        obj.put(globalThis, jsc.ZigString.static("port"), jsc.JSValue.jsNumber(this.port));

        const len = bun.len(this.host);
        const host = this.host[0..len];
        obj.put(globalThis, jsc.ZigString.static("name"), jsc.ZigString.fromUTF8(host).toJS(globalThis));

        return obj;
    }

    pub fn Callback(comptime Type: type) type {
        return fn (*Type, status: ?Error, timeouts: i32, results: ?*struct_ares_srv_reply) bun.JSError!void;
    }

    pub fn callbackWrapper(
        comptime _: []const u8,
        comptime Type: type,
        comptime function: Callback(Type),
    ) ares_callback {
        return &struct {
            pub fn handleSrv(ctx: ?*anyopaque, status: c_int, timeouts: c_int, buffer: [*c]u8, buffer_length: c_int) callconv(.C) void {
                const this = bun.cast(*Type, ctx.?);
                if (status != ARES_SUCCESS) {
                    return function(this, Error.get(status), timeouts, null) catch |err| bun.jsc.host_fn.voidFromJSError(err, this.head.globalThis);
                }

                var srv_start: [*c]struct_ares_srv_reply = undefined;
                const result = ares_parse_srv_reply(buffer, buffer_length, &srv_start);
                if (result != ARES_SUCCESS) {
                    return function(this, Error.get(result), timeouts, null) catch |err| bun.jsc.host_fn.voidFromJSError(err, this.head.globalThis);
                }
                return function(this, null, timeouts, srv_start) catch |err| bun.jsc.host_fn.voidFromJSError(err, this.head.globalThis);
            }
        }.handleSrv;
    }

    pub fn deinit(this: *struct_ares_srv_reply) void {
        ares_free_data(this);
    }
};
pub const struct_ares_mx_reply = extern struct {
    next: ?*struct_ares_mx_reply,
    host: [*c]u8,
    priority: c_ushort,

    pub fn toJSResponse(this: *struct_ares_mx_reply, parent_allocator: std.mem.Allocator, globalThis: *jsc.JSGlobalObject, comptime _: []const u8) bun.JSError!jsc.JSValue {
        var stack = std.heap.stackFallback(2048, parent_allocator);
        var arena = bun.ArenaAllocator.init(stack.get());
        defer arena.deinit();

        const allocator = arena.allocator();
        var count: usize = 0;
        var mx: ?*struct_ares_mx_reply = this;
        while (mx != null) : (mx = mx.?.next) {
            count += 1;
        }

        const array = try jsc.JSValue.createEmptyArray(globalThis, count);

        mx = this;
        var i: u32 = 0;
        while (mx != null) {
            var node = mx.?;
            try array.putIndex(globalThis, i, node.toJS(globalThis, allocator));
            mx = node.next;
            i += 1;
        }

        return array;
    }

    pub fn toJS(this: *struct_ares_mx_reply, globalThis: *jsc.JSGlobalObject, _: std.mem.Allocator) jsc.JSValue {
        const obj = jsc.JSValue.createEmptyObject(globalThis, 2);
        obj.put(globalThis, jsc.ZigString.static("priority"), jsc.JSValue.jsNumber(this.priority));

        const host_len = bun.len(this.host);
        const host = this.host[0..host_len];
        obj.put(globalThis, jsc.ZigString.static("exchange"), jsc.ZigString.fromUTF8(host).toJS(globalThis));

        return obj;
    }

    pub fn Callback(comptime Type: type) type {
        return fn (*Type, status: ?Error, timeouts: i32, results: ?*struct_ares_mx_reply) bun.JSError!void;
    }

    pub fn callbackWrapper(
        comptime _: []const u8,
        comptime Type: type,
        comptime function: Callback(Type),
    ) ares_callback {
        return &struct {
            pub fn handle(ctx: ?*anyopaque, status: c_int, timeouts: c_int, buffer: [*c]u8, buffer_length: c_int) callconv(.C) void {
                const this = bun.cast(*Type, ctx.?);
                if (status != ARES_SUCCESS) {
                    return function(this, Error.get(status), timeouts, null) catch |err| bun.jsc.host_fn.voidFromJSError(err, this.head.globalThis);
                }

                var start: [*c]struct_ares_mx_reply = undefined;
                const result = ares_parse_mx_reply(buffer, buffer_length, &start);
                if (result != ARES_SUCCESS) {
                    return function(this, Error.get(result), timeouts, null) catch |err| bun.jsc.host_fn.voidFromJSError(err, this.head.globalThis);
                }
                return function(this, null, timeouts, start) catch |err| bun.jsc.host_fn.voidFromJSError(err, this.head.globalThis);
            }
        }.handle;
    }

    pub fn deinit(this: *struct_ares_mx_reply) void {
        ares_free_data(this);
    }
};
pub const struct_ares_txt_reply = extern struct {
    next: ?*struct_ares_txt_reply,
    txt: [*c]u8,
    length: usize,

    pub fn toJSResponse(this: *struct_ares_txt_reply, parent_allocator: std.mem.Allocator, globalThis: *jsc.JSGlobalObject, comptime _: []const u8) bun.JSError!jsc.JSValue {
        var stack = std.heap.stackFallback(2048, parent_allocator);
        var arena = bun.ArenaAllocator.init(stack.get());
        defer arena.deinit();

        const allocator = arena.allocator();
        var count: usize = 0;
        var txt: ?*struct_ares_txt_reply = this;
        while (txt != null) : (txt = txt.?.next) {
            count += 1;
        }

        const array = try jsc.JSValue.createEmptyArray(globalThis, count);

        txt = this;
        var i: u32 = 0;
        while (txt != null) {
            var node = txt.?;
            try array.putIndex(globalThis, i, try node.toJS(globalThis, allocator));
            txt = node.next;
            i += 1;
        }

        return array;
    }

    pub fn toJS(this: *struct_ares_txt_reply, globalThis: *jsc.JSGlobalObject, _: std.mem.Allocator) bun.JSError!jsc.JSValue {
        const array = try jsc.JSValue.createEmptyArray(globalThis, 1);
        const value = this.txt[0..this.length];
        try array.putIndex(globalThis, 0, jsc.ZigString.fromUTF8(value).toJS(globalThis));
        return array;
    }

    pub fn toJSForAny(this: *struct_ares_txt_reply, _: std.mem.Allocator, globalThis: *jsc.JSGlobalObject, comptime _: []const u8) bun.JSError!jsc.JSValue {
        var count: usize = 0;
        var txt: ?*struct_ares_txt_reply = this;
        while (txt != null) : (txt = txt.?.next) {
            count += 1;
        }

        const array = try jsc.JSValue.createEmptyArray(globalThis, count);

        txt = this;
        var i: u32 = 0;
        while (txt != null) : (txt = txt.?.next) {
            var node = txt.?;
            try array.putIndex(globalThis, i, jsc.ZigString.fromUTF8(node.txt[0..node.length]).toJS(globalThis));
            i += 1;
        }

        return (try jsc.JSObject.create(.{
            .entries = array,
        }, globalThis)).toJS();
    }

    pub fn Callback(comptime Type: type) type {
        return fn (*Type, status: ?Error, timeouts: i32, results: ?*struct_ares_txt_reply) bun.JSError!void;
    }

    pub fn callbackWrapper(
        comptime _: []const u8,
        comptime Type: type,
        comptime function: Callback(Type),
    ) ares_callback {
        return &struct {
            pub fn handleTxt(ctx: ?*anyopaque, status: c_int, timeouts: c_int, buffer: [*c]u8, buffer_length: c_int) callconv(.C) void {
                const this = bun.cast(*Type, ctx.?);
                if (status != ARES_SUCCESS) {
                    return function(this, Error.get(status), timeouts, null) catch |err| bun.jsc.host_fn.voidFromJSError(err, this.head.globalThis);
                }

                var srv_start: [*c]struct_ares_txt_reply = undefined;
                const result = ares_parse_txt_reply(buffer, buffer_length, &srv_start);
                if (result != ARES_SUCCESS) {
                    return function(this, Error.get(result), timeouts, null) catch |err| bun.jsc.host_fn.voidFromJSError(err, this.head.globalThis);
                }
                return function(this, null, timeouts, srv_start) catch |err| bun.jsc.host_fn.voidFromJSError(err, this.head.globalThis);
            }
        }.handleTxt;
    }

    pub fn deinit(this: *struct_ares_txt_reply) void {
        ares_free_data(this);
    }
};
pub const struct_ares_txt_ext = extern struct {
    next: [*c]struct_ares_txt_ext,
    txt: [*c]u8,
    length: usize,
    record_start: u8,
};
pub const struct_ares_naptr_reply = extern struct {
    next: ?*struct_ares_naptr_reply,
    flags: [*c]u8,
    service: [*c]u8,
    regexp: [*c]u8,
    replacement: [*c]u8,
    order: c_ushort,
    preference: c_ushort,

    pub fn toJSResponse(this: *struct_ares_naptr_reply, parent_allocator: std.mem.Allocator, globalThis: *jsc.JSGlobalObject, comptime _: []const u8) bun.JSError!jsc.JSValue {
        var stack = std.heap.stackFallback(2048, parent_allocator);
        var arena = bun.ArenaAllocator.init(stack.get());
        defer arena.deinit();

        const allocator = arena.allocator();
        var count: usize = 0;
        var naptr: ?*struct_ares_naptr_reply = this;
        while (naptr != null) : (naptr = naptr.?.next) {
            count += 1;
        }

        const array = try jsc.JSValue.createEmptyArray(globalThis, count);

        naptr = this;
        var i: u32 = 0;
        while (naptr != null) {
            var node = naptr.?;
            try array.putIndex(globalThis, i, node.toJS(globalThis, allocator));
            naptr = node.next;
            i += 1;
        }

        return array;
    }

    pub fn toJS(this: *struct_ares_naptr_reply, globalThis: *jsc.JSGlobalObject, _: std.mem.Allocator) jsc.JSValue {
        const obj = jsc.JSValue.createEmptyObject(globalThis, 6);

        obj.put(globalThis, jsc.ZigString.static("preference"), jsc.JSValue.jsNumber(this.preference));
        obj.put(globalThis, jsc.ZigString.static("order"), jsc.JSValue.jsNumber(this.order));

        const flags_len = bun.len(this.flags);
        const flags = this.flags[0..flags_len];
        obj.put(globalThis, jsc.ZigString.static("flags"), jsc.ZigString.fromUTF8(flags).toJS(globalThis));

        const service_len = bun.len(this.service);
        const service = this.service[0..service_len];
        obj.put(globalThis, jsc.ZigString.static("service"), jsc.ZigString.fromUTF8(service).toJS(globalThis));

        const regexp_len = bun.len(this.regexp);
        const regexp = this.regexp[0..regexp_len];
        obj.put(globalThis, jsc.ZigString.static("regexp"), jsc.ZigString.fromUTF8(regexp).toJS(globalThis));

        const replacement_len = bun.len(this.replacement);
        const replacement = this.replacement[0..replacement_len];
        obj.put(globalThis, jsc.ZigString.static("replacement"), jsc.ZigString.fromUTF8(replacement).toJS(globalThis));

        return obj;
    }

    pub fn Callback(comptime Type: type) type {
        return fn (*Type, status: ?Error, timeouts: i32, results: ?*struct_ares_naptr_reply) bun.JSError!void;
    }

    pub fn callbackWrapper(
        comptime _: []const u8,
        comptime Type: type,
        comptime function: Callback(Type),
    ) ares_callback {
        return &struct {
            pub fn handleNaptr(ctx: ?*anyopaque, status: c_int, timeouts: c_int, buffer: [*c]u8, buffer_length: c_int) callconv(.C) void {
                const this = bun.cast(*Type, ctx.?);
                if (status != ARES_SUCCESS) {
                    return function(this, Error.get(status), timeouts, null) catch |err| bun.jsc.host_fn.voidFromJSError(err, this.head.globalThis);
                }

                var naptr_start: [*c]struct_ares_naptr_reply = undefined;
                const result = ares_parse_naptr_reply(buffer, buffer_length, &naptr_start);
                if (result != ARES_SUCCESS) {
                    return function(this, Error.get(result), timeouts, null) catch |err| bun.jsc.host_fn.voidFromJSError(err, this.head.globalThis);
                }
                return function(this, null, timeouts, naptr_start) catch |err| bun.jsc.host_fn.voidFromJSError(err, this.head.globalThis);
            }
        }.handleNaptr;
    }

    pub fn deinit(this: *struct_ares_naptr_reply) void {
        ares_free_data(this);
    }
};
pub const struct_ares_soa_reply = extern struct {
    nsname: [*c]u8,
    hostmaster: [*c]u8,
    serial: c_uint,
    refresh: c_uint,
    retry: c_uint,
    expire: c_uint,
    minttl: c_uint,

    pub fn toJSResponse(this: *struct_ares_soa_reply, parent_allocator: std.mem.Allocator, globalThis: *jsc.JSGlobalObject, comptime _: []const u8) bun.JSError!jsc.JSValue {
        var stack = std.heap.stackFallback(2048, parent_allocator);
        var arena = bun.ArenaAllocator.init(stack.get());
        defer arena.deinit();

        const allocator = arena.allocator();

        return this.toJS(globalThis, allocator);
    }

    pub fn toJS(this: *struct_ares_soa_reply, globalThis: *jsc.JSGlobalObject, _: std.mem.Allocator) jsc.JSValue {
        const obj = jsc.JSValue.createEmptyObject(globalThis, 7);

        obj.put(globalThis, jsc.ZigString.static("serial"), jsc.JSValue.jsNumber(this.serial));
        obj.put(globalThis, jsc.ZigString.static("refresh"), jsc.JSValue.jsNumber(this.refresh));
        obj.put(globalThis, jsc.ZigString.static("retry"), jsc.JSValue.jsNumber(this.retry));
        obj.put(globalThis, jsc.ZigString.static("expire"), jsc.JSValue.jsNumber(this.expire));
        obj.put(globalThis, jsc.ZigString.static("minttl"), jsc.JSValue.jsNumber(this.minttl));

        const nsname_len = bun.len(this.nsname);
        const nsname = this.nsname[0..nsname_len];
        obj.put(globalThis, jsc.ZigString.static("nsname"), jsc.ZigString.fromUTF8(nsname).toJS(globalThis));

        const hostmaster_len = bun.len(this.hostmaster);
        const hostmaster = this.hostmaster[0..hostmaster_len];
        obj.put(globalThis, jsc.ZigString.static("hostmaster"), jsc.ZigString.fromUTF8(hostmaster).toJS(globalThis));

        return obj;
    }

    pub fn Callback(comptime Type: type) type {
        return fn (*Type, status: ?Error, timeouts: i32, results: ?*struct_ares_soa_reply) bun.JSError!void;
    }

    pub fn callbackWrapper(
        comptime _: []const u8,
        comptime Type: type,
        comptime function: Callback(Type),
    ) ares_callback {
        return &struct {
            pub fn handleSoa(ctx: ?*anyopaque, status: c_int, timeouts: c_int, buffer: [*c]u8, buffer_length: c_int) callconv(.C) void {
                const this = bun.cast(*Type, ctx.?);
                if (status != ARES_SUCCESS) {
                    return function(this, Error.get(status), timeouts, null) catch |err| bun.jsc.host_fn.voidFromJSError(err, this.head.globalThis);
                }

                var soa_start: [*c]struct_ares_soa_reply = undefined;
                const result = ares_parse_soa_reply(buffer, buffer_length, &soa_start);
                if (result != ARES_SUCCESS) {
                    return function(this, Error.get(result), timeouts, null) catch |err| bun.jsc.host_fn.voidFromJSError(err, this.head.globalThis);
                }
                return function(this, null, timeouts, soa_start) catch |err| bun.jsc.host_fn.voidFromJSError(err, this.head.globalThis);
            }
        }.handleSoa;
    }

    pub fn deinit(this: *struct_ares_soa_reply) void {
        ares_free_data(this);
    }
};

pub const struct_ares_uri_reply = extern struct {
    next: [*c]struct_ares_uri_reply,
    priority: c_ushort,
    weight: c_ushort,
    uri: [*c]u8,
    ttl: c_int,
};

pub const struct_any_reply = struct {
    a_reply: ?*hostent_with_ttls = null,
    aaaa_reply: ?*hostent_with_ttls = null,
    mx_reply: ?*struct_ares_mx_reply = null,
    ns_reply: ?*struct_hostent = null,
    txt_reply: ?*struct_ares_txt_reply = null,
    srv_reply: ?*struct_ares_srv_reply = null,
    ptr_reply: ?*struct_hostent = null,
    naptr_reply: ?*struct_ares_naptr_reply = null,
    soa_reply: ?*struct_ares_soa_reply = null,
    caa_reply: ?*struct_ares_caa_reply = null,

    pub fn toJSResponse(this: *struct_any_reply, parent_allocator: std.mem.Allocator, globalThis: *jsc.JSGlobalObject, comptime _: []const u8) bun.JSError!jsc.JSValue {
        var stack = std.heap.stackFallback(2048, parent_allocator);
        var arena = bun.ArenaAllocator.init(stack.get());
        defer arena.deinit();

        const allocator = arena.allocator();

        return this.toJS(globalThis, allocator);
    }

    fn append(globalThis: *jsc.JSGlobalObject, array: jsc.JSValue, i: *u32, response: jsc.JSValue, comptime lookup_name: []const u8) bun.JSError!void {
        const transformed = if (response.isString())
            (try jsc.JSObject.create(.{
                .value = response,
            }, globalThis)).toJS()
        else blk: {
            bun.assert(response.isObject());
            break :blk response;
        };

        var upper = comptime lookup_name[0..lookup_name.len].*;
        inline for (&upper) |*char| {
            char.* = std.ascii.toUpper(char.*);
        }

        transformed.put(globalThis, "type", bun.String.ascii(&upper).toJS(globalThis));
        try array.putIndex(globalThis, i.*, transformed);
        i.* += 1;
    }

    fn appendAll(globalThis: *jsc.JSGlobalObject, allocator: std.mem.Allocator, array: jsc.JSValue, i: *u32, reply: anytype, comptime lookup_name: []const u8) bun.JSError!void {
        const response: jsc.JSValue = try if (comptime @hasDecl(@TypeOf(reply.*), "toJSForAny"))
            reply.toJSForAny(allocator, globalThis, lookup_name)
        else
            reply.toJSResponse(allocator, globalThis, lookup_name);

        if (response.isArray()) {
            var iterator = try response.arrayIterator(globalThis);
            while (try iterator.next()) |item| {
                try append(globalThis, array, i, item, lookup_name);
            }
        } else {
            try append(globalThis, array, i, response, lookup_name);
        }
    }

    pub fn toJS(this: *struct_any_reply, globalThis: *jsc.JSGlobalObject, allocator: std.mem.Allocator) bun.JSError!jsc.JSValue {
        const array = try jsc.JSValue.createEmptyArray(globalThis, blk: {
            var len: usize = 0;
            inline for (comptime @typeInfo(struct_any_reply).@"struct".fields) |field| {
                if (comptime std.mem.endsWith(u8, field.name, "_reply")) {
                    len += @intFromBool(@field(this, field.name) != null);
                }
            }
            break :blk len;
        });

        var i: u32 = 0;

        inline for (comptime @typeInfo(struct_any_reply).@"struct".fields) |field| {
            if (comptime std.mem.endsWith(u8, field.name, "_reply")) {
                if (@field(this, field.name)) |reply| {
                    const lookup_name = comptime field.name[0 .. field.name.len - "_reply".len];
                    try appendAll(globalThis, allocator, array, &i, reply, lookup_name);
                }
            }
        }

        return array;
    }

    pub fn Callback(comptime Type: type) type {
        return fn (*Type, status: ?Error, timeouts: i32, results: ?*struct_any_reply) bun.JSError!void;
    }

    pub fn callbackWrapper(
        comptime _: []const u8,
        comptime Type: type,
        comptime function: Callback(Type),
    ) ares_callback {
        return &struct {
            pub fn handleAny(ctx: ?*anyopaque, status: c_int, timeouts: c_int, buffer: [*c]u8, buffer_length: c_int) callconv(.C) void {
                const this = bun.cast(*Type, ctx.?);
                if (status != ARES_SUCCESS) {
                    return function(this, Error.get(status), timeouts, null) catch |err| bun.jsc.host_fn.voidFromJSError(err, this.head.globalThis);
                }

                var any_success = false;
                var last_error: ?c_int = null;
                var reply = bun.default_allocator.create(struct_any_reply) catch bun.outOfMemory();
                reply.* = .{};

                switch (hostent_with_ttls.parse("a", buffer, buffer_length)) {
                    .result => |result| {
                        reply.a_reply = result;
                        any_success = true;
                    },
                    .err => |err| last_error = @intFromEnum(err),
                }

                switch (hostent_with_ttls.parse("aaaa", buffer, buffer_length)) {
                    .result => |result| {
                        reply.aaaa_reply = result;
                        any_success = true;
                    },
                    .err => |err| last_error = @intFromEnum(err),
                }

                var result = ares_parse_mx_reply(buffer, buffer_length, &reply.mx_reply);
                if (result == ARES_SUCCESS) {
                    any_success = true;
                } else {
                    last_error = result;
                }

                result = ares_parse_ns_reply(buffer, buffer_length, &reply.ns_reply);
                if (result == ARES_SUCCESS) {
                    any_success = true;
                } else {
                    last_error = result;
                }

                result = ares_parse_txt_reply(buffer, buffer_length, &reply.txt_reply);
                if (result == ARES_SUCCESS) {
                    any_success = true;
                } else {
                    last_error = result;
                }

                result = ares_parse_srv_reply(buffer, buffer_length, &reply.srv_reply);
                if (result == ARES_SUCCESS) {
                    any_success = true;
                } else {
                    last_error = result;
                }

                result = ares_parse_ptr_reply(buffer, buffer_length, null, 0, AF.INET, &reply.ptr_reply);
                if (result == ARES_SUCCESS) {
                    any_success = true;
                } else {
                    last_error = result;
                }

                result = ares_parse_naptr_reply(buffer, buffer_length, &reply.naptr_reply);
                if (result == ARES_SUCCESS) {
                    any_success = true;
                } else {
                    last_error = result;
                }

                result = ares_parse_soa_reply(buffer, buffer_length, &reply.soa_reply);
                if (result == ARES_SUCCESS) {
                    any_success = true;
                } else {
                    last_error = result;
                }

                result = ares_parse_caa_reply(buffer, buffer_length, &reply.caa_reply);
                if (result == ARES_SUCCESS) {
                    any_success = true;
                } else {
                    last_error = result;
                }

                if (!any_success) {
                    reply.deinit();
                    return function(this, Error.get(last_error.?), timeouts, null) catch |err| bun.jsc.host_fn.voidFromJSError(err, this.head.globalThis);
                }

                return function(this, null, timeouts, reply) catch |err| bun.jsc.host_fn.voidFromJSError(err, this.head.globalThis);
            }
        }.handleAny;
    }

    pub fn deinit(this: *struct_any_reply) void {
        inline for (@typeInfo(struct_any_reply).@"struct".fields) |field| {
            if (comptime std.mem.endsWith(u8, field.name, "_reply")) {
                if (@field(this, field.name)) |reply| {
                    reply.deinit();
                }
            }
        }

        bun.default_allocator.destroy(this);
    }
};
pub extern fn ares_parse_a_reply(abuf: [*c]const u8, alen: c_int, host: [*c]?*struct_hostent, addrttls: [*c]struct_ares_addrttl, naddrttls: [*c]c_int) c_int;
pub extern fn ares_parse_aaaa_reply(abuf: [*c]const u8, alen: c_int, host: [*c]?*struct_hostent, addrttls: [*c]struct_ares_addr6ttl, naddrttls: [*c]c_int) c_int;
pub extern fn ares_parse_caa_reply(abuf: [*c]const u8, alen: c_int, caa_out: [*c][*c]struct_ares_caa_reply) c_int;
pub extern fn ares_parse_ptr_reply(abuf: [*c]const u8, alen: c_int, addr: ?*const anyopaque, addrlen: c_int, family: c_int, host: [*c]?*struct_hostent) c_int;
pub extern fn ares_parse_ns_reply(abuf: [*c]const u8, alen: c_int, host: [*c]?*struct_hostent) c_int;
pub extern fn ares_parse_srv_reply(abuf: [*c]const u8, alen: c_int, srv_out: [*c][*c]struct_ares_srv_reply) c_int;
pub extern fn ares_parse_mx_reply(abuf: [*c]const u8, alen: c_int, mx_out: [*c][*c]struct_ares_mx_reply) c_int;
pub extern fn ares_parse_txt_reply(abuf: [*c]const u8, alen: c_int, txt_out: [*c][*c]struct_ares_txt_reply) c_int;
pub extern fn ares_parse_txt_reply_ext(abuf: [*c]const u8, alen: c_int, txt_out: [*c][*c]struct_ares_txt_ext) c_int;
pub extern fn ares_parse_naptr_reply(abuf: [*c]const u8, alen: c_int, naptr_out: [*c][*c]struct_ares_naptr_reply) c_int;
pub extern fn ares_parse_soa_reply(abuf: [*c]const u8, alen: c_int, soa_out: [*c][*c]struct_ares_soa_reply) c_int;
pub extern fn ares_parse_uri_reply(abuf: [*c]const u8, alen: c_int, uri_out: [*c][*c]struct_ares_uri_reply) c_int;
pub extern fn ares_free_string(str: ?*anyopaque) void;
pub extern fn ares_free_hostent(host: ?*struct_hostent) void;
pub extern fn ares_free_data(dataptr: ?*anyopaque) void;
pub extern fn ares_strerror(code: c_int) [*c]const u8;
const union_unnamed_3 = extern union {
    addr4: struct_in_addr,
    addr6: struct_ares_in6_addr,
};
pub const struct_ares_addr_node = extern struct {
    next: ?*struct_ares_addr_node,
    family: c_int,
    addr: union_unnamed_3,
};
const union_unnamed_4 = extern union {
    addr4: struct_in_addr,
    addr6: struct_ares_in6_addr,
};
pub const struct_ares_addr_port_node = extern struct {
    next: ?*struct_ares_addr_port_node,
    family: c_int,
    addr: union_unnamed_4,
    udp_port: c_int,
    tcp_port: c_int,
};
pub extern fn ares_set_servers(channel: *Channel, servers: [*c]struct_ares_addr_node) c_int;
pub extern fn ares_set_servers_ports(channel: *Channel, servers: [*c]struct_ares_addr_port_node) c_int;
pub extern fn ares_set_servers_csv(channel: *Channel, servers: [*c]const u8) c_int;
pub extern fn ares_set_servers_ports_csv(channel: *Channel, servers: [*c]const u8) c_int;
pub extern fn ares_get_servers(channel: *Channel, servers: *?*struct_ares_addr_port_node) c_int;
pub extern fn ares_get_servers_ports(channel: *Channel, servers: *?*struct_ares_addr_port_node) c_int;
/// https://c-ares.org/docs/ares_inet_ntop.html
pub extern fn ares_inet_ntop(af: c_int, src: ?*const anyopaque, dst: [*]u8, size: ares_socklen_t) ?[*:0]const u8;
/// https://c-ares.org/docs/ares_inet_pton.html
///
/// ## Returns
/// - `1` if `src` was valid for the specified address family
/// - `0` if `src` was not parseable in the specified address family
/// - `-1` if some system error occurred. `errno` will have been set.
pub extern fn ares_inet_pton(af: c_int, src: [*c]const u8, dst: ?*anyopaque) c_int;
pub const ARES_SUCCESS = 0;
pub const ARES_ENODATA = 1;
pub const ARES_EFORMERR = 2;
pub const ARES_ESERVFAIL = 3;
pub const ARES_ENOTFOUND = 4;
pub const ARES_ENOTIMP = 5;
pub const ARES_EREFUSED = 6;
pub const ARES_EBADQUERY = 7;
pub const ARES_EBADNAME = 8;
pub const ARES_EBADFAMILY = 9;
pub const ARES_EBADRESP = 10;
pub const ARES_ECONNREFUSED = 11;
pub const ARES_ETIMEOUT = 12;
pub const ARES_EOF = 13;
pub const ARES_EFILE = 14;
pub const ARES_ENOMEM = 15;
pub const ARES_EDESTRUCTION = 16;
pub const ARES_EBADSTR = 17;
pub const ARES_EBADFLAGS = 18;
pub const ARES_ENONAME = 19;
pub const ARES_EBADHINTS = 20;
pub const ARES_ENOTINITIALIZED = 21;
pub const ARES_ELOADIPHLPAPI = 22;
pub const ARES_EADDRGETNETWORKPARAMS = 23;
pub const ARES_ECANCELLED = 24;
pub const ARES_ESERVICE = 25;
pub const ARES_ENOSERVER = 26;

pub const Error = enum(i32) {
    ENODATA = ARES_ENODATA,
    EFORMERR = ARES_EFORMERR,
    ESERVFAIL = ARES_ESERVFAIL,
    ENOTFOUND = ARES_ENOTFOUND,
    ENOTIMP = ARES_ENOTIMP,
    EREFUSED = ARES_EREFUSED,
    EBADQUERY = ARES_EBADQUERY,
    EBADNAME = ARES_EBADNAME,
    EBADFAMILY = ARES_EBADFAMILY,
    EBADRESP = ARES_EBADRESP,
    ECONNREFUSED = ARES_ECONNREFUSED,
    ETIMEOUT = ARES_ETIMEOUT,
    EOF = ARES_EOF,
    EFILE = ARES_EFILE,
    ENOMEM = ARES_ENOMEM,
    EDESTRUCTION = ARES_EDESTRUCTION,
    EBADSTR = ARES_EBADSTR,
    EBADFLAGS = ARES_EBADFLAGS,
    ENONAME = ARES_ENONAME,
    EBADHINTS = ARES_EBADHINTS,
    ENOTINITIALIZED = ARES_ENOTINITIALIZED,
    ELOADIPHLPAPI = ARES_ELOADIPHLPAPI,
    EADDRGETNETWORKPARAMS = ARES_EADDRGETNETWORKPARAMS,
    ECANCELLED = ARES_ECANCELLED,
    ESERVICE = ARES_ESERVICE,
    ENOSERVER = ARES_ENOSERVER,

    const Deferred = struct {
        errno: Error,
        syscall: []const u8,
        hostname: ?bun.String,
        promise: jsc.JSPromise.Strong,

        pub const new = bun.TrivialNew(@This());

        pub fn init(errno: Error, syscall: []const u8, hostname: ?bun.String, promise: jsc.JSPromise.Strong) *Deferred {
            return Deferred.new(.{
                .errno = errno,
                .syscall = syscall,
                .hostname = hostname,
                .promise = promise,
            });
        }

<<<<<<< HEAD
        pub fn reject(this: *Deferred, globalThis: *JSC.JSGlobalObject) bun.JSExecutionTerminated!void {
            const system_error = JSC.SystemError{
=======
        pub fn reject(this: *Deferred, globalThis: *jsc.JSGlobalObject) void {
            const system_error = jsc.SystemError{
>>>>>>> 71e21615
                .errno = @intFromEnum(this.errno),
                .code = bun.String.static(this.errno.code()),
                .message = if (this.hostname) |hostname|
                    bun.String.createFormat("{s} {s} {s}", .{ this.syscall, this.errno.code()[4..], hostname }) catch bun.outOfMemory()
                else
                    bun.String.createFormat("{s} {s}", .{ this.syscall, this.errno.code()[4..] }) catch bun.outOfMemory(),
                .syscall = bun.String.cloneUTF8(this.syscall),
                .hostname = this.hostname orelse bun.String.empty,
            };
            defer this.deinit();
            defer this.hostname = null;

            const instance = system_error.toErrorInstance(globalThis);
            instance.put(globalThis, "name", bun.String.static("DNSException").toJS(globalThis));

            return this.promise.reject(globalThis, instance);
        }

        pub fn rejectLater(this: *Deferred, globalThis: *jsc.JSGlobalObject) void {
            const Context = struct {
                deferred: *Deferred,
<<<<<<< HEAD
                globalThis: *JSC.JSGlobalObject,
                pub fn callback(context: *@This()) bun.JSExecutionTerminated!void {
                    defer bun.default_allocator.destroy(context);
                    return context.deferred.reject(context.globalThis);
=======
                globalThis: *jsc.JSGlobalObject,
                pub fn callback(context: *@This()) void {
                    context.deferred.reject(context.globalThis);
                    bun.default_allocator.destroy(context);
>>>>>>> 71e21615
                }
            };

            const context = bun.default_allocator.create(Context) catch bun.outOfMemory();
            context.deferred = this;
            context.globalThis = globalThis;
            // TODO(@heimskr): new custom Task type
            globalThis.bunVM().enqueueTask(jsc.ManagedTask.New(Context, Context.callback).init(context));
        }

        pub fn deinit(this: *@This()) void {
            if (this.hostname) |hostname| {
                hostname.deref();
            }
            this.promise.deinit();
            bun.destroy(this);
        }
    };

    pub fn toDeferred(this: Error, syscall: []const u8, hostname: ?[]const u8, promise: *jsc.JSPromise.Strong) *Deferred {
        const host_string: ?bun.String = if (hostname) |host|
            bun.String.cloneUTF8(host)
        else
            null;
        defer promise.* = .{};
        return Deferred.init(this, syscall, host_string, promise.*);
    }

    pub fn toJSWithSyscall(this: Error, globalThis: *jsc.JSGlobalObject, comptime syscall: [:0]const u8) jsc.JSValue {
        const instance = (jsc.SystemError{
            .errno = @intFromEnum(this),
            .code = bun.String.static(this.code()[4..]),
            .syscall = bun.String.static(syscall),
            .message = bun.String.createFormat("{s} {s}", .{ syscall, this.code()[4..] }) catch bun.outOfMemory(),
        }).toErrorInstance(globalThis);
        instance.put(globalThis, "name", bun.String.static("DNSException").toJS(globalThis));
        return instance;
    }

    pub fn toJSWithSyscallAndHostname(this: Error, globalThis: *jsc.JSGlobalObject, comptime syscall: [:0]const u8, hostname: []const u8) jsc.JSValue {
        const instance = (jsc.SystemError{
            .errno = @intFromEnum(this),
            .code = bun.String.static(this.code()[4..]),
            .message = bun.String.createFormat("{s} {s} {s}", .{ syscall, this.code()[4..], hostname }) catch bun.outOfMemory(),
            .syscall = bun.String.static(syscall),
            .hostname = bun.String.cloneUTF8(hostname),
        }).toErrorInstance(globalThis);
        instance.put(globalThis, "name", bun.String.static("DNSException").toJS(globalThis));
        return instance;
    }

    pub fn initEAI(rc: i32) ?Error {
        if (comptime bun.Environment.isWindows) {
            // https://github.com/nodejs/node/blob/2eff28fb7a93d3f672f80b582f664a7c701569fb/lib/internal/errors.js#L807-L815
            if (rc == libuv.UV_EAI_NODATA or rc == libuv.UV_EAI_NONAME) {
                return Error.ENOTFOUND;
            }

            // TODO: revisit this
            return switch (rc) {
                0 => null,
                libuv.UV_EAI_AGAIN => Error.ETIMEOUT,
                libuv.UV_EAI_ADDRFAMILY => Error.EBADFAMILY,
                libuv.UV_EAI_BADFLAGS => Error.EBADFLAGS,
                libuv.UV_EAI_BADHINTS => Error.EBADHINTS,
                libuv.UV_EAI_CANCELED => Error.ECANCELLED,
                libuv.UV_EAI_FAIL => Error.ENOTFOUND,
                libuv.UV_EAI_FAMILY => Error.EBADFAMILY,
                libuv.UV_EAI_MEMORY => Error.ENOMEM,
                libuv.UV_EAI_NODATA => Error.ENODATA,
                libuv.UV_EAI_NONAME => Error.ENONAME,
                libuv.UV_EAI_OVERFLOW => Error.ENOMEM,
                libuv.UV_EAI_PROTOCOL => Error.EBADQUERY,
                libuv.UV_EAI_SERVICE => Error.ESERVICE,
                libuv.UV_EAI_SOCKTYPE => Error.ECONNREFUSED,
                else => Error.ENOTFOUND, //UV_ENOENT and non documented errors
            };
        }

        const eai: std.posix.system.EAI = @enumFromInt(rc);

        // https://github.com/nodejs/node/blob/2eff28fb7a93d3f672f80b582f664a7c701569fb/lib/internal/errors.js#L807-L815
        if (eai == .NODATA or eai == .NONAME) {
            return Error.ENOTFOUND;
        }

        if (comptime bun.Environment.isLinux) {
            switch (eai) {
                .SOCKTYPE => return Error.ECONNREFUSED,
                .IDN_ENCODE => return Error.EBADSTR,
                .ALLDONE => return Error.ENOTFOUND,
                .INPROGRESS => return Error.ETIMEOUT,
                .CANCELED => return Error.ECANCELLED,
                .NOTCANCELED => return Error.ECANCELLED,
                else => {},
            }
        }

        return switch (eai) {
            @as(std.posix.system.EAI, @enumFromInt(0)) => return null,
            .ADDRFAMILY => Error.EBADFAMILY,
            .BADFLAGS => Error.EBADFLAGS, // Invalid hints
            .FAIL => Error.EBADRESP,
            .FAMILY => Error.EBADFAMILY,
            .MEMORY => Error.ENOMEM,
            .SERVICE => Error.ESERVICE,
            .SYSTEM => Error.ESERVFAIL,
            else => bun.todo(@src(), Error.ENOTIMP),
        };
    }

    pub const code = bun.enumMap(Error, .{
        .{ .ENODATA, "DNS_ENODATA" },
        .{ .EFORMERR, "DNS_EFORMERR" },
        .{ .ESERVFAIL, "DNS_ESERVFAIL" },
        .{ .ENOTFOUND, "DNS_ENOTFOUND" },
        .{ .ENOTIMP, "DNS_ENOTIMP" },
        .{ .EREFUSED, "DNS_EREFUSED" },
        .{ .EBADQUERY, "DNS_EBADQUERY" },
        .{ .EBADNAME, "DNS_ENOTFOUND" },
        .{ .EBADFAMILY, "DNS_EBADFAMILY" },
        .{ .EBADRESP, "DNS_EBADRESP" },
        .{ .ECONNREFUSED, "DNS_ECONNREFUSED" },
        .{ .ETIMEOUT, "DNS_ETIMEOUT" },
        .{ .EOF, "DNS_EOF" },
        .{ .EFILE, "DNS_EFILE" },
        .{ .ENOMEM, "DNS_ENOMEM" },
        .{ .EDESTRUCTION, "DNS_EDESTRUCTION" },
        .{ .EBADSTR, "DNS_EBADSTR" },
        .{ .EBADFLAGS, "DNS_EBADFLAGS" },
        .{ .ENONAME, "DNS_ENOTFOUND" },
        .{ .EBADHINTS, "DNS_EBADHINTS" },
        .{ .ENOTINITIALIZED, "DNS_ENOTINITIALIZED" },
        .{ .ELOADIPHLPAPI, "DNS_ELOADIPHLPAPI" },
        .{ .EADDRGETNETWORKPARAMS, "DNS_EADDRGETNETWORKPARAMS" },
        .{ .ECANCELLED, "DNS_ECANCELLED" },
        .{ .ESERVICE, "DNS_ESERVICE" },
        .{ .ENOSERVER, "DNS_ENOSERVER" },
    });

    pub const label = bun.enumMap(Error, .{
        .{ .ENODATA, "No data record of requested type" },
        .{ .EFORMERR, "Malformed DNS query" },
        .{ .ESERVFAIL, "Server failed to complete the DNS operation" },
        .{ .ENOTFOUND, "Domain name not found" },
        .{ .ENOTIMP, "DNS resolver does not implement requested operation" },
        .{ .EREFUSED, "DNS operation refused" },
        .{ .EBADQUERY, "Misformatted DNS query" },
        .{ .EBADNAME, "Misformatted domain name" },
        .{ .EBADFAMILY, "Misformatted DNS query (family)" },
        .{ .EBADRESP, "Misformatted DNS reply" },
        .{ .ECONNREFUSED, "Could not contact DNS servers" },
        .{ .ETIMEOUT, "Timeout while contacting DNS servers" },
        .{ .EOF, "End of file" },
        .{ .EFILE, "Error reading file" },
        .{ .ENOMEM, "Out of memory" },
        .{ .EDESTRUCTION, "Channel is being destroyed" },
        .{ .EBADSTR, "Misformatted string" },
        .{ .EBADFLAGS, "Illegal flags specified" },
        .{ .ENONAME, "Given hostname is not numeric" },
        .{ .EBADHINTS, "Illegal hints flags specified" },
        .{ .ENOTINITIALIZED, "Library initialization not yet performed" },
        .{ .ELOADIPHLPAPI, "ELOADIPHLPAPI TODO WHAT DOES THIS MEAN" },
        .{ .EADDRGETNETWORKPARAMS, "EADDRGETNETWORKPARAMS" },
        .{ .ECANCELLED, "DNS query cancelled" },
        .{ .ESERVICE, "Service not available" },
        .{ .ENOSERVER, "No DNS servers were configured" },
    });

    pub fn get(rc: i32) ?Error {
        // https://github.com/nodejs/node/blob/2eff28fb7a93d3f672f80b582f664a7c701569fb/lib/internal/errors.js#L807-L815
        if (rc == ARES_ENODATA or rc == ARES_ENONAME) {
            return get(ARES_ENOTFOUND);
        }

        return switch (rc) {
            0 => null,
            1...ARES_ENOSERVER => @as(Error, @enumFromInt(rc)),
            -ARES_ENOSERVER...-1 => @as(Error, @enumFromInt(-rc)),
            else => unreachable,
        };
    }
};

pub const ARES_FLAG_USEVC = @as(c_int, 1) << @as(c_int, 0);
pub const ARES_FLAG_PRIMARY = @as(c_int, 1) << @as(c_int, 1);
pub const ARES_FLAG_IGNTC = @as(c_int, 1) << @as(c_int, 2);
pub const ARES_FLAG_NORECURSE = @as(c_int, 1) << @as(c_int, 3);
pub const ARES_FLAG_STAYOPEN = @as(c_int, 1) << @as(c_int, 4);
pub const ARES_FLAG_NOSEARCH = @as(c_int, 1) << @as(c_int, 5);
pub const ARES_FLAG_NOALIASES = @as(c_int, 1) << @as(c_int, 6);
pub const ARES_FLAG_NOCHECKRESP = @as(c_int, 1) << @as(c_int, 7);
pub const ARES_FLAG_EDNS = @as(c_int, 1) << @as(c_int, 8);
pub const ARES_OPT_FLAGS = @as(c_int, 1) << @as(c_int, 0);
pub const ARES_OPT_TIMEOUT = @as(c_int, 1) << @as(c_int, 1);
pub const ARES_OPT_TRIES = @as(c_int, 1) << @as(c_int, 2);
pub const ARES_OPT_NDOTS = @as(c_int, 1) << @as(c_int, 3);
pub const ARES_OPT_UDP_PORT = @as(c_int, 1) << @as(c_int, 4);
pub const ARES_OPT_TCP_PORT = @as(c_int, 1) << @as(c_int, 5);
pub const ARES_OPT_SERVERS = @as(c_int, 1) << @as(c_int, 6);
pub const ARES_OPT_DOMAINS = @as(c_int, 1) << @as(c_int, 7);
pub const ARES_OPT_LOOKUPS = @as(c_int, 1) << @as(c_int, 8);
pub const ARES_OPT_SOCK_STATE_CB = @as(c_int, 1) << @as(c_int, 9);
pub const ARES_OPT_SORTLIST = @as(c_int, 1) << @as(c_int, 10);
pub const ARES_OPT_SOCK_SNDBUF = @as(c_int, 1) << @as(c_int, 11);
pub const ARES_OPT_SOCK_RCVBUF = @as(c_int, 1) << @as(c_int, 12);
pub const ARES_OPT_TIMEOUTMS = @as(c_int, 1) << @as(c_int, 13);
pub const ARES_OPT_ROTATE = @as(c_int, 1) << @as(c_int, 14);
pub const ARES_OPT_EDNSPSZ = @as(c_int, 1) << @as(c_int, 15);
pub const ARES_OPT_NOROTATE = @as(c_int, 1) << @as(c_int, 16);
pub const ARES_OPT_RESOLVCONF = @as(c_int, 1) << @as(c_int, 17);
pub const ARES_OPT_HOSTS_FILE = @as(c_int, 1) << @as(c_int, 18);
pub const ARES_NI_NOFQDN = @as(c_int, 1) << @as(c_int, 0);
pub const ARES_NI_NUMERICHOST = @as(c_int, 1) << @as(c_int, 1);
pub const ARES_NI_NAMEREQD = @as(c_int, 1) << @as(c_int, 2);
pub const ARES_NI_NUMERICSERV = @as(c_int, 1) << @as(c_int, 3);
pub const ARES_NI_DGRAM = @as(c_int, 1) << @as(c_int, 4);
pub const ARES_NI_TCP = @as(c_int, 0);
pub const ARES_NI_UDP = ARES_NI_DGRAM;
pub const ARES_NI_SCTP = @as(c_int, 1) << @as(c_int, 5);
pub const ARES_NI_DCCP = @as(c_int, 1) << @as(c_int, 6);
pub const ARES_NI_NUMERICSCOPE = @as(c_int, 1) << @as(c_int, 7);
pub const ARES_NI_LOOKUPHOST = @as(c_int, 1) << @as(c_int, 8);
pub const ARES_NI_LOOKUPSERVICE = @as(c_int, 1) << @as(c_int, 9);
pub const ARES_NI_IDN = @as(c_int, 1) << @as(c_int, 10);
pub const ARES_NI_IDN_ALLOW_UNASSIGNED = @as(c_int, 1) << @as(c_int, 11);
pub const ARES_NI_IDN_USE_STD3_ASCII_RULES = @as(c_int, 1) << @as(c_int, 12);
pub const ARES_AI_CANONNAME = @as(c_int, 1) << @as(c_int, 0);
pub const ARES_AI_NUMERICHOST = @as(c_int, 1) << @as(c_int, 1);
pub const ARES_AI_PASSIVE = @as(c_int, 1) << @as(c_int, 2);
pub const ARES_AI_NUMERICSERV = @as(c_int, 1) << @as(c_int, 3);
pub const ARES_AI_V4MAPPED = @as(c_int, 1) << @as(c_int, 4);
pub const ARES_AI_ALL = @as(c_int, 1) << @as(c_int, 5);
pub const ARES_AI_ADDRCONFIG = @as(c_int, 1) << @as(c_int, 6);
pub const ARES_AI_NOSORT = @as(c_int, 1) << @as(c_int, 7);
pub const ARES_AI_ENVHOSTS = @as(c_int, 1) << @as(c_int, 8);
pub const ARES_AI_IDN = @as(c_int, 1) << @as(c_int, 10);
pub const ARES_AI_IDN_ALLOW_UNASSIGNED = @as(c_int, 1) << @as(c_int, 11);
pub const ARES_AI_IDN_USE_STD3_ASCII_RULES = @as(c_int, 1) << @as(c_int, 12);
pub const ARES_AI_CANONIDN = @as(c_int, 1) << @as(c_int, 13);
pub const ARES_AI_MASK = (((((ARES_AI_CANONNAME | ARES_AI_NUMERICHOST) | ARES_AI_PASSIVE) | ARES_AI_NUMERICSERV) | ARES_AI_V4MAPPED) | ARES_AI_ALL) | ARES_AI_ADDRCONFIG;
pub const ARES_GETSOCK_MAXNUM = @as(c_int, 16);
pub inline fn ARES_GETSOCK_READABLE(bits: anytype, num: anytype) @TypeOf(bits & (@as(c_int, 1) << num)) {
    return bits & (@as(c_int, 1) << num);
}
pub inline fn ARES_GETSOCK_WRITABLE(bits: anytype, num: anytype) @TypeOf(bits & (@as(c_int, 1) << (num + ARES_GETSOCK_MAXNUM))) {
    return bits & (@as(c_int, 1) << (num + ARES_GETSOCK_MAXNUM));
}
pub const ARES_LIB_INIT_NONE = @as(c_int, 0);
pub const ARES_LIB_INIT_WIN32 = @as(c_int, 1) << @as(c_int, 0);
pub const ARES_LIB_INIT_ALL = ARES_LIB_INIT_WIN32;
pub const ARES_SOCKET_BAD = if (bun.Environment.isWindows) std.os.windows.ws2_32.INVALID_SOCKET else -@as(c_int, 1);
pub const ares_socket_typedef = "";
pub const ares_addrinfo_cname = AddrInfo_cname;
pub const ares_addrinfo_node = AddrInfo_node;
pub const ares_addrinfo = AddrInfo;
pub const ares_addrinfo_hints = AddrInfo_hints;
pub const ares_in6_addr = struct_ares_in6_addr;
pub const ares_addrttl = struct_ares_addrttl;
pub const ares_addr6ttl = struct_ares_addr6ttl;
pub const ares_caa_reply = struct_ares_caa_reply;
pub const ares_srv_reply = struct_ares_srv_reply;
pub const ares_mx_reply = struct_ares_mx_reply;
pub const ares_txt_reply = struct_ares_txt_reply;
pub const ares_txt_ext = struct_ares_txt_ext;
pub const ares_naptr_reply = struct_ares_naptr_reply;
pub const ares_soa_reply = struct_ares_soa_reply;
pub const ares_uri_reply = struct_ares_uri_reply;
pub const ares_addr_node = struct_ares_addr_node;
pub const ares_addr_port_node = struct_ares_addr_port_node;

comptime {
    const Bun__canonicalizeIP = jsc.toJSHostFn(Bun__canonicalizeIP_);
    @export(&Bun__canonicalizeIP, .{ .name = "Bun__canonicalizeIP" });
}
pub fn Bun__canonicalizeIP_(globalThis: *jsc.JSGlobalObject, callframe: *jsc.CallFrame) bun.JSError!jsc.JSValue {
    jsc.markBinding(@src());

    const arguments = callframe.arguments_old(1);

    if (arguments.len == 0) {
        return globalThis.throwInvalidArguments("canonicalizeIP() expects a string but received no arguments.", .{});
    }
    // windows uses 65 bytes for ipv6 addresses and linux/macos uses 46
    const INET6_ADDRSTRLEN = if (comptime bun.Environment.isWindows) 65 else 46;

    const script_ctx = globalThis.bunVM();
    var args = jsc.CallFrame.ArgumentsSlice.init(script_ctx, arguments.slice());
    const addr_arg = args.nextEat().?;

    const addr = try bun.String.fromJS(addr_arg, globalThis);
    {
        defer addr.deref();
        const addr_slice = addr.toSlice(bun.default_allocator);
        const addr_str = addr_slice.slice();
        if (addr_str.len >= INET6_ADDRSTRLEN) {
            return .js_undefined;
        }
        for (addr_str) |char| if (char == '/') return .js_undefined; // CIDR not allowed

        var ip_std_text: [INET6_ADDRSTRLEN + 1]u8 = undefined;
        // we need a null terminated string as input
        var ip_addr: [INET6_ADDRSTRLEN + 1]u8 = undefined;
        bun.copy(u8, &ip_addr, addr_str);
        ip_addr[addr_str.len] = 0;

        var af: c_int = AF.INET;
        // get the standard text representation of the IP
        if (ares_inet_pton(af, &ip_addr, &ip_std_text) != 1) {
            af = AF.INET6;
            if (ares_inet_pton(af, &ip_addr, &ip_std_text) != 1) {
                return .js_undefined;
            }
        }
        // ip_addr will contain the null-terminated string of the cannonicalized IP
        if (ares_inet_ntop(af, &ip_std_text, &ip_addr, @sizeOf(@TypeOf(ip_addr))) == null) {
            return .js_undefined;
        }
        // use the null-terminated size to return the string
        const size = bun.len(bun.cast([*:0]u8, &ip_addr));
        return jsc.ZigString.init(ip_addr[0..size]).toJS(globalThis);
    }
}

/// Creates a sockaddr structure from an address, port.
///
/// # Parameters
/// - `addr`: A byte slice representing the IP address.
/// - `port`: A 16-bit unsigned integer representing the port number.
/// - `sa`: A pointer to a sockaddr structure where the result will be stored.
///
/// # Returns
///
/// This function returns 0 on success.
pub fn getSockaddr(addr: []const u8, port: u16, sa: *std.posix.sockaddr) c_int {
    const buf_size = 128;

    var buf: [buf_size]u8 = undefined;
    const addr_ptr: [*:0]const u8 = brk: {
        if (addr.len == 0 or addr.len >= buf_size) {
            return -1;
        }
        const len = @min(addr.len, buf.len - 1);
        @memcpy(buf[0..len], addr[0..len]);

        buf[len] = 0;
        break :brk buf[0..len :0];
    };

    {
        const in: *std.posix.sockaddr.in = @alignCast(@ptrCast(sa));
        if (ares_inet_pton(AF.INET, addr_ptr, &in.addr) == 1) {
            in.*.family = AF.INET;
            in.*.port = std.mem.nativeToBig(u16, port);
            return 0;
        }
    }
    {
        const in6: *std.posix.sockaddr.in6 = @alignCast(@ptrCast(sa));
        if (ares_inet_pton(AF.INET6, addr_ptr, &in6.addr) == 1) {
            in6.*.family = AF.INET6;
            in6.*.port = std.mem.nativeToBig(u16, port);
            return 0;
        }
    }

    return -1;
}

const std = @import("std");
const iovec = @import("std").os.iovec;

const bun = @import("bun");
const jsc = bun.jsc;
const strings = bun.strings;
const GetAddrInfo = bun.dns.GetAddrInfo;
const libuv = bun.windows.libuv;

const c = @import("std").c;
const ares_socklen_t = c.socklen_t;
const fd_set = c.fd_set;

const struct_sockaddr = std.posix.sockaddr;
const struct_in_addr = std.posix.sockaddr.in;<|MERGE_RESOLUTION|>--- conflicted
+++ resolved
@@ -1663,13 +1663,8 @@
             });
         }
 
-<<<<<<< HEAD
-        pub fn reject(this: *Deferred, globalThis: *JSC.JSGlobalObject) bun.JSExecutionTerminated!void {
-            const system_error = JSC.SystemError{
-=======
-        pub fn reject(this: *Deferred, globalThis: *jsc.JSGlobalObject) void {
+        pub fn reject(this: *Deferred, globalThis: *jsc.JSGlobalObject) bun.JSExecutionTerminated!void {
             const system_error = jsc.SystemError{
->>>>>>> 71e21615
                 .errno = @intFromEnum(this.errno),
                 .code = bun.String.static(this.errno.code()),
                 .message = if (this.hostname) |hostname|
@@ -1691,17 +1686,10 @@
         pub fn rejectLater(this: *Deferred, globalThis: *jsc.JSGlobalObject) void {
             const Context = struct {
                 deferred: *Deferred,
-<<<<<<< HEAD
-                globalThis: *JSC.JSGlobalObject,
+                globalThis: *jsc.JSGlobalObject,
                 pub fn callback(context: *@This()) bun.JSExecutionTerminated!void {
                     defer bun.default_allocator.destroy(context);
                     return context.deferred.reject(context.globalThis);
-=======
-                globalThis: *jsc.JSGlobalObject,
-                pub fn callback(context: *@This()) void {
-                    context.deferred.reject(context.globalThis);
-                    bun.default_allocator.destroy(context);
->>>>>>> 71e21615
                 }
             };
 
