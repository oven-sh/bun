--- conflicted
+++ resolved
@@ -2568,11 +2568,7 @@
         if (this.errEnum()) |err| {
             try writer.writeAll(@tagName(err));
         } else {
-<<<<<<< HEAD
             try writer.print("{d}", .{@intFromEnum(this)});
-=======
-            try writer.print("{d}", .{this});
->>>>>>> 4f0a4976
         }
     }
 
@@ -2580,7 +2576,6 @@
         return @intFromEnum(this);
     }
 
-<<<<<<< HEAD
     pub fn toError(this: ReturnCode, syscall: bun.sys.Tag) ?bun.sys.Error {
         if (this.errno()) |e| {
             return .{
@@ -2592,8 +2587,6 @@
         return null;
     }
 
-=======
->>>>>>> 4f0a4976
     pub inline fn errno(this: ReturnCode) ?@TypeOf(@intFromEnum(bun.C.E.ACCES)) {
         return if (this.int() < 0)
             switch (this.int()) {
