pub const is_bindgen = @import("std").meta.globalOption("bindgen", bool) orelse false;
const bun = @import("root").bun;
const Api = bun.ApiSchema;
const std = @import("std");
const Environment = bun.Environment;
pub const u_int8_t = u8;
pub const u_int16_t = c_ushort;
pub const u_int32_t = c_uint;
pub const u_int64_t = c_ulonglong;
pub const LIBUS_LISTEN_DEFAULT: i32 = 0;
pub const LIBUS_LISTEN_EXCLUSIVE_PORT: i32 = 1;
pub const Socket = opaque {};
const debug = bun.Output.scoped(.uws, false);
const uws = @This();

const BoringSSL = @import("root").bun.BoringSSL;
fn NativeSocketHandleType(comptime ssl: bool) type {
    if (ssl) {
        return BoringSSL.SSL;
    } else {
        return anyopaque;
    }
}
pub const InternalLoopData = extern struct {
    pub const us_internal_async = opaque {};

    sweep_timer: ?*Timer,
    wakeup_async: ?*us_internal_async,
    last_write_failed: i32,
    head: ?*SocketContext,
    iterator: ?*SocketContext,
    recv_buf: [*]u8,
    ssl_data: ?*anyopaque,
    pre_cb: ?*fn (?*Loop) callconv(.C) void,
    post_cb: ?*fn (?*Loop) callconv(.C) void,
    closed_head: ?*Socket,
    low_prio_head: ?*Socket,
    low_prio_budget: i32,
    iteration_nr: c_longlong,

    pub fn recvSlice(this: *InternalLoopData) []u8 {
        return this.recv_buf[0..LIBUS_RECV_BUFFER_LENGTH];
    }
};

pub fn NewSocketHandler(comptime is_ssl: bool) type {
    return struct {
        const ssl_int: i32 = @intFromBool(is_ssl);
        socket: *Socket,
        const ThisSocket = @This();

        pub fn verifyError(this: ThisSocket) us_bun_verify_error_t {
            const ssl_error: us_bun_verify_error_t = uws.us_socket_verify_error(comptime ssl_int, this.socket);
            return ssl_error;
        }

        pub fn isEstablished(this: ThisSocket) bool {
            return us_socket_is_established(comptime ssl_int, this.socket) > 0;
        }

        pub fn timeout(this: ThisSocket, seconds: c_uint) void {
            return us_socket_timeout(comptime ssl_int, this.socket, seconds);
        }

        pub fn setTimeout(this: ThisSocket, seconds: c_uint) void {
            if (seconds > 240) {
                us_socket_timeout(comptime ssl_int, this.socket, 0);
                us_socket_long_timeout(comptime ssl_int, this.socket, seconds / 60);
            } else {
                us_socket_timeout(comptime ssl_int, this.socket, seconds);
                us_socket_long_timeout(comptime ssl_int, this.socket, 0);
            }
        }

        pub fn setTimeoutMinutes(this: ThisSocket, minutes: c_uint) void {
            return us_socket_long_timeout(comptime ssl_int, this.socket, minutes);
        }

        pub fn startTLS(this: ThisSocket, is_client: bool) void {
            _ = us_socket_open(comptime ssl_int, this.socket, @intFromBool(is_client), null, 0);
        }

        pub fn ssl(this: ThisSocket) *BoringSSL.SSL {
            if (comptime is_ssl) {
                return @as(*BoringSSL.SSL, @ptrCast(this.getNativeHandle()));
            }
            @panic("socket is not a TLS socket");
        }

        // Note: this assumes that the socket is non-TLS and will be adopted and wrapped with a new TLS context
        // context ext will not be copied to the new context, new context will contain us_wrapped_socket_context_t on ext
        pub fn wrapTLS(
            this: ThisSocket,
            options: us_bun_socket_context_options_t,
            socket_ext_size: i32,
            comptime deref: bool,
            comptime ContextType: type,
            comptime Fields: anytype,
        ) ?NewSocketHandler(true) {
            const TLSSocket = NewSocketHandler(true);
            const SocketHandler = struct {
                const alignment = if (ContextType == anyopaque)
                    @sizeOf(usize)
                else
                    std.meta.alignment(ContextType);
                const deref_ = deref;
                const ValueType = if (deref) ContextType else *ContextType;
                fn getValue(socket: *Socket) ValueType {
                    if (comptime ContextType == anyopaque) {
                        return us_socket_ext(1, socket).?;
                    }

                    if (comptime deref_) {
                        return (TLSSocket{ .socket = socket }).ext(ContextType).?.*;
                    }

                    return (TLSSocket{ .socket = socket }).ext(ContextType).?;
                }

                pub fn on_open(socket: *Socket, is_client: i32, _: [*c]u8, _: i32) callconv(.C) ?*Socket {
                    if (comptime @hasDecl(Fields, "onCreate")) {
                        if (is_client == 0) {
                            Fields.onCreate(
                                TLSSocket{ .socket = socket },
                            );
                        }
                    }
                    Fields.onOpen(
                        getValue(socket),
                        TLSSocket{ .socket = socket },
                    );
                    return socket;
                }
                pub fn on_close(socket: *Socket, code: i32, reason: ?*anyopaque) callconv(.C) ?*Socket {
                    Fields.onClose(
                        getValue(socket),
                        TLSSocket{ .socket = socket },
                        code,
                        reason,
                    );
                    return socket;
                }
                pub fn on_data(socket: *Socket, buf: ?[*]u8, len: i32) callconv(.C) ?*Socket {
                    Fields.onData(
                        getValue(socket),
                        TLSSocket{ .socket = socket },
                        buf.?[0..@as(usize, @intCast(len))],
                    );
                    return socket;
                }
                pub fn on_writable(socket: *Socket) callconv(.C) ?*Socket {
                    Fields.onWritable(
                        getValue(socket),
                        TLSSocket{ .socket = socket },
                    );
                    return socket;
                }
                pub fn on_timeout(socket: *Socket) callconv(.C) ?*Socket {
                    Fields.onTimeout(
                        getValue(socket),
                        TLSSocket{ .socket = socket },
                    );
                    return socket;
                }
                pub fn on_long_timeout(socket: *Socket) callconv(.C) ?*Socket {
                    Fields.onLongTimeout(
                        getValue(socket),
                        TLSSocket{ .socket = socket },
                    );
                    return socket;
                }
                pub fn on_connect_error(socket: *Socket, code: i32) callconv(.C) ?*Socket {
                    Fields.onConnectError(
                        getValue(socket),
                        TLSSocket{ .socket = socket },
                        code,
                    );
                    return socket;
                }
                pub fn on_end(socket: *Socket) callconv(.C) ?*Socket {
                    Fields.onEnd(
                        getValue(socket),
                        TLSSocket{ .socket = socket },
                    );
                    return socket;
                }
                pub fn on_handshake(socket: *Socket, success: i32, verify_error: us_bun_verify_error_t, _: ?*anyopaque) callconv(.C) void {
                    Fields.onHandshake(getValue(socket), TLSSocket{ .socket = socket }, success, verify_error);
                }
            };

            var events: us_socket_events_t = .{
                .on_open = SocketHandler.on_open,
                .on_close = SocketHandler.on_close,
                .on_data = SocketHandler.on_data,
                .on_writable = SocketHandler.on_writable,
                .on_timeout = SocketHandler.on_timeout,
                .on_connect_error = SocketHandler.on_connect_error,
                .on_end = SocketHandler.on_end,
                .on_handshake = SocketHandler.on_handshake,
                .on_long_timeout = SocketHandler.on_long_timeout,
            };

            const socket = us_socket_wrap_with_tls(ssl_int, this.socket, options, events, socket_ext_size) orelse return null;
            return NewSocketHandler(true).from(socket);
        }

        pub fn getNativeHandle(this: ThisSocket) *NativeSocketHandleType(is_ssl) {
            return @as(*NativeSocketHandleType(is_ssl), @ptrCast(us_socket_get_native_handle(comptime ssl_int, this.socket).?));
        }

        pub inline fn fd(this: ThisSocket) i32 {
            if (comptime is_ssl) {
                @compileError("SSL sockets do not have a file descriptor accessible this way");
            }

            return @as(i32, @intCast(@intFromPtr(us_socket_get_native_handle(0, this.socket))));
        }

        pub fn markNeedsMoreForSendfile(this: ThisSocket) void {
            if (comptime is_ssl) {
                @compileError("SSL sockets do not support sendfile yet");
            }

            us_socket_sendfile_needs_more(this.socket);
        }

        pub fn ext(this: ThisSocket, comptime ContextType: type) ?*ContextType {
            const alignment = if (ContextType == *anyopaque)
                @sizeOf(usize)
            else
                std.meta.alignment(ContextType);

            var ptr = us_socket_ext(
                comptime ssl_int,
                this.socket,
            ) orelse return null;

            return @as(*align(alignment) ContextType, @ptrCast(@alignCast(ptr)));
        }
        pub fn context(this: ThisSocket) *SocketContext {
            return us_socket_context(
                comptime ssl_int,
                this.socket,
            ).?;
        }

        pub fn flush(this: ThisSocket) void {
            return us_socket_flush(
                comptime ssl_int,
                this.socket,
            );
        }
        pub fn write(this: ThisSocket, data: []const u8, msg_more: bool) i32 {
            const result = us_socket_write(
                comptime ssl_int,
                this.socket,
                data.ptr,
                // truncate to 31 bits since sign bit exists
                @as(i32, @intCast(@as(u31, @truncate(data.len)))),
                @as(i32, @intFromBool(msg_more)),
            );

            if (comptime Environment.allow_assert) {
                debug("us_socket_write({*}, {d}) = {d}", .{ this.getNativeHandle(), data.len, result });
            }

            return result;
        }

        pub fn rawWrite(this: ThisSocket, data: []const u8, msg_more: bool) i32 {
            return us_socket_raw_write(
                comptime ssl_int,
                this.socket,
                data.ptr,
                // truncate to 31 bits since sign bit exists
                @as(i32, @intCast(@as(u31, @truncate(data.len)))),
                @as(i32, @intFromBool(msg_more)),
            );
        }
        pub fn shutdown(this: ThisSocket) void {
            debug("us_socket_shutdown({d})", .{@intFromPtr(this.socket)});
            return us_socket_shutdown(
                comptime ssl_int,
                this.socket,
            );
        }
        pub fn shutdownRead(this: ThisSocket) void {
            debug("us_socket_shutdown_read({d})", .{@intFromPtr(this.socket)});
            return us_socket_shutdown_read(
                comptime ssl_int,
                this.socket,
            );
        }
        pub fn isShutdown(this: ThisSocket) bool {
            return us_socket_is_shut_down(
                comptime ssl_int,
                this.socket,
            ) > 0;
        }
        pub fn isClosed(this: ThisSocket) bool {
            return us_socket_is_closed(
                comptime ssl_int,
                this.socket,
            ) > 0;
        }
        pub fn close(this: ThisSocket, code: i32, reason: ?*anyopaque) void {
            debug("us_socket_close({d})", .{@intFromPtr(this.socket)});
            _ = us_socket_close(
                comptime ssl_int,
                this.socket,
                code,
                reason,
            );
        }
        pub fn localPort(this: ThisSocket) i32 {
            return us_socket_local_port(
                comptime ssl_int,
                this.socket,
            );
        }
        pub fn remoteAddress(this: ThisSocket, buf: [*]u8, length: *i32) void {
            return us_socket_remote_address(
                comptime ssl_int,
                this.socket,
                buf,
                length,
            );
        }

        /// Get the local address of a socket in binary format.
        ///
        /// # Arguments
        /// - `buf`: A buffer to store the binary address data.
        ///
        /// # Returns
        /// This function returns a slice of the buffer on success, or null on failure.
        pub fn localAddressBinary(this: ThisSocket, buf: []u8) ?[]const u8 {
            var length: i32 = @intCast(buf.len);
            us_socket_local_address(
                comptime ssl_int,
                this.socket,
                buf.ptr,
                &length,
            );

            if (length <= 0) {
                return null;
            }
            return buf[0..@intCast(length)];
        }

        /// Get the local address of a socket in text format.
        ///
        /// # Arguments
        /// - `buf`: A buffer to store the text address data.
        /// - `is_ipv6`: A pointer to a boolean representing whether the address is IPv6.
        ///
        /// # Returns
        /// This function returns a slice of the buffer on success, or null on failure.
        pub fn localAddressText(this: ThisSocket, buf: []u8, is_ipv6: *bool) ?[]const u8 {
            const addr_v4_len = @sizeOf(std.meta.FieldType(std.os.sockaddr.in, .addr));
            const addr_v6_len = @sizeOf(std.meta.FieldType(std.os.sockaddr.in6, .addr));

            var sa_buf: [addr_v6_len + 1]u8 = undefined;
            const binary = this.localAddressBinary(&sa_buf);
            if (binary == null) {
                return null;
            }
            const addr_len: usize = binary.?.len;
            sa_buf[addr_len] = 0;

            var ret: ?[*:0]const u8 = null;
            if (addr_len == addr_v4_len) {
                ret = bun.c_ares.ares_inet_ntop(std.os.AF.INET, &sa_buf, buf.ptr, @as(u32, @intCast(buf.len)));
                is_ipv6.* = false;
            } else if (addr_len == addr_v6_len) {
                ret = bun.c_ares.ares_inet_ntop(std.os.AF.INET6, &sa_buf, buf.ptr, @as(u32, @intCast(buf.len)));
                is_ipv6.* = true;
            }

            if (ret) |_| {
                const length: usize = @intCast(bun.len(bun.cast([*:0]u8, buf)));
                return buf[0..length];
            }
            return null;
        }

        pub fn connect(
            host: []const u8,
            port: i32,
            socket_ctx: *SocketContext,
            comptime Context: type,
            ctx: Context,
            comptime socket_field_name: []const u8,
        ) ?*Context {
            debug("connect({s}, {d})", .{ host, port });

            var stack_fallback = std.heap.stackFallback(1024, bun.default_allocator);
            var allocator = stack_fallback.get();
            var host_ = allocator.dupeZ(u8, host) catch return null;
            defer allocator.free(host_);

            var socket = us_socket_context_connect(comptime ssl_int, socket_ctx, host_, port, null, 0, @sizeOf(Context)) orelse return null;
            const socket_ = ThisSocket{ .socket = socket };

            var holder = socket_.ext(Context) orelse {
                if (comptime bun.Environment.allow_assert) unreachable;
                _ = us_socket_close_connecting(comptime ssl_int, socket);
                return null;
            };
            holder.* = ctx;
            @field(holder, socket_field_name) = socket_;
            return holder;
        }

        pub fn connectPtr(
            host: []const u8,
            port: i32,
            socket_ctx: *SocketContext,
            comptime Context: type,
            ctx: *Context,
            comptime socket_field_name: []const u8,
        ) ?*Context {
            const this_socket = connectAnon(host, port, socket_ctx, ctx) orelse return null;
            @field(ctx, socket_field_name) = this_socket;
            return ctx;
        }

        pub fn connectUnixPtr(
            path: []const u8,
            socket_ctx: *SocketContext,
            comptime Context: type,
            ctx: *Context,
            comptime socket_field_name: []const u8,
        ) ?*Context {
            const this_socket = connectUnixAnon(path, socket_ctx, ctx) orelse return null;
            @field(ctx, socket_field_name) = this_socket;
            return ctx;
        }

        pub fn connectUnixAnon(
            path: []const u8,
            socket_ctx: *SocketContext,
            ctx: *anyopaque,
        ) ?ThisSocket {
            debug("connect(unix:{s})", .{path});
            var stack_fallback = std.heap.stackFallback(1024, bun.default_allocator);
            var allocator = stack_fallback.get();
            var path_ = allocator.dupeZ(u8, path) catch return null;
            defer allocator.free(path_);

            var socket = us_socket_context_connect_unix(comptime ssl_int, socket_ctx, path_, 0, 8) orelse return null;

            const socket_ = ThisSocket{ .socket = socket };
            var holder = socket_.ext(*anyopaque) orelse {
                if (comptime bun.Environment.allow_assert) unreachable;
                _ = us_socket_close_connecting(comptime ssl_int, socket);
                return null;
            };
            holder.* = ctx;
            return socket_;
        }

        pub fn connectAnon(
            host: []const u8,
            port: i32,
            socket_ctx: *SocketContext,
            ptr: *anyopaque,
        ) ?ThisSocket {
            debug("connect({s}, {d})", .{ host, port });
            var stack_fallback = std.heap.stackFallback(1024, bun.default_allocator);
            var allocator = stack_fallback.get();

            var host_: ?[*:0]u8 = brk: {
                // getaddrinfo expects `node` to be null if localhost
                if (host.len < 6 and (bun.strings.eqlComptime(host, "[::1]") or bun.strings.eqlComptime(host, "[::]"))) {
                    break :brk null;
                }

                break :brk allocator.dupeZ(u8, host) catch return null;
            };

            defer if (host_) |host__| allocator.free(host__[0..host.len]);

            var socket = us_socket_context_connect(comptime ssl_int, socket_ctx, host_, port, null, 0, @sizeOf(*anyopaque)) orelse return null;
            const socket_ = ThisSocket{ .socket = socket };

            var holder = socket_.ext(*anyopaque) orelse {
                if (comptime bun.Environment.allow_assert) unreachable;
                _ = us_socket_close_connecting(comptime ssl_int, socket);
                return null;
            };
            holder.* = ptr;
            return socket_;
        }

        pub fn unsafeConfigure(
            ctx: *SocketContext,
            comptime ssl_type: bool,
            comptime deref: bool,
            comptime ContextType: type,
            comptime Fields: anytype,
        ) void {
            const SocketHandlerType = NewSocketHandler(ssl_type);
            const ssl_type_int: i32 = @intFromBool(ssl_type);
            const Type = comptime if (@TypeOf(Fields) != type) @TypeOf(Fields) else Fields;

            const SocketHandler = struct {
                const alignment = if (ContextType == anyopaque)
                    @sizeOf(usize)
                else
                    std.meta.alignment(ContextType);
                const deref_ = deref;
                const ValueType = if (deref) ContextType else *ContextType;
                fn getValue(socket: *Socket) ValueType {
                    if (comptime ContextType == anyopaque) {
                        return us_socket_ext(ssl_type_int, socket).?;
                    }

                    if (comptime deref_) {
                        return (SocketHandlerType{ .socket = socket }).ext(ContextType).?.*;
                    }

                    return (SocketHandlerType{ .socket = socket }).ext(ContextType).?;
                }

                pub fn on_open(socket: *Socket, is_client: i32, _: [*c]u8, _: i32) callconv(.C) ?*Socket {
                    if (comptime @hasDecl(Fields, "onCreate")) {
                        if (is_client == 0) {
                            Fields.onCreate(
                                SocketHandlerType{ .socket = socket },
                            );
                        }
                    }
                    Fields.onOpen(
                        getValue(socket),
                        SocketHandlerType{ .socket = socket },
                    );
                    return socket;
                }
                pub fn on_close(socket: *Socket, code: i32, reason: ?*anyopaque) callconv(.C) ?*Socket {
                    Fields.onClose(
                        getValue(socket),
                        SocketHandlerType{ .socket = socket },
                        code,
                        reason,
                    );
                    return socket;
                }
                pub fn on_data(socket: *Socket, buf: ?[*]u8, len: i32) callconv(.C) ?*Socket {
                    Fields.onData(
                        getValue(socket),
                        SocketHandlerType{ .socket = socket },
                        buf.?[0..@as(usize, @intCast(len))],
                    );
                    return socket;
                }
                pub fn on_writable(socket: *Socket) callconv(.C) ?*Socket {
                    Fields.onWritable(
                        getValue(socket),
                        SocketHandlerType{ .socket = socket },
                    );
                    return socket;
                }
                pub fn on_timeout(socket: *Socket) callconv(.C) ?*Socket {
                    Fields.onTimeout(
                        getValue(socket),
                        SocketHandlerType{ .socket = socket },
                    );
                    return socket;
                }
                pub fn on_connect_error(socket: *Socket, code: i32) callconv(.C) ?*Socket {
                    Fields.onConnectError(
                        getValue(socket),
                        SocketHandlerType{ .socket = socket },
                        code,
                    );
                    return socket;
                }
                pub fn on_end(socket: *Socket) callconv(.C) ?*Socket {
                    Fields.onEnd(
                        getValue(socket),
                        SocketHandlerType{ .socket = socket },
                    );
                    return socket;
                }
                pub fn on_handshake(socket: *Socket, success: i32, verify_error: us_bun_verify_error_t, _: ?*anyopaque) callconv(.C) void {
                    Fields.onHandshake(getValue(socket), SocketHandlerType{ .socket = socket }, success, verify_error);
                }
            };

            if (comptime @hasDecl(Type, "onOpen") and @typeInfo(@TypeOf(Type.onOpen)) != .Null)
                us_socket_context_on_open(ssl_int, ctx, SocketHandler.on_open);
            if (comptime @hasDecl(Type, "onClose") and @typeInfo(@TypeOf(Type.onClose)) != .Null)
                us_socket_context_on_close(ssl_int, ctx, SocketHandler.on_close);
            if (comptime @hasDecl(Type, "onData") and @typeInfo(@TypeOf(Type.onData)) != .Null)
                us_socket_context_on_data(ssl_int, ctx, SocketHandler.on_data);
            if (comptime @hasDecl(Type, "onWritable") and @typeInfo(@TypeOf(Type.onWritable)) != .Null)
                us_socket_context_on_writable(ssl_int, ctx, SocketHandler.on_writable);
            if (comptime @hasDecl(Type, "onTimeout") and @typeInfo(@TypeOf(Type.onTimeout)) != .Null)
                us_socket_context_on_timeout(ssl_int, ctx, SocketHandler.on_timeout);
            if (comptime @hasDecl(Type, "onConnectError") and @typeInfo(@TypeOf(Type.onConnectError)) != .Null)
                us_socket_context_on_connect_error(ssl_int, ctx, SocketHandler.on_connect_error);
            if (comptime @hasDecl(Type, "onEnd") and @typeInfo(@TypeOf(Type.onEnd)) != .Null)
                us_socket_context_on_end(ssl_int, ctx, SocketHandler.on_end);
            if (comptime @hasDecl(Type, "onHandshake") and @typeInfo(@TypeOf(Type.onHandshake)) != .Null)
                us_socket_context_on_handshake(ssl_int, ctx, SocketHandler.on_handshake, null);
        }

        pub fn configure(
            ctx: *SocketContext,
            comptime deref: bool,
            comptime ContextType: type,
            comptime Fields: anytype,
        ) void {
            const Type = comptime if (@TypeOf(Fields) != type) @TypeOf(Fields) else Fields;

            const SocketHandler = struct {
                const alignment = if (ContextType == anyopaque)
                    @sizeOf(usize)
                else
                    std.meta.alignment(ContextType);
                const deref_ = deref;
                const ValueType = if (deref) ContextType else *ContextType;
                fn getValue(socket: *Socket) ValueType {
                    if (comptime ContextType == anyopaque) {
                        return us_socket_ext(comptime ssl_int, socket).?;
                    }

                    if (comptime deref_) {
                        return (ThisSocket{ .socket = socket }).ext(ContextType).?.*;
                    }

                    return (ThisSocket{ .socket = socket }).ext(ContextType).?;
                }

                pub fn on_open(socket: *Socket, is_client: i32, _: [*c]u8, _: i32) callconv(.C) ?*Socket {
                    if (comptime @hasDecl(Fields, "onCreate")) {
                        if (is_client == 0) {
                            Fields.onCreate(
                                ThisSocket{ .socket = socket },
                            );
                        }
                    }
                    Fields.onOpen(
                        getValue(socket),
                        ThisSocket{ .socket = socket },
                    );
                    return socket;
                }
                pub fn on_close(socket: *Socket, code: i32, reason: ?*anyopaque) callconv(.C) ?*Socket {
                    Fields.onClose(
                        getValue(socket),
                        ThisSocket{ .socket = socket },
                        code,
                        reason,
                    );
                    return socket;
                }
                pub fn on_data(socket: *Socket, buf: ?[*]u8, len: i32) callconv(.C) ?*Socket {
                    Fields.onData(
                        getValue(socket),
                        ThisSocket{ .socket = socket },
                        buf.?[0..@as(usize, @intCast(len))],
                    );
                    return socket;
                }
                pub fn on_writable(socket: *Socket) callconv(.C) ?*Socket {
                    Fields.onWritable(
                        getValue(socket),
                        ThisSocket{ .socket = socket },
                    );
                    return socket;
                }
                pub fn on_timeout(socket: *Socket) callconv(.C) ?*Socket {
                    Fields.onTimeout(
                        getValue(socket),
                        ThisSocket{ .socket = socket },
                    );
                    return socket;
                }
                pub fn on_long_timeout(socket: *Socket) callconv(.C) ?*Socket {
                    Fields.onLongTimeout(
                        getValue(socket),
                        ThisSocket{ .socket = socket },
                    );
                    return socket;
                }
                pub fn on_connect_error(socket: *Socket, code: i32) callconv(.C) ?*Socket {
                    Fields.onConnectError(
                        getValue(socket),
                        ThisSocket{ .socket = socket },
                        code,
                    );
                    return socket;
                }
                pub fn on_end(socket: *Socket) callconv(.C) ?*Socket {
                    Fields.onEnd(
                        getValue(socket),
                        ThisSocket{ .socket = socket },
                    );
                    return socket;
                }
                pub fn on_handshake(socket: *Socket, success: i32, verify_error: us_bun_verify_error_t, _: ?*anyopaque) callconv(.C) void {
                    Fields.onHandshake(getValue(socket), ThisSocket{ .socket = socket }, success, verify_error);
                }
            };

            if (comptime @hasDecl(Type, "onOpen") and @typeInfo(@TypeOf(Type.onOpen)) != .Null)
                us_socket_context_on_open(ssl_int, ctx, SocketHandler.on_open);
            if (comptime @hasDecl(Type, "onClose") and @typeInfo(@TypeOf(Type.onClose)) != .Null)
                us_socket_context_on_close(ssl_int, ctx, SocketHandler.on_close);
            if (comptime @hasDecl(Type, "onData") and @typeInfo(@TypeOf(Type.onData)) != .Null)
                us_socket_context_on_data(ssl_int, ctx, SocketHandler.on_data);
            if (comptime @hasDecl(Type, "onWritable") and @typeInfo(@TypeOf(Type.onWritable)) != .Null)
                us_socket_context_on_writable(ssl_int, ctx, SocketHandler.on_writable);
            if (comptime @hasDecl(Type, "onTimeout") and @typeInfo(@TypeOf(Type.onTimeout)) != .Null)
                us_socket_context_on_timeout(ssl_int, ctx, SocketHandler.on_timeout);
            if (comptime @hasDecl(Type, "onConnectError") and @typeInfo(@TypeOf(Type.onConnectError)) != .Null)
                us_socket_context_on_connect_error(ssl_int, ctx, SocketHandler.on_connect_error);
            if (comptime @hasDecl(Type, "onEnd") and @typeInfo(@TypeOf(Type.onEnd)) != .Null)
                us_socket_context_on_end(ssl_int, ctx, SocketHandler.on_end);
            if (comptime @hasDecl(Type, "onHandshake") and @typeInfo(@TypeOf(Type.onHandshake)) != .Null)
                us_socket_context_on_handshake(ssl_int, ctx, SocketHandler.on_handshake, null);
            if (comptime @hasDecl(Type, "onLongTimeout") and @typeInfo(@TypeOf(Type.onLongTimeout)) != .Null)
                us_socket_context_on_long_timeout(ssl_int, ctx, SocketHandler.on_long_timeout);
        }

        pub fn from(socket: *Socket) ThisSocket {
            return ThisSocket{ .socket = socket };
        }

        pub fn adopt(
            socket: *Socket,
            socket_ctx: *SocketContext,
            comptime Context: type,
            comptime socket_field_name: []const u8,
            ctx: Context,
        ) ?*Context {
            var adopted = ThisSocket{ .socket = us_socket_context_adopt_socket(comptime ssl_int, socket_ctx, socket, @sizeOf(Context)) orelse return null };
            var holder = adopted.ext(Context) orelse {
                if (comptime bun.Environment.allow_assert) unreachable;
                _ = us_socket_close(comptime ssl_int, socket, 0, null);
                return null;
            };
            holder.* = ctx;
            @field(holder, socket_field_name) = adopted;
            return holder;
        }
    };
}

pub const SocketTCP = NewSocketHandler(false);
pub const SocketTLS = NewSocketHandler(true);

pub const Timer = opaque {
    pub fn create(loop: *Loop, ptr: anytype) *Timer {
        const Type = @TypeOf(ptr);

        // never fallthrough poll
        // the problem is uSockets hardcodes it on the other end
        // so we can never free non-fallthrough polls
        return us_create_timer(loop, 0, @sizeOf(Type));
    }

    pub fn createFallthrough(loop: *Loop, ptr: anytype) *Timer {
        const Type = @TypeOf(ptr);

        // never fallthrough poll
        // the problem is uSockets hardcodes it on the other end
        // so we can never free non-fallthrough polls
        return us_create_timer(loop, 1, @sizeOf(Type));
    }

    pub fn set(this: *Timer, ptr: anytype, cb: ?*const fn (*Timer) callconv(.C) void, ms: i32, repeat_ms: i32) void {
        us_timer_set(this, cb, ms, repeat_ms);
        var value_ptr = us_timer_ext(this);
        @setRuntimeSafety(false);
        @as(*@TypeOf(ptr), @ptrCast(@alignCast(value_ptr))).* = ptr;
    }

    pub fn deinit(this: *Timer, comptime fallthrough: bool) void {
        debug("Timer.deinit()", .{});
        us_timer_close(this, @intFromBool(fallthrough));
    }

    pub fn ext(this: *Timer, comptime Type: type) ?*Type {
        return @as(*Type, @ptrCast(@alignCast(us_timer_ext(this).*.?)));
    }

    pub fn as(this: *Timer, comptime Type: type) Type {
        @setRuntimeSafety(false);
        return @as(*?Type, @ptrCast(@alignCast(us_timer_ext(this)))).*.?;
    }
};

pub const SocketContext = opaque {
    pub fn getNativeHandle(this: *SocketContext, comptime ssl: bool) *anyopaque {
        return us_socket_context_get_native_handle(comptime @as(i32, @intFromBool(ssl)), this).?;
    }

    fn _deinit_ssl(this: *SocketContext) void {
        us_socket_context_free(@as(i32, 1), this);
    }

    fn _deinit(this: *SocketContext) void {
        us_socket_context_free(@as(i32, 0), this);
    }

    fn getLoop(this: *SocketContext, ssl: bool) ?*Loop {
        if (ssl) {
            return us_socket_context_loop(@as(i32, 1), this);
        }
        return us_socket_context_loop(@as(i32, 0), this);
    }

    /// closes and deinit the SocketContexts
    pub fn deinit(this: *SocketContext, ssl: bool) void {
        this.close(ssl);
        //always deinit in next iteration
        if (ssl) {
            Loop.get().nextTick(*SocketContext, this, SocketContext._deinit_ssl);
        } else {
            Loop.get().nextTick(*SocketContext, this, SocketContext._deinit);
        }
    }

    pub fn close(this: *SocketContext, ssl: bool) void {
        debug("us_socket_context_close({d})", .{@intFromPtr(this)});
        us_socket_context_close(@as(i32, @intFromBool(ssl)), this);
    }

    pub fn ext(this: *SocketContext, ssl: bool, comptime ContextType: type) ?*ContextType {
        const alignment = if (ContextType == *anyopaque)
            @sizeOf(usize)
        else
            std.meta.alignment(ContextType);

        var ptr = us_socket_context_ext(
            @intFromBool(ssl),
            this,
        ) orelse return null;

        return @as(*align(alignment) ContextType, @ptrCast(@alignCast(ptr)));
    }
};
pub const PosixLoop = extern struct {
    internal_loop_data: InternalLoopData align(16),

    /// Number of non-fallthrough polls in the loop
    num_polls: i32,

    /// Number of ready polls this iteration
    num_ready_polls: i32,

    /// Current index in list of ready polls
    current_ready_poll: i32,

    /// Loop's own file descriptor
    fd: i32,

    /// Number of polls owned by Bun
    active: u32 = 0,

    /// The list of ready polls
    ready_polls: [1024]EventType align(16),

    const EventType = switch (Environment.os) {
        .linux => std.os.linux.epoll_event,
        .mac => std.os.system.kevent64_s,
        // TODO:
        .windows => *anyopaque,
        else => @compileError("Unsupported OS"),
    };

    const log = bun.Output.scoped(.Loop, false);

    pub fn inc(this: *PosixLoop) void {
        this.num_polls += 1;
    }

    pub fn dec(this: *PosixLoop) void {
        this.num_polls -= 1;
    }

    pub fn ref(this: *PosixLoop) void {
        log("ref", .{});
        this.num_polls += 1;
        this.active += 1;
    }
    pub fn refConcurrently(this: *PosixLoop) void {
        _ = @atomicRmw(@TypeOf(this.num_polls), &this.num_polls, .Add, 1, .Monotonic);
        _ = @atomicRmw(@TypeOf(this.active), &this.active, .Add, 1, .Monotonic);
        log("refConcurrently ({d}, {d})", .{ this.num_polls, this.active });
    }
    pub fn unrefConcurrently(this: *PosixLoop) void {
        _ = @atomicRmw(@TypeOf(this.num_polls), &this.num_polls, .Sub, 1, .Monotonic);
        _ = @atomicRmw(@TypeOf(this.active), &this.active, .Sub, 1, .Monotonic);
        log("unrefConcurrently ({d}, {d})", .{ this.num_polls, this.active });
    }

    pub fn unref(this: *PosixLoop) void {
        log("unref", .{});
        this.num_polls -= 1;
        this.active -|= 1;
    }

    pub fn isActive(this: *const Loop) bool {
        return this.active > 0;
    }

    pub fn unrefCount(this: *PosixLoop, count: i32) void {
        log("unref x {d}", .{count});
        this.num_polls -|= count;
        this.active -|= @as(u32, @intCast(count));
    }

    pub fn get() *Loop {
        return uws_get_loop();
    }

    pub fn create(comptime Handler: anytype) *Loop {
        return us_create_loop(
            null,
            Handler.wakeup,
            if (@hasDecl(Handler, "pre")) Handler.pre else null,
            if (@hasDecl(Handler, "post")) Handler.post else null,
            0,
        ).?;
    }

    pub fn wakeup(this: *PosixLoop) void {
        return us_wakeup_loop(this);
    }

<<<<<<< HEAD
    pub fn tick(this: *Loop, ctx: ?*anyopaque) void {
        us_loop_run_bun_tick(this, 0, ctx);
    }

    pub fn tickWithTimeout(this: *Loop, timeoutMs: i64, ctx: ?*anyopaque) void {
        us_loop_run_bun_tick(this, timeoutMs, ctx);
=======
    pub const wake = wakeup;

    pub fn tick(this: *PosixLoop) void {
        us_loop_run_bun_tick(this, 0);
    }

    pub fn tickWithTimeout(this: *PosixLoop, timeoutMs: i64) void {
        us_loop_run_bun_tick(this, timeoutMs);
>>>>>>> 52d47c24
    }

    extern fn us_loop_run_bun_tick(loop: ?*Loop, timouetMs: i64) void;

    pub fn nextTick(this: *PosixLoop, comptime UserType: type, user_data: UserType, comptime deferCallback: fn (ctx: UserType) void) void {
        const Handler = struct {
            pub fn callback(data: *anyopaque) callconv(.C) void {
                deferCallback(@as(UserType, @ptrCast(@alignCast(data))));
            }
        };
        uws_loop_defer(this, user_data, Handler.callback);
    }

    fn NewHandler(comptime UserType: type, comptime callback_fn: fn (UserType) void) type {
        return struct {
            loop: *Loop,
            pub fn removePost(handler: @This()) void {
                return uws_loop_removePostHandler(handler.loop, callback);
            }
            pub fn removePre(handler: @This()) void {
                return uws_loop_removePostHandler(handler.loop, callback);
            }
            pub fn callback(data: *anyopaque, _: *Loop) callconv(.C) void {
                callback_fn(@as(UserType, @ptrCast(@alignCast(data))));
            }
        };
    }

    pub fn addPostHandler(this: *PosixLoop, comptime UserType: type, ctx: UserType, comptime callback: fn (UserType) void) NewHandler(UserType, callback) {
        const Handler = NewHandler(UserType, callback);

        uws_loop_addPostHandler(this, ctx, Handler.callback);
        return Handler{
            .loop = this,
        };
    }

    pub fn addPreHandler(this: *PosixLoop, comptime UserType: type, ctx: UserType, comptime callback: fn (UserType) void) NewHandler(UserType, callback) {
        const Handler = NewHandler(UserType, callback);

        uws_loop_addPreHandler(this, ctx, Handler.callback);
        return Handler{
            .loop = this,
        };
    }

    pub fn run(this: *PosixLoop) void {
        us_loop_run(this);
    }
<<<<<<< HEAD

    extern fn uws_loop_defer(loop: *Loop, ctx: *anyopaque, cb: *const (fn (ctx: *anyopaque) callconv(.C) void)) void;

    extern fn uws_get_loop() ?*Loop;
    extern fn us_create_loop(
        hint: ?*anyopaque,
        wakeup_cb: ?*const fn (*Loop) callconv(.C) void,
        pre_cb: ?*const fn (*Loop) callconv(.C) void,
        post_cb: ?*const fn (*Loop) callconv(.C) void,
        ext_size: c_uint,
    ) ?*Loop;
    extern fn us_loop_free(loop: ?*Loop) void;
    extern fn us_loop_ext(loop: ?*Loop) ?*anyopaque;
    extern fn us_loop_run(loop: ?*Loop) void;
    extern fn us_loop_run_bun_tick(loop: ?*Loop, timouetMs: i64, ?*anyopaque) void;
    extern fn us_wakeup_loop(loop: ?*Loop) void;
    extern fn us_loop_integrate(loop: ?*Loop) void;
    extern fn us_loop_iteration_number(loop: ?*Loop) c_longlong;
    extern fn uws_loop_addPostHandler(loop: *Loop, ctx: *anyopaque, cb: *const (fn (ctx: *anyopaque, loop: *Loop) callconv(.C) void)) void;
    extern fn uws_loop_removePostHandler(loop: *Loop, ctx: *anyopaque, cb: *const (fn (ctx: *anyopaque, loop: *Loop) callconv(.C) void)) void;
    extern fn uws_loop_addPreHandler(loop: *Loop, ctx: *anyopaque, cb: *const (fn (ctx: *anyopaque, loop: *Loop) callconv(.C) void)) void;
    extern fn uws_loop_removePreHandler(loop: *Loop, ctx: *anyopaque, cb: *const (fn (ctx: *anyopaque, loop: *Loop) callconv(.C) void)) void;
=======
>>>>>>> 52d47c24
};
const uintmax_t = c_ulong;
extern fn uws_loop_defer(loop: *Loop, ctx: *anyopaque, cb: *const (fn (ctx: *anyopaque) callconv(.C) void)) void;

extern fn us_create_timer(loop: ?*Loop, fallthrough: i32, ext_size: c_uint) *Timer;
extern fn us_timer_ext(timer: ?*Timer) *?*anyopaque;
extern fn us_timer_close(timer: ?*Timer, fallthrough: i32) void;
extern fn us_timer_set(timer: ?*Timer, cb: ?*const fn (*Timer) callconv(.C) void, ms: i32, repeat_ms: i32) void;
extern fn us_timer_loop(t: ?*Timer) ?*Loop;
pub const us_socket_context_options_t = extern struct {
    key_file_name: [*c]const u8 = null,
    cert_file_name: [*c]const u8 = null,
    passphrase: [*c]const u8 = null,
    dh_params_file_name: [*c]const u8 = null,
    ca_file_name: [*c]const u8 = null,
    ssl_ciphers: [*c]const u8 = null,
    ssl_prefer_low_memory_usage: i32 = 0,
};

pub const us_bun_socket_context_options_t = extern struct {
    key_file_name: [*c]const u8 = null,
    cert_file_name: [*c]const u8 = null,
    passphrase: [*c]const u8 = null,
    dh_params_file_name: [*c]const u8 = null,
    ca_file_name: [*c]const u8 = null,
    ssl_ciphers: [*c]const u8 = null,
    ssl_prefer_low_memory_usage: i32 = 0,
    key: [*c][*c]const u8 = null,
    key_count: u32 = 0,
    cert: [*c][*c]const u8 = null,
    cert_count: u32 = 0,
    ca: [*c][*c]const u8 = null,
    ca_count: u32 = 0,
    secure_options: u32 = 0,
    reject_unauthorized: i32 = 0,
    request_cert: i32 = 0,
};

pub const us_bun_verify_error_t = extern struct {
    error_no: i32 = 0,
    code: [*c]const u8 = null,
    reason: [*c]const u8 = null,
};

pub const us_socket_events_t = extern struct {
    on_open: ?*const fn (*Socket, i32, [*c]u8, i32) callconv(.C) ?*Socket = null,
    on_data: ?*const fn (*Socket, [*c]u8, i32) callconv(.C) ?*Socket = null,
    on_writable: ?*const fn (*Socket) callconv(.C) ?*Socket = null,
    on_close: ?*const fn (*Socket, i32, ?*anyopaque) callconv(.C) ?*Socket = null,

    on_timeout: ?*const fn (*Socket) callconv(.C) ?*Socket = null,
    on_long_timeout: ?*const fn (*Socket) callconv(.C) ?*Socket = null,
    on_end: ?*const fn (*Socket) callconv(.C) ?*Socket = null,
    on_connect_error: ?*const fn (*Socket, i32) callconv(.C) ?*Socket = null,
    on_handshake: ?*const fn (*Socket, i32, us_bun_verify_error_t, ?*anyopaque) callconv(.C) void = null,
};

pub extern fn us_socket_wrap_with_tls(ssl: i32, s: *Socket, options: us_bun_socket_context_options_t, events: us_socket_events_t, socket_ext_size: i32) ?*Socket;
extern fn us_socket_verify_error(ssl: i32, context: *Socket) us_bun_verify_error_t;
extern fn SocketContextimestamp(ssl: i32, context: ?*SocketContext) c_ushort;
pub extern fn us_socket_context_add_server_name(ssl: i32, context: ?*SocketContext, hostname_pattern: [*c]const u8, options: us_socket_context_options_t, ?*anyopaque) void;
extern fn us_socket_context_remove_server_name(ssl: i32, context: ?*SocketContext, hostname_pattern: [*c]const u8) void;
extern fn us_socket_context_on_server_name(ssl: i32, context: ?*SocketContext, cb: ?*const fn (?*SocketContext, [*c]const u8) callconv(.C) void) void;
extern fn us_socket_context_get_native_handle(ssl: i32, context: ?*SocketContext) ?*anyopaque;
pub extern fn us_create_socket_context(ssl: i32, loop: ?*Loop, ext_size: i32, options: us_socket_context_options_t) ?*SocketContext;
pub extern fn us_create_bun_socket_context(ssl: i32, loop: ?*Loop, ext_size: i32, options: us_bun_socket_context_options_t) ?*SocketContext;
pub extern fn us_bun_socket_context_add_server_name(ssl: i32, context: ?*SocketContext, hostname_pattern: [*c]const u8, options: us_bun_socket_context_options_t, ?*anyopaque) void;
pub extern fn us_socket_context_free(ssl: i32, context: ?*SocketContext) void;
extern fn us_socket_context_on_open(ssl: i32, context: ?*SocketContext, on_open: *const fn (*Socket, i32, [*c]u8, i32) callconv(.C) ?*Socket) void;
extern fn us_socket_context_on_close(ssl: i32, context: ?*SocketContext, on_close: *const fn (*Socket, i32, ?*anyopaque) callconv(.C) ?*Socket) void;
extern fn us_socket_context_on_data(ssl: i32, context: ?*SocketContext, on_data: *const fn (*Socket, [*c]u8, i32) callconv(.C) ?*Socket) void;
extern fn us_socket_context_on_writable(ssl: i32, context: ?*SocketContext, on_writable: *const fn (*Socket) callconv(.C) ?*Socket) void;

extern fn us_socket_context_on_handshake(ssl: i32, context: ?*SocketContext, on_handshake: *const fn (*Socket, i32, us_bun_verify_error_t, ?*anyopaque) callconv(.C) void, ?*anyopaque) void;

extern fn us_socket_context_on_timeout(ssl: i32, context: ?*SocketContext, on_timeout: *const fn (*Socket) callconv(.C) ?*Socket) void;
extern fn us_socket_context_on_long_timeout(ssl: i32, context: ?*SocketContext, on_timeout: *const fn (*Socket) callconv(.C) ?*Socket) void;
extern fn us_socket_context_on_connect_error(ssl: i32, context: ?*SocketContext, on_connect_error: *const fn (*Socket, i32) callconv(.C) ?*Socket) void;
extern fn us_socket_context_on_end(ssl: i32, context: ?*SocketContext, on_end: *const fn (*Socket) callconv(.C) ?*Socket) void;
extern fn us_socket_context_ext(ssl: i32, context: ?*SocketContext) ?*anyopaque;

pub extern fn us_socket_context_listen(ssl: i32, context: ?*SocketContext, host: ?[*:0]const u8, port: i32, options: i32, socket_ext_size: i32) ?*ListenSocket;
pub extern fn us_socket_context_listen_unix(ssl: i32, context: ?*SocketContext, path: [*c]const u8, options: i32, socket_ext_size: i32) ?*ListenSocket;
pub extern fn us_socket_context_connect(ssl: i32, context: ?*SocketContext, host: ?[*:0]const u8, port: i32, source_host: [*c]const u8, options: i32, socket_ext_size: i32) ?*Socket;
pub extern fn us_socket_context_connect_unix(ssl: i32, context: ?*SocketContext, path: [*c]const u8, options: i32, socket_ext_size: i32) ?*Socket;
pub extern fn us_socket_is_established(ssl: i32, s: ?*Socket) i32;
pub extern fn us_socket_close_connecting(ssl: i32, s: ?*Socket) ?*Socket;
pub extern fn us_socket_context_loop(ssl: i32, context: ?*SocketContext) ?*Loop;
pub extern fn us_socket_context_adopt_socket(ssl: i32, context: ?*SocketContext, s: ?*Socket, ext_size: i32) ?*Socket;
pub extern fn us_create_child_socket_context(ssl: i32, context: ?*SocketContext, context_ext_size: i32) ?*SocketContext;

pub const Poll = opaque {
    pub fn create(
        loop: *Loop,
        comptime Data: type,
        file: i32,
        val: Data,
        fallthrough: bool,
        flags: Flags,
    ) ?*Poll {
        var poll = us_create_poll(loop, @as(i32, @intFromBool(fallthrough)), @sizeOf(Data));
        if (comptime Data != void) {
            poll.data(Data).* = val;
        }
        var flags_int: i32 = 0;
        if (flags.read) {
            flags_int |= Flags.read_flag;
        }

        if (flags.write) {
            flags_int |= Flags.write_flag;
        }
        us_poll_init(poll, file, flags_int);
        return poll;
    }

    pub fn stop(self: *Poll, loop: *Loop) void {
        us_poll_stop(self, loop);
    }

    pub fn change(self: *Poll, loop: *Loop, events: i32) void {
        us_poll_change(self, loop, events);
    }

    pub fn getEvents(self: *Poll) i32 {
        return us_poll_events(self);
    }

    pub fn data(self: *Poll, comptime Data: type) *Data {
        return us_poll_ext(self).?;
    }

    pub fn fd(self: *Poll) @import("std").os.fd_t {
        return @as(@import("std").os.fd_t, @intCast(us_poll_fd(self)));
    }

    pub fn start(self: *Poll, loop: *Loop, flags: Flags) void {
        var flags_int: i32 = 0;
        if (flags.read) {
            flags_int |= Flags.read_flag;
        }

        if (flags.write) {
            flags_int |= Flags.write_flag;
        }

        us_poll_start(self, loop, flags_int);
    }

    pub const Flags = struct {
        read: bool = false,
        write: bool = false,

        //#define LIBUS_SOCKET_READABLE
        pub const read_flag = if (Environment.isLinux) std.os.linux.EPOLL.IN else 1;
        // #define LIBUS_SOCKET_WRITABLE
        pub const write_flag = if (Environment.isLinux) std.os.linux.EPOLL.OUT else 2;
    };

    pub fn deinit(self: *Poll) void {
        us_poll_free(self);
    }

    // (void* userData, int fd, int events, int error, struct us_poll_t *poll)
    pub const CallbackType = *const fn (?*anyopaque, i32, i32, i32, *Poll) callconv(.C) void;
    extern fn us_create_poll(loop: ?*Loop, fallthrough: i32, ext_size: c_uint) *Poll;
    extern fn us_poll_set(poll: *Poll, events: i32, callback: CallbackType) *Poll;
    extern fn us_poll_free(p: ?*Poll, loop: ?*Loop) void;
    extern fn us_poll_init(p: ?*Poll, fd: i32, poll_type: i32) void;
    extern fn us_poll_start(p: ?*Poll, loop: ?*Loop, events: i32) void;
    extern fn us_poll_change(p: ?*Poll, loop: ?*Loop, events: i32) void;
    extern fn us_poll_stop(p: ?*Poll, loop: ?*Loop) void;
    extern fn us_poll_events(p: ?*Poll) i32;
    extern fn us_poll_ext(p: ?*Poll) ?*anyopaque;
    extern fn us_poll_fd(p: ?*Poll) i32;
    extern fn us_poll_resize(p: ?*Poll, loop: ?*Loop, ext_size: c_uint) ?*Poll;
};

extern fn us_socket_get_native_handle(ssl: i32, s: ?*Socket) ?*anyopaque;

extern fn us_socket_timeout(ssl: i32, s: ?*Socket, seconds: c_uint) void;
extern fn us_socket_long_timeout(ssl: i32, s: ?*Socket, seconds: c_uint) void;
extern fn us_socket_ext(ssl: i32, s: ?*Socket) ?*anyopaque;
extern fn us_socket_context(ssl: i32, s: ?*Socket) ?*SocketContext;
extern fn us_socket_flush(ssl: i32, s: ?*Socket) void;
extern fn us_socket_write(ssl: i32, s: ?*Socket, data: [*c]const u8, length: i32, msg_more: i32) i32;
extern fn us_socket_raw_write(ssl: i32, s: ?*Socket, data: [*c]const u8, length: i32, msg_more: i32) i32;
extern fn us_socket_shutdown(ssl: i32, s: ?*Socket) void;
extern fn us_socket_shutdown_read(ssl: i32, s: ?*Socket) void;
extern fn us_socket_is_shut_down(ssl: i32, s: ?*Socket) i32;
extern fn us_socket_is_closed(ssl: i32, s: ?*Socket) i32;
extern fn us_socket_close(ssl: i32, s: ?*Socket, code: i32, reason: ?*anyopaque) ?*Socket;
// if a TLS socket calls this, it will start SSL instance and call open event will also do TLS handshake if required
// will have no effect if the socket is closed or is not TLS
extern fn us_socket_open(ssl: i32, s: ?*Socket, is_client: i32, ip: [*c]const u8, ip_length: i32) ?*Socket;

extern fn us_socket_local_port(ssl: i32, s: ?*Socket) i32;
extern fn us_socket_remote_address(ssl: i32, s: ?*Socket, buf: [*c]u8, length: [*c]i32) void;
extern fn us_socket_local_address(ssl: i32, s: ?*Socket, buf: [*c]u8, length: [*c]i32) void;
pub const uws_app_s = opaque {};
pub const uws_req_s = opaque {};
pub const uws_header_iterator_s = opaque {};
pub const uws_app_t = uws_app_s;

pub const uws_socket_context_s = opaque {};
pub const uws_socket_context_t = uws_socket_context_s;
pub const AnyWebSocket = union(enum) {
    ssl: *NewApp(true).WebSocket,
    tcp: *NewApp(false).WebSocket,

    pub fn raw(this: AnyWebSocket) *RawWebSocket {
        return switch (this) {
            .ssl => this.ssl.raw(),
            .tcp => this.tcp.raw(),
        };
    }
    pub fn as(this: AnyWebSocket, comptime Type: type) ?*Type {
        @setRuntimeSafety(false);
        return switch (this) {
            .ssl => this.ssl.as(Type),
            .tcp => this.tcp.as(Type),
        };
    }

    pub fn close(this: AnyWebSocket) void {
        const ssl_flag = @intFromBool(this == .ssl);
        return uws_ws_close(ssl_flag, this.raw());
    }

    pub fn send(this: AnyWebSocket, message: []const u8, opcode: Opcode, compress: bool, fin: bool) SendStatus {
        return switch (this) {
            .ssl => uws_ws_send_with_options(1, this.ssl.raw(), message.ptr, message.len, opcode, compress, fin),
            .tcp => uws_ws_send_with_options(0, this.tcp.raw(), message.ptr, message.len, opcode, compress, fin),
        };
    }
    pub fn sendLastFragment(this: AnyWebSocket, message: []const u8, compress: bool) SendStatus {
        switch (this) {
            .tcp => return uws_ws_send_last_fragment(0, this.raw(), message.ptr, message.len, compress),
            .ssl => return uws_ws_send_last_fragment(1, this.raw(), message.ptr, message.len, compress),
        }
    }
    pub fn end(this: AnyWebSocket, code: i32, message: []const u8) void {
        switch (this) {
            .tcp => uws_ws_end(0, this.tcp.raw(), code, message.ptr, message.len),
            .ssl => uws_ws_end(1, this.ssl.raw(), code, message.ptr, message.len),
        }
    }
    pub fn cork(this: AnyWebSocket, ctx: anytype, comptime callback: anytype) void {
        const ContextType = @TypeOf(ctx);
        const Wrapper = struct {
            pub fn wrap(user_data: ?*anyopaque) callconv(.C) void {
                @call(.always_inline, callback, .{bun.cast(ContextType, user_data.?)});
            }
        };

        switch (this) {
            .ssl => uws_ws_cork(1, this.raw(), Wrapper.wrap, ctx),
            .tcp => uws_ws_cork(0, this.raw(), Wrapper.wrap, ctx),
        }
    }
    pub fn subscribe(this: AnyWebSocket, topic: []const u8) bool {
        return switch (this) {
            .ssl => uws_ws_subscribe(1, this.ssl.raw(), topic.ptr, topic.len),
            .tcp => uws_ws_subscribe(0, this.tcp.raw(), topic.ptr, topic.len),
        };
    }
    pub fn unsubscribe(this: AnyWebSocket, topic: []const u8) bool {
        return switch (this) {
            .ssl => uws_ws_unsubscribe(1, this.raw(), topic.ptr, topic.len),
            .tcp => uws_ws_unsubscribe(0, this.raw(), topic.ptr, topic.len),
        };
    }
    pub fn isSubscribed(this: AnyWebSocket, topic: []const u8) bool {
        return switch (this) {
            .ssl => uws_ws_is_subscribed(1, this.raw(), topic.ptr, topic.len),
            .tcp => uws_ws_is_subscribed(0, this.raw(), topic.ptr, topic.len),
        };
    }
    // pub fn iterateTopics(this: AnyWebSocket) {
    //     return uws_ws_iterate_topics(ssl_flag, this.raw(), callback: ?*const fn ([*c]const u8, usize, ?*anyopaque) callconv(.C) void, user_data: ?*anyopaque) void;
    // }
    pub fn publish(this: AnyWebSocket, topic: []const u8, message: []const u8, opcode: Opcode, compress: bool) bool {
        return switch (this) {
            .ssl => uws_ws_publish_with_options(1, this.ssl.raw(), topic.ptr, topic.len, message.ptr, message.len, opcode, compress),
            .tcp => uws_ws_publish_with_options(0, this.tcp.raw(), topic.ptr, topic.len, message.ptr, message.len, opcode, compress),
        };
    }
    pub fn publishWithOptions(ssl: bool, app: *anyopaque, topic: []const u8, message: []const u8, opcode: Opcode, compress: bool) bool {
        return uws_publish(
            @intFromBool(ssl),
            @as(*uws_app_t, @ptrCast(app)),
            topic.ptr,
            topic.len,
            message.ptr,
            message.len,
            opcode,
            compress,
        );
    }
    pub fn getBufferedAmount(this: AnyWebSocket) u32 {
        return switch (this) {
            .ssl => uws_ws_get_buffered_amount(1, this.ssl.raw()),
            .tcp => uws_ws_get_buffered_amount(0, this.tcp.raw()),
        };
    }

    pub fn getRemoteAddress(this: AnyWebSocket, buf: []u8) []u8 {
        return switch (this) {
            .ssl => this.ssl.getRemoteAddress(buf),
            .tcp => this.tcp.getRemoteAddress(buf),
        };
    }
};

pub const RawWebSocket = opaque {};

pub const uws_websocket_handler = ?*const fn (*RawWebSocket) callconv(.C) void;
pub const uws_websocket_message_handler = ?*const fn (*RawWebSocket, [*c]const u8, usize, Opcode) callconv(.C) void;
pub const uws_websocket_close_handler = ?*const fn (*RawWebSocket, i32, [*c]const u8, usize) callconv(.C) void;
pub const uws_websocket_upgrade_handler = ?*const fn (*anyopaque, *uws_res, *Request, *uws_socket_context_t, usize) callconv(.C) void;

pub const uws_websocket_ping_pong_handler = ?*const fn (*RawWebSocket, [*c]const u8, usize) callconv(.C) void;

pub const WebSocketBehavior = extern struct {
    compression: uws_compress_options_t = 0,
    maxPayloadLength: c_uint = std.math.maxInt(u32),
    idleTimeout: c_ushort = 120,
    maxBackpressure: c_uint = 1024 * 1024,
    closeOnBackpressureLimit: bool = false,
    resetIdleTimeoutOnSend: bool = true,
    sendPingsAutomatically: bool = true,
    maxLifetime: c_ushort = 0,
    upgrade: uws_websocket_upgrade_handler = null,
    open: uws_websocket_handler = null,
    message: uws_websocket_message_handler = null,
    drain: uws_websocket_handler = null,
    ping: uws_websocket_ping_pong_handler = null,
    pong: uws_websocket_ping_pong_handler = null,
    close: uws_websocket_close_handler = null,

    pub fn Wrap(
        comptime ServerType: type,
        comptime Type: type,
        comptime ssl: bool,
    ) type {
        return extern struct {
            const is_ssl = ssl;
            const WebSocket = NewApp(is_ssl).WebSocket;
            const Server = ServerType;

            const active_field_name = if (is_ssl) "ssl" else "tcp";

            pub fn _open(raw_ws: *RawWebSocket) callconv(.C) void {
                var ws = @unionInit(AnyWebSocket, active_field_name, @as(*WebSocket, @ptrCast(raw_ws)));
                var this = ws.as(Type).?;
                @call(.always_inline, Type.onOpen, .{ this, ws });
            }
            pub fn _message(raw_ws: *RawWebSocket, message: [*c]const u8, length: usize, opcode: Opcode) callconv(.C) void {
                var ws = @unionInit(AnyWebSocket, active_field_name, @as(*WebSocket, @ptrCast(raw_ws)));
                var this = ws.as(Type).?;
                @call(
                    .always_inline,
                    Type.onMessage,
                    .{ this, ws, if (length > 0) message[0..length] else "", opcode },
                );
            }
            pub fn _drain(raw_ws: *RawWebSocket) callconv(.C) void {
                var ws = @unionInit(AnyWebSocket, active_field_name, @as(*WebSocket, @ptrCast(raw_ws)));
                var this = ws.as(Type).?;
                @call(.always_inline, Type.onDrain, .{
                    this,
                    ws,
                });
            }
            pub fn _ping(raw_ws: *RawWebSocket, message: [*c]const u8, length: usize) callconv(.C) void {
                var ws = @unionInit(AnyWebSocket, active_field_name, @as(*WebSocket, @ptrCast(raw_ws)));
                var this = ws.as(Type).?;
                @call(.always_inline, Type.onPing, .{
                    this,
                    ws,
                    if (length > 0) message[0..length] else "",
                });
            }
            pub fn _pong(raw_ws: *RawWebSocket, message: [*c]const u8, length: usize) callconv(.C) void {
                var ws = @unionInit(AnyWebSocket, active_field_name, @as(*WebSocket, @ptrCast(raw_ws)));
                var this = ws.as(Type).?;
                @call(.always_inline, Type.onPong, .{
                    this,
                    ws,
                    if (length > 0) message[0..length] else "",
                });
            }
            pub fn _close(raw_ws: *RawWebSocket, code: i32, message: [*c]const u8, length: usize) callconv(.C) void {
                var ws = @unionInit(AnyWebSocket, active_field_name, @as(*WebSocket, @ptrCast(raw_ws)));
                var this = ws.as(Type).?;
                @call(
                    .always_inline,
                    Type.onClose,
                    .{
                        this,
                        ws,
                        code,
                        if (length > 0) message[0..length] else "",
                    },
                );
            }
            pub fn _upgrade(ptr: *anyopaque, res: *uws_res, req: *Request, context: *uws_socket_context_t, id: usize) callconv(.C) void {
                @call(
                    .always_inline,
                    Server.onWebSocketUpgrade,
                    .{ bun.cast(*Server, ptr), @as(*NewApp(is_ssl).Response, @ptrCast(res)), req, context, id },
                );
            }

            pub fn apply(behavior: WebSocketBehavior) WebSocketBehavior {
                return WebSocketBehavior{
                    .compression = behavior.compression,
                    .maxPayloadLength = behavior.maxPayloadLength,
                    .idleTimeout = behavior.idleTimeout,
                    .maxBackpressure = behavior.maxBackpressure,
                    .closeOnBackpressureLimit = behavior.closeOnBackpressureLimit,
                    .resetIdleTimeoutOnSend = behavior.resetIdleTimeoutOnSend,
                    .sendPingsAutomatically = behavior.sendPingsAutomatically,
                    .maxLifetime = behavior.maxLifetime,
                    .upgrade = _upgrade,
                    .open = _open,
                    .message = _message,
                    .drain = _drain,
                    .ping = _ping,
                    .pong = _pong,
                    .close = _close,
                };
            }
        };
    }
};
pub const uws_listen_handler = ?*const fn (?*ListenSocket, ?*anyopaque) callconv(.C) void;
pub const uws_method_handler = ?*const fn (*uws_res, *Request, ?*anyopaque) callconv(.C) void;
pub const uws_filter_handler = ?*const fn (*uws_res, i32, ?*anyopaque) callconv(.C) void;
pub const uws_missing_server_handler = ?*const fn ([*c]const u8, ?*anyopaque) callconv(.C) void;

pub const Request = opaque {
    pub fn isAncient(req: *Request) bool {
        return uws_req_is_ancient(req);
    }
    pub fn getYield(req: *Request) bool {
        return uws_req_get_yield(req);
    }
    pub fn setYield(req: *Request, yield: bool) void {
        uws_req_set_yield(req, yield);
    }
    pub fn url(req: *Request) []const u8 {
        var ptr: [*]const u8 = undefined;
        return ptr[0..req.uws_req_get_url(&ptr)];
    }
    pub fn method(req: *Request) []const u8 {
        var ptr: [*]const u8 = undefined;
        return ptr[0..req.uws_req_get_method(&ptr)];
    }
    pub fn header(req: *Request, name: []const u8) ?[]const u8 {
        std.debug.assert(std.ascii.isLower(name[0]));

        var ptr: [*]const u8 = undefined;
        const len = req.uws_req_get_header(name.ptr, name.len, &ptr);
        if (len == 0) return null;
        return ptr[0..len];
    }
    pub fn query(req: *Request, name: []const u8) []const u8 {
        var ptr: [*]const u8 = undefined;
        return ptr[0..req.uws_req_get_query(name.ptr, name.len, &ptr)];
    }
    pub fn parameter(req: *Request, index: u16) []const u8 {
        var ptr: [*]const u8 = undefined;
        return ptr[0..req.uws_req_get_parameter(@as(c_ushort, @intCast(index)), &ptr)];
    }

    extern fn uws_req_is_ancient(res: *Request) bool;
    extern fn uws_req_get_yield(res: *Request) bool;
    extern fn uws_req_set_yield(res: *Request, yield: bool) void;
    extern fn uws_req_get_url(res: *Request, dest: *[*]const u8) usize;
    extern fn uws_req_get_method(res: *Request, dest: *[*]const u8) usize;
    extern fn uws_req_get_header(res: *Request, lower_case_header: [*]const u8, lower_case_header_length: usize, dest: *[*]const u8) usize;
    extern fn uws_req_get_query(res: *Request, key: [*c]const u8, key_length: usize, dest: *[*]const u8) usize;
    extern fn uws_req_get_parameter(res: *Request, index: c_ushort, dest: *[*]const u8) usize;
};

pub const ListenSocket = opaque {
    pub fn close(this: *ListenSocket, ssl: bool) void {
        us_listen_socket_close(@intFromBool(ssl), this);
    }
    pub fn getLocalPort(this: *ListenSocket, ssl: bool) i32 {
        return us_socket_local_port(@intFromBool(ssl), @as(*uws.Socket, @ptrCast(this)));
    }
};
extern fn us_listen_socket_close(ssl: i32, ls: *ListenSocket) void;
extern fn uws_app_close(ssl: i32, app: *uws_app_s) void;
extern fn us_socket_context_close(ssl: i32, ctx: *anyopaque) void;

pub const SocketAddress = struct {
    ip: []const u8,
    port: i32,
    is_ipv6: bool,
};

pub fn NewApp(comptime ssl: bool) type {
    return opaque {
        const ssl_flag = @as(i32, @intFromBool(ssl));
        const ThisApp = @This();

        pub fn close(this: *ThisApp) void {
            if (comptime is_bindgen) {
                unreachable;
            }

            return uws_app_close(ssl_flag, @as(*uws_app_s, @ptrCast(this)));
        }

        pub fn create(opts: us_bun_socket_context_options_t) *ThisApp {
            if (comptime is_bindgen) {
                unreachable;
            }
            return @as(*ThisApp, @ptrCast(uws_create_app(ssl_flag, opts)));
        }
        pub fn destroy(app: *ThisApp) void {
            if (comptime is_bindgen) {
                unreachable;
            }

            return uws_app_destroy(ssl_flag, @as(*uws_app_s, @ptrCast(app)));
        }

        fn RouteHandler(comptime UserDataType: type, comptime handler: fn (UserDataType, *Request, *Response) void) type {
            return struct {
                pub fn handle(res: *uws_res, req: *Request, user_data: ?*anyopaque) callconv(.C) void {
                    if (comptime is_bindgen) {
                        unreachable;
                    }

                    if (comptime UserDataType == void) {
                        return @call(
                            .always_inline,
                            handler,
                            .{
                                {},
                                req,
                                @as(*Response, @ptrCast(@alignCast(res))),
                            },
                        );
                    } else {
                        return @call(
                            .always_inline,
                            handler,
                            .{
                                @as(UserDataType, @ptrCast(@alignCast(user_data.?))),
                                req,
                                @as(*Response, @ptrCast(@alignCast(res))),
                            },
                        );
                    }
                }
            };
        }

        pub const ListenSocket = opaque {
            pub inline fn close(this: *ThisApp.ListenSocket) void {
                if (comptime is_bindgen) {
                    unreachable;
                }
                return us_listen_socket_close(ssl_flag, @as(*uws.ListenSocket, @ptrCast(this)));
            }
            pub inline fn getLocalPort(this: *ThisApp.ListenSocket) i32 {
                if (comptime is_bindgen) {
                    unreachable;
                }
                return us_socket_local_port(ssl_flag, @as(*uws.Socket, @ptrCast(this)));
            }

            pub fn socket(this: *@This()) NewSocketHandler(ssl) {
                return .{ .socket = @ptrCast(this) };
            }
        };

        pub fn get(
            app: *ThisApp,
            pattern: [:0]const u8,
            comptime UserDataType: type,
            user_data: UserDataType,
            comptime handler: (fn (UserDataType, *Request, *Response) void),
        ) void {
            if (comptime is_bindgen) {
                unreachable;
            }
            uws_app_get(ssl_flag, @as(*uws_app_t, @ptrCast(app)), pattern, RouteHandler(UserDataType, handler).handle, user_data);
        }
        pub fn post(
            app: *ThisApp,
            pattern: [:0]const u8,
            comptime UserDataType: type,
            user_data: UserDataType,
            comptime handler: (fn (UserDataType, *Request, *Response) void),
        ) void {
            if (comptime is_bindgen) {
                unreachable;
            }
            uws_app_post(ssl_flag, @as(*uws_app_t, @ptrCast(app)), pattern, RouteHandler(UserDataType, handler).handle, user_data);
        }
        pub fn options(
            app: *ThisApp,
            pattern: [:0]const u8,
            comptime UserDataType: type,
            user_data: UserDataType,
            comptime handler: (fn (UserDataType, *Request, *Response) void),
        ) void {
            if (comptime is_bindgen) {
                unreachable;
            }
            uws_app_options(ssl_flag, @as(*uws_app_t, @ptrCast(app)), pattern, RouteHandler(UserDataType, handler).handle, user_data);
        }
        pub fn delete(
            app: *ThisApp,
            pattern: [:0]const u8,
            comptime UserDataType: type,
            user_data: UserDataType,
            comptime handler: (fn (UserDataType, *Request, *Response) void),
        ) void {
            if (comptime is_bindgen) {
                unreachable;
            }
            uws_app_delete(ssl_flag, @as(*uws_app_t, @ptrCast(app)), pattern, RouteHandler(UserDataType, handler).handle, user_data);
        }
        pub fn patch(
            app: *ThisApp,
            pattern: [:0]const u8,
            comptime UserDataType: type,
            user_data: UserDataType,
            comptime handler: (fn (UserDataType, *Request, *Response) void),
        ) void {
            if (comptime is_bindgen) {
                unreachable;
            }
            uws_app_patch(ssl_flag, @as(*uws_app_t, @ptrCast(app)), pattern, RouteHandler(UserDataType, handler).handle, user_data);
        }
        pub fn put(
            app: *ThisApp,
            pattern: [:0]const u8,
            comptime UserDataType: type,
            user_data: UserDataType,
            comptime handler: (fn (UserDataType, *Request, *Response) void),
        ) void {
            if (comptime is_bindgen) {
                unreachable;
            }
            uws_app_put(ssl_flag, @as(*uws_app_t, @ptrCast(app)), pattern, RouteHandler(UserDataType, handler).handle, user_data);
        }
        pub fn head(
            app: *ThisApp,
            pattern: [:0]const u8,
            comptime UserDataType: type,
            user_data: UserDataType,
            comptime handler: (fn (UserDataType, *Request, *Response) void),
        ) void {
            if (comptime is_bindgen) {
                unreachable;
            }
            uws_app_head(ssl_flag, @as(*uws_app_t, @ptrCast(app)), pattern, RouteHandler(UserDataType, handler).handle, user_data);
        }
        pub fn connect(
            app: *ThisApp,
            pattern: [:0]const u8,
            comptime UserDataType: type,
            user_data: UserDataType,
            comptime handler: (fn (UserDataType, *Request, *Response) void),
        ) void {
            if (comptime is_bindgen) {
                unreachable;
            }
            uws_app_connect(ssl_flag, @as(*uws_app_t, @ptrCast(app)), pattern, RouteHandler(UserDataType, handler).handle, user_data);
        }
        pub fn trace(
            app: *ThisApp,
            pattern: [:0]const u8,
            comptime UserDataType: type,
            user_data: UserDataType,
            comptime handler: (fn (UserDataType, *Request, *Response) void),
        ) void {
            if (comptime is_bindgen) {
                unreachable;
            }
            uws_app_trace(ssl_flag, @as(*uws_app_t, @ptrCast(app)), pattern, RouteHandler(UserDataType, handler).handle, user_data);
        }
        pub fn any(
            app: *ThisApp,
            pattern: [:0]const u8,
            comptime UserDataType: type,
            user_data: UserDataType,
            comptime handler: (fn (UserDataType, *Request, *Response) void),
        ) void {
            if (comptime is_bindgen) {
                unreachable;
            }
            uws_app_any(ssl_flag, @as(*uws_app_t, @ptrCast(app)), pattern, RouteHandler(UserDataType, handler).handle, user_data);
        }
        pub fn run(app: *ThisApp) void {
            if (comptime is_bindgen) {
                unreachable;
            }
            return uws_app_run(ssl_flag, @as(*uws_app_t, @ptrCast(app)));
        }
        pub fn listen(
            app: *ThisApp,
            port: i32,
            comptime UserData: type,
            user_data: UserData,
            comptime handler: fn (UserData, ?*ThisApp.ListenSocket, uws_app_listen_config_t) void,
        ) void {
            if (comptime is_bindgen) {
                unreachable;
            }
            const Wrapper = struct {
                pub fn handle(socket: ?*uws.ListenSocket, conf: uws_app_listen_config_t, data: ?*anyopaque) callconv(.C) void {
                    if (comptime UserData == void) {
                        @call(.always_inline, handler, .{ {}, @as(?*ThisApp.ListenSocket, @ptrCast(socket)), conf });
                    } else {
                        @call(.always_inline, handler, .{
                            @as(UserData, @ptrCast(@alignCast(data.?))),
                            @as(?*ThisApp.ListenSocket, @ptrCast(socket)),
                            conf,
                        });
                    }
                }
            };
            return uws_app_listen(ssl_flag, @as(*uws_app_t, @ptrCast(app)), port, Wrapper.handle, user_data);
        }

        pub fn listenWithConfig(
            app: *ThisApp,
            comptime UserData: type,
            user_data: UserData,
            comptime handler: fn (UserData, ?*ThisApp.ListenSocket) void,
            config: uws_app_listen_config_t,
        ) void {
            const Wrapper = struct {
                pub fn handle(socket: ?*uws.ListenSocket, data: ?*anyopaque) callconv(.C) void {
                    if (comptime UserData == void) {
                        @call(.always_inline, handler, .{ {}, @as(?*ThisApp.ListenSocket, @ptrCast(socket)) });
                    } else {
                        @call(.always_inline, handler, .{
                            @as(UserData, @ptrCast(@alignCast(data.?))),
                            @as(?*ThisApp.ListenSocket, @ptrCast(socket)),
                        });
                    }
                }
            };
            return uws_app_listen_with_config(ssl_flag, @as(*uws_app_t, @ptrCast(app)), config.host, @as(u16, @intCast(config.port)), config.options, Wrapper.handle, user_data);
        }

        pub fn listenOnUnixSocket(
            app: *ThisApp,
            comptime UserData: type,
            user_data: UserData,
            comptime handler: fn (UserData, ?*ThisApp.ListenSocket) void,
            domain: [*:0]const u8,
            flags: i32,
        ) void {
            const Wrapper = struct {
                pub fn handle(socket: ?*uws.ListenSocket, _: [*:0]const u8, _: i32, data: *anyopaque) callconv(.C) void {
                    if (comptime UserData == void) {
                        @call(.always_inline, handler, .{ {}, @as(?*ThisApp.ListenSocket, @ptrCast(socket)) });
                    } else {
                        @call(.always_inline, handler, .{
                            @as(UserData, @ptrCast(@alignCast(data))),
                            @as(?*ThisApp.ListenSocket, @ptrCast(socket)),
                        });
                    }
                }
            };
            return uws_app_listen_domain_with_options(
                ssl_flag,
                @as(*uws_app_t, @ptrCast(app)),
                domain,
                flags,
                Wrapper.handle,
                user_data,
            );
        }

        pub fn constructorFailed(app: *ThisApp) bool {
            return uws_constructor_failed(ssl_flag, app);
        }
        pub fn num_subscribers(app: *ThisApp, topic: []const u8) c_uint {
            return uws_num_subscribers(ssl_flag, @as(*uws_app_t, @ptrCast(app)), topic.ptr, topic.len);
        }
        pub fn publish(app: *ThisApp, topic: []const u8, message: []const u8, opcode: Opcode, compress: bool) bool {
            return uws_publish(ssl_flag, @as(*uws_app_t, @ptrCast(app)), topic.ptr, topic.len, message.ptr, message.len, opcode, compress);
        }
        pub fn getNativeHandle(app: *ThisApp) ?*anyopaque {
            return uws_get_native_handle(ssl_flag, app);
        }
        pub fn removeServerName(app: *ThisApp, hostname_pattern: [*:0]const u8) void {
            return uws_remove_server_name(ssl_flag, @as(*uws_app_t, @ptrCast(app)), hostname_pattern);
        }
        pub fn addServerName(app: *ThisApp, hostname_pattern: [*:0]const u8) void {
            return uws_add_server_name(ssl_flag, @as(*uws_app_t, @ptrCast(app)), hostname_pattern);
        }
        pub fn addServerNameWithOptions(app: *ThisApp, hostname_pattern: [:0]const u8, opts: us_bun_socket_context_options_t) void {
            return uws_add_server_name_with_options(ssl_flag, @as(*uws_app_t, @ptrCast(app)), hostname_pattern, opts);
        }
        pub fn missingServerName(app: *ThisApp, handler: uws_missing_server_handler, user_data: ?*anyopaque) void {
            return uws_missing_server_name(ssl_flag, @as(*uws_app_t, @ptrCast(app)), handler, user_data);
        }
        pub fn filter(app: *ThisApp, handler: uws_filter_handler, user_data: ?*anyopaque) void {
            return uws_filter(ssl_flag, @as(*uws_app_t, @ptrCast(app)), handler, user_data);
        }
        pub fn ws(app: *ThisApp, pattern: []const u8, ctx: *anyopaque, id: usize, behavior_: WebSocketBehavior) void {
            var behavior = behavior_;
            uws_ws(ssl_flag, @as(*uws_app_t, @ptrCast(app)), ctx, pattern.ptr, pattern.len, id, &behavior);
        }

        pub const Response = opaque {
            inline fn castRes(res: *uws_res) *Response {
                return @as(*Response, @ptrCast(@alignCast(res)));
            }

            pub inline fn downcast(res: *Response) *uws_res {
                return @as(*uws_res, @ptrCast(@alignCast(res)));
            }

            pub fn end(res: *Response, data: []const u8, close_connection: bool) void {
                uws_res_end(ssl_flag, res.downcast(), data.ptr, data.len, close_connection);
            }

            pub fn tryEnd(res: *Response, data: []const u8, total: usize, close_: bool) bool {
                return uws_res_try_end(ssl_flag, res.downcast(), data.ptr, data.len, total, close_);
            }

            pub fn state(res: *const Response) State {
                return uws_res_state(ssl_flag, @as(*const uws_res, @ptrCast(@alignCast(res))));
            }

            pub fn prepareForSendfile(res: *Response) void {
                return uws_res_prepare_for_sendfile(ssl_flag, res.downcast());
            }

            pub fn uncork(_: *Response) void {
                // uws_res_uncork(
                //     ssl_flag,
                //     res.downcast(),
                // );
            }
            pub fn pause(res: *Response) void {
                uws_res_pause(ssl_flag, res.downcast());
            }
            pub fn @"resume"(res: *Response) void {
                uws_res_resume(ssl_flag, res.downcast());
            }
            pub fn writeContinue(res: *Response) void {
                uws_res_write_continue(ssl_flag, res.downcast());
            }
            pub fn writeStatus(res: *Response, status: []const u8) void {
                uws_res_write_status(ssl_flag, res.downcast(), status.ptr, status.len);
            }
            pub fn writeHeader(res: *Response, key: []const u8, value: []const u8) void {
                uws_res_write_header(ssl_flag, res.downcast(), key.ptr, key.len, value.ptr, value.len);
            }
            pub fn writeHeaderInt(res: *Response, key: []const u8, value: u64) void {
                uws_res_write_header_int(ssl_flag, res.downcast(), key.ptr, key.len, value);
            }
            pub fn endWithoutBody(res: *Response, close_connection: bool) void {
                uws_res_end_without_body(ssl_flag, res.downcast(), close_connection);
            }
            pub fn write(res: *Response, data: []const u8) bool {
                return uws_res_write(ssl_flag, res.downcast(), data.ptr, data.len);
            }
            pub fn getWriteOffset(res: *Response) uintmax_t {
                return uws_res_get_write_offset(ssl_flag, res.downcast());
            }
            pub fn overrideWriteOffset(res: *Response, offset: anytype) void {
                uws_res_override_write_offset(ssl_flag, res.downcast(), @as(uintmax_t, @intCast(offset)));
            }
            pub fn hasResponded(res: *Response) bool {
                return uws_res_has_responded(ssl_flag, res.downcast());
            }

            pub fn getNativeHandle(res: *Response) i32 {
                return @as(i32, @intCast(@intFromPtr(uws_res_get_native_handle(ssl_flag, res.downcast()))));
            }
            pub fn getRemoteAddress(res: *Response) ?[]const u8 {
                var buf: [*]const u8 = undefined;
                const size = uws_res_get_remote_address(ssl_flag, res.downcast(), &buf);
                return if (size > 0) buf[0..size] else null;
            }
            pub fn getRemoteAddressAsText(res: *Response) ?[]const u8 {
                var buf: [*]const u8 = undefined;
                const size = uws_res_get_remote_address_as_text(ssl_flag, res.downcast(), &buf);
                return if (size > 0) buf[0..size] else null;
            }
            pub fn getRemoteSocketInfo(res: *Response) ?SocketAddress {
                var address = SocketAddress{
                    .ip = undefined,
                    .port = undefined,
                    .is_ipv6 = undefined,
                };
                // This function will fill in the slots and return len.
                // if len is zero it will not fill in the slots so it is ub to
                // return the struct in that case.
                address.ip.len = uws_res_get_remote_address_info(
                    res.downcast(),
                    &address.ip.ptr,
                    &address.port,
                    &address.is_ipv6,
                );
                return if (address.ip.len > 0) address else null;
            }
            pub fn onWritable(
                res: *Response,
                comptime UserDataType: type,
                comptime handler: fn (UserDataType, uintmax_t, *Response) callconv(.C) bool,
                user_data: UserDataType,
            ) void {
                const Wrapper = struct {
                    pub fn handle(this: *uws_res, amount: uintmax_t, data: ?*anyopaque) callconv(.C) bool {
                        if (comptime UserDataType == void) {
                            return @call(.always_inline, handler, .{ {}, amount, castRes(this) });
                        } else {
                            return @call(.always_inline, handler, .{
                                @as(UserDataType, @ptrCast(@alignCast(data.?))),
                                amount,
                                castRes(this),
                            });
                        }
                    }
                };
                uws_res_on_writable(ssl_flag, res.downcast(), Wrapper.handle, user_data);
            }
            pub inline fn markNeedsMore(res: *Response) void {
                if (!ssl) {
                    us_socket_mark_needs_more_not_ssl(res.downcast());
                }
            }
            pub fn onAborted(res: *Response, comptime UserDataType: type, comptime handler: fn (UserDataType, *Response) void, opcional_data: UserDataType) void {
                const Wrapper = struct {
                    pub fn handle(this: *uws_res, user_data: ?*anyopaque) callconv(.C) void {
                        if (comptime UserDataType == void) {
                            @call(.always_inline, handler, .{ {}, castRes(this), {} });
                        } else {
                            @call(.always_inline, handler, .{ @as(UserDataType, @ptrCast(@alignCast(user_data.?))), castRes(this) });
                        }
                    }
                };
                uws_res_on_aborted(ssl_flag, res.downcast(), Wrapper.handle, opcional_data);
            }

            pub fn clearAborted(res: *Response) void {
                uws_res_on_aborted(ssl_flag, res.downcast(), null, null);
            }

            pub fn clearOnData(res: *Response) void {
                uws_res_on_data(ssl_flag, res.downcast(), null, null);
            }

            pub fn onData(
                res: *Response,
                comptime UserDataType: type,
                comptime handler: fn (UserDataType, *Response, chunk: []const u8, last: bool) void,
                opcional_data: UserDataType,
            ) void {
                const Wrapper = struct {
                    pub fn handle(this: *uws_res, chunk_ptr: [*c]const u8, len: usize, last: bool, user_data: ?*anyopaque) callconv(.C) void {
                        if (comptime UserDataType == void) {
                            @call(.always_inline, handler, .{
                                {},
                                castRes(this),
                                if (len > 0) chunk_ptr[0..len] else "",
                                last,
                            });
                        } else {
                            @call(.always_inline, handler, .{
                                @as(UserDataType, @ptrCast(@alignCast(user_data.?))),
                                castRes(this),
                                if (len > 0) chunk_ptr[0..len] else "",
                                last,
                            });
                        }
                    }
                };

                uws_res_on_data(ssl_flag, res.downcast(), Wrapper.handle, opcional_data);
            }

            pub fn endStream(res: *Response, close_connection: bool) void {
                uws_res_end_stream(ssl_flag, res.downcast(), close_connection);
            }

            pub fn corked(
                res: *Response,
                comptime Function: anytype,
                args: anytype,
            ) @typeInfo(@TypeOf(Function)).Fn.return_type.? {
                const Wrapper = struct {
                    opts: @TypeOf(args),
                    result: @typeInfo(@TypeOf(Function)).Fn.return_type.? = undefined,
                    pub fn run(this: *@This()) void {
                        this.result = @call(.auto, Function, this.opts);
                    }
                };
                var wrapped = Wrapper{
                    .opts = args,
                    .result = undefined,
                };
                runCorkedWithType(res, *Wrapper, Wrapper.run, &wrapped);
                return wrapped.result;
            }

            pub fn runCorkedWithType(
                res: *Response,
                comptime UserDataType: type,
                comptime handler: fn (UserDataType) void,
                opcional_data: UserDataType,
            ) void {
                const Wrapper = struct {
                    pub fn handle(user_data: ?*anyopaque) callconv(.C) void {
                        if (comptime UserDataType == void) {
                            @call(.always_inline, handler, .{
                                {},
                            });
                        } else {
                            @call(.always_inline, handler, .{
                                @as(UserDataType, @ptrCast(@alignCast(user_data.?))),
                            });
                        }
                    }
                };

                uws_res_cork(ssl_flag, res.downcast(), opcional_data, Wrapper.handle);
            }

            // pub fn onSocketWritable(
            //     res: *Response,
            //     comptime UserDataType: type,
            //     comptime handler: fn (UserDataType, fd: i32) void,
            //     opcional_data: UserDataType,
            // ) void {
            //     const Wrapper = struct {
            //         pub fn handle(user_data: ?*anyopaque, fd: i32) callconv(.C) void {
            //             if (comptime UserDataType == void) {
            //                 @call(.always_inline, handler, .{
            //                     {},
            //                     fd,
            //                 });
            //             } else {
            //                 @call(.always_inline, handler, .{
            //                     @ptrCast(
            //                         UserDataType,
            //                         @alignCast( user_data.?),
            //                     ),
            //                     fd,
            //                 });
            //             }
            //         }
            //     };

            //     const OnWritable = struct {
            //         pub fn handle(socket: *Socket) callconv(.C) ?*Socket {
            //             if (comptime UserDataType == void) {
            //                 @call(.always_inline, handler, .{
            //                     {},
            //                     fd,
            //                 });
            //             } else {
            //                 @call(.always_inline, handler, .{
            //                     @ptrCast(
            //                         UserDataType,
            //                         @alignCast( user_data.?),
            //                     ),
            //                     fd,
            //                 });
            //             }

            //             return socket;
            //         }
            //     };

            //     var socket_ctx = us_socket_context(ssl_flag, uws_res_get_native_handle(ssl_flag, res)).?;
            //     var child = us_create_child_socket_context(ssl_flag, socket_ctx, 8);

            // }

            pub fn writeHeaders(
                res: *Response,
                names: []const Api.StringPointer,
                values: []const Api.StringPointer,
                buf: []const u8,
            ) void {
                uws_res_write_headers(ssl_flag, res.downcast(), names.ptr, values.ptr, values.len, buf.ptr);
            }

            pub fn upgrade(
                res: *Response,
                comptime Data: type,
                data: Data,
                sec_web_socket_key: []const u8,
                sec_web_socket_protocol: []const u8,
                sec_web_socket_extensions: []const u8,
                ctx: ?*uws_socket_context_t,
            ) void {
                uws_res_upgrade(
                    ssl_flag,
                    res.downcast(),
                    data,
                    sec_web_socket_key.ptr,
                    sec_web_socket_key.len,
                    sec_web_socket_protocol.ptr,
                    sec_web_socket_protocol.len,
                    sec_web_socket_extensions.ptr,
                    sec_web_socket_extensions.len,
                    ctx,
                );
            }
        };

        pub const WebSocket = opaque {
            pub fn raw(this: *WebSocket) *RawWebSocket {
                return @as(*RawWebSocket, @ptrCast(this));
            }
            pub fn as(this: *WebSocket, comptime Type: type) ?*Type {
                @setRuntimeSafety(false);
                return @as(?*Type, @ptrCast(@alignCast(uws_ws_get_user_data(ssl_flag, this.raw()))));
            }

            pub fn close(this: *WebSocket) void {
                return uws_ws_close(ssl_flag, this.raw());
            }
            pub fn send(this: *WebSocket, message: []const u8, opcode: Opcode) SendStatus {
                return uws_ws_send(ssl_flag, this.raw(), message.ptr, message.len, opcode);
            }
            pub fn sendWithOptions(this: *WebSocket, message: []const u8, opcode: Opcode, compress: bool, fin: bool) SendStatus {
                return uws_ws_send_with_options(ssl_flag, this.raw(), message.ptr, message.len, opcode, compress, fin);
            }
            // pub fn sendFragment(this: *WebSocket, message: []const u8) SendStatus {
            //     return uws_ws_send_fragment(ssl_flag, this.raw(), message: [*c]const u8, length: usize, compress: bool);
            // }
            // pub fn sendFirstFragment(this: *WebSocket, message: []const u8) SendStatus {
            //     return uws_ws_send_first_fragment(ssl_flag, this.raw(), message: [*c]const u8, length: usize, compress: bool);
            // }
            // pub fn sendFirstFragmentWithOpcode(this: *WebSocket, message: []const u8, opcode: u32, compress: bool) SendStatus {
            //     return uws_ws_send_first_fragment_with_opcode(ssl_flag, this.raw(), message: [*c]const u8, length: usize, opcode: Opcode, compress: bool);
            // }
            pub fn sendLastFragment(this: *WebSocket, message: []const u8, compress: bool) SendStatus {
                return uws_ws_send_last_fragment(ssl_flag, this.raw(), message.ptr, message.len, compress);
            }
            pub fn end(this: *WebSocket, code: i32, message: []const u8) void {
                return uws_ws_end(ssl_flag, this.raw(), code, message.ptr, message.len);
            }
            pub fn cork(this: *WebSocket, ctx: anytype, comptime callback: anytype) void {
                const ContextType = @TypeOf(ctx);
                const Wrapper = struct {
                    pub fn wrap(user_data: ?*anyopaque) callconv(.C) void {
                        @call(.always_inline, callback, .{bun.cast(ContextType, user_data.?)});
                    }
                };

                return uws_ws_cork(ssl_flag, this.raw(), Wrapper.wrap, ctx);
            }
            pub fn subscribe(this: *WebSocket, topic: []const u8) bool {
                return uws_ws_subscribe(ssl_flag, this.raw(), topic.ptr, topic.len);
            }
            pub fn unsubscribe(this: *WebSocket, topic: []const u8) bool {
                return uws_ws_unsubscribe(ssl_flag, this.raw(), topic.ptr, topic.len);
            }
            pub fn isSubscribed(this: *WebSocket, topic: []const u8) bool {
                return uws_ws_is_subscribed(ssl_flag, this.raw(), topic.ptr, topic.len);
            }
            // pub fn iterateTopics(this: *WebSocket) {
            //     return uws_ws_iterate_topics(ssl_flag, this.raw(), callback: ?*const fn ([*c]const u8, usize, ?*anyopaque) callconv(.C) void, user_data: ?*anyopaque) void;
            // }
            pub fn publish(this: *WebSocket, topic: []const u8, message: []const u8) bool {
                return uws_ws_publish(ssl_flag, this.raw(), topic.ptr, topic.len, message.ptr, message.len);
            }
            pub fn publishWithOptions(this: *WebSocket, topic: []const u8, message: []const u8, opcode: Opcode, compress: bool) bool {
                return uws_ws_publish_with_options(ssl_flag, this.raw(), topic.ptr, topic.len, message.ptr, message.len, opcode, compress);
            }
            pub fn getBufferedAmount(this: *WebSocket) u32 {
                return uws_ws_get_buffered_amount(ssl_flag, this.raw());
            }
            pub fn getRemoteAddress(this: *WebSocket, buf: []u8) []u8 {
                var ptr: [*]u8 = undefined;
                const len = uws_ws_get_remote_address(ssl_flag, this.raw(), &ptr);
                bun.copy(u8, buf, ptr[0..len]);
                return buf[0..len];
            }
        };
    };
}
extern fn uws_res_end_stream(ssl: i32, res: *uws_res, close_connection: bool) void;
extern fn uws_res_prepare_for_sendfile(ssl: i32, res: *uws_res) void;
extern fn uws_res_get_native_handle(ssl: i32, res: *uws_res) *Socket;
extern fn uws_res_get_remote_address(ssl: i32, res: *uws_res, dest: *[*]const u8) usize;
extern fn uws_res_get_remote_address_as_text(ssl: i32, res: *uws_res, dest: *[*]const u8) usize;
extern fn uws_create_app(ssl: i32, options: us_bun_socket_context_options_t) *uws_app_t;
extern fn uws_app_destroy(ssl: i32, app: *uws_app_t) void;
extern fn uws_app_get(ssl: i32, app: *uws_app_t, pattern: [*c]const u8, handler: uws_method_handler, user_data: ?*anyopaque) void;
extern fn uws_app_post(ssl: i32, app: *uws_app_t, pattern: [*c]const u8, handler: uws_method_handler, user_data: ?*anyopaque) void;
extern fn uws_app_options(ssl: i32, app: *uws_app_t, pattern: [*c]const u8, handler: uws_method_handler, user_data: ?*anyopaque) void;
extern fn uws_app_delete(ssl: i32, app: *uws_app_t, pattern: [*c]const u8, handler: uws_method_handler, user_data: ?*anyopaque) void;
extern fn uws_app_patch(ssl: i32, app: *uws_app_t, pattern: [*c]const u8, handler: uws_method_handler, user_data: ?*anyopaque) void;
extern fn uws_app_put(ssl: i32, app: *uws_app_t, pattern: [*c]const u8, handler: uws_method_handler, user_data: ?*anyopaque) void;
extern fn uws_app_head(ssl: i32, app: *uws_app_t, pattern: [*c]const u8, handler: uws_method_handler, user_data: ?*anyopaque) void;
extern fn uws_app_connect(ssl: i32, app: *uws_app_t, pattern: [*c]const u8, handler: uws_method_handler, user_data: ?*anyopaque) void;
extern fn uws_app_trace(ssl: i32, app: *uws_app_t, pattern: [*c]const u8, handler: uws_method_handler, user_data: ?*anyopaque) void;
extern fn uws_app_any(ssl: i32, app: *uws_app_t, pattern: [*c]const u8, handler: uws_method_handler, user_data: ?*anyopaque) void;
extern fn uws_app_run(ssl: i32, *uws_app_t) void;
extern fn uws_app_listen(ssl: i32, app: *uws_app_t, port: i32, handler: uws_listen_handler, user_data: ?*anyopaque) void;
extern fn uws_app_listen_with_config(
    ssl: i32,
    app: *uws_app_t,
    host: [*c]const u8,
    port: u16,
    options: i32,
    handler: uws_listen_handler,
    user_data: ?*anyopaque,
) void;
extern fn uws_constructor_failed(ssl: i32, app: *uws_app_t) bool;
extern fn uws_num_subscribers(ssl: i32, app: *uws_app_t, topic: [*c]const u8, topic_length: usize) c_uint;
extern fn uws_publish(ssl: i32, app: *uws_app_t, topic: [*c]const u8, topic_length: usize, message: [*c]const u8, message_length: usize, opcode: Opcode, compress: bool) bool;
extern fn uws_get_native_handle(ssl: i32, app: *anyopaque) ?*anyopaque;
extern fn uws_remove_server_name(ssl: i32, app: *uws_app_t, hostname_pattern: [*c]const u8) void;
extern fn uws_add_server_name(ssl: i32, app: *uws_app_t, hostname_pattern: [*c]const u8) void;
extern fn uws_add_server_name_with_options(ssl: i32, app: *uws_app_t, hostname_pattern: [*c]const u8, options: us_bun_socket_context_options_t) void;
extern fn uws_missing_server_name(ssl: i32, app: *uws_app_t, handler: uws_missing_server_handler, user_data: ?*anyopaque) void;
extern fn uws_filter(ssl: i32, app: *uws_app_t, handler: uws_filter_handler, user_data: ?*anyopaque) void;
extern fn uws_ws(ssl: i32, app: *uws_app_t, ctx: *anyopaque, pattern: [*]const u8, pattern_len: usize, id: usize, behavior: *const WebSocketBehavior) void;

extern fn uws_ws_get_user_data(ssl: i32, ws: ?*RawWebSocket) ?*anyopaque;
extern fn uws_ws_close(ssl: i32, ws: ?*RawWebSocket) void;
extern fn uws_ws_send(ssl: i32, ws: ?*RawWebSocket, message: [*c]const u8, length: usize, opcode: Opcode) SendStatus;
extern fn uws_ws_send_with_options(ssl: i32, ws: ?*RawWebSocket, message: [*c]const u8, length: usize, opcode: Opcode, compress: bool, fin: bool) SendStatus;
extern fn uws_ws_send_fragment(ssl: i32, ws: ?*RawWebSocket, message: [*c]const u8, length: usize, compress: bool) SendStatus;
extern fn uws_ws_send_first_fragment(ssl: i32, ws: ?*RawWebSocket, message: [*c]const u8, length: usize, compress: bool) SendStatus;
extern fn uws_ws_send_first_fragment_with_opcode(ssl: i32, ws: ?*RawWebSocket, message: [*c]const u8, length: usize, opcode: Opcode, compress: bool) SendStatus;
extern fn uws_ws_send_last_fragment(ssl: i32, ws: ?*RawWebSocket, message: [*c]const u8, length: usize, compress: bool) SendStatus;
extern fn uws_ws_end(ssl: i32, ws: ?*RawWebSocket, code: i32, message: [*c]const u8, length: usize) void;
extern fn uws_ws_cork(ssl: i32, ws: ?*RawWebSocket, handler: ?*const fn (?*anyopaque) callconv(.C) void, user_data: ?*anyopaque) void;
extern fn uws_ws_subscribe(ssl: i32, ws: ?*RawWebSocket, topic: [*c]const u8, length: usize) bool;
extern fn uws_ws_unsubscribe(ssl: i32, ws: ?*RawWebSocket, topic: [*c]const u8, length: usize) bool;
extern fn uws_ws_is_subscribed(ssl: i32, ws: ?*RawWebSocket, topic: [*c]const u8, length: usize) bool;
extern fn uws_ws_iterate_topics(ssl: i32, ws: ?*RawWebSocket, callback: ?*const fn ([*c]const u8, usize, ?*anyopaque) callconv(.C) void, user_data: ?*anyopaque) void;
extern fn uws_ws_publish(ssl: i32, ws: ?*RawWebSocket, topic: [*c]const u8, topic_length: usize, message: [*c]const u8, message_length: usize) bool;
extern fn uws_ws_publish_with_options(ssl: i32, ws: ?*RawWebSocket, topic: [*c]const u8, topic_length: usize, message: [*c]const u8, message_length: usize, opcode: Opcode, compress: bool) bool;
extern fn uws_ws_get_buffered_amount(ssl: i32, ws: ?*RawWebSocket) c_uint;
extern fn uws_ws_get_remote_address(ssl: i32, ws: ?*RawWebSocket, dest: *[*]u8) usize;
extern fn uws_ws_get_remote_address_as_text(ssl: i32, ws: ?*RawWebSocket, dest: *[*]u8) usize;
extern fn uws_res_get_remote_address_info(res: *uws_res, dest: *[*]const u8, port: *i32, is_ipv6: *bool) usize;

const uws_res = opaque {};
extern fn uws_res_uncork(ssl: i32, res: *uws_res) void;
extern fn uws_res_end(ssl: i32, res: *uws_res, data: [*c]const u8, length: usize, close_connection: bool) void;
extern fn uws_res_try_end(
    ssl: i32,
    res: *uws_res,
    data: [*c]const u8,
    length: usize,
    total: usize,
    close: bool,
) bool;
extern fn uws_res_pause(ssl: i32, res: *uws_res) void;
extern fn uws_res_resume(ssl: i32, res: *uws_res) void;
extern fn uws_res_write_continue(ssl: i32, res: *uws_res) void;
extern fn uws_res_write_status(ssl: i32, res: *uws_res, status: [*c]const u8, length: usize) void;
extern fn uws_res_write_header(ssl: i32, res: *uws_res, key: [*c]const u8, key_length: usize, value: [*c]const u8, value_length: usize) void;
extern fn uws_res_write_header_int(ssl: i32, res: *uws_res, key: [*c]const u8, key_length: usize, value: u64) void;
extern fn uws_res_end_without_body(ssl: i32, res: *uws_res, close_connection: bool) void;
extern fn uws_res_write(ssl: i32, res: *uws_res, data: [*c]const u8, length: usize) bool;
extern fn uws_res_get_write_offset(ssl: i32, res: *uws_res) uintmax_t;
extern fn uws_res_override_write_offset(ssl: i32, res: *uws_res, uintmax_t) void;
extern fn uws_res_has_responded(ssl: i32, res: *uws_res) bool;
extern fn uws_res_on_writable(ssl: i32, res: *uws_res, handler: ?*const fn (*uws_res, uintmax_t, ?*anyopaque) callconv(.C) bool, user_data: ?*anyopaque) void;
extern fn uws_res_on_aborted(ssl: i32, res: *uws_res, handler: ?*const fn (*uws_res, ?*anyopaque) callconv(.C) void, opcional_data: ?*anyopaque) void;
extern fn uws_res_on_data(
    ssl: i32,
    res: *uws_res,
    handler: ?*const fn (*uws_res, [*c]const u8, usize, bool, ?*anyopaque) callconv(.C) void,
    opcional_data: ?*anyopaque,
) void;
extern fn uws_res_upgrade(
    ssl: i32,
    res: *uws_res,
    data: ?*anyopaque,
    sec_web_socket_key: [*c]const u8,
    sec_web_socket_key_length: usize,
    sec_web_socket_protocol: [*c]const u8,
    sec_web_socket_protocol_length: usize,
    sec_web_socket_extensions: [*c]const u8,
    sec_web_socket_extensions_length: usize,
    ws: ?*uws_socket_context_t,
) void;
extern fn uws_res_cork(i32, res: *uws_res, ctx: *anyopaque, corker: *const (fn (?*anyopaque) callconv(.C) void)) void;
extern fn uws_res_write_headers(i32, res: *uws_res, names: [*]const Api.StringPointer, values: [*]const Api.StringPointer, count: usize, buf: [*]const u8) void;
pub const LIBUS_RECV_BUFFER_LENGTH = 524288;
pub const LIBUS_TIMEOUT_GRANULARITY = @as(i32, 4);
pub const LIBUS_RECV_BUFFER_PADDING = @as(i32, 32);
pub const LIBUS_EXT_ALIGNMENT = @as(i32, 16);
pub const LIBUS_SOCKET_DESCRIPTOR = i32;

pub const _COMPRESSOR_MASK: i32 = 255;
pub const _DECOMPRESSOR_MASK: i32 = 3840;
pub const DISABLED: i32 = 0;
pub const SHARED_COMPRESSOR: i32 = 1;
pub const SHARED_DECOMPRESSOR: i32 = 256;
pub const DEDICATED_DECOMPRESSOR_32KB: i32 = 3840;
pub const DEDICATED_DECOMPRESSOR_16KB: i32 = 3584;
pub const DEDICATED_DECOMPRESSOR_8KB: i32 = 3328;
pub const DEDICATED_DECOMPRESSOR_4KB: i32 = 3072;
pub const DEDICATED_DECOMPRESSOR_2KB: i32 = 2816;
pub const DEDICATED_DECOMPRESSOR_1KB: i32 = 2560;
pub const DEDICATED_DECOMPRESSOR_512B: i32 = 2304;
pub const DEDICATED_DECOMPRESSOR: i32 = 3840;
pub const DEDICATED_COMPRESSOR_3KB: i32 = 145;
pub const DEDICATED_COMPRESSOR_4KB: i32 = 146;
pub const DEDICATED_COMPRESSOR_8KB: i32 = 163;
pub const DEDICATED_COMPRESSOR_16KB: i32 = 180;
pub const DEDICATED_COMPRESSOR_32KB: i32 = 197;
pub const DEDICATED_COMPRESSOR_64KB: i32 = 214;
pub const DEDICATED_COMPRESSOR_128KB: i32 = 231;
pub const DEDICATED_COMPRESSOR_256KB: i32 = 248;
pub const DEDICATED_COMPRESSOR: i32 = 248;
pub const uws_compress_options_t = i32;
pub const CONTINUATION: i32 = 0;
pub const TEXT: i32 = 1;
pub const BINARY: i32 = 2;
pub const CLOSE: i32 = 8;
pub const PING: i32 = 9;
pub const PONG: i32 = 10;

pub const Opcode = enum(i32) {
    text = 1,
    binary = 2,
    close = 8,
    ping = 9,
    pong = 10,
    _,
};

pub const SendStatus = enum(c_uint) {
    backpressure = 0,
    success = 1,
    dropped = 2,
};
pub const uws_app_listen_config_t = extern struct {
    port: i32,
    host: [*c]const u8 = null,
    options: i32,
};

extern fn us_socket_mark_needs_more_not_ssl(socket: ?*uws_res) void;

extern fn uws_res_state(ssl: c_int, res: *const uws_res) State;

pub const State = enum(i32) {
    HTTP_STATUS_CALLED = 1,
    HTTP_WRITE_CALLED = 2,
    HTTP_END_CALLED = 4,
    HTTP_RESPONSE_PENDING = 8,
    HTTP_CONNECTION_CLOSE = 16,

    _,

    pub inline fn isResponsePending(this: State) bool {
        return @intFromEnum(this) & @intFromEnum(State.HTTP_RESPONSE_PENDING) != 0;
    }

    pub inline fn isHttpEndCalled(this: State) bool {
        return @intFromEnum(this) & @intFromEnum(State.HTTP_END_CALLED) != 0;
    }

    pub inline fn isHttpWriteCalled(this: State) bool {
        return @intFromEnum(this) & @intFromEnum(State.HTTP_WRITE_CALLED) != 0;
    }

    pub inline fn isHttpStatusCalled(this: State) bool {
        return @intFromEnum(this) & @intFromEnum(State.HTTP_STATUS_CALLED) != 0;
    }

    pub inline fn isHttpConnectionClose(this: State) bool {
        return @intFromEnum(this) & @intFromEnum(State.HTTP_CONNECTION_CLOSE) != 0;
    }
};

extern fn us_socket_sendfile_needs_more(socket: *Socket) void;

extern fn uws_app_listen_domain_with_options(
    ssl_flag: c_int,
    app: *uws_app_t,
    domain: [*:0]const u8,
    i32,
    *const (fn (*ListenSocket, domain: [*:0]const u8, i32, *anyopaque) callconv(.C) void),
    ?*anyopaque,
) void;

pub const UVLoop = extern struct {
    const uv = bun.windows.libuv;

    internal_loop_data: InternalLoopData align(16),

    uv_loop: *uv.Loop,
    is_default: c_int,
    pre: *uv.uv_prepare_t,
    check: *uv.uv_check_t,

    pub fn isActive(this: *const UVLoop) bool {
        return this.uv_loop.isActive();
    }
    pub fn get() *UVLoop {
        return @ptrCast(uws_get_loop());
    }

    pub fn wakeup(this: *UVLoop) void {
        us_wakeup_loop(this);
    }

    pub const wake = wakeup;

    pub fn tickWithTimeout(this: *UVLoop, _: i64) void {
        us_loop_run(this);
    }

    pub fn create(comptime Handler: anytype) *UVLoop {
        return us_create_loop(
            null,
            Handler.wakeup,
            if (@hasDecl(Handler, "pre")) Handler.pre else null,
            if (@hasDecl(Handler, "post")) Handler.post else null,
            0,
        ).?;
    }

    pub fn run(this: *UVLoop) void {
        us_loop_run(this);
    }
    pub const tick = run;

    pub fn wait(this: *UVLoop) void {
        us_loop_run(this);
    }

    pub fn inc(this: *UVLoop) void {
        this.uv_loop.inc();
    }

    pub fn dec(this: *UVLoop) void {
        this.uv_loop.dec();
    }

    pub fn nextTick(this: *Loop, comptime UserType: type, user_data: UserType, comptime deferCallback: fn (ctx: UserType) void) void {
        const Handler = struct {
            pub fn callback(data: *anyopaque) callconv(.C) void {
                deferCallback(@as(UserType, @ptrCast(@alignCast(data))));
            }
        };
        uws_loop_defer(this, user_data, Handler.callback);
    }

    fn NewHandler(comptime UserType: type, comptime callback_fn: fn (UserType) void) type {
        return struct {
            loop: *Loop,
            pub fn removePost(handler: @This()) void {
                return uws_loop_removePostHandler(handler.loop, callback);
            }
            pub fn removePre(handler: @This()) void {
                return uws_loop_removePostHandler(handler.loop, callback);
            }
            pub fn callback(data: *anyopaque, _: *Loop) callconv(.C) void {
                callback_fn(@as(UserType, @ptrCast(@alignCast(data))));
            }
        };
    }
};

pub const Loop = if (bun.Environment.isWindows) UVLoop else PosixLoop;

extern fn uws_get_loop() *Loop;
extern fn us_create_loop(
    hint: ?*anyopaque,
    wakeup_cb: ?*const fn (*Loop) callconv(.C) void,
    pre_cb: ?*const fn (*Loop) callconv(.C) void,
    post_cb: ?*const fn (*Loop) callconv(.C) void,
    ext_size: c_uint,
) ?*Loop;
extern fn us_loop_free(loop: ?*Loop) void;
extern fn us_loop_ext(loop: ?*Loop) ?*anyopaque;
extern fn us_loop_run(loop: ?*Loop) void;
extern fn us_wakeup_loop(loop: ?*Loop) void;
extern fn us_loop_integrate(loop: ?*Loop) void;
extern fn us_loop_iteration_number(loop: ?*Loop) c_longlong;
extern fn uws_loop_addPostHandler(loop: *Loop, ctx: *anyopaque, cb: *const (fn (ctx: *anyopaque, loop: *Loop) callconv(.C) void)) void;
extern fn uws_loop_removePostHandler(loop: *Loop, ctx: *anyopaque, cb: *const (fn (ctx: *anyopaque, loop: *Loop) callconv(.C) void)) void;
extern fn uws_loop_addPreHandler(loop: *Loop, ctx: *anyopaque, cb: *const (fn (ctx: *anyopaque, loop: *Loop) callconv(.C) void)) void;
extern fn uws_loop_removePreHandler(loop: *Loop, ctx: *anyopaque, cb: *const (fn (ctx: *anyopaque, loop: *Loop) callconv(.C) void)) void;
extern fn us_socket_pair(
    ctx: *SocketContext,
    ext_size: c_int,
    fds: *[2]LIBUS_SOCKET_DESCRIPTOR,
) ?*Socket;

extern fn us_socket_from_fd(
    ctx: *SocketContext,
    ext_size: c_int,
    fds: LIBUS_SOCKET_DESCRIPTOR,
) ?*Socket;

pub fn newSocketFromPair(ctx: *SocketContext, ext_size: c_int, fds: *[2]LIBUS_SOCKET_DESCRIPTOR) ?SocketTCP {
    return SocketTCP{
        .socket = us_socket_pair(ctx, ext_size, fds) orelse return null,
    };
}

pub fn newSocketFromFd(ctx: *SocketContext, ext_size: c_int, fd: LIBUS_SOCKET_DESCRIPTOR) ?SocketTCP {
    return SocketTCP{
        .socket = us_socket_from_fd(ctx, ext_size, fd) orelse return null,
    };
}<|MERGE_RESOLUTION|>--- conflicted
+++ resolved
@@ -934,14 +934,6 @@
         return us_wakeup_loop(this);
     }
 
-<<<<<<< HEAD
-    pub fn tick(this: *Loop, ctx: ?*anyopaque) void {
-        us_loop_run_bun_tick(this, 0, ctx);
-    }
-
-    pub fn tickWithTimeout(this: *Loop, timeoutMs: i64, ctx: ?*anyopaque) void {
-        us_loop_run_bun_tick(this, timeoutMs, ctx);
-=======
     pub const wake = wakeup;
 
     pub fn tick(this: *PosixLoop) void {
@@ -950,7 +942,6 @@
 
     pub fn tickWithTimeout(this: *PosixLoop, timeoutMs: i64) void {
         us_loop_run_bun_tick(this, timeoutMs);
->>>>>>> 52d47c24
     }
 
     extern fn us_loop_run_bun_tick(loop: ?*Loop, timouetMs: i64) void;
@@ -1000,31 +991,6 @@
     pub fn run(this: *PosixLoop) void {
         us_loop_run(this);
     }
-<<<<<<< HEAD
-
-    extern fn uws_loop_defer(loop: *Loop, ctx: *anyopaque, cb: *const (fn (ctx: *anyopaque) callconv(.C) void)) void;
-
-    extern fn uws_get_loop() ?*Loop;
-    extern fn us_create_loop(
-        hint: ?*anyopaque,
-        wakeup_cb: ?*const fn (*Loop) callconv(.C) void,
-        pre_cb: ?*const fn (*Loop) callconv(.C) void,
-        post_cb: ?*const fn (*Loop) callconv(.C) void,
-        ext_size: c_uint,
-    ) ?*Loop;
-    extern fn us_loop_free(loop: ?*Loop) void;
-    extern fn us_loop_ext(loop: ?*Loop) ?*anyopaque;
-    extern fn us_loop_run(loop: ?*Loop) void;
-    extern fn us_loop_run_bun_tick(loop: ?*Loop, timouetMs: i64, ?*anyopaque) void;
-    extern fn us_wakeup_loop(loop: ?*Loop) void;
-    extern fn us_loop_integrate(loop: ?*Loop) void;
-    extern fn us_loop_iteration_number(loop: ?*Loop) c_longlong;
-    extern fn uws_loop_addPostHandler(loop: *Loop, ctx: *anyopaque, cb: *const (fn (ctx: *anyopaque, loop: *Loop) callconv(.C) void)) void;
-    extern fn uws_loop_removePostHandler(loop: *Loop, ctx: *anyopaque, cb: *const (fn (ctx: *anyopaque, loop: *Loop) callconv(.C) void)) void;
-    extern fn uws_loop_addPreHandler(loop: *Loop, ctx: *anyopaque, cb: *const (fn (ctx: *anyopaque, loop: *Loop) callconv(.C) void)) void;
-    extern fn uws_loop_removePreHandler(loop: *Loop, ctx: *anyopaque, cb: *const (fn (ctx: *anyopaque, loop: *Loop) callconv(.C) void)) void;
-=======
->>>>>>> 52d47c24
 };
 const uintmax_t = c_ulong;
 extern fn uws_loop_defer(loop: *Loop, ctx: *anyopaque, cb: *const (fn (ctx: *anyopaque) callconv(.C) void)) void;
