pub const is_bindgen = @import("std").meta.globalOption("bindgen", bool) orelse false;
const bun = @import("root").bun;
const Api = bun.ApiSchema;
const std = @import("std");
const Environment = bun.Environment;
pub const u_int8_t = u8;
pub const u_int16_t = c_ushort;
pub const u_int32_t = c_uint;
pub const u_int64_t = c_ulonglong;
pub const LIBUS_LISTEN_DEFAULT: i32 = 0;
pub const LIBUS_LISTEN_EXCLUSIVE_PORT: i32 = 1;
pub const Socket = opaque {};
const debug = bun.Output.scoped(.uws, false);
const uws = @This();

const BoringSSL = @import("root").bun.BoringSSL;
fn NativeSocketHandleType(comptime ssl: bool) type {
    if (ssl) {
        return BoringSSL.SSL;
    } else {
        return anyopaque;
    }
}
pub fn NewSocketHandler(comptime is_ssl: bool) type {
    return struct {
        const ssl_int: i32 = @intFromBool(is_ssl);
        socket: *Socket,
        const ThisSocket = @This();

        pub fn verifyError(this: ThisSocket) us_bun_verify_error_t {
            const ssl_error: us_bun_verify_error_t = uws.us_socket_verify_error(comptime ssl_int, this.socket);
            return ssl_error;
        }

        pub fn isEstablished(this: ThisSocket) bool {
            return us_socket_is_established(comptime ssl_int, this.socket) > 0;
        }

        pub fn timeout(this: ThisSocket, seconds: c_uint) void {
            return us_socket_timeout(comptime ssl_int, this.socket, seconds);
        }

        pub fn setTimeout(this: ThisSocket, seconds: c_uint) void {
            if (seconds > 240) {
                us_socket_timeout(comptime ssl_int, this.socket, 0);
                us_socket_long_timeout(comptime ssl_int, this.socket, seconds / 60);
            } else {
                us_socket_timeout(comptime ssl_int, this.socket, seconds);
                us_socket_long_timeout(comptime ssl_int, this.socket, 0);
            }
        }

        pub fn setTimeoutMinutes(this: ThisSocket, minutes: c_uint) void {
            return us_socket_long_timeout(comptime ssl_int, this.socket, minutes);
        }

        pub fn startTLS(this: ThisSocket, is_client: bool) void {
            _ = us_socket_open(comptime ssl_int, this.socket, @intFromBool(is_client), null, 0);
        }

        pub fn ssl(this: ThisSocket) *BoringSSL.SSL {
            if (comptime is_ssl) {
                return @as(*BoringSSL.SSL, @ptrCast(this.getNativeHandle()));
            }
            @panic("socket is not a TLS socket");
        }

        // Note: this assumes that the socket is non-TLS and will be adopted and wrapped with a new TLS context
        // context ext will not be copied to the new context, new context will contain us_wrapped_socket_context_t on ext
        pub fn wrapTLS(
            this: ThisSocket,
            options: us_bun_socket_context_options_t,
            socket_ext_size: i32,
            comptime deref: bool,
            comptime ContextType: type,
            comptime Fields: anytype,
        ) ?NewSocketHandler(true) {
            const TLSSocket = NewSocketHandler(true);
            const SocketHandler = struct {
                const alignment = if (ContextType == anyopaque)
                    @sizeOf(usize)
                else
                    std.meta.alignment(ContextType);
                const deref_ = deref;
                const ValueType = if (deref) ContextType else *ContextType;
                fn getValue(socket: *Socket) ValueType {
                    if (comptime ContextType == anyopaque) {
                        return us_socket_ext(1, socket).?;
                    }

                    if (comptime deref_) {
                        return (TLSSocket{ .socket = socket }).ext(ContextType).?.*;
                    }

                    return (TLSSocket{ .socket = socket }).ext(ContextType).?;
                }

                pub fn on_open(socket: *Socket, is_client: i32, _: [*c]u8, _: i32) callconv(.C) ?*Socket {
                    if (comptime @hasDecl(Fields, "onCreate")) {
                        if (is_client == 0) {
                            Fields.onCreate(
                                TLSSocket{ .socket = socket },
                            );
                        }
                    }
                    Fields.onOpen(
                        getValue(socket),
                        TLSSocket{ .socket = socket },
                    );
                    return socket;
                }
                pub fn on_close(socket: *Socket, code: i32, reason: ?*anyopaque) callconv(.C) ?*Socket {
                    Fields.onClose(
                        getValue(socket),
                        TLSSocket{ .socket = socket },
                        code,
                        reason,
                    );
                    return socket;
                }
                pub fn on_data(socket: *Socket, buf: ?[*]u8, len: i32) callconv(.C) ?*Socket {
                    Fields.onData(
                        getValue(socket),
                        TLSSocket{ .socket = socket },
                        buf.?[0..@as(usize, @intCast(len))],
                    );
                    return socket;
                }
                pub fn on_writable(socket: *Socket) callconv(.C) ?*Socket {
                    Fields.onWritable(
                        getValue(socket),
                        TLSSocket{ .socket = socket },
                    );
                    return socket;
                }
                pub fn on_timeout(socket: *Socket) callconv(.C) ?*Socket {
                    Fields.onTimeout(
                        getValue(socket),
                        TLSSocket{ .socket = socket },
                    );
                    return socket;
                }
                pub fn on_long_timeout(socket: *Socket) callconv(.C) ?*Socket {
                    Fields.onLongTimeout(
                        getValue(socket),
                        TLSSocket{ .socket = socket },
                    );
                    return socket;
                }
                pub fn on_connect_error(socket: *Socket, code: i32) callconv(.C) ?*Socket {
                    Fields.onConnectError(
                        getValue(socket),
                        TLSSocket{ .socket = socket },
                        code,
                    );
                    return socket;
                }
                pub fn on_end(socket: *Socket) callconv(.C) ?*Socket {
                    Fields.onEnd(
                        getValue(socket),
                        TLSSocket{ .socket = socket },
                    );
                    return socket;
                }
                pub fn on_handshake(socket: *Socket, success: i32, verify_error: us_bun_verify_error_t, _: ?*anyopaque) callconv(.C) void {
                    Fields.onHandshake(getValue(socket), TLSSocket{ .socket = socket }, success, verify_error);
                }
            };

            var events: us_socket_events_t = .{
                .on_open = SocketHandler.on_open,
                .on_close = SocketHandler.on_close,
                .on_data = SocketHandler.on_data,
                .on_writable = SocketHandler.on_writable,
                .on_timeout = SocketHandler.on_timeout,
                .on_connect_error = SocketHandler.on_connect_error,
                .on_end = SocketHandler.on_end,
                .on_handshake = SocketHandler.on_handshake,
                .on_long_timeout = SocketHandler.on_long_timeout,
            };

            const socket = us_socket_wrap_with_tls(ssl_int, this.socket, options, events, socket_ext_size) orelse return null;
            return NewSocketHandler(true).from(socket);
        }

        pub fn getNativeHandle(this: ThisSocket) *NativeSocketHandleType(is_ssl) {
            return @as(*NativeSocketHandleType(is_ssl), @ptrCast(us_socket_get_native_handle(comptime ssl_int, this.socket).?));
        }

        pub inline fn fd(this: ThisSocket) i32 {
            if (comptime is_ssl) {
                @compileError("SSL sockets do not have a file descriptor accessible this way");
            }

            return @as(i32, @intCast(@intFromPtr(us_socket_get_native_handle(0, this.socket))));
        }

        pub fn markNeedsMoreForSendfile(this: ThisSocket) void {
            if (comptime is_ssl) {
                @compileError("SSL sockets do not support sendfile yet");
            }

            us_socket_sendfile_needs_more(this.socket);
        }

        pub fn ext(this: ThisSocket, comptime ContextType: type) ?*ContextType {
            const alignment = if (ContextType == *anyopaque)
                @sizeOf(usize)
            else
                std.meta.alignment(ContextType);

            var ptr = us_socket_ext(
                comptime ssl_int,
                this.socket,
            ) orelse return null;

            return @as(*align(alignment) ContextType, @ptrCast(@alignCast(ptr)));
        }
        pub fn context(this: ThisSocket) *SocketContext {
            return us_socket_context(
                comptime ssl_int,
                this.socket,
            ).?;
        }

        pub fn flush(this: ThisSocket) void {
            return us_socket_flush(
                comptime ssl_int,
                this.socket,
            );
        }
        pub fn write(this: ThisSocket, data: []const u8, msg_more: bool) i32 {
            const result = us_socket_write(
                comptime ssl_int,
                this.socket,
                data.ptr,
                // truncate to 31 bits since sign bit exists
                @as(i32, @intCast(@as(u31, @truncate(data.len)))),
                @as(i32, @intFromBool(msg_more)),
            );

            if (comptime Environment.allow_assert) {
                debug("us_socket_write({*}, {d}) = {d}", .{ this.getNativeHandle(), data.len, result });
            }

            return result;
        }

        pub fn rawWrite(this: ThisSocket, data: []const u8, msg_more: bool) i32 {
            return us_socket_raw_write(
                comptime ssl_int,
                this.socket,
                data.ptr,
                // truncate to 31 bits since sign bit exists
                @as(i32, @intCast(@as(u31, @truncate(data.len)))),
                @as(i32, @intFromBool(msg_more)),
            );
        }
        pub fn shutdown(this: ThisSocket) void {
            debug("us_socket_shutdown({d})", .{@intFromPtr(this.socket)});
            return us_socket_shutdown(
                comptime ssl_int,
                this.socket,
            );
        }
        pub fn shutdownRead(this: ThisSocket) void {
            debug("us_socket_shutdown_read({d})", .{@intFromPtr(this.socket)});
            return us_socket_shutdown_read(
                comptime ssl_int,
                this.socket,
            );
        }
        pub fn isShutdown(this: ThisSocket) bool {
            return us_socket_is_shut_down(
                comptime ssl_int,
                this.socket,
            ) > 0;
        }
        pub fn isClosed(this: ThisSocket) bool {
            return us_socket_is_closed(
                comptime ssl_int,
                this.socket,
            ) > 0;
        }
        pub fn close(this: ThisSocket, code: i32, reason: ?*anyopaque) void {
            debug("us_socket_close({d})", .{@intFromPtr(this.socket)});
            _ = us_socket_close(
                comptime ssl_int,
                this.socket,
                code,
                reason,
            );
        }
        pub fn localPort(this: ThisSocket) i32 {
            return us_socket_local_port(
                comptime ssl_int,
                this.socket,
            );
        }
        pub fn remoteAddress(this: ThisSocket, buf: [*]u8, length: *i32) void {
            return us_socket_remote_address(
                comptime ssl_int,
                this.socket,
                buf,
                length,
            );
        }

        /// Get the local address of a socket in binary format.
        ///
        /// # Arguments
        /// - `buf`: A buffer to store the binary address data.
        ///
        /// # Returns
        /// This function returns a slice of the buffer on success, or null on failure.
        pub fn localAddressBinary(this: ThisSocket, buf: []u8) ?[]const u8 {
            var length: i32 = @intCast(buf.len);
            us_socket_local_address(
                comptime ssl_int,
                this.socket,
                buf.ptr,
                &length,
            );

            if (length <= 0) {
                return null;
            }
            return buf[0..@intCast(length)];
        }

        /// Get the local address of a socket in text format.
        ///
        /// # Arguments
        /// - `buf`: A buffer to store the text address data.
        /// - `is_ipv6`: A pointer to a boolean representing whether the address is IPv6.
        ///
        /// # Returns
        /// This function returns a slice of the buffer on success, or null on failure.
        pub fn localAddressText(this: ThisSocket, buf: []u8, is_ipv6: *bool) ?[]const u8 {
            const addr_v4_len = @sizeOf(std.meta.FieldType(std.os.sockaddr.in, .addr));
            const addr_v6_len = @sizeOf(std.meta.FieldType(std.os.sockaddr.in6, .addr));

            var sa_buf: [addr_v6_len + 1]u8 = undefined;
            const binary = this.localAddressBinary(&sa_buf);
            if (binary == null) {
                return null;
            }
            const addr_len: usize = binary.?.len;
            sa_buf[addr_len] = 0;

            var ret: ?[*:0]const u8 = null;
            if (addr_len == addr_v4_len) {
                ret = bun.c_ares.ares_inet_ntop(std.os.AF.INET, &sa_buf, buf.ptr, @as(u32, @intCast(buf.len)));
                is_ipv6.* = false;
            } else if (addr_len == addr_v6_len) {
                ret = bun.c_ares.ares_inet_ntop(std.os.AF.INET6, &sa_buf, buf.ptr, @as(u32, @intCast(buf.len)));
                is_ipv6.* = true;
            }

            if (ret) |_| {
                const length: usize = @intCast(bun.len(bun.cast([*:0]u8, buf)));
                return buf[0..length];
            }
            return null;
        }

        pub fn connect(
            host: []const u8,
            port: i32,
            socket_ctx: *SocketContext,
            comptime Context: type,
            ctx: Context,
            comptime socket_field_name: []const u8,
        ) ?*Context {
            debug("connect({s}, {d})", .{ host, port });

            var stack_fallback = std.heap.stackFallback(1024, bun.default_allocator);
            var allocator = stack_fallback.get();
            var host_ = allocator.dupeZ(u8, host) catch return null;
            defer allocator.free(host_);

            var socket = us_socket_context_connect(comptime ssl_int, socket_ctx, host_, port, null, 0, @sizeOf(Context)) orelse return null;
            const socket_ = ThisSocket{ .socket = socket };

            var holder = socket_.ext(Context) orelse {
                if (comptime bun.Environment.allow_assert) unreachable;
                _ = us_socket_close_connecting(comptime ssl_int, socket);
                return null;
            };
            holder.* = ctx;
            @field(holder, socket_field_name) = socket_;
            return holder;
        }

        pub fn connectPtr(
            host: []const u8,
            port: i32,
            socket_ctx: *SocketContext,
            comptime Context: type,
            ctx: *Context,
            comptime socket_field_name: []const u8,
        ) ?*Context {
            const this_socket = connectAnon(host, port, socket_ctx, ctx) orelse return null;
            @field(ctx, socket_field_name) = this_socket;
            return ctx;
        }

        pub fn connectUnixPtr(
            path: []const u8,
            socket_ctx: *SocketContext,
            comptime Context: type,
            ctx: *Context,
            comptime socket_field_name: []const u8,
        ) ?*Context {
            const this_socket = connectUnixAnon(path, socket_ctx, ctx) orelse return null;
            @field(ctx, socket_field_name) = this_socket;
            return ctx;
        }

        pub fn connectUnixAnon(
            path: []const u8,
            socket_ctx: *SocketContext,
            ctx: *anyopaque,
        ) ?ThisSocket {
            debug("connect(unix:{s})", .{path});
            var stack_fallback = std.heap.stackFallback(1024, bun.default_allocator);
            var allocator = stack_fallback.get();
            var path_ = allocator.dupeZ(u8, path) catch return null;
            defer allocator.free(path_);

            var socket = us_socket_context_connect_unix(comptime ssl_int, socket_ctx, path_, 0, 8) orelse return null;

            const socket_ = ThisSocket{ .socket = socket };
            var holder = socket_.ext(*anyopaque) orelse {
                if (comptime bun.Environment.allow_assert) unreachable;
                _ = us_socket_close_connecting(comptime ssl_int, socket);
                return null;
            };
            holder.* = ctx;
            return socket_;
        }

        pub fn connectAnon(
            host: []const u8,
            port: i32,
            socket_ctx: *SocketContext,
            ptr: *anyopaque,
        ) ?ThisSocket {
            debug("connect({s}, {d})", .{ host, port });
            var stack_fallback = std.heap.stackFallback(1024, bun.default_allocator);
            var allocator = stack_fallback.get();

            var host_: ?[*:0]u8 = brk: {
                // getaddrinfo expects `node` to be null if localhost
                if (host.len < 6 and (bun.strings.eqlComptime(host, "[::1]") or bun.strings.eqlComptime(host, "[::]"))) {
                    break :brk null;
                }

                break :brk allocator.dupeZ(u8, host) catch return null;
            };

            defer if (host_) |host__| allocator.free(host__[0..host.len]);

            var socket = us_socket_context_connect(comptime ssl_int, socket_ctx, host_, port, null, 0, @sizeOf(*anyopaque)) orelse return null;
            const socket_ = ThisSocket{ .socket = socket };

            var holder = socket_.ext(*anyopaque) orelse {
                if (comptime bun.Environment.allow_assert) unreachable;
                _ = us_socket_close_connecting(comptime ssl_int, socket);
                return null;
            };
            holder.* = ptr;
            return socket_;
        }

        pub fn unsafeConfigure(
            ctx: *SocketContext,
            comptime ssl_type: bool,
            comptime deref: bool,
            comptime ContextType: type,
            comptime Fields: anytype,
        ) void {
            const SocketHandlerType = NewSocketHandler(ssl_type);
            const ssl_type_int: i32 = @intFromBool(ssl_type);
            const Type = comptime if (@TypeOf(Fields) != type) @TypeOf(Fields) else Fields;

            const SocketHandler = struct {
                const alignment = if (ContextType == anyopaque)
                    @sizeOf(usize)
                else
                    std.meta.alignment(ContextType);
                const deref_ = deref;
                const ValueType = if (deref) ContextType else *ContextType;
                fn getValue(socket: *Socket) ValueType {
                    if (comptime ContextType == anyopaque) {
                        return us_socket_ext(ssl_type_int, socket).?;
                    }

                    if (comptime deref_) {
                        return (SocketHandlerType{ .socket = socket }).ext(ContextType).?.*;
                    }

                    return (SocketHandlerType{ .socket = socket }).ext(ContextType).?;
                }

                pub fn on_open(socket: *Socket, is_client: i32, _: [*c]u8, _: i32) callconv(.C) ?*Socket {
                    if (comptime @hasDecl(Fields, "onCreate")) {
                        if (is_client == 0) {
                            Fields.onCreate(
                                SocketHandlerType{ .socket = socket },
                            );
                        }
                    }
                    Fields.onOpen(
                        getValue(socket),
                        SocketHandlerType{ .socket = socket },
                    );
                    return socket;
                }
                pub fn on_close(socket: *Socket, code: i32, reason: ?*anyopaque) callconv(.C) ?*Socket {
                    Fields.onClose(
                        getValue(socket),
                        SocketHandlerType{ .socket = socket },
                        code,
                        reason,
                    );
                    return socket;
                }
                pub fn on_data(socket: *Socket, buf: ?[*]u8, len: i32) callconv(.C) ?*Socket {
                    Fields.onData(
                        getValue(socket),
                        SocketHandlerType{ .socket = socket },
                        buf.?[0..@as(usize, @intCast(len))],
                    );
                    return socket;
                }
                pub fn on_writable(socket: *Socket) callconv(.C) ?*Socket {
                    Fields.onWritable(
                        getValue(socket),
                        SocketHandlerType{ .socket = socket },
                    );
                    return socket;
                }
                pub fn on_timeout(socket: *Socket) callconv(.C) ?*Socket {
                    Fields.onTimeout(
                        getValue(socket),
                        SocketHandlerType{ .socket = socket },
                    );
                    return socket;
                }
                pub fn on_connect_error(socket: *Socket, code: i32) callconv(.C) ?*Socket {
                    Fields.onConnectError(
                        getValue(socket),
                        SocketHandlerType{ .socket = socket },
                        code,
                    );
                    return socket;
                }
                pub fn on_end(socket: *Socket) callconv(.C) ?*Socket {
                    Fields.onEnd(
                        getValue(socket),
                        SocketHandlerType{ .socket = socket },
                    );
                    return socket;
                }
                pub fn on_handshake(socket: *Socket, success: i32, verify_error: us_bun_verify_error_t, _: ?*anyopaque) callconv(.C) void {
                    Fields.onHandshake(getValue(socket), SocketHandlerType{ .socket = socket }, success, verify_error);
                }
            };

            if (comptime @hasDecl(Type, "onOpen") and @typeInfo(@TypeOf(Type.onOpen)) != .Null)
                us_socket_context_on_open(ssl_int, ctx, SocketHandler.on_open);
            if (comptime @hasDecl(Type, "onClose") and @typeInfo(@TypeOf(Type.onClose)) != .Null)
                us_socket_context_on_close(ssl_int, ctx, SocketHandler.on_close);
            if (comptime @hasDecl(Type, "onData") and @typeInfo(@TypeOf(Type.onData)) != .Null)
                us_socket_context_on_data(ssl_int, ctx, SocketHandler.on_data);
            if (comptime @hasDecl(Type, "onWritable") and @typeInfo(@TypeOf(Type.onWritable)) != .Null)
                us_socket_context_on_writable(ssl_int, ctx, SocketHandler.on_writable);
            if (comptime @hasDecl(Type, "onTimeout") and @typeInfo(@TypeOf(Type.onTimeout)) != .Null)
                us_socket_context_on_timeout(ssl_int, ctx, SocketHandler.on_timeout);
            if (comptime @hasDecl(Type, "onConnectError") and @typeInfo(@TypeOf(Type.onConnectError)) != .Null)
                us_socket_context_on_connect_error(ssl_int, ctx, SocketHandler.on_connect_error);
            if (comptime @hasDecl(Type, "onEnd") and @typeInfo(@TypeOf(Type.onEnd)) != .Null)
                us_socket_context_on_end(ssl_int, ctx, SocketHandler.on_end);
            if (comptime @hasDecl(Type, "onHandshake") and @typeInfo(@TypeOf(Type.onHandshake)) != .Null)
                us_socket_context_on_handshake(ssl_int, ctx, SocketHandler.on_handshake, null);
        }

        pub fn configure(
            ctx: *SocketContext,
            comptime deref: bool,
            comptime ContextType: type,
            comptime Fields: anytype,
        ) void {
            const Type = comptime if (@TypeOf(Fields) != type) @TypeOf(Fields) else Fields;

            const SocketHandler = struct {
                const alignment = if (ContextType == anyopaque)
                    @sizeOf(usize)
                else
                    std.meta.alignment(ContextType);
                const deref_ = deref;
                const ValueType = if (deref) ContextType else *ContextType;
                fn getValue(socket: *Socket) ValueType {
                    if (comptime ContextType == anyopaque) {
                        return us_socket_ext(comptime ssl_int, socket).?;
                    }

                    if (comptime deref_) {
                        return (ThisSocket{ .socket = socket }).ext(ContextType).?.*;
                    }

                    return (ThisSocket{ .socket = socket }).ext(ContextType).?;
                }

                pub fn on_open(socket: *Socket, is_client: i32, _: [*c]u8, _: i32) callconv(.C) ?*Socket {
                    if (comptime @hasDecl(Fields, "onCreate")) {
                        if (is_client == 0) {
                            Fields.onCreate(
                                ThisSocket{ .socket = socket },
                            );
                        }
                    }
                    Fields.onOpen(
                        getValue(socket),
                        ThisSocket{ .socket = socket },
                    );
                    return socket;
                }
                pub fn on_close(socket: *Socket, code: i32, reason: ?*anyopaque) callconv(.C) ?*Socket {
                    Fields.onClose(
                        getValue(socket),
                        ThisSocket{ .socket = socket },
                        code,
                        reason,
                    );
                    return socket;
                }
                pub fn on_data(socket: *Socket, buf: ?[*]u8, len: i32) callconv(.C) ?*Socket {
                    Fields.onData(
                        getValue(socket),
                        ThisSocket{ .socket = socket },
                        buf.?[0..@as(usize, @intCast(len))],
                    );
                    return socket;
                }
                pub fn on_writable(socket: *Socket) callconv(.C) ?*Socket {
                    Fields.onWritable(
                        getValue(socket),
                        ThisSocket{ .socket = socket },
                    );
                    return socket;
                }
                pub fn on_timeout(socket: *Socket) callconv(.C) ?*Socket {
                    Fields.onTimeout(
                        getValue(socket),
                        ThisSocket{ .socket = socket },
                    );
                    return socket;
                }
                pub fn on_long_timeout(socket: *Socket) callconv(.C) ?*Socket {
                    Fields.onLongTimeout(
                        getValue(socket),
                        ThisSocket{ .socket = socket },
                    );
                    return socket;
                }
                pub fn on_connect_error(socket: *Socket, code: i32) callconv(.C) ?*Socket {
                    Fields.onConnectError(
                        getValue(socket),
                        ThisSocket{ .socket = socket },
                        code,
                    );
                    return socket;
                }
                pub fn on_end(socket: *Socket) callconv(.C) ?*Socket {
                    Fields.onEnd(
                        getValue(socket),
                        ThisSocket{ .socket = socket },
                    );
                    return socket;
                }
                pub fn on_handshake(socket: *Socket, success: i32, verify_error: us_bun_verify_error_t, _: ?*anyopaque) callconv(.C) void {
                    Fields.onHandshake(getValue(socket), ThisSocket{ .socket = socket }, success, verify_error);
                }
            };

            if (comptime @hasDecl(Type, "onOpen") and @typeInfo(@TypeOf(Type.onOpen)) != .Null)
                us_socket_context_on_open(ssl_int, ctx, SocketHandler.on_open);
            if (comptime @hasDecl(Type, "onClose") and @typeInfo(@TypeOf(Type.onClose)) != .Null)
                us_socket_context_on_close(ssl_int, ctx, SocketHandler.on_close);
            if (comptime @hasDecl(Type, "onData") and @typeInfo(@TypeOf(Type.onData)) != .Null)
                us_socket_context_on_data(ssl_int, ctx, SocketHandler.on_data);
            if (comptime @hasDecl(Type, "onWritable") and @typeInfo(@TypeOf(Type.onWritable)) != .Null)
                us_socket_context_on_writable(ssl_int, ctx, SocketHandler.on_writable);
            if (comptime @hasDecl(Type, "onTimeout") and @typeInfo(@TypeOf(Type.onTimeout)) != .Null)
                us_socket_context_on_timeout(ssl_int, ctx, SocketHandler.on_timeout);
            if (comptime @hasDecl(Type, "onConnectError") and @typeInfo(@TypeOf(Type.onConnectError)) != .Null)
                us_socket_context_on_connect_error(ssl_int, ctx, SocketHandler.on_connect_error);
            if (comptime @hasDecl(Type, "onEnd") and @typeInfo(@TypeOf(Type.onEnd)) != .Null)
                us_socket_context_on_end(ssl_int, ctx, SocketHandler.on_end);
            if (comptime @hasDecl(Type, "onHandshake") and @typeInfo(@TypeOf(Type.onHandshake)) != .Null)
                us_socket_context_on_handshake(ssl_int, ctx, SocketHandler.on_handshake, null);
            if (comptime @hasDecl(Type, "onLongTimeout") and @typeInfo(@TypeOf(Type.onLongTimeout)) != .Null)
                us_socket_context_on_long_timeout(ssl_int, ctx, SocketHandler.on_long_timeout);
        }

        pub fn from(socket: *Socket) ThisSocket {
            return ThisSocket{ .socket = socket };
        }

        pub fn adopt(
            socket: *Socket,
            socket_ctx: *SocketContext,
            comptime Context: type,
            comptime socket_field_name: []const u8,
            ctx: Context,
        ) ?*Context {
            var adopted = ThisSocket{ .socket = us_socket_context_adopt_socket(comptime ssl_int, socket_ctx, socket, @sizeOf(Context)) orelse return null };
            var holder = adopted.ext(Context) orelse {
                if (comptime bun.Environment.allow_assert) unreachable;
                _ = us_socket_close(comptime ssl_int, socket, 0, null);
                return null;
            };
            holder.* = ctx;
            @field(holder, socket_field_name) = adopted;
            return holder;
        }
    };
}

pub const SocketTCP = NewSocketHandler(false);
pub const SocketTLS = NewSocketHandler(true);

pub const Timer = opaque {
    pub fn create(loop: *Loop, ptr: anytype) *Timer {
        const Type = @TypeOf(ptr);

        // never fallthrough poll
        // the problem is uSockets hardcodes it on the other end
        // so we can never free non-fallthrough polls
        return us_create_timer(loop, 0, @sizeOf(Type));
    }

    pub fn createFallthrough(loop: *Loop, ptr: anytype) *Timer {
        const Type = @TypeOf(ptr);

        // never fallthrough poll
        // the problem is uSockets hardcodes it on the other end
        // so we can never free non-fallthrough polls
        return us_create_timer(loop, 1, @sizeOf(Type));
    }

    pub fn set(this: *Timer, ptr: anytype, cb: ?*const fn (*Timer) callconv(.C) void, ms: i32, repeat_ms: i32) void {
        us_timer_set(this, cb, ms, repeat_ms);
        var value_ptr = us_timer_ext(this);
        @setRuntimeSafety(false);
        @as(*@TypeOf(ptr), @ptrCast(@alignCast(value_ptr))).* = ptr;
    }

    pub fn deinit(this: *Timer, comptime fallthrough: bool) void {
        debug("Timer.deinit()", .{});
        us_timer_close(this, @intFromBool(fallthrough));
    }

    pub fn ext(this: *Timer, comptime Type: type) ?*Type {
        return @as(*Type, @ptrCast(@alignCast(us_timer_ext(this).*.?)));
    }

    pub fn as(this: *Timer, comptime Type: type) Type {
        @setRuntimeSafety(false);
        return @as(*?Type, @ptrCast(@alignCast(us_timer_ext(this)))).*.?;
    }
};

pub const SocketContext = opaque {
    pub fn getNativeHandle(this: *SocketContext, comptime ssl: bool) *anyopaque {
        return us_socket_context_get_native_handle(comptime @as(i32, @intFromBool(ssl)), this).?;
    }

    fn _deinit_ssl(this: *SocketContext) void {
        us_socket_context_free(@as(i32, 1), this);
    }

    fn _deinit(this: *SocketContext) void {
        us_socket_context_free(@as(i32, 0), this);
    }

    fn getLoop(this: *SocketContext, ssl: bool) ?*Loop {
        if (ssl) {
            return us_socket_context_loop(@as(i32, 1), this);
        }
        return us_socket_context_loop(@as(i32, 0), this);
    }

    /// closes and deinit the SocketContexts
    pub fn deinit(this: *SocketContext, ssl: bool) void {
        this.close(ssl);
        //always deinit in next iteration
        const loop = Loop.get();
        if (ssl) {
            loop.nextTick(*SocketContext, this, SocketContext._deinit_ssl);
        } else {
            loop.nextTick(*SocketContext, this, SocketContext._deinit);
        }
    }

    pub fn close(this: *SocketContext, ssl: bool) void {
        debug("us_socket_context_close({d})", .{@intFromPtr(this)});
        us_socket_context_close(@as(i32, @intFromBool(ssl)), this);
    }

    pub fn ext(this: *SocketContext, ssl: bool, comptime ContextType: type) ?*ContextType {
        const alignment = if (ContextType == *anyopaque)
            @sizeOf(usize)
        else
            std.meta.alignment(ContextType);

        var ptr = us_socket_context_ext(
            @intFromBool(ssl),
            this,
        ) orelse return null;

        return @as(*align(alignment) ContextType, @ptrCast(@alignCast(ptr)));
    }
};
pub const Loop = extern struct {
    internal_loop_data: InternalLoopData align(16),

    /// Number of non-fallthrough polls in the loop
    num_polls: i32,

    /// Number of ready polls this iteration
    num_ready_polls: i32,

    /// Current index in list of ready polls
    current_ready_poll: i32,

    /// Loop's own file descriptor
    fd: i32,

    /// Number of polls owned by Bun
    active: u32 = 0,

    /// The list of ready polls
    ready_polls: [1024]EventType align(16),

    const EventType = switch (Environment.os) {
        .linux => std.os.linux.epoll_event,
        .mac => std.os.system.kevent64_s,
        // TODO:
        .windows => *anyopaque,
        else => @compileError("Unsupported OS"),
    };

    const log = bun.Output.scoped(.Loop, false);

    pub const InternalLoopData = extern struct {
        pub const us_internal_async = opaque {};

        sweep_timer: ?*Timer,
        wakeup_async: ?*us_internal_async,
        last_write_failed: i32,
        head: ?*SocketContext,
        iterator: ?*SocketContext,
        recv_buf: [*]u8,
        ssl_data: ?*anyopaque,
        pre_cb: ?*fn (?*Loop) callconv(.C) void,
        post_cb: ?*fn (?*Loop) callconv(.C) void,
        closed_head: ?*Socket,
        low_prio_head: ?*Socket,
        low_prio_budget: i32,
        iteration_nr: c_longlong,

        pub fn recvSlice(this: *InternalLoopData) []u8 {
            return this.recv_buf[0..LIBUS_RECV_BUFFER_LENGTH];
        }
    };

    pub fn ref(this: *Loop) void {
        log("ref", .{});
        this.num_polls += 1;
        this.active += 1;
    }
    pub fn refConcurrently(this: *Loop) void {
        _ = @atomicRmw(@TypeOf(this.num_polls), &this.num_polls, .Add, 1, .Monotonic);
        _ = @atomicRmw(@TypeOf(this.active), &this.active, .Add, 1, .Monotonic);
        log("refConcurrently ({d}, {d})", .{ this.num_polls, this.active });
    }
    pub fn unrefConcurrently(this: *Loop) void {
        _ = @atomicRmw(@TypeOf(this.num_polls), &this.num_polls, .Sub, 1, .Monotonic);
        _ = @atomicRmw(@TypeOf(this.active), &this.active, .Sub, 1, .Monotonic);
        log("unrefConcurrently ({d}, {d})", .{ this.num_polls, this.active });
    }

    pub fn unref(this: *Loop) void {
        log("unref", .{});
        this.num_polls -= 1;
        this.active -|= 1;
    }

    pub fn unrefCount(this: *Loop, count: i32) void {
        log("unref x {d}", .{count});
        this.num_polls -|= count;
        this.active -|= @as(u32, @intCast(count));
    }

    /// Lazily initializes a per-thread loop and returns it.
    /// Will automatically free all initialized loops at exit.
    pub fn get() *Loop {
        return uws_get_loop();
    }

    pub fn create(comptime Handler: anytype) *Loop {
        return us_create_loop(
            null,
            Handler.wakeup,
            if (@hasDecl(Handler, "pre")) Handler.pre else null,
            if (@hasDecl(Handler, "post")) Handler.post else null,
            0,
        ).?;
    }

    pub fn wakeup(this: *Loop) void {
        return us_wakeup_loop(this);
    }

    pub fn tick(this: *Loop, ctx: ?*anyopaque) void {
        us_loop_run_bun_tick(this, 0, ctx);
    }

    pub fn tickWithTimeout(this: *Loop, timeoutMs: i64, ctx: ?*anyopaque) void {
        us_loop_run_bun_tick(this, timeoutMs, ctx);
    }

    pub fn nextTick(this: *Loop, comptime UserType: type, user_data: UserType, comptime deferCallback: fn (ctx: UserType) void) void {
        const Handler = struct {
            pub fn callback(data: *anyopaque) callconv(.C) void {
                deferCallback(@as(UserType, @ptrCast(@alignCast(data))));
            }
        };
        uws_loop_defer(this, user_data, Handler.callback);
    }

    fn NewHandler(comptime UserType: type, comptime callback_fn: fn (UserType) void) type {
        return struct {
            loop: *Loop,
            pub fn removePost(handler: @This()) void {
                return uws_loop_removePostHandler(handler.loop, callback);
            }
            pub fn removePre(handler: @This()) void {
                return uws_loop_removePostHandler(handler.loop, callback);
            }
            pub fn callback(data: *anyopaque, _: *Loop) callconv(.C) void {
                callback_fn(@as(UserType, @ptrCast(@alignCast(data))));
            }
        };
    }

    pub fn addPostHandler(this: *Loop, comptime UserType: type, ctx: UserType, comptime callback: fn (UserType) void) NewHandler(UserType, callback) {
        const Handler = NewHandler(UserType, callback);

        uws_loop_addPostHandler(this, ctx, Handler.callback);
        return Handler{
            .loop = this,
        };
    }

    pub fn addPreHandler(this: *Loop, comptime UserType: type, ctx: UserType, comptime callback: fn (UserType) void) NewHandler(UserType, callback) {
        const Handler = NewHandler(UserType, callback);

        uws_loop_addPreHandler(this, ctx, Handler.callback);
        return Handler{
            .loop = this,
        };
    }

    pub fn run(this: *Loop) void {
        us_loop_run(this);
    }

    extern fn uws_loop_defer(loop: *Loop, ctx: *anyopaque, cb: *const (fn (ctx: *anyopaque) callconv(.C) void)) void;

    extern fn uws_get_loop() *Loop;
    extern fn us_create_loop(
        hint: ?*anyopaque,
        wakeup_cb: ?*const fn (*Loop) callconv(.C) void,
        pre_cb: ?*const fn (*Loop) callconv(.C) void,
        post_cb: ?*const fn (*Loop) callconv(.C) void,
        ext_size: c_uint,
    ) ?*Loop;
    extern fn us_loop_free(loop: ?*Loop) void;
    extern fn us_loop_ext(loop: ?*Loop) ?*anyopaque;
    extern fn us_loop_run(loop: ?*Loop) void;
<<<<<<< HEAD
    extern fn us_loop_run_bun_tick(loop: ?*Loop, timeoutMs: i64) void;
=======
    extern fn us_loop_run_bun_tick(loop: ?*Loop, timouetMs: i64, ?*anyopaque) void;
>>>>>>> e91436e5
    extern fn us_wakeup_loop(loop: ?*Loop) void;
    extern fn us_loop_integrate(loop: ?*Loop) void;
    extern fn us_loop_iteration_number(loop: ?*Loop) c_longlong;
    extern fn uws_loop_addPostHandler(loop: *Loop, ctx: *anyopaque, cb: *const (fn (ctx: *anyopaque, loop: *Loop) callconv(.C) void)) void;
    extern fn uws_loop_removePostHandler(loop: *Loop, ctx: *anyopaque, cb: *const (fn (ctx: *anyopaque, loop: *Loop) callconv(.C) void)) void;
    extern fn uws_loop_addPreHandler(loop: *Loop, ctx: *anyopaque, cb: *const (fn (ctx: *anyopaque, loop: *Loop) callconv(.C) void)) void;
    extern fn uws_loop_removePreHandler(loop: *Loop, ctx: *anyopaque, cb: *const (fn (ctx: *anyopaque, loop: *Loop) callconv(.C) void)) void;
};
const uintmax_t = c_ulong;

extern fn us_create_timer(loop: ?*Loop, fallthrough: i32, ext_size: c_uint) *Timer;
extern fn us_timer_ext(timer: ?*Timer) *?*anyopaque;
extern fn us_timer_close(timer: ?*Timer, fallthrough: i32) void;
extern fn us_timer_set(timer: ?*Timer, cb: ?*const fn (*Timer) callconv(.C) void, ms: i32, repeat_ms: i32) void;
extern fn us_timer_loop(t: ?*Timer) ?*Loop;
pub const us_socket_context_options_t = extern struct {
    key_file_name: [*c]const u8 = null,
    cert_file_name: [*c]const u8 = null,
    passphrase: [*c]const u8 = null,
    dh_params_file_name: [*c]const u8 = null,
    ca_file_name: [*c]const u8 = null,
    ssl_ciphers: [*c]const u8 = null,
    ssl_prefer_low_memory_usage: i32 = 0,
};

pub const us_bun_socket_context_options_t = extern struct {
    key_file_name: [*c]const u8 = null,
    cert_file_name: [*c]const u8 = null,
    passphrase: [*c]const u8 = null,
    dh_params_file_name: [*c]const u8 = null,
    ca_file_name: [*c]const u8 = null,
    ssl_ciphers: [*c]const u8 = null,
    ssl_prefer_low_memory_usage: i32 = 0,
    key: [*c][*c]const u8 = null,
    key_count: u32 = 0,
    cert: [*c][*c]const u8 = null,
    cert_count: u32 = 0,
    ca: [*c][*c]const u8 = null,
    ca_count: u32 = 0,
    secure_options: u32 = 0,
    reject_unauthorized: i32 = 0,
    request_cert: i32 = 0,
};

pub const us_bun_verify_error_t = extern struct {
    error_no: i32 = 0,
    code: [*c]const u8 = null,
    reason: [*c]const u8 = null,
};

pub const us_socket_events_t = extern struct {
    on_open: ?*const fn (*Socket, i32, [*c]u8, i32) callconv(.C) ?*Socket = null,
    on_data: ?*const fn (*Socket, [*c]u8, i32) callconv(.C) ?*Socket = null,
    on_writable: ?*const fn (*Socket) callconv(.C) ?*Socket = null,
    on_close: ?*const fn (*Socket, i32, ?*anyopaque) callconv(.C) ?*Socket = null,

    on_timeout: ?*const fn (*Socket) callconv(.C) ?*Socket = null,
    on_long_timeout: ?*const fn (*Socket) callconv(.C) ?*Socket = null,
    on_end: ?*const fn (*Socket) callconv(.C) ?*Socket = null,
    on_connect_error: ?*const fn (*Socket, i32) callconv(.C) ?*Socket = null,
    on_handshake: ?*const fn (*Socket, i32, us_bun_verify_error_t, ?*anyopaque) callconv(.C) void = null,
};

pub extern fn us_socket_wrap_with_tls(ssl: i32, s: *Socket, options: us_bun_socket_context_options_t, events: us_socket_events_t, socket_ext_size: i32) ?*Socket;
extern fn us_socket_verify_error(ssl: i32, context: *Socket) us_bun_verify_error_t;
extern fn SocketContextimestamp(ssl: i32, context: ?*SocketContext) c_ushort;
pub extern fn us_socket_context_add_server_name(ssl: i32, context: ?*SocketContext, hostname_pattern: [*c]const u8, options: us_socket_context_options_t, ?*anyopaque) void;
extern fn us_socket_context_remove_server_name(ssl: i32, context: ?*SocketContext, hostname_pattern: [*c]const u8) void;
extern fn us_socket_context_on_server_name(ssl: i32, context: ?*SocketContext, cb: ?*const fn (?*SocketContext, [*c]const u8) callconv(.C) void) void;
extern fn us_socket_context_get_native_handle(ssl: i32, context: ?*SocketContext) ?*anyopaque;
pub extern fn us_create_socket_context(ssl: i32, loop: ?*Loop, ext_size: i32, options: us_socket_context_options_t) ?*SocketContext;
pub extern fn us_create_bun_socket_context(ssl: i32, loop: ?*Loop, ext_size: i32, options: us_bun_socket_context_options_t) ?*SocketContext;
pub extern fn us_bun_socket_context_add_server_name(ssl: i32, context: ?*SocketContext, hostname_pattern: [*c]const u8, options: us_bun_socket_context_options_t, ?*anyopaque) void;
pub extern fn us_socket_context_free(ssl: i32, context: ?*SocketContext) void;
extern fn us_socket_context_on_open(ssl: i32, context: ?*SocketContext, on_open: *const fn (*Socket, i32, [*c]u8, i32) callconv(.C) ?*Socket) void;
extern fn us_socket_context_on_close(ssl: i32, context: ?*SocketContext, on_close: *const fn (*Socket, i32, ?*anyopaque) callconv(.C) ?*Socket) void;
extern fn us_socket_context_on_data(ssl: i32, context: ?*SocketContext, on_data: *const fn (*Socket, [*c]u8, i32) callconv(.C) ?*Socket) void;
extern fn us_socket_context_on_writable(ssl: i32, context: ?*SocketContext, on_writable: *const fn (*Socket) callconv(.C) ?*Socket) void;

extern fn us_socket_context_on_handshake(ssl: i32, context: ?*SocketContext, on_handshake: *const fn (*Socket, i32, us_bun_verify_error_t, ?*anyopaque) callconv(.C) void, ?*anyopaque) void;

extern fn us_socket_context_on_timeout(ssl: i32, context: ?*SocketContext, on_timeout: *const fn (*Socket) callconv(.C) ?*Socket) void;
extern fn us_socket_context_on_long_timeout(ssl: i32, context: ?*SocketContext, on_timeout: *const fn (*Socket) callconv(.C) ?*Socket) void;
extern fn us_socket_context_on_connect_error(ssl: i32, context: ?*SocketContext, on_connect_error: *const fn (*Socket, i32) callconv(.C) ?*Socket) void;
extern fn us_socket_context_on_end(ssl: i32, context: ?*SocketContext, on_end: *const fn (*Socket) callconv(.C) ?*Socket) void;
extern fn us_socket_context_ext(ssl: i32, context: ?*SocketContext) ?*anyopaque;

pub extern fn us_socket_context_listen(ssl: i32, context: ?*SocketContext, host: ?[*:0]const u8, port: i32, options: i32, socket_ext_size: i32) ?*ListenSocket;
pub extern fn us_socket_context_listen_unix(ssl: i32, context: ?*SocketContext, path: [*c]const u8, options: i32, socket_ext_size: i32) ?*ListenSocket;
pub extern fn us_socket_context_connect(ssl: i32, context: ?*SocketContext, host: ?[*:0]const u8, port: i32, source_host: [*c]const u8, options: i32, socket_ext_size: i32) ?*Socket;
pub extern fn us_socket_context_connect_unix(ssl: i32, context: ?*SocketContext, path: [*c]const u8, options: i32, socket_ext_size: i32) ?*Socket;
pub extern fn us_socket_is_established(ssl: i32, s: ?*Socket) i32;
pub extern fn us_socket_close_connecting(ssl: i32, s: ?*Socket) ?*Socket;
pub extern fn us_socket_context_loop(ssl: i32, context: ?*SocketContext) ?*Loop;
pub extern fn us_socket_context_adopt_socket(ssl: i32, context: ?*SocketContext, s: ?*Socket, ext_size: i32) ?*Socket;
pub extern fn us_create_child_socket_context(ssl: i32, context: ?*SocketContext, context_ext_size: i32) ?*SocketContext;

pub const Poll = opaque {
    pub fn create(
        loop: *Loop,
        comptime Data: type,
        file: i32,
        val: Data,
        fallthrough: bool,
        flags: Flags,
    ) ?*Poll {
        var poll = us_create_poll(loop, @as(i32, @intFromBool(fallthrough)), @sizeOf(Data));
        if (comptime Data != void) {
            poll.data(Data).* = val;
        }
        var flags_int: i32 = 0;
        if (flags.read) {
            flags_int |= Flags.read_flag;
        }

        if (flags.write) {
            flags_int |= Flags.write_flag;
        }
        us_poll_init(poll, file, flags_int);
        return poll;
    }

    pub fn stop(self: *Poll, loop: *Loop) void {
        us_poll_stop(self, loop);
    }

    pub fn change(self: *Poll, loop: *Loop, events: i32) void {
        us_poll_change(self, loop, events);
    }

    pub fn getEvents(self: *Poll) i32 {
        return us_poll_events(self);
    }

    pub fn data(self: *Poll, comptime Data: type) *Data {
        return us_poll_ext(self).?;
    }

    pub fn fd(self: *Poll) @import("std").os.fd_t {
        return @as(@import("std").os.fd_t, @intCast(us_poll_fd(self)));
    }

    pub fn start(self: *Poll, loop: *Loop, flags: Flags) void {
        var flags_int: i32 = 0;
        if (flags.read) {
            flags_int |= Flags.read_flag;
        }

        if (flags.write) {
            flags_int |= Flags.write_flag;
        }

        us_poll_start(self, loop, flags_int);
    }

    pub const Flags = struct {
        read: bool = false,
        write: bool = false,

        //#define LIBUS_SOCKET_READABLE
        pub const read_flag = if (Environment.isLinux) std.os.linux.EPOLL.IN else 1;
        // #define LIBUS_SOCKET_WRITABLE
        pub const write_flag = if (Environment.isLinux) std.os.linux.EPOLL.OUT else 2;
    };

    pub fn deinit(self: *Poll) void {
        us_poll_free(self);
    }

    // (void* userData, int fd, int events, int error, struct us_poll_t *poll)
    pub const CallbackType = *const fn (?*anyopaque, i32, i32, i32, *Poll) callconv(.C) void;
    extern fn us_create_poll(loop: ?*Loop, fallthrough: i32, ext_size: c_uint) *Poll;
    extern fn us_poll_set(poll: *Poll, events: i32, callback: CallbackType) *Poll;
    extern fn us_poll_free(p: ?*Poll, loop: ?*Loop) void;
    extern fn us_poll_init(p: ?*Poll, fd: i32, poll_type: i32) void;
    extern fn us_poll_start(p: ?*Poll, loop: ?*Loop, events: i32) void;
    extern fn us_poll_change(p: ?*Poll, loop: ?*Loop, events: i32) void;
    extern fn us_poll_stop(p: ?*Poll, loop: ?*Loop) void;
    extern fn us_poll_events(p: ?*Poll) i32;
    extern fn us_poll_ext(p: ?*Poll) ?*anyopaque;
    extern fn us_poll_fd(p: ?*Poll) i32;
    extern fn us_poll_resize(p: ?*Poll, loop: ?*Loop, ext_size: c_uint) ?*Poll;
};

extern fn us_socket_get_native_handle(ssl: i32, s: ?*Socket) ?*anyopaque;

extern fn us_socket_timeout(ssl: i32, s: ?*Socket, seconds: c_uint) void;
extern fn us_socket_long_timeout(ssl: i32, s: ?*Socket, seconds: c_uint) void;
extern fn us_socket_ext(ssl: i32, s: ?*Socket) ?*anyopaque;
extern fn us_socket_context(ssl: i32, s: ?*Socket) ?*SocketContext;
extern fn us_socket_flush(ssl: i32, s: ?*Socket) void;
extern fn us_socket_write(ssl: i32, s: ?*Socket, data: [*c]const u8, length: i32, msg_more: i32) i32;
extern fn us_socket_raw_write(ssl: i32, s: ?*Socket, data: [*c]const u8, length: i32, msg_more: i32) i32;
extern fn us_socket_shutdown(ssl: i32, s: ?*Socket) void;
extern fn us_socket_shutdown_read(ssl: i32, s: ?*Socket) void;
extern fn us_socket_is_shut_down(ssl: i32, s: ?*Socket) i32;
extern fn us_socket_is_closed(ssl: i32, s: ?*Socket) i32;
extern fn us_socket_close(ssl: i32, s: ?*Socket, code: i32, reason: ?*anyopaque) ?*Socket;
// if a TLS socket calls this, it will start SSL instance and call open event will also do TLS handshake if required
// will have no effect if the socket is closed or is not TLS
extern fn us_socket_open(ssl: i32, s: ?*Socket, is_client: i32, ip: [*c]const u8, ip_length: i32) ?*Socket;

extern fn us_socket_local_port(ssl: i32, s: ?*Socket) i32;
extern fn us_socket_remote_address(ssl: i32, s: ?*Socket, buf: [*c]u8, length: [*c]i32) void;
extern fn us_socket_local_address(ssl: i32, s: ?*Socket, buf: [*c]u8, length: [*c]i32) void;
pub const uws_app_s = opaque {};
pub const uws_req_s = opaque {};
pub const uws_header_iterator_s = opaque {};
pub const uws_app_t = uws_app_s;

pub const uws_socket_context_s = opaque {};
pub const uws_socket_context_t = uws_socket_context_s;
pub const AnyWebSocket = union(enum) {
    ssl: *NewApp(true).WebSocket,
    tcp: *NewApp(false).WebSocket,

    pub fn raw(this: AnyWebSocket) *RawWebSocket {
        return switch (this) {
            .ssl => this.ssl.raw(),
            .tcp => this.tcp.raw(),
        };
    }
    pub fn as(this: AnyWebSocket, comptime Type: type) ?*Type {
        @setRuntimeSafety(false);
        return switch (this) {
            .ssl => this.ssl.as(Type),
            .tcp => this.tcp.as(Type),
        };
    }

    pub fn close(this: AnyWebSocket) void {
        const ssl_flag = @intFromBool(this == .ssl);
        return uws_ws_close(ssl_flag, this.raw());
    }

    pub fn send(this: AnyWebSocket, message: []const u8, opcode: Opcode, compress: bool, fin: bool) SendStatus {
        return switch (this) {
            .ssl => uws_ws_send_with_options(1, this.ssl.raw(), message.ptr, message.len, opcode, compress, fin),
            .tcp => uws_ws_send_with_options(0, this.tcp.raw(), message.ptr, message.len, opcode, compress, fin),
        };
    }
    pub fn sendLastFragment(this: AnyWebSocket, message: []const u8, compress: bool) SendStatus {
        switch (this) {
            .tcp => return uws_ws_send_last_fragment(0, this.raw(), message.ptr, message.len, compress),
            .ssl => return uws_ws_send_last_fragment(1, this.raw(), message.ptr, message.len, compress),
        }
    }
    pub fn end(this: AnyWebSocket, code: i32, message: []const u8) void {
        switch (this) {
            .tcp => uws_ws_end(0, this.tcp.raw(), code, message.ptr, message.len),
            .ssl => uws_ws_end(1, this.ssl.raw(), code, message.ptr, message.len),
        }
    }
    pub fn cork(this: AnyWebSocket, ctx: anytype, comptime callback: anytype) void {
        const ContextType = @TypeOf(ctx);
        const Wrapper = struct {
            pub fn wrap(user_data: ?*anyopaque) callconv(.C) void {
                @call(.always_inline, callback, .{bun.cast(ContextType, user_data.?)});
            }
        };

        switch (this) {
            .ssl => uws_ws_cork(1, this.raw(), Wrapper.wrap, ctx),
            .tcp => uws_ws_cork(0, this.raw(), Wrapper.wrap, ctx),
        }
    }
    pub fn subscribe(this: AnyWebSocket, topic: []const u8) bool {
        return switch (this) {
            .ssl => uws_ws_subscribe(1, this.ssl.raw(), topic.ptr, topic.len),
            .tcp => uws_ws_subscribe(0, this.tcp.raw(), topic.ptr, topic.len),
        };
    }
    pub fn unsubscribe(this: AnyWebSocket, topic: []const u8) bool {
        return switch (this) {
            .ssl => uws_ws_unsubscribe(1, this.raw(), topic.ptr, topic.len),
            .tcp => uws_ws_unsubscribe(0, this.raw(), topic.ptr, topic.len),
        };
    }
    pub fn isSubscribed(this: AnyWebSocket, topic: []const u8) bool {
        return switch (this) {
            .ssl => uws_ws_is_subscribed(1, this.raw(), topic.ptr, topic.len),
            .tcp => uws_ws_is_subscribed(0, this.raw(), topic.ptr, topic.len),
        };
    }
    // pub fn iterateTopics(this: AnyWebSocket) {
    //     return uws_ws_iterate_topics(ssl_flag, this.raw(), callback: ?*const fn ([*c]const u8, usize, ?*anyopaque) callconv(.C) void, user_data: ?*anyopaque) void;
    // }
    pub fn publish(this: AnyWebSocket, topic: []const u8, message: []const u8, opcode: Opcode, compress: bool) bool {
        return switch (this) {
            .ssl => uws_ws_publish_with_options(1, this.ssl.raw(), topic.ptr, topic.len, message.ptr, message.len, opcode, compress),
            .tcp => uws_ws_publish_with_options(0, this.tcp.raw(), topic.ptr, topic.len, message.ptr, message.len, opcode, compress),
        };
    }
    pub fn publishWithOptions(ssl: bool, app: *anyopaque, topic: []const u8, message: []const u8, opcode: Opcode, compress: bool) bool {
        return uws_publish(
            @intFromBool(ssl),
            @as(*uws_app_t, @ptrCast(app)),
            topic.ptr,
            topic.len,
            message.ptr,
            message.len,
            opcode,
            compress,
        );
    }
    pub fn getBufferedAmount(this: AnyWebSocket) u32 {
        return switch (this) {
            .ssl => uws_ws_get_buffered_amount(1, this.ssl.raw()),
            .tcp => uws_ws_get_buffered_amount(0, this.tcp.raw()),
        };
    }

    pub fn getRemoteAddress(this: AnyWebSocket, buf: []u8) []u8 {
        return switch (this) {
            .ssl => this.ssl.getRemoteAddress(buf),
            .tcp => this.tcp.getRemoteAddress(buf),
        };
    }
};

pub const RawWebSocket = opaque {};

pub const uws_websocket_handler = ?*const fn (*RawWebSocket) callconv(.C) void;
pub const uws_websocket_message_handler = ?*const fn (*RawWebSocket, [*c]const u8, usize, Opcode) callconv(.C) void;
pub const uws_websocket_close_handler = ?*const fn (*RawWebSocket, i32, [*c]const u8, usize) callconv(.C) void;
pub const uws_websocket_upgrade_handler = ?*const fn (*anyopaque, *uws_res, *Request, *uws_socket_context_t, usize) callconv(.C) void;

pub const uws_websocket_ping_pong_handler = ?*const fn (*RawWebSocket, [*c]const u8, usize) callconv(.C) void;

pub const WebSocketBehavior = extern struct {
    compression: uws_compress_options_t = 0,
    maxPayloadLength: c_uint = std.math.maxInt(u32),
    idleTimeout: c_ushort = 120,
    maxBackpressure: c_uint = 1024 * 1024,
    closeOnBackpressureLimit: bool = false,
    resetIdleTimeoutOnSend: bool = true,
    sendPingsAutomatically: bool = true,
    maxLifetime: c_ushort = 0,
    upgrade: uws_websocket_upgrade_handler = null,
    open: uws_websocket_handler = null,
    message: uws_websocket_message_handler = null,
    drain: uws_websocket_handler = null,
    ping: uws_websocket_ping_pong_handler = null,
    pong: uws_websocket_ping_pong_handler = null,
    close: uws_websocket_close_handler = null,

    pub fn Wrap(
        comptime ServerType: type,
        comptime Type: type,
        comptime ssl: bool,
    ) type {
        return extern struct {
            const is_ssl = ssl;
            const WebSocket = NewApp(is_ssl).WebSocket;
            const Server = ServerType;

            const active_field_name = if (is_ssl) "ssl" else "tcp";

            pub fn _open(raw_ws: *RawWebSocket) callconv(.C) void {
                var ws = @unionInit(AnyWebSocket, active_field_name, @as(*WebSocket, @ptrCast(raw_ws)));
                var this = ws.as(Type).?;
                @call(.always_inline, Type.onOpen, .{ this, ws });
            }
            pub fn _message(raw_ws: *RawWebSocket, message: [*c]const u8, length: usize, opcode: Opcode) callconv(.C) void {
                var ws = @unionInit(AnyWebSocket, active_field_name, @as(*WebSocket, @ptrCast(raw_ws)));
                var this = ws.as(Type).?;
                @call(
                    .always_inline,
                    Type.onMessage,
                    .{ this, ws, if (length > 0) message[0..length] else "", opcode },
                );
            }
            pub fn _drain(raw_ws: *RawWebSocket) callconv(.C) void {
                var ws = @unionInit(AnyWebSocket, active_field_name, @as(*WebSocket, @ptrCast(raw_ws)));
                var this = ws.as(Type).?;
                @call(.always_inline, Type.onDrain, .{
                    this,
                    ws,
                });
            }
            pub fn _ping(raw_ws: *RawWebSocket, message: [*c]const u8, length: usize) callconv(.C) void {
                var ws = @unionInit(AnyWebSocket, active_field_name, @as(*WebSocket, @ptrCast(raw_ws)));
                var this = ws.as(Type).?;
                @call(.always_inline, Type.onPing, .{
                    this,
                    ws,
                    if (length > 0) message[0..length] else "",
                });
            }
            pub fn _pong(raw_ws: *RawWebSocket, message: [*c]const u8, length: usize) callconv(.C) void {
                var ws = @unionInit(AnyWebSocket, active_field_name, @as(*WebSocket, @ptrCast(raw_ws)));
                var this = ws.as(Type).?;
                @call(.always_inline, Type.onPong, .{
                    this,
                    ws,
                    if (length > 0) message[0..length] else "",
                });
            }
            pub fn _close(raw_ws: *RawWebSocket, code: i32, message: [*c]const u8, length: usize) callconv(.C) void {
                var ws = @unionInit(AnyWebSocket, active_field_name, @as(*WebSocket, @ptrCast(raw_ws)));
                var this = ws.as(Type).?;
                @call(
                    .always_inline,
                    Type.onClose,
                    .{
                        this,
                        ws,
                        code,
                        if (length > 0) message[0..length] else "",
                    },
                );
            }
            pub fn _upgrade(ptr: *anyopaque, res: *uws_res, req: *Request, context: *uws_socket_context_t, id: usize) callconv(.C) void {
                @call(
                    .always_inline,
                    Server.onWebSocketUpgrade,
                    .{ bun.cast(*Server, ptr), @as(*NewApp(is_ssl).Response, @ptrCast(res)), req, context, id },
                );
            }

            pub fn apply(behavior: WebSocketBehavior) WebSocketBehavior {
                return WebSocketBehavior{
                    .compression = behavior.compression,
                    .maxPayloadLength = behavior.maxPayloadLength,
                    .idleTimeout = behavior.idleTimeout,
                    .maxBackpressure = behavior.maxBackpressure,
                    .closeOnBackpressureLimit = behavior.closeOnBackpressureLimit,
                    .resetIdleTimeoutOnSend = behavior.resetIdleTimeoutOnSend,
                    .sendPingsAutomatically = behavior.sendPingsAutomatically,
                    .maxLifetime = behavior.maxLifetime,
                    .upgrade = _upgrade,
                    .open = _open,
                    .message = _message,
                    .drain = _drain,
                    .ping = _ping,
                    .pong = _pong,
                    .close = _close,
                };
            }
        };
    }
};
pub const uws_listen_handler = ?*const fn (?*ListenSocket, ?*anyopaque) callconv(.C) void;
pub const uws_method_handler = ?*const fn (*uws_res, *Request, ?*anyopaque) callconv(.C) void;
pub const uws_filter_handler = ?*const fn (*uws_res, i32, ?*anyopaque) callconv(.C) void;
pub const uws_missing_server_handler = ?*const fn ([*c]const u8, ?*anyopaque) callconv(.C) void;

pub const Request = opaque {
    pub fn isAncient(req: *Request) bool {
        return uws_req_is_ancient(req);
    }
    pub fn getYield(req: *Request) bool {
        return uws_req_get_yield(req);
    }
    pub fn setYield(req: *Request, yield: bool) void {
        uws_req_set_yield(req, yield);
    }
    pub fn url(req: *Request) []const u8 {
        var ptr: [*]const u8 = undefined;
        return ptr[0..req.uws_req_get_url(&ptr)];
    }
    pub fn method(req: *Request) []const u8 {
        var ptr: [*]const u8 = undefined;
        return ptr[0..req.uws_req_get_method(&ptr)];
    }
    pub fn header(req: *Request, name: []const u8) ?[]const u8 {
        std.debug.assert(std.ascii.isLower(name[0]));

        var ptr: [*]const u8 = undefined;
        const len = req.uws_req_get_header(name.ptr, name.len, &ptr);
        if (len == 0) return null;
        return ptr[0..len];
    }
    pub fn query(req: *Request, name: []const u8) []const u8 {
        var ptr: [*]const u8 = undefined;
        return ptr[0..req.uws_req_get_query(name.ptr, name.len, &ptr)];
    }
    pub fn parameter(req: *Request, index: u16) []const u8 {
        var ptr: [*]const u8 = undefined;
        return ptr[0..req.uws_req_get_parameter(@as(c_ushort, @intCast(index)), &ptr)];
    }

    extern fn uws_req_is_ancient(res: *Request) bool;
    extern fn uws_req_get_yield(res: *Request) bool;
    extern fn uws_req_set_yield(res: *Request, yield: bool) void;
    extern fn uws_req_get_url(res: *Request, dest: *[*]const u8) usize;
    extern fn uws_req_get_method(res: *Request, dest: *[*]const u8) usize;
    extern fn uws_req_get_header(res: *Request, lower_case_header: [*]const u8, lower_case_header_length: usize, dest: *[*]const u8) usize;
    extern fn uws_req_get_query(res: *Request, key: [*c]const u8, key_length: usize, dest: *[*]const u8) usize;
    extern fn uws_req_get_parameter(res: *Request, index: c_ushort, dest: *[*]const u8) usize;
};

pub const ListenSocket = opaque {
    pub fn close(this: *ListenSocket, ssl: bool) void {
        us_listen_socket_close(@intFromBool(ssl), this);
    }
    pub fn getLocalPort(this: *ListenSocket, ssl: bool) i32 {
        return us_socket_local_port(@intFromBool(ssl), @as(*uws.Socket, @ptrCast(this)));
    }
};
extern fn us_listen_socket_close(ssl: i32, ls: *ListenSocket) void;
extern fn uws_app_close(ssl: i32, app: *uws_app_s) void;
extern fn us_socket_context_close(ssl: i32, ctx: *anyopaque) void;

pub const SocketAddress = struct {
    ip: []const u8,
    port: i32,
    is_ipv6: bool,
};

pub fn NewApp(comptime ssl: bool) type {
    return opaque {
        const ssl_flag = @as(i32, @intFromBool(ssl));
        const ThisApp = @This();

        pub fn close(this: *ThisApp) void {
            if (comptime is_bindgen) {
                unreachable;
            }

            return uws_app_close(ssl_flag, @as(*uws_app_s, @ptrCast(this)));
        }

        pub fn create(opts: us_bun_socket_context_options_t) *ThisApp {
            if (comptime is_bindgen) {
                unreachable;
            }
            return @as(*ThisApp, @ptrCast(uws_create_app(ssl_flag, opts)));
        }
        pub fn destroy(app: *ThisApp) void {
            if (comptime is_bindgen) {
                unreachable;
            }

            return uws_app_destroy(ssl_flag, @as(*uws_app_s, @ptrCast(app)));
        }

        fn RouteHandler(comptime UserDataType: type, comptime handler: fn (UserDataType, *Request, *Response) void) type {
            return struct {
                pub fn handle(res: *uws_res, req: *Request, user_data: ?*anyopaque) callconv(.C) void {
                    if (comptime is_bindgen) {
                        unreachable;
                    }

                    if (comptime UserDataType == void) {
                        return @call(
                            .always_inline,
                            handler,
                            .{
                                {},
                                req,
                                @as(*Response, @ptrCast(@alignCast(res))),
                            },
                        );
                    } else {
                        return @call(
                            .always_inline,
                            handler,
                            .{
                                @as(UserDataType, @ptrCast(@alignCast(user_data.?))),
                                req,
                                @as(*Response, @ptrCast(@alignCast(res))),
                            },
                        );
                    }
                }
            };
        }

        pub const ListenSocket = opaque {
            pub inline fn close(this: *ThisApp.ListenSocket) void {
                if (comptime is_bindgen) {
                    unreachable;
                }
                return us_listen_socket_close(ssl_flag, @as(*uws.ListenSocket, @ptrCast(this)));
            }
            pub inline fn getLocalPort(this: *ThisApp.ListenSocket) i32 {
                if (comptime is_bindgen) {
                    unreachable;
                }
                return us_socket_local_port(ssl_flag, @as(*uws.Socket, @ptrCast(this)));
            }

            pub fn socket(this: *@This()) NewSocketHandler(ssl) {
                return .{ .socket = @ptrCast(this) };
            }
        };

        pub fn get(
            app: *ThisApp,
            pattern: [:0]const u8,
            comptime UserDataType: type,
            user_data: UserDataType,
            comptime handler: (fn (UserDataType, *Request, *Response) void),
        ) void {
            if (comptime is_bindgen) {
                unreachable;
            }
            uws_app_get(ssl_flag, @as(*uws_app_t, @ptrCast(app)), pattern, RouteHandler(UserDataType, handler).handle, user_data);
        }
        pub fn post(
            app: *ThisApp,
            pattern: [:0]const u8,
            comptime UserDataType: type,
            user_data: UserDataType,
            comptime handler: (fn (UserDataType, *Request, *Response) void),
        ) void {
            if (comptime is_bindgen) {
                unreachable;
            }
            uws_app_post(ssl_flag, @as(*uws_app_t, @ptrCast(app)), pattern, RouteHandler(UserDataType, handler).handle, user_data);
        }
        pub fn options(
            app: *ThisApp,
            pattern: [:0]const u8,
            comptime UserDataType: type,
            user_data: UserDataType,
            comptime handler: (fn (UserDataType, *Request, *Response) void),
        ) void {
            if (comptime is_bindgen) {
                unreachable;
            }
            uws_app_options(ssl_flag, @as(*uws_app_t, @ptrCast(app)), pattern, RouteHandler(UserDataType, handler).handle, user_data);
        }
        pub fn delete(
            app: *ThisApp,
            pattern: [:0]const u8,
            comptime UserDataType: type,
            user_data: UserDataType,
            comptime handler: (fn (UserDataType, *Request, *Response) void),
        ) void {
            if (comptime is_bindgen) {
                unreachable;
            }
            uws_app_delete(ssl_flag, @as(*uws_app_t, @ptrCast(app)), pattern, RouteHandler(UserDataType, handler).handle, user_data);
        }
        pub fn patch(
            app: *ThisApp,
            pattern: [:0]const u8,
            comptime UserDataType: type,
            user_data: UserDataType,
            comptime handler: (fn (UserDataType, *Request, *Response) void),
        ) void {
            if (comptime is_bindgen) {
                unreachable;
            }
            uws_app_patch(ssl_flag, @as(*uws_app_t, @ptrCast(app)), pattern, RouteHandler(UserDataType, handler).handle, user_data);
        }
        pub fn put(
            app: *ThisApp,
            pattern: [:0]const u8,
            comptime UserDataType: type,
            user_data: UserDataType,
            comptime handler: (fn (UserDataType, *Request, *Response) void),
        ) void {
            if (comptime is_bindgen) {
                unreachable;
            }
            uws_app_put(ssl_flag, @as(*uws_app_t, @ptrCast(app)), pattern, RouteHandler(UserDataType, handler).handle, user_data);
        }
        pub fn head(
            app: *ThisApp,
            pattern: [:0]const u8,
            comptime UserDataType: type,
            user_data: UserDataType,
            comptime handler: (fn (UserDataType, *Request, *Response) void),
        ) void {
            if (comptime is_bindgen) {
                unreachable;
            }
            uws_app_head(ssl_flag, @as(*uws_app_t, @ptrCast(app)), pattern, RouteHandler(UserDataType, handler).handle, user_data);
        }
        pub fn connect(
            app: *ThisApp,
            pattern: [:0]const u8,
            comptime UserDataType: type,
            user_data: UserDataType,
            comptime handler: (fn (UserDataType, *Request, *Response) void),
        ) void {
            if (comptime is_bindgen) {
                unreachable;
            }
            uws_app_connect(ssl_flag, @as(*uws_app_t, @ptrCast(app)), pattern, RouteHandler(UserDataType, handler).handle, user_data);
        }
        pub fn trace(
            app: *ThisApp,
            pattern: [:0]const u8,
            comptime UserDataType: type,
            user_data: UserDataType,
            comptime handler: (fn (UserDataType, *Request, *Response) void),
        ) void {
            if (comptime is_bindgen) {
                unreachable;
            }
            uws_app_trace(ssl_flag, @as(*uws_app_t, @ptrCast(app)), pattern, RouteHandler(UserDataType, handler).handle, user_data);
        }
        pub fn any(
            app: *ThisApp,
            pattern: [:0]const u8,
            comptime UserDataType: type,
            user_data: UserDataType,
            comptime handler: (fn (UserDataType, *Request, *Response) void),
        ) void {
            if (comptime is_bindgen) {
                unreachable;
            }
            uws_app_any(ssl_flag, @as(*uws_app_t, @ptrCast(app)), pattern, RouteHandler(UserDataType, handler).handle, user_data);
        }
        pub fn run(app: *ThisApp) void {
            if (comptime is_bindgen) {
                unreachable;
            }
            return uws_app_run(ssl_flag, @as(*uws_app_t, @ptrCast(app)));
        }
        pub fn listen(
            app: *ThisApp,
            port: i32,
            comptime UserData: type,
            user_data: UserData,
            comptime handler: fn (UserData, ?*ThisApp.ListenSocket, uws_app_listen_config_t) void,
        ) void {
            if (comptime is_bindgen) {
                unreachable;
            }
            const Wrapper = struct {
                pub fn handle(socket: ?*uws.ListenSocket, conf: uws_app_listen_config_t, data: ?*anyopaque) callconv(.C) void {
                    if (comptime UserData == void) {
                        @call(.always_inline, handler, .{ {}, @as(?*ThisApp.ListenSocket, @ptrCast(socket)), conf });
                    } else {
                        @call(.always_inline, handler, .{
                            @as(UserData, @ptrCast(@alignCast(data.?))),
                            @as(?*ThisApp.ListenSocket, @ptrCast(socket)),
                            conf,
                        });
                    }
                }
            };
            return uws_app_listen(ssl_flag, @as(*uws_app_t, @ptrCast(app)), port, Wrapper.handle, user_data);
        }

        pub fn listenWithConfig(
            app: *ThisApp,
            comptime UserData: type,
            user_data: UserData,
            comptime handler: fn (UserData, ?*ThisApp.ListenSocket) void,
            config: uws_app_listen_config_t,
        ) void {
            const Wrapper = struct {
                pub fn handle(socket: ?*uws.ListenSocket, data: ?*anyopaque) callconv(.C) void {
                    if (comptime UserData == void) {
                        @call(.always_inline, handler, .{ {}, @as(?*ThisApp.ListenSocket, @ptrCast(socket)) });
                    } else {
                        @call(.always_inline, handler, .{
                            @as(UserData, @ptrCast(@alignCast(data.?))),
                            @as(?*ThisApp.ListenSocket, @ptrCast(socket)),
                        });
                    }
                }
            };
            return uws_app_listen_with_config(ssl_flag, @as(*uws_app_t, @ptrCast(app)), config.host, @as(u16, @intCast(config.port)), config.options, Wrapper.handle, user_data);
        }

        pub fn listenOnUnixSocket(
            app: *ThisApp,
            comptime UserData: type,
            user_data: UserData,
            comptime handler: fn (UserData, ?*ThisApp.ListenSocket) void,
            domain: [*:0]const u8,
            flags: i32,
        ) void {
            const Wrapper = struct {
                pub fn handle(socket: ?*uws.ListenSocket, _: [*:0]const u8, _: i32, data: *anyopaque) callconv(.C) void {
                    if (comptime UserData == void) {
                        @call(.always_inline, handler, .{ {}, @as(?*ThisApp.ListenSocket, @ptrCast(socket)) });
                    } else {
                        @call(.always_inline, handler, .{
                            @as(UserData, @ptrCast(@alignCast(data))),
                            @as(?*ThisApp.ListenSocket, @ptrCast(socket)),
                        });
                    }
                }
            };
            return uws_app_listen_domain_with_options(
                ssl_flag,
                @as(*uws_app_t, @ptrCast(app)),
                domain,
                flags,
                Wrapper.handle,
                user_data,
            );
        }

        pub fn constructorFailed(app: *ThisApp) bool {
            return uws_constructor_failed(ssl_flag, app);
        }
        pub fn num_subscribers(app: *ThisApp, topic: []const u8) c_uint {
            return uws_num_subscribers(ssl_flag, @as(*uws_app_t, @ptrCast(app)), topic.ptr, topic.len);
        }
        pub fn publish(app: *ThisApp, topic: []const u8, message: []const u8, opcode: Opcode, compress: bool) bool {
            return uws_publish(ssl_flag, @as(*uws_app_t, @ptrCast(app)), topic.ptr, topic.len, message.ptr, message.len, opcode, compress);
        }
        pub fn getNativeHandle(app: *ThisApp) ?*anyopaque {
            return uws_get_native_handle(ssl_flag, app);
        }
        pub fn removeServerName(app: *ThisApp, hostname_pattern: [*:0]const u8) void {
            return uws_remove_server_name(ssl_flag, @as(*uws_app_t, @ptrCast(app)), hostname_pattern);
        }
        pub fn addServerName(app: *ThisApp, hostname_pattern: [*:0]const u8) void {
            return uws_add_server_name(ssl_flag, @as(*uws_app_t, @ptrCast(app)), hostname_pattern);
        }
        pub fn addServerNameWithOptions(app: *ThisApp, hostname_pattern: [:0]const u8, opts: us_bun_socket_context_options_t) void {
            return uws_add_server_name_with_options(ssl_flag, @as(*uws_app_t, @ptrCast(app)), hostname_pattern, opts);
        }
        pub fn missingServerName(app: *ThisApp, handler: uws_missing_server_handler, user_data: ?*anyopaque) void {
            return uws_missing_server_name(ssl_flag, @as(*uws_app_t, @ptrCast(app)), handler, user_data);
        }
        pub fn filter(app: *ThisApp, handler: uws_filter_handler, user_data: ?*anyopaque) void {
            return uws_filter(ssl_flag, @as(*uws_app_t, @ptrCast(app)), handler, user_data);
        }
        pub fn ws(app: *ThisApp, pattern: []const u8, ctx: *anyopaque, id: usize, behavior_: WebSocketBehavior) void {
            var behavior = behavior_;
            uws_ws(ssl_flag, @as(*uws_app_t, @ptrCast(app)), ctx, pattern.ptr, pattern.len, id, &behavior);
        }

        pub const Response = opaque {
            inline fn castRes(res: *uws_res) *Response {
                return @as(*Response, @ptrCast(@alignCast(res)));
            }

            pub inline fn downcast(res: *Response) *uws_res {
                return @as(*uws_res, @ptrCast(@alignCast(res)));
            }

            pub fn end(res: *Response, data: []const u8, close_connection: bool) void {
                uws_res_end(ssl_flag, res.downcast(), data.ptr, data.len, close_connection);
            }

            pub fn tryEnd(res: *Response, data: []const u8, total: usize, close_: bool) bool {
                return uws_res_try_end(ssl_flag, res.downcast(), data.ptr, data.len, total, close_);
            }

            pub fn state(res: *const Response) State {
                return uws_res_state(ssl_flag, @as(*const uws_res, @ptrCast(@alignCast(res))));
            }

            pub fn prepareForSendfile(res: *Response) void {
                return uws_res_prepare_for_sendfile(ssl_flag, res.downcast());
            }

            pub fn uncork(_: *Response) void {
                // uws_res_uncork(
                //     ssl_flag,
                //     res.downcast(),
                // );
            }
            pub fn pause(res: *Response) void {
                uws_res_pause(ssl_flag, res.downcast());
            }
            pub fn @"resume"(res: *Response) void {
                uws_res_resume(ssl_flag, res.downcast());
            }
            pub fn writeContinue(res: *Response) void {
                uws_res_write_continue(ssl_flag, res.downcast());
            }
            pub fn writeStatus(res: *Response, status: []const u8) void {
                uws_res_write_status(ssl_flag, res.downcast(), status.ptr, status.len);
            }
            pub fn writeHeader(res: *Response, key: []const u8, value: []const u8) void {
                uws_res_write_header(ssl_flag, res.downcast(), key.ptr, key.len, value.ptr, value.len);
            }
            pub fn writeHeaderInt(res: *Response, key: []const u8, value: u64) void {
                uws_res_write_header_int(ssl_flag, res.downcast(), key.ptr, key.len, value);
            }
            pub fn endWithoutBody(res: *Response, close_connection: bool) void {
                uws_res_end_without_body(ssl_flag, res.downcast(), close_connection);
            }
            pub fn write(res: *Response, data: []const u8) bool {
                return uws_res_write(ssl_flag, res.downcast(), data.ptr, data.len);
            }
            pub fn getWriteOffset(res: *Response) uintmax_t {
                return uws_res_get_write_offset(ssl_flag, res.downcast());
            }
            pub fn overrideWriteOffset(res: *Response, offset: anytype) void {
                uws_res_override_write_offset(ssl_flag, res.downcast(), @as(uintmax_t, @intCast(offset)));
            }
            pub fn hasResponded(res: *Response) bool {
                return uws_res_has_responded(ssl_flag, res.downcast());
            }

            pub fn getNativeHandle(res: *Response) i32 {
                return @as(i32, @intCast(@intFromPtr(uws_res_get_native_handle(ssl_flag, res.downcast()))));
            }
            pub fn getRemoteAddress(res: *Response) ?[]const u8 {
                var buf: [*]const u8 = undefined;
                const size = uws_res_get_remote_address(ssl_flag, res.downcast(), &buf);
                return if (size > 0) buf[0..size] else null;
            }
            pub fn getRemoteAddressAsText(res: *Response) ?[]const u8 {
                var buf: [*]const u8 = undefined;
                const size = uws_res_get_remote_address_as_text(ssl_flag, res.downcast(), &buf);
                return if (size > 0) buf[0..size] else null;
            }
            pub fn getRemoteSocketInfo(res: *Response) ?SocketAddress {
                var address = SocketAddress{
                    .ip = undefined,
                    .port = undefined,
                    .is_ipv6 = undefined,
                };
                // This function will fill in the slots and return len.
                // if len is zero it will not fill in the slots so it is ub to
                // return the struct in that case.
                address.ip.len = uws_res_get_remote_address_info(
                    res.downcast(),
                    &address.ip.ptr,
                    &address.port,
                    &address.is_ipv6,
                );
                return if (address.ip.len > 0) address else null;
            }
            pub fn onWritable(
                res: *Response,
                comptime UserDataType: type,
                comptime handler: fn (UserDataType, uintmax_t, *Response) callconv(.C) bool,
                user_data: UserDataType,
            ) void {
                const Wrapper = struct {
                    pub fn handle(this: *uws_res, amount: uintmax_t, data: ?*anyopaque) callconv(.C) bool {
                        if (comptime UserDataType == void) {
                            return @call(.always_inline, handler, .{ {}, amount, castRes(this) });
                        } else {
                            return @call(.always_inline, handler, .{
                                @as(UserDataType, @ptrCast(@alignCast(data.?))),
                                amount,
                                castRes(this),
                            });
                        }
                    }
                };
                uws_res_on_writable(ssl_flag, res.downcast(), Wrapper.handle, user_data);
            }
            pub inline fn markNeedsMore(res: *Response) void {
                if (!ssl) {
                    us_socket_mark_needs_more_not_ssl(res.downcast());
                }
            }
            pub fn onAborted(res: *Response, comptime UserDataType: type, comptime handler: fn (UserDataType, *Response) void, opcional_data: UserDataType) void {
                const Wrapper = struct {
                    pub fn handle(this: *uws_res, user_data: ?*anyopaque) callconv(.C) void {
                        if (comptime UserDataType == void) {
                            @call(.always_inline, handler, .{ {}, castRes(this), {} });
                        } else {
                            @call(.always_inline, handler, .{ @as(UserDataType, @ptrCast(@alignCast(user_data.?))), castRes(this) });
                        }
                    }
                };
                uws_res_on_aborted(ssl_flag, res.downcast(), Wrapper.handle, opcional_data);
            }

            pub fn clearAborted(res: *Response) void {
                uws_res_on_aborted(ssl_flag, res.downcast(), null, null);
            }

            pub fn clearOnData(res: *Response) void {
                uws_res_on_data(ssl_flag, res.downcast(), null, null);
            }

            pub fn onData(
                res: *Response,
                comptime UserDataType: type,
                comptime handler: fn (UserDataType, *Response, chunk: []const u8, last: bool) void,
                opcional_data: UserDataType,
            ) void {
                const Wrapper = struct {
                    pub fn handle(this: *uws_res, chunk_ptr: [*c]const u8, len: usize, last: bool, user_data: ?*anyopaque) callconv(.C) void {
                        if (comptime UserDataType == void) {
                            @call(.always_inline, handler, .{
                                {},
                                castRes(this),
                                if (len > 0) chunk_ptr[0..len] else "",
                                last,
                            });
                        } else {
                            @call(.always_inline, handler, .{
                                @as(UserDataType, @ptrCast(@alignCast(user_data.?))),
                                castRes(this),
                                if (len > 0) chunk_ptr[0..len] else "",
                                last,
                            });
                        }
                    }
                };

                uws_res_on_data(ssl_flag, res.downcast(), Wrapper.handle, opcional_data);
            }

            pub fn endStream(res: *Response, close_connection: bool) void {
                uws_res_end_stream(ssl_flag, res.downcast(), close_connection);
            }

            pub fn corked(
                res: *Response,
                comptime Function: anytype,
                args: anytype,
            ) @typeInfo(@TypeOf(Function)).Fn.return_type.? {
                const Wrapper = struct {
                    opts: @TypeOf(args),
                    result: @typeInfo(@TypeOf(Function)).Fn.return_type.? = undefined,
                    pub fn run(this: *@This()) void {
                        this.result = @call(.auto, Function, this.opts);
                    }
                };
                var wrapped = Wrapper{
                    .opts = args,
                    .result = undefined,
                };
                runCorkedWithType(res, *Wrapper, Wrapper.run, &wrapped);
                return wrapped.result;
            }

            pub fn runCorkedWithType(
                res: *Response,
                comptime UserDataType: type,
                comptime handler: fn (UserDataType) void,
                opcional_data: UserDataType,
            ) void {
                const Wrapper = struct {
                    pub fn handle(user_data: ?*anyopaque) callconv(.C) void {
                        if (comptime UserDataType == void) {
                            @call(.always_inline, handler, .{
                                {},
                            });
                        } else {
                            @call(.always_inline, handler, .{
                                @as(UserDataType, @ptrCast(@alignCast(user_data.?))),
                            });
                        }
                    }
                };

                uws_res_cork(ssl_flag, res.downcast(), opcional_data, Wrapper.handle);
            }

            // pub fn onSocketWritable(
            //     res: *Response,
            //     comptime UserDataType: type,
            //     comptime handler: fn (UserDataType, fd: i32) void,
            //     opcional_data: UserDataType,
            // ) void {
            //     const Wrapper = struct {
            //         pub fn handle(user_data: ?*anyopaque, fd: i32) callconv(.C) void {
            //             if (comptime UserDataType == void) {
            //                 @call(.always_inline, handler, .{
            //                     {},
            //                     fd,
            //                 });
            //             } else {
            //                 @call(.always_inline, handler, .{
            //                     @ptrCast(
            //                         UserDataType,
            //                         @alignCast( user_data.?),
            //                     ),
            //                     fd,
            //                 });
            //             }
            //         }
            //     };

            //     const OnWritable = struct {
            //         pub fn handle(socket: *Socket) callconv(.C) ?*Socket {
            //             if (comptime UserDataType == void) {
            //                 @call(.always_inline, handler, .{
            //                     {},
            //                     fd,
            //                 });
            //             } else {
            //                 @call(.always_inline, handler, .{
            //                     @ptrCast(
            //                         UserDataType,
            //                         @alignCast( user_data.?),
            //                     ),
            //                     fd,
            //                 });
            //             }

            //             return socket;
            //         }
            //     };

            //     var socket_ctx = us_socket_context(ssl_flag, uws_res_get_native_handle(ssl_flag, res)).?;
            //     var child = us_create_child_socket_context(ssl_flag, socket_ctx, 8);

            // }

            pub fn writeHeaders(
                res: *Response,
                names: []const Api.StringPointer,
                values: []const Api.StringPointer,
                buf: []const u8,
            ) void {
                uws_res_write_headers(ssl_flag, res.downcast(), names.ptr, values.ptr, values.len, buf.ptr);
            }

            pub fn upgrade(
                res: *Response,
                comptime Data: type,
                data: Data,
                sec_web_socket_key: []const u8,
                sec_web_socket_protocol: []const u8,
                sec_web_socket_extensions: []const u8,
                ctx: ?*uws_socket_context_t,
            ) void {
                uws_res_upgrade(
                    ssl_flag,
                    res.downcast(),
                    data,
                    sec_web_socket_key.ptr,
                    sec_web_socket_key.len,
                    sec_web_socket_protocol.ptr,
                    sec_web_socket_protocol.len,
                    sec_web_socket_extensions.ptr,
                    sec_web_socket_extensions.len,
                    ctx,
                );
            }
        };

        pub const WebSocket = opaque {
            pub fn raw(this: *WebSocket) *RawWebSocket {
                return @as(*RawWebSocket, @ptrCast(this));
            }
            pub fn as(this: *WebSocket, comptime Type: type) ?*Type {
                @setRuntimeSafety(false);
                return @as(?*Type, @ptrCast(@alignCast(uws_ws_get_user_data(ssl_flag, this.raw()))));
            }

            pub fn close(this: *WebSocket) void {
                return uws_ws_close(ssl_flag, this.raw());
            }
            pub fn send(this: *WebSocket, message: []const u8, opcode: Opcode) SendStatus {
                return uws_ws_send(ssl_flag, this.raw(), message.ptr, message.len, opcode);
            }
            pub fn sendWithOptions(this: *WebSocket, message: []const u8, opcode: Opcode, compress: bool, fin: bool) SendStatus {
                return uws_ws_send_with_options(ssl_flag, this.raw(), message.ptr, message.len, opcode, compress, fin);
            }
            // pub fn sendFragment(this: *WebSocket, message: []const u8) SendStatus {
            //     return uws_ws_send_fragment(ssl_flag, this.raw(), message: [*c]const u8, length: usize, compress: bool);
            // }
            // pub fn sendFirstFragment(this: *WebSocket, message: []const u8) SendStatus {
            //     return uws_ws_send_first_fragment(ssl_flag, this.raw(), message: [*c]const u8, length: usize, compress: bool);
            // }
            // pub fn sendFirstFragmentWithOpcode(this: *WebSocket, message: []const u8, opcode: u32, compress: bool) SendStatus {
            //     return uws_ws_send_first_fragment_with_opcode(ssl_flag, this.raw(), message: [*c]const u8, length: usize, opcode: Opcode, compress: bool);
            // }
            pub fn sendLastFragment(this: *WebSocket, message: []const u8, compress: bool) SendStatus {
                return uws_ws_send_last_fragment(ssl_flag, this.raw(), message.ptr, message.len, compress);
            }
            pub fn end(this: *WebSocket, code: i32, message: []const u8) void {
                return uws_ws_end(ssl_flag, this.raw(), code, message.ptr, message.len);
            }
            pub fn cork(this: *WebSocket, ctx: anytype, comptime callback: anytype) void {
                const ContextType = @TypeOf(ctx);
                const Wrapper = struct {
                    pub fn wrap(user_data: ?*anyopaque) callconv(.C) void {
                        @call(.always_inline, callback, .{bun.cast(ContextType, user_data.?)});
                    }
                };

                return uws_ws_cork(ssl_flag, this.raw(), Wrapper.wrap, ctx);
            }
            pub fn subscribe(this: *WebSocket, topic: []const u8) bool {
                return uws_ws_subscribe(ssl_flag, this.raw(), topic.ptr, topic.len);
            }
            pub fn unsubscribe(this: *WebSocket, topic: []const u8) bool {
                return uws_ws_unsubscribe(ssl_flag, this.raw(), topic.ptr, topic.len);
            }
            pub fn isSubscribed(this: *WebSocket, topic: []const u8) bool {
                return uws_ws_is_subscribed(ssl_flag, this.raw(), topic.ptr, topic.len);
            }
            // pub fn iterateTopics(this: *WebSocket) {
            //     return uws_ws_iterate_topics(ssl_flag, this.raw(), callback: ?*const fn ([*c]const u8, usize, ?*anyopaque) callconv(.C) void, user_data: ?*anyopaque) void;
            // }
            pub fn publish(this: *WebSocket, topic: []const u8, message: []const u8) bool {
                return uws_ws_publish(ssl_flag, this.raw(), topic.ptr, topic.len, message.ptr, message.len);
            }
            pub fn publishWithOptions(this: *WebSocket, topic: []const u8, message: []const u8, opcode: Opcode, compress: bool) bool {
                return uws_ws_publish_with_options(ssl_flag, this.raw(), topic.ptr, topic.len, message.ptr, message.len, opcode, compress);
            }
            pub fn getBufferedAmount(this: *WebSocket) u32 {
                return uws_ws_get_buffered_amount(ssl_flag, this.raw());
            }
            pub fn getRemoteAddress(this: *WebSocket, buf: []u8) []u8 {
                var ptr: [*]u8 = undefined;
                const len = uws_ws_get_remote_address(ssl_flag, this.raw(), &ptr);
                bun.copy(u8, buf, ptr[0..len]);
                return buf[0..len];
            }
        };
    };
}
extern fn uws_res_end_stream(ssl: i32, res: *uws_res, close_connection: bool) void;
extern fn uws_res_prepare_for_sendfile(ssl: i32, res: *uws_res) void;
extern fn uws_res_get_native_handle(ssl: i32, res: *uws_res) *Socket;
extern fn uws_res_get_remote_address(ssl: i32, res: *uws_res, dest: *[*]const u8) usize;
extern fn uws_res_get_remote_address_as_text(ssl: i32, res: *uws_res, dest: *[*]const u8) usize;
extern fn uws_create_app(ssl: i32, options: us_bun_socket_context_options_t) *uws_app_t;
extern fn uws_app_destroy(ssl: i32, app: *uws_app_t) void;
extern fn uws_app_get(ssl: i32, app: *uws_app_t, pattern: [*c]const u8, handler: uws_method_handler, user_data: ?*anyopaque) void;
extern fn uws_app_post(ssl: i32, app: *uws_app_t, pattern: [*c]const u8, handler: uws_method_handler, user_data: ?*anyopaque) void;
extern fn uws_app_options(ssl: i32, app: *uws_app_t, pattern: [*c]const u8, handler: uws_method_handler, user_data: ?*anyopaque) void;
extern fn uws_app_delete(ssl: i32, app: *uws_app_t, pattern: [*c]const u8, handler: uws_method_handler, user_data: ?*anyopaque) void;
extern fn uws_app_patch(ssl: i32, app: *uws_app_t, pattern: [*c]const u8, handler: uws_method_handler, user_data: ?*anyopaque) void;
extern fn uws_app_put(ssl: i32, app: *uws_app_t, pattern: [*c]const u8, handler: uws_method_handler, user_data: ?*anyopaque) void;
extern fn uws_app_head(ssl: i32, app: *uws_app_t, pattern: [*c]const u8, handler: uws_method_handler, user_data: ?*anyopaque) void;
extern fn uws_app_connect(ssl: i32, app: *uws_app_t, pattern: [*c]const u8, handler: uws_method_handler, user_data: ?*anyopaque) void;
extern fn uws_app_trace(ssl: i32, app: *uws_app_t, pattern: [*c]const u8, handler: uws_method_handler, user_data: ?*anyopaque) void;
extern fn uws_app_any(ssl: i32, app: *uws_app_t, pattern: [*c]const u8, handler: uws_method_handler, user_data: ?*anyopaque) void;
extern fn uws_app_run(ssl: i32, *uws_app_t) void;
extern fn uws_app_listen(ssl: i32, app: *uws_app_t, port: i32, handler: uws_listen_handler, user_data: ?*anyopaque) void;
extern fn uws_app_listen_with_config(
    ssl: i32,
    app: *uws_app_t,
    host: [*c]const u8,
    port: u16,
    options: i32,
    handler: uws_listen_handler,
    user_data: ?*anyopaque,
) void;
extern fn uws_constructor_failed(ssl: i32, app: *uws_app_t) bool;
extern fn uws_num_subscribers(ssl: i32, app: *uws_app_t, topic: [*c]const u8, topic_length: usize) c_uint;
extern fn uws_publish(ssl: i32, app: *uws_app_t, topic: [*c]const u8, topic_length: usize, message: [*c]const u8, message_length: usize, opcode: Opcode, compress: bool) bool;
extern fn uws_get_native_handle(ssl: i32, app: *anyopaque) ?*anyopaque;
extern fn uws_remove_server_name(ssl: i32, app: *uws_app_t, hostname_pattern: [*c]const u8) void;
extern fn uws_add_server_name(ssl: i32, app: *uws_app_t, hostname_pattern: [*c]const u8) void;
extern fn uws_add_server_name_with_options(ssl: i32, app: *uws_app_t, hostname_pattern: [*c]const u8, options: us_bun_socket_context_options_t) void;
extern fn uws_missing_server_name(ssl: i32, app: *uws_app_t, handler: uws_missing_server_handler, user_data: ?*anyopaque) void;
extern fn uws_filter(ssl: i32, app: *uws_app_t, handler: uws_filter_handler, user_data: ?*anyopaque) void;
extern fn uws_ws(ssl: i32, app: *uws_app_t, ctx: *anyopaque, pattern: [*]const u8, pattern_len: usize, id: usize, behavior: *const WebSocketBehavior) void;

extern fn uws_ws_get_user_data(ssl: i32, ws: ?*RawWebSocket) ?*anyopaque;
extern fn uws_ws_close(ssl: i32, ws: ?*RawWebSocket) void;
extern fn uws_ws_send(ssl: i32, ws: ?*RawWebSocket, message: [*c]const u8, length: usize, opcode: Opcode) SendStatus;
extern fn uws_ws_send_with_options(ssl: i32, ws: ?*RawWebSocket, message: [*c]const u8, length: usize, opcode: Opcode, compress: bool, fin: bool) SendStatus;
extern fn uws_ws_send_fragment(ssl: i32, ws: ?*RawWebSocket, message: [*c]const u8, length: usize, compress: bool) SendStatus;
extern fn uws_ws_send_first_fragment(ssl: i32, ws: ?*RawWebSocket, message: [*c]const u8, length: usize, compress: bool) SendStatus;
extern fn uws_ws_send_first_fragment_with_opcode(ssl: i32, ws: ?*RawWebSocket, message: [*c]const u8, length: usize, opcode: Opcode, compress: bool) SendStatus;
extern fn uws_ws_send_last_fragment(ssl: i32, ws: ?*RawWebSocket, message: [*c]const u8, length: usize, compress: bool) SendStatus;
extern fn uws_ws_end(ssl: i32, ws: ?*RawWebSocket, code: i32, message: [*c]const u8, length: usize) void;
extern fn uws_ws_cork(ssl: i32, ws: ?*RawWebSocket, handler: ?*const fn (?*anyopaque) callconv(.C) void, user_data: ?*anyopaque) void;
extern fn uws_ws_subscribe(ssl: i32, ws: ?*RawWebSocket, topic: [*c]const u8, length: usize) bool;
extern fn uws_ws_unsubscribe(ssl: i32, ws: ?*RawWebSocket, topic: [*c]const u8, length: usize) bool;
extern fn uws_ws_is_subscribed(ssl: i32, ws: ?*RawWebSocket, topic: [*c]const u8, length: usize) bool;
extern fn uws_ws_iterate_topics(ssl: i32, ws: ?*RawWebSocket, callback: ?*const fn ([*c]const u8, usize, ?*anyopaque) callconv(.C) void, user_data: ?*anyopaque) void;
extern fn uws_ws_publish(ssl: i32, ws: ?*RawWebSocket, topic: [*c]const u8, topic_length: usize, message: [*c]const u8, message_length: usize) bool;
extern fn uws_ws_publish_with_options(ssl: i32, ws: ?*RawWebSocket, topic: [*c]const u8, topic_length: usize, message: [*c]const u8, message_length: usize, opcode: Opcode, compress: bool) bool;
extern fn uws_ws_get_buffered_amount(ssl: i32, ws: ?*RawWebSocket) c_uint;
extern fn uws_ws_get_remote_address(ssl: i32, ws: ?*RawWebSocket, dest: *[*]u8) usize;
extern fn uws_ws_get_remote_address_as_text(ssl: i32, ws: ?*RawWebSocket, dest: *[*]u8) usize;
extern fn uws_res_get_remote_address_info(res: *uws_res, dest: *[*]const u8, port: *i32, is_ipv6: *bool) usize;

const uws_res = opaque {};
extern fn uws_res_uncork(ssl: i32, res: *uws_res) void;
extern fn uws_res_end(ssl: i32, res: *uws_res, data: [*c]const u8, length: usize, close_connection: bool) void;
extern fn uws_res_try_end(
    ssl: i32,
    res: *uws_res,
    data: [*c]const u8,
    length: usize,
    total: usize,
    close: bool,
) bool;
extern fn uws_res_pause(ssl: i32, res: *uws_res) void;
extern fn uws_res_resume(ssl: i32, res: *uws_res) void;
extern fn uws_res_write_continue(ssl: i32, res: *uws_res) void;
extern fn uws_res_write_status(ssl: i32, res: *uws_res, status: [*c]const u8, length: usize) void;
extern fn uws_res_write_header(ssl: i32, res: *uws_res, key: [*c]const u8, key_length: usize, value: [*c]const u8, value_length: usize) void;
extern fn uws_res_write_header_int(ssl: i32, res: *uws_res, key: [*c]const u8, key_length: usize, value: u64) void;
extern fn uws_res_end_without_body(ssl: i32, res: *uws_res, close_connection: bool) void;
extern fn uws_res_write(ssl: i32, res: *uws_res, data: [*c]const u8, length: usize) bool;
extern fn uws_res_get_write_offset(ssl: i32, res: *uws_res) uintmax_t;
extern fn uws_res_override_write_offset(ssl: i32, res: *uws_res, uintmax_t) void;
extern fn uws_res_has_responded(ssl: i32, res: *uws_res) bool;
extern fn uws_res_on_writable(ssl: i32, res: *uws_res, handler: ?*const fn (*uws_res, uintmax_t, ?*anyopaque) callconv(.C) bool, user_data: ?*anyopaque) void;
extern fn uws_res_on_aborted(ssl: i32, res: *uws_res, handler: ?*const fn (*uws_res, ?*anyopaque) callconv(.C) void, opcional_data: ?*anyopaque) void;
extern fn uws_res_on_data(
    ssl: i32,
    res: *uws_res,
    handler: ?*const fn (*uws_res, [*c]const u8, usize, bool, ?*anyopaque) callconv(.C) void,
    opcional_data: ?*anyopaque,
) void;
extern fn uws_res_upgrade(
    ssl: i32,
    res: *uws_res,
    data: ?*anyopaque,
    sec_web_socket_key: [*c]const u8,
    sec_web_socket_key_length: usize,
    sec_web_socket_protocol: [*c]const u8,
    sec_web_socket_protocol_length: usize,
    sec_web_socket_extensions: [*c]const u8,
    sec_web_socket_extensions_length: usize,
    ws: ?*uws_socket_context_t,
) void;
extern fn uws_res_cork(i32, res: *uws_res, ctx: *anyopaque, corker: *const (fn (?*anyopaque) callconv(.C) void)) void;
extern fn uws_res_write_headers(i32, res: *uws_res, names: [*]const Api.StringPointer, values: [*]const Api.StringPointer, count: usize, buf: [*]const u8) void;
pub const LIBUS_RECV_BUFFER_LENGTH = 524288;
pub const LIBUS_TIMEOUT_GRANULARITY = @as(i32, 4);
pub const LIBUS_RECV_BUFFER_PADDING = @as(i32, 32);
pub const LIBUS_EXT_ALIGNMENT = @as(i32, 16);
pub const LIBUS_SOCKET_DESCRIPTOR = i32;

pub const _COMPRESSOR_MASK: i32 = 255;
pub const _DECOMPRESSOR_MASK: i32 = 3840;
pub const DISABLED: i32 = 0;
pub const SHARED_COMPRESSOR: i32 = 1;
pub const SHARED_DECOMPRESSOR: i32 = 256;
pub const DEDICATED_DECOMPRESSOR_32KB: i32 = 3840;
pub const DEDICATED_DECOMPRESSOR_16KB: i32 = 3584;
pub const DEDICATED_DECOMPRESSOR_8KB: i32 = 3328;
pub const DEDICATED_DECOMPRESSOR_4KB: i32 = 3072;
pub const DEDICATED_DECOMPRESSOR_2KB: i32 = 2816;
pub const DEDICATED_DECOMPRESSOR_1KB: i32 = 2560;
pub const DEDICATED_DECOMPRESSOR_512B: i32 = 2304;
pub const DEDICATED_DECOMPRESSOR: i32 = 3840;
pub const DEDICATED_COMPRESSOR_3KB: i32 = 145;
pub const DEDICATED_COMPRESSOR_4KB: i32 = 146;
pub const DEDICATED_COMPRESSOR_8KB: i32 = 163;
pub const DEDICATED_COMPRESSOR_16KB: i32 = 180;
pub const DEDICATED_COMPRESSOR_32KB: i32 = 197;
pub const DEDICATED_COMPRESSOR_64KB: i32 = 214;
pub const DEDICATED_COMPRESSOR_128KB: i32 = 231;
pub const DEDICATED_COMPRESSOR_256KB: i32 = 248;
pub const DEDICATED_COMPRESSOR: i32 = 248;
pub const uws_compress_options_t = i32;
pub const CONTINUATION: i32 = 0;
pub const TEXT: i32 = 1;
pub const BINARY: i32 = 2;
pub const CLOSE: i32 = 8;
pub const PING: i32 = 9;
pub const PONG: i32 = 10;

pub const Opcode = enum(i32) {
    text = 1,
    binary = 2,
    close = 8,
    ping = 9,
    pong = 10,
    _,
};

pub const SendStatus = enum(c_uint) {
    backpressure = 0,
    success = 1,
    dropped = 2,
};
pub const uws_app_listen_config_t = extern struct {
    port: i32,
    host: [*c]const u8 = null,
    options: i32,
};

extern fn us_socket_mark_needs_more_not_ssl(socket: ?*uws_res) void;

extern fn uws_res_state(ssl: c_int, res: *const uws_res) State;

pub const State = enum(i32) {
    HTTP_STATUS_CALLED = 1,
    HTTP_WRITE_CALLED = 2,
    HTTP_END_CALLED = 4,
    HTTP_RESPONSE_PENDING = 8,
    HTTP_CONNECTION_CLOSE = 16,

    _,

    pub inline fn isResponsePending(this: State) bool {
        return @intFromEnum(this) & @intFromEnum(State.HTTP_RESPONSE_PENDING) != 0;
    }

    pub inline fn isHttpEndCalled(this: State) bool {
        return @intFromEnum(this) & @intFromEnum(State.HTTP_END_CALLED) != 0;
    }

    pub inline fn isHttpWriteCalled(this: State) bool {
        return @intFromEnum(this) & @intFromEnum(State.HTTP_WRITE_CALLED) != 0;
    }

    pub inline fn isHttpStatusCalled(this: State) bool {
        return @intFromEnum(this) & @intFromEnum(State.HTTP_STATUS_CALLED) != 0;
    }

    pub inline fn isHttpConnectionClose(this: State) bool {
        return @intFromEnum(this) & @intFromEnum(State.HTTP_CONNECTION_CLOSE) != 0;
    }
};

extern fn us_socket_sendfile_needs_more(socket: *Socket) void;

extern fn uws_app_listen_domain_with_options(
    ssl_flag: c_int,
    app: *uws_app_t,
    domain: [*:0]const u8,
    i32,
    *const (fn (*ListenSocket, domain: [*:0]const u8, i32, *anyopaque) callconv(.C) void),
    ?*anyopaque,
) void;

extern fn us_socket_pair(
    ctx: *SocketContext,
    ext_size: c_int,
    fds: *[2]LIBUS_SOCKET_DESCRIPTOR,
) ?*Socket;

extern fn us_socket_from_fd(
    ctx: *SocketContext,
    ext_size: c_int,
    fds: LIBUS_SOCKET_DESCRIPTOR,
) ?*Socket;

pub fn newSocketFromPair(ctx: *SocketContext, ext_size: c_int, fds: *[2]LIBUS_SOCKET_DESCRIPTOR) ?SocketTCP {
    return SocketTCP{
        .socket = us_socket_pair(ctx, ext_size, fds) orelse return null,
    };
}

pub fn newSocketFromFd(ctx: *SocketContext, ext_size: c_int, fd: LIBUS_SOCKET_DESCRIPTOR) ?SocketTCP {
    return SocketTCP{
        .socket = us_socket_from_fd(ctx, ext_size, fd) orelse return null,
    };
}<|MERGE_RESOLUTION|>--- conflicted
+++ resolved
@@ -992,11 +992,7 @@
     extern fn us_loop_free(loop: ?*Loop) void;
     extern fn us_loop_ext(loop: ?*Loop) ?*anyopaque;
     extern fn us_loop_run(loop: ?*Loop) void;
-<<<<<<< HEAD
-    extern fn us_loop_run_bun_tick(loop: ?*Loop, timeoutMs: i64) void;
-=======
     extern fn us_loop_run_bun_tick(loop: ?*Loop, timouetMs: i64, ?*anyopaque) void;
->>>>>>> e91436e5
     extern fn us_wakeup_loop(loop: ?*Loop) void;
     extern fn us_loop_integrate(loop: ?*Loop) void;
     extern fn us_loop_iteration_number(loop: ?*Loop) c_longlong;
