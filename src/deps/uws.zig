pub const is_bindgen = @import("std").meta.globalOption("bindgen", bool) orelse false;
const bun = @import("root").bun;
const Api = bun.ApiSchema;
const std = @import("std");
const Environment = bun.Environment;
pub const u_int8_t = u8;
pub const u_int16_t = c_ushort;
pub const u_int32_t = c_uint;
pub const u_int64_t = c_ulonglong;
pub const LIBUS_LISTEN_DEFAULT: i32 = 0;
pub const LIBUS_LISTEN_EXCLUSIVE_PORT: i32 = 1;
pub const Socket = opaque {};
pub const ConnectingSocket = opaque {};
const debug = bun.Output.scoped(.uws, false);
const uws = @This();

pub const CloseCode = enum(i32) {
    normal = 0,
    failure = 1,
};

const BoringSSL = bun.BoringSSL;
fn NativeSocketHandleType(comptime ssl: bool) type {
    if (ssl) {
        return BoringSSL.SSL;
    } else {
        return anyopaque;
    }
}
pub const InternalLoopData = extern struct {
    pub const us_internal_async = opaque {};

    sweep_timer: ?*Timer,
    wakeup_async: ?*us_internal_async,
    last_write_failed: i32,
    head: ?*SocketContext,
    iterator: ?*SocketContext,
    recv_buf: [*]u8,
    send_buf: [*]u8,
    ssl_data: ?*anyopaque,
    pre_cb: ?*fn (?*Loop) callconv(.C) void,
    post_cb: ?*fn (?*Loop) callconv(.C) void,
    closed_udp_head: ?*udp.Socket,
    closed_head: ?*Socket,
    low_prio_head: ?*Socket,
    low_prio_budget: i32,
    dns_ready_head: *ConnectingSocket,
    closed_connecting_head: *ConnectingSocket,
    mutex: u32, // this is actually a bun.Lock
    parent_ptr: ?*anyopaque,
    parent_tag: c_char,
    iteration_nr: usize,

    pub fn recvSlice(this: *InternalLoopData) []u8 {
        return this.recv_buf[0..LIBUS_RECV_BUFFER_LENGTH];
    }

    pub fn setParentEventLoop(this: *InternalLoopData, parent: bun.JSC.EventLoopHandle) void {
        switch (parent) {
            .js => |ptr| {
                this.parent_tag = 1;
                this.parent_ptr = ptr;
            },
            .mini => |ptr| {
                this.parent_tag = 2;
                this.parent_ptr = ptr;
            },
        }
    }

    pub fn getParent(this: *InternalLoopData) bun.JSC.EventLoopHandle {
        const parent = this.parent_ptr orelse @panic("Parent loop not set - pointer is null");
        return switch (this.parent_tag) {
            0 => @panic("Parent loop not set - tag is zero"),
            1 => .{ .js = bun.cast(*bun.JSC.EventLoop, parent) },
            2 => .{ .mini = bun.cast(*bun.JSC.MiniEventLoop, parent) },
            else => @panic("Parent loop data corrupted - tag is invalid"),
        };
    }
};

pub const InternalSocket = union(enum) {
    done: *Socket,
    connecting: *ConnectingSocket,

    pub fn get(this: @This()) ?*Socket {
        return switch (this) {
            .done => this.done,
            .connecting => null,
        };
    }

    pub fn eq(this: @This(), other: @This()) bool {
        return switch (this) {
            .done => switch (other) {
                .done => this.done == other.done,
                .connecting => false,
            },
            .connecting => switch (other) {
                .done => false,
                .connecting => this.connecting == other.connecting,
            },
        };
    }
};

pub fn NewSocketHandler(comptime is_ssl: bool) type {
    return struct {
        const ssl_int: i32 = @intFromBool(is_ssl);
        socket: InternalSocket,
        const ThisSocket = @This();

        pub fn verifyError(this: ThisSocket) us_bun_verify_error_t {
            const socket = this.socket.get() orelse return std.mem.zeroes(us_bun_verify_error_t);
            const ssl_error: us_bun_verify_error_t = uws.us_socket_verify_error(comptime ssl_int, socket);
            return ssl_error;
        }

        pub fn isEstablished(this: ThisSocket) bool {
            const socket = this.socket.get() orelse return false;
            return us_socket_is_established(comptime ssl_int, socket) > 0;
        }

        pub fn timeout(this: ThisSocket, seconds: c_uint) void {
            switch (this.socket) {
                .done => |socket| us_socket_timeout(comptime ssl_int, socket, seconds),
                .connecting => |socket| us_connecting_socket_timeout(comptime ssl_int, socket, seconds),
            }
        }

        pub fn setTimeout(this: ThisSocket, seconds: c_uint) void {
            switch (this.socket) {
                .done => |socket| {
                    if (seconds > 240) {
                        us_socket_timeout(comptime ssl_int, socket, 0);
                        us_socket_long_timeout(comptime ssl_int, socket, seconds / 60);
                    } else {
                        us_socket_timeout(comptime ssl_int, socket, seconds);
                        us_socket_long_timeout(comptime ssl_int, socket, 0);
                    }
                },
                .connecting => |socket| {
                    if (seconds > 240) {
                        us_connecting_socket_timeout(comptime ssl_int, socket, 0);
                        us_connecting_socket_long_timeout(comptime ssl_int, socket, seconds / 60);
                    } else {
                        us_connecting_socket_timeout(comptime ssl_int, socket, seconds);
                        us_connecting_socket_long_timeout(comptime ssl_int, socket, 0);
                    }
                },
            }
        }

        pub fn setTimeoutMinutes(this: ThisSocket, minutes: c_uint) void {
            switch (this.socket) {
                .done => |socket| {
                    us_socket_timeout(comptime ssl_int, socket, 0);
                    us_socket_long_timeout(comptime ssl_int, socket, minutes);
                },
                .connecting => |socket| {
                    us_connecting_socket_timeout(comptime ssl_int, socket, 0);
                    us_connecting_socket_long_timeout(comptime ssl_int, socket, minutes);
                },
            }
        }

        pub fn startTLS(this: ThisSocket, is_client: bool) void {
            const socket = this.socket.get() orelse @panic("socket is not open");
            _ = us_socket_open(comptime ssl_int, socket, @intFromBool(is_client), null, 0);
        }

        pub fn ssl(this: ThisSocket) *BoringSSL.SSL {
            if (comptime is_ssl) {
                return @as(*BoringSSL.SSL, @ptrCast(this.getNativeHandle()));
            }
            @panic("socket is not a TLS socket");
        }

        // Note: this assumes that the socket is non-TLS and will be adopted and wrapped with a new TLS context
        // context ext will not be copied to the new context, new context will contain us_wrapped_socket_context_t on ext
        pub fn wrapTLS(
            this: ThisSocket,
            options: us_bun_socket_context_options_t,
            socket_ext_size: i32,
            comptime deref: bool,
            comptime ContextType: type,
            comptime Fields: anytype,
        ) ?NewSocketHandler(true) {
            const TLSSocket = NewSocketHandler(true);
            const SocketHandler = struct {
                const alignment = if (ContextType == anyopaque)
                    @sizeOf(usize)
                else
                    std.meta.alignment(ContextType);
                const deref_ = deref;
                const ValueType = if (deref) ContextType else *ContextType;
                fn getValue(socket: *Socket) ValueType {
                    if (comptime ContextType == anyopaque) {
                        return us_socket_ext(1, socket);
                    }

                    if (comptime deref_) {
                        return (TLSSocket.from(socket)).ext(ContextType).*;
                    }

                    return (TLSSocket.from(socket)).ext(ContextType);
                }

                pub fn on_open(socket: *Socket, is_client: i32, _: [*c]u8, _: i32) callconv(.C) ?*Socket {
                    if (comptime @hasDecl(Fields, "onCreate")) {
                        if (is_client == 0) {
                            Fields.onCreate(
                                TLSSocket.from(socket),
                            );
                        }
                    }
                    Fields.onOpen(
                        getValue(socket),
                        TLSSocket.from(socket),
                    );
                    return socket;
                }
                pub fn on_close(socket: *Socket, code: i32, reason: ?*anyopaque) callconv(.C) ?*Socket {
                    Fields.onClose(
                        getValue(socket),
                        TLSSocket.from(socket),
                        code,
                        reason,
                    );
                    return socket;
                }
                pub fn on_data(socket: *Socket, buf: ?[*]u8, len: i32) callconv(.C) ?*Socket {
                    Fields.onData(
                        getValue(socket),
                        TLSSocket.from(socket),
                        buf.?[0..@as(usize, @intCast(len))],
                    );
                    return socket;
                }
                pub fn on_writable(socket: *Socket) callconv(.C) ?*Socket {
                    Fields.onWritable(
                        getValue(socket),
                        TLSSocket.from(socket),
                    );
                    return socket;
                }
                pub fn on_timeout(socket: *Socket) callconv(.C) ?*Socket {
                    Fields.onTimeout(
                        getValue(socket),
                        TLSSocket.from(socket),
                    );
                    return socket;
                }
                pub fn on_long_timeout(socket: *Socket) callconv(.C) ?*Socket {
                    Fields.onLongTimeout(
                        getValue(socket),
                        TLSSocket.from(socket),
                    );
                    return socket;
                }
                pub fn on_connect_error(socket: *Socket, code: i32) callconv(.C) ?*Socket {
                    Fields.onConnectError(
                        TLSSocket.from(socket).ext(ContextType).*,
                        TLSSocket.from(socket),
                        code,
                    );
                    return socket;
                }
                pub fn on_connect_error_connecting_socket(socket: *ConnectingSocket, code: i32) callconv(.C) ?*ConnectingSocket {
                    Fields.onConnectError(
                        @as(*align(alignment) ContextType, @ptrCast(@alignCast(us_connecting_socket_ext(1, socket)))).*,
                        TLSSocket.fromConnecting(socket),
                        code,
                    );
                    return socket;
                }
                pub fn on_end(socket: *Socket) callconv(.C) ?*Socket {
                    Fields.onEnd(
                        getValue(socket),
                        TLSSocket.from(socket),
                    );
                    return socket;
                }
                pub fn on_handshake(socket: *Socket, success: i32, verify_error: us_bun_verify_error_t, _: ?*anyopaque) callconv(.C) void {
                    Fields.onHandshake(getValue(socket), TLSSocket.from(socket), success, verify_error);
                }
            };

            const events: us_socket_events_t = .{
                .on_open = SocketHandler.on_open,
                .on_close = SocketHandler.on_close,
                .on_data = SocketHandler.on_data,
                .on_writable = SocketHandler.on_writable,
                .on_timeout = SocketHandler.on_timeout,
                .on_connect_error = SocketHandler.on_connect_error,
                .on_connect_error_connecting_socket = SocketHandler.on_connect_error_connecting_socket,
                .on_end = SocketHandler.on_end,
                .on_handshake = SocketHandler.on_handshake,
                .on_long_timeout = SocketHandler.on_long_timeout,
            };

            const this_socket = this.socket.get() orelse @panic("socket is not open");

            const socket = us_socket_wrap_with_tls(ssl_int, this_socket, options, events, socket_ext_size) orelse return null;
            return NewSocketHandler(true).from(socket);
        }

        pub fn getNativeHandle(this: ThisSocket) ?*NativeSocketHandleType(is_ssl) {
            return @ptrCast(switch (this.socket) {
                .done => |socket| us_socket_get_native_handle(comptime ssl_int, socket),
                .connecting => |socket| us_connecting_socket_get_native_handle(comptime ssl_int, socket),
            } orelse return null);
        }

        pub inline fn fd(this: ThisSocket) bun.FileDescriptor {
            if (comptime is_ssl) {
                @compileError("SSL sockets do not have a file descriptor accessible this way");
            }
            const socket = this.socket.get() orelse return bun.invalid_fd;
            return if (comptime Environment.isWindows)
                // on windows uSockets exposes SOCKET
                bun.toFD(@as(bun.FDImpl.System, @ptrCast(us_socket_get_native_handle(0, socket))))
            else
                bun.toFD(@as(i32, @intCast(@intFromPtr(us_socket_get_native_handle(0, socket)))));
        }

        pub fn markNeedsMoreForSendfile(this: ThisSocket) void {
            if (comptime is_ssl) {
                @compileError("SSL sockets do not support sendfile yet");
            }
            const socket = this.socket.get() orelse return;
            us_socket_sendfile_needs_more(socket);
        }

        pub fn ext(this: ThisSocket, comptime ContextType: type) *ContextType {
            const alignment = if (ContextType == *anyopaque)
                @sizeOf(usize)
            else
                std.meta.alignment(ContextType);

            const ptr = switch (this.socket) {
                .done => |sock| us_socket_ext(comptime ssl_int, sock),
                .connecting => |sock| us_connecting_socket_ext(comptime ssl_int, sock),
            };

            return @as(*align(alignment) ContextType, @ptrCast(@alignCast(ptr)));
        }

        /// This can be null if the socket was closed.
        pub fn context(this: ThisSocket) ?*SocketContext {
            switch (this.socket) {
                .done => |socket| return us_socket_context(comptime ssl_int, socket),
                .connecting => |socket| return us_connecting_socket_context(comptime ssl_int, socket),
            }
        }

        pub fn flush(this: ThisSocket) void {
            const socket = this.socket.get() orelse return;
            return us_socket_flush(
                comptime ssl_int,
                socket,
            );
        }
        pub fn write(this: ThisSocket, data: []const u8, msg_more: bool) i32 {
            const socket = this.socket.get() orelse return 0;
            const result = us_socket_write(
                comptime ssl_int,
                socket,
                data.ptr,
                // truncate to 31 bits since sign bit exists
                @as(i32, @intCast(@as(u31, @truncate(data.len)))),
                @as(i32, @intFromBool(msg_more)),
            );

            if (comptime Environment.allow_assert) {
                debug("us_socket_write({*}, {d}) = {d}", .{ this.getNativeHandle(), data.len, result });
            }

            return result;
        }

        pub fn rawWrite(this: ThisSocket, data: []const u8, msg_more: bool) i32 {
            const socket = this.socket.get() orelse return 0;
            return us_socket_raw_write(
                comptime ssl_int,
                socket,
                data.ptr,
                // truncate to 31 bits since sign bit exists
                @as(i32, @intCast(@as(u31, @truncate(data.len)))),
                @as(i32, @intFromBool(msg_more)),
            );
        }
        pub fn shutdown(this: ThisSocket) void {
            // debug("us_socket_shutdown({d})", .{@intFromPtr(this.socket)});
            switch (this.socket) {
                .done => |socket| {
                    return us_socket_shutdown(
                        comptime ssl_int,
                        socket,
                    );
                },
                .connecting => |socket| {
                    return us_connecting_socket_shutdown(
                        comptime ssl_int,
                        socket,
                    );
                },
            }
        }

        pub fn shutdownRead(this: ThisSocket) void {
            switch (this.socket) {
                .done => |socket| {
                    // debug("us_socket_shutdown_read({d})", .{@intFromPtr(socket)});
                    return us_socket_shutdown_read(
                        comptime ssl_int,
                        socket,
                    );
                },
                .connecting => |socket| {
                    // debug("us_connecting_socket_shutdown_read({d})", .{@intFromPtr(socket)});
                    return us_connecting_socket_shutdown_read(
                        comptime ssl_int,
                        socket,
                    );
                },
            }
        }

        pub fn isShutdown(this: ThisSocket) bool {
            switch (this.socket) {
                .done => |socket| {
                    return us_socket_is_shut_down(
                        comptime ssl_int,
                        socket,
                    ) > 0;
                },
                .connecting => |socket| {
                    return us_connecting_socket_is_shut_down(
                        comptime ssl_int,
                        socket,
                    ) > 0;
                },
            }
        }

        pub fn isClosedOrHasError(this: ThisSocket) bool {
            if (this.isClosed() or this.isShutdown()) {
                return true;
            }

            return this.getError() != 0;
        }

        pub fn getError(this: ThisSocket) i32 {
            switch (this.socket) {
                .done => |socket| {
                    return us_socket_get_error(
                        comptime ssl_int,
                        socket,
                    );
                },
                .connecting => |socket| {
                    return us_connecting_socket_get_error(
                        comptime ssl_int,
                        socket,
                    );
                },
            }
        }

        pub fn isClosed(this: ThisSocket) bool {
            switch (this.socket) {
                .done => |socket| {
                    return us_socket_is_closed(
                        comptime ssl_int,
                        socket,
                    ) > 0;
                },
                .connecting => |socket| {
                    return us_connecting_socket_is_closed(
                        comptime ssl_int,
                        socket,
                    ) > 0;
                },
            }
        }

        pub fn close(this: ThisSocket, code: CloseCode) void {
            // debug("us_socket_close({d})", .{@intFromPtr(this.socket)});
            switch (this.socket) {
                .done => |socket| {
                    _ = us_socket_close(
                        comptime ssl_int,
                        socket,
                        code,
                        null,
                    );
                },
                .connecting => |socket| {
                    _ = us_connecting_socket_close(
                        comptime ssl_int,
                        socket,
                    );
                },
            }
        }
        pub fn localPort(this: ThisSocket) i32 {
            const socket = this.socket.get() orelse return 0;
            return us_socket_local_port(
                comptime ssl_int,
                socket,
            );
        }
        pub fn remoteAddress(this: ThisSocket, buf: [*]u8, length: *i32) void {
            const socket = this.socket.get() orelse {
                length.* = 0;
                return;
            };
            return us_socket_remote_address(
                comptime ssl_int,
                socket,
                buf,
                length,
            );
        }

        /// Get the local address of a socket in binary format.
        ///
        /// # Arguments
        /// - `buf`: A buffer to store the binary address data.
        ///
        /// # Returns
        /// This function returns a slice of the buffer on success, or null on failure.
        pub fn localAddressBinary(this: ThisSocket, buf: []u8) ?[]const u8 {
            const socket = this.socket.get() orelse return null;
            var length: i32 = @intCast(buf.len);
            us_socket_local_address(
                comptime ssl_int,
                socket,
                buf.ptr,
                &length,
            );

            if (length <= 0) {
                return null;
            }
            return buf[0..@intCast(length)];
        }

        /// Get the local address of a socket in text format.
        ///
        /// # Arguments
        /// - `buf`: A buffer to store the text address data.
        /// - `is_ipv6`: A pointer to a boolean representing whether the address is IPv6.
        ///
        /// # Returns
        /// This function returns a slice of the buffer on success, or null on failure.
        pub fn localAddressText(this: ThisSocket, buf: []u8, is_ipv6: *bool) ?[]const u8 {
            const addr_v4_len = @sizeOf(std.meta.FieldType(std.os.sockaddr.in, .addr));
            const addr_v6_len = @sizeOf(std.meta.FieldType(std.os.sockaddr.in6, .addr));

            var sa_buf: [addr_v6_len + 1]u8 = undefined;
            const binary = this.localAddressBinary(&sa_buf) orelse return null;
            const addr_len: usize = binary.len;
            sa_buf[addr_len] = 0;

            var ret: ?[*:0]const u8 = null;
            if (addr_len == addr_v4_len) {
                ret = bun.c_ares.ares_inet_ntop(std.os.AF.INET, &sa_buf, buf.ptr, @as(u32, @intCast(buf.len)));
                is_ipv6.* = false;
            } else if (addr_len == addr_v6_len) {
                ret = bun.c_ares.ares_inet_ntop(std.os.AF.INET6, &sa_buf, buf.ptr, @as(u32, @intCast(buf.len)));
                is_ipv6.* = true;
            }

            if (ret) |_| {
                const length: usize = @intCast(bun.len(bun.cast([*:0]u8, buf)));
                return buf[0..length];
            }
            return null;
        }

        pub fn connect(
            host: []const u8,
            port: i32,
            socket_ctx: *SocketContext,
            comptime Context: type,
            ctx: Context,
            comptime socket_field_name: []const u8,
        ) ?*Context {
            debug("connect({s}, {d})", .{ host, port });

            var stack_fallback = std.heap.stackFallback(1024, bun.default_allocator);
            var allocator = stack_fallback.get();

            // remove brackets from IPv6 addresses, as getaddrinfo doesn't understand them
            const clean_host = if (host.len > 1 and host[0] == '[' and host[host.len - 1] == ']')
                host[1 .. host.len - 1]
            else
                host;

            const host_ = allocator.dupeZ(u8, clean_host) catch bun.outOfMemory();
            defer allocator.free(host);

            var did_dns_resolve: i32 = 0;
            const socket = us_socket_context_connect(comptime ssl_int, socket_ctx, host_, port, 0, @sizeOf(Context), &did_dns_resolve) orelse return null;
            const socket_ = if (did_dns_resolve == 1)
                ThisSocket{
                    .socket = .{ .done = @ptrCast(socket) },
                }
            else
                ThisSocket{
                    .socket = .{ .connecting = @ptrCast(socket) },
                };

            var holder = socket_.ext(Context);
            holder.* = ctx;
            @field(holder, socket_field_name) = socket_;
            return holder;
        }

        pub fn connectPtr(
            host: []const u8,
            port: i32,
            socket_ctx: *SocketContext,
            comptime Context: type,
            ctx: *Context,
            comptime socket_field_name: []const u8,
        ) !*Context {
            const this_socket = try connectAnon(host, port, socket_ctx, ctx);
            @field(ctx, socket_field_name) = this_socket;
            return ctx;
        }

        pub fn fromFd(
            ctx: *SocketContext,
            handle: bun.FileDescriptor,
            comptime This: type,
            this: *This,
            comptime socket_field_name: ?[]const u8,
        ) ?ThisSocket {
            const socket_ = ThisSocket{ .socket = .{ .done = us_socket_from_fd(ctx, @sizeOf(*anyopaque), bun.socketcast(handle)) orelse return null } };

            const holder = socket_.ext(*anyopaque);
            holder.* = this;

            if (comptime socket_field_name) |field| {
                @field(this, field) = socket_;
            }

            return socket_;
        }

        pub fn connectUnixPtr(
            path: []const u8,
            socket_ctx: *SocketContext,
            comptime Context: type,
            ctx: *Context,
            comptime socket_field_name: []const u8,
        ) !*Context {
            const this_socket = try connectUnixAnon(path, socket_ctx, ctx);
            @field(ctx, socket_field_name) = this_socket;
            return ctx;
        }

        pub fn connectUnixAnon(
            path: []const u8,
            socket_ctx: *SocketContext,
            ctx: *anyopaque,
        ) !ThisSocket {
            debug("connect(unix:{s})", .{path});
            var stack_fallback = std.heap.stackFallback(1024, bun.default_allocator);
            var allocator = stack_fallback.get();
            const path_ = allocator.dupeZ(u8, path) catch bun.outOfMemory();
            defer allocator.free(path_);

            const socket = us_socket_context_connect_unix(comptime ssl_int, socket_ctx, path_, path_.len, 0, 8) orelse
                return error.FailedToOpenSocket;

            const socket_ = ThisSocket{ .socket = .{ .done = socket } };
            const holder = socket_.ext(*anyopaque);
            holder.* = ctx;
            return socket_;
        }

        pub fn connectAnon(
            raw_host: []const u8,
            port: i32,
            socket_ctx: *SocketContext,
            ptr: *anyopaque,
        ) !ThisSocket {
            debug("connect({s}, {d})", .{ raw_host, port });
            var stack_fallback = std.heap.stackFallback(1024, bun.default_allocator);
            var allocator = stack_fallback.get();

            // remove brackets from IPv6 addresses, as getaddrinfo doesn't understand them
            const clean_host = if (raw_host.len > 1 and raw_host[0] == '[' and raw_host[raw_host.len - 1] == ']')
                raw_host[1 .. raw_host.len - 1]
            else
                raw_host;

            const host = allocator.dupeZ(u8, clean_host) catch bun.outOfMemory();
            defer allocator.free(host);

            var did_dns_resolve: i32 = 0;
            const socket_ptr = us_socket_context_connect(
                comptime ssl_int,
                socket_ctx,
                host.ptr,
                port,
                0,
                @sizeOf(*anyopaque),
                &did_dns_resolve,
            ) orelse return error.FailedToOpenSocket;
            const socket = if (did_dns_resolve == 1)
                ThisSocket{
                    .socket = .{ .done = @ptrCast(socket_ptr) },
                }
            else
                ThisSocket{
                    .socket = .{ .connecting = @ptrCast(socket_ptr) },
                };

            const holder = socket.ext(*anyopaque);
            holder.* = ptr;
            return socket;
        }

        pub fn unsafeConfigure(
            ctx: *SocketContext,
            comptime ssl_type: bool,
            comptime deref: bool,
            comptime ContextType: type,
            comptime Fields: anytype,
        ) void {
            const SocketHandlerType = NewSocketHandler(ssl_type);
            const ssl_type_int: i32 = @intFromBool(ssl_type);
            const Type = comptime if (@TypeOf(Fields) != type) @TypeOf(Fields) else Fields;

            const SocketHandler = struct {
                const alignment = if (ContextType == anyopaque)
                    @sizeOf(usize)
                else
                    std.meta.alignment(ContextType);
                const deref_ = deref;
                const ValueType = if (deref) ContextType else *ContextType;
                fn getValue(socket: *Socket) ValueType {
                    if (comptime ContextType == anyopaque) {
                        return us_socket_ext(ssl_type_int, socket).?;
                    }

                    if (comptime deref_) {
                        return (SocketHandlerType.from(socket)).ext(ContextType).*;
                    }

                    return (SocketHandlerType.from(socket)).ext(ContextType);
                }

                pub fn on_open(socket: *Socket, is_client: i32, _: [*c]u8, _: i32) callconv(.C) ?*Socket {
                    if (comptime @hasDecl(Fields, "onCreate")) {
                        if (is_client == 0) {
                            Fields.onCreate(
                                SocketHandlerType.from(socket),
                            );
                        }
                    }
                    Fields.onOpen(
                        getValue(socket),
                        SocketHandlerType.from(socket),
                    );
                    return socket;
                }
                pub fn on_close(socket: *Socket, code: i32, reason: ?*anyopaque) callconv(.C) ?*Socket {
                    Fields.onClose(
                        getValue(socket),
                        SocketHandlerType.from(socket),
                        code,
                        reason,
                    );
                    return socket;
                }
                pub fn on_data(socket: *Socket, buf: ?[*]u8, len: i32) callconv(.C) ?*Socket {
                    Fields.onData(
                        getValue(socket),
                        SocketHandlerType.from(socket),
                        buf.?[0..@as(usize, @intCast(len))],
                    );
                    return socket;
                }
                pub fn on_writable(socket: *Socket) callconv(.C) ?*Socket {
                    Fields.onWritable(
                        getValue(socket),
                        SocketHandlerType.from(socket),
                    );
                    return socket;
                }
                pub fn on_timeout(socket: *Socket) callconv(.C) ?*Socket {
                    Fields.onTimeout(
                        getValue(socket),
                        SocketHandlerType.from(socket),
                    );
                    return socket;
                }
                pub fn on_connect_error_connecting_socket(socket: *ConnectingSocket, code: i32) callconv(.C) ?*ConnectingSocket {
                    const val = if (comptime ContextType == anyopaque)
                        us_connecting_socket_ext(comptime ssl_int, socket)
                    else if (comptime deref_)
                        SocketHandlerType.fromConnecting(socket).ext(ContextType).*
                    else
                        SocketHandlerType.fromConnecting(socket).ext(ContextType);
                    Fields.onConnectError(
                        val,
                        SocketHandlerType.fromConnecting(socket),
                        code,
                    );
                    return socket;
                }
                pub fn on_connect_error(socket: *Socket, code: i32) callconv(.C) ?*Socket {
                    const val = if (comptime ContextType == anyopaque)
                        us_socket_ext(comptime ssl_int, socket)
                    else if (comptime deref_)
                        SocketHandlerType.from(socket).ext(ContextType).*
                    else
                        SocketHandlerType.from(socket).ext(ContextType);
                    Fields.onConnectError(
                        val,
                        SocketHandlerType.from(socket),
                        code,
                    );
                    return socket;
                }
                pub fn on_end(socket: *Socket) callconv(.C) ?*Socket {
                    Fields.onEnd(
                        getValue(socket),
                        SocketHandlerType.from(socket),
                    );
                    return socket;
                }
                pub fn on_handshake(socket: *Socket, success: i32, verify_error: us_bun_verify_error_t, _: ?*anyopaque) callconv(.C) void {
                    Fields.onHandshake(getValue(socket), SocketHandlerType.from(socket), success, verify_error);
                }
            };

            if (comptime @hasDecl(Type, "onOpen") and @typeInfo(@TypeOf(Type.onOpen)) != .Null)
                us_socket_context_on_open(ssl_int, ctx, SocketHandler.on_open);
            if (comptime @hasDecl(Type, "onClose") and @typeInfo(@TypeOf(Type.onClose)) != .Null)
                us_socket_context_on_close(ssl_int, ctx, SocketHandler.on_close);
            if (comptime @hasDecl(Type, "onData") and @typeInfo(@TypeOf(Type.onData)) != .Null)
                us_socket_context_on_data(ssl_int, ctx, SocketHandler.on_data);
            if (comptime @hasDecl(Type, "onWritable") and @typeInfo(@TypeOf(Type.onWritable)) != .Null)
                us_socket_context_on_writable(ssl_int, ctx, SocketHandler.on_writable);
            if (comptime @hasDecl(Type, "onTimeout") and @typeInfo(@TypeOf(Type.onTimeout)) != .Null)
                us_socket_context_on_timeout(ssl_int, ctx, SocketHandler.on_timeout);
            if (comptime @hasDecl(Type, "onConnectError") and @typeInfo(@TypeOf(Type.onConnectError)) != .Null) {
                us_socket_context_on_socket_connect_error(ssl_int, ctx, SocketHandler.on_connect_error);
                us_socket_context_on_connect_error(ssl_int, ctx, SocketHandler.on_connect_error_connecting_socket);
            }
            if (comptime @hasDecl(Type, "onEnd") and @typeInfo(@TypeOf(Type.onEnd)) != .Null)
                us_socket_context_on_end(ssl_int, ctx, SocketHandler.on_end);
            if (comptime @hasDecl(Type, "onHandshake") and @typeInfo(@TypeOf(Type.onHandshake)) != .Null)
                us_socket_context_on_handshake(ssl_int, ctx, SocketHandler.on_handshake, null);
        }

        pub fn configure(
            ctx: *SocketContext,
            comptime deref: bool,
            comptime ContextType: type,
            comptime Fields: anytype,
        ) void {
            const Type = comptime if (@TypeOf(Fields) != type) @TypeOf(Fields) else Fields;

            const SocketHandler = struct {
                const alignment = if (ContextType == anyopaque)
                    @sizeOf(usize)
                else
                    std.meta.alignment(ContextType);
                const deref_ = deref;
                const ValueType = if (deref) ContextType else *ContextType;
                fn getValue(socket: *Socket) ValueType {
                    if (comptime ContextType == anyopaque) {
                        return us_socket_ext(comptime ssl_int, socket);
                    }

                    if (comptime deref_) {
                        return (ThisSocket.from(socket)).ext(ContextType).*;
                    }

                    return (ThisSocket.from(socket)).ext(ContextType);
                }

                pub fn on_open(socket: *Socket, is_client: i32, _: [*c]u8, _: i32) callconv(.C) ?*Socket {
                    if (comptime @hasDecl(Fields, "onCreate")) {
                        if (is_client == 0) {
                            Fields.onCreate(
                                ThisSocket.from(socket),
                            );
                        }
                    }
                    Fields.onOpen(
                        getValue(socket),
                        ThisSocket.from(socket),
                    );
                    return socket;
                }
                pub fn on_close(socket: *Socket, code: i32, reason: ?*anyopaque) callconv(.C) ?*Socket {
                    Fields.onClose(
                        getValue(socket),
                        ThisSocket.from(socket),
                        code,
                        reason,
                    );
                    return socket;
                }
                pub fn on_data(socket: *Socket, buf: ?[*]u8, len: i32) callconv(.C) ?*Socket {
                    Fields.onData(
                        getValue(socket),
                        ThisSocket.from(socket),
                        buf.?[0..@as(usize, @intCast(len))],
                    );
                    return socket;
                }
                pub fn on_writable(socket: *Socket) callconv(.C) ?*Socket {
                    Fields.onWritable(
                        getValue(socket),
                        ThisSocket.from(socket),
                    );
                    return socket;
                }
                pub fn on_timeout(socket: *Socket) callconv(.C) ?*Socket {
                    Fields.onTimeout(
                        getValue(socket),
                        ThisSocket.from(socket),
                    );
                    return socket;
                }
                pub fn on_long_timeout(socket: *Socket) callconv(.C) ?*Socket {
                    Fields.onLongTimeout(
                        getValue(socket),
                        ThisSocket.from(socket),
                    );
                    return socket;
                }
                pub fn on_connect_error_connecting_socket(socket: *ConnectingSocket, code: i32) callconv(.C) ?*ConnectingSocket {
                    const val = if (comptime ContextType == anyopaque)
                        us_connecting_socket_ext(comptime ssl_int, socket)
                    else if (comptime deref_)
                        ThisSocket.fromConnecting(socket).ext(ContextType).*
                    else
                        ThisSocket.fromConnecting(socket).ext(ContextType);
                    Fields.onConnectError(
                        val,
                        ThisSocket.fromConnecting(socket),
                        code,
                    );
                    return socket;
                }
                pub fn on_connect_error(socket: *Socket, code: i32) callconv(.C) ?*Socket {
                    const val = if (comptime ContextType == anyopaque)
                        us_socket_ext(comptime ssl_int, socket)
                    else if (comptime deref_)
                        ThisSocket.from(socket).ext(ContextType).*
                    else
                        ThisSocket.from(socket).ext(ContextType);

                    // We close immediately in this case
                    // uSockets doesn't know if this is a TLS socket or not.
                    // So we have to do that logic in here.
                    ThisSocket.from(socket).close(.failure);

                    Fields.onConnectError(
                        val,
                        ThisSocket.from(socket),
                        code,
                    );
                    return socket;
                }
                pub fn on_end(socket: *Socket) callconv(.C) ?*Socket {
                    Fields.onEnd(
                        getValue(socket),
                        ThisSocket.from(socket),
                    );
                    return socket;
                }
                pub fn on_handshake(socket: *Socket, success: i32, verify_error: us_bun_verify_error_t, _: ?*anyopaque) callconv(.C) void {
                    Fields.onHandshake(getValue(socket), ThisSocket.from(socket), success, verify_error);
                }
            };

            if (comptime @hasDecl(Type, "onOpen") and @typeInfo(@TypeOf(Type.onOpen)) != .Null)
                us_socket_context_on_open(ssl_int, ctx, SocketHandler.on_open);
            if (comptime @hasDecl(Type, "onClose") and @typeInfo(@TypeOf(Type.onClose)) != .Null)
                us_socket_context_on_close(ssl_int, ctx, SocketHandler.on_close);
            if (comptime @hasDecl(Type, "onData") and @typeInfo(@TypeOf(Type.onData)) != .Null)
                us_socket_context_on_data(ssl_int, ctx, SocketHandler.on_data);
            if (comptime @hasDecl(Type, "onWritable") and @typeInfo(@TypeOf(Type.onWritable)) != .Null)
                us_socket_context_on_writable(ssl_int, ctx, SocketHandler.on_writable);
            if (comptime @hasDecl(Type, "onTimeout") and @typeInfo(@TypeOf(Type.onTimeout)) != .Null)
                us_socket_context_on_timeout(ssl_int, ctx, SocketHandler.on_timeout);
            if (comptime @hasDecl(Type, "onConnectError") and @typeInfo(@TypeOf(Type.onConnectError)) != .Null) {
                us_socket_context_on_socket_connect_error(ssl_int, ctx, SocketHandler.on_connect_error);
                us_socket_context_on_connect_error(ssl_int, ctx, SocketHandler.on_connect_error_connecting_socket);
            }
            if (comptime @hasDecl(Type, "onEnd") and @typeInfo(@TypeOf(Type.onEnd)) != .Null)
                us_socket_context_on_end(ssl_int, ctx, SocketHandler.on_end);
            if (comptime @hasDecl(Type, "onHandshake") and @typeInfo(@TypeOf(Type.onHandshake)) != .Null)
                us_socket_context_on_handshake(ssl_int, ctx, SocketHandler.on_handshake, null);
            if (comptime @hasDecl(Type, "onLongTimeout") and @typeInfo(@TypeOf(Type.onLongTimeout)) != .Null)
                us_socket_context_on_long_timeout(ssl_int, ctx, SocketHandler.on_long_timeout);
        }

        pub fn from(socket: *Socket) ThisSocket {
            return ThisSocket{ .socket = .{ .done = socket } };
        }

        pub fn fromConnecting(connecting: *ConnectingSocket) ThisSocket {
            return ThisSocket{ .socket = .{ .connecting = connecting } };
        }

        pub fn fromAny(socket: InternalSocket) ThisSocket {
            return ThisSocket{ .socket = socket };
        }

        pub fn adoptPtr(
            socket: *Socket,
            socket_ctx: *SocketContext,
            comptime Context: type,
            comptime socket_field_name: []const u8,
            ctx: *Context,
        ) bool {
            // ext_size of -1 means we want to keep the current ext size
            // in particular, we don't want to allocate a new socket
            const new_socket = us_socket_context_adopt_socket(comptime ssl_int, socket_ctx, socket, -1) orelse return false;
            bun.assert(new_socket == socket);
            var adopted = ThisSocket.from(new_socket);
            const holder = adopted.ext(*anyopaque);
            holder.* = ctx;
            @field(ctx, socket_field_name) = adopted;
            return true;
        }
    };
}

pub const SocketTCP = NewSocketHandler(false);
pub const SocketTLS = NewSocketHandler(true);

pub const Timer = opaque {
    pub fn create(loop: *Loop, ptr: anytype) *Timer {
        const Type = @TypeOf(ptr);

        // never fallthrough poll
        // the problem is uSockets hardcodes it on the other end
        // so we can never free non-fallthrough polls
        return us_create_timer(loop, 0, @sizeOf(Type));
    }

    pub fn createFallthrough(loop: *Loop, ptr: anytype) *Timer {
        const Type = @TypeOf(ptr);

        // never fallthrough poll
        // the problem is uSockets hardcodes it on the other end
        // so we can never free non-fallthrough polls
        return us_create_timer(loop, 1, @sizeOf(Type));
    }

    pub fn set(this: *Timer, ptr: anytype, cb: ?*const fn (*Timer) callconv(.C) void, ms: i32, repeat_ms: i32) void {
        us_timer_set(this, cb, ms, repeat_ms);
        const value_ptr = us_timer_ext(this);
        @setRuntimeSafety(false);
        @as(*@TypeOf(ptr), @ptrCast(@alignCast(value_ptr))).* = ptr;
    }

    pub fn deinit(this: *Timer, comptime fallthrough: bool) void {
        debug("Timer.deinit()", .{});
        us_timer_close(this, @intFromBool(fallthrough));
    }

    pub fn ext(this: *Timer, comptime Type: type) ?*Type {
        return @as(*Type, @ptrCast(@alignCast(us_timer_ext(this).*.?)));
    }

    pub fn as(this: *Timer, comptime Type: type) Type {
        @setRuntimeSafety(false);
        return @as(*?Type, @ptrCast(@alignCast(us_timer_ext(this)))).*.?;
    }
};

pub const SocketContext = opaque {
    pub fn getNativeHandle(this: *SocketContext, comptime ssl: bool) *anyopaque {
        return us_socket_context_get_native_handle(comptime @as(i32, @intFromBool(ssl)), this).?;
    }

    fn _deinit_ssl(this: *SocketContext) void {
        us_socket_context_free(@as(i32, 1), this);
    }

    fn _deinit(this: *SocketContext) void {
        us_socket_context_free(@as(i32, 0), this);
    }

    pub fn cleanCallbacks(ctx: *SocketContext, is_ssl: bool) void {
        const ssl_int: i32 = @intFromBool(is_ssl);
        // replace callbacks with dummy ones
        const DummyCallbacks = struct {
            fn open(socket: *Socket, _: i32, _: [*c]u8, _: i32) callconv(.C) ?*Socket {
                return socket;
            }
            fn close(socket: *Socket, _: i32, _: ?*anyopaque) callconv(.C) ?*Socket {
                return socket;
            }
            fn data(socket: *Socket, _: [*c]u8, _: i32) callconv(.C) ?*Socket {
                return socket;
            }
            fn writable(socket: *Socket) callconv(.C) ?*Socket {
                return socket;
            }
            fn timeout(socket: *Socket) callconv(.C) ?*Socket {
                return socket;
            }
            fn connect_error(socket: *ConnectingSocket, _: i32) callconv(.C) ?*ConnectingSocket {
                return socket;
            }
            fn socket_connect_error(socket: *Socket, _: i32) callconv(.C) ?*Socket {
                return socket;
            }
            fn end(socket: *Socket) callconv(.C) ?*Socket {
                return socket;
            }
            fn handshake(_: *Socket, _: i32, _: us_bun_verify_error_t, _: ?*anyopaque) callconv(.C) void {}
            fn long_timeout(socket: *Socket) callconv(.C) ?*Socket {
                return socket;
            }
        };
        us_socket_context_on_open(ssl_int, ctx, DummyCallbacks.open);
        us_socket_context_on_close(ssl_int, ctx, DummyCallbacks.close);
        us_socket_context_on_data(ssl_int, ctx, DummyCallbacks.data);
        us_socket_context_on_writable(ssl_int, ctx, DummyCallbacks.writable);
        us_socket_context_on_timeout(ssl_int, ctx, DummyCallbacks.timeout);
        us_socket_context_on_connect_error(ssl_int, ctx, DummyCallbacks.connect_error);
        us_socket_context_on_socket_connect_error(ssl_int, ctx, DummyCallbacks.socket_connect_error);
        us_socket_context_on_end(ssl_int, ctx, DummyCallbacks.end);
        us_socket_context_on_handshake(ssl_int, ctx, DummyCallbacks.handshake, null);
        us_socket_context_on_long_timeout(ssl_int, ctx, DummyCallbacks.long_timeout);
    }

    fn getLoop(this: *SocketContext, ssl: bool) ?*Loop {
        if (ssl) {
            return us_socket_context_loop(@as(i32, 1), this);
        }
        return us_socket_context_loop(@as(i32, 0), this);
    }

    /// closes and deinit the SocketContexts
    pub fn deinit(this: *SocketContext, ssl: bool) void {
        // we clean the callbacks to avoid UAF because we are deiniting
        this.cleanCallbacks(ssl);
        this.close(ssl);
        //always deinit in next iteration
        if (ssl) {
            Loop.get().nextTick(*SocketContext, this, SocketContext._deinit_ssl);
        } else {
            Loop.get().nextTick(*SocketContext, this, SocketContext._deinit);
        }
    }

    pub fn close(this: *SocketContext, ssl: bool) void {
        debug("us_socket_context_close({d})", .{@intFromPtr(this)});
        us_socket_context_close(@as(i32, @intFromBool(ssl)), this);
    }

    pub fn ext(this: *SocketContext, ssl: bool, comptime ContextType: type) ?*ContextType {
        const alignment = if (ContextType == *anyopaque)
            @sizeOf(usize)
        else
            std.meta.alignment(ContextType);

        const ptr = us_socket_context_ext(
            @intFromBool(ssl),
            this,
        ) orelse return null;

        return @as(*align(alignment) ContextType, @ptrCast(@alignCast(ptr)));
    }
};
pub const PosixLoop = extern struct {
    internal_loop_data: InternalLoopData align(16),

    /// Number of non-fallthrough polls in the loop
    num_polls: i32,

    /// Number of ready polls this iteration
    num_ready_polls: i32,

    /// Current index in list of ready polls
    current_ready_poll: i32,

    /// Loop's own file descriptor
    fd: i32,

    /// Number of polls owned by Bun
    active: u32 = 0,

    /// The list of ready polls
    ready_polls: [1024]EventType align(16),

    const EventType = switch (Environment.os) {
        .linux => std.os.linux.epoll_event,
        .mac => std.os.system.kevent64_s,
        // TODO:
        .windows => *anyopaque,
        else => @compileError("Unsupported OS"),
    };

    const log = bun.Output.scoped(.Loop, false);

    pub fn iterationNumber(this: *const PosixLoop) u64 {
        return this.internal_loop_data.iteration_nr;
    }

    pub fn inc(this: *PosixLoop) void {
        this.num_polls += 1;
    }

    pub fn dec(this: *PosixLoop) void {
        this.num_polls -= 1;
    }

    pub fn ref(this: *PosixLoop) void {
        log("ref {d} + 1 = {d}", .{ this.num_polls, this.num_polls + 1 });
        this.num_polls += 1;
        this.active += 1;
    }

    pub fn unref(this: *PosixLoop) void {
        log("unref {d} - 1 = {d}", .{ this.num_polls, this.num_polls - 1 });
        this.num_polls -= 1;
        this.active -|= 1;
    }

    pub fn isActive(this: *const Loop) bool {
        return this.active > 0;
    }

    // This exists as a method so that we can stick a debugger in here
    pub fn addActive(this: *PosixLoop, value: u32) void {
        log("add {d} + {d} = {d}", .{ this.active, value, this.active +| value });
        this.active +|= value;
    }

    // This exists as a method so that we can stick a debugger in here
    pub fn subActive(this: *PosixLoop, value: u32) void {
        log("sub {d} - {d} = {d}", .{ this.active, value, this.active -| value });
        this.active -|= value;
    }

    pub fn unrefCount(this: *PosixLoop, count: i32) void {
        log("unref x {d}", .{count});
        this.num_polls -|= count;
        this.active -|= @as(u32, @intCast(count));
    }

    pub fn get() *Loop {
        return uws_get_loop();
    }

    pub fn create(comptime Handler: anytype) *Loop {
        return us_create_loop(
            null,
            Handler.wakeup,
            if (@hasDecl(Handler, "pre")) Handler.pre else null,
            if (@hasDecl(Handler, "post")) Handler.post else null,
            0,
        ).?;
    }

    pub fn wakeup(this: *PosixLoop) void {
        return us_wakeup_loop(this);
    }

    pub const wake = wakeup;

    pub fn tick(this: *PosixLoop) void {
        us_loop_run_bun_tick(this, null);
    }

    pub fn tickWithoutIdle(this: *PosixLoop) void {
        const timespec = bun.timespec{ .sec = 0, .nsec = 0 };
        us_loop_run_bun_tick(this, &timespec);
    }

    pub fn tickWithTimeout(this: *PosixLoop, timespec: ?*const bun.timespec) void {
        us_loop_run_bun_tick(this, timespec);
    }

    extern fn us_loop_run_bun_tick(loop: ?*Loop, timouetMs: ?*const bun.timespec) void;

    pub fn nextTick(this: *PosixLoop, comptime UserType: type, user_data: UserType, comptime deferCallback: fn (ctx: UserType) void) void {
        const Handler = struct {
            pub fn callback(data: *anyopaque) callconv(.C) void {
                deferCallback(@as(UserType, @ptrCast(@alignCast(data))));
            }
        };
        uws_loop_defer(this, user_data, Handler.callback);
    }

    fn NewHandler(comptime UserType: type, comptime callback_fn: fn (UserType) void) type {
        return struct {
            loop: *Loop,
            pub fn removePost(handler: @This()) void {
                return uws_loop_removePostHandler(handler.loop, callback);
            }
            pub fn removePre(handler: @This()) void {
                return uws_loop_removePostHandler(handler.loop, callback);
            }
            pub fn callback(data: *anyopaque, _: *Loop) callconv(.C) void {
                callback_fn(@as(UserType, @ptrCast(@alignCast(data))));
            }
        };
    }

    pub fn addPostHandler(this: *PosixLoop, comptime UserType: type, ctx: UserType, comptime callback: fn (UserType) void) NewHandler(UserType, callback) {
        const Handler = NewHandler(UserType, callback);

        uws_loop_addPostHandler(this, ctx, Handler.callback);
        return Handler{
            .loop = this,
        };
    }

    pub fn addPreHandler(this: *PosixLoop, comptime UserType: type, ctx: UserType, comptime callback: fn (UserType) void) NewHandler(UserType, callback) {
        const Handler = NewHandler(UserType, callback);

        uws_loop_addPreHandler(this, ctx, Handler.callback);
        return Handler{
            .loop = this,
        };
    }

    pub fn run(this: *PosixLoop) void {
        us_loop_run(this);
    }
};

extern fn uws_loop_defer(loop: *Loop, ctx: *anyopaque, cb: *const (fn (ctx: *anyopaque) callconv(.C) void)) void;

extern fn us_create_timer(loop: ?*Loop, fallthrough: i32, ext_size: c_uint) *Timer;
extern fn us_timer_ext(timer: ?*Timer) *?*anyopaque;
extern fn us_timer_close(timer: ?*Timer, fallthrough: i32) void;
extern fn us_timer_set(timer: ?*Timer, cb: ?*const fn (*Timer) callconv(.C) void, ms: i32, repeat_ms: i32) void;
extern fn us_timer_loop(t: ?*Timer) ?*Loop;
pub const us_socket_context_options_t = extern struct {
    key_file_name: [*c]const u8 = null,
    cert_file_name: [*c]const u8 = null,
    passphrase: [*c]const u8 = null,
    dh_params_file_name: [*c]const u8 = null,
    ca_file_name: [*c]const u8 = null,
    ssl_ciphers: [*c]const u8 = null,
    ssl_prefer_low_memory_usage: i32 = 0,
};

pub const us_bun_socket_context_options_t = extern struct {
    key_file_name: [*c]const u8 = null,
    cert_file_name: [*c]const u8 = null,
    passphrase: [*c]const u8 = null,
    dh_params_file_name: [*c]const u8 = null,
    ca_file_name: [*c]const u8 = null,
    ssl_ciphers: [*c]const u8 = null,
    ssl_prefer_low_memory_usage: i32 = 0,
    key: [*c][*c]const u8 = null,
    key_count: u32 = 0,
    cert: [*c][*c]const u8 = null,
    cert_count: u32 = 0,
    ca: [*c][*c]const u8 = null,
    ca_count: u32 = 0,
    secure_options: u32 = 0,
    reject_unauthorized: i32 = 0,
    request_cert: i32 = 0,
    client_renegotiation_limit: u32 = 3,
    client_renegotiation_window: u32 = 600,
};

pub const us_bun_verify_error_t = extern struct {
    error_no: i32 = 0,
    code: [*c]const u8 = null,
    reason: [*c]const u8 = null,
};

pub const us_socket_events_t = extern struct {
    on_open: ?*const fn (*Socket, i32, [*c]u8, i32) callconv(.C) ?*Socket = null,
    on_data: ?*const fn (*Socket, [*c]u8, i32) callconv(.C) ?*Socket = null,
    on_writable: ?*const fn (*Socket) callconv(.C) ?*Socket = null,
    on_close: ?*const fn (*Socket, i32, ?*anyopaque) callconv(.C) ?*Socket = null,

    on_timeout: ?*const fn (*Socket) callconv(.C) ?*Socket = null,
    on_long_timeout: ?*const fn (*Socket) callconv(.C) ?*Socket = null,
    on_end: ?*const fn (*Socket) callconv(.C) ?*Socket = null,
    on_connect_error: ?*const fn (*Socket, i32) callconv(.C) ?*Socket = null,
    on_connect_error_connecting_socket: ?*const fn (*ConnectingSocket, i32) callconv(.C) ?*ConnectingSocket = null,
    on_handshake: ?*const fn (*Socket, i32, us_bun_verify_error_t, ?*anyopaque) callconv(.C) void = null,
};

pub extern fn us_socket_wrap_with_tls(ssl: i32, s: *Socket, options: us_bun_socket_context_options_t, events: us_socket_events_t, socket_ext_size: i32) ?*Socket;
extern fn us_socket_verify_error(ssl: i32, context: *Socket) us_bun_verify_error_t;
extern fn SocketContextimestamp(ssl: i32, context: ?*SocketContext) c_ushort;
pub extern fn us_socket_context_add_server_name(ssl: i32, context: ?*SocketContext, hostname_pattern: [*c]const u8, options: us_socket_context_options_t, ?*anyopaque) void;
pub extern fn us_socket_context_remove_server_name(ssl: i32, context: ?*SocketContext, hostname_pattern: [*c]const u8) void;
extern fn us_socket_context_on_server_name(ssl: i32, context: ?*SocketContext, cb: ?*const fn (?*SocketContext, [*c]const u8) callconv(.C) void) void;
extern fn us_socket_context_get_native_handle(ssl: i32, context: ?*SocketContext) ?*anyopaque;
pub extern fn us_create_socket_context(ssl: i32, loop: ?*Loop, ext_size: i32, options: us_socket_context_options_t) ?*SocketContext;
pub extern fn us_create_bun_socket_context(ssl: i32, loop: ?*Loop, ext_size: i32, options: us_bun_socket_context_options_t) ?*SocketContext;
pub extern fn us_bun_socket_context_add_server_name(ssl: i32, context: ?*SocketContext, hostname_pattern: [*c]const u8, options: us_bun_socket_context_options_t, ?*anyopaque) void;
pub extern fn us_socket_context_free(ssl: i32, context: ?*SocketContext) void;
extern fn us_socket_context_on_open(ssl: i32, context: ?*SocketContext, on_open: *const fn (*Socket, i32, [*c]u8, i32) callconv(.C) ?*Socket) void;
extern fn us_socket_context_on_close(ssl: i32, context: ?*SocketContext, on_close: *const fn (*Socket, i32, ?*anyopaque) callconv(.C) ?*Socket) void;
extern fn us_socket_context_on_data(ssl: i32, context: ?*SocketContext, on_data: *const fn (*Socket, [*c]u8, i32) callconv(.C) ?*Socket) void;
extern fn us_socket_context_on_writable(ssl: i32, context: ?*SocketContext, on_writable: *const fn (*Socket) callconv(.C) ?*Socket) void;

extern fn us_socket_context_on_handshake(ssl: i32, context: ?*SocketContext, on_handshake: *const fn (*Socket, i32, us_bun_verify_error_t, ?*anyopaque) callconv(.C) void, ?*anyopaque) void;

extern fn us_socket_context_on_timeout(ssl: i32, context: ?*SocketContext, on_timeout: *const fn (*Socket) callconv(.C) ?*Socket) void;
extern fn us_socket_context_on_long_timeout(ssl: i32, context: ?*SocketContext, on_timeout: *const fn (*Socket) callconv(.C) ?*Socket) void;
extern fn us_socket_context_on_connect_error(ssl: i32, context: ?*SocketContext, on_connect_error: *const fn (*ConnectingSocket, i32) callconv(.C) ?*ConnectingSocket) void;
extern fn us_socket_context_on_socket_connect_error(ssl: i32, context: ?*SocketContext, on_connect_error: *const fn (*Socket, i32) callconv(.C) ?*Socket) void;
extern fn us_socket_context_on_end(ssl: i32, context: ?*SocketContext, on_end: *const fn (*Socket) callconv(.C) ?*Socket) void;
extern fn us_socket_context_ext(ssl: i32, context: ?*SocketContext) ?*anyopaque;

pub extern fn us_socket_context_listen(ssl: i32, context: ?*SocketContext, host: ?[*:0]const u8, port: i32, options: i32, socket_ext_size: i32) ?*ListenSocket;
pub extern fn us_socket_context_listen_unix(ssl: i32, context: ?*SocketContext, path: [*:0]const u8, pathlen: usize, options: i32, socket_ext_size: i32) ?*ListenSocket;
pub extern fn us_socket_context_connect(ssl: i32, context: ?*SocketContext, host: [*:0]const u8, port: i32, options: i32, socket_ext_size: i32, has_dns_resolved: *i32) ?*anyopaque;
pub extern fn us_socket_context_connect_unix(ssl: i32, context: ?*SocketContext, path: [*c]const u8, pathlen: usize, options: i32, socket_ext_size: i32) ?*Socket;
pub extern fn us_socket_is_established(ssl: i32, s: ?*Socket) i32;
pub extern fn us_socket_context_loop(ssl: i32, context: ?*SocketContext) ?*Loop;
pub extern fn us_socket_context_adopt_socket(ssl: i32, context: ?*SocketContext, s: ?*Socket, ext_size: i32) ?*Socket;
pub extern fn us_create_child_socket_context(ssl: i32, context: ?*SocketContext, context_ext_size: i32) ?*SocketContext;

pub const Poll = opaque {
    pub fn create(
        loop: *Loop,
        comptime Data: type,
        file: i32,
        val: Data,
        fallthrough: bool,
        flags: Flags,
    ) ?*Poll {
        var poll = us_create_poll(loop, @as(i32, @intFromBool(fallthrough)), @sizeOf(Data));
        if (comptime Data != void) {
            poll.data(Data).* = val;
        }
        var flags_int: i32 = 0;
        if (flags.read) {
            flags_int |= Flags.read_flag;
        }

        if (flags.write) {
            flags_int |= Flags.write_flag;
        }
        us_poll_init(poll, file, flags_int);
        return poll;
    }

    pub fn stop(self: *Poll, loop: *Loop) void {
        us_poll_stop(self, loop);
    }

    pub fn change(self: *Poll, loop: *Loop, events: i32) void {
        us_poll_change(self, loop, events);
    }

    pub fn getEvents(self: *Poll) i32 {
        return us_poll_events(self);
    }

    pub fn data(self: *Poll, comptime Data: type) *Data {
        return us_poll_ext(self).?;
    }

    pub fn fd(self: *Poll) std.os.fd_t {
        return us_poll_fd(self);
    }

    pub fn start(self: *Poll, loop: *Loop, flags: Flags) void {
        var flags_int: i32 = 0;
        if (flags.read) {
            flags_int |= Flags.read_flag;
        }

        if (flags.write) {
            flags_int |= Flags.write_flag;
        }

        us_poll_start(self, loop, flags_int);
    }

    pub const Flags = struct {
        read: bool = false,
        write: bool = false,

        //#define LIBUS_SOCKET_READABLE
        pub const read_flag = if (Environment.isLinux) std.os.linux.EPOLL.IN else 1;
        // #define LIBUS_SOCKET_WRITABLE
        pub const write_flag = if (Environment.isLinux) std.os.linux.EPOLL.OUT else 2;
    };

    pub fn deinit(self: *Poll, loop: *Loop) void {
        us_poll_free(self, loop);
    }

    // (void* userData, int fd, int events, int error, struct us_poll_t *poll)
    pub const CallbackType = *const fn (?*anyopaque, i32, i32, i32, *Poll) callconv(.C) void;
    extern fn us_create_poll(loop: ?*Loop, fallthrough: i32, ext_size: c_uint) *Poll;
    extern fn us_poll_set(poll: *Poll, events: i32, callback: CallbackType) *Poll;
    extern fn us_poll_free(p: ?*Poll, loop: ?*Loop) void;
    extern fn us_poll_init(p: ?*Poll, fd: i32, poll_type: i32) void;
    extern fn us_poll_start(p: ?*Poll, loop: ?*Loop, events: i32) void;
    extern fn us_poll_change(p: ?*Poll, loop: ?*Loop, events: i32) void;
    extern fn us_poll_stop(p: ?*Poll, loop: ?*Loop) void;
    extern fn us_poll_events(p: ?*Poll) i32;
    extern fn us_poll_ext(p: ?*Poll) ?*anyopaque;
    extern fn us_poll_fd(p: ?*Poll) std.os.fd_t;
    extern fn us_poll_resize(p: ?*Poll, loop: ?*Loop, ext_size: c_uint) ?*Poll;
};

extern fn us_socket_get_native_handle(ssl: i32, s: ?*Socket) ?*anyopaque;
extern fn us_connecting_socket_get_native_handle(ssl: i32, s: ?*ConnectingSocket) ?*anyopaque;

extern fn us_socket_timeout(ssl: i32, s: ?*Socket, seconds: c_uint) void;
extern fn us_socket_long_timeout(ssl: i32, s: ?*Socket, seconds: c_uint) void;
extern fn us_socket_ext(ssl: i32, s: ?*Socket) *anyopaque;
extern fn us_socket_context(ssl: i32, s: ?*Socket) ?*SocketContext;
extern fn us_socket_flush(ssl: i32, s: ?*Socket) void;
extern fn us_socket_write(ssl: i32, s: ?*Socket, data: [*c]const u8, length: i32, msg_more: i32) i32;
extern fn us_socket_raw_write(ssl: i32, s: ?*Socket, data: [*c]const u8, length: i32, msg_more: i32) i32;
extern fn us_socket_shutdown(ssl: i32, s: ?*Socket) void;
extern fn us_socket_shutdown_read(ssl: i32, s: ?*Socket) void;
extern fn us_socket_is_shut_down(ssl: i32, s: ?*Socket) i32;
extern fn us_socket_is_closed(ssl: i32, s: ?*Socket) i32;
extern fn us_socket_close(ssl: i32, s: ?*Socket, code: CloseCode, reason: ?*anyopaque) ?*Socket;

extern fn us_connecting_socket_timeout(ssl: i32, s: ?*ConnectingSocket, seconds: c_uint) void;
extern fn us_connecting_socket_long_timeout(ssl: i32, s: ?*ConnectingSocket, seconds: c_uint) void;
extern fn us_connecting_socket_ext(ssl: i32, s: ?*ConnectingSocket) *anyopaque;
extern fn us_connecting_socket_context(ssl: i32, s: ?*ConnectingSocket) ?*SocketContext;
extern fn us_connecting_socket_shutdown(ssl: i32, s: ?*ConnectingSocket) void;
extern fn us_connecting_socket_is_closed(ssl: i32, s: ?*ConnectingSocket) i32;
extern fn us_connecting_socket_close(ssl: i32, s: ?*ConnectingSocket) void;
extern fn us_connecting_socket_shutdown_read(ssl: i32, s: ?*ConnectingSocket) void;
extern fn us_connecting_socket_is_shut_down(ssl: i32, s: ?*ConnectingSocket) i32;
extern fn us_connecting_socket_get_error(ssl: i32, s: ?*ConnectingSocket) i32;

pub extern fn us_connecting_socket_get_loop(s: *ConnectingSocket) *Loop;

// if a TLS socket calls this, it will start SSL instance and call open event will also do TLS handshake if required
// will have no effect if the socket is closed or is not TLS
extern fn us_socket_open(ssl: i32, s: ?*Socket, is_client: i32, ip: [*c]const u8, ip_length: i32) ?*Socket;

extern fn us_socket_local_port(ssl: i32, s: ?*Socket) i32;
extern fn us_socket_remote_address(ssl: i32, s: ?*Socket, buf: [*c]u8, length: [*c]i32) void;
extern fn us_socket_local_address(ssl: i32, s: ?*Socket, buf: [*c]u8, length: [*c]i32) void;
pub const uws_app_s = opaque {};
pub const uws_req_s = opaque {};
pub const uws_header_iterator_s = opaque {};
pub const uws_app_t = uws_app_s;

pub const uws_socket_context_s = opaque {};
pub const uws_socket_context_t = uws_socket_context_s;
pub const AnyWebSocket = union(enum) {
    ssl: *NewApp(true).WebSocket,
    tcp: *NewApp(false).WebSocket,

    pub fn raw(this: AnyWebSocket) *RawWebSocket {
        return switch (this) {
            .ssl => this.ssl.raw(),
            .tcp => this.tcp.raw(),
        };
    }
    pub fn as(this: AnyWebSocket, comptime Type: type) ?*Type {
        @setRuntimeSafety(false);
        return switch (this) {
            .ssl => this.ssl.as(Type),
            .tcp => this.tcp.as(Type),
        };
    }

    pub fn close(this: AnyWebSocket) void {
        const ssl_flag = @intFromBool(this == .ssl);
        return uws_ws_close(ssl_flag, this.raw());
    }

    pub fn send(this: AnyWebSocket, message: []const u8, opcode: Opcode, compress: bool, fin: bool) SendStatus {
        return switch (this) {
            .ssl => uws_ws_send_with_options(1, this.ssl.raw(), message.ptr, message.len, opcode, compress, fin),
            .tcp => uws_ws_send_with_options(0, this.tcp.raw(), message.ptr, message.len, opcode, compress, fin),
        };
    }
    pub fn sendLastFragment(this: AnyWebSocket, message: []const u8, compress: bool) SendStatus {
        switch (this) {
            .tcp => return uws_ws_send_last_fragment(0, this.raw(), message.ptr, message.len, compress),
            .ssl => return uws_ws_send_last_fragment(1, this.raw(), message.ptr, message.len, compress),
        }
    }
    pub fn end(this: AnyWebSocket, code: i32, message: []const u8) void {
        switch (this) {
            .tcp => uws_ws_end(0, this.tcp.raw(), code, message.ptr, message.len),
            .ssl => uws_ws_end(1, this.ssl.raw(), code, message.ptr, message.len),
        }
    }
    pub fn cork(this: AnyWebSocket, ctx: anytype, comptime callback: anytype) void {
        const ContextType = @TypeOf(ctx);
        const Wrapper = struct {
            pub fn wrap(user_data: ?*anyopaque) callconv(.C) void {
                @call(bun.callmod_inline, callback, .{bun.cast(ContextType, user_data.?)});
            }
        };

        switch (this) {
            .ssl => uws_ws_cork(1, this.raw(), Wrapper.wrap, ctx),
            .tcp => uws_ws_cork(0, this.raw(), Wrapper.wrap, ctx),
        }
    }
    pub fn subscribe(this: AnyWebSocket, topic: []const u8) bool {
        return switch (this) {
            .ssl => uws_ws_subscribe(1, this.ssl.raw(), topic.ptr, topic.len),
            .tcp => uws_ws_subscribe(0, this.tcp.raw(), topic.ptr, topic.len),
        };
    }
    pub fn unsubscribe(this: AnyWebSocket, topic: []const u8) bool {
        return switch (this) {
            .ssl => uws_ws_unsubscribe(1, this.raw(), topic.ptr, topic.len),
            .tcp => uws_ws_unsubscribe(0, this.raw(), topic.ptr, topic.len),
        };
    }
    pub fn isSubscribed(this: AnyWebSocket, topic: []const u8) bool {
        return switch (this) {
            .ssl => uws_ws_is_subscribed(1, this.raw(), topic.ptr, topic.len),
            .tcp => uws_ws_is_subscribed(0, this.raw(), topic.ptr, topic.len),
        };
    }
    // pub fn iterateTopics(this: AnyWebSocket) {
    //     return uws_ws_iterate_topics(ssl_flag, this.raw(), callback: ?*const fn ([*c]const u8, usize, ?*anyopaque) callconv(.C) void, user_data: ?*anyopaque) void;
    // }
    pub fn publish(this: AnyWebSocket, topic: []const u8, message: []const u8, opcode: Opcode, compress: bool) bool {
        return switch (this) {
            .ssl => uws_ws_publish_with_options(1, this.ssl.raw(), topic.ptr, topic.len, message.ptr, message.len, opcode, compress),
            .tcp => uws_ws_publish_with_options(0, this.tcp.raw(), topic.ptr, topic.len, message.ptr, message.len, opcode, compress),
        };
    }
    pub fn publishWithOptions(ssl: bool, app: *anyopaque, topic: []const u8, message: []const u8, opcode: Opcode, compress: bool) bool {
        return uws_publish(
            @intFromBool(ssl),
            @as(*uws_app_t, @ptrCast(app)),
            topic.ptr,
            topic.len,
            message.ptr,
            message.len,
            opcode,
            compress,
        );
    }
    pub fn getBufferedAmount(this: AnyWebSocket) u32 {
        return switch (this) {
            .ssl => uws_ws_get_buffered_amount(1, this.ssl.raw()),
            .tcp => uws_ws_get_buffered_amount(0, this.tcp.raw()),
        };
    }

    pub fn getRemoteAddress(this: AnyWebSocket, buf: []u8) []u8 {
        return switch (this) {
            .ssl => this.ssl.getRemoteAddress(buf),
            .tcp => this.tcp.getRemoteAddress(buf),
        };
    }
};

pub const RawWebSocket = opaque {};

pub const uws_websocket_handler = ?*const fn (*RawWebSocket) callconv(.C) void;
pub const uws_websocket_message_handler = ?*const fn (*RawWebSocket, [*c]const u8, usize, Opcode) callconv(.C) void;
pub const uws_websocket_close_handler = ?*const fn (*RawWebSocket, i32, [*c]const u8, usize) callconv(.C) void;
pub const uws_websocket_upgrade_handler = ?*const fn (*anyopaque, *uws_res, *Request, *uws_socket_context_t, usize) callconv(.C) void;

pub const uws_websocket_ping_pong_handler = ?*const fn (*RawWebSocket, [*c]const u8, usize) callconv(.C) void;

pub const WebSocketBehavior = extern struct {
    compression: uws_compress_options_t = 0,
    maxPayloadLength: c_uint = std.math.maxInt(u32),
    idleTimeout: c_ushort = 120,
    maxBackpressure: c_uint = 1024 * 1024,
    closeOnBackpressureLimit: bool = false,
    resetIdleTimeoutOnSend: bool = true,
    sendPingsAutomatically: bool = true,
    maxLifetime: c_ushort = 0,
    upgrade: uws_websocket_upgrade_handler = null,
    open: uws_websocket_handler = null,
    message: uws_websocket_message_handler = null,
    drain: uws_websocket_handler = null,
    ping: uws_websocket_ping_pong_handler = null,
    pong: uws_websocket_ping_pong_handler = null,
    close: uws_websocket_close_handler = null,

    pub fn Wrap(
        comptime ServerType: type,
        comptime Type: type,
        comptime ssl: bool,
    ) type {
        return extern struct {
            const is_ssl = ssl;
            const WebSocket = NewApp(is_ssl).WebSocket;
            const Server = ServerType;

            const active_field_name = if (is_ssl) "ssl" else "tcp";

            pub fn _open(raw_ws: *RawWebSocket) callconv(.C) void {
                var ws = @unionInit(AnyWebSocket, active_field_name, @as(*WebSocket, @ptrCast(raw_ws)));
                const this = ws.as(Type).?;
                @call(bun.callmod_inline, Type.onOpen, .{ this, ws });
            }
            pub fn _message(raw_ws: *RawWebSocket, message: [*c]const u8, length: usize, opcode: Opcode) callconv(.C) void {
                var ws = @unionInit(AnyWebSocket, active_field_name, @as(*WebSocket, @ptrCast(raw_ws)));
                const this = ws.as(Type).?;
                @call(
                    .always_inline,
                    Type.onMessage,
                    .{ this, ws, if (length > 0) message[0..length] else "", opcode },
                );
            }
            pub fn _drain(raw_ws: *RawWebSocket) callconv(.C) void {
                var ws = @unionInit(AnyWebSocket, active_field_name, @as(*WebSocket, @ptrCast(raw_ws)));
                const this = ws.as(Type).?;
                @call(bun.callmod_inline, Type.onDrain, .{
                    this,
                    ws,
                });
            }
            pub fn _ping(raw_ws: *RawWebSocket, message: [*c]const u8, length: usize) callconv(.C) void {
                var ws = @unionInit(AnyWebSocket, active_field_name, @as(*WebSocket, @ptrCast(raw_ws)));
                const this = ws.as(Type).?;
                @call(bun.callmod_inline, Type.onPing, .{
                    this,
                    ws,
                    if (length > 0) message[0..length] else "",
                });
            }
            pub fn _pong(raw_ws: *RawWebSocket, message: [*c]const u8, length: usize) callconv(.C) void {
                var ws = @unionInit(AnyWebSocket, active_field_name, @as(*WebSocket, @ptrCast(raw_ws)));
                const this = ws.as(Type).?;
                @call(bun.callmod_inline, Type.onPong, .{
                    this,
                    ws,
                    if (length > 0) message[0..length] else "",
                });
            }
            pub fn _close(raw_ws: *RawWebSocket, code: i32, message: [*c]const u8, length: usize) callconv(.C) void {
                var ws = @unionInit(AnyWebSocket, active_field_name, @as(*WebSocket, @ptrCast(raw_ws)));
                const this = ws.as(Type).?;
                @call(
                    .always_inline,
                    Type.onClose,
                    .{
                        this,
                        ws,
                        code,
                        if (length > 0 and message != null) message[0..length] else "",
                    },
                );
            }
            pub fn _upgrade(ptr: *anyopaque, res: *uws_res, req: *Request, context: *uws_socket_context_t, id: usize) callconv(.C) void {
                @call(
                    .always_inline,
                    Server.onWebSocketUpgrade,
                    .{ bun.cast(*Server, ptr), @as(*NewApp(is_ssl).Response, @ptrCast(res)), req, context, id },
                );
            }

            pub fn apply(behavior: WebSocketBehavior) WebSocketBehavior {
                return WebSocketBehavior{
                    .compression = behavior.compression,
                    .maxPayloadLength = behavior.maxPayloadLength,
                    .idleTimeout = behavior.idleTimeout,
                    .maxBackpressure = behavior.maxBackpressure,
                    .closeOnBackpressureLimit = behavior.closeOnBackpressureLimit,
                    .resetIdleTimeoutOnSend = behavior.resetIdleTimeoutOnSend,
                    .sendPingsAutomatically = behavior.sendPingsAutomatically,
                    .maxLifetime = behavior.maxLifetime,
                    .upgrade = _upgrade,
                    .open = _open,
                    .message = _message,
                    .drain = _drain,
                    .ping = _ping,
                    .pong = _pong,
                    .close = _close,
                };
            }
        };
    }
};
pub const uws_listen_handler = ?*const fn (?*ListenSocket, ?*anyopaque) callconv(.C) void;
pub const uws_method_handler = ?*const fn (*uws_res, *Request, ?*anyopaque) callconv(.C) void;
pub const uws_filter_handler = ?*const fn (*uws_res, i32, ?*anyopaque) callconv(.C) void;
pub const uws_missing_server_handler = ?*const fn ([*c]const u8, ?*anyopaque) callconv(.C) void;

pub const Request = opaque {
    pub fn isAncient(req: *Request) bool {
        return uws_req_is_ancient(req);
    }
    pub fn getYield(req: *Request) bool {
        return uws_req_get_yield(req);
    }
    pub fn setYield(req: *Request, yield: bool) void {
        uws_req_set_yield(req, yield);
    }
    pub fn url(req: *Request) []const u8 {
        var ptr: [*]const u8 = undefined;
        return ptr[0..req.uws_req_get_url(&ptr)];
    }
    pub fn method(req: *Request) []const u8 {
        var ptr: [*]const u8 = undefined;
        return ptr[0..req.uws_req_get_method(&ptr)];
    }
    pub fn header(req: *Request, name: []const u8) ?[]const u8 {
        bun.assert(std.ascii.isLower(name[0]));

        var ptr: [*]const u8 = undefined;
        const len = req.uws_req_get_header(name.ptr, name.len, &ptr);
        if (len == 0) return null;
        return ptr[0..len];
    }
    pub fn query(req: *Request, name: []const u8) []const u8 {
        var ptr: [*]const u8 = undefined;
        return ptr[0..req.uws_req_get_query(name.ptr, name.len, &ptr)];
    }
    pub fn parameter(req: *Request, index: u16) []const u8 {
        var ptr: [*]const u8 = undefined;
        return ptr[0..req.uws_req_get_parameter(@as(c_ushort, @intCast(index)), &ptr)];
    }

    extern fn uws_req_is_ancient(res: *Request) bool;
    extern fn uws_req_get_yield(res: *Request) bool;
    extern fn uws_req_set_yield(res: *Request, yield: bool) void;
    extern fn uws_req_get_url(res: *Request, dest: *[*]const u8) usize;
    extern fn uws_req_get_method(res: *Request, dest: *[*]const u8) usize;
    extern fn uws_req_get_header(res: *Request, lower_case_header: [*]const u8, lower_case_header_length: usize, dest: *[*]const u8) usize;
    extern fn uws_req_get_query(res: *Request, key: [*c]const u8, key_length: usize, dest: *[*]const u8) usize;
    extern fn uws_req_get_parameter(res: *Request, index: c_ushort, dest: *[*]const u8) usize;
};

pub const ListenSocket = opaque {
    pub fn close(this: *ListenSocket, ssl: bool) void {
        us_listen_socket_close(@intFromBool(ssl), this);
    }
    pub fn getLocalPort(this: *ListenSocket, ssl: bool) i32 {
        return us_socket_local_port(@intFromBool(ssl), @as(*uws.Socket, @ptrCast(this)));
    }
};
extern fn us_listen_socket_close(ssl: i32, ls: *ListenSocket) void;
extern fn uws_app_close(ssl: i32, app: *uws_app_s) void;
extern fn us_socket_context_close(ssl: i32, ctx: *anyopaque) void;

pub const SocketAddress = struct {
    ip: []const u8,
    port: i32,
    is_ipv6: bool,
};

pub fn NewApp(comptime ssl: bool) type {
    return opaque {
        const ssl_flag = @as(i32, @intFromBool(ssl));
        const ThisApp = @This();

        pub fn close(this: *ThisApp) void {
            if (comptime is_bindgen) {
                unreachable;
            }

            return uws_app_close(ssl_flag, @as(*uws_app_s, @ptrCast(this)));
        }

        pub fn create(opts: us_bun_socket_context_options_t) *ThisApp {
            if (comptime is_bindgen) {
                unreachable;
            }
            return @as(*ThisApp, @ptrCast(uws_create_app(ssl_flag, opts)));
        }
        pub fn destroy(app: *ThisApp) void {
            if (comptime is_bindgen) {
                unreachable;
            }

            return uws_app_destroy(ssl_flag, @as(*uws_app_s, @ptrCast(app)));
        }

        fn RouteHandler(comptime UserDataType: type, comptime handler: fn (UserDataType, *Request, *Response) void) type {
            return struct {
                pub fn handle(res: *uws_res, req: *Request, user_data: ?*anyopaque) callconv(.C) void {
                    if (comptime is_bindgen) {
                        unreachable;
                    }

                    if (comptime UserDataType == void) {
                        return @call(
                            .always_inline,
                            handler,
                            .{
                                {},
                                req,
                                @as(*Response, @ptrCast(@alignCast(res))),
                            },
                        );
                    } else {
                        return @call(
                            .always_inline,
                            handler,
                            .{
                                @as(UserDataType, @ptrCast(@alignCast(user_data.?))),
                                req,
                                @as(*Response, @ptrCast(@alignCast(res))),
                            },
                        );
                    }
                }
            };
        }

        pub const ListenSocket = opaque {
            pub inline fn close(this: *ThisApp.ListenSocket) void {
                if (comptime is_bindgen) {
                    unreachable;
                }
                return us_listen_socket_close(ssl_flag, @as(*uws.ListenSocket, @ptrCast(this)));
            }
            pub inline fn getLocalPort(this: *ThisApp.ListenSocket) i32 {
                if (comptime is_bindgen) {
                    unreachable;
                }
                return us_socket_local_port(ssl_flag, @as(*uws.Socket, @ptrCast(this)));
            }

            pub fn socket(this: *@This()) NewSocketHandler(ssl) {
                return NewSocketHandler(ssl).from(@ptrCast(this));
            }
        };

        pub fn get(
            app: *ThisApp,
            pattern: [:0]const u8,
            comptime UserDataType: type,
            user_data: UserDataType,
            comptime handler: (fn (UserDataType, *Request, *Response) void),
        ) void {
            if (comptime is_bindgen) {
                unreachable;
            }
            uws_app_get(ssl_flag, @as(*uws_app_t, @ptrCast(app)), pattern, RouteHandler(UserDataType, handler).handle, user_data);
        }
        pub fn post(
            app: *ThisApp,
            pattern: [:0]const u8,
            comptime UserDataType: type,
            user_data: UserDataType,
            comptime handler: (fn (UserDataType, *Request, *Response) void),
        ) void {
            if (comptime is_bindgen) {
                unreachable;
            }
            uws_app_post(ssl_flag, @as(*uws_app_t, @ptrCast(app)), pattern, RouteHandler(UserDataType, handler).handle, user_data);
        }
        pub fn options(
            app: *ThisApp,
            pattern: [:0]const u8,
            comptime UserDataType: type,
            user_data: UserDataType,
            comptime handler: (fn (UserDataType, *Request, *Response) void),
        ) void {
            if (comptime is_bindgen) {
                unreachable;
            }
            uws_app_options(ssl_flag, @as(*uws_app_t, @ptrCast(app)), pattern, RouteHandler(UserDataType, handler).handle, user_data);
        }
        pub fn delete(
            app: *ThisApp,
            pattern: [:0]const u8,
            comptime UserDataType: type,
            user_data: UserDataType,
            comptime handler: (fn (UserDataType, *Request, *Response) void),
        ) void {
            if (comptime is_bindgen) {
                unreachable;
            }
            uws_app_delete(ssl_flag, @as(*uws_app_t, @ptrCast(app)), pattern, RouteHandler(UserDataType, handler).handle, user_data);
        }
        pub fn patch(
            app: *ThisApp,
            pattern: [:0]const u8,
            comptime UserDataType: type,
            user_data: UserDataType,
            comptime handler: (fn (UserDataType, *Request, *Response) void),
        ) void {
            if (comptime is_bindgen) {
                unreachable;
            }
            uws_app_patch(ssl_flag, @as(*uws_app_t, @ptrCast(app)), pattern, RouteHandler(UserDataType, handler).handle, user_data);
        }
        pub fn put(
            app: *ThisApp,
            pattern: [:0]const u8,
            comptime UserDataType: type,
            user_data: UserDataType,
            comptime handler: (fn (UserDataType, *Request, *Response) void),
        ) void {
            if (comptime is_bindgen) {
                unreachable;
            }
            uws_app_put(ssl_flag, @as(*uws_app_t, @ptrCast(app)), pattern, RouteHandler(UserDataType, handler).handle, user_data);
        }
        pub fn head(
            app: *ThisApp,
            pattern: [:0]const u8,
            comptime UserDataType: type,
            user_data: UserDataType,
            comptime handler: (fn (UserDataType, *Request, *Response) void),
        ) void {
            if (comptime is_bindgen) {
                unreachable;
            }
            uws_app_head(ssl_flag, @as(*uws_app_t, @ptrCast(app)), pattern, RouteHandler(UserDataType, handler).handle, user_data);
        }
        pub fn connect(
            app: *ThisApp,
            pattern: [:0]const u8,
            comptime UserDataType: type,
            user_data: UserDataType,
            comptime handler: (fn (UserDataType, *Request, *Response) void),
        ) void {
            if (comptime is_bindgen) {
                unreachable;
            }
            uws_app_connect(ssl_flag, @as(*uws_app_t, @ptrCast(app)), pattern, RouteHandler(UserDataType, handler).handle, user_data);
        }
        pub fn trace(
            app: *ThisApp,
            pattern: [:0]const u8,
            comptime UserDataType: type,
            user_data: UserDataType,
            comptime handler: (fn (UserDataType, *Request, *Response) void),
        ) void {
            if (comptime is_bindgen) {
                unreachable;
            }
            uws_app_trace(ssl_flag, @as(*uws_app_t, @ptrCast(app)), pattern, RouteHandler(UserDataType, handler).handle, user_data);
        }
        pub fn any(
            app: *ThisApp,
            pattern: [:0]const u8,
            comptime UserDataType: type,
            user_data: UserDataType,
            comptime handler: (fn (UserDataType, *Request, *Response) void),
        ) void {
            if (comptime is_bindgen) {
                unreachable;
            }
            uws_app_any(ssl_flag, @as(*uws_app_t, @ptrCast(app)), pattern, RouteHandler(UserDataType, handler).handle, user_data);
        }
        pub fn domain(app: *ThisApp, pattern: [:0]const u8) void {
            uws_app_domain(ssl_flag, @as(*uws_app_t, @ptrCast(app)), pattern);
        }
        pub fn run(app: *ThisApp) void {
            if (comptime is_bindgen) {
                unreachable;
            }
            return uws_app_run(ssl_flag, @as(*uws_app_t, @ptrCast(app)));
        }
        pub fn listen(
            app: *ThisApp,
            port: i32,
            comptime UserData: type,
            user_data: UserData,
            comptime handler: fn (UserData, ?*ThisApp.ListenSocket, uws_app_listen_config_t) void,
        ) void {
            if (comptime is_bindgen) {
                unreachable;
            }
            const Wrapper = struct {
                pub fn handle(socket: ?*uws.ListenSocket, conf: uws_app_listen_config_t, data: ?*anyopaque) callconv(.C) void {
                    if (comptime UserData == void) {
                        @call(bun.callmod_inline, handler, .{ {}, @as(?*ThisApp.ListenSocket, @ptrCast(socket)), conf });
                    } else {
                        @call(bun.callmod_inline, handler, .{
                            @as(UserData, @ptrCast(@alignCast(data.?))),
                            @as(?*ThisApp.ListenSocket, @ptrCast(socket)),
                            conf,
                        });
                    }
                }
            };
            return uws_app_listen(ssl_flag, @as(*uws_app_t, @ptrCast(app)), port, Wrapper.handle, user_data);
        }

        pub fn listenWithConfig(
            app: *ThisApp,
            comptime UserData: type,
            user_data: UserData,
            comptime handler: fn (UserData, ?*ThisApp.ListenSocket) void,
            config: uws_app_listen_config_t,
        ) void {
            const Wrapper = struct {
                pub fn handle(socket: ?*uws.ListenSocket, data: ?*anyopaque) callconv(.C) void {
                    if (comptime UserData == void) {
                        @call(bun.callmod_inline, handler, .{ {}, @as(?*ThisApp.ListenSocket, @ptrCast(socket)) });
                    } else {
                        @call(bun.callmod_inline, handler, .{
                            @as(UserData, @ptrCast(@alignCast(data.?))),
                            @as(?*ThisApp.ListenSocket, @ptrCast(socket)),
                        });
                    }
                }
            };
            return uws_app_listen_with_config(ssl_flag, @as(*uws_app_t, @ptrCast(app)), config.host, @as(u16, @intCast(config.port)), config.options, Wrapper.handle, user_data);
        }

        pub fn listenOnUnixSocket(
            app: *ThisApp,
            comptime UserData: type,
            user_data: UserData,
            comptime handler: fn (UserData, ?*ThisApp.ListenSocket) void,
            domain_name: [:0]const u8,
            flags: i32,
        ) void {
            const Wrapper = struct {
                pub fn handle(socket: ?*uws.ListenSocket, _: [*:0]const u8, _: i32, data: *anyopaque) callconv(.C) void {
                    if (comptime UserData == void) {
                        @call(bun.callmod_inline, handler, .{ {}, @as(?*ThisApp.ListenSocket, @ptrCast(socket)) });
                    } else {
                        @call(bun.callmod_inline, handler, .{
                            @as(UserData, @ptrCast(@alignCast(data))),
                            @as(?*ThisApp.ListenSocket, @ptrCast(socket)),
                        });
                    }
                }
            };
            return uws_app_listen_domain_with_options(
                ssl_flag,
                @as(*uws_app_t, @ptrCast(app)),
                domain_name.ptr,
                domain_name.len,
                flags,
                Wrapper.handle,
                user_data,
            );
        }

        pub fn constructorFailed(app: *ThisApp) bool {
            return uws_constructor_failed(ssl_flag, app);
        }
        pub fn num_subscribers(app: *ThisApp, topic: []const u8) c_uint {
            return uws_num_subscribers(ssl_flag, @as(*uws_app_t, @ptrCast(app)), topic.ptr, topic.len);
        }
        pub fn publish(app: *ThisApp, topic: []const u8, message: []const u8, opcode: Opcode, compress: bool) bool {
            return uws_publish(ssl_flag, @as(*uws_app_t, @ptrCast(app)), topic.ptr, topic.len, message.ptr, message.len, opcode, compress);
        }
        pub fn getNativeHandle(app: *ThisApp) ?*anyopaque {
            return uws_get_native_handle(ssl_flag, app);
        }
        pub fn removeServerName(app: *ThisApp, hostname_pattern: [*:0]const u8) void {
            return uws_remove_server_name(ssl_flag, @as(*uws_app_t, @ptrCast(app)), hostname_pattern);
        }
        pub fn addServerName(app: *ThisApp, hostname_pattern: [*:0]const u8) void {
            return uws_add_server_name(ssl_flag, @as(*uws_app_t, @ptrCast(app)), hostname_pattern);
        }
        pub fn addServerNameWithOptions(app: *ThisApp, hostname_pattern: [*:0]const u8, opts: us_bun_socket_context_options_t) void {
            return uws_add_server_name_with_options(ssl_flag, @as(*uws_app_t, @ptrCast(app)), hostname_pattern, opts);
        }
        pub fn missingServerName(app: *ThisApp, handler: uws_missing_server_handler, user_data: ?*anyopaque) void {
            return uws_missing_server_name(ssl_flag, @as(*uws_app_t, @ptrCast(app)), handler, user_data);
        }
        pub fn filter(app: *ThisApp, handler: uws_filter_handler, user_data: ?*anyopaque) void {
            return uws_filter(ssl_flag, @as(*uws_app_t, @ptrCast(app)), handler, user_data);
        }
        pub fn ws(app: *ThisApp, pattern: []const u8, ctx: *anyopaque, id: usize, behavior_: WebSocketBehavior) void {
            var behavior = behavior_;
            uws_ws(ssl_flag, @as(*uws_app_t, @ptrCast(app)), ctx, pattern.ptr, pattern.len, id, &behavior);
        }

        pub const Response = opaque {
            inline fn castRes(res: *uws_res) *Response {
                return @as(*Response, @ptrCast(@alignCast(res)));
            }

            pub inline fn downcast(res: *Response) *uws_res {
                return @as(*uws_res, @ptrCast(@alignCast(res)));
            }

            pub fn end(res: *Response, data: []const u8, close_connection: bool) void {
                uws_res_end(ssl_flag, res.downcast(), data.ptr, data.len, close_connection);
            }

            pub fn tryEnd(res: *Response, data: []const u8, total: usize, close_: bool) bool {
                return uws_res_try_end(ssl_flag, res.downcast(), data.ptr, data.len, total, close_);
            }

            pub fn state(res: *const Response) State {
                return uws_res_state(ssl_flag, @as(*const uws_res, @ptrCast(@alignCast(res))));
            }

            pub fn prepareForSendfile(res: *Response) void {
                return uws_res_prepare_for_sendfile(ssl_flag, res.downcast());
            }

            pub fn uncork(_: *Response) void {
                // uws_res_uncork(
                //     ssl_flag,
                //     res.downcast(),
                // );
            }
            pub fn pause(res: *Response) void {
                uws_res_pause(ssl_flag, res.downcast());
            }
            pub fn @"resume"(res: *Response) void {
                uws_res_resume(ssl_flag, res.downcast());
            }
            pub fn writeContinue(res: *Response) void {
                uws_res_write_continue(ssl_flag, res.downcast());
            }
            pub fn writeStatus(res: *Response, status: []const u8) void {
                uws_res_write_status(ssl_flag, res.downcast(), status.ptr, status.len);
            }
            pub fn writeHeader(res: *Response, key: []const u8, value: []const u8) void {
                uws_res_write_header(ssl_flag, res.downcast(), key.ptr, key.len, value.ptr, value.len);
            }
            pub fn writeHeaderInt(res: *Response, key: []const u8, value: u64) void {
                uws_res_write_header_int(ssl_flag, res.downcast(), key.ptr, key.len, value);
            }
            pub fn endWithoutBody(res: *Response, close_connection: bool) void {
                uws_res_end_without_body(ssl_flag, res.downcast(), close_connection);
            }
            pub fn write(res: *Response, data: []const u8) bool {
                return uws_res_write(ssl_flag, res.downcast(), data.ptr, data.len);
            }
            pub fn getWriteOffset(res: *Response) u64 {
                return uws_res_get_write_offset(ssl_flag, res.downcast());
            }
            pub fn overrideWriteOffset(res: *Response, offset: anytype) void {
                uws_res_override_write_offset(ssl_flag, res.downcast(), @as(u64, @intCast(offset)));
            }
            pub fn hasResponded(res: *Response) bool {
                return uws_res_has_responded(ssl_flag, res.downcast());
            }

            pub fn getNativeHandle(res: *Response) bun.FileDescriptor {
                if (comptime Environment.isWindows) {
                    // on windows uSockets exposes SOCKET
                    return bun.toFD(@as(bun.FDImpl.System, @ptrCast(uws_res_get_native_handle(ssl_flag, res.downcast()))));
                }

                return bun.toFD(@as(i32, @intCast(@intFromPtr(uws_res_get_native_handle(ssl_flag, res.downcast())))));
            }
            pub fn getRemoteAddress(res: *Response) ?[]const u8 {
                var buf: [*]const u8 = undefined;
                const size = uws_res_get_remote_address(ssl_flag, res.downcast(), &buf);
                return if (size > 0) buf[0..size] else null;
            }
            pub fn getRemoteAddressAsText(res: *Response) ?[]const u8 {
                var buf: [*]const u8 = undefined;
                const size = uws_res_get_remote_address_as_text(ssl_flag, res.downcast(), &buf);
                return if (size > 0) buf[0..size] else null;
            }
            pub fn getRemoteSocketInfo(res: *Response) ?SocketAddress {
                var address = SocketAddress{
                    .ip = undefined,
                    .port = undefined,
                    .is_ipv6 = undefined,
                };
                // This function will fill in the slots and return len.
                // if len is zero it will not fill in the slots so it is ub to
                // return the struct in that case.
                address.ip.len = uws_res_get_remote_address_info(
                    res.downcast(),
                    &address.ip.ptr,
                    &address.port,
                    &address.is_ipv6,
                );
                return if (address.ip.len > 0) address else null;
            }
            pub fn onWritable(
                res: *Response,
                comptime UserDataType: type,
                comptime handler: fn (UserDataType, u64, *Response) callconv(.C) bool,
                user_data: UserDataType,
            ) void {
                const Wrapper = struct {
                    pub fn handle(this: *uws_res, amount: u64, data: ?*anyopaque) callconv(.C) bool {
                        if (comptime UserDataType == void) {
                            return @call(bun.callmod_inline, handler, .{ {}, amount, castRes(this) });
                        } else {
                            return @call(bun.callmod_inline, handler, .{
                                @as(UserDataType, @ptrCast(@alignCast(data.?))),
                                amount,
                                castRes(this),
                            });
                        }
                    }
                };
                uws_res_on_writable(ssl_flag, res.downcast(), Wrapper.handle, user_data);
            }

            pub fn clearOnWritable(res: *Response) void {
                uws_res_clear_on_writable(ssl_flag, res.downcast());
            }
            pub inline fn markNeedsMore(res: *Response) void {
                if (!ssl) {
                    us_socket_mark_needs_more_not_ssl(res.downcast());
                }
            }
            pub fn onAborted(res: *Response, comptime UserDataType: type, comptime handler: fn (UserDataType, *Response) void, opcional_data: UserDataType) void {
                const Wrapper = struct {
                    pub fn handle(this: *uws_res, user_data: ?*anyopaque) callconv(.C) void {
                        if (comptime UserDataType == void) {
                            @call(bun.callmod_inline, handler, .{ {}, castRes(this), {} });
                        } else {
                            @call(bun.callmod_inline, handler, .{ @as(UserDataType, @ptrCast(@alignCast(user_data.?))), castRes(this) });
                        }
                    }
                };
                uws_res_on_aborted(ssl_flag, res.downcast(), Wrapper.handle, opcional_data);
            }

            pub fn clearAborted(res: *Response) void {
                uws_res_on_aborted(ssl_flag, res.downcast(), null, null);
            }

            pub fn clearOnData(res: *Response) void {
                uws_res_on_data(ssl_flag, res.downcast(), null, null);
            }

            pub fn onData(
                res: *Response,
                comptime UserDataType: type,
                comptime handler: fn (UserDataType, *Response, chunk: []const u8, last: bool) void,
                opcional_data: UserDataType,
            ) void {
                const Wrapper = struct {
                    pub fn handle(this: *uws_res, chunk_ptr: [*c]const u8, len: usize, last: bool, user_data: ?*anyopaque) callconv(.C) void {
                        if (comptime UserDataType == void) {
                            @call(bun.callmod_inline, handler, .{
                                {},
                                castRes(this),
                                if (len > 0) chunk_ptr[0..len] else "",
                                last,
                            });
                        } else {
                            @call(bun.callmod_inline, handler, .{
                                @as(UserDataType, @ptrCast(@alignCast(user_data.?))),
                                castRes(this),
                                if (len > 0) chunk_ptr[0..len] else "",
                                last,
                            });
                        }
                    }
                };

                uws_res_on_data(ssl_flag, res.downcast(), Wrapper.handle, opcional_data);
            }

            pub fn endStream(res: *Response, close_connection: bool) void {
                uws_res_end_stream(ssl_flag, res.downcast(), close_connection);
            }

            pub fn corked(
                res: *Response,
                comptime Function: anytype,
                args: anytype,
            ) @typeInfo(@TypeOf(Function)).Fn.return_type.? {
                const Wrapper = struct {
                    opts: @TypeOf(args),
                    result: @typeInfo(@TypeOf(Function)).Fn.return_type.? = undefined,
                    pub fn run(this: *@This()) void {
                        this.result = Function(this.opts);
                    }
                };
                var wrapped = Wrapper{
                    .opts = args,
                    .result = undefined,
                };
                runCorkedWithType(res, *Wrapper, Wrapper.run, &wrapped);
                return wrapped.result;
            }

            pub fn runCorkedWithType(
                res: *Response,
                comptime UserDataType: type,
                comptime handler: fn (UserDataType) void,
                opcional_data: UserDataType,
            ) void {
                const Wrapper = struct {
                    pub fn handle(user_data: ?*anyopaque) callconv(.C) void {
                        if (comptime UserDataType == void) {
                            @call(bun.callmod_inline, handler, .{
                                {},
                            });
                        } else {
                            @call(bun.callmod_inline, handler, .{
                                @as(UserDataType, @ptrCast(@alignCast(user_data.?))),
                            });
                        }
                    }
                };

                uws_res_cork(ssl_flag, res.downcast(), opcional_data, Wrapper.handle);
            }

            // pub fn onSocketWritable(
            //     res: *Response,
            //     comptime UserDataType: type,
            //     comptime handler: fn (UserDataType, fd: i32) void,
            //     opcional_data: UserDataType,
            // ) void {
            //     const Wrapper = struct {
            //         pub fn handle(user_data: ?*anyopaque, fd: i32) callconv(.C) void {
            //             if (comptime UserDataType == void) {
            //                 @call(bun.callmod_inline, handler, .{
            //                     {},
            //                     fd,
            //                 });
            //             } else {
            //                 @call(bun.callmod_inline, handler, .{
            //                     @ptrCast(
            //                         UserDataType,
            //                         @alignCast( user_data.?),
            //                     ),
            //                     fd,
            //                 });
            //             }
            //         }
            //     };

            //     const OnWritable = struct {
            //         pub fn handle(socket: *Socket) callconv(.C) ?*Socket {
            //             if (comptime UserDataType == void) {
            //                 @call(bun.callmod_inline, handler, .{
            //                     {},
            //                     fd,
            //                 });
            //             } else {
            //                 @call(bun.callmod_inline, handler, .{
            //                     @ptrCast(
            //                         UserDataType,
            //                         @alignCast( user_data.?),
            //                     ),
            //                     fd,
            //                 });
            //             }

            //             return socket;
            //         }
            //     };

            //     var socket_ctx = us_socket_context(ssl_flag, uws_res_get_native_handle(ssl_flag, res)).?;
            //     var child = us_create_child_socket_context(ssl_flag, socket_ctx, 8);

            // }

            pub fn writeHeaders(
                res: *Response,
                names: []const Api.StringPointer,
                values: []const Api.StringPointer,
                buf: []const u8,
            ) void {
                uws_res_write_headers(ssl_flag, res.downcast(), names.ptr, values.ptr, values.len, buf.ptr);
            }

            pub fn upgrade(
                res: *Response,
                comptime Data: type,
                data: Data,
                sec_web_socket_key: []const u8,
                sec_web_socket_protocol: []const u8,
                sec_web_socket_extensions: []const u8,
                ctx: ?*uws_socket_context_t,
            ) void {
                uws_res_upgrade(
                    ssl_flag,
                    res.downcast(),
                    data,
                    sec_web_socket_key.ptr,
                    sec_web_socket_key.len,
                    sec_web_socket_protocol.ptr,
                    sec_web_socket_protocol.len,
                    sec_web_socket_extensions.ptr,
                    sec_web_socket_extensions.len,
                    ctx,
                );
            }
        };

        pub const WebSocket = opaque {
            pub fn raw(this: *WebSocket) *RawWebSocket {
                return @as(*RawWebSocket, @ptrCast(this));
            }
            pub fn as(this: *WebSocket, comptime Type: type) ?*Type {
                @setRuntimeSafety(false);
                return @as(?*Type, @ptrCast(@alignCast(uws_ws_get_user_data(ssl_flag, this.raw()))));
            }

            pub fn close(this: *WebSocket) void {
                return uws_ws_close(ssl_flag, this.raw());
            }
            pub fn send(this: *WebSocket, message: []const u8, opcode: Opcode) SendStatus {
                return uws_ws_send(ssl_flag, this.raw(), message.ptr, message.len, opcode);
            }
            pub fn sendWithOptions(this: *WebSocket, message: []const u8, opcode: Opcode, compress: bool, fin: bool) SendStatus {
                return uws_ws_send_with_options(ssl_flag, this.raw(), message.ptr, message.len, opcode, compress, fin);
            }
            // pub fn sendFragment(this: *WebSocket, message: []const u8) SendStatus {
            //     return uws_ws_send_fragment(ssl_flag, this.raw(), message: [*c]const u8, length: usize, compress: bool);
            // }
            // pub fn sendFirstFragment(this: *WebSocket, message: []const u8) SendStatus {
            //     return uws_ws_send_first_fragment(ssl_flag, this.raw(), message: [*c]const u8, length: usize, compress: bool);
            // }
            // pub fn sendFirstFragmentWithOpcode(this: *WebSocket, message: []const u8, opcode: u32, compress: bool) SendStatus {
            //     return uws_ws_send_first_fragment_with_opcode(ssl_flag, this.raw(), message: [*c]const u8, length: usize, opcode: Opcode, compress: bool);
            // }
            pub fn sendLastFragment(this: *WebSocket, message: []const u8, compress: bool) SendStatus {
                return uws_ws_send_last_fragment(ssl_flag, this.raw(), message.ptr, message.len, compress);
            }
            pub fn end(this: *WebSocket, code: i32, message: []const u8) void {
                return uws_ws_end(ssl_flag, this.raw(), code, message.ptr, message.len);
            }
            pub fn cork(this: *WebSocket, ctx: anytype, comptime callback: anytype) void {
                const ContextType = @TypeOf(ctx);
                const Wrapper = struct {
                    pub fn wrap(user_data: ?*anyopaque) callconv(.C) void {
                        @call(bun.callmod_inline, callback, .{bun.cast(ContextType, user_data.?)});
                    }
                };

                return uws_ws_cork(ssl_flag, this.raw(), Wrapper.wrap, ctx);
            }
            pub fn subscribe(this: *WebSocket, topic: []const u8) bool {
                return uws_ws_subscribe(ssl_flag, this.raw(), topic.ptr, topic.len);
            }
            pub fn unsubscribe(this: *WebSocket, topic: []const u8) bool {
                return uws_ws_unsubscribe(ssl_flag, this.raw(), topic.ptr, topic.len);
            }
            pub fn isSubscribed(this: *WebSocket, topic: []const u8) bool {
                return uws_ws_is_subscribed(ssl_flag, this.raw(), topic.ptr, topic.len);
            }
            // pub fn iterateTopics(this: *WebSocket) {
            //     return uws_ws_iterate_topics(ssl_flag, this.raw(), callback: ?*const fn ([*c]const u8, usize, ?*anyopaque) callconv(.C) void, user_data: ?*anyopaque) void;
            // }
            pub fn publish(this: *WebSocket, topic: []const u8, message: []const u8) bool {
                return uws_ws_publish(ssl_flag, this.raw(), topic.ptr, topic.len, message.ptr, message.len);
            }
            pub fn publishWithOptions(this: *WebSocket, topic: []const u8, message: []const u8, opcode: Opcode, compress: bool) bool {
                return uws_ws_publish_with_options(ssl_flag, this.raw(), topic.ptr, topic.len, message.ptr, message.len, opcode, compress);
            }
            pub fn getBufferedAmount(this: *WebSocket) u32 {
                return uws_ws_get_buffered_amount(ssl_flag, this.raw());
            }
            pub fn getRemoteAddress(this: *WebSocket, buf: []u8) []u8 {
                var ptr: [*]u8 = undefined;
                const len = uws_ws_get_remote_address(ssl_flag, this.raw(), &ptr);
                bun.copy(u8, buf, ptr[0..len]);
                return buf[0..len];
            }
        };
    };
}
extern fn uws_res_end_stream(ssl: i32, res: *uws_res, close_connection: bool) void;
extern fn uws_res_prepare_for_sendfile(ssl: i32, res: *uws_res) void;
extern fn uws_res_get_native_handle(ssl: i32, res: *uws_res) *Socket;
extern fn uws_res_get_remote_address(ssl: i32, res: *uws_res, dest: *[*]const u8) usize;
extern fn uws_res_get_remote_address_as_text(ssl: i32, res: *uws_res, dest: *[*]const u8) usize;
extern fn uws_create_app(ssl: i32, options: us_bun_socket_context_options_t) *uws_app_t;
extern fn uws_app_destroy(ssl: i32, app: *uws_app_t) void;
extern fn uws_app_get(ssl: i32, app: *uws_app_t, pattern: [*c]const u8, handler: uws_method_handler, user_data: ?*anyopaque) void;
extern fn uws_app_post(ssl: i32, app: *uws_app_t, pattern: [*c]const u8, handler: uws_method_handler, user_data: ?*anyopaque) void;
extern fn uws_app_options(ssl: i32, app: *uws_app_t, pattern: [*c]const u8, handler: uws_method_handler, user_data: ?*anyopaque) void;
extern fn uws_app_delete(ssl: i32, app: *uws_app_t, pattern: [*c]const u8, handler: uws_method_handler, user_data: ?*anyopaque) void;
extern fn uws_app_patch(ssl: i32, app: *uws_app_t, pattern: [*c]const u8, handler: uws_method_handler, user_data: ?*anyopaque) void;
extern fn uws_app_put(ssl: i32, app: *uws_app_t, pattern: [*c]const u8, handler: uws_method_handler, user_data: ?*anyopaque) void;
extern fn uws_app_head(ssl: i32, app: *uws_app_t, pattern: [*c]const u8, handler: uws_method_handler, user_data: ?*anyopaque) void;
extern fn uws_app_connect(ssl: i32, app: *uws_app_t, pattern: [*c]const u8, handler: uws_method_handler, user_data: ?*anyopaque) void;
extern fn uws_app_trace(ssl: i32, app: *uws_app_t, pattern: [*c]const u8, handler: uws_method_handler, user_data: ?*anyopaque) void;
extern fn uws_app_any(ssl: i32, app: *uws_app_t, pattern: [*c]const u8, handler: uws_method_handler, user_data: ?*anyopaque) void;
extern fn uws_app_run(ssl: i32, *uws_app_t) void;
extern fn uws_app_domain(ssl: i32, app: *uws_app_t, domain: [*c]const u8) void;
extern fn uws_app_listen(ssl: i32, app: *uws_app_t, port: i32, handler: uws_listen_handler, user_data: ?*anyopaque) void;
extern fn uws_app_listen_with_config(
    ssl: i32,
    app: *uws_app_t,
    host: [*c]const u8,
    port: u16,
    options: i32,
    handler: uws_listen_handler,
    user_data: ?*anyopaque,
) void;
extern fn uws_constructor_failed(ssl: i32, app: *uws_app_t) bool;
extern fn uws_num_subscribers(ssl: i32, app: *uws_app_t, topic: [*c]const u8, topic_length: usize) c_uint;
extern fn uws_publish(ssl: i32, app: *uws_app_t, topic: [*c]const u8, topic_length: usize, message: [*c]const u8, message_length: usize, opcode: Opcode, compress: bool) bool;
extern fn uws_get_native_handle(ssl: i32, app: *anyopaque) ?*anyopaque;
extern fn uws_remove_server_name(ssl: i32, app: *uws_app_t, hostname_pattern: [*c]const u8) void;
extern fn uws_add_server_name(ssl: i32, app: *uws_app_t, hostname_pattern: [*c]const u8) void;
extern fn uws_add_server_name_with_options(ssl: i32, app: *uws_app_t, hostname_pattern: [*c]const u8, options: us_bun_socket_context_options_t) void;
extern fn uws_missing_server_name(ssl: i32, app: *uws_app_t, handler: uws_missing_server_handler, user_data: ?*anyopaque) void;
extern fn uws_filter(ssl: i32, app: *uws_app_t, handler: uws_filter_handler, user_data: ?*anyopaque) void;
extern fn uws_ws(ssl: i32, app: *uws_app_t, ctx: *anyopaque, pattern: [*]const u8, pattern_len: usize, id: usize, behavior: *const WebSocketBehavior) void;

extern fn uws_ws_get_user_data(ssl: i32, ws: ?*RawWebSocket) ?*anyopaque;
extern fn uws_ws_close(ssl: i32, ws: ?*RawWebSocket) void;
extern fn uws_ws_send(ssl: i32, ws: ?*RawWebSocket, message: [*c]const u8, length: usize, opcode: Opcode) SendStatus;
extern fn uws_ws_send_with_options(ssl: i32, ws: ?*RawWebSocket, message: [*c]const u8, length: usize, opcode: Opcode, compress: bool, fin: bool) SendStatus;
extern fn uws_ws_send_fragment(ssl: i32, ws: ?*RawWebSocket, message: [*c]const u8, length: usize, compress: bool) SendStatus;
extern fn uws_ws_send_first_fragment(ssl: i32, ws: ?*RawWebSocket, message: [*c]const u8, length: usize, compress: bool) SendStatus;
extern fn uws_ws_send_first_fragment_with_opcode(ssl: i32, ws: ?*RawWebSocket, message: [*c]const u8, length: usize, opcode: Opcode, compress: bool) SendStatus;
extern fn uws_ws_send_last_fragment(ssl: i32, ws: ?*RawWebSocket, message: [*c]const u8, length: usize, compress: bool) SendStatus;
extern fn uws_ws_end(ssl: i32, ws: ?*RawWebSocket, code: i32, message: [*c]const u8, length: usize) void;
extern fn uws_ws_cork(ssl: i32, ws: ?*RawWebSocket, handler: ?*const fn (?*anyopaque) callconv(.C) void, user_data: ?*anyopaque) void;
extern fn uws_ws_subscribe(ssl: i32, ws: ?*RawWebSocket, topic: [*c]const u8, length: usize) bool;
extern fn uws_ws_unsubscribe(ssl: i32, ws: ?*RawWebSocket, topic: [*c]const u8, length: usize) bool;
extern fn uws_ws_is_subscribed(ssl: i32, ws: ?*RawWebSocket, topic: [*c]const u8, length: usize) bool;
extern fn uws_ws_iterate_topics(ssl: i32, ws: ?*RawWebSocket, callback: ?*const fn ([*c]const u8, usize, ?*anyopaque) callconv(.C) void, user_data: ?*anyopaque) void;
extern fn uws_ws_publish(ssl: i32, ws: ?*RawWebSocket, topic: [*c]const u8, topic_length: usize, message: [*c]const u8, message_length: usize) bool;
extern fn uws_ws_publish_with_options(ssl: i32, ws: ?*RawWebSocket, topic: [*c]const u8, topic_length: usize, message: [*c]const u8, message_length: usize, opcode: Opcode, compress: bool) bool;
extern fn uws_ws_get_buffered_amount(ssl: i32, ws: ?*RawWebSocket) c_uint;
extern fn uws_ws_get_remote_address(ssl: i32, ws: ?*RawWebSocket, dest: *[*]u8) usize;
extern fn uws_ws_get_remote_address_as_text(ssl: i32, ws: ?*RawWebSocket, dest: *[*]u8) usize;
extern fn uws_res_get_remote_address_info(res: *uws_res, dest: *[*]const u8, port: *i32, is_ipv6: *bool) usize;

const uws_res = opaque {};
extern fn uws_res_uncork(ssl: i32, res: *uws_res) void;
extern fn uws_res_end(ssl: i32, res: *uws_res, data: [*c]const u8, length: usize, close_connection: bool) void;
extern fn uws_res_try_end(
    ssl: i32,
    res: *uws_res,
    data: [*c]const u8,
    length: usize,
    total: usize,
    close: bool,
) bool;
extern fn uws_res_pause(ssl: i32, res: *uws_res) void;
extern fn uws_res_resume(ssl: i32, res: *uws_res) void;
extern fn uws_res_write_continue(ssl: i32, res: *uws_res) void;
extern fn uws_res_write_status(ssl: i32, res: *uws_res, status: [*c]const u8, length: usize) void;
extern fn uws_res_write_header(ssl: i32, res: *uws_res, key: [*c]const u8, key_length: usize, value: [*c]const u8, value_length: usize) void;
extern fn uws_res_write_header_int(ssl: i32, res: *uws_res, key: [*c]const u8, key_length: usize, value: u64) void;
extern fn uws_res_end_without_body(ssl: i32, res: *uws_res, close_connection: bool) void;
extern fn uws_res_write(ssl: i32, res: *uws_res, data: [*c]const u8, length: usize) bool;
extern fn uws_res_get_write_offset(ssl: i32, res: *uws_res) u64;
extern fn uws_res_override_write_offset(ssl: i32, res: *uws_res, u64) void;
extern fn uws_res_has_responded(ssl: i32, res: *uws_res) bool;
extern fn uws_res_on_writable(ssl: i32, res: *uws_res, handler: ?*const fn (*uws_res, u64, ?*anyopaque) callconv(.C) bool, user_data: ?*anyopaque) void;
extern fn uws_res_clear_on_writable(ssl: i32, res: *uws_res) void;
extern fn uws_res_on_aborted(ssl: i32, res: *uws_res, handler: ?*const fn (*uws_res, ?*anyopaque) callconv(.C) void, opcional_data: ?*anyopaque) void;
extern fn uws_res_on_data(
    ssl: i32,
    res: *uws_res,
    handler: ?*const fn (*uws_res, [*c]const u8, usize, bool, ?*anyopaque) callconv(.C) void,
    opcional_data: ?*anyopaque,
) void;
extern fn uws_res_upgrade(
    ssl: i32,
    res: *uws_res,
    data: ?*anyopaque,
    sec_web_socket_key: [*c]const u8,
    sec_web_socket_key_length: usize,
    sec_web_socket_protocol: [*c]const u8,
    sec_web_socket_protocol_length: usize,
    sec_web_socket_extensions: [*c]const u8,
    sec_web_socket_extensions_length: usize,
    ws: ?*uws_socket_context_t,
) void;
extern fn uws_res_cork(i32, res: *uws_res, ctx: *anyopaque, corker: *const (fn (?*anyopaque) callconv(.C) void)) void;
extern fn uws_res_write_headers(i32, res: *uws_res, names: [*]const Api.StringPointer, values: [*]const Api.StringPointer, count: usize, buf: [*]const u8) void;
pub const LIBUS_RECV_BUFFER_LENGTH = 524288;
pub const LIBUS_TIMEOUT_GRANULARITY = @as(i32, 4);
pub const LIBUS_RECV_BUFFER_PADDING = @as(i32, 32);
pub const LIBUS_EXT_ALIGNMENT = @as(i32, 16);
pub const LIBUS_SOCKET_DESCRIPTOR = std.os.socket_t;

pub const _COMPRESSOR_MASK: i32 = 255;
pub const _DECOMPRESSOR_MASK: i32 = 3840;
pub const DISABLED: i32 = 0;
pub const SHARED_COMPRESSOR: i32 = 1;
pub const SHARED_DECOMPRESSOR: i32 = 256;
pub const DEDICATED_DECOMPRESSOR_32KB: i32 = 3840;
pub const DEDICATED_DECOMPRESSOR_16KB: i32 = 3584;
pub const DEDICATED_DECOMPRESSOR_8KB: i32 = 3328;
pub const DEDICATED_DECOMPRESSOR_4KB: i32 = 3072;
pub const DEDICATED_DECOMPRESSOR_2KB: i32 = 2816;
pub const DEDICATED_DECOMPRESSOR_1KB: i32 = 2560;
pub const DEDICATED_DECOMPRESSOR_512B: i32 = 2304;
pub const DEDICATED_DECOMPRESSOR: i32 = 3840;
pub const DEDICATED_COMPRESSOR_3KB: i32 = 145;
pub const DEDICATED_COMPRESSOR_4KB: i32 = 146;
pub const DEDICATED_COMPRESSOR_8KB: i32 = 163;
pub const DEDICATED_COMPRESSOR_16KB: i32 = 180;
pub const DEDICATED_COMPRESSOR_32KB: i32 = 197;
pub const DEDICATED_COMPRESSOR_64KB: i32 = 214;
pub const DEDICATED_COMPRESSOR_128KB: i32 = 231;
pub const DEDICATED_COMPRESSOR_256KB: i32 = 248;
pub const DEDICATED_COMPRESSOR: i32 = 248;
pub const uws_compress_options_t = i32;
pub const CONTINUATION: i32 = 0;
pub const TEXT: i32 = 1;
pub const BINARY: i32 = 2;
pub const CLOSE: i32 = 8;
pub const PING: i32 = 9;
pub const PONG: i32 = 10;

pub const Opcode = enum(i32) {
    continuation = 0,
    text = 1,
    binary = 2,
    close = 8,
    ping = 9,
    pong = 10,
    _,
};

pub const SendStatus = enum(c_uint) {
    backpressure = 0,
    success = 1,
    dropped = 2,
};
pub const uws_app_listen_config_t = extern struct {
    port: i32,
    host: [*c]const u8 = null,
    options: i32,
};

extern fn us_socket_mark_needs_more_not_ssl(socket: ?*uws_res) void;

extern fn uws_res_state(ssl: c_int, res: *const uws_res) State;

pub const State = enum(i32) {
    HTTP_STATUS_CALLED = 1,
    HTTP_WRITE_CALLED = 2,
    HTTP_END_CALLED = 4,
    HTTP_RESPONSE_PENDING = 8,
    HTTP_CONNECTION_CLOSE = 16,

    _,

    pub inline fn isResponsePending(this: State) bool {
        return @intFromEnum(this) & @intFromEnum(State.HTTP_RESPONSE_PENDING) != 0;
    }

    pub inline fn isHttpEndCalled(this: State) bool {
        return @intFromEnum(this) & @intFromEnum(State.HTTP_END_CALLED) != 0;
    }

    pub inline fn isHttpWriteCalled(this: State) bool {
        return @intFromEnum(this) & @intFromEnum(State.HTTP_WRITE_CALLED) != 0;
    }

    pub inline fn isHttpStatusCalled(this: State) bool {
        return @intFromEnum(this) & @intFromEnum(State.HTTP_STATUS_CALLED) != 0;
    }

    pub inline fn isHttpConnectionClose(this: State) bool {
        return @intFromEnum(this) & @intFromEnum(State.HTTP_CONNECTION_CLOSE) != 0;
    }
};

extern fn us_socket_sendfile_needs_more(socket: *Socket) void;

extern fn uws_app_listen_domain_with_options(
    ssl_flag: c_int,
    app: *uws_app_t,
    domain: [*:0]const u8,
    pathlen: usize,
    i32,
    *const (fn (*ListenSocket, domain: [*:0]const u8, i32, *anyopaque) callconv(.C) void),
    ?*anyopaque,
) void;

/// This extends off of uws::Loop on Windows
pub const WindowsLoop = extern struct {
    const uv = bun.windows.libuv;

    internal_loop_data: InternalLoopData align(16),

    uv_loop: *uv.Loop,
    is_default: c_int,
    pre: *uv.uv_prepare_t,
    check: *uv.uv_check_t,

    pub fn get() *WindowsLoop {
        return uws_get_loop_with_native(bun.windows.libuv.Loop.get());
    }

    extern fn uws_get_loop_with_native(*anyopaque) *WindowsLoop;

    pub fn iterationNumber(this: *const WindowsLoop) u64 {
        return this.internal_loop_data.iteration_nr;
    }

    pub fn addActive(this: *const WindowsLoop, val: u32) void {
        this.uv_loop.addActive(val);
    }

    pub fn subActive(this: *const WindowsLoop, val: u32) void {
        this.uv_loop.subActive(val);
    }

    pub fn isActive(this: *const WindowsLoop) bool {
        return this.uv_loop.isActive();
    }

    pub fn wakeup(this: *WindowsLoop) void {
        us_wakeup_loop(this);
    }

    pub const wake = wakeup;

    pub fn tickWithTimeout(this: *WindowsLoop, _: ?*const bun.timespec) void {
        us_loop_run(this);
    }

    pub fn tickWithoutIdle(this: *WindowsLoop) void {
        us_loop_pump(this);
    }

    pub fn create(comptime Handler: anytype) *WindowsLoop {
        return us_create_loop(
            null,
            Handler.wakeup,
            if (@hasDecl(Handler, "pre")) Handler.pre else null,
            if (@hasDecl(Handler, "post")) Handler.post else null,
            0,
        ).?;
    }

    pub fn run(this: *WindowsLoop) void {
        us_loop_run(this);
    }

    // TODO: remove these two aliases
    pub const tick = run;
    pub const wait = run;

    pub fn inc(this: *WindowsLoop) void {
        this.uv_loop.inc();
    }

    pub fn dec(this: *WindowsLoop) void {
        this.uv_loop.dec();
    }

    pub const ref = inc;
    pub const unref = dec;

    pub fn nextTick(this: *Loop, comptime UserType: type, user_data: UserType, comptime deferCallback: fn (ctx: UserType) void) void {
        const Handler = struct {
            pub fn callback(data: *anyopaque) callconv(.C) void {
                deferCallback(@as(UserType, @ptrCast(@alignCast(data))));
            }
        };
        uws_loop_defer(this, user_data, Handler.callback);
    }

    fn NewHandler(comptime UserType: type, comptime callback_fn: fn (UserType) void) type {
        return struct {
            loop: *Loop,
            pub fn removePost(handler: @This()) void {
                return uws_loop_removePostHandler(handler.loop, callback);
            }
            pub fn removePre(handler: @This()) void {
                return uws_loop_removePostHandler(handler.loop, callback);
            }
            pub fn callback(data: *anyopaque, _: *Loop) callconv(.C) void {
                callback_fn(@as(UserType, @ptrCast(@alignCast(data))));
            }
        };
    }
};

pub const Loop = if (bun.Environment.isWindows) WindowsLoop else PosixLoop;

extern fn uws_get_loop() *Loop;
extern fn us_create_loop(
    hint: ?*anyopaque,
    wakeup_cb: ?*const fn (*Loop) callconv(.C) void,
    pre_cb: ?*const fn (*Loop) callconv(.C) void,
    post_cb: ?*const fn (*Loop) callconv(.C) void,
    ext_size: c_uint,
) ?*Loop;
extern fn us_loop_free(loop: ?*Loop) void;
extern fn us_loop_ext(loop: ?*Loop) ?*anyopaque;
extern fn us_loop_run(loop: ?*Loop) void;
extern fn us_loop_pump(loop: ?*Loop) void;
extern fn us_wakeup_loop(loop: ?*Loop) void;
extern fn us_loop_integrate(loop: ?*Loop) void;
extern fn us_loop_iteration_number(loop: ?*Loop) c_longlong;
extern fn uws_loop_addPostHandler(loop: *Loop, ctx: *anyopaque, cb: *const (fn (ctx: *anyopaque, loop: *Loop) callconv(.C) void)) void;
extern fn uws_loop_removePostHandler(loop: *Loop, ctx: *anyopaque, cb: *const (fn (ctx: *anyopaque, loop: *Loop) callconv(.C) void)) void;
extern fn uws_loop_addPreHandler(loop: *Loop, ctx: *anyopaque, cb: *const (fn (ctx: *anyopaque, loop: *Loop) callconv(.C) void)) void;
extern fn uws_loop_removePreHandler(loop: *Loop, ctx: *anyopaque, cb: *const (fn (ctx: *anyopaque, loop: *Loop) callconv(.C) void)) void;
extern fn us_socket_pair(
    ctx: *SocketContext,
    ext_size: c_int,
    fds: *[2]LIBUS_SOCKET_DESCRIPTOR,
) ?*Socket;

pub extern fn us_socket_from_fd(
    ctx: *SocketContext,
    ext_size: c_int,
    fd: LIBUS_SOCKET_DESCRIPTOR,
) ?*Socket;

pub fn newSocketFromPair(ctx: *SocketContext, ext_size: c_int, fds: *[2]LIBUS_SOCKET_DESCRIPTOR) ?SocketTCP {
    return SocketTCP{
        .socket = us_socket_pair(ctx, ext_size, fds) orelse return null,
    };
}

extern fn us_socket_get_error(ssl_flag: c_int, socket: *Socket) c_int;

<<<<<<< HEAD
pub const AnySocket = union(enum) {
    SocketTCP: SocketTCP,
    SocketTLS: SocketTLS,

    pub fn setTimeout(this: AnySocket, seconds: c_uint) void {
        switch (this) {
            .SocketTCP => this.SocketTCP.setTimeout(seconds),
            .SocketTLS => this.SocketTLS.setTimeout(seconds),
        }
    }

    pub fn shutdown(this: AnySocket) void {
        debug("us_socket_shutdown({d})", .{@intFromPtr(this.socket())});
        return us_socket_shutdown(
            @intFromBool(this.isSSL()),
            this.socket(),
        );
    }
    pub fn shutdownRead(this: AnySocket) void {
        debug("us_socket_shutdown_read({d})", .{@intFromPtr(this.socket())});
        return us_socket_shutdown_read(
            @intFromBool(this.isSSL()),
            this.socket(),
        );
    }
    pub fn isShutdown(this: AnySocket) bool {
        return us_socket_is_shut_down(
            @intFromBool(this.isSSL()),
            this.socket(),
        ) > 0;
    }
    pub fn isClosed(this: AnySocket) bool {
        return us_socket_is_closed(
            @intFromBool(this.isSSL()),
            this.socket(),
        ) > 0;
    }
    pub fn close(this: AnySocket) void {
        debug("us_socket_close({d})", .{@intFromPtr(this.socket())});
        _ = us_socket_close(
            @intFromBool(this.isSSL()),
            this.socket(),
            0,
            null,
        );
    }

    pub fn write(this: AnySocket, data: []const u8, msg_more: bool) i32 {
        const result = us_socket_write(
            @intFromBool(this.isSSL()),
            this.socket(),
            data.ptr,
            // truncate to 31 bits since sign bit exists
            @as(i32, @intCast(@as(u31, @truncate(data.len)))),
            @as(i32, @intFromBool(msg_more)),
        );

        if (comptime Environment.allow_assert) {
            debug("us_socket_write({any}, {d}) = {d}", .{ this.getNativeHandle(), data.len, result });
        }

        return result;
    }

    pub fn getNativeHandle(this: AnySocket) ?*anyopaque {
        return us_socket_get_native_handle(
            @intFromBool(this.isSSL()),
            this.socket(),
        ).?;
    }

    pub fn rawWrite(this: AnySocket, data: []const u8, msg_more: bool) i32 {
        return us_socket_raw_write(
            @intFromBool(this.isSSL()),
            this.socket(),
            data.ptr,
            // truncate to 31 bits since sign bit exists
            @as(i32, @intCast(@as(u31, @truncate(data.len)))),
            @as(i32, @intFromBool(msg_more)),
        );
    }

    pub fn localPort(this: AnySocket) i32 {
        return us_socket_local_port(
            @intFromBool(this.isSSL()),
            this.socket(),
        );
    }

    pub fn isSSL(this: AnySocket) bool {
        return switch (this) {
            .SocketTCP => false,
            .SocketTLS => true,
        };
    }

    pub fn socket(this: AnySocket) *Socket {
        return switch (this) {
            .SocketTCP => this.SocketTCP.socket,
            .SocketTLS => this.SocketTLS.socket,
        };
    }

    pub fn ext(this: AnySocket, comptime ContextType: type) ?*ContextType {
        const ptr = us_socket_ext(
            this.isSSL(),
            this.socket(),
        ) orelse return null;

        return @ptrCast(@alignCast(ptr));
    }
    pub fn context(this: AnySocket) *SocketContext {
        return us_socket_context(
            this.isSSL(),
            this.socket(),
        ).?;
    }
=======
pub const udp = struct {
    pub const Socket = opaque {
        const This = @This();

        pub fn create(loop: *Loop, data_cb: *const fn (*This, *PacketBuffer, c_int) callconv(.C) void, drain_cb: *const fn (*This) callconv(.C) void, close_cb: *const fn (*This) callconv(.C) void, host: [*c]const u8, port: c_ushort, user_data: ?*anyopaque) ?*This {
            return us_create_udp_socket(loop, data_cb, drain_cb, close_cb, host, port, user_data);
        }

        pub fn send(this: *This, payloads: []const [*]const u8, lengths: []const usize, addresses: []const ?*const anyopaque) c_int {
            bun.assert(payloads.len == lengths.len and payloads.len == addresses.len);
            return us_udp_socket_send(this, payloads.ptr, lengths.ptr, addresses.ptr, @intCast(payloads.len));
        }

        pub fn user(this: *This) ?*anyopaque {
            return us_udp_socket_user(this);
        }

        pub fn bind(this: *This, hostname: [*c]const u8, port: c_uint) c_int {
            return us_udp_socket_bind(this, hostname, port);
        }

        pub fn boundPort(this: *This) c_int {
            return us_udp_socket_bound_port(this);
        }

        pub fn boundIp(this: *This, buf: [*c]u8, length: *i32) void {
            return us_udp_socket_bound_ip(this, buf, length);
        }

        pub fn remoteIp(this: *This, buf: [*c]u8, length: *i32) void {
            return us_udp_socket_remote_ip(this, buf, length);
        }

        pub fn close(this: *This) void {
            return us_udp_socket_close(this);
        }

        pub fn connect(this: *This, hostname: [*c]const u8, port: c_uint) c_int {
            return us_udp_socket_connect(this, hostname, port);
        }

        pub fn disconnect(this: *This) c_int {
            return us_udp_socket_disconnect(this);
        }
    };

    extern fn us_create_udp_socket(loop: ?*Loop, data_cb: *const fn (*udp.Socket, *PacketBuffer, c_int) callconv(.C) void, drain_cb: *const fn (*udp.Socket) callconv(.C) void, close_cb: *const fn (*udp.Socket) callconv(.C) void, host: [*c]const u8, port: c_ushort, user_data: ?*anyopaque) ?*udp.Socket;
    extern fn us_udp_socket_connect(socket: ?*udp.Socket, hostname: [*c]const u8, port: c_uint) c_int;
    extern fn us_udp_socket_disconnect(socket: ?*udp.Socket) c_int;
    extern fn us_udp_socket_send(socket: ?*udp.Socket, [*c]const [*c]const u8, [*c]const usize, [*c]const ?*const anyopaque, c_int) c_int;
    extern fn us_udp_socket_user(socket: ?*udp.Socket) ?*anyopaque;
    extern fn us_udp_socket_bind(socket: ?*udp.Socket, hostname: [*c]const u8, port: c_uint) c_int;
    extern fn us_udp_socket_bound_port(socket: ?*udp.Socket) c_int;
    extern fn us_udp_socket_bound_ip(socket: ?*udp.Socket, buf: [*c]u8, length: [*c]i32) void;
    extern fn us_udp_socket_remote_ip(socket: ?*udp.Socket, buf: [*c]u8, length: [*c]i32) void;
    extern fn us_udp_socket_close(socket: ?*udp.Socket) void;

    pub const PacketBuffer = opaque {
        const This = @This();

        pub fn getPeer(this: *This, index: c_int) *std.os.sockaddr.storage {
            return us_udp_packet_buffer_peer(this, index);
        }

        pub fn getPayload(this: *This, index: c_int) []u8 {
            const payload = us_udp_packet_buffer_payload(this, index);
            const len = us_udp_packet_buffer_payload_length(this, index);
            return payload[0..@as(usize, @intCast(len))];
        }
    };

    extern fn us_udp_packet_buffer_peer(buf: ?*PacketBuffer, index: c_int) *std.os.sockaddr.storage;
    extern fn us_udp_packet_buffer_payload(buf: ?*PacketBuffer, index: c_int) [*]u8;
    extern fn us_udp_packet_buffer_payload_length(buf: ?*PacketBuffer, index: c_int) c_int;
>>>>>>> 77192072
};<|MERGE_RESOLUTION|>--- conflicted
+++ resolved
@@ -2914,7 +2914,6 @@
 
 extern fn us_socket_get_error(ssl_flag: c_int, socket: *Socket) c_int;
 
-<<<<<<< HEAD
 pub const AnySocket = union(enum) {
     SocketTCP: SocketTCP,
     SocketTLS: SocketTLS,
@@ -3032,7 +3031,8 @@
             this.socket(),
         ).?;
     }
-=======
+};
+
 pub const udp = struct {
     pub const Socket = opaque {
         const This = @This();
@@ -3107,5 +3107,4 @@
     extern fn us_udp_packet_buffer_peer(buf: ?*PacketBuffer, index: c_int) *std.os.sockaddr.storage;
     extern fn us_udp_packet_buffer_payload(buf: ?*PacketBuffer, index: c_int) [*]u8;
     extern fn us_udp_packet_buffer_payload_length(buf: ?*PacketBuffer, index: c_int) c_int;
->>>>>>> 77192072
 };