--- conflicted
+++ resolved
@@ -2433,19 +2433,16 @@
     pre: *uv.uv_prepare_t,
     check: *uv.uv_check_t,
 
-<<<<<<< HEAD
     pub fn init() *UVLoop {
         return uws_get_loop_with_native(bun.windows.libuv.Loop.get());
     }
 
     extern fn uws_get_loop_with_native(*anyopaque) *UVLoop;
 
-=======
     pub fn iterationNumber(this: *const UVLoop) c_longlong {
         return this.internal_loop_data.iteration_nr;
     }
 
->>>>>>> 1aaf63ef
     pub fn isActive(this: *const UVLoop) bool {
         return this.uv_loop.isActive();
     }
