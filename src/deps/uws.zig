pub const is_bindgen = @import("std").meta.globalOption("bindgen", bool) orelse false;
const bun = @import("root").bun;
const Api = bun.ApiSchema;
const std = @import("std");
const Environment = bun.Environment;
pub const u_int8_t = u8;
pub const u_int16_t = c_ushort;
pub const u_int32_t = c_uint;
pub const u_int64_t = c_ulonglong;
pub const LIBUS_LISTEN_DEFAULT: i32 = 0;
pub const LIBUS_LISTEN_EXCLUSIVE_PORT: i32 = 1;
pub const Socket = opaque {};
const debug = bun.Output.scoped(.uws, false);
const uws = @This();

const BoringSSL = bun.BoringSSL;
fn NativeSocketHandleType(comptime ssl: bool) type {
    if (ssl) {
        return BoringSSL.SSL;
    } else {
        return anyopaque;
    }
}
pub const InternalLoopData = extern struct {
    pub const us_internal_async = opaque {};

    sweep_timer: ?*Timer,
    wakeup_async: ?*us_internal_async,
    last_write_failed: i32,
    head: ?*SocketContext,
    iterator: ?*SocketContext,
    recv_buf: [*]u8,
    ssl_data: ?*anyopaque,
    pre_cb: ?*fn (?*Loop) callconv(.C) void,
    post_cb: ?*fn (?*Loop) callconv(.C) void,
    closed_head: ?*Socket,
    low_prio_head: ?*Socket,
    low_prio_budget: i32,
    iteration_nr: c_longlong,

    pub fn recvSlice(this: *InternalLoopData) []u8 {
        return this.recv_buf[0..LIBUS_RECV_BUFFER_LENGTH];
    }
};

pub fn NewSocketHandler(comptime is_ssl: bool) type {
    return struct {
        const ssl_int: i32 = @intFromBool(is_ssl);
        socket: *Socket,
        const ThisSocket = @This();

        pub fn verifyError(this: ThisSocket) us_bun_verify_error_t {
            const ssl_error: us_bun_verify_error_t = uws.us_socket_verify_error(comptime ssl_int, this.socket);
            return ssl_error;
        }

        pub fn isEstablished(this: ThisSocket) bool {
            return us_socket_is_established(comptime ssl_int, this.socket) > 0;
        }

        pub fn timeout(this: ThisSocket, seconds: c_uint) void {
            return us_socket_timeout(comptime ssl_int, this.socket, seconds);
        }

        pub fn setTimeout(this: ThisSocket, seconds: c_uint) void {
            if (seconds > 240) {
                us_socket_timeout(comptime ssl_int, this.socket, 0);
                us_socket_long_timeout(comptime ssl_int, this.socket, seconds / 60);
            } else {
                us_socket_timeout(comptime ssl_int, this.socket, seconds);
                us_socket_long_timeout(comptime ssl_int, this.socket, 0);
            }
        }

        pub fn setTimeoutMinutes(this: ThisSocket, minutes: c_uint) void {
            return us_socket_long_timeout(comptime ssl_int, this.socket, minutes);
        }

        pub fn startTLS(this: ThisSocket, is_client: bool) void {
            _ = us_socket_open(comptime ssl_int, this.socket, @intFromBool(is_client), null, 0);
        }

        pub fn ssl(this: ThisSocket) *BoringSSL.SSL {
            if (comptime is_ssl) {
                return @as(*BoringSSL.SSL, @ptrCast(this.getNativeHandle()));
            }
            @panic("socket is not a TLS socket");
        }

        // Note: this assumes that the socket is non-TLS and will be adopted and wrapped with a new TLS context
        // context ext will not be copied to the new context, new context will contain us_wrapped_socket_context_t on ext
        pub fn wrapTLS(
            this: ThisSocket,
            options: us_bun_socket_context_options_t,
            socket_ext_size: i32,
            comptime deref: bool,
            comptime ContextType: type,
            comptime Fields: anytype,
        ) ?NewSocketHandler(true) {
            const TLSSocket = NewSocketHandler(true);
            const SocketHandler = struct {
                const alignment = if (ContextType == anyopaque)
                    @sizeOf(usize)
                else
                    std.meta.alignment(ContextType);
                const deref_ = deref;
                const ValueType = if (deref) ContextType else *ContextType;
                fn getValue(socket: *Socket) ValueType {
                    if (comptime ContextType == anyopaque) {
                        return us_socket_ext(1, socket).?;
                    }

                    if (comptime deref_) {
                        return (TLSSocket{ .socket = socket }).ext(ContextType).?.*;
                    }

                    return (TLSSocket{ .socket = socket }).ext(ContextType).?;
                }

                pub fn on_open(socket: *Socket, is_client: i32, _: [*c]u8, _: i32) callconv(.C) ?*Socket {
                    if (comptime @hasDecl(Fields, "onCreate")) {
                        if (is_client == 0) {
                            Fields.onCreate(
                                TLSSocket{ .socket = socket },
                            );
                        }
                    }
                    Fields.onOpen(
                        getValue(socket),
                        TLSSocket{ .socket = socket },
                    );
                    return socket;
                }
                pub fn on_close(socket: *Socket, code: i32, reason: ?*anyopaque) callconv(.C) ?*Socket {
                    Fields.onClose(
                        getValue(socket),
                        TLSSocket{ .socket = socket },
                        code,
                        reason,
                    );
                    return socket;
                }
                pub fn on_data(socket: *Socket, buf: ?[*]u8, len: i32) callconv(.C) ?*Socket {
                    Fields.onData(
                        getValue(socket),
                        TLSSocket{ .socket = socket },
                        buf.?[0..@as(usize, @intCast(len))],
                    );
                    return socket;
                }
                pub fn on_writable(socket: *Socket) callconv(.C) ?*Socket {
                    Fields.onWritable(
                        getValue(socket),
                        TLSSocket{ .socket = socket },
                    );
                    return socket;
                }
                pub fn on_timeout(socket: *Socket) callconv(.C) ?*Socket {
                    Fields.onTimeout(
                        getValue(socket),
                        TLSSocket{ .socket = socket },
                    );
                    return socket;
                }
                pub fn on_long_timeout(socket: *Socket) callconv(.C) ?*Socket {
                    Fields.onLongTimeout(
                        getValue(socket),
                        TLSSocket{ .socket = socket },
                    );
                    return socket;
                }
                pub fn on_connect_error(socket: *Socket, code: i32) callconv(.C) ?*Socket {
                    Fields.onConnectError(
                        getValue(socket),
                        TLSSocket{ .socket = socket },
                        code,
                    );
                    return socket;
                }
                pub fn on_end(socket: *Socket) callconv(.C) ?*Socket {
                    Fields.onEnd(
                        getValue(socket),
                        TLSSocket{ .socket = socket },
                    );
                    return socket;
                }
                pub fn on_handshake(socket: *Socket, success: i32, verify_error: us_bun_verify_error_t, _: ?*anyopaque) callconv(.C) void {
                    Fields.onHandshake(getValue(socket), TLSSocket{ .socket = socket }, success, verify_error);
                }
            };

            const events: us_socket_events_t = .{
                .on_open = SocketHandler.on_open,
                .on_close = SocketHandler.on_close,
                .on_data = SocketHandler.on_data,
                .on_writable = SocketHandler.on_writable,
                .on_timeout = SocketHandler.on_timeout,
                .on_connect_error = SocketHandler.on_connect_error,
                .on_end = SocketHandler.on_end,
                .on_handshake = SocketHandler.on_handshake,
                .on_long_timeout = SocketHandler.on_long_timeout,
            };

            const socket = us_socket_wrap_with_tls(ssl_int, this.socket, options, events, socket_ext_size) orelse return null;
            return NewSocketHandler(true).from(socket);
        }

        pub fn getNativeHandle(this: ThisSocket) *NativeSocketHandleType(is_ssl) {
            return @as(*NativeSocketHandleType(is_ssl), @ptrCast(us_socket_get_native_handle(comptime ssl_int, this.socket).?));
        }

        pub inline fn fd(this: ThisSocket) bun.FileDescriptor {
            if (comptime is_ssl) {
                @compileError("SSL sockets do not have a file descriptor accessible this way");
            }

            if (comptime Environment.isWindows) {
                // on windows uSockets exposes SOCKET
                return bun.toFD(@as(bun.FDImpl.System, @ptrCast(us_socket_get_native_handle(0, this.socket))));
            }

            return bun.toFD(@as(i32, @intCast(@intFromPtr(us_socket_get_native_handle(0, this.socket)))));
        }

        pub fn markNeedsMoreForSendfile(this: ThisSocket) void {
            if (comptime is_ssl) {
                @compileError("SSL sockets do not support sendfile yet");
            }

            us_socket_sendfile_needs_more(this.socket);
        }

        pub fn ext(this: ThisSocket, comptime ContextType: type) ?*ContextType {
            const alignment = if (ContextType == *anyopaque)
                @sizeOf(usize)
            else
                std.meta.alignment(ContextType);

            const ptr = us_socket_ext(
                comptime ssl_int,
                this.socket,
            ) orelse return null;

            return @as(*align(alignment) ContextType, @ptrCast(@alignCast(ptr)));
        }

        /// This can be null if the socket was closed.
        pub fn context(this: ThisSocket) ?*SocketContext {
            return us_socket_context(
                comptime ssl_int,
                this.socket,
            );
        }

        pub fn flush(this: ThisSocket) void {
            return us_socket_flush(
                comptime ssl_int,
                this.socket,
            );
        }
        pub fn write(this: ThisSocket, data: []const u8, msg_more: bool) i32 {
            const result = us_socket_write(
                comptime ssl_int,
                this.socket,
                data.ptr,
                // truncate to 31 bits since sign bit exists
                @as(i32, @intCast(@as(u31, @truncate(data.len)))),
                @as(i32, @intFromBool(msg_more)),
            );

            if (comptime Environment.allow_assert) {
                debug("us_socket_write({*}, {d}) = {d}", .{ this.getNativeHandle(), data.len, result });
            }

            return result;
        }

        pub fn rawWrite(this: ThisSocket, data: []const u8, msg_more: bool) i32 {
            return us_socket_raw_write(
                comptime ssl_int,
                this.socket,
                data.ptr,
                // truncate to 31 bits since sign bit exists
                @as(i32, @intCast(@as(u31, @truncate(data.len)))),
                @as(i32, @intFromBool(msg_more)),
            );
        }
        pub fn shutdown(this: ThisSocket) void {
            debug("us_socket_shutdown({d})", .{@intFromPtr(this.socket)});
            return us_socket_shutdown(
                comptime ssl_int,
                this.socket,
            );
        }
        pub fn shutdownRead(this: ThisSocket) void {
            debug("us_socket_shutdown_read({d})", .{@intFromPtr(this.socket)});
            return us_socket_shutdown_read(
                comptime ssl_int,
                this.socket,
            );
        }
        pub fn isShutdown(this: ThisSocket) bool {
            return us_socket_is_shut_down(
                comptime ssl_int,
                this.socket,
            ) > 0;
        }

        pub fn isClosedOrHasError(this: ThisSocket) bool {
            if (this.isClosed() or this.isShutdown()) {
                return true;
            }

            return this.getError() != 0;
        }

        pub fn getError(this: ThisSocket) i32 {
            return us_socket_get_error(
                comptime ssl_int,
                this.socket,
            );
        }

        pub fn isClosed(this: ThisSocket) bool {
            return us_socket_is_closed(
                comptime ssl_int,
                this.socket,
            ) > 0;
        }
        pub fn close(this: ThisSocket, code: i32, reason: ?*anyopaque) void {
            debug("us_socket_close({d})", .{@intFromPtr(this.socket)});
            _ = us_socket_close(
                comptime ssl_int,
                this.socket,
                code,
                reason,
            );
        }
        pub fn localPort(this: ThisSocket) i32 {
            return us_socket_local_port(
                comptime ssl_int,
                this.socket,
            );
        }
        pub fn remoteAddress(this: ThisSocket, buf: [*]u8, length: *i32) void {
            return us_socket_remote_address(
                comptime ssl_int,
                this.socket,
                buf,
                length,
            );
        }

        /// Get the local address of a socket in binary format.
        ///
        /// # Arguments
        /// - `buf`: A buffer to store the binary address data.
        ///
        /// # Returns
        /// This function returns a slice of the buffer on success, or null on failure.
        pub fn localAddressBinary(this: ThisSocket, buf: []u8) ?[]const u8 {
            var length: i32 = @intCast(buf.len);
            us_socket_local_address(
                comptime ssl_int,
                this.socket,
                buf.ptr,
                &length,
            );

            if (length <= 0) {
                return null;
            }
            return buf[0..@intCast(length)];
        }

        /// Get the local address of a socket in text format.
        ///
        /// # Arguments
        /// - `buf`: A buffer to store the text address data.
        /// - `is_ipv6`: A pointer to a boolean representing whether the address is IPv6.
        ///
        /// # Returns
        /// This function returns a slice of the buffer on success, or null on failure.
        pub fn localAddressText(this: ThisSocket, buf: []u8, is_ipv6: *bool) ?[]const u8 {
            const addr_v4_len = @sizeOf(std.meta.FieldType(std.os.sockaddr.in, .addr));
            const addr_v6_len = @sizeOf(std.meta.FieldType(std.os.sockaddr.in6, .addr));

            var sa_buf: [addr_v6_len + 1]u8 = undefined;
            const binary = this.localAddressBinary(&sa_buf);
            if (binary == null) {
                return null;
            }
            const addr_len: usize = binary.?.len;
            sa_buf[addr_len] = 0;

            var ret: ?[*:0]const u8 = null;
            if (addr_len == addr_v4_len) {
                ret = bun.c_ares.ares_inet_ntop(std.os.AF.INET, &sa_buf, buf.ptr, @as(u32, @intCast(buf.len)));
                is_ipv6.* = false;
            } else if (addr_len == addr_v6_len) {
                ret = bun.c_ares.ares_inet_ntop(std.os.AF.INET6, &sa_buf, buf.ptr, @as(u32, @intCast(buf.len)));
                is_ipv6.* = true;
            }

            if (ret) |_| {
                const length: usize = @intCast(bun.len(bun.cast([*:0]u8, buf)));
                return buf[0..length];
            }
            return null;
        }

        pub fn connect(
            host: []const u8,
            port: i32,
            socket_ctx: *SocketContext,
            comptime Context: type,
            ctx: Context,
            comptime socket_field_name: []const u8,
        ) ?*Context {
            debug("connect({s}, {d})", .{ host, port });

            var stack_fallback = std.heap.stackFallback(1024, bun.default_allocator);
            var allocator = stack_fallback.get();
            const host_ = allocator.dupeZ(u8, host) catch return null;
            defer allocator.free(host_);

            const socket = us_socket_context_connect(comptime ssl_int, socket_ctx, host_, port, null, 0, @sizeOf(Context)) orelse return null;
            const socket_ = ThisSocket{ .socket = socket };

            var holder = socket_.ext(Context) orelse {
                if (comptime bun.Environment.allow_assert) unreachable;
                _ = us_socket_close_connecting(comptime ssl_int, socket);
                return null;
            };
            holder.* = ctx;
            @field(holder, socket_field_name) = socket_;
            return holder;
        }

        pub fn connectPtr(
            host: []const u8,
            port: i32,
            socket_ctx: *SocketContext,
            comptime Context: type,
            ctx: *Context,
            comptime socket_field_name: []const u8,
        ) !*Context {
            const this_socket = try connectAnon(host, port, socket_ctx, ctx);
            @field(ctx, socket_field_name) = this_socket;
            return ctx;
        }

        pub fn fromFd(
            ctx: *SocketContext,
            handle: bun.FileDescriptor,
            comptime This: type,
            this: *This,
            comptime socket_field_name: ?[]const u8,
        ) ?ThisSocket {
            const socket_ = ThisSocket{ .socket = us_socket_from_fd(ctx, @sizeOf(*anyopaque), bun.socketcast(handle)) orelse return null };

            const holder = socket_.ext(*anyopaque) orelse {
                if (comptime bun.Environment.allow_assert) unreachable;
                return null;
            };
            holder.* = this;

            if (comptime socket_field_name) |field| {
                @field(this, field) = socket_;
            }

            return socket_;
        }

        pub fn connectUnixPtr(
            path: []const u8,
            socket_ctx: *SocketContext,
            comptime Context: type,
            ctx: *Context,
            comptime socket_field_name: []const u8,
        ) !*Context {
            const this_socket = try connectUnixAnon(path, socket_ctx, ctx);
            @field(ctx, socket_field_name) = this_socket;
            return ctx;
        }

        pub fn connectUnixAnon(
            path: []const u8,
            socket_ctx: *SocketContext,
            ctx: *anyopaque,
        ) !ThisSocket {
            debug("connect(unix:{s})", .{path});
            var stack_fallback = std.heap.stackFallback(1024, bun.default_allocator);
            var allocator = stack_fallback.get();
            const path_ = allocator.dupeZ(u8, path) catch bun.outOfMemory();
            defer allocator.free(path_);

            const socket = us_socket_context_connect_unix(comptime ssl_int, socket_ctx, path_, path_.len, 0, 8) orelse
                return error.FailedToOpenSocket;

            const socket_ = ThisSocket{ .socket = socket };
            const holder = socket_.ext(*anyopaque) orelse {
                if (comptime bun.Environment.allow_assert) unreachable;
                _ = us_socket_close_connecting(comptime ssl_int, socket);
                return error.FailedToOpenSocket;
            };
            holder.* = ctx;
            return socket_;
        }

        pub fn connectAnon(
            raw_host: []const u8,
            port: i32,
            socket_ctx: *SocketContext,
            ptr: *anyopaque,
        ) !ThisSocket {
            debug("connect({s}, {d})", .{ raw_host, port });
            var stack_fallback = std.heap.stackFallback(1024, bun.default_allocator);
            var allocator = stack_fallback.get();

            const host: ?[*:0]u8 = brk: {
                // getaddrinfo expects `node` to be null if localhost
                if (raw_host.len < 6 and (bun.strings.eqlComptime(raw_host, "[::1]") or bun.strings.eqlComptime(raw_host, "[::]"))) {
                    break :brk null;
                }

                break :brk allocator.dupeZ(u8, raw_host) catch bun.outOfMemory();
            };

            defer if (host) |allocated_host| allocator.free(allocated_host[0..raw_host.len]);

            const us_socket = us_socket_context_connect(
                comptime ssl_int,
                socket_ctx,
                host,
                port,
                null,
                0,
                @sizeOf(*anyopaque),
            ) orelse {
                if (Environment.isWindows) {
                    try bun.windows.WSAGetLastError();
                } else {
                    // TODO(@paperdave): On POSIX, this will call getaddrinfo + socket
                    // the former of these does not set errno, and usockets does not have
                    // a way to propogate the error.
                    //
                    // This is caught in the wild: https://github.com/oven-sh/bun/issues/6381
                    // and we can definitely report a better here. It just is tricky.
                }
                return error.FailedToOpenSocket;
            };

            const socket = ThisSocket{ .socket = us_socket };

            const holder = socket.ext(*anyopaque) orelse {
                if (comptime bun.Environment.allow_assert) unreachable;
                _ = us_socket_close_connecting(comptime ssl_int, us_socket);
                return error.FailedToOpenSocket;
            };
            holder.* = ptr;
            return socket;
        }

        pub fn unsafeConfigure(
            ctx: *SocketContext,
            comptime ssl_type: bool,
            comptime deref: bool,
            comptime ContextType: type,
            comptime Fields: anytype,
        ) void {
            const SocketHandlerType = NewSocketHandler(ssl_type);
            const ssl_type_int: i32 = @intFromBool(ssl_type);
            const Type = comptime if (@TypeOf(Fields) != type) @TypeOf(Fields) else Fields;

            const SocketHandler = struct {
                const alignment = if (ContextType == anyopaque)
                    @sizeOf(usize)
                else
                    std.meta.alignment(ContextType);
                const deref_ = deref;
                const ValueType = if (deref) ContextType else *ContextType;
                fn getValue(socket: *Socket) ValueType {
                    if (comptime ContextType == anyopaque) {
                        return us_socket_ext(ssl_type_int, socket).?;
                    }

                    if (comptime deref_) {
                        return (SocketHandlerType{ .socket = socket }).ext(ContextType).?.*;
                    }

                    return (SocketHandlerType{ .socket = socket }).ext(ContextType).?;
                }

                pub fn on_open(socket: *Socket, is_client: i32, _: [*c]u8, _: i32) callconv(.C) ?*Socket {
                    if (comptime @hasDecl(Fields, "onCreate")) {
                        if (is_client == 0) {
                            Fields.onCreate(
                                SocketHandlerType{ .socket = socket },
                            );
                        }
                    }
                    Fields.onOpen(
                        getValue(socket),
                        SocketHandlerType{ .socket = socket },
                    );
                    return socket;
                }
                pub fn on_close(socket: *Socket, code: i32, reason: ?*anyopaque) callconv(.C) ?*Socket {
                    Fields.onClose(
                        getValue(socket),
                        SocketHandlerType{ .socket = socket },
                        code,
                        reason,
                    );
                    return socket;
                }
                pub fn on_data(socket: *Socket, buf: ?[*]u8, len: i32) callconv(.C) ?*Socket {
                    Fields.onData(
                        getValue(socket),
                        SocketHandlerType{ .socket = socket },
                        buf.?[0..@as(usize, @intCast(len))],
                    );
                    return socket;
                }
                pub fn on_writable(socket: *Socket) callconv(.C) ?*Socket {
                    Fields.onWritable(
                        getValue(socket),
                        SocketHandlerType{ .socket = socket },
                    );
                    return socket;
                }
                pub fn on_timeout(socket: *Socket) callconv(.C) ?*Socket {
                    Fields.onTimeout(
                        getValue(socket),
                        SocketHandlerType{ .socket = socket },
                    );
                    return socket;
                }
                pub fn on_connect_error(socket: *Socket, code: i32) callconv(.C) ?*Socket {
                    Fields.onConnectError(
                        getValue(socket),
                        SocketHandlerType{ .socket = socket },
                        code,
                    );
                    return socket;
                }
                pub fn on_end(socket: *Socket) callconv(.C) ?*Socket {
                    Fields.onEnd(
                        getValue(socket),
                        SocketHandlerType{ .socket = socket },
                    );
                    return socket;
                }
                pub fn on_handshake(socket: *Socket, success: i32, verify_error: us_bun_verify_error_t, _: ?*anyopaque) callconv(.C) void {
                    Fields.onHandshake(getValue(socket), SocketHandlerType{ .socket = socket }, success, verify_error);
                }
            };

            if (comptime @hasDecl(Type, "onOpen") and @typeInfo(@TypeOf(Type.onOpen)) != .Null)
                us_socket_context_on_open(ssl_int, ctx, SocketHandler.on_open);
            if (comptime @hasDecl(Type, "onClose") and @typeInfo(@TypeOf(Type.onClose)) != .Null)
                us_socket_context_on_close(ssl_int, ctx, SocketHandler.on_close);
            if (comptime @hasDecl(Type, "onData") and @typeInfo(@TypeOf(Type.onData)) != .Null)
                us_socket_context_on_data(ssl_int, ctx, SocketHandler.on_data);
            if (comptime @hasDecl(Type, "onWritable") and @typeInfo(@TypeOf(Type.onWritable)) != .Null)
                us_socket_context_on_writable(ssl_int, ctx, SocketHandler.on_writable);
            if (comptime @hasDecl(Type, "onTimeout") and @typeInfo(@TypeOf(Type.onTimeout)) != .Null)
                us_socket_context_on_timeout(ssl_int, ctx, SocketHandler.on_timeout);
            if (comptime @hasDecl(Type, "onConnectError") and @typeInfo(@TypeOf(Type.onConnectError)) != .Null)
                us_socket_context_on_connect_error(ssl_int, ctx, SocketHandler.on_connect_error);
            if (comptime @hasDecl(Type, "onEnd") and @typeInfo(@TypeOf(Type.onEnd)) != .Null)
                us_socket_context_on_end(ssl_int, ctx, SocketHandler.on_end);
            if (comptime @hasDecl(Type, "onHandshake") and @typeInfo(@TypeOf(Type.onHandshake)) != .Null)
                us_socket_context_on_handshake(ssl_int, ctx, SocketHandler.on_handshake, null);
        }

        pub fn configure(
            ctx: *SocketContext,
            comptime deref: bool,
            comptime ContextType: type,
            comptime Fields: anytype,
        ) void {
            const Type = comptime if (@TypeOf(Fields) != type) @TypeOf(Fields) else Fields;

            const SocketHandler = struct {
                const alignment = if (ContextType == anyopaque)
                    @sizeOf(usize)
                else
                    std.meta.alignment(ContextType);
                const deref_ = deref;
                const ValueType = if (deref) ContextType else *ContextType;
                fn getValue(socket: *Socket) ValueType {
                    if (comptime ContextType == anyopaque) {
                        return us_socket_ext(comptime ssl_int, socket).?;
                    }

                    if (comptime deref_) {
                        return (ThisSocket{ .socket = socket }).ext(ContextType).?.*;
                    }

                    return (ThisSocket{ .socket = socket }).ext(ContextType).?;
                }

                pub fn on_open(socket: *Socket, is_client: i32, _: [*c]u8, _: i32) callconv(.C) ?*Socket {
                    if (comptime @hasDecl(Fields, "onCreate")) {
                        if (is_client == 0) {
                            Fields.onCreate(
                                ThisSocket{ .socket = socket },
                            );
                        }
                    }
                    Fields.onOpen(
                        getValue(socket),
                        ThisSocket{ .socket = socket },
                    );
                    return socket;
                }
                pub fn on_close(socket: *Socket, code: i32, reason: ?*anyopaque) callconv(.C) ?*Socket {
                    Fields.onClose(
                        getValue(socket),
                        ThisSocket{ .socket = socket },
                        code,
                        reason,
                    );
                    return socket;
                }
                pub fn on_data(socket: *Socket, buf: ?[*]u8, len: i32) callconv(.C) ?*Socket {
                    Fields.onData(
                        getValue(socket),
                        ThisSocket{ .socket = socket },
                        buf.?[0..@as(usize, @intCast(len))],
                    );
                    return socket;
                }
                pub fn on_writable(socket: *Socket) callconv(.C) ?*Socket {
                    Fields.onWritable(
                        getValue(socket),
                        ThisSocket{ .socket = socket },
                    );
                    return socket;
                }
                pub fn on_timeout(socket: *Socket) callconv(.C) ?*Socket {
                    Fields.onTimeout(
                        getValue(socket),
                        ThisSocket{ .socket = socket },
                    );
                    return socket;
                }
                pub fn on_long_timeout(socket: *Socket) callconv(.C) ?*Socket {
                    Fields.onLongTimeout(
                        getValue(socket),
                        ThisSocket{ .socket = socket },
                    );
                    return socket;
                }
                pub fn on_connect_error(socket: *Socket, code: i32) callconv(.C) ?*Socket {
                    Fields.onConnectError(
                        getValue(socket),
                        ThisSocket{ .socket = socket },
                        code,
                    );
                    return socket;
                }
                pub fn on_end(socket: *Socket) callconv(.C) ?*Socket {
                    Fields.onEnd(
                        getValue(socket),
                        ThisSocket{ .socket = socket },
                    );
                    return socket;
                }
                pub fn on_handshake(socket: *Socket, success: i32, verify_error: us_bun_verify_error_t, _: ?*anyopaque) callconv(.C) void {
                    Fields.onHandshake(getValue(socket), ThisSocket{ .socket = socket }, success, verify_error);
                }
            };

            if (comptime @hasDecl(Type, "onOpen") and @typeInfo(@TypeOf(Type.onOpen)) != .Null)
                us_socket_context_on_open(ssl_int, ctx, SocketHandler.on_open);
            if (comptime @hasDecl(Type, "onClose") and @typeInfo(@TypeOf(Type.onClose)) != .Null)
                us_socket_context_on_close(ssl_int, ctx, SocketHandler.on_close);
            if (comptime @hasDecl(Type, "onData") and @typeInfo(@TypeOf(Type.onData)) != .Null)
                us_socket_context_on_data(ssl_int, ctx, SocketHandler.on_data);
            if (comptime @hasDecl(Type, "onWritable") and @typeInfo(@TypeOf(Type.onWritable)) != .Null)
                us_socket_context_on_writable(ssl_int, ctx, SocketHandler.on_writable);
            if (comptime @hasDecl(Type, "onTimeout") and @typeInfo(@TypeOf(Type.onTimeout)) != .Null)
                us_socket_context_on_timeout(ssl_int, ctx, SocketHandler.on_timeout);
            if (comptime @hasDecl(Type, "onConnectError") and @typeInfo(@TypeOf(Type.onConnectError)) != .Null)
                us_socket_context_on_connect_error(ssl_int, ctx, SocketHandler.on_connect_error);
            if (comptime @hasDecl(Type, "onEnd") and @typeInfo(@TypeOf(Type.onEnd)) != .Null)
                us_socket_context_on_end(ssl_int, ctx, SocketHandler.on_end);
            if (comptime @hasDecl(Type, "onHandshake") and @typeInfo(@TypeOf(Type.onHandshake)) != .Null)
                us_socket_context_on_handshake(ssl_int, ctx, SocketHandler.on_handshake, null);
            if (comptime @hasDecl(Type, "onLongTimeout") and @typeInfo(@TypeOf(Type.onLongTimeout)) != .Null)
                us_socket_context_on_long_timeout(ssl_int, ctx, SocketHandler.on_long_timeout);
        }

        pub fn from(socket: *Socket) ThisSocket {
            return ThisSocket{ .socket = socket };
        }

        pub fn adopt(
            socket: *Socket,
            socket_ctx: *SocketContext,
            comptime Context: type,
            comptime socket_field_name: []const u8,
            ctx: Context,
        ) ?*Context {
            var adopted = ThisSocket{ .socket = us_socket_context_adopt_socket(comptime ssl_int, socket_ctx, socket, @sizeOf(Context)) orelse return null };
            var holder = adopted.ext(Context) orelse {
                if (comptime bun.Environment.allow_assert) unreachable;
                _ = us_socket_close(comptime ssl_int, socket, 0, null);
                return null;
            };
            holder.* = ctx;
            @field(holder, socket_field_name) = adopted;
            return holder;
        }

        pub fn adoptPtr(
            socket: *Socket,
            socket_ctx: *SocketContext,
            comptime Context: type,
            comptime socket_field_name: []const u8,
            ctx: *Context,
        ) bool {
            var adopted = ThisSocket{ .socket = us_socket_context_adopt_socket(comptime ssl_int, socket_ctx, socket, @sizeOf(*Context)) orelse return false };
            const holder = adopted.ext(*anyopaque) orelse {
                if (comptime bun.Environment.allow_assert) unreachable;
                _ = us_socket_close(comptime ssl_int, socket, 0, null);
                return false;
            };
            holder.* = ctx;
            @field(ctx, socket_field_name) = adopted;
            return true;
        }
    };
}

pub const SocketTCP = NewSocketHandler(false);
pub const SocketTLS = NewSocketHandler(true);

pub const Timer = opaque {
    pub fn create(loop: *Loop, ptr: anytype) *Timer {
        const Type = @TypeOf(ptr);

        // never fallthrough poll
        // the problem is uSockets hardcodes it on the other end
        // so we can never free non-fallthrough polls
        return us_create_timer(loop, 0, @sizeOf(Type));
    }

    pub fn createFallthrough(loop: *Loop, ptr: anytype) *Timer {
        const Type = @TypeOf(ptr);

        // never fallthrough poll
        // the problem is uSockets hardcodes it on the other end
        // so we can never free non-fallthrough polls
        return us_create_timer(loop, 1, @sizeOf(Type));
    }

    pub fn set(this: *Timer, ptr: anytype, cb: ?*const fn (*Timer) callconv(.C) void, ms: i32, repeat_ms: i32) void {
        us_timer_set(this, cb, ms, repeat_ms);
        const value_ptr = us_timer_ext(this);
        @setRuntimeSafety(false);
        @as(*@TypeOf(ptr), @ptrCast(@alignCast(value_ptr))).* = ptr;
    }

    pub fn deinit(this: *Timer, comptime fallthrough: bool) void {
        debug("Timer.deinit()", .{});
        us_timer_close(this, @intFromBool(fallthrough));
    }

    pub fn ext(this: *Timer, comptime Type: type) ?*Type {
        return @as(*Type, @ptrCast(@alignCast(us_timer_ext(this).*.?)));
    }

    pub fn as(this: *Timer, comptime Type: type) Type {
        @setRuntimeSafety(false);
        return @as(*?Type, @ptrCast(@alignCast(us_timer_ext(this)))).*.?;
    }
};

pub const SocketContext = opaque {
    pub fn getNativeHandle(this: *SocketContext, comptime ssl: bool) *anyopaque {
        return us_socket_context_get_native_handle(comptime @as(i32, @intFromBool(ssl)), this).?;
    }

    fn _deinit_ssl(this: *SocketContext) void {
        us_socket_context_free(@as(i32, 1), this);
    }

    fn _deinit(this: *SocketContext) void {
        us_socket_context_free(@as(i32, 0), this);
    }

    pub fn cleanCallbacks(ctx: *SocketContext, is_ssl: bool) void {
        const ssl_int: i32 = @intFromBool(is_ssl);
        // replace callbacks with dummy ones
        const DummyCallbacks = struct {
            fn open(socket: *Socket, _: i32, _: [*c]u8, _: i32) callconv(.C) ?*Socket {
                return socket;
            }
            fn close(socket: *Socket, _: i32, _: ?*anyopaque) callconv(.C) ?*Socket {
                return socket;
            }
            fn data(socket: *Socket, _: [*c]u8, _: i32) callconv(.C) ?*Socket {
                return socket;
            }
            fn writable(socket: *Socket) callconv(.C) ?*Socket {
                return socket;
            }
            fn timeout(socket: *Socket) callconv(.C) ?*Socket {
                return socket;
            }
            fn connect_error(socket: *Socket, _: i32) callconv(.C) ?*Socket {
                return socket;
            }
            fn end(socket: *Socket) callconv(.C) ?*Socket {
                return socket;
            }
            fn handshake(_: *Socket, _: i32, _: us_bun_verify_error_t, _: ?*anyopaque) callconv(.C) void {}
            fn long_timeout(socket: *Socket) callconv(.C) ?*Socket {
                return socket;
            }
        };
        us_socket_context_on_open(ssl_int, ctx, DummyCallbacks.open);
        us_socket_context_on_close(ssl_int, ctx, DummyCallbacks.close);
        us_socket_context_on_data(ssl_int, ctx, DummyCallbacks.data);
        us_socket_context_on_writable(ssl_int, ctx, DummyCallbacks.writable);
        us_socket_context_on_timeout(ssl_int, ctx, DummyCallbacks.timeout);
        us_socket_context_on_connect_error(ssl_int, ctx, DummyCallbacks.connect_error);
        us_socket_context_on_end(ssl_int, ctx, DummyCallbacks.end);
        us_socket_context_on_handshake(ssl_int, ctx, DummyCallbacks.handshake, null);
        us_socket_context_on_long_timeout(ssl_int, ctx, DummyCallbacks.long_timeout);
    }

    fn getLoop(this: *SocketContext, ssl: bool) ?*Loop {
        if (ssl) {
            return us_socket_context_loop(@as(i32, 1), this);
        }
        return us_socket_context_loop(@as(i32, 0), this);
    }

    /// closes and deinit the SocketContexts
    pub fn deinit(this: *SocketContext, ssl: bool) void {
        // we clean the callbacks to avoid UAF because we are deiniting
        this.cleanCallbacks(ssl);
        this.close(ssl);
        //always deinit in next iteration
        if (ssl) {
            Loop.get().nextTick(*SocketContext, this, SocketContext._deinit_ssl);
        } else {
            Loop.get().nextTick(*SocketContext, this, SocketContext._deinit);
        }
    }

    pub fn close(this: *SocketContext, ssl: bool) void {
        debug("us_socket_context_close({d})", .{@intFromPtr(this)});
        us_socket_context_close(@as(i32, @intFromBool(ssl)), this);
    }

    pub fn ext(this: *SocketContext, ssl: bool, comptime ContextType: type) ?*ContextType {
        const alignment = if (ContextType == *anyopaque)
            @sizeOf(usize)
        else
            std.meta.alignment(ContextType);

        const ptr = us_socket_context_ext(
            @intFromBool(ssl),
            this,
        ) orelse return null;

        return @as(*align(alignment) ContextType, @ptrCast(@alignCast(ptr)));
    }
};
pub const PosixLoop = extern struct {
    internal_loop_data: InternalLoopData align(16),

    /// Number of non-fallthrough polls in the loop
    num_polls: i32,

    /// Number of ready polls this iteration
    num_ready_polls: i32,

    /// Current index in list of ready polls
    current_ready_poll: i32,

    /// Loop's own file descriptor
    fd: i32,

    /// Number of polls owned by Bun
    active: u32 = 0,

    /// The list of ready polls
    ready_polls: [1024]EventType align(16),

    const EventType = switch (Environment.os) {
        .linux => std.os.linux.epoll_event,
        .mac => std.os.system.kevent64_s,
        // TODO:
        .windows => *anyopaque,
        else => @compileError("Unsupported OS"),
    };

    const log = bun.Output.scoped(.Loop, false);

    pub fn iterationNumber(this: *const PosixLoop) c_longlong {
        return this.internal_loop_data.iteration_nr;
    }

    pub fn inc(this: *PosixLoop) void {
        this.num_polls += 1;
    }

    pub fn dec(this: *PosixLoop) void {
        this.num_polls -= 1;
    }

    pub fn ref(this: *PosixLoop) void {
        log("ref", .{});
        this.num_polls += 1;
        this.active += 1;
    }
    pub fn refConcurrently(this: *PosixLoop) void {
        _ = @atomicRmw(@TypeOf(this.num_polls), &this.num_polls, .Add, 1, .Monotonic);
        _ = @atomicRmw(@TypeOf(this.active), &this.active, .Add, 1, .Monotonic);
        log("refConcurrently ({d}, {d})", .{ this.num_polls, this.active });
    }
    pub fn unrefConcurrently(this: *PosixLoop) void {
        _ = @atomicRmw(@TypeOf(this.num_polls), &this.num_polls, .Sub, 1, .Monotonic);
        _ = @atomicRmw(@TypeOf(this.active), &this.active, .Sub, 1, .Monotonic);
        log("unrefConcurrently ({d}, {d})", .{ this.num_polls, this.active });
    }

    pub fn unref(this: *PosixLoop) void {
        log("unref", .{});
        this.num_polls -= 1;
        this.active -|= 1;
    }

    pub fn isActive(this: *const Loop) bool {
        return this.active > 0;
    }

    // This exists as a method so that we can stick a debugger in here
    pub fn addActive(this: *PosixLoop, value: u32) void {
        log("add {d} + {d} = {d}", .{ this.active, value, this.active +| value });
        this.active +|= value;
    }

    // This exists as a method so that we can stick a debugger in here
    pub fn subActive(this: *PosixLoop, value: u32) void {
        log("sub {d} - {d} = {d}", .{ this.active, value, this.active -| value });
        this.active -|= value;
    }

    pub fn unrefCount(this: *PosixLoop, count: i32) void {
        log("unref x {d}", .{count});
        this.num_polls -|= count;
        this.active -|= @as(u32, @intCast(count));
    }

    pub fn get() *Loop {
        return uws_get_loop();
    }

    pub fn create(comptime Handler: anytype) *Loop {
        return us_create_loop(
            null,
            Handler.wakeup,
            if (@hasDecl(Handler, "pre")) Handler.pre else null,
            if (@hasDecl(Handler, "post")) Handler.post else null,
            0,
        ).?;
    }

    pub fn wakeup(this: *PosixLoop) void {
        return us_wakeup_loop(this);
    }

    pub const wake = wakeup;

    pub fn tick(this: *PosixLoop) void {
        us_loop_run_bun_tick(this, 0);
    }

    pub fn tickWithoutIdle(this: *PosixLoop) void {
        us_loop_run_bun_tick(this, std.math.maxInt(i64));
    }

    pub fn tickWithTimeout(this: *PosixLoop, timeoutMs: i64) void {
        us_loop_run_bun_tick(this, timeoutMs);
    }

    extern fn us_loop_run_bun_tick(loop: ?*Loop, timouetMs: i64) void;

    pub fn nextTick(this: *PosixLoop, comptime UserType: type, user_data: UserType, comptime deferCallback: fn (ctx: UserType) void) void {
        const Handler = struct {
            pub fn callback(data: *anyopaque) callconv(.C) void {
                deferCallback(@as(UserType, @ptrCast(@alignCast(data))));
            }
        };
        uws_loop_defer(this, user_data, Handler.callback);
    }

    fn NewHandler(comptime UserType: type, comptime callback_fn: fn (UserType) void) type {
        return struct {
            loop: *Loop,
            pub fn removePost(handler: @This()) void {
                return uws_loop_removePostHandler(handler.loop, callback);
            }
            pub fn removePre(handler: @This()) void {
                return uws_loop_removePostHandler(handler.loop, callback);
            }
            pub fn callback(data: *anyopaque, _: *Loop) callconv(.C) void {
                callback_fn(@as(UserType, @ptrCast(@alignCast(data))));
            }
        };
    }

    pub fn addPostHandler(this: *PosixLoop, comptime UserType: type, ctx: UserType, comptime callback: fn (UserType) void) NewHandler(UserType, callback) {
        const Handler = NewHandler(UserType, callback);

        uws_loop_addPostHandler(this, ctx, Handler.callback);
        return Handler{
            .loop = this,
        };
    }

    pub fn addPreHandler(this: *PosixLoop, comptime UserType: type, ctx: UserType, comptime callback: fn (UserType) void) NewHandler(UserType, callback) {
        const Handler = NewHandler(UserType, callback);

        uws_loop_addPreHandler(this, ctx, Handler.callback);
        return Handler{
            .loop = this,
        };
    }

    pub fn run(this: *PosixLoop) void {
        us_loop_run(this);
    }
};

extern fn uws_loop_defer(loop: *Loop, ctx: *anyopaque, cb: *const (fn (ctx: *anyopaque) callconv(.C) void)) void;

extern fn us_create_timer(loop: ?*Loop, fallthrough: i32, ext_size: c_uint) *Timer;
extern fn us_timer_ext(timer: ?*Timer) *?*anyopaque;
extern fn us_timer_close(timer: ?*Timer, fallthrough: i32) void;
extern fn us_timer_set(timer: ?*Timer, cb: ?*const fn (*Timer) callconv(.C) void, ms: i32, repeat_ms: i32) void;
extern fn us_timer_loop(t: ?*Timer) ?*Loop;
pub const us_socket_context_options_t = extern struct {
    key_file_name: [*c]const u8 = null,
    cert_file_name: [*c]const u8 = null,
    passphrase: [*c]const u8 = null,
    dh_params_file_name: [*c]const u8 = null,
    ca_file_name: [*c]const u8 = null,
    ssl_ciphers: [*c]const u8 = null,
    ssl_prefer_low_memory_usage: i32 = 0,
};

pub const us_bun_socket_context_options_t = extern struct {
    key_file_name: [*c]const u8 = null,
    cert_file_name: [*c]const u8 = null,
    passphrase: [*c]const u8 = null,
    dh_params_file_name: [*c]const u8 = null,
    ca_file_name: [*c]const u8 = null,
    ssl_ciphers: [*c]const u8 = null,
    ssl_prefer_low_memory_usage: i32 = 0,
    key: [*c][*c]const u8 = null,
    key_count: u32 = 0,
    cert: [*c][*c]const u8 = null,
    cert_count: u32 = 0,
    ca: [*c][*c]const u8 = null,
    ca_count: u32 = 0,
    secure_options: u32 = 0,
    reject_unauthorized: i32 = 0,
    request_cert: i32 = 0,
    client_renegotiation_limit: u32 = 3,
    client_renegotiation_window: u32 = 600,
};

pub const us_bun_verify_error_t = extern struct {
    error_no: i32 = 0,
    code: [*c]const u8 = null,
    reason: [*c]const u8 = null,
};

pub const us_socket_events_t = extern struct {
    on_open: ?*const fn (*Socket, i32, [*c]u8, i32) callconv(.C) ?*Socket = null,
    on_data: ?*const fn (*Socket, [*c]u8, i32) callconv(.C) ?*Socket = null,
    on_writable: ?*const fn (*Socket) callconv(.C) ?*Socket = null,
    on_close: ?*const fn (*Socket, i32, ?*anyopaque) callconv(.C) ?*Socket = null,

    on_timeout: ?*const fn (*Socket) callconv(.C) ?*Socket = null,
    on_long_timeout: ?*const fn (*Socket) callconv(.C) ?*Socket = null,
    on_end: ?*const fn (*Socket) callconv(.C) ?*Socket = null,
    on_connect_error: ?*const fn (*Socket, i32) callconv(.C) ?*Socket = null,
    on_handshake: ?*const fn (*Socket, i32, us_bun_verify_error_t, ?*anyopaque) callconv(.C) void = null,
};

pub extern fn us_socket_wrap_with_tls(ssl: i32, s: *Socket, options: us_bun_socket_context_options_t, events: us_socket_events_t, socket_ext_size: i32) ?*Socket;
extern fn us_socket_verify_error(ssl: i32, context: *Socket) us_bun_verify_error_t;
extern fn SocketContextimestamp(ssl: i32, context: ?*SocketContext) c_ushort;
pub extern fn us_socket_context_add_server_name(ssl: i32, context: ?*SocketContext, hostname_pattern: [*c]const u8, options: us_socket_context_options_t, ?*anyopaque) void;
extern fn us_socket_context_remove_server_name(ssl: i32, context: ?*SocketContext, hostname_pattern: [*c]const u8) void;
extern fn us_socket_context_on_server_name(ssl: i32, context: ?*SocketContext, cb: ?*const fn (?*SocketContext, [*c]const u8) callconv(.C) void) void;
extern fn us_socket_context_get_native_handle(ssl: i32, context: ?*SocketContext) ?*anyopaque;
pub extern fn us_create_socket_context(ssl: i32, loop: ?*Loop, ext_size: i32, options: us_socket_context_options_t) ?*SocketContext;
pub extern fn us_create_bun_socket_context(ssl: i32, loop: ?*Loop, ext_size: i32, options: us_bun_socket_context_options_t) ?*SocketContext;
pub extern fn us_bun_socket_context_add_server_name(ssl: i32, context: ?*SocketContext, hostname_pattern: [*c]const u8, options: us_bun_socket_context_options_t, ?*anyopaque) void;
pub extern fn us_socket_context_free(ssl: i32, context: ?*SocketContext) void;
extern fn us_socket_context_on_open(ssl: i32, context: ?*SocketContext, on_open: *const fn (*Socket, i32, [*c]u8, i32) callconv(.C) ?*Socket) void;
extern fn us_socket_context_on_close(ssl: i32, context: ?*SocketContext, on_close: *const fn (*Socket, i32, ?*anyopaque) callconv(.C) ?*Socket) void;
extern fn us_socket_context_on_data(ssl: i32, context: ?*SocketContext, on_data: *const fn (*Socket, [*c]u8, i32) callconv(.C) ?*Socket) void;
extern fn us_socket_context_on_writable(ssl: i32, context: ?*SocketContext, on_writable: *const fn (*Socket) callconv(.C) ?*Socket) void;

extern fn us_socket_context_on_handshake(ssl: i32, context: ?*SocketContext, on_handshake: *const fn (*Socket, i32, us_bun_verify_error_t, ?*anyopaque) callconv(.C) void, ?*anyopaque) void;

extern fn us_socket_context_on_timeout(ssl: i32, context: ?*SocketContext, on_timeout: *const fn (*Socket) callconv(.C) ?*Socket) void;
extern fn us_socket_context_on_long_timeout(ssl: i32, context: ?*SocketContext, on_timeout: *const fn (*Socket) callconv(.C) ?*Socket) void;
extern fn us_socket_context_on_connect_error(ssl: i32, context: ?*SocketContext, on_connect_error: *const fn (*Socket, i32) callconv(.C) ?*Socket) void;
extern fn us_socket_context_on_end(ssl: i32, context: ?*SocketContext, on_end: *const fn (*Socket) callconv(.C) ?*Socket) void;
extern fn us_socket_context_ext(ssl: i32, context: ?*SocketContext) ?*anyopaque;

pub extern fn us_socket_context_listen(ssl: i32, context: ?*SocketContext, host: ?[*:0]const u8, port: i32, options: i32, socket_ext_size: i32) ?*ListenSocket;
pub extern fn us_socket_context_listen_unix(ssl: i32, context: ?*SocketContext, path: [*:0]const u8, pathlen: usize, options: i32, socket_ext_size: i32) ?*ListenSocket;
pub extern fn us_socket_context_connect(ssl: i32, context: ?*SocketContext, host: ?[*:0]const u8, port: i32, source_host: [*c]const u8, options: i32, socket_ext_size: i32) ?*Socket;
pub extern fn us_socket_context_connect_unix(ssl: i32, context: ?*SocketContext, path: [*c]const u8, pathlen: usize, options: i32, socket_ext_size: i32) ?*Socket;
pub extern fn us_socket_is_established(ssl: i32, s: ?*Socket) i32;
pub extern fn us_socket_close_connecting(ssl: i32, s: ?*Socket) ?*Socket;
pub extern fn us_socket_context_loop(ssl: i32, context: ?*SocketContext) ?*Loop;
pub extern fn us_socket_context_adopt_socket(ssl: i32, context: ?*SocketContext, s: ?*Socket, ext_size: i32) ?*Socket;
pub extern fn us_create_child_socket_context(ssl: i32, context: ?*SocketContext, context_ext_size: i32) ?*SocketContext;

pub const Poll = opaque {
    pub fn create(
        loop: *Loop,
        comptime Data: type,
        file: i32,
        val: Data,
        fallthrough: bool,
        flags: Flags,
    ) ?*Poll {
        var poll = us_create_poll(loop, @as(i32, @intFromBool(fallthrough)), @sizeOf(Data));
        if (comptime Data != void) {
            poll.data(Data).* = val;
        }
        var flags_int: i32 = 0;
        if (flags.read) {
            flags_int |= Flags.read_flag;
        }

        if (flags.write) {
            flags_int |= Flags.write_flag;
        }
        us_poll_init(poll, file, flags_int);
        return poll;
    }

    pub fn stop(self: *Poll, loop: *Loop) void {
        us_poll_stop(self, loop);
    }

    pub fn change(self: *Poll, loop: *Loop, events: i32) void {
        us_poll_change(self, loop, events);
    }

    pub fn getEvents(self: *Poll) i32 {
        return us_poll_events(self);
    }

    pub fn data(self: *Poll, comptime Data: type) *Data {
        return us_poll_ext(self).?;
    }

    pub fn fd(self: *Poll) std.os.fd_t {
        return us_poll_fd(self);
    }

    pub fn start(self: *Poll, loop: *Loop, flags: Flags) void {
        var flags_int: i32 = 0;
        if (flags.read) {
            flags_int |= Flags.read_flag;
        }

        if (flags.write) {
            flags_int |= Flags.write_flag;
        }

        us_poll_start(self, loop, flags_int);
    }

    pub const Flags = struct {
        read: bool = false,
        write: bool = false,

        //#define LIBUS_SOCKET_READABLE
        pub const read_flag = if (Environment.isLinux) std.os.linux.EPOLL.IN else 1;
        // #define LIBUS_SOCKET_WRITABLE
        pub const write_flag = if (Environment.isLinux) std.os.linux.EPOLL.OUT else 2;
    };

    pub fn deinit(self: *Poll, loop: *Loop) void {
        us_poll_free(self, loop);
    }

    // (void* userData, int fd, int events, int error, struct us_poll_t *poll)
    pub const CallbackType = *const fn (?*anyopaque, i32, i32, i32, *Poll) callconv(.C) void;
    extern fn us_create_poll(loop: ?*Loop, fallthrough: i32, ext_size: c_uint) *Poll;
    extern fn us_poll_set(poll: *Poll, events: i32, callback: CallbackType) *Poll;
    extern fn us_poll_free(p: ?*Poll, loop: ?*Loop) void;
    extern fn us_poll_init(p: ?*Poll, fd: i32, poll_type: i32) void;
    extern fn us_poll_start(p: ?*Poll, loop: ?*Loop, events: i32) void;
    extern fn us_poll_change(p: ?*Poll, loop: ?*Loop, events: i32) void;
    extern fn us_poll_stop(p: ?*Poll, loop: ?*Loop) void;
    extern fn us_poll_events(p: ?*Poll) i32;
    extern fn us_poll_ext(p: ?*Poll) ?*anyopaque;
    extern fn us_poll_fd(p: ?*Poll) std.os.fd_t;
    extern fn us_poll_resize(p: ?*Poll, loop: ?*Loop, ext_size: c_uint) ?*Poll;
};

extern fn us_socket_get_native_handle(ssl: i32, s: ?*Socket) ?*anyopaque;

extern fn us_socket_timeout(ssl: i32, s: ?*Socket, seconds: c_uint) void;
extern fn us_socket_long_timeout(ssl: i32, s: ?*Socket, seconds: c_uint) void;
extern fn us_socket_ext(ssl: i32, s: ?*Socket) ?*anyopaque;
extern fn us_socket_context(ssl: i32, s: ?*Socket) ?*SocketContext;
extern fn us_socket_flush(ssl: i32, s: ?*Socket) void;
extern fn us_socket_write(ssl: i32, s: ?*Socket, data: [*c]const u8, length: i32, msg_more: i32) i32;
extern fn us_socket_raw_write(ssl: i32, s: ?*Socket, data: [*c]const u8, length: i32, msg_more: i32) i32;
extern fn us_socket_shutdown(ssl: i32, s: ?*Socket) void;
extern fn us_socket_shutdown_read(ssl: i32, s: ?*Socket) void;
extern fn us_socket_is_shut_down(ssl: i32, s: ?*Socket) i32;
extern fn us_socket_is_closed(ssl: i32, s: ?*Socket) i32;
extern fn us_socket_close(ssl: i32, s: ?*Socket, code: i32, reason: ?*anyopaque) ?*Socket;
// if a TLS socket calls this, it will start SSL instance and call open event will also do TLS handshake if required
// will have no effect if the socket is closed or is not TLS
extern fn us_socket_open(ssl: i32, s: ?*Socket, is_client: i32, ip: [*c]const u8, ip_length: i32) ?*Socket;

extern fn us_socket_local_port(ssl: i32, s: ?*Socket) i32;
extern fn us_socket_remote_address(ssl: i32, s: ?*Socket, buf: [*c]u8, length: [*c]i32) void;
extern fn us_socket_local_address(ssl: i32, s: ?*Socket, buf: [*c]u8, length: [*c]i32) void;
pub const uws_app_s = opaque {};
pub const uws_req_s = opaque {};
pub const uws_header_iterator_s = opaque {};
pub const uws_app_t = uws_app_s;

pub const uws_socket_context_s = opaque {};
pub const uws_socket_context_t = uws_socket_context_s;
pub const AnyWebSocket = union(enum) {
    ssl: *NewApp(true).WebSocket,
    tcp: *NewApp(false).WebSocket,

    pub fn raw(this: AnyWebSocket) *RawWebSocket {
        return switch (this) {
            .ssl => this.ssl.raw(),
            .tcp => this.tcp.raw(),
        };
    }
    pub fn as(this: AnyWebSocket, comptime Type: type) ?*Type {
        @setRuntimeSafety(false);
        return switch (this) {
            .ssl => this.ssl.as(Type),
            .tcp => this.tcp.as(Type),
        };
    }

    pub fn close(this: AnyWebSocket) void {
        const ssl_flag = @intFromBool(this == .ssl);
        return uws_ws_close(ssl_flag, this.raw());
    }

    pub fn send(this: AnyWebSocket, message: []const u8, opcode: Opcode, compress: bool, fin: bool) SendStatus {
        return switch (this) {
            .ssl => uws_ws_send_with_options(1, this.ssl.raw(), message.ptr, message.len, opcode, compress, fin),
            .tcp => uws_ws_send_with_options(0, this.tcp.raw(), message.ptr, message.len, opcode, compress, fin),
        };
    }
    pub fn sendLastFragment(this: AnyWebSocket, message: []const u8, compress: bool) SendStatus {
        switch (this) {
            .tcp => return uws_ws_send_last_fragment(0, this.raw(), message.ptr, message.len, compress),
            .ssl => return uws_ws_send_last_fragment(1, this.raw(), message.ptr, message.len, compress),
        }
    }
    pub fn end(this: AnyWebSocket, code: i32, message: []const u8) void {
        switch (this) {
            .tcp => uws_ws_end(0, this.tcp.raw(), code, message.ptr, message.len),
            .ssl => uws_ws_end(1, this.ssl.raw(), code, message.ptr, message.len),
        }
    }
    pub fn cork(this: AnyWebSocket, ctx: anytype, comptime callback: anytype) void {
        const ContextType = @TypeOf(ctx);
        const Wrapper = struct {
            pub fn wrap(user_data: ?*anyopaque) callconv(.C) void {
                @call(bun.callmod_inline, callback, .{bun.cast(ContextType, user_data.?)});
            }
        };

        switch (this) {
            .ssl => uws_ws_cork(1, this.raw(), Wrapper.wrap, ctx),
            .tcp => uws_ws_cork(0, this.raw(), Wrapper.wrap, ctx),
        }
    }
    pub fn subscribe(this: AnyWebSocket, topic: []const u8) bool {
        return switch (this) {
            .ssl => uws_ws_subscribe(1, this.ssl.raw(), topic.ptr, topic.len),
            .tcp => uws_ws_subscribe(0, this.tcp.raw(), topic.ptr, topic.len),
        };
    }
    pub fn unsubscribe(this: AnyWebSocket, topic: []const u8) bool {
        return switch (this) {
            .ssl => uws_ws_unsubscribe(1, this.raw(), topic.ptr, topic.len),
            .tcp => uws_ws_unsubscribe(0, this.raw(), topic.ptr, topic.len),
        };
    }
    pub fn isSubscribed(this: AnyWebSocket, topic: []const u8) bool {
        return switch (this) {
            .ssl => uws_ws_is_subscribed(1, this.raw(), topic.ptr, topic.len),
            .tcp => uws_ws_is_subscribed(0, this.raw(), topic.ptr, topic.len),
        };
    }
    // pub fn iterateTopics(this: AnyWebSocket) {
    //     return uws_ws_iterate_topics(ssl_flag, this.raw(), callback: ?*const fn ([*c]const u8, usize, ?*anyopaque) callconv(.C) void, user_data: ?*anyopaque) void;
    // }
    pub fn publish(this: AnyWebSocket, topic: []const u8, message: []const u8, opcode: Opcode, compress: bool) bool {
        return switch (this) {
            .ssl => uws_ws_publish_with_options(1, this.ssl.raw(), topic.ptr, topic.len, message.ptr, message.len, opcode, compress),
            .tcp => uws_ws_publish_with_options(0, this.tcp.raw(), topic.ptr, topic.len, message.ptr, message.len, opcode, compress),
        };
    }
    pub fn publishWithOptions(ssl: bool, app: *anyopaque, topic: []const u8, message: []const u8, opcode: Opcode, compress: bool) bool {
        return uws_publish(
            @intFromBool(ssl),
            @as(*uws_app_t, @ptrCast(app)),
            topic.ptr,
            topic.len,
            message.ptr,
            message.len,
            opcode,
            compress,
        );
    }
    pub fn getBufferedAmount(this: AnyWebSocket) u32 {
        return switch (this) {
            .ssl => uws_ws_get_buffered_amount(1, this.ssl.raw()),
            .tcp => uws_ws_get_buffered_amount(0, this.tcp.raw()),
        };
    }

    pub fn getRemoteAddress(this: AnyWebSocket, buf: []u8) []u8 {
        return switch (this) {
            .ssl => this.ssl.getRemoteAddress(buf),
            .tcp => this.tcp.getRemoteAddress(buf),
        };
    }
};

pub const RawWebSocket = opaque {};

pub const uws_websocket_handler = ?*const fn (*RawWebSocket) callconv(.C) void;
pub const uws_websocket_message_handler = ?*const fn (*RawWebSocket, [*c]const u8, usize, Opcode) callconv(.C) void;
pub const uws_websocket_close_handler = ?*const fn (*RawWebSocket, i32, [*c]const u8, usize) callconv(.C) void;
pub const uws_websocket_upgrade_handler = ?*const fn (*anyopaque, *uws_res, *Request, *uws_socket_context_t, usize) callconv(.C) void;

pub const uws_websocket_ping_pong_handler = ?*const fn (*RawWebSocket, [*c]const u8, usize) callconv(.C) void;

pub const WebSocketBehavior = extern struct {
    compression: uws_compress_options_t = 0,
    maxPayloadLength: c_uint = std.math.maxInt(u32),
    idleTimeout: c_ushort = 120,
    maxBackpressure: c_uint = 1024 * 1024,
    closeOnBackpressureLimit: bool = false,
    resetIdleTimeoutOnSend: bool = true,
    sendPingsAutomatically: bool = true,
    maxLifetime: c_ushort = 0,
    upgrade: uws_websocket_upgrade_handler = null,
    open: uws_websocket_handler = null,
    message: uws_websocket_message_handler = null,
    drain: uws_websocket_handler = null,
    ping: uws_websocket_ping_pong_handler = null,
    pong: uws_websocket_ping_pong_handler = null,
    close: uws_websocket_close_handler = null,

    pub fn Wrap(
        comptime ServerType: type,
        comptime Type: type,
        comptime ssl: bool,
    ) type {
        return extern struct {
            const is_ssl = ssl;
            const WebSocket = NewApp(is_ssl).WebSocket;
            const Server = ServerType;

            const active_field_name = if (is_ssl) "ssl" else "tcp";

            pub fn _open(raw_ws: *RawWebSocket) callconv(.C) void {
                var ws = @unionInit(AnyWebSocket, active_field_name, @as(*WebSocket, @ptrCast(raw_ws)));
                const this = ws.as(Type).?;
                @call(bun.callmod_inline, Type.onOpen, .{ this, ws });
            }
            pub fn _message(raw_ws: *RawWebSocket, message: [*c]const u8, length: usize, opcode: Opcode) callconv(.C) void {
                var ws = @unionInit(AnyWebSocket, active_field_name, @as(*WebSocket, @ptrCast(raw_ws)));
                const this = ws.as(Type).?;
                @call(
                    .always_inline,
                    Type.onMessage,
                    .{ this, ws, if (length > 0) message[0..length] else "", opcode },
                );
            }
            pub fn _drain(raw_ws: *RawWebSocket) callconv(.C) void {
                var ws = @unionInit(AnyWebSocket, active_field_name, @as(*WebSocket, @ptrCast(raw_ws)));
                const this = ws.as(Type).?;
                @call(bun.callmod_inline, Type.onDrain, .{
                    this,
                    ws,
                });
            }
            pub fn _ping(raw_ws: *RawWebSocket, message: [*c]const u8, length: usize) callconv(.C) void {
                var ws = @unionInit(AnyWebSocket, active_field_name, @as(*WebSocket, @ptrCast(raw_ws)));
                const this = ws.as(Type).?;
                @call(bun.callmod_inline, Type.onPing, .{
                    this,
                    ws,
                    if (length > 0) message[0..length] else "",
                });
            }
            pub fn _pong(raw_ws: *RawWebSocket, message: [*c]const u8, length: usize) callconv(.C) void {
                var ws = @unionInit(AnyWebSocket, active_field_name, @as(*WebSocket, @ptrCast(raw_ws)));
                const this = ws.as(Type).?;
                @call(bun.callmod_inline, Type.onPong, .{
                    this,
                    ws,
                    if (length > 0) message[0..length] else "",
                });
            }
            pub fn _close(raw_ws: *RawWebSocket, code: i32, message: [*c]const u8, length: usize) callconv(.C) void {
                var ws = @unionInit(AnyWebSocket, active_field_name, @as(*WebSocket, @ptrCast(raw_ws)));
                const this = ws.as(Type).?;
                @call(
                    .always_inline,
                    Type.onClose,
                    .{
                        this,
                        ws,
                        code,
                        if (length > 0) message[0..length] else "",
                    },
                );
            }
            pub fn _upgrade(ptr: *anyopaque, res: *uws_res, req: *Request, context: *uws_socket_context_t, id: usize) callconv(.C) void {
                @call(
                    .always_inline,
                    Server.onWebSocketUpgrade,
                    .{ bun.cast(*Server, ptr), @as(*NewApp(is_ssl).Response, @ptrCast(res)), req, context, id },
                );
            }

            pub fn apply(behavior: WebSocketBehavior) WebSocketBehavior {
                return WebSocketBehavior{
                    .compression = behavior.compression,
                    .maxPayloadLength = behavior.maxPayloadLength,
                    .idleTimeout = behavior.idleTimeout,
                    .maxBackpressure = behavior.maxBackpressure,
                    .closeOnBackpressureLimit = behavior.closeOnBackpressureLimit,
                    .resetIdleTimeoutOnSend = behavior.resetIdleTimeoutOnSend,
                    .sendPingsAutomatically = behavior.sendPingsAutomatically,
                    .maxLifetime = behavior.maxLifetime,
                    .upgrade = _upgrade,
                    .open = _open,
                    .message = _message,
                    .drain = _drain,
                    .ping = _ping,
                    .pong = _pong,
                    .close = _close,
                };
            }
        };
    }
};
pub const uws_listen_handler = ?*const fn (?*ListenSocket, ?*anyopaque) callconv(.C) void;
pub const uws_method_handler = ?*const fn (*uws_res, *Request, ?*anyopaque) callconv(.C) void;
pub const uws_filter_handler = ?*const fn (*uws_res, i32, ?*anyopaque) callconv(.C) void;
pub const uws_missing_server_handler = ?*const fn ([*c]const u8, ?*anyopaque) callconv(.C) void;

pub const Request = opaque {
    pub fn isAncient(req: *Request) bool {
        return uws_req_is_ancient(req);
    }
    pub fn getYield(req: *Request) bool {
        return uws_req_get_yield(req);
    }
    pub fn setYield(req: *Request, yield: bool) void {
        uws_req_set_yield(req, yield);
    }
    pub fn url(req: *Request) []const u8 {
        var ptr: [*]const u8 = undefined;
        return ptr[0..req.uws_req_get_url(&ptr)];
    }
    pub fn method(req: *Request) []const u8 {
        var ptr: [*]const u8 = undefined;
        return ptr[0..req.uws_req_get_method(&ptr)];
    }
    pub fn header(req: *Request, name: []const u8) ?[]const u8 {
        bun.assert(std.ascii.isLower(name[0]));

        var ptr: [*]const u8 = undefined;
        const len = req.uws_req_get_header(name.ptr, name.len, &ptr);
        if (len == 0) return null;
        return ptr[0..len];
    }
    pub fn query(req: *Request, name: []const u8) []const u8 {
        var ptr: [*]const u8 = undefined;
        return ptr[0..req.uws_req_get_query(name.ptr, name.len, &ptr)];
    }
    pub fn parameter(req: *Request, index: u16) []const u8 {
        var ptr: [*]const u8 = undefined;
        return ptr[0..req.uws_req_get_parameter(@as(c_ushort, @intCast(index)), &ptr)];
    }

    extern fn uws_req_is_ancient(res: *Request) bool;
    extern fn uws_req_get_yield(res: *Request) bool;
    extern fn uws_req_set_yield(res: *Request, yield: bool) void;
    extern fn uws_req_get_url(res: *Request, dest: *[*]const u8) usize;
    extern fn uws_req_get_method(res: *Request, dest: *[*]const u8) usize;
    extern fn uws_req_get_header(res: *Request, lower_case_header: [*]const u8, lower_case_header_length: usize, dest: *[*]const u8) usize;
    extern fn uws_req_get_query(res: *Request, key: [*c]const u8, key_length: usize, dest: *[*]const u8) usize;
    extern fn uws_req_get_parameter(res: *Request, index: c_ushort, dest: *[*]const u8) usize;
};

pub const ListenSocket = opaque {
    pub fn close(this: *ListenSocket, ssl: bool) void {
        us_listen_socket_close(@intFromBool(ssl), this);
    }
    pub fn getLocalPort(this: *ListenSocket, ssl: bool) i32 {
        return us_socket_local_port(@intFromBool(ssl), @as(*uws.Socket, @ptrCast(this)));
    }
};
extern fn us_listen_socket_close(ssl: i32, ls: *ListenSocket) void;
extern fn uws_app_close(ssl: i32, app: *uws_app_s) void;
extern fn us_socket_context_close(ssl: i32, ctx: *anyopaque) void;

pub const SocketAddress = struct {
    ip: []const u8,
    port: i32,
    is_ipv6: bool,
};

pub fn NewApp(comptime ssl: bool) type {
    return opaque {
        const ssl_flag = @as(i32, @intFromBool(ssl));
        const ThisApp = @This();

        pub fn close(this: *ThisApp) void {
            if (comptime is_bindgen) {
                unreachable;
            }

            return uws_app_close(ssl_flag, @as(*uws_app_s, @ptrCast(this)));
        }

        pub fn create(opts: us_bun_socket_context_options_t) *ThisApp {
            if (comptime is_bindgen) {
                unreachable;
            }
            return @as(*ThisApp, @ptrCast(uws_create_app(ssl_flag, opts)));
        }
        pub fn destroy(app: *ThisApp) void {
            if (comptime is_bindgen) {
                unreachable;
            }

            return uws_app_destroy(ssl_flag, @as(*uws_app_s, @ptrCast(app)));
        }

        fn RouteHandler(comptime UserDataType: type, comptime handler: fn (UserDataType, *Request, *Response) void) type {
            return struct {
                pub fn handle(res: *uws_res, req: *Request, user_data: ?*anyopaque) callconv(.C) void {
                    if (comptime is_bindgen) {
                        unreachable;
                    }

                    if (comptime UserDataType == void) {
                        return @call(
                            .always_inline,
                            handler,
                            .{
                                {},
                                req,
                                @as(*Response, @ptrCast(@alignCast(res))),
                            },
                        );
                    } else {
                        return @call(
                            .always_inline,
                            handler,
                            .{
                                @as(UserDataType, @ptrCast(@alignCast(user_data.?))),
                                req,
                                @as(*Response, @ptrCast(@alignCast(res))),
                            },
                        );
                    }
                }
            };
        }

        pub const ListenSocket = opaque {
            pub inline fn close(this: *ThisApp.ListenSocket) void {
                if (comptime is_bindgen) {
                    unreachable;
                }
                return us_listen_socket_close(ssl_flag, @as(*uws.ListenSocket, @ptrCast(this)));
            }
            pub inline fn getLocalPort(this: *ThisApp.ListenSocket) i32 {
                if (comptime is_bindgen) {
                    unreachable;
                }
                return us_socket_local_port(ssl_flag, @as(*uws.Socket, @ptrCast(this)));
            }

            pub fn socket(this: *@This()) NewSocketHandler(ssl) {
                return .{ .socket = @ptrCast(this) };
            }
        };

        pub fn get(
            app: *ThisApp,
            pattern: [:0]const u8,
            comptime UserDataType: type,
            user_data: UserDataType,
            comptime handler: (fn (UserDataType, *Request, *Response) void),
        ) void {
            if (comptime is_bindgen) {
                unreachable;
            }
            uws_app_get(ssl_flag, @as(*uws_app_t, @ptrCast(app)), pattern, RouteHandler(UserDataType, handler).handle, user_data);
        }
        pub fn post(
            app: *ThisApp,
            pattern: [:0]const u8,
            comptime UserDataType: type,
            user_data: UserDataType,
            comptime handler: (fn (UserDataType, *Request, *Response) void),
        ) void {
            if (comptime is_bindgen) {
                unreachable;
            }
            uws_app_post(ssl_flag, @as(*uws_app_t, @ptrCast(app)), pattern, RouteHandler(UserDataType, handler).handle, user_data);
        }
        pub fn options(
            app: *ThisApp,
            pattern: [:0]const u8,
            comptime UserDataType: type,
            user_data: UserDataType,
            comptime handler: (fn (UserDataType, *Request, *Response) void),
        ) void {
            if (comptime is_bindgen) {
                unreachable;
            }
            uws_app_options(ssl_flag, @as(*uws_app_t, @ptrCast(app)), pattern, RouteHandler(UserDataType, handler).handle, user_data);
        }
        pub fn delete(
            app: *ThisApp,
            pattern: [:0]const u8,
            comptime UserDataType: type,
            user_data: UserDataType,
            comptime handler: (fn (UserDataType, *Request, *Response) void),
        ) void {
            if (comptime is_bindgen) {
                unreachable;
            }
            uws_app_delete(ssl_flag, @as(*uws_app_t, @ptrCast(app)), pattern, RouteHandler(UserDataType, handler).handle, user_data);
        }
        pub fn patch(
            app: *ThisApp,
            pattern: [:0]const u8,
            comptime UserDataType: type,
            user_data: UserDataType,
            comptime handler: (fn (UserDataType, *Request, *Response) void),
        ) void {
            if (comptime is_bindgen) {
                unreachable;
            }
            uws_app_patch(ssl_flag, @as(*uws_app_t, @ptrCast(app)), pattern, RouteHandler(UserDataType, handler).handle, user_data);
        }
        pub fn put(
            app: *ThisApp,
            pattern: [:0]const u8,
            comptime UserDataType: type,
            user_data: UserDataType,
            comptime handler: (fn (UserDataType, *Request, *Response) void),
        ) void {
            if (comptime is_bindgen) {
                unreachable;
            }
            uws_app_put(ssl_flag, @as(*uws_app_t, @ptrCast(app)), pattern, RouteHandler(UserDataType, handler).handle, user_data);
        }
        pub fn head(
            app: *ThisApp,
            pattern: [:0]const u8,
            comptime UserDataType: type,
            user_data: UserDataType,
            comptime handler: (fn (UserDataType, *Request, *Response) void),
        ) void {
            if (comptime is_bindgen) {
                unreachable;
            }
            uws_app_head(ssl_flag, @as(*uws_app_t, @ptrCast(app)), pattern, RouteHandler(UserDataType, handler).handle, user_data);
        }
        pub fn connect(
            app: *ThisApp,
            pattern: [:0]const u8,
            comptime UserDataType: type,
            user_data: UserDataType,
            comptime handler: (fn (UserDataType, *Request, *Response) void),
        ) void {
            if (comptime is_bindgen) {
                unreachable;
            }
            uws_app_connect(ssl_flag, @as(*uws_app_t, @ptrCast(app)), pattern, RouteHandler(UserDataType, handler).handle, user_data);
        }
        pub fn trace(
            app: *ThisApp,
            pattern: [:0]const u8,
            comptime UserDataType: type,
            user_data: UserDataType,
            comptime handler: (fn (UserDataType, *Request, *Response) void),
        ) void {
            if (comptime is_bindgen) {
                unreachable;
            }
            uws_app_trace(ssl_flag, @as(*uws_app_t, @ptrCast(app)), pattern, RouteHandler(UserDataType, handler).handle, user_data);
        }
        pub fn any(
            app: *ThisApp,
            pattern: [:0]const u8,
            comptime UserDataType: type,
            user_data: UserDataType,
            comptime handler: (fn (UserDataType, *Request, *Response) void),
        ) void {
            if (comptime is_bindgen) {
                unreachable;
            }
            uws_app_any(ssl_flag, @as(*uws_app_t, @ptrCast(app)), pattern, RouteHandler(UserDataType, handler).handle, user_data);
        }
        pub fn run(app: *ThisApp) void {
            if (comptime is_bindgen) {
                unreachable;
            }
            return uws_app_run(ssl_flag, @as(*uws_app_t, @ptrCast(app)));
        }
        pub fn listen(
            app: *ThisApp,
            port: i32,
            comptime UserData: type,
            user_data: UserData,
            comptime handler: fn (UserData, ?*ThisApp.ListenSocket, uws_app_listen_config_t) void,
        ) void {
            if (comptime is_bindgen) {
                unreachable;
            }
            const Wrapper = struct {
                pub fn handle(socket: ?*uws.ListenSocket, conf: uws_app_listen_config_t, data: ?*anyopaque) callconv(.C) void {
                    if (comptime UserData == void) {
                        @call(bun.callmod_inline, handler, .{ {}, @as(?*ThisApp.ListenSocket, @ptrCast(socket)), conf });
                    } else {
                        @call(bun.callmod_inline, handler, .{
                            @as(UserData, @ptrCast(@alignCast(data.?))),
                            @as(?*ThisApp.ListenSocket, @ptrCast(socket)),
                            conf,
                        });
                    }
                }
            };
            return uws_app_listen(ssl_flag, @as(*uws_app_t, @ptrCast(app)), port, Wrapper.handle, user_data);
        }

        pub fn listenWithConfig(
            app: *ThisApp,
            comptime UserData: type,
            user_data: UserData,
            comptime handler: fn (UserData, ?*ThisApp.ListenSocket) void,
            config: uws_app_listen_config_t,
        ) void {
            const Wrapper = struct {
                pub fn handle(socket: ?*uws.ListenSocket, data: ?*anyopaque) callconv(.C) void {
                    if (comptime UserData == void) {
                        @call(bun.callmod_inline, handler, .{ {}, @as(?*ThisApp.ListenSocket, @ptrCast(socket)) });
                    } else {
                        @call(bun.callmod_inline, handler, .{
                            @as(UserData, @ptrCast(@alignCast(data.?))),
                            @as(?*ThisApp.ListenSocket, @ptrCast(socket)),
                        });
                    }
                }
            };
            return uws_app_listen_with_config(ssl_flag, @as(*uws_app_t, @ptrCast(app)), config.host, @as(u16, @intCast(config.port)), config.options, Wrapper.handle, user_data);
        }

        pub fn listenOnUnixSocket(
            app: *ThisApp,
            comptime UserData: type,
            user_data: UserData,
            comptime handler: fn (UserData, ?*ThisApp.ListenSocket) void,
            domain: [:0]const u8,
            flags: i32,
        ) void {
            const Wrapper = struct {
                pub fn handle(socket: ?*uws.ListenSocket, _: [*:0]const u8, _: i32, data: *anyopaque) callconv(.C) void {
                    if (comptime UserData == void) {
                        @call(bun.callmod_inline, handler, .{ {}, @as(?*ThisApp.ListenSocket, @ptrCast(socket)) });
                    } else {
                        @call(bun.callmod_inline, handler, .{
                            @as(UserData, @ptrCast(@alignCast(data))),
                            @as(?*ThisApp.ListenSocket, @ptrCast(socket)),
                        });
                    }
                }
            };
            return uws_app_listen_domain_with_options(
                ssl_flag,
                @as(*uws_app_t, @ptrCast(app)),
                domain.ptr,
                domain.len,
                flags,
                Wrapper.handle,
                user_data,
            );
        }

        pub fn constructorFailed(app: *ThisApp) bool {
            return uws_constructor_failed(ssl_flag, app);
        }
        pub fn num_subscribers(app: *ThisApp, topic: []const u8) c_uint {
            return uws_num_subscribers(ssl_flag, @as(*uws_app_t, @ptrCast(app)), topic.ptr, topic.len);
        }
        pub fn publish(app: *ThisApp, topic: []const u8, message: []const u8, opcode: Opcode, compress: bool) bool {
            return uws_publish(ssl_flag, @as(*uws_app_t, @ptrCast(app)), topic.ptr, topic.len, message.ptr, message.len, opcode, compress);
        }
        pub fn getNativeHandle(app: *ThisApp) ?*anyopaque {
            return uws_get_native_handle(ssl_flag, app);
        }
        pub fn removeServerName(app: *ThisApp, hostname_pattern: [*:0]const u8) void {
            return uws_remove_server_name(ssl_flag, @as(*uws_app_t, @ptrCast(app)), hostname_pattern);
        }
        pub fn addServerName(app: *ThisApp, hostname_pattern: [*:0]const u8) void {
            return uws_add_server_name(ssl_flag, @as(*uws_app_t, @ptrCast(app)), hostname_pattern);
        }
        pub fn addServerNameWithOptions(app: *ThisApp, hostname_pattern: [:0]const u8, opts: us_bun_socket_context_options_t) void {
            return uws_add_server_name_with_options(ssl_flag, @as(*uws_app_t, @ptrCast(app)), hostname_pattern, opts);
        }
        pub fn missingServerName(app: *ThisApp, handler: uws_missing_server_handler, user_data: ?*anyopaque) void {
            return uws_missing_server_name(ssl_flag, @as(*uws_app_t, @ptrCast(app)), handler, user_data);
        }
        pub fn filter(app: *ThisApp, handler: uws_filter_handler, user_data: ?*anyopaque) void {
            return uws_filter(ssl_flag, @as(*uws_app_t, @ptrCast(app)), handler, user_data);
        }
        pub fn ws(app: *ThisApp, pattern: []const u8, ctx: *anyopaque, id: usize, behavior_: WebSocketBehavior) void {
            var behavior = behavior_;
            uws_ws(ssl_flag, @as(*uws_app_t, @ptrCast(app)), ctx, pattern.ptr, pattern.len, id, &behavior);
        }

        pub const Response = opaque {
            inline fn castRes(res: *uws_res) *Response {
                return @as(*Response, @ptrCast(@alignCast(res)));
            }

            pub inline fn downcast(res: *Response) *uws_res {
                return @as(*uws_res, @ptrCast(@alignCast(res)));
            }

            pub fn end(res: *Response, data: []const u8, close_connection: bool) void {
                uws_res_end(ssl_flag, res.downcast(), data.ptr, data.len, close_connection);
            }

            pub fn tryEnd(res: *Response, data: []const u8, total: usize, close_: bool) bool {
                return uws_res_try_end(ssl_flag, res.downcast(), data.ptr, data.len, total, close_);
            }

            pub fn state(res: *const Response) State {
                return uws_res_state(ssl_flag, @as(*const uws_res, @ptrCast(@alignCast(res))));
            }

            pub fn prepareForSendfile(res: *Response) void {
                return uws_res_prepare_for_sendfile(ssl_flag, res.downcast());
            }

            pub fn uncork(_: *Response) void {
                // uws_res_uncork(
                //     ssl_flag,
                //     res.downcast(),
                // );
            }
            pub fn pause(res: *Response) void {
                uws_res_pause(ssl_flag, res.downcast());
            }
            pub fn @"resume"(res: *Response) void {
                uws_res_resume(ssl_flag, res.downcast());
            }
            pub fn writeContinue(res: *Response) void {
                uws_res_write_continue(ssl_flag, res.downcast());
            }
            pub fn writeStatus(res: *Response, status: []const u8) void {
                uws_res_write_status(ssl_flag, res.downcast(), status.ptr, status.len);
            }
            pub fn writeHeader(res: *Response, key: []const u8, value: []const u8) void {
                uws_res_write_header(ssl_flag, res.downcast(), key.ptr, key.len, value.ptr, value.len);
            }
            pub fn writeHeaderInt(res: *Response, key: []const u8, value: u64) void {
                uws_res_write_header_int(ssl_flag, res.downcast(), key.ptr, key.len, value);
            }
            pub fn endWithoutBody(res: *Response, close_connection: bool) void {
                uws_res_end_without_body(ssl_flag, res.downcast(), close_connection);
            }
            pub fn write(res: *Response, data: []const u8) bool {
                return uws_res_write(ssl_flag, res.downcast(), data.ptr, data.len);
            }
            pub fn getWriteOffset(res: *Response) u64 {
                return uws_res_get_write_offset(ssl_flag, res.downcast());
            }
            pub fn overrideWriteOffset(res: *Response, offset: anytype) void {
                uws_res_override_write_offset(ssl_flag, res.downcast(), @as(u64, @intCast(offset)));
            }
            pub fn hasResponded(res: *Response) bool {
                return uws_res_has_responded(ssl_flag, res.downcast());
            }

            pub fn getNativeHandle(res: *Response) bun.FileDescriptor {
                if (comptime Environment.isWindows) {
                    // on windows uSockets exposes SOCKET
                    return bun.toFD(@as(bun.FDImpl.System, @ptrCast(uws_res_get_native_handle(ssl_flag, res.downcast()))));
                }

                return bun.toFD(@as(i32, @intCast(@intFromPtr(uws_res_get_native_handle(ssl_flag, res.downcast())))));
            }
            pub fn getRemoteAddress(res: *Response) ?[]const u8 {
                var buf: [*]const u8 = undefined;
                const size = uws_res_get_remote_address(ssl_flag, res.downcast(), &buf);
                return if (size > 0) buf[0..size] else null;
            }
            pub fn getRemoteAddressAsText(res: *Response) ?[]const u8 {
                var buf: [*]const u8 = undefined;
                const size = uws_res_get_remote_address_as_text(ssl_flag, res.downcast(), &buf);
                return if (size > 0) buf[0..size] else null;
            }
            pub fn getRemoteSocketInfo(res: *Response) ?SocketAddress {
                var address = SocketAddress{
                    .ip = undefined,
                    .port = undefined,
                    .is_ipv6 = undefined,
                };
                // This function will fill in the slots and return len.
                // if len is zero it will not fill in the slots so it is ub to
                // return the struct in that case.
                address.ip.len = uws_res_get_remote_address_info(
                    res.downcast(),
                    &address.ip.ptr,
                    &address.port,
                    &address.is_ipv6,
                );
                return if (address.ip.len > 0) address else null;
            }
            pub fn onWritable(
                res: *Response,
                comptime UserDataType: type,
                comptime handler: fn (UserDataType, u64, *Response) callconv(.C) bool,
                user_data: UserDataType,
            ) void {
                const Wrapper = struct {
                    pub fn handle(this: *uws_res, amount: u64, data: ?*anyopaque) callconv(.C) bool {
                        if (comptime UserDataType == void) {
                            return @call(bun.callmod_inline, handler, .{ {}, amount, castRes(this) });
                        } else {
                            return @call(bun.callmod_inline, handler, .{
                                @as(UserDataType, @ptrCast(@alignCast(data.?))),
                                amount,
                                castRes(this),
                            });
                        }
                    }
                };
                uws_res_on_writable(ssl_flag, res.downcast(), Wrapper.handle, user_data);
            }

            pub fn clearOnWritable(res: *Response) void {
                uws_res_clear_on_writable(ssl_flag, res.downcast());
            }
            pub inline fn markNeedsMore(res: *Response) void {
                if (!ssl) {
                    us_socket_mark_needs_more_not_ssl(res.downcast());
                }
            }
            pub fn onAborted(res: *Response, comptime UserDataType: type, comptime handler: fn (UserDataType, *Response) void, opcional_data: UserDataType) void {
                const Wrapper = struct {
                    pub fn handle(this: *uws_res, user_data: ?*anyopaque) callconv(.C) void {
                        if (comptime UserDataType == void) {
                            @call(bun.callmod_inline, handler, .{ {}, castRes(this), {} });
                        } else {
                            @call(bun.callmod_inline, handler, .{ @as(UserDataType, @ptrCast(@alignCast(user_data.?))), castRes(this) });
                        }
                    }
                };
                uws_res_on_aborted(ssl_flag, res.downcast(), Wrapper.handle, opcional_data);
            }

            pub fn clearAborted(res: *Response) void {
                uws_res_on_aborted(ssl_flag, res.downcast(), null, null);
            }

            pub fn clearOnData(res: *Response) void {
                uws_res_on_data(ssl_flag, res.downcast(), null, null);
            }

            pub fn onData(
                res: *Response,
                comptime UserDataType: type,
                comptime handler: fn (UserDataType, *Response, chunk: []const u8, last: bool) void,
                opcional_data: UserDataType,
            ) void {
                const Wrapper = struct {
                    pub fn handle(this: *uws_res, chunk_ptr: [*c]const u8, len: usize, last: bool, user_data: ?*anyopaque) callconv(.C) void {
                        if (comptime UserDataType == void) {
                            @call(bun.callmod_inline, handler, .{
                                {},
                                castRes(this),
                                if (len > 0) chunk_ptr[0..len] else "",
                                last,
                            });
                        } else {
                            @call(bun.callmod_inline, handler, .{
                                @as(UserDataType, @ptrCast(@alignCast(user_data.?))),
                                castRes(this),
                                if (len > 0) chunk_ptr[0..len] else "",
                                last,
                            });
                        }
                    }
                };

                uws_res_on_data(ssl_flag, res.downcast(), Wrapper.handle, opcional_data);
            }

            pub fn endStream(res: *Response, close_connection: bool) void {
                uws_res_end_stream(ssl_flag, res.downcast(), close_connection);
            }

            pub fn corked(
                res: *Response,
                comptime Function: anytype,
                args: anytype,
            ) @typeInfo(@TypeOf(Function)).Fn.return_type.? {
                const Wrapper = struct {
                    opts: @TypeOf(args),
                    result: @typeInfo(@TypeOf(Function)).Fn.return_type.? = undefined,
                    pub fn run(this: *@This()) void {
                        this.result = Function(this.opts);
                    }
                };
                var wrapped = Wrapper{
                    .opts = args,
                    .result = undefined,
                };
                runCorkedWithType(res, *Wrapper, Wrapper.run, &wrapped);
                return wrapped.result;
            }

            pub fn runCorkedWithType(
                res: *Response,
                comptime UserDataType: type,
                comptime handler: fn (UserDataType) void,
                opcional_data: UserDataType,
            ) void {
                const Wrapper = struct {
                    pub fn handle(user_data: ?*anyopaque) callconv(.C) void {
                        if (comptime UserDataType == void) {
                            @call(bun.callmod_inline, handler, .{
                                {},
                            });
                        } else {
                            @call(bun.callmod_inline, handler, .{
                                @as(UserDataType, @ptrCast(@alignCast(user_data.?))),
                            });
                        }
                    }
                };

                uws_res_cork(ssl_flag, res.downcast(), opcional_data, Wrapper.handle);
            }

            // pub fn onSocketWritable(
            //     res: *Response,
            //     comptime UserDataType: type,
            //     comptime handler: fn (UserDataType, fd: i32) void,
            //     opcional_data: UserDataType,
            // ) void {
            //     const Wrapper = struct {
            //         pub fn handle(user_data: ?*anyopaque, fd: i32) callconv(.C) void {
            //             if (comptime UserDataType == void) {
            //                 @call(bun.callmod_inline, handler, .{
            //                     {},
            //                     fd,
            //                 });
            //             } else {
            //                 @call(bun.callmod_inline, handler, .{
            //                     @ptrCast(
            //                         UserDataType,
            //                         @alignCast( user_data.?),
            //                     ),
            //                     fd,
            //                 });
            //             }
            //         }
            //     };

            //     const OnWritable = struct {
            //         pub fn handle(socket: *Socket) callconv(.C) ?*Socket {
            //             if (comptime UserDataType == void) {
            //                 @call(bun.callmod_inline, handler, .{
            //                     {},
            //                     fd,
            //                 });
            //             } else {
            //                 @call(bun.callmod_inline, handler, .{
            //                     @ptrCast(
            //                         UserDataType,
            //                         @alignCast( user_data.?),
            //                     ),
            //                     fd,
            //                 });
            //             }

            //             return socket;
            //         }
            //     };

            //     var socket_ctx = us_socket_context(ssl_flag, uws_res_get_native_handle(ssl_flag, res)).?;
            //     var child = us_create_child_socket_context(ssl_flag, socket_ctx, 8);

            // }

            pub fn writeHeaders(
                res: *Response,
                names: []const Api.StringPointer,
                values: []const Api.StringPointer,
                buf: []const u8,
            ) void {
                uws_res_write_headers(ssl_flag, res.downcast(), names.ptr, values.ptr, values.len, buf.ptr);
            }

            pub fn upgrade(
                res: *Response,
                comptime Data: type,
                data: Data,
                sec_web_socket_key: []const u8,
                sec_web_socket_protocol: []const u8,
                sec_web_socket_extensions: []const u8,
                ctx: ?*uws_socket_context_t,
            ) void {
                uws_res_upgrade(
                    ssl_flag,
                    res.downcast(),
                    data,
                    sec_web_socket_key.ptr,
                    sec_web_socket_key.len,
                    sec_web_socket_protocol.ptr,
                    sec_web_socket_protocol.len,
                    sec_web_socket_extensions.ptr,
                    sec_web_socket_extensions.len,
                    ctx,
                );
            }
        };

        pub const WebSocket = opaque {
            pub fn raw(this: *WebSocket) *RawWebSocket {
                return @as(*RawWebSocket, @ptrCast(this));
            }
            pub fn as(this: *WebSocket, comptime Type: type) ?*Type {
                @setRuntimeSafety(false);
                return @as(?*Type, @ptrCast(@alignCast(uws_ws_get_user_data(ssl_flag, this.raw()))));
            }

            pub fn close(this: *WebSocket) void {
                return uws_ws_close(ssl_flag, this.raw());
            }
            pub fn send(this: *WebSocket, message: []const u8, opcode: Opcode) SendStatus {
                return uws_ws_send(ssl_flag, this.raw(), message.ptr, message.len, opcode);
            }
            pub fn sendWithOptions(this: *WebSocket, message: []const u8, opcode: Opcode, compress: bool, fin: bool) SendStatus {
                return uws_ws_send_with_options(ssl_flag, this.raw(), message.ptr, message.len, opcode, compress, fin);
            }
            // pub fn sendFragment(this: *WebSocket, message: []const u8) SendStatus {
            //     return uws_ws_send_fragment(ssl_flag, this.raw(), message: [*c]const u8, length: usize, compress: bool);
            // }
            // pub fn sendFirstFragment(this: *WebSocket, message: []const u8) SendStatus {
            //     return uws_ws_send_first_fragment(ssl_flag, this.raw(), message: [*c]const u8, length: usize, compress: bool);
            // }
            // pub fn sendFirstFragmentWithOpcode(this: *WebSocket, message: []const u8, opcode: u32, compress: bool) SendStatus {
            //     return uws_ws_send_first_fragment_with_opcode(ssl_flag, this.raw(), message: [*c]const u8, length: usize, opcode: Opcode, compress: bool);
            // }
            pub fn sendLastFragment(this: *WebSocket, message: []const u8, compress: bool) SendStatus {
                return uws_ws_send_last_fragment(ssl_flag, this.raw(), message.ptr, message.len, compress);
            }
            pub fn end(this: *WebSocket, code: i32, message: []const u8) void {
                return uws_ws_end(ssl_flag, this.raw(), code, message.ptr, message.len);
            }
            pub fn cork(this: *WebSocket, ctx: anytype, comptime callback: anytype) void {
                const ContextType = @TypeOf(ctx);
                const Wrapper = struct {
                    pub fn wrap(user_data: ?*anyopaque) callconv(.C) void {
                        @call(bun.callmod_inline, callback, .{bun.cast(ContextType, user_data.?)});
                    }
                };

                return uws_ws_cork(ssl_flag, this.raw(), Wrapper.wrap, ctx);
            }
            pub fn subscribe(this: *WebSocket, topic: []const u8) bool {
                return uws_ws_subscribe(ssl_flag, this.raw(), topic.ptr, topic.len);
            }
            pub fn unsubscribe(this: *WebSocket, topic: []const u8) bool {
                return uws_ws_unsubscribe(ssl_flag, this.raw(), topic.ptr, topic.len);
            }
            pub fn isSubscribed(this: *WebSocket, topic: []const u8) bool {
                return uws_ws_is_subscribed(ssl_flag, this.raw(), topic.ptr, topic.len);
            }
            // pub fn iterateTopics(this: *WebSocket) {
            //     return uws_ws_iterate_topics(ssl_flag, this.raw(), callback: ?*const fn ([*c]const u8, usize, ?*anyopaque) callconv(.C) void, user_data: ?*anyopaque) void;
            // }
            pub fn publish(this: *WebSocket, topic: []const u8, message: []const u8) bool {
                return uws_ws_publish(ssl_flag, this.raw(), topic.ptr, topic.len, message.ptr, message.len);
            }
            pub fn publishWithOptions(this: *WebSocket, topic: []const u8, message: []const u8, opcode: Opcode, compress: bool) bool {
                return uws_ws_publish_with_options(ssl_flag, this.raw(), topic.ptr, topic.len, message.ptr, message.len, opcode, compress);
            }
            pub fn getBufferedAmount(this: *WebSocket) u32 {
                return uws_ws_get_buffered_amount(ssl_flag, this.raw());
            }
            pub fn getRemoteAddress(this: *WebSocket, buf: []u8) []u8 {
                var ptr: [*]u8 = undefined;
                const len = uws_ws_get_remote_address(ssl_flag, this.raw(), &ptr);
                bun.copy(u8, buf, ptr[0..len]);
                return buf[0..len];
            }
        };
    };
}
extern fn uws_res_end_stream(ssl: i32, res: *uws_res, close_connection: bool) void;
extern fn uws_res_prepare_for_sendfile(ssl: i32, res: *uws_res) void;
extern fn uws_res_get_native_handle(ssl: i32, res: *uws_res) *Socket;
extern fn uws_res_get_remote_address(ssl: i32, res: *uws_res, dest: *[*]const u8) usize;
extern fn uws_res_get_remote_address_as_text(ssl: i32, res: *uws_res, dest: *[*]const u8) usize;
extern fn uws_create_app(ssl: i32, options: us_bun_socket_context_options_t) *uws_app_t;
extern fn uws_app_destroy(ssl: i32, app: *uws_app_t) void;
extern fn uws_app_get(ssl: i32, app: *uws_app_t, pattern: [*c]const u8, handler: uws_method_handler, user_data: ?*anyopaque) void;
extern fn uws_app_post(ssl: i32, app: *uws_app_t, pattern: [*c]const u8, handler: uws_method_handler, user_data: ?*anyopaque) void;
extern fn uws_app_options(ssl: i32, app: *uws_app_t, pattern: [*c]const u8, handler: uws_method_handler, user_data: ?*anyopaque) void;
extern fn uws_app_delete(ssl: i32, app: *uws_app_t, pattern: [*c]const u8, handler: uws_method_handler, user_data: ?*anyopaque) void;
extern fn uws_app_patch(ssl: i32, app: *uws_app_t, pattern: [*c]const u8, handler: uws_method_handler, user_data: ?*anyopaque) void;
extern fn uws_app_put(ssl: i32, app: *uws_app_t, pattern: [*c]const u8, handler: uws_method_handler, user_data: ?*anyopaque) void;
extern fn uws_app_head(ssl: i32, app: *uws_app_t, pattern: [*c]const u8, handler: uws_method_handler, user_data: ?*anyopaque) void;
extern fn uws_app_connect(ssl: i32, app: *uws_app_t, pattern: [*c]const u8, handler: uws_method_handler, user_data: ?*anyopaque) void;
extern fn uws_app_trace(ssl: i32, app: *uws_app_t, pattern: [*c]const u8, handler: uws_method_handler, user_data: ?*anyopaque) void;
extern fn uws_app_any(ssl: i32, app: *uws_app_t, pattern: [*c]const u8, handler: uws_method_handler, user_data: ?*anyopaque) void;
extern fn uws_app_run(ssl: i32, *uws_app_t) void;
extern fn uws_app_listen(ssl: i32, app: *uws_app_t, port: i32, handler: uws_listen_handler, user_data: ?*anyopaque) void;
extern fn uws_app_listen_with_config(
    ssl: i32,
    app: *uws_app_t,
    host: [*c]const u8,
    port: u16,
    options: i32,
    handler: uws_listen_handler,
    user_data: ?*anyopaque,
) void;
extern fn uws_constructor_failed(ssl: i32, app: *uws_app_t) bool;
extern fn uws_num_subscribers(ssl: i32, app: *uws_app_t, topic: [*c]const u8, topic_length: usize) c_uint;
extern fn uws_publish(ssl: i32, app: *uws_app_t, topic: [*c]const u8, topic_length: usize, message: [*c]const u8, message_length: usize, opcode: Opcode, compress: bool) bool;
extern fn uws_get_native_handle(ssl: i32, app: *anyopaque) ?*anyopaque;
extern fn uws_remove_server_name(ssl: i32, app: *uws_app_t, hostname_pattern: [*c]const u8) void;
extern fn uws_add_server_name(ssl: i32, app: *uws_app_t, hostname_pattern: [*c]const u8) void;
extern fn uws_add_server_name_with_options(ssl: i32, app: *uws_app_t, hostname_pattern: [*c]const u8, options: us_bun_socket_context_options_t) void;
extern fn uws_missing_server_name(ssl: i32, app: *uws_app_t, handler: uws_missing_server_handler, user_data: ?*anyopaque) void;
extern fn uws_filter(ssl: i32, app: *uws_app_t, handler: uws_filter_handler, user_data: ?*anyopaque) void;
extern fn uws_ws(ssl: i32, app: *uws_app_t, ctx: *anyopaque, pattern: [*]const u8, pattern_len: usize, id: usize, behavior: *const WebSocketBehavior) void;

extern fn uws_ws_get_user_data(ssl: i32, ws: ?*RawWebSocket) ?*anyopaque;
extern fn uws_ws_close(ssl: i32, ws: ?*RawWebSocket) void;
extern fn uws_ws_send(ssl: i32, ws: ?*RawWebSocket, message: [*c]const u8, length: usize, opcode: Opcode) SendStatus;
extern fn uws_ws_send_with_options(ssl: i32, ws: ?*RawWebSocket, message: [*c]const u8, length: usize, opcode: Opcode, compress: bool, fin: bool) SendStatus;
extern fn uws_ws_send_fragment(ssl: i32, ws: ?*RawWebSocket, message: [*c]const u8, length: usize, compress: bool) SendStatus;
extern fn uws_ws_send_first_fragment(ssl: i32, ws: ?*RawWebSocket, message: [*c]const u8, length: usize, compress: bool) SendStatus;
extern fn uws_ws_send_first_fragment_with_opcode(ssl: i32, ws: ?*RawWebSocket, message: [*c]const u8, length: usize, opcode: Opcode, compress: bool) SendStatus;
extern fn uws_ws_send_last_fragment(ssl: i32, ws: ?*RawWebSocket, message: [*c]const u8, length: usize, compress: bool) SendStatus;
extern fn uws_ws_end(ssl: i32, ws: ?*RawWebSocket, code: i32, message: [*c]const u8, length: usize) void;
extern fn uws_ws_cork(ssl: i32, ws: ?*RawWebSocket, handler: ?*const fn (?*anyopaque) callconv(.C) void, user_data: ?*anyopaque) void;
extern fn uws_ws_subscribe(ssl: i32, ws: ?*RawWebSocket, topic: [*c]const u8, length: usize) bool;
extern fn uws_ws_unsubscribe(ssl: i32, ws: ?*RawWebSocket, topic: [*c]const u8, length: usize) bool;
extern fn uws_ws_is_subscribed(ssl: i32, ws: ?*RawWebSocket, topic: [*c]const u8, length: usize) bool;
extern fn uws_ws_iterate_topics(ssl: i32, ws: ?*RawWebSocket, callback: ?*const fn ([*c]const u8, usize, ?*anyopaque) callconv(.C) void, user_data: ?*anyopaque) void;
extern fn uws_ws_publish(ssl: i32, ws: ?*RawWebSocket, topic: [*c]const u8, topic_length: usize, message: [*c]const u8, message_length: usize) bool;
extern fn uws_ws_publish_with_options(ssl: i32, ws: ?*RawWebSocket, topic: [*c]const u8, topic_length: usize, message: [*c]const u8, message_length: usize, opcode: Opcode, compress: bool) bool;
extern fn uws_ws_get_buffered_amount(ssl: i32, ws: ?*RawWebSocket) c_uint;
extern fn uws_ws_get_remote_address(ssl: i32, ws: ?*RawWebSocket, dest: *[*]u8) usize;
extern fn uws_ws_get_remote_address_as_text(ssl: i32, ws: ?*RawWebSocket, dest: *[*]u8) usize;
extern fn uws_res_get_remote_address_info(res: *uws_res, dest: *[*]const u8, port: *i32, is_ipv6: *bool) usize;

const uws_res = opaque {};
extern fn uws_res_uncork(ssl: i32, res: *uws_res) void;
extern fn uws_res_end(ssl: i32, res: *uws_res, data: [*c]const u8, length: usize, close_connection: bool) void;
extern fn uws_res_try_end(
    ssl: i32,
    res: *uws_res,
    data: [*c]const u8,
    length: usize,
    total: usize,
    close: bool,
) bool;
extern fn uws_res_pause(ssl: i32, res: *uws_res) void;
extern fn uws_res_resume(ssl: i32, res: *uws_res) void;
extern fn uws_res_write_continue(ssl: i32, res: *uws_res) void;
extern fn uws_res_write_status(ssl: i32, res: *uws_res, status: [*c]const u8, length: usize) void;
extern fn uws_res_write_header(ssl: i32, res: *uws_res, key: [*c]const u8, key_length: usize, value: [*c]const u8, value_length: usize) void;
extern fn uws_res_write_header_int(ssl: i32, res: *uws_res, key: [*c]const u8, key_length: usize, value: u64) void;
extern fn uws_res_end_without_body(ssl: i32, res: *uws_res, close_connection: bool) void;
extern fn uws_res_write(ssl: i32, res: *uws_res, data: [*c]const u8, length: usize) bool;
extern fn uws_res_get_write_offset(ssl: i32, res: *uws_res) u64;
extern fn uws_res_override_write_offset(ssl: i32, res: *uws_res, u64) void;
extern fn uws_res_has_responded(ssl: i32, res: *uws_res) bool;
extern fn uws_res_on_writable(ssl: i32, res: *uws_res, handler: ?*const fn (*uws_res, u64, ?*anyopaque) callconv(.C) bool, user_data: ?*anyopaque) void;
extern fn uws_res_clear_on_writable(ssl: i32, res: *uws_res) void;
extern fn uws_res_on_aborted(ssl: i32, res: *uws_res, handler: ?*const fn (*uws_res, ?*anyopaque) callconv(.C) void, opcional_data: ?*anyopaque) void;
extern fn uws_res_on_data(
    ssl: i32,
    res: *uws_res,
    handler: ?*const fn (*uws_res, [*c]const u8, usize, bool, ?*anyopaque) callconv(.C) void,
    opcional_data: ?*anyopaque,
) void;
extern fn uws_res_upgrade(
    ssl: i32,
    res: *uws_res,
    data: ?*anyopaque,
    sec_web_socket_key: [*c]const u8,
    sec_web_socket_key_length: usize,
    sec_web_socket_protocol: [*c]const u8,
    sec_web_socket_protocol_length: usize,
    sec_web_socket_extensions: [*c]const u8,
    sec_web_socket_extensions_length: usize,
    ws: ?*uws_socket_context_t,
) void;
extern fn uws_res_cork(i32, res: *uws_res, ctx: *anyopaque, corker: *const (fn (?*anyopaque) callconv(.C) void)) void;
extern fn uws_res_write_headers(i32, res: *uws_res, names: [*]const Api.StringPointer, values: [*]const Api.StringPointer, count: usize, buf: [*]const u8) void;
pub const LIBUS_RECV_BUFFER_LENGTH = 524288;
pub const LIBUS_TIMEOUT_GRANULARITY = @as(i32, 4);
pub const LIBUS_RECV_BUFFER_PADDING = @as(i32, 32);
pub const LIBUS_EXT_ALIGNMENT = @as(i32, 16);
pub const LIBUS_SOCKET_DESCRIPTOR = std.os.socket_t;

pub const _COMPRESSOR_MASK: i32 = 255;
pub const _DECOMPRESSOR_MASK: i32 = 3840;
pub const DISABLED: i32 = 0;
pub const SHARED_COMPRESSOR: i32 = 1;
pub const SHARED_DECOMPRESSOR: i32 = 256;
pub const DEDICATED_DECOMPRESSOR_32KB: i32 = 3840;
pub const DEDICATED_DECOMPRESSOR_16KB: i32 = 3584;
pub const DEDICATED_DECOMPRESSOR_8KB: i32 = 3328;
pub const DEDICATED_DECOMPRESSOR_4KB: i32 = 3072;
pub const DEDICATED_DECOMPRESSOR_2KB: i32 = 2816;
pub const DEDICATED_DECOMPRESSOR_1KB: i32 = 2560;
pub const DEDICATED_DECOMPRESSOR_512B: i32 = 2304;
pub const DEDICATED_DECOMPRESSOR: i32 = 3840;
pub const DEDICATED_COMPRESSOR_3KB: i32 = 145;
pub const DEDICATED_COMPRESSOR_4KB: i32 = 146;
pub const DEDICATED_COMPRESSOR_8KB: i32 = 163;
pub const DEDICATED_COMPRESSOR_16KB: i32 = 180;
pub const DEDICATED_COMPRESSOR_32KB: i32 = 197;
pub const DEDICATED_COMPRESSOR_64KB: i32 = 214;
pub const DEDICATED_COMPRESSOR_128KB: i32 = 231;
pub const DEDICATED_COMPRESSOR_256KB: i32 = 248;
pub const DEDICATED_COMPRESSOR: i32 = 248;
pub const uws_compress_options_t = i32;
pub const CONTINUATION: i32 = 0;
pub const TEXT: i32 = 1;
pub const BINARY: i32 = 2;
pub const CLOSE: i32 = 8;
pub const PING: i32 = 9;
pub const PONG: i32 = 10;

pub const Opcode = enum(i32) {
    continuation = 0,
    text = 1,
    binary = 2,
    close = 8,
    ping = 9,
    pong = 10,
    _,
};

pub const SendStatus = enum(c_uint) {
    backpressure = 0,
    success = 1,
    dropped = 2,
};
pub const uws_app_listen_config_t = extern struct {
    port: i32,
    host: [*c]const u8 = null,
    options: i32,
};

extern fn us_socket_mark_needs_more_not_ssl(socket: ?*uws_res) void;

extern fn uws_res_state(ssl: c_int, res: *const uws_res) State;

pub const State = enum(i32) {
    HTTP_STATUS_CALLED = 1,
    HTTP_WRITE_CALLED = 2,
    HTTP_END_CALLED = 4,
    HTTP_RESPONSE_PENDING = 8,
    HTTP_CONNECTION_CLOSE = 16,

    _,

    pub inline fn isResponsePending(this: State) bool {
        return @intFromEnum(this) & @intFromEnum(State.HTTP_RESPONSE_PENDING) != 0;
    }

    pub inline fn isHttpEndCalled(this: State) bool {
        return @intFromEnum(this) & @intFromEnum(State.HTTP_END_CALLED) != 0;
    }

    pub inline fn isHttpWriteCalled(this: State) bool {
        return @intFromEnum(this) & @intFromEnum(State.HTTP_WRITE_CALLED) != 0;
    }

    pub inline fn isHttpStatusCalled(this: State) bool {
        return @intFromEnum(this) & @intFromEnum(State.HTTP_STATUS_CALLED) != 0;
    }

    pub inline fn isHttpConnectionClose(this: State) bool {
        return @intFromEnum(this) & @intFromEnum(State.HTTP_CONNECTION_CLOSE) != 0;
    }
};

extern fn us_socket_sendfile_needs_more(socket: *Socket) void;

extern fn uws_app_listen_domain_with_options(
    ssl_flag: c_int,
    app: *uws_app_t,
    domain: [*:0]const u8,
    pathlen: usize,
    i32,
    *const (fn (*ListenSocket, domain: [*:0]const u8, i32, *anyopaque) callconv(.C) void),
    ?*anyopaque,
) void;

/// This extends off of uws::Loop on Windows
pub const WindowsLoop = extern struct {
    const uv = bun.windows.libuv;

    internal_loop_data: InternalLoopData align(16),

    uv_loop: *uv.Loop,
    is_default: c_int,
    pre: *uv.uv_prepare_t,
    check: *uv.uv_check_t,

    pub fn get() *WindowsLoop {
        return uws_get_loop_with_native(bun.windows.libuv.Loop.get());
    }

    extern fn uws_get_loop_with_native(*anyopaque) *WindowsLoop;

    pub fn iterationNumber(this: *const WindowsLoop) c_longlong {
        return this.internal_loop_data.iteration_nr;
    }

    pub fn addActive(this: *const WindowsLoop, val: u32) void {
        this.uv_loop.addActive(val);
    }

    pub fn subActive(this: *const WindowsLoop, val: u32) void {
        this.uv_loop.subActive(val);
    }

    pub fn isActive(this: *const WindowsLoop) bool {
        return this.uv_loop.isActive();
    }

    pub fn wakeup(this: *WindowsLoop) void {
        us_wakeup_loop(this);
    }

    pub const wake = wakeup;

    pub fn tickWithTimeout(this: *WindowsLoop, _: i64) void {
        us_loop_run(this);
    }

    pub fn tickWithoutIdle(this: *WindowsLoop) void {
        us_loop_pump(this);
    }

    pub fn create(comptime Handler: anytype) *WindowsLoop {
        return us_create_loop(
            null,
            Handler.wakeup,
            if (@hasDecl(Handler, "pre")) Handler.pre else null,
            if (@hasDecl(Handler, "post")) Handler.post else null,
            0,
        ).?;
    }

    pub fn run(this: *WindowsLoop) void {
        us_loop_run(this);
    }

    // TODO: remove these two aliases
    pub const tick = run;
    pub const wait = run;

    pub fn inc(this: *WindowsLoop) void {
        this.uv_loop.inc();
    }

    pub fn dec(this: *WindowsLoop) void {
        this.uv_loop.dec();
    }

    pub const ref = inc;
    pub const unref = dec;

    pub fn nextTick(this: *Loop, comptime UserType: type, user_data: UserType, comptime deferCallback: fn (ctx: UserType) void) void {
        const Handler = struct {
            pub fn callback(data: *anyopaque) callconv(.C) void {
                deferCallback(@as(UserType, @ptrCast(@alignCast(data))));
            }
        };
        uws_loop_defer(this, user_data, Handler.callback);
    }

    fn NewHandler(comptime UserType: type, comptime callback_fn: fn (UserType) void) type {
        return struct {
            loop: *Loop,
            pub fn removePost(handler: @This()) void {
                return uws_loop_removePostHandler(handler.loop, callback);
            }
            pub fn removePre(handler: @This()) void {
                return uws_loop_removePostHandler(handler.loop, callback);
            }
            pub fn callback(data: *anyopaque, _: *Loop) callconv(.C) void {
                callback_fn(@as(UserType, @ptrCast(@alignCast(data))));
            }
        };
    }
};

pub const Loop = if (bun.Environment.isWindows) WindowsLoop else PosixLoop;

extern fn uws_get_loop() *Loop;
extern fn us_create_loop(
    hint: ?*anyopaque,
    wakeup_cb: ?*const fn (*Loop) callconv(.C) void,
    pre_cb: ?*const fn (*Loop) callconv(.C) void,
    post_cb: ?*const fn (*Loop) callconv(.C) void,
    ext_size: c_uint,
) ?*Loop;
extern fn us_loop_free(loop: ?*Loop) void;
extern fn us_loop_ext(loop: ?*Loop) ?*anyopaque;
extern fn us_loop_run(loop: ?*Loop) void;
extern fn us_loop_pump(loop: ?*Loop) void;
extern fn us_wakeup_loop(loop: ?*Loop) void;
extern fn us_loop_integrate(loop: ?*Loop) void;
extern fn us_loop_iteration_number(loop: ?*Loop) c_longlong;
extern fn uws_loop_addPostHandler(loop: *Loop, ctx: *anyopaque, cb: *const (fn (ctx: *anyopaque, loop: *Loop) callconv(.C) void)) void;
extern fn uws_loop_removePostHandler(loop: *Loop, ctx: *anyopaque, cb: *const (fn (ctx: *anyopaque, loop: *Loop) callconv(.C) void)) void;
extern fn uws_loop_addPreHandler(loop: *Loop, ctx: *anyopaque, cb: *const (fn (ctx: *anyopaque, loop: *Loop) callconv(.C) void)) void;
extern fn uws_loop_removePreHandler(loop: *Loop, ctx: *anyopaque, cb: *const (fn (ctx: *anyopaque, loop: *Loop) callconv(.C) void)) void;
extern fn us_socket_pair(
    ctx: *SocketContext,
    ext_size: c_int,
    fds: *[2]LIBUS_SOCKET_DESCRIPTOR,
) ?*Socket;

pub extern fn us_socket_from_fd(
    ctx: *SocketContext,
    ext_size: c_int,
    fd: LIBUS_SOCKET_DESCRIPTOR,
) ?*Socket;

pub fn newSocketFromPair(ctx: *SocketContext, ext_size: c_int, fds: *[2]LIBUS_SOCKET_DESCRIPTOR) ?SocketTCP {
    return SocketTCP{
        .socket = us_socket_pair(ctx, ext_size, fds) orelse return null,
    };
}

<<<<<<< HEAD
pub fn newSocketFromFd(ctx: *SocketContext, ext_size: c_int, fd: LIBUS_SOCKET_DESCRIPTOR) ?SocketTCP {
    return SocketTCP{
        .socket = us_socket_from_fd(ctx, ext_size, fd) orelse return null,
    };
}

pub const UDPSocket = opaque {};
pub const UDPPacketBuffer = opaque {};

pub extern fn us_create_udp_packet_buffer() ?*UDPPacketBuffer;
pub extern fn us_create_udp_socket(loop: ?*Loop, buf: ?*UDPPacketBuffer, data_cb: *const fn (*UDPSocket, *UDPPacketBuffer, c_int) callconv(.C) void, drain_cb: *const fn (*UDPSocket) callconv(.C) void, host: [*c]const u8, port: c_ushort, user_data: ?*anyopaque) ?*UDPSocket;
pub extern fn us_udp_socket_send(socket: ?*UDPSocket, buf: ?*UDPPacketBuffer, num: c_int) c_int;
pub extern fn us_udp_socket_receive(socket: ?*UDPSocket, buf: ?*UDPPacketBuffer) c_int;
pub extern fn us_udp_packet_buffer_peer(buf: ?*UDPPacketBuffer, index: c_int) *std.os.sockaddr.storage;
pub extern fn us_udp_socket_user(socket: ?*UDPSocket) ?*anyopaque;
pub extern fn us_udp_socket_bind(socket: ?*UDPSocket, hostname: [*c]const u8, port: c_uint) c_int;
pub extern fn us_udp_socket_bound_port(socket: ?*UDPSocket) c_int;
pub extern fn us_udp_socket_bound_ip(socket: ?*UDPSocket, buf: [*c]u8, length: [*c]i32) void;
pub extern fn us_udp_buffer_set_packet_payload(buf: ?*UDPPacketBuffer, index: c_int, offset: c_int, payload: ?*const anyopaque, length: c_int, peer_addr: ?*anyopaque) void;
//char *us_udp_packet_buffer_payload(struct us_udp_packet_buffer_t *buf, int index);
pub extern fn us_udp_packet_buffer_payload(buf: ?*UDPPacketBuffer, index: c_int) [*]u8;
pub extern fn us_udp_packet_buffer_payload_length(buf: ?*UDPPacketBuffer, index: c_int) c_int;
pub extern fn us_udp_socket_close(socket: ?*UDPSocket) void;
=======
extern fn us_socket_get_error(ssl_flag: c_int, socket: *Socket) c_int;
>>>>>>> 3f10d525
<|MERGE_RESOLUTION|>--- conflicted
+++ resolved
@@ -2692,12 +2692,7 @@
     };
 }
 
-<<<<<<< HEAD
-pub fn newSocketFromFd(ctx: *SocketContext, ext_size: c_int, fd: LIBUS_SOCKET_DESCRIPTOR) ?SocketTCP {
-    return SocketTCP{
-        .socket = us_socket_from_fd(ctx, ext_size, fd) orelse return null,
-    };
-}
+extern fn us_socket_get_error(ssl_flag: c_int, socket: *Socket) c_int;
 
 pub const UDPSocket = opaque {};
 pub const UDPPacketBuffer = opaque {};
@@ -2715,7 +2710,4 @@
 //char *us_udp_packet_buffer_payload(struct us_udp_packet_buffer_t *buf, int index);
 pub extern fn us_udp_packet_buffer_payload(buf: ?*UDPPacketBuffer, index: c_int) [*]u8;
 pub extern fn us_udp_packet_buffer_payload_length(buf: ?*UDPPacketBuffer, index: c_int) c_int;
-pub extern fn us_udp_socket_close(socket: ?*UDPSocket) void;
-=======
-extern fn us_socket_get_error(ssl_flag: c_int, socket: *Socket) c_int;
->>>>>>> 3f10d525
+pub extern fn us_udp_socket_close(socket: ?*UDPSocket) void;