--- conflicted
+++ resolved
@@ -1204,12 +1204,8 @@
 
     const EventType = switch (Environment.os) {
         .linux => std.os.linux.epoll_event,
-<<<<<<< HEAD
-        .openbsd => std.os.system.Kevent,
-        .mac => std.os.system.kevent64_s,
-=======
+        .openbsd => std.posix.system.Kevent,
         .mac => std.posix.system.kevent64_s,
->>>>>>> 8a3f882e
         // TODO:
         .windows => *anyopaque,
         else => @compileError("Unsupported OS"),
