--- conflicted
+++ resolved
@@ -46,7 +46,7 @@
 
         pub fn ssl(this: ThisSocket) *BoringSSL.SSL {
             if (comptime is_ssl) {
-                return @ptrCast(*BoringSSL.SSL, this.getNativeHandle());
+                return @as(*BoringSSL.SSL, @ptrCast(this.getNativeHandle()));
             }
             @panic("socket is not a TLS socket");
         }
@@ -161,13 +161,8 @@
             return NewSocketHandler(true).from(socket);
         }
 
-<<<<<<< HEAD
-        pub fn getNativeHandle(this: ThisSocket) *NativeSocketHandleType(ssl) {
-            return @as(*NativeSocketHandleType(ssl), @ptrCast(us_socket_get_native_handle(comptime ssl_int, this.socket).?));
-=======
         pub fn getNativeHandle(this: ThisSocket) *NativeSocketHandleType(is_ssl) {
-            return @ptrCast(*NativeSocketHandleType(is_ssl), us_socket_get_native_handle(comptime ssl_int, this.socket).?);
->>>>>>> 71f1aa18
+            return @as(*NativeSocketHandleType(is_ssl), @ptrCast(us_socket_get_native_handle(comptime ssl_int, this.socket).?));
         }
 
         pub fn fd(this: ThisSocket) i32 {
