--- conflicted
+++ resolved
@@ -262,15 +262,9 @@
             const Wrapper = struct {
                 const handler_fn = handler;
                 const Args = *@TypeOf(args_tuple);
-<<<<<<< HEAD
-                pub fn handle(user_data: ?*anyopaque) callconv(.C) void {
-                    const args: Args = @alignCast(@ptrCast(user_data.?));
-                    @call(bun.callmod_inline, handler_fn, args.*);
-=======
                 pub fn handle(user_data: ?*anyopaque) callconv(.c) void {
                     const args: Args = @ptrCast(@alignCast(user_data.?));
-                    @call(.always_inline, handler_fn, args.*);
->>>>>>> 925e8bcf
+                    @call(bun.callmod_inline, handler_fn, args.*);
                 }
             };
 
