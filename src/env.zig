const std = @import("std");
const builtin = @import("builtin");

pub const BuildTarget = enum { native, wasm, wasi };
pub const build_target: BuildTarget = brk: {
    if (@import("builtin").target.isWasm()) {
        break :brk BuildTarget.wasm;
    } else {
        break :brk BuildTarget.native;
    }
};

pub const isWasm = build_target == .wasm;
pub const isNative = build_target == .native;
pub const isWasi = build_target == .wasi;
pub const isMac = build_target == .native and @import("builtin").target.os.tag == .macos;
pub const isBrowser = !isWasi and isWasm;
pub const isWindows = @import("builtin").target.os.tag == .windows;
pub const isPosix = !isWindows and !isWasm;
pub const isDebug = std.builtin.Mode.Debug == @import("builtin").mode;
pub const isRelease = std.builtin.Mode.Debug != @import("builtin").mode and !isTest;
pub const isTest = @import("builtin").is_test;
pub const isLinux = @import("builtin").target.os.tag == .linux;
pub const isAarch64 = @import("builtin").target.cpu.arch.isAARCH64();
pub const isX86 = @import("builtin").target.cpu.arch.isX86();
pub const isX64 = @import("builtin").target.cpu.arch == .x86_64;
pub const allow_assert = isDebug or isTest or std.builtin.Mode.ReleaseSafe == @import("builtin").mode;
pub const analytics_url = if (isDebug) "http://localhost:4000/events" else "http://i.bun.sh/events";

const BuildOptions = if (isTest) struct {
    pub const baseline = false;
    pub const sha = "0000000000000000000000000000000000000000";
    pub const is_canary = false;
    pub const base_path = "/tmp";
    pub const canary_revision = 0;
} else @import("root").build_options;

pub const baseline = BuildOptions.baseline;
pub const enableSIMD: bool = !baseline;
pub const git_sha = BuildOptions.sha;
pub const git_sha_short = if (BuildOptions.sha.len > 0) BuildOptions.sha[0..9] else "";
pub const git_sha_shorter = if (BuildOptions.sha.len > 0) BuildOptions.sha[0..6] else "";
pub const is_canary = BuildOptions.is_canary;
pub const canary_revision = if (is_canary) BuildOptions.canary_revision else "";
pub const dump_source = isDebug and !isTest;
pub const base_path = BuildOptions.base_path ++ "/";

pub const version: std.SemanticVersion = BuildOptions.version;
pub const version_string = std.fmt.comptimePrint("{d}.{d}.{d}", .{ version.major, version.minor, version.patch });

pub inline fn onlyMac() void {
    if (comptime !isMac) {
        unreachable;
    }
}

pub const OperatingSystem = enum {
    mac,
    linux,
    windows,
    // wAsM is nOt aN oPeRaTiNg SyStEm
    wasm,

    pub const names = @import("root").bun.ComptimeStringMap(
        OperatingSystem,
        &.{
            .{ "windows", OperatingSystem.windows },
            .{ "win32", OperatingSystem.windows },
            .{ "win", OperatingSystem.windows },
            .{ "win64", OperatingSystem.windows },
            .{ "win_x64", OperatingSystem.windows },
            .{ "darwin", OperatingSystem.mac },
            .{ "macos", OperatingSystem.mac },
            .{ "macOS", OperatingSystem.mac },
            .{ "mac", OperatingSystem.mac },
            .{ "apple", OperatingSystem.mac },
            .{ "linux", OperatingSystem.linux },
            .{ "Linux", OperatingSystem.linux },
            .{ "linux-gnu", OperatingSystem.linux },
            .{ "gnu/linux", OperatingSystem.linux },
            .{ "wasm", OperatingSystem.wasm },
        },
    );

    /// user-facing name with capitalization
    pub fn displayString(self: OperatingSystem) []const u8 {
        return switch (self) {
            .mac => "macOS",
            .linux => "Linux",
            .windows => "Windows",
            .wasm => "WASM",
        };
    }

    /// same format as `process.platform`
    pub fn nameString(self: OperatingSystem) []const u8 {
        return switch (self) {
            .mac => "darwin",
            .linux => "linux",
            .windows => "win32",
            .wasm => "wasm",
        };
    }

<<<<<<< HEAD
    pub fn stdOSTag(self: OperatingSystem) std.Target.Os.Tag {
        return switch (self) {
            .mac => .macos,
            .linux => .linux,
            .windows => .windows,
            .wasm => unreachable,
=======
    /// npm package name
    pub fn npmName(self: OperatingSystem) []const u8 {
        return switch (self) {
            .mac => "darwin",
            .linux => "linux",
            .windows => "windows",
            .wasm => "wasm",
>>>>>>> c34428d4
        };
    }
};

pub const os: OperatingSystem = if (isMac)
    OperatingSystem.mac
else if (isLinux)
    OperatingSystem.linux
else if (isWindows)
    OperatingSystem.windows
else if (isWasm)
    OperatingSystem.wasm
else
    @compileError("Please add your OS to the OperatingSystem enum");

pub const Archictecture = enum {
    x64,
    arm64,
    wasm,

    pub fn npmName(this: Archictecture) []const u8 {
        return switch (this) {
            .x64 => "x64",
            .arm64 => "aarch64",
            .wasm => "wasm",
        };
    }

    pub const names = @import("root").bun.ComptimeStringMap(
        Archictecture,
        &.{
            .{ "x86_64", Archictecture.x64 },
            .{ "x64", Archictecture.x64 },
            .{ "amd64", Archictecture.x64 },
            .{ "aarch64", Archictecture.arm64 },
            .{ "arm64", Archictecture.arm64 },
            .{ "wasm", Archictecture.wasm },
        },
    );
};

pub const arch = if (isX64)
    Archictecture.x64
else if (isAarch64)
    Archictecture.arm64
else
    @compileError("Please add your architecture to the Archictecture enum");<|MERGE_RESOLUTION|>--- conflicted
+++ resolved
@@ -25,7 +25,6 @@
 pub const isX86 = @import("builtin").target.cpu.arch.isX86();
 pub const isX64 = @import("builtin").target.cpu.arch == .x86_64;
 pub const allow_assert = isDebug or isTest or std.builtin.Mode.ReleaseSafe == @import("builtin").mode;
-pub const analytics_url = if (isDebug) "http://localhost:4000/events" else "http://i.bun.sh/events";
 
 const BuildOptions = if (isTest) struct {
     pub const baseline = false;
@@ -102,22 +101,22 @@
         };
     }
 
-<<<<<<< HEAD
     pub fn stdOSTag(self: OperatingSystem) std.Target.Os.Tag {
         return switch (self) {
             .mac => .macos,
             .linux => .linux,
             .windows => .windows,
             .wasm => unreachable,
-=======
-    /// npm package name
+        };
+    }
+
+    /// npm package name, `@oven-sh/bun-{os}-{arch}`
     pub fn npmName(self: OperatingSystem) []const u8 {
         return switch (self) {
             .mac => "darwin",
             .linux => "linux",
             .windows => "windows",
             .wasm => "wasm",
->>>>>>> c34428d4
         };
     }
 };
@@ -138,6 +137,7 @@
     arm64,
     wasm,
 
+    /// npm package name, `@oven-sh/bun-{os}-{arch}`
     pub fn npmName(this: Archictecture) []const u8 {
         return switch (this) {
             .x64 => "x64",
