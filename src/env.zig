--- conflicted
+++ resolved
@@ -131,13 +131,9 @@
 else if (isLinux)
     .linux
 else if (isWindows)
-<<<<<<< HEAD
-    OperatingSystem.windows
+    .windows
 else if (isOpenBSD)
-    OperatingSystem.openbsd
-=======
-    .windows
->>>>>>> 8a3f882e
+    .openbsd
 else if (isWasm)
     .wasm
 else
