const std = @import("std");
const logger = @import("root").bun.logger;
const bun = @import("root").bun;
const string = bun.string;
const Output = bun.Output;
const Global = bun.Global;
const Environment = bun.Environment;
const strings = bun.strings;
const MutableString = bun.MutableString;
const stringZ = bun.stringZ;
const default_allocator = bun.default_allocator;
const CodePoint = bun.CodePoint;
const C = bun.C;
const CodepointIterator = @import("./string_immutable.zig").CodepointIterator;
const Analytics = @import("./analytics/analytics_thread.zig");
const Fs = @import("./fs.zig");
const URL = @import("./url.zig").URL;
const Api = @import("./api/schema.zig").Api;
const which = @import("./which.zig").which;

const DotEnvFileSuffix = enum {
    development,
    production,
    @"test",
};

pub const Loader = struct {
    map: *Map,
    allocator: std.mem.Allocator,

    @".env.local": ?logger.Source = null,
    @".env.development": ?logger.Source = null,
    @".env.production": ?logger.Source = null,
    @".env.test": ?logger.Source = null,
    @".env.development.local": ?logger.Source = null,
    @".env.production.local": ?logger.Source = null,
    @".env.test.local": ?logger.Source = null,
    @".env": ?logger.Source = null,

    // only populated with files specified explicitely (e.g. --env-file arg)
    custom_files_loaded: std.StringArrayHashMap(logger.Source),

    quiet: bool = false,

    did_load_process: bool = false,
    reject_unauthorized: ?bool = null,

    pub fn iterator(this: *const Loader) Map.HashTable.Iterator {
        return this.map.iterator();
    }

    pub fn has(this: *const Loader, input: []const u8) bool {
        const value = this.get(input) orelse return false;
        if (value.len == 0) return false;

        return !strings.eqlComptime(value, "\"\"") and !strings.eqlComptime(value, "''") and !strings.eqlComptime(value, "0") and !strings.eqlComptime(value, "false");
    }

    pub fn isProduction(this: *const Loader) bool {
        const env = this.get("BUN_ENV") orelse this.get("NODE_ENV") orelse return false;
        return strings.eqlComptime(env, "production");
    }

    pub fn isTest(this: *const Loader) bool {
        const env = this.get("BUN_ENV") orelse this.get("NODE_ENV") orelse return false;
        return strings.eqlComptime(env, "test");
    }

    pub fn getNodePath(this: *Loader, fs: *Fs.FileSystem, buf: *bun.PathBuffer) ?[:0]const u8 {
        if (this.get("NODE") orelse this.get("npm_node_execpath")) |node| {
            @memcpy(buf[0..node.len], node);
            buf[node.len] = 0;
            return buf[0..node.len :0];
        }

        if (which(buf, this.get("PATH") orelse return null, fs.top_level_dir, "node")) |node| {
            return node;
        }

        return null;
    }

    pub fn isCI(this: *const Loader) bool {
        return (this.get("CI") orelse
            this.get("TDDIUM") orelse
            this.get("JENKINS_URL") orelse
            this.get("bamboo.buildKey")) != null;
    }

    pub fn loadTracy(this: *const Loader) void {
        tracy: {
            if (this.get("BUN_TRACY") != null) {
                if (!bun.tracy.init()) {
                    Output.prettyErrorln("Failed to load Tracy. Is it installed in your include path?", .{});
                    Output.flush();
                    break :tracy;
                }

                bun.tracy.start();

                if (!bun.tracy.isConnected()) {
                    std.time.sleep(std.time.ns_per_ms * 10);
                }

                if (!bun.tracy.isConnected()) {
                    Output.prettyErrorln("Tracy is not connected. Is Tracy running on your computer?", .{});
                    Output.flush();
                    break :tracy;
                }
            }
        }
    }

    pub fn getTLSRejectUnauthorized(this: *Loader) bool {
        if (this.reject_unauthorized) |reject_unauthorized| {
            return reject_unauthorized;
        }
        if (this.get("NODE_TLS_REJECT_UNAUTHORIZED")) |reject| {
            if (strings.eql(reject, "0")) {
                this.reject_unauthorized = false;
                return false;
            }
            if (strings.eql(reject, "false")) {
                this.reject_unauthorized = false;
                return false;
            }
        }
        // default: true
        this.reject_unauthorized = true;
        return true;
    }

    pub fn getHttpProxy(this: *Loader, url: URL) ?URL {
        // TODO: When Web Worker support is added, make sure to intern these strings
        var http_proxy: ?URL = null;

        if (url.isHTTP()) {
            if (this.get("http_proxy") orelse this.get("HTTP_PROXY")) |proxy| {
                if (proxy.len > 0 and !strings.eqlComptime(proxy, "\"\"") and !strings.eqlComptime(proxy, "''")) {
                    http_proxy = URL.parse(proxy);
                }
            }
        } else {
            if (this.get("https_proxy") orelse this.get("HTTPS_PROXY")) |proxy| {
                if (proxy.len > 0 and !strings.eqlComptime(proxy, "\"\"") and !strings.eqlComptime(proxy, "''")) {
                    http_proxy = URL.parse(proxy);
                }
            }
        }

        // NO_PROXY filter
        // See the syntax at https://about.gitlab.com/blog/2021/01/27/we-need-to-talk-no-proxy/
        if (http_proxy != null) {
            if (this.get("no_proxy") orelse this.get("NO_PROXY")) |no_proxy_text| {
                if (no_proxy_text.len == 0 or strings.eqlComptime(no_proxy_text, "\"\"") or strings.eqlComptime(no_proxy_text, "''")) {
                    return http_proxy;
                }

                var no_proxy_list = std.mem.split(u8, no_proxy_text, ",");
                var next = no_proxy_list.next();
                while (next != null) {
                    var host = strings.trim(next.?, &strings.whitespace_chars);
                    if (strings.eql(host, "*")) {
                        return null;
                    }
                    //strips .
                    if (host[0] == '.') {
                        host = host[1.. :0];
                    }
                    //hostname ends with suffix
                    if (strings.endsWith(url.hostname, host)) {
                        return null;
                    }
                    next = no_proxy_list.next();
                }
            }
        }
        return http_proxy;
    }

    var did_load_ccache_path: bool = false;

    pub fn loadCCachePath(this: *Loader, fs: *Fs.FileSystem) void {
        if (did_load_ccache_path) {
            return;
        }
        did_load_ccache_path = true;
        loadCCachePathImpl(this, fs) catch {};
    }

    fn loadCCachePathImpl(this: *Loader, fs: *Fs.FileSystem) !void {

        // if they have ccache installed, put it in env variable `CMAKE_CXX_COMPILER_LAUNCHER` so
        // cmake can use it to hopefully speed things up
        var buf: [bun.MAX_PATH_BYTES]u8 = undefined;
        const ccache_path = bun.which(
            &buf,
            this.get("PATH") orelse return,
            fs.top_level_dir,
            "ccache",
        ) orelse "";

        if (ccache_path.len > 0) {
            const cxx_gop = try this.map.getOrPutWithoutValue("CMAKE_CXX_COMPILER_LAUNCHER");
            if (!cxx_gop.found_existing) {
                cxx_gop.key_ptr.* = try this.allocator.dupe(u8, cxx_gop.key_ptr.*);
                cxx_gop.value_ptr.* = .{
                    .value = try this.allocator.dupe(u8, ccache_path),
                    .conditional = false,
                };
            }
            const c_gop = try this.map.getOrPutWithoutValue("CMAKE_C_COMPILER_LAUNCHER");
            if (!c_gop.found_existing) {
                c_gop.key_ptr.* = try this.allocator.dupe(u8, c_gop.key_ptr.*);
                c_gop.value_ptr.* = .{
                    .value = try this.allocator.dupe(u8, ccache_path),
                    .conditional = false,
                };
            }
        }
    }

    var node_path_to_use_set_once: []const u8 = "";
    pub fn loadNodeJSConfig(this: *Loader, fs: *Fs.FileSystem, override_node: []const u8) !bool {
        var buf: bun.PathBuffer = undefined;

        var node_path_to_use = override_node;
        if (node_path_to_use.len == 0) {
            if (node_path_to_use_set_once.len > 0) {
                node_path_to_use = node_path_to_use_set_once;
            } else {
                const node = this.getNodePath(fs, &buf) orelse return false;
                node_path_to_use = try fs.dirname_store.append([]const u8, bun.asByteSlice(node));
            }
        }
        node_path_to_use_set_once = node_path_to_use;
        try this.map.put("NODE", node_path_to_use);
        try this.map.put("npm_node_execpath", node_path_to_use);
        return true;
    }

    pub fn get(this: *const Loader, key: string) ?string {
        var _key = key;
        if (_key.len > 0 and _key[0] == '$') {
            _key = key[1..];
        }

        if (_key.len == 0) return null;

        return this.map.get(_key);
    }

    pub fn getAuto(this: *const Loader, key: string) string {
        // If it's "" or "$", it's not a variable
        if (key.len < 2 or key[0] != '$') {
            return key;
        }

        return this.get(key[1..]) orelse key;
    }

    /// Load values from the environment into Define.
    ///
    /// If there is a framework, values from the framework are inserted with a
    /// **lower priority** so that users may override defaults. Unlike regular
    /// defines, environment variables are loaded as JavaScript string literals.
    ///
    /// Empty enivronment variables become empty strings.
    pub fn copyForDefine(
        this: *Loader,
        comptime JSONStore: type,
        to_json: *JSONStore,
        comptime StringStore: type,
        to_string: *StringStore,
        framework_defaults: Api.StringMap,
        behavior: Api.DotEnvBehavior,
        prefix: string,
        allocator: std.mem.Allocator,
    ) !void {
        var iter = this.map.iterator();
        var key_count: usize = 0;
        var string_map_hashes = try allocator.alloc(u64, framework_defaults.keys.len);
        defer allocator.free(string_map_hashes);
        const invalid_hash = std.math.maxInt(u64) - 1;
        @memset(string_map_hashes, invalid_hash);

        var key_buf: []u8 = "";
        // Frameworks determine an allowlist of values

        for (framework_defaults.keys, 0..) |key, i| {
            if (key.len > "process.env.".len and strings.eqlComptime(key[0.."process.env.".len], "process.env.")) {
                const hashable_segment = key["process.env.".len..];
                string_map_hashes[i] = bun.hash(hashable_segment);
            }
        }

        // We have to copy all the keys to prepend "process.env" :/
        var key_buf_len: usize = 0;
        var e_strings_to_allocate: usize = 0;

        if (behavior != .disable and behavior != .load_all_without_inlining) {
            if (behavior == .prefix) {
                std.debug.assert(prefix.len > 0);

                while (iter.next()) |entry| {
                    if (strings.startsWith(entry.key_ptr.*, prefix)) {
                        key_buf_len += entry.key_ptr.len;
                        key_count += 1;
                        e_strings_to_allocate += 1;
                        std.debug.assert(entry.key_ptr.len > 0);
                    }
                }
            } else {
                while (iter.next()) |entry| {
                    if (entry.key_ptr.len > 0) {
                        key_buf_len += entry.key_ptr.len;
                        key_count += 1;
                        e_strings_to_allocate += 1;

                        std.debug.assert(entry.key_ptr.len > 0);
                    }
                }
            }

            if (key_buf_len > 0) {
                iter.reset();
                key_buf = try allocator.alloc(u8, key_buf_len + key_count * "process.env.".len);
                const js_ast = bun.JSAst;

                var e_strings = try allocator.alloc(js_ast.E.String, e_strings_to_allocate * 2);
                errdefer allocator.free(e_strings);
                errdefer allocator.free(key_buf);
                var key_fixed_allocator = std.heap.FixedBufferAllocator.init(key_buf);
                const key_allocator = key_fixed_allocator.allocator();

                if (behavior == .prefix) {
                    while (iter.next()) |entry| {
                        const value: string = entry.value_ptr.value;

                        if (strings.startsWith(entry.key_ptr.*, prefix)) {
                            const key_str = std.fmt.allocPrint(key_allocator, "process.env.{s}", .{entry.key_ptr.*}) catch unreachable;

                            e_strings[0] = js_ast.E.String{
                                .data = if (value.len > 0)
                                    @as([*]u8, @ptrFromInt(@intFromPtr(value.ptr)))[0..value.len]
                                else
                                    &[_]u8{},
                            };
                            const expr_data = js_ast.Expr.Data{ .e_string = &e_strings[0] };

                            _ = try to_string.getOrPutValue(
                                key_str,
                                .{
                                    .can_be_removed_if_unused = true,
                                    .call_can_be_unwrapped_if_unused = true,
                                    .value = expr_data,
                                },
                            );
                            e_strings = e_strings[1..];
                        } else {
                            const hash = bun.hash(entry.key_ptr.*);

                            std.debug.assert(hash != invalid_hash);

                            if (std.mem.indexOfScalar(u64, string_map_hashes, hash)) |key_i| {
                                e_strings[0] = js_ast.E.String{
                                    .data = if (value.len > 0)
                                        @as([*]u8, @ptrFromInt(@intFromPtr(value.ptr)))[0..value.len]
                                    else
                                        &[_]u8{},
                                };

                                const expr_data = js_ast.Expr.Data{ .e_string = &e_strings[0] };

                                _ = try to_string.getOrPutValue(
                                    framework_defaults.keys[key_i],
                                    .{
                                        .can_be_removed_if_unused = true,
                                        .call_can_be_unwrapped_if_unused = true,
                                        .value = expr_data,
                                    },
                                );
                                e_strings = e_strings[1..];
                            }
                        }
                    }
                } else {
                    while (iter.next()) |entry| {
                        const value: string = entry.value_ptr.value;
                        const key = std.fmt.allocPrint(key_allocator, "process.env.{s}", .{entry.key_ptr.*}) catch unreachable;

                        e_strings[0] = js_ast.E.String{
                            .data = if (entry.value_ptr.value.len > 0)
                                @as([*]u8, @ptrFromInt(@intFromPtr(entry.value_ptr.value.ptr)))[0..value.len]
                            else
                                &[_]u8{},
                        };

                        const expr_data = js_ast.Expr.Data{ .e_string = &e_strings[0] };

                        _ = try to_string.getOrPutValue(
                            key,
                            .{
                                .can_be_removed_if_unused = true,
                                .call_can_be_unwrapped_if_unused = true,
                                .value = expr_data,
                            },
                        );
                        e_strings = e_strings[1..];
                    }
                }
            }
        }

        for (framework_defaults.keys, 0..) |key, i| {
            const value = framework_defaults.values[i];

            if (!to_string.contains(key) and !to_json.contains(key)) {
                _ = try to_json.getOrPutValue(key, value);
            }
        }
    }

    pub fn init(map: *Map, allocator: std.mem.Allocator) Loader {
        return Loader{
            .map = map,
            .allocator = allocator,
            .custom_files_loaded = std.StringArrayHashMap(logger.Source).init(allocator),
        };
    }

    pub fn loadProcess(this: *Loader) void {
        if (this.did_load_process) return;

        this.map.map.ensureTotalCapacity(std.os.environ.len) catch unreachable;
        for (std.os.environ) |_env| {
            var env = bun.span(_env);
            if (strings.indexOfChar(env, '=')) |i| {
                const key = env[0..i];
                const value = env[i + 1 ..];
                if (key.len > 0) {
                    this.map.put(key, value) catch unreachable;
                }
            } else {
                if (env.len > 0) {
                    this.map.put(env, "") catch unreachable;
                }
            }
        }
        this.did_load_process = true;

        if (this.get(bun.DotEnv.home_env)) |home_folder| {
            Analytics.username_only_for_determining_project_id_and_never_sent = home_folder;
        } else if (this.get("USER")) |home_folder| {
            Analytics.username_only_for_determining_project_id_and_never_sent = home_folder;
        }
    }

    // mostly for tests
    pub fn loadFromString(this: *Loader, str: string, comptime overwrite: bool) void {
        var source = logger.Source.initPathString("test", str);
        Parser.parse(&source, this.allocator, this.map, overwrite, false);
        std.mem.doNotOptimizeAway(&source);
    }

    pub fn load(
        this: *Loader,
        dir: *Fs.FileSystem.DirEntry,
        env_files: []const []const u8,
        comptime suffix: DotEnvFileSuffix,
        load_default_env: bool,
    ) !void {
        const start = std.time.nanoTimestamp();

        if (env_files.len > 0) {
            try this.loadExplicitFiles(env_files);
        } else {
            // Do not automatically load .env files in `bun run <script>`
            // Instead, it is the responsibility of the script's instance of `bun` to load .env,
            // so that if the script runner is NODE_ENV=development, but the script is
            // "NODE_ENV=production bun ...", there should be no development env loaded.
            //
            // See https://github.com/oven-sh/bun/issues/9635#issuecomment-2021350123
            // for more details on how this edge case works.
            if (load_default_env)
                try this.loadDefaultFiles(dir, suffix);
        }

        if (!this.quiet) this.printLoaded(start);
    }

    fn loadExplicitFiles(
        this: *Loader,
        env_files: []const []const u8,
    ) !void {
        // iterate backwards, so the latest entry in the latest arg instance assumes the highest priority
        var i: usize = env_files.len;
        while (i > 0) : (i -= 1) {
            const arg_value = std.mem.trim(u8, env_files[i - 1], " ");
            if (arg_value.len > 0) { // ignore blank args
                var iter = std.mem.splitBackwardsScalar(u8, arg_value, ',');
                while (iter.next()) |file_path| {
                    if (file_path.len > 0) {
<<<<<<< HEAD
                        try this.loadEnvFileDynamic(file_path, false);
                        Analytics.Features.dotenv = true;
=======
                        try this.loadEnvFileDynamic(file_path, false, true);
                        Analytics.Features.dotenv += 1;
>>>>>>> ec66b077
                    }
                }
            }
        }
    }

    // .env.local goes first
    // Load .env.development if development
    // Load .env.production if !development
    // .env goes last
    fn loadDefaultFiles(
        this: *Loader,
        dir: *Fs.FileSystem.DirEntry,
        comptime suffix: DotEnvFileSuffix,
    ) !void {
        const dir_handle: std.fs.Dir = std.fs.cwd();

        switch (comptime suffix) {
            .development => {
                if (dir.hasComptimeQuery(".env.development.local")) {
<<<<<<< HEAD
                    try this.loadEnvFile(dir_handle, ".env.development.local", false);
                    Analytics.Features.dotenv = true;
=======
                    try this.loadEnvFile(dir_handle, ".env.development.local", false, true);
                    Analytics.Features.dotenv += 1;
>>>>>>> ec66b077
                }
            },
            .production => {
                if (dir.hasComptimeQuery(".env.production.local")) {
<<<<<<< HEAD
                    try this.loadEnvFile(dir_handle, ".env.production.local", false);
                    Analytics.Features.dotenv = true;
=======
                    try this.loadEnvFile(dir_handle, ".env.production.local", false, true);
                    Analytics.Features.dotenv += 1;
>>>>>>> ec66b077
                }
            },
            .@"test" => {
                if (dir.hasComptimeQuery(".env.test.local")) {
<<<<<<< HEAD
                    try this.loadEnvFile(dir_handle, ".env.test.local", false);
                    Analytics.Features.dotenv = true;
=======
                    try this.loadEnvFile(dir_handle, ".env.test.local", false, true);
                    Analytics.Features.dotenv += 1;
>>>>>>> ec66b077
                }
            },
        }

        if (comptime suffix != .@"test") {
            if (dir.hasComptimeQuery(".env.local")) {
<<<<<<< HEAD
                try this.loadEnvFile(dir_handle, ".env.local", false);
                Analytics.Features.dotenv = true;
=======
                try this.loadEnvFile(dir_handle, ".env.local", false, false);
                Analytics.Features.dotenv += 1;
>>>>>>> ec66b077
            }
        }

        switch (comptime suffix) {
            .development => {
                if (dir.hasComptimeQuery(".env.development")) {
<<<<<<< HEAD
                    try this.loadEnvFile(dir_handle, ".env.development", false);
                    Analytics.Features.dotenv = true;
=======
                    try this.loadEnvFile(dir_handle, ".env.development", false, true);
                    Analytics.Features.dotenv += 1;
>>>>>>> ec66b077
                }
            },
            .production => {
                if (dir.hasComptimeQuery(".env.production")) {
<<<<<<< HEAD
                    try this.loadEnvFile(dir_handle, ".env.production", false);
                    Analytics.Features.dotenv = true;
=======
                    try this.loadEnvFile(dir_handle, ".env.production", false, true);
                    Analytics.Features.dotenv += 1;
>>>>>>> ec66b077
                }
            },
            .@"test" => {
                if (dir.hasComptimeQuery(".env.test")) {
<<<<<<< HEAD
                    try this.loadEnvFile(dir_handle, ".env.test", false);
                    Analytics.Features.dotenv = true;
=======
                    try this.loadEnvFile(dir_handle, ".env.test", false, true);
                    Analytics.Features.dotenv += 1;
>>>>>>> ec66b077
                }
            },
        }

        if (dir.hasComptimeQuery(".env")) {
<<<<<<< HEAD
            try this.loadEnvFile(dir_handle, ".env", false);
            Analytics.Features.dotenv = true;
=======
            try this.loadEnvFile(dir_handle, ".env", false, false);
            Analytics.Features.dotenv += 1;
>>>>>>> ec66b077
        }
    }

    pub fn printLoaded(this: *Loader, start: i128) void {
        const count =
            @as(u8, @intCast(@intFromBool(this.@".env.development.local" != null))) +
            @as(u8, @intCast(@intFromBool(this.@".env.production.local" != null))) +
            @as(u8, @intCast(@intFromBool(this.@".env.test.local" != null))) +
            @as(u8, @intCast(@intFromBool(this.@".env.local" != null))) +
            @as(u8, @intCast(@intFromBool(this.@".env.development" != null))) +
            @as(u8, @intCast(@intFromBool(this.@".env.production" != null))) +
            @as(u8, @intCast(@intFromBool(this.@".env.test" != null))) +
            @as(u8, @intCast(@intFromBool(this.@".env" != null))) +
            this.custom_files_loaded.count();

        if (count == 0) return;
        const elapsed = @as(f64, @floatFromInt((std.time.nanoTimestamp() - start))) / std.time.ns_per_ms;

        const all = [_]string{
            ".env.development.local",
            ".env.production.local",
            ".env.test.local",
            ".env.local",
            ".env.development",
            ".env.production",
            ".env.test",
            ".env",
        };
        const loaded = [_]bool{
            this.@".env.development.local" != null,
            this.@".env.production.local" != null,
            this.@".env.test.local" != null,
            this.@".env.local" != null,
            this.@".env.development" != null,
            this.@".env.production" != null,
            this.@".env.test" != null,
            this.@".env" != null,
        };

        var loaded_i: u8 = 0;
        Output.printElapsed(elapsed);
        Output.prettyError(" <d>", .{});

        for (loaded, 0..) |yes, i| {
            if (yes) {
                loaded_i += 1;
                if (count == 1 or (loaded_i >= count and count > 1)) {
                    Output.prettyError("\"{s}\"", .{all[i]});
                } else {
                    Output.prettyError("\"{s}\", ", .{all[i]});
                }
            }
        }

        var iter = this.custom_files_loaded.iterator();
        while (iter.next()) |e| {
            loaded_i += 1;
            if (count == 1 or (loaded_i >= count and count > 1)) {
                Output.prettyError("\"{s}\"", .{e.key_ptr.*});
            } else {
                Output.prettyError("\"{s}\", ", .{e.key_ptr.*});
            }
        }

        Output.prettyErrorln("<r>\n", .{});
        Output.flush();
    }

    pub fn loadEnvFile(
        this: *Loader,
        dir: std.fs.Dir,
        comptime base: string,
        comptime override: bool,
    ) !void {
        if (@field(this, base) != null) {
            return;
        }

        var file = dir.openFile(base, .{ .mode = .read_only }) catch |err| {
            switch (err) {
                error.IsDir, error.FileNotFound => {
                    // prevent retrying
                    @field(this, base) = logger.Source.initPathString(base, "");
                    return;
                },
                error.Unexpected, error.FileBusy, error.DeviceBusy, error.AccessDenied => {
                    if (!this.quiet) {
                        Output.prettyErrorln("<r><red>{s}<r> error loading {s} file", .{ @errorName(err), base });
                    }

                    // prevent retrying
                    @field(this, base) = logger.Source.initPathString(base, "");
                    return;
                },
                else => {
                    return err;
                },
            }
        };
        defer file.close();

        const end = brk: {
            if (comptime Environment.isWindows) {
                const pos = try file.getEndPos();
                if (pos == 0) {
                    @field(this, base) = logger.Source.initPathString(base, "");
                    return;
                }

                break :brk pos;
            }

            const stat = try file.stat();

            if (stat.size == 0 or stat.kind != .file) {
                @field(this, base) = logger.Source.initPathString(base, "");
                return;
            }

            break :brk stat.size;
        };

        var buf = try this.allocator.alloc(u8, end + 1);
        errdefer this.allocator.free(buf);
        const amount_read = file.readAll(buf[0..end]) catch |err| switch (err) {
            error.Unexpected, error.SystemResources, error.OperationAborted, error.BrokenPipe, error.AccessDenied, error.IsDir => {
                if (!this.quiet) {
                    Output.prettyErrorln("<r><red>{s}<r> error loading {s} file", .{ @errorName(err), base });
                }

                // prevent retrying
                @field(this, base) = logger.Source.initPathString(base, "");
                return;
            },
            else => {
                return err;
            },
        };

        // The null byte here is mostly for debugging purposes.
        buf[end] = 0;

        const source = logger.Source.initPathString(base, buf[0..amount_read]);

        Parser.parse(
            &source,
            this.allocator,
            this.map,
            override,
            false,
        );

        @field(this, base) = source;
    }

    pub fn loadEnvFileDynamic(
        this: *Loader,
        file_path: []const u8,
        comptime override: bool,
    ) !void {
        if (this.custom_files_loaded.contains(file_path)) {
            return;
        }

        var file = bun.openFile(file_path, .{ .mode = .read_only }) catch {
            // prevent retrying
            try this.custom_files_loaded.put(file_path, logger.Source.initPathString(file_path, ""));
            return;
        };
        defer file.close();

        const end = brk: {
            if (comptime Environment.isWindows) {
                const pos = try file.getEndPos();
                if (pos == 0) {
                    try this.custom_files_loaded.put(file_path, logger.Source.initPathString(file_path, ""));
                    return;
                }

                break :brk pos;
            }

            const stat = try file.stat();

            if (stat.size == 0 or stat.kind != .file) {
                try this.custom_files_loaded.put(file_path, logger.Source.initPathString(file_path, ""));
                return;
            }

            break :brk stat.size;
        };

        var buf = try this.allocator.alloc(u8, end + 1);
        errdefer this.allocator.free(buf);
        const amount_read = file.readAll(buf[0..end]) catch |err| switch (err) {
            error.Unexpected, error.SystemResources, error.OperationAborted, error.BrokenPipe, error.AccessDenied, error.IsDir => {
                if (!this.quiet) {
                    Output.prettyErrorln("<r><red>{s}<r> error loading {s} file", .{ @errorName(err), file_path });
                }

                // prevent retrying
                try this.custom_files_loaded.put(file_path, logger.Source.initPathString(file_path, ""));
                return;
            },
            else => {
                return err;
            },
        };

        // The null byte here is mostly for debugging purposes.
        buf[end] = 0;

        const source = logger.Source.initPathString(file_path, buf[0..amount_read]);

        Parser.parse(
            &source,
            this.allocator,
            this.map,
            override,
            false,
        );

        try this.custom_files_loaded.put(file_path, source);
    }
};

const Parser = struct {
    pos: usize = 0,
    src: string,

    const whitespace_chars = "\t\x0B\x0C \xA0\n\r";
    // You get 4k. I hope you don't need more than that.
    threadlocal var value_buffer: [4096]u8 = undefined;

    fn skipLine(this: *Parser) void {
        if (strings.indexOfAny(this.src[this.pos..], "\n\r")) |i| {
            this.pos += i + 1;
        } else {
            this.pos = this.src.len;
        }
    }

    fn skipWhitespaces(this: *Parser) void {
        var i = this.pos;
        while (i < this.src.len) : (i += 1) {
            if (strings.indexOfChar(whitespace_chars, this.src[i]) == null) break;
        }
        this.pos = i;
    }

    fn parseKey(this: *Parser, comptime check_export: bool) ?string {
        if (comptime check_export) this.skipWhitespaces();
        const start = this.pos;
        var end = start;
        while (end < this.src.len) : (end += 1) {
            switch (this.src[end]) {
                'a'...'z', 'A'...'Z', '0'...'9', '_', '-', '.' => continue,
                else => break,
            }
        }
        if (end < this.src.len and start < end) {
            this.pos = end;
            this.skipWhitespaces();
            if (this.pos < this.src.len) {
                if (comptime check_export) {
                    if (end < this.pos and strings.eqlComptime(this.src[start..end], "export")) {
                        if (this.parseKey(false)) |key| return key;
                    }
                }
                switch (this.src[this.pos]) {
                    '=' => {
                        this.pos += 1;
                        return this.src[start..end];
                    },
                    ':' => {
                        const next = this.pos + 1;
                        if (next < this.src.len and strings.indexOfChar(whitespace_chars, this.src[next]) != null) {
                            this.pos += 2;
                            return this.src[start..end];
                        }
                    },
                    else => {},
                }
            }
        }
        this.pos = start;
        return null;
    }

    fn parseQuoted(this: *Parser, comptime quote: u8) ?string {
        if (comptime Environment.allow_assert) std.debug.assert(this.src[this.pos] == quote);
        const start = this.pos;
        const max_len = value_buffer.len;
        var end = start + 1;
        while (end < this.src.len) : (end += 1) {
            switch (this.src[end]) {
                '\\' => end += 1,
                quote => {
                    end += 1;
                    this.pos = end;
                    this.skipWhitespaces();
                    if (this.pos >= this.src.len or
                        this.src[this.pos] == '#' or
                        strings.indexOfChar(this.src[end..this.pos], '\n') != null or
                        strings.indexOfChar(this.src[end..this.pos], '\r') != null)
                    {
                        var ptr: usize = 0;
                        var i = start;
                        while (i < end and ptr < max_len) {
                            switch (this.src[i]) {
                                '\\' => if (comptime quote == '"') {
                                    if (comptime Environment.allow_assert) std.debug.assert(i + 1 < end);
                                    switch (this.src[i + 1]) {
                                        'n' => {
                                            value_buffer[ptr] = '\n';
                                            ptr += 1;
                                            i += 2;
                                        },
                                        'r' => {
                                            value_buffer[ptr] = '\r';
                                            ptr += 1;
                                            i += 2;
                                        },
                                        else => {
                                            if (ptr + 1 < max_len) {
                                                value_buffer[ptr] = this.src[i];
                                                value_buffer[ptr + 1] = this.src[i + 1];
                                            }
                                            ptr += 2;
                                            i += 2;
                                        },
                                    }
                                } else {
                                    value_buffer[ptr] = '\\';
                                    ptr += 1;
                                    i += 1;
                                },
                                '\r' => {
                                    i += 1;
                                    if (i >= end or this.src[i] != '\n') {
                                        value_buffer[ptr] = '\n';
                                        ptr += 1;
                                    }
                                },
                                else => |c| {
                                    value_buffer[ptr] = c;
                                    ptr += 1;
                                    i += 1;
                                },
                            }
                        }
                        return value_buffer[0..ptr];
                    }
                    this.pos = start;
                },
                else => {},
            }
        }
        return null;
    }

    fn parseValue(this: *Parser, comptime is_process: bool) string {
        const start = this.pos;
        this.skipWhitespaces();
        var end = this.pos;
        if (end >= this.src.len) return this.src[this.src.len..];
        switch (this.src[end]) {
            inline '`', '"', '\'' => |quote| {
                if (this.parseQuoted(quote)) |value| {
                    return if (comptime is_process) value else value[1 .. value.len - 1];
                }
            },
            else => {},
        }
        end = start;
        while (end < this.src.len) : (end += 1) {
            switch (this.src[end]) {
                '#', '\r', '\n' => break,
                else => {},
            }
        }
        this.pos = end;
        return strings.trim(this.src[start..end], whitespace_chars);
    }

    inline fn writeBackwards(ptr: usize, bytes: []const u8) usize {
        const end = ptr;
        const start = end - bytes.len;
        bun.copy(u8, value_buffer[start..end], bytes);
        return start;
    }

    fn expandValue(map: *Map, value: string) ?string {
        if (value.len < 2) return null;
        var ptr = value_buffer.len;
        var pos = value.len - 2;
        var last = value.len;
        while (true) : (pos -= 1) {
            if (value[pos] == '$') {
                if (pos > 0 and value[pos - 1] == '\\') {
                    ptr = writeBackwards(ptr, value[pos..last]);
                    pos -= 1;
                } else {
                    var end = if (value[pos + 1] == '{') pos + 2 else pos + 1;
                    const key_start = end;
                    while (end < value.len) : (end += 1) {
                        switch (value[end]) {
                            'a'...'z', 'A'...'Z', '0'...'9', '_' => continue,
                            else => break,
                        }
                    }
                    const lookup_value = map.get(value[key_start..end]);
                    const default_value = if (strings.hasPrefixComptime(value[end..], ":-")) brk: {
                        end += ":-".len;
                        const value_start = end;
                        while (end < value.len) : (end += 1) {
                            switch (value[end]) {
                                '}', '\\' => break,
                                else => continue,
                            }
                        }
                        break :brk value[value_start..end];
                    } else "";
                    if (end < value.len and value[end] == '}') end += 1;
                    ptr = writeBackwards(ptr, value[end..last]);
                    ptr = writeBackwards(ptr, lookup_value orelse default_value);
                }
                last = pos;
            }
            if (pos == 0) {
                if (last == value.len) return null;
                break;
            }
        }
        if (last > 0) ptr = writeBackwards(ptr, value[0..last]);
        return value_buffer[ptr..];
    }

    fn _parse(
        this: *Parser,
        allocator: std.mem.Allocator,
        map: *Map,
        comptime override: bool,
        comptime is_process: bool,
    ) void {
        var count = map.map.count();
        while (this.pos < this.src.len) {
            const key = this.parseKey(true) orelse {
                this.skipLine();
                continue;
            };
            const value = this.parseValue(is_process);
            const entry = map.map.getOrPut(key) catch unreachable;
            if (entry.found_existing) {
                if (entry.index < count) {
                    // Allow keys defined later in the same file to override keys defined earlier
                    // https://github.com/oven-sh/bun/issues/1262
                    if (comptime !override) continue;
                } else {
                    allocator.free(entry.value_ptr.value);
                }
            }
            entry.value_ptr.* = .{
                .value = allocator.dupe(u8, value) catch unreachable,
                .conditional = false,
            };
        }
        if (comptime !is_process) {
            var it = map.iterator();
            while (it.next()) |entry| {
                if (count > 0) {
                    count -= 1;
                } else if (expandValue(map, entry.value_ptr.value)) |value| {
                    allocator.free(entry.value_ptr.value);
                    entry.value_ptr.* = .{
                        .value = allocator.dupe(u8, value) catch unreachable,
                        .conditional = false,
                    };
                }
            }
        }
    }

    pub fn parse(
        source: *const logger.Source,
        allocator: std.mem.Allocator,
        map: *Map,
        comptime override: bool,
        comptime is_process: bool,
    ) void {
        var parser = Parser{ .src = source.contents };
        parser._parse(allocator, map, override, is_process);
    }
};

pub const Map = struct {
    const HashTableValue = struct {
        value: string,
        conditional: bool,
    };
    // On Windows, environment variables are case-insensitive. So we use a case-insensitive hash map.
    // An issue with this exact implementation is unicode characters can technically appear in these
    // keys, and we use a simple toLowercase function that only applies to ascii, so this will make
    // some strings collide.
    const HashTable = (if (Environment.isWindows) bun.CaseInsensitiveASCIIStringArrayHashMap else bun.StringArrayHashMap)(HashTableValue);

    const GetOrPutResult = HashTable.GetOrPutResult;

    map: HashTable,

    pub fn createNullDelimitedEnvMap(this: *Map, arena: std.mem.Allocator) ![:null]?[*:0]u8 {
        var env_map = &this.map;

        const envp_count = env_map.count();
        const envp_buf = try arena.allocSentinel(?[*:0]u8, envp_count, null);
        {
            var it = env_map.iterator();
            var i: usize = 0;
            while (it.next()) |pair| : (i += 1) {
                const env_buf = try arena.allocSentinel(u8, pair.key_ptr.len + pair.value_ptr.value.len + 1, 0);
                bun.copy(u8, env_buf, pair.key_ptr.*);
                env_buf[pair.key_ptr.len] = '=';
                bun.copy(u8, env_buf[pair.key_ptr.len + 1 ..], pair.value_ptr.value);
                envp_buf[i] = env_buf.ptr;
            }
            if (comptime Environment.allow_assert) std.debug.assert(i == envp_count);
        }
        return envp_buf;
    }

    /// Returns a wrapper around the std.process.EnvMap that does not duplicate the memory of
    /// the keys and values, but instead points into the memory of the bun env map.
    ///
    /// To prevent
    pub fn stdEnvMap(this: *Map, allocator: std.mem.Allocator) !StdEnvMapWrapper {
        var env_map = std.process.EnvMap.init(allocator);

        var iter = this.map.iterator();
        while (iter.next()) |entry| {
            try env_map.hash_map.put(entry.key_ptr.*, entry.value_ptr.value);
        }

        return .{ .unsafe_map = env_map };
    }

    pub const StdEnvMapWrapper = struct {
        unsafe_map: std.process.EnvMap,

        pub fn get(this: *const StdEnvMapWrapper) *const std.process.EnvMap {
            return &this.unsafe_map;
        }

        pub fn deinit(this: *StdEnvMapWrapper) void {
            this.unsafe_map.hash_map.deinit();
        }
    };

    /// Write the Windows environment block into a buffer
    /// This can be passed to CreateProcessW's lpEnvironment parameter
    pub fn writeWindowsEnvBlock(this: *Map, result: *[32767]u16) ![*]const u16 {
        var it = this.map.iterator();
        var i: usize = 0;
        while (it.next()) |pair| {
            i += bun.strings.convertUTF8toUTF16InBuffer(result[i..], pair.key_ptr.*).len;
            if (i + 7 >= result.len) return error.TooManyEnvironmentVariables;
            result[i] = '=';
            i += 1;
            i += bun.strings.convertUTF8toUTF16InBuffer(result[i..], pair.value_ptr.*.value).len;
            if (i + 5 >= result.len) return error.TooManyEnvironmentVariables;
            result[i] = 0;
            i += 1;
        }
        result[i] = 0;
        i += 1;
        result[i] = 0;
        i += 1;
        result[i] = 0;
        i += 1;
        result[i] = 0;
        i += 1;

        return result[0..].ptr;
    }

    pub fn iterator(this: *const Map) HashTable.Iterator {
        return this.map.iterator();
    }

    pub inline fn init(allocator: std.mem.Allocator) Map {
        return Map{ .map = HashTable.init(allocator) };
    }

    pub inline fn put(this: *Map, key: string, value: string) !void {
        if (Environment.isWindows and Environment.allow_assert) {
            std.debug.assert(bun.strings.indexOfChar(key, '\x00') == null);
        }
        try this.map.put(key, .{
            .value = value,
            .conditional = false,
        });
    }

    pub inline fn putAllocKeyAndValue(this: *Map, allocator: std.mem.Allocator, key: string, value: string) !void {
        const gop = try this.map.getOrPut(key);
        gop.value_ptr.* = .{
            .value = try allocator.dupe(u8, value),
            .conditional = false,
        };
        if (!gop.found_existing) {
            gop.key_ptr.* = try allocator.dupe(u8, key);
        }
    }

    pub inline fn putAllocKey(this: *Map, allocator: std.mem.Allocator, key: string, value: string) !void {
        const gop = try this.map.getOrPut(key);
        gop.value_ptr.* = .{
            .value = value,
            .conditional = false,
        };
        if (!gop.found_existing) {
            gop.key_ptr.* = try allocator.dupe(u8, key);
        }
    }

    pub inline fn putAllocValue(this: *Map, allocator: std.mem.Allocator, key: string, value: string) !void {
        try this.map.put(key, .{
            .value = try allocator.dupe(u8, value),
            .conditional = false,
        });
    }

    pub inline fn getOrPutWithoutValue(this: *Map, key: string) !GetOrPutResult {
        return this.map.getOrPut(key);
    }

    pub fn jsonStringify(self: *const @This(), writer: anytype) !void {
        var iter = self.map.iterator();

        _ = try writer.write("{");
        while (iter.next()) |entry| {
            _ = try writer.write("\n    ");

            writer.write(entry.key_ptr.*) catch unreachable;

            _ = try writer.write(": ");

            writer.write(entry.value_ptr.*) catch unreachable;

            if (iter.index <= self.map.count() - 1) {
                _ = try writer.write(", ");
            }
        }

        try writer.write("\n}");
    }

    pub inline fn get(
        this: *const Map,
        key: string,
    ) ?string {
        return if (this.map.get(key)) |entry| entry.value else null;
    }

    pub inline fn putDefault(this: *Map, key: string, value: string) !void {
        _ = try this.map.getOrPutValue(key, .{
            .value = value,
            .conditional = false,
        });
    }

    pub inline fn getOrPut(this: *Map, key: string, value: string) !void {
        _ = try this.map.getOrPutValue(key, .{
            .value = value,
            .conditional = false,
        });
    }

    pub fn remove(this: *Map, key: string) void {
        this.map.remove(key);
    }
};

pub var instance: ?*Loader = null;

const expectString = std.testing.expectEqualStrings;
const expect = std.testing.expect;
test "DotEnv Loader - basic" {
    const VALID_ENV =
        \\API_KEY=verysecure
        \\process.env.WAT=ABCDEFGHIJKLMNOPQRSTUVWXYZZ10239457123
        \\DOUBLE-QUOTED_SHOULD_PRESERVE_NEWLINES="
        \\ya
        \\"
        \\DOUBLE_QUOTES_ESCAPABLE="\"yoooo\""
        \\SINGLE_QUOTED_SHOULDNT_PRESERVE_NEWLINES='yo
        \\'
        \\
        \\SINGLE_QUOTED_DOESNT_PRESERVES_QUOTES='yo'
        \\
        \\# Line Comment
        \\UNQUOTED_SHOULDNT_PRESERVE_NEWLINES_AND_TRIMS_TRAILING_SPACE=yo # Inline Comment
        \\
        \\      LEADING_SPACE_IS_TRIMMED=yes
        \\
        \\LEADING_SPACE_IN_UNQUOTED_VALUE_IS_TRIMMED=        yes
        \\
        \\SPACE_BEFORE_EQUALS_SIGN    =yes
        \\
        \\LINES_WITHOUT_EQUAL_ARE_IGNORED
        \\
        \\NO_VALUE_IS_EMPTY_STRING=
        \\LINES_WITHOUT_EQUAL_ARE_IGNORED
        \\
        \\IGNORING_DOESNT_BREAK_OTHER_LINES='yes'
        \\
        \\NESTED_VALUE='$API_KEY'
        \\
        \\NESTED_VALUE_WITH_CURLY_BRACES='${API_KEY}'
        \\NESTED_VALUE_WITHOUT_OPENING_CURLY_BRACE='$API_KEY}'
        \\
        \\RECURSIVE_NESTED_VALUE=$NESTED_VALUE:$API_KEY
        \\
        \\RECURSIVE_NESTED_VALUE_WITH_CURLY_BRACES=${NESTED_VALUE}:${API_KEY}
        \\
        \\NESTED_VALUES_RESPECT_ESCAPING='\$API_KEY'
        \\
        \\NESTED_VALUES_WITH_CURLY_BRACES_RESPECT_ESCAPING='\${API_KEY}'
        \\
        \\EMPTY_SINGLE_QUOTED_VALUE_IS_EMPTY_STRING=''
        \\
        \\EMPTY_DOUBLE_QUOTED_VALUE_IS_EMPTY_STRING=""
        \\
        \\VALUE_WITH_MULTIPLE_VALUES_SET_IN_SAME_FILE=''
        \\
        \\VALUE_WITH_MULTIPLE_VALUES_SET_IN_SAME_FILE='good'
        \\
    ;
    const source = logger.Source.initPathString(".env", VALID_ENV);
    var map = Map.init(default_allocator);
    inline for (.{ true, false }) |override| {
        Parser.parse(
            &source,
            default_allocator,
            &map,
            override,
            false,
        );
        try expectString(map.get("NESTED_VALUES_RESPECT_ESCAPING").?, "\\$API_KEY");
        try expectString(map.get("NESTED_VALUES_WITH_CURLY_BRACES_RESPECT_ESCAPING").?, "\\${API_KEY}");

        try expectString(map.get("NESTED_VALUE").?, "verysecure");
        try expectString(map.get("NESTED_VALUE_WITH_CURLY_BRACES").?, "verysecure");
        try expectString(map.get("NESTED_VALUE_WITHOUT_OPENING_CURLY_BRACE").?, "verysecure}");
        try expectString(map.get("RECURSIVE_NESTED_VALUE").?, "verysecure:verysecure");
        try expectString(map.get("RECURSIVE_NESTED_VALUE_WITH_CURLY_BRACES").?, "verysecure:verysecure");

        try expectString(map.get("API_KEY").?, "verysecure");
        try expectString(map.get("process.env.WAT").?, "ABCDEFGHIJKLMNOPQRSTUVWXYZZ10239457123");
        try expectString(map.get("DOUBLE-QUOTED_SHOULD_PRESERVE_NEWLINES").?, "\nya\n");
        try expectString(map.get("SINGLE_QUOTED_SHOULDNT_PRESERVE_NEWLINES").?, "yo");
        try expectString(map.get("SINGLE_QUOTED_DOESNT_PRESERVES_QUOTES").?, "yo");
        try expectString(map.get("UNQUOTED_SHOULDNT_PRESERVE_NEWLINES_AND_TRIMS_TRAILING_SPACE").?, "yo");
        try expect(map.get("LINES_WITHOUT_EQUAL_ARE_IGNORED") == null);
        try expectString(map.get("LEADING_SPACE_IS_TRIMMED").?, "yes");
        try expect(map.get("NO_VALUE_IS_EMPTY_STRING").?.len == 0);
        try expectString(map.get("IGNORING_DOESNT_BREAK_OTHER_LINES").?, "yes");
        try expectString(map.get("LEADING_SPACE_IN_UNQUOTED_VALUE_IS_TRIMMED").?, "yes");
        try expectString(map.get("SPACE_BEFORE_EQUALS_SIGN").?, "yes");
        try expectString(map.get("EMPTY_SINGLE_QUOTED_VALUE_IS_EMPTY_STRING").?, "");
        try expectString(map.get("EMPTY_DOUBLE_QUOTED_VALUE_IS_EMPTY_STRING").?, "");
        try expectString(map.get("VALUE_WITH_MULTIPLE_VALUES_SET_IN_SAME_FILE").?, "good");
    }
}

test "DotEnv Loader - Nested values with curly braces" {
    const VALID_ENV =
        \\DB_USER=postgres
        \\DB_PASS=xyz
        \\DB_HOST=localhost
        \\DB_PORT=5432
        \\DB_NAME=db
        \\
        \\DB_USER2=${DB_USER}
        \\
        \\DATABASE_URL="postgresql://${DB_USER}:${DB_PASS}@${DB_HOST}:${DB_PORT}/${DB_NAME}?pool_timeout=30&connection_limit=22"
        \\
    ;
    const source = logger.Source.initPathString(".env", VALID_ENV);
    var map = Map.init(default_allocator);
    Parser.parse(
        &source,
        default_allocator,
        &map,
        true,
        false,
    );
    try expectString(map.get("DB_USER").?, "postgres");
    try expectString(map.get("DB_USER2").?, "postgres");
    try expectString(map.get("DATABASE_URL").?, "postgresql://postgres:xyz@localhost:5432/db?pool_timeout=30&connection_limit=22");
}

test "DotEnv Process" {
    var map = Map.init(default_allocator);
    var process = try std.process.getEnvMap(default_allocator);
    var loader = Loader.init(&map, default_allocator);
    loader.loadProcess();

    try expectString(loader.map.get("TMPDIR").?, bun.getenvZ("TMPDIR").?);
    try expect(loader.map.get("TMPDIR").?.len > 0);

    try expectString(loader.map.get("USER").?, process.get("USER").?);
    try expect(loader.map.get("USER").?.len > 0);
    try expectString(loader.map.get("HOME").?, process.get("HOME").?);
    try expect(loader.map.get("HOME").?.len > 0);
}

test "DotEnv Loader - copyForDefine" {
    const UserDefine = bun.StringArrayHashMap(string);
    const UserDefinesArray = @import("./defines.zig").UserDefinesArray;
    var map = Map.init(default_allocator);
    var loader = Loader.init(&map, default_allocator);
    const framework_keys = [_]string{ "process.env.BACON", "process.env.HOSTNAME" };
    const framework_values = [_]string{ "true", "\"localhost\"" };
    const framework = Api.StringMap{
        .keys = framework_keys[0..],
        .value = framework_values[0..],
    };

    const user_overrides: string =
        \\BACON=false
        \\HOSTNAME=example.com
        \\THIS_SHOULDNT_BE_IN_DEFINES_MAP=true
        \\
    ;

    const skip_user_overrides: string =
        \\THIS_SHOULDNT_BE_IN_DEFINES_MAP=true
        \\
    ;

    loader.loadFromString(skip_user_overrides, false);

    var user_defines = UserDefine.init(default_allocator);
    var env_defines = UserDefinesArray.init(default_allocator);
    var buf = try loader.copyForDefine(UserDefine, &user_defines, UserDefinesArray, &env_defines, framework, .disable, "", default_allocator);

    try expect(user_defines.get("process.env.THIS_SHOULDNT_BE_IN_DEFINES_MAP") == null);

    user_defines = UserDefine.init(default_allocator);
    env_defines = UserDefinesArray.init(default_allocator);

    loader.loadFromString(user_overrides, true);

    buf = try loader.copyForDefine(
        UserDefine,
        &user_defines,
        UserDefinesArray,
        &env_defines,
        framework,
        Api.DotEnvBehavior.load_all,
        "",
        default_allocator,
    );

    try expect(env_defines.get("process.env.BACON") != null);
    try expectString(env_defines.get("process.env.BACON").?.value.e_string.data, "false");
    try expectString(env_defines.get("process.env.HOSTNAME").?.value.e_string.data, "example.com");
    try expect(env_defines.get("process.env.THIS_SHOULDNT_BE_IN_DEFINES_MAP") != null);

    user_defines = UserDefine.init(default_allocator);
    env_defines = UserDefinesArray.init(default_allocator);

    buf = try loader.copyForDefine(UserDefine, &user_defines, UserDefinesArray, &env_defines, framework, .prefix, "HO", default_allocator);

    try expectString(env_defines.get("process.env.HOSTNAME").?.value.e_string.data, "example.com");
    try expect(env_defines.get("process.env.THIS_SHOULDNT_BE_IN_DEFINES_MAP") == null);
}

pub const home_env = if (Environment.isWindows) "USERPROFILE" else "HOME";<|MERGE_RESOLUTION|>--- conflicted
+++ resolved
@@ -501,13 +501,8 @@
                 var iter = std.mem.splitBackwardsScalar(u8, arg_value, ',');
                 while (iter.next()) |file_path| {
                     if (file_path.len > 0) {
-<<<<<<< HEAD
                         try this.loadEnvFileDynamic(file_path, false);
-                        Analytics.Features.dotenv = true;
-=======
-                        try this.loadEnvFileDynamic(file_path, false, true);
                         Analytics.Features.dotenv += 1;
->>>>>>> ec66b077
                     }
                 }
             }
@@ -528,95 +523,55 @@
         switch (comptime suffix) {
             .development => {
                 if (dir.hasComptimeQuery(".env.development.local")) {
-<<<<<<< HEAD
                     try this.loadEnvFile(dir_handle, ".env.development.local", false);
-                    Analytics.Features.dotenv = true;
-=======
-                    try this.loadEnvFile(dir_handle, ".env.development.local", false, true);
                     Analytics.Features.dotenv += 1;
->>>>>>> ec66b077
                 }
             },
             .production => {
                 if (dir.hasComptimeQuery(".env.production.local")) {
-<<<<<<< HEAD
                     try this.loadEnvFile(dir_handle, ".env.production.local", false);
-                    Analytics.Features.dotenv = true;
-=======
-                    try this.loadEnvFile(dir_handle, ".env.production.local", false, true);
                     Analytics.Features.dotenv += 1;
->>>>>>> ec66b077
                 }
             },
             .@"test" => {
                 if (dir.hasComptimeQuery(".env.test.local")) {
-<<<<<<< HEAD
                     try this.loadEnvFile(dir_handle, ".env.test.local", false);
-                    Analytics.Features.dotenv = true;
-=======
-                    try this.loadEnvFile(dir_handle, ".env.test.local", false, true);
                     Analytics.Features.dotenv += 1;
->>>>>>> ec66b077
                 }
             },
         }
 
         if (comptime suffix != .@"test") {
             if (dir.hasComptimeQuery(".env.local")) {
-<<<<<<< HEAD
                 try this.loadEnvFile(dir_handle, ".env.local", false);
-                Analytics.Features.dotenv = true;
-=======
-                try this.loadEnvFile(dir_handle, ".env.local", false, false);
                 Analytics.Features.dotenv += 1;
->>>>>>> ec66b077
             }
         }
 
         switch (comptime suffix) {
             .development => {
                 if (dir.hasComptimeQuery(".env.development")) {
-<<<<<<< HEAD
                     try this.loadEnvFile(dir_handle, ".env.development", false);
-                    Analytics.Features.dotenv = true;
-=======
-                    try this.loadEnvFile(dir_handle, ".env.development", false, true);
                     Analytics.Features.dotenv += 1;
->>>>>>> ec66b077
                 }
             },
             .production => {
                 if (dir.hasComptimeQuery(".env.production")) {
-<<<<<<< HEAD
                     try this.loadEnvFile(dir_handle, ".env.production", false);
-                    Analytics.Features.dotenv = true;
-=======
-                    try this.loadEnvFile(dir_handle, ".env.production", false, true);
                     Analytics.Features.dotenv += 1;
->>>>>>> ec66b077
                 }
             },
             .@"test" => {
                 if (dir.hasComptimeQuery(".env.test")) {
-<<<<<<< HEAD
                     try this.loadEnvFile(dir_handle, ".env.test", false);
-                    Analytics.Features.dotenv = true;
-=======
-                    try this.loadEnvFile(dir_handle, ".env.test", false, true);
                     Analytics.Features.dotenv += 1;
->>>>>>> ec66b077
                 }
             },
         }
 
         if (dir.hasComptimeQuery(".env")) {
-<<<<<<< HEAD
             try this.loadEnvFile(dir_handle, ".env", false);
-            Analytics.Features.dotenv = true;
-=======
-            try this.loadEnvFile(dir_handle, ".env", false, false);
             Analytics.Features.dotenv += 1;
->>>>>>> ec66b077
         }
     }
 
