const std = @import("std");
const logger = @import("root").bun.logger;
const bun = @import("root").bun;
const string = bun.string;
const Output = bun.Output;
const Global = bun.Global;
const Environment = bun.Environment;
const strings = bun.strings;
const MutableString = bun.MutableString;
const stringZ = bun.stringZ;
const default_allocator = bun.default_allocator;
const CodePoint = bun.CodePoint;
const C = bun.C;
const CodepointIterator = @import("./string_immutable.zig").CodepointIterator;
const Analytics = @import("./analytics/analytics_thread.zig");
const Fs = @import("./fs.zig");
const URL = @import("./url.zig").URL;
const Api = @import("./api/schema.zig").Api;
const which = @import("./which.zig").which;

const DotEnvFileSuffix = enum {
    development,
    production,
    @"test",
};

pub const Loader = struct {
    map: *Map,
    allocator: std.mem.Allocator,

    @".env.local": ?logger.Source = null,
    @".env.development": ?logger.Source = null,
    @".env.production": ?logger.Source = null,
    @".env.test": ?logger.Source = null,
    @".env.development.local": ?logger.Source = null,
    @".env.production.local": ?logger.Source = null,
    @".env.test.local": ?logger.Source = null,
    @".env": ?logger.Source = null,

    // only populated with files specified explicitely (e.g. --env-file arg)
    custom_files_loaded: std.StringArrayHashMap(logger.Source),

    quiet: bool = false,

    did_load_process: bool = false,
    reject_unauthorized: ?bool = null,

    pub fn has(this: *const Loader, input: []const u8) bool {
        const value = this.map.get(input) orelse return false;
        if (value.len == 0) return false;

        return !strings.eqlComptime(value, "\"\"") and !strings.eqlComptime(value, "''") and !strings.eqlComptime(value, "0") and !strings.eqlComptime(value, "false");
    }

    pub fn isProduction(this: *const Loader) bool {
        const env = this.map.get("BUN_ENV") orelse this.map.get("NODE_ENV") orelse return false;
        return strings.eqlComptime(env, "production");
    }

    pub fn getNodePath(this: *Loader, fs: *Fs.FileSystem, buf: *bun.PathBuffer) ?[:0]const u8 {
        if (this.get("NODE") orelse this.get("npm_node_execpath")) |node| {
            @memcpy(buf[0..node.len], node);
            buf[node.len] = 0;
            return buf[0..node.len :0];
        }

        if (which(buf, this.map.get("PATH") orelse return null, fs.top_level_dir, "node")) |node| {
            return node;
        }

        return null;
    }

    pub fn isCI(this: *const Loader) bool {
        return (this.map.get("CI") orelse
            this.map.get("TDDIUM") orelse
            this.map.get("JENKINS_URL") orelse
            this.map.get("bamboo.buildKey")) != null;
    }

    pub fn loadTracy(this: *const Loader) void {
        tracy: {
            if (this.get("BUN_TRACY") != null) {
                if (!bun.tracy.init()) {
                    Output.prettyErrorln("Failed to load Tracy. Is it installed in your include path?", .{});
                    Output.flush();
                    break :tracy;
                }

                bun.tracy.start();

                if (!bun.tracy.isConnected()) {
                    std.time.sleep(std.time.ns_per_ms * 10);
                }

                if (!bun.tracy.isConnected()) {
                    Output.prettyErrorln("Tracy is not connected. Is Tracy running on your computer?", .{});
                    Output.flush();
                    break :tracy;
                }
            }
        }
    }

    pub fn getTLSRejectUnauthorized(this: *Loader) bool {
        if (this.reject_unauthorized) |reject_unauthorized| {
            return reject_unauthorized;
        }
        if (this.map.get("NODE_TLS_REJECT_UNAUTHORIZED")) |reject| {
            if (strings.eql(reject, "0")) {
                this.reject_unauthorized = false;
                return false;
            }
            if (strings.eql(reject, "false")) {
                this.reject_unauthorized = false;
                return false;
            }
        }
        // default: true
        this.reject_unauthorized = true;
        return true;
    }

    pub fn getHttpProxy(this: *Loader, url: URL) ?URL {
        // TODO: When Web Worker support is added, make sure to intern these strings
        var http_proxy: ?URL = null;

        if (url.isHTTP()) {
            if (this.map.get("http_proxy") orelse this.map.get("HTTP_PROXY")) |proxy| {
                if (proxy.len > 0 and !strings.eqlComptime(proxy, "\"\"") and !strings.eqlComptime(proxy, "''")) {
                    http_proxy = URL.parse(proxy);
                }
            }
        } else {
            if (this.map.get("https_proxy") orelse this.map.get("HTTPS_PROXY")) |proxy| {
                if (proxy.len > 0 and !strings.eqlComptime(proxy, "\"\"") and !strings.eqlComptime(proxy, "''")) {
                    http_proxy = URL.parse(proxy);
                }
            }
        }

        // NO_PROXY filter
        // See the syntax at https://about.gitlab.com/blog/2021/01/27/we-need-to-talk-no-proxy/
        if (http_proxy != null) {
            if (this.map.get("no_proxy") orelse this.map.get("NO_PROXY")) |no_proxy_text| {
                if (no_proxy_text.len == 0 or strings.eqlComptime(no_proxy_text, "\"\"") or strings.eqlComptime(no_proxy_text, "''")) {
                    return http_proxy;
                }

                var no_proxy_list = std.mem.split(u8, no_proxy_text, ",");
                var next = no_proxy_list.next();
                while (next != null) {
                    var host = strings.trim(next.?, &strings.whitespace_chars);
                    if (strings.eql(host, "*")) {
                        return null;
                    }
                    //strips .
                    if (host[0] == '.') {
                        host = host[1.. :0];
                    }
                    //hostname ends with suffix
                    if (strings.endsWith(url.hostname, host)) {
                        return null;
                    }
                    next = no_proxy_list.next();
                }
            }
        }
        return http_proxy;
    }

    var did_load_ccache_path: bool = false;

    pub fn loadCCachePath(this: *Loader, fs: *Fs.FileSystem) void {
        if (did_load_ccache_path) {
            return;
        }
        did_load_ccache_path = true;
        loadCCachePathImpl(this, fs) catch {};
    }

    fn loadCCachePathImpl(this: *Loader, fs: *Fs.FileSystem) !void {

        // if they have ccache installed, put it in env variable `CMAKE_CXX_COMPILER_LAUNCHER` so
        // cmake can use it to hopefully speed things up
        var buf: [bun.MAX_PATH_BYTES]u8 = undefined;
        const ccache_path = bun.which(
            &buf,
            this.map.get("PATH") orelse return,
            fs.top_level_dir,
            "ccache",
        ) orelse "";

        if (ccache_path.len > 0) {
            const cxx_gop = try this.map.getOrPutWithoutValue("CMAKE_CXX_COMPILER_LAUNCHER");
            if (!cxx_gop.found_existing) {
                cxx_gop.key_ptr.* = try this.allocator.dupe(u8, cxx_gop.key_ptr.*);
                cxx_gop.value_ptr.* = .{
                    .value = try this.allocator.dupe(u8, ccache_path),
                    .conditional = false,
                };
            }
            const c_gop = try this.map.getOrPutWithoutValue("CMAKE_C_COMPILER_LAUNCHER");
            if (!c_gop.found_existing) {
                c_gop.key_ptr.* = try this.allocator.dupe(u8, c_gop.key_ptr.*);
                c_gop.value_ptr.* = .{
                    .value = try this.allocator.dupe(u8, ccache_path),
                    .conditional = false,
                };
            }
        }
    }

    var node_path_to_use_set_once: []const u8 = "";
    pub fn loadNodeJSConfig(this: *Loader, fs: *Fs.FileSystem, override_node: []const u8) !bool {
        var buf: bun.PathBuffer = undefined;

        var node_path_to_use = override_node;
        if (node_path_to_use.len == 0) {
            if (node_path_to_use_set_once.len > 0) {
                node_path_to_use = node_path_to_use_set_once;
            } else {
                const node = this.getNodePath(fs, &buf) orelse return false;
                node_path_to_use = try fs.dirname_store.append([]const u8, bun.asByteSlice(node));
            }
        }
        node_path_to_use_set_once = node_path_to_use;
        try this.map.put("NODE", node_path_to_use);
        try this.map.put("npm_node_execpath", node_path_to_use);
        return true;
    }

    pub fn get(this: *const Loader, key: string) ?string {
        var _key = key;
        if (_key.len > 0 and _key[0] == '$') {
            _key = key[1..];
        }

        if (_key.len == 0) return null;

        return this.map.get(_key);
    }

    pub fn getAuto(this: *const Loader, key: string) string {
        // If it's "" or "$", it's not a variable
        if (key.len < 2 or key[0] != '$') {
            return key;
        }

        return this.get(key[1..]) orelse key;
    }

    /// Load values from the environment into Define.
    ///
    /// If there is a framework, values from the framework are inserted with a
    /// **lower priority** so that users may override defaults. Unlike regular
    /// defines, environment variables are loaded as JavaScript string literals.
    ///
    /// Empty enivronment variables become empty strings.
    pub fn copyForDefine(
        this: *Loader,
        comptime JSONStore: type,
        to_json: *JSONStore,
        comptime StringStore: type,
        to_string: *StringStore,
        framework_defaults: Api.StringMap,
        behavior: Api.DotEnvBehavior,
        prefix: string,
        allocator: std.mem.Allocator,
    ) !void {
        var iter = this.map.iter();
        var key_count: usize = 0;
        var string_map_hashes = try allocator.alloc(u64, framework_defaults.keys.len);
        defer allocator.free(string_map_hashes);
        const invalid_hash = std.math.maxInt(u64) - 1;
        @memset(string_map_hashes, invalid_hash);

        var key_buf: []u8 = "";
        // Frameworks determine an allowlist of values

        for (framework_defaults.keys, 0..) |key, i| {
            if (key.len > "process.env.".len and strings.eqlComptime(key[0.."process.env.".len], "process.env.")) {
                const hashable_segment = key["process.env.".len..];
                string_map_hashes[i] = bun.hash(hashable_segment);
            }
        }

        // We have to copy all the keys to prepend "process.env" :/
        var key_buf_len: usize = 0;
        var e_strings_to_allocate: usize = 0;

        if (behavior != .disable and behavior != .load_all_without_inlining) {
            if (behavior == .prefix) {
                std.debug.assert(prefix.len > 0);

                while (iter.next()) |entry| {
                    if (strings.startsWith(entry.key_ptr.*, prefix)) {
                        key_buf_len += entry.key_ptr.len;
                        key_count += 1;
                        e_strings_to_allocate += 1;
                        std.debug.assert(entry.key_ptr.len > 0);
                    }
                }
            } else {
                while (iter.next()) |entry| {
                    if (entry.key_ptr.len > 0) {
                        key_buf_len += entry.key_ptr.len;
                        key_count += 1;
                        e_strings_to_allocate += 1;

                        std.debug.assert(entry.key_ptr.len > 0);
                    }
                }
            }

            if (key_buf_len > 0) {
                iter.reset();
                key_buf = try allocator.alloc(u8, key_buf_len + key_count * "process.env.".len);
                const js_ast = bun.JSAst;

                var e_strings = try allocator.alloc(js_ast.E.String, e_strings_to_allocate * 2);
                errdefer allocator.free(e_strings);
                errdefer allocator.free(key_buf);
                var key_fixed_allocator = std.heap.FixedBufferAllocator.init(key_buf);
                const key_allocator = key_fixed_allocator.allocator();

                if (behavior == .prefix) {
                    while (iter.next()) |entry| {
                        const value: string = entry.value_ptr.value;

                        if (strings.startsWith(entry.key_ptr.*, prefix)) {
                            const key_str = std.fmt.allocPrint(key_allocator, "process.env.{s}", .{entry.key_ptr.*}) catch unreachable;

                            e_strings[0] = js_ast.E.String{
                                .data = if (value.len > 0)
                                    @as([*]u8, @ptrFromInt(@intFromPtr(value.ptr)))[0..value.len]
                                else
                                    &[_]u8{},
                            };
                            const expr_data = js_ast.Expr.Data{ .e_string = &e_strings[0] };

                            _ = try to_string.getOrPutValue(
                                key_str,
                                .{
                                    .can_be_removed_if_unused = true,
                                    .call_can_be_unwrapped_if_unused = true,
                                    .value = expr_data,
                                },
                            );
                            e_strings = e_strings[1..];
                        } else {
                            const hash = bun.hash(entry.key_ptr.*);

                            std.debug.assert(hash != invalid_hash);

                            if (std.mem.indexOfScalar(u64, string_map_hashes, hash)) |key_i| {
                                e_strings[0] = js_ast.E.String{
                                    .data = if (value.len > 0)
                                        @as([*]u8, @ptrFromInt(@intFromPtr(value.ptr)))[0..value.len]
                                    else
                                        &[_]u8{},
                                };

                                const expr_data = js_ast.Expr.Data{ .e_string = &e_strings[0] };

                                _ = try to_string.getOrPutValue(
                                    framework_defaults.keys[key_i],
                                    .{
                                        .can_be_removed_if_unused = true,
                                        .call_can_be_unwrapped_if_unused = true,
                                        .value = expr_data,
                                    },
                                );
                                e_strings = e_strings[1..];
                            }
                        }
                    }
                } else {
                    while (iter.next()) |entry| {
                        const value: string = entry.value_ptr.value;
                        const key = std.fmt.allocPrint(key_allocator, "process.env.{s}", .{entry.key_ptr.*}) catch unreachable;

                        e_strings[0] = js_ast.E.String{
                            .data = if (entry.value_ptr.value.len > 0)
                                @as([*]u8, @ptrFromInt(@intFromPtr(entry.value_ptr.value.ptr)))[0..value.len]
                            else
                                &[_]u8{},
                        };

                        const expr_data = js_ast.Expr.Data{ .e_string = &e_strings[0] };

                        _ = try to_string.getOrPutValue(
                            key,
                            .{
                                .can_be_removed_if_unused = true,
                                .call_can_be_unwrapped_if_unused = true,
                                .value = expr_data,
                            },
                        );
                        e_strings = e_strings[1..];
                    }
                }
            }
        }

        for (framework_defaults.keys, 0..) |key, i| {
            const value = framework_defaults.values[i];

            if (!to_string.contains(key) and !to_json.contains(key)) {
                _ = try to_json.getOrPutValue(key, value);
            }
        }
    }

    pub fn init(map: *Map, allocator: std.mem.Allocator) Loader {
        return Loader{
            .map = map,
            .allocator = allocator,
            .custom_files_loaded = std.StringArrayHashMap(logger.Source).init(allocator),
        };
    }

    pub fn loadProcess(this: *Loader) void {
        if (this.did_load_process) return;

        this.map.map.ensureTotalCapacity(std.os.environ.len) catch unreachable;
        for (std.os.environ) |_env| {
            var env = bun.span(_env);
            if (strings.indexOfChar(env, '=')) |i| {
                const key = env[0..i];
                const value = env[i + 1 ..];
                if (key.len > 0) {
                    this.map.put(key, value) catch unreachable;
                }
            } else {
                if (env.len > 0) {
                    this.map.put(env, "") catch unreachable;
                }
            }
        }
        this.did_load_process = true;

        if (this.map.get(bun.DotEnv.home_env)) |home_folder| {
            Analytics.username_only_for_determining_project_id_and_never_sent = home_folder;
        } else if (this.map.get("USER")) |home_folder| {
            Analytics.username_only_for_determining_project_id_and_never_sent = home_folder;
        }
    }

    // mostly for tests
    pub fn loadFromString(this: *Loader, str: string, comptime overwrite: bool) void {
        var source = logger.Source.initPathString("test", str);
        Parser.parse(&source, this.allocator, this.map, overwrite, false);
        std.mem.doNotOptimizeAway(&source);
    }

    pub fn load(
        this: *Loader,
        dir: *Fs.FileSystem.DirEntry,
        env_files: []const []const u8,
        comptime suffix: DotEnvFileSuffix,
    ) !void {
        const start = std.time.nanoTimestamp();

        if (env_files.len > 0) {
            try this.loadExplicitFiles(env_files);
        } else {
            try this.loadDefaultFiles(dir, suffix);
        }

        if (!this.quiet) this.printLoaded(start);
    }

    fn loadExplicitFiles(
        this: *Loader,
        env_files: []const []const u8,
    ) !void {
        // iterate backwards, so the latest entry in the latest arg instance assumes the highest priority
        var i: usize = env_files.len;
        while (i > 0) : (i -= 1) {
            const arg_value = std.mem.trim(u8, env_files[i - 1], " ");
            if (arg_value.len > 0) { // ignore blank args
                var iter = std.mem.splitBackwardsScalar(u8, arg_value, ',');
                while (iter.next()) |file_path| {
                    if (file_path.len > 0) {
                        try this.loadEnvFileDynamic(file_path, false, true);
                        Analytics.Features.dotenv = true;
                    }
                }
            }
        }
    }

    // .env.local goes first
    // Load .env.development if development
    // Load .env.production if !development
    // .env goes last
    fn loadDefaultFiles(
        this: *Loader,
        dir: *Fs.FileSystem.DirEntry,
        comptime suffix: DotEnvFileSuffix,
    ) !void {
        const dir_handle: std.fs.Dir = std.fs.cwd();

        switch (comptime suffix) {
            .development => {
                if (dir.hasComptimeQuery(".env.development.local")) {
                    try this.loadEnvFile(dir_handle, ".env.development.local", false, true);
                    Analytics.Features.dotenv = true;
                }
            },
            .production => {
                if (dir.hasComptimeQuery(".env.production.local")) {
                    try this.loadEnvFile(dir_handle, ".env.production.local", false, true);
                    Analytics.Features.dotenv = true;
                }
            },
            .@"test" => {
                if (dir.hasComptimeQuery(".env.test.local")) {
                    try this.loadEnvFile(dir_handle, ".env.test.local", false, true);
                    Analytics.Features.dotenv = true;
                }
            },
        }

        if (comptime suffix != .@"test") {
            if (dir.hasComptimeQuery(".env.local")) {
                try this.loadEnvFile(dir_handle, ".env.local", false, false);
                Analytics.Features.dotenv = true;
            }
        }

        switch (comptime suffix) {
            .development => {
                if (dir.hasComptimeQuery(".env.development")) {
                    try this.loadEnvFile(dir_handle, ".env.development", false, true);
                    Analytics.Features.dotenv = true;
                }
            },
            .production => {
                if (dir.hasComptimeQuery(".env.production")) {
                    try this.loadEnvFile(dir_handle, ".env.production", false, true);
                    Analytics.Features.dotenv = true;
                }
            },
            .@"test" => {
                if (dir.hasComptimeQuery(".env.test")) {
                    try this.loadEnvFile(dir_handle, ".env.test", false, true);
                    Analytics.Features.dotenv = true;
                }
            },
        }

        if (dir.hasComptimeQuery(".env")) {
            try this.loadEnvFile(dir_handle, ".env", false, false);
            Analytics.Features.dotenv = true;
        }
    }

    pub fn printLoaded(this: *Loader, start: i128) void {
        const count =
            @as(u8, @intCast(@intFromBool(this.@".env.development.local" != null))) +
            @as(u8, @intCast(@intFromBool(this.@".env.production.local" != null))) +
            @as(u8, @intCast(@intFromBool(this.@".env.test.local" != null))) +
            @as(u8, @intCast(@intFromBool(this.@".env.local" != null))) +
            @as(u8, @intCast(@intFromBool(this.@".env.development" != null))) +
            @as(u8, @intCast(@intFromBool(this.@".env.production" != null))) +
            @as(u8, @intCast(@intFromBool(this.@".env.test" != null))) +
            @as(u8, @intCast(@intFromBool(this.@".env" != null))) +
            this.custom_files_loaded.count();

        if (count == 0) return;
        const elapsed = @as(f64, @floatFromInt((std.time.nanoTimestamp() - start))) / std.time.ns_per_ms;

        const all = [_]string{
            ".env.development.local",
            ".env.production.local",
            ".env.test.local",
            ".env.local",
            ".env.development",
            ".env.production",
            ".env.test",
            ".env",
        };
        const loaded = [_]bool{
            this.@".env.development.local" != null,
            this.@".env.production.local" != null,
            this.@".env.test.local" != null,
            this.@".env.local" != null,
            this.@".env.development" != null,
            this.@".env.production" != null,
            this.@".env.test" != null,
            this.@".env" != null,
        };

        var loaded_i: u8 = 0;
        Output.printElapsed(elapsed);
        Output.prettyError(" <d>", .{});

        for (loaded, 0..) |yes, i| {
            if (yes) {
                loaded_i += 1;
                if (count == 1 or (loaded_i >= count and count > 1)) {
                    Output.prettyError("\"{s}\"", .{all[i]});
                } else {
                    Output.prettyError("\"{s}\", ", .{all[i]});
                }
            }
        }

        var iter = this.custom_files_loaded.iterator();
        while (iter.next()) |e| {
            loaded_i += 1;
            if (count == 1 or (loaded_i >= count and count > 1)) {
                Output.prettyError("\"{s}\"", .{e.key_ptr.*});
            } else {
                Output.prettyError("\"{s}\", ", .{e.key_ptr.*});
            }
        }

        Output.prettyErrorln("<r>\n", .{});
        Output.flush();
    }

    pub fn loadEnvFile(
        this: *Loader,
        dir: std.fs.Dir,
        comptime base: string,
        comptime override: bool,
        comptime conditional: bool,
    ) !void {
        if (@field(this, base) != null) {
            return;
        }

        var file = dir.openFile(base, .{ .mode = .read_only }) catch |err| {
            switch (err) {
                error.IsDir, error.FileNotFound => {
                    // prevent retrying
                    @field(this, base) = logger.Source.initPathString(base, "");
                    return;
                },
                error.Unexpected, error.FileBusy, error.DeviceBusy, error.AccessDenied => {
                    if (!this.quiet) {
                        Output.prettyErrorln("<r><red>{s}<r> error loading {s} file", .{ @errorName(err), base });
                    }

                    // prevent retrying
                    @field(this, base) = logger.Source.initPathString(base, "");
                    return;
                },
                else => {
                    return err;
                },
            }
        };
        defer file.close();

        const end = brk: {
            if (comptime Environment.isWindows) {
                const pos = try file.getEndPos();
                if (pos == 0) {
                    @field(this, base) = logger.Source.initPathString(base, "");
                    return;
                }

                break :brk pos;
            }

            const stat = try file.stat();

            if (stat.size == 0 or stat.kind != .file) {
                @field(this, base) = logger.Source.initPathString(base, "");
                return;
            }

            break :brk stat.size;
        };

        var buf = try this.allocator.alloc(u8, end + 1);
        errdefer this.allocator.free(buf);
        const amount_read = file.readAll(buf[0..end]) catch |err| switch (err) {
            error.Unexpected, error.SystemResources, error.OperationAborted, error.BrokenPipe, error.AccessDenied, error.IsDir => {
                if (!this.quiet) {
                    Output.prettyErrorln("<r><red>{s}<r> error loading {s} file", .{ @errorName(err), base });
                }

                // prevent retrying
                @field(this, base) = logger.Source.initPathString(base, "");
                return;
            },
            else => {
                return err;
            },
        };

        // The null byte here is mostly for debugging purposes.
        buf[end] = 0;

        const source = logger.Source.initPathString(base, buf[0..amount_read]);

        Parser.parse(
            &source,
            this.allocator,
            this.map,
            override,
            false,
            conditional,
        );

        @field(this, base) = source;
    }

    pub fn loadEnvFileDynamic(
        this: *Loader,
        file_path: []const u8,
        comptime override: bool,
        comptime conditional: bool,
    ) !void {
        if (this.custom_files_loaded.contains(file_path)) {
            return;
        }

        var file = bun.openFile(file_path, .{ .mode = .read_only }) catch {
            // prevent retrying
            try this.custom_files_loaded.put(file_path, logger.Source.initPathString(file_path, ""));
            return;
        };
        defer file.close();

        const end = brk: {
            if (comptime Environment.isWindows) {
                const pos = try file.getEndPos();
                if (pos == 0) {
                    try this.custom_files_loaded.put(file_path, logger.Source.initPathString(file_path, ""));
                    return;
                }

                break :brk pos;
            }

            const stat = try file.stat();

            if (stat.size == 0 or stat.kind != .file) {
                try this.custom_files_loaded.put(file_path, logger.Source.initPathString(file_path, ""));
                return;
            }

            break :brk stat.size;
        };

        var buf = try this.allocator.alloc(u8, end + 1);
        errdefer this.allocator.free(buf);
        const amount_read = file.readAll(buf[0..end]) catch |err| switch (err) {
            error.Unexpected, error.SystemResources, error.OperationAborted, error.BrokenPipe, error.AccessDenied, error.IsDir => {
                if (!this.quiet) {
                    Output.prettyErrorln("<r><red>{s}<r> error loading {s} file", .{ @errorName(err), file_path });
                }

                // prevent retrying
                try this.custom_files_loaded.put(file_path, logger.Source.initPathString(file_path, ""));
                return;
            },
            else => {
                return err;
            },
        };

        // The null byte here is mostly for debugging purposes.
        buf[end] = 0;

        const source = logger.Source.initPathString(file_path, buf[0..amount_read]);

        Parser.parse(
            &source,
            this.allocator,
            this.map,
            override,
            false,
            conditional,
        );

        try this.custom_files_loaded.put(file_path, source);
    }
};

const Parser = struct {
    pos: usize = 0,
    src: string,

    const whitespace_chars = "\t\x0B\x0C \xA0\n\r";
    // You get 4k. I hope you don't need more than that.
    threadlocal var value_buffer: [4096]u8 = undefined;

    fn skipLine(this: *Parser) void {
        if (strings.indexOfAny(this.src[this.pos..], "\n\r")) |i| {
            this.pos += i + 1;
        } else {
            this.pos = this.src.len;
        }
    }

    fn skipWhitespaces(this: *Parser) void {
        var i = this.pos;
        while (i < this.src.len) : (i += 1) {
            if (strings.indexOfChar(whitespace_chars, this.src[i]) == null) break;
        }
        this.pos = i;
    }

    fn parseKey(this: *Parser, comptime check_export: bool) ?string {
        if (comptime check_export) this.skipWhitespaces();
        const start = this.pos;
        var end = start;
        while (end < this.src.len) : (end += 1) {
            switch (this.src[end]) {
                'a'...'z', 'A'...'Z', '0'...'9', '_', '-', '.' => continue,
                else => break,
            }
        }
        if (end < this.src.len and start < end) {
            this.pos = end;
            this.skipWhitespaces();
            if (this.pos < this.src.len) {
                if (comptime check_export) {
                    if (end < this.pos and strings.eqlComptime(this.src[start..end], "export")) {
                        if (this.parseKey(false)) |key| return key;
                    }
                }
                switch (this.src[this.pos]) {
                    '=' => {
                        this.pos += 1;
                        return this.src[start..end];
                    },
                    ':' => {
                        const next = this.pos + 1;
                        if (next < this.src.len and strings.indexOfChar(whitespace_chars, this.src[next]) != null) {
                            this.pos += 2;
                            return this.src[start..end];
                        }
                    },
                    else => {},
                }
            }
        }
        this.pos = start;
        return null;
    }

    fn parseQuoted(this: *Parser, comptime quote: u8) ?string {
        if (comptime Environment.allow_assert) std.debug.assert(this.src[this.pos] == quote);
        const start = this.pos;
        const max_len = value_buffer.len;
        var end = start + 1;
        while (end < this.src.len) : (end += 1) {
            switch (this.src[end]) {
                '\\' => end += 1,
                quote => {
                    end += 1;
                    this.pos = end;
                    this.skipWhitespaces();
                    if (this.pos >= this.src.len or
                        this.src[this.pos] == '#' or
                        strings.indexOfChar(this.src[end..this.pos], '\n') != null or
                        strings.indexOfChar(this.src[end..this.pos], '\r') != null)
                    {
                        var ptr: usize = 0;
                        var i = start;
                        while (i < end and ptr < max_len) {
                            switch (this.src[i]) {
                                '\\' => if (comptime quote == '"') {
                                    if (comptime Environment.allow_assert) std.debug.assert(i + 1 < end);
                                    switch (this.src[i + 1]) {
                                        'n' => {
                                            value_buffer[ptr] = '\n';
                                            ptr += 1;
                                            i += 2;
                                        },
                                        'r' => {
                                            value_buffer[ptr] = '\r';
                                            ptr += 1;
                                            i += 2;
                                        },
                                        else => {
                                            if (ptr + 1 < max_len) {
                                                value_buffer[ptr] = this.src[i];
                                                value_buffer[ptr + 1] = this.src[i + 1];
                                            }
                                            ptr += 2;
                                            i += 2;
                                        },
                                    }
                                } else {
                                    value_buffer[ptr] = '\\';
                                    ptr += 1;
                                    i += 1;
                                },
                                '\r' => {
                                    i += 1;
                                    if (i >= end or this.src[i] != '\n') {
                                        value_buffer[ptr] = '\n';
                                        ptr += 1;
                                    }
                                },
                                else => |c| {
                                    value_buffer[ptr] = c;
                                    ptr += 1;
                                    i += 1;
                                },
                            }
                        }
                        return value_buffer[0..ptr];
                    }
                    this.pos = start;
                },
                else => {},
            }
        }
        return null;
    }

    fn parseValue(this: *Parser, comptime is_process: bool) string {
        const start = this.pos;
        this.skipWhitespaces();
        var end = this.pos;
        if (end >= this.src.len) return this.src[this.src.len..];
        switch (this.src[end]) {
            inline '`', '"', '\'' => |quote| {
                if (this.parseQuoted(quote)) |value| {
                    return if (comptime is_process) value else value[1 .. value.len - 1];
                }
            },
            else => {},
        }
        end = start;
        while (end < this.src.len) : (end += 1) {
            switch (this.src[end]) {
                '#', '\r', '\n' => break,
                else => {},
            }
        }
        this.pos = end;
        return strings.trim(this.src[start..end], whitespace_chars);
    }

    inline fn writeBackwards(ptr: usize, bytes: []const u8) usize {
        const end = ptr;
        const start = end - bytes.len;
        bun.copy(u8, value_buffer[start..end], bytes);
        return start;
    }

    fn expandValue(map: *Map, value: string) ?string {
        if (value.len < 2) return null;
        var ptr = value_buffer.len;
        var pos = value.len - 2;
        var last = value.len;
        while (true) : (pos -= 1) {
            if (value[pos] == '$') {
                if (pos > 0 and value[pos - 1] == '\\') {
                    ptr = writeBackwards(ptr, value[pos..last]);
                    pos -= 1;
                } else {
                    var end = if (value[pos + 1] == '{') pos + 2 else pos + 1;
                    const key_start = end;
                    while (end < value.len) : (end += 1) {
                        switch (value[end]) {
                            'a'...'z', 'A'...'Z', '0'...'9', '_' => continue,
                            else => break,
                        }
                    }
                    const lookup_value = map.get(value[key_start..end]);
                    const default_value = if (strings.hasPrefixComptime(value[end..], ":-")) brk: {
                        end += ":-".len;
                        const value_start = end;
                        while (end < value.len) : (end += 1) {
                            switch (value[end]) {
                                '}', '\\' => break,
                                else => continue,
                            }
                        }
                        break :brk value[value_start..end];
                    } else "";
                    if (end < value.len and value[end] == '}') end += 1;
                    ptr = writeBackwards(ptr, value[end..last]);
                    ptr = writeBackwards(ptr, lookup_value orelse default_value);
                }
                last = pos;
            }
            if (pos == 0) {
                if (last == value.len) return null;
                break;
            }
        }
        if (last > 0) ptr = writeBackwards(ptr, value[0..last]);
        return value_buffer[ptr..];
    }

    fn _parse(
        this: *Parser,
        allocator: std.mem.Allocator,
        map: *Map,
        comptime override: bool,
        comptime is_process: bool,
        comptime conditional: bool,
    ) void {
        var count = map.map.count();
        while (this.pos < this.src.len) {
            const key = this.parseKey(true) orelse {
                this.skipLine();
                continue;
            };
            const value = this.parseValue(is_process);
            const entry = map.map.getOrPut(key) catch unreachable;
            if (entry.found_existing) {
                if (entry.index < count) {
                    // Allow keys defined later in the same file to override keys defined earlier
                    // https://github.com/oven-sh/bun/issues/1262
                    if (comptime !override) continue;
                } else {
                    allocator.free(entry.value_ptr.value);
                }
            }
            entry.value_ptr.* = .{
                .value = allocator.dupe(u8, value) catch unreachable,
                .conditional = conditional,
            };
        }
        if (comptime !is_process) {
            var it = map.iter();
            while (it.next()) |entry| {
                if (count > 0) {
                    count -= 1;
                } else if (expandValue(map, entry.value_ptr.value)) |value| {
                    allocator.free(entry.value_ptr.value);
                    entry.value_ptr.* = .{
                        .value = allocator.dupe(u8, value) catch unreachable,
                        .conditional = conditional,
                    };
                }
            }
        }
    }

    pub fn parse(
        source: *const logger.Source,
        allocator: std.mem.Allocator,
        map: *Map,
        comptime override: bool,
        comptime is_process: bool,
        comptime conditional: bool,
    ) void {
        var parser = Parser{ .src = source.contents };
        parser._parse(allocator, map, override, is_process, conditional);
    }
};

pub const Map = struct {
    const HashTableValue = struct {
        value: string,
        conditional: bool,
    };
<<<<<<< HEAD
    pub const HashTable = bun.StringArrayHashMap(HashTableValue);
=======
    // On Windows, environment variables are case-insensitive. So we use a case-insensitive hash map.
    // An issue with this exact implementation is unicode characters can technically appear in these
    // keys, and we use a simple toLowercase function that only applies to ascii, so this will make
    // some strings collide.
    const HashTable = (if (Environment.isWindows) bun.CaseInsensitiveASCIIStringArrayHashMap else bun.StringArrayHashMap)(HashTableValue);
>>>>>>> a1a4178c

    const GetOrPutResult = HashTable.GetOrPutResult;

    map: HashTable,

    pub fn createNullDelimitedEnvMap(this: *Map, arena: std.mem.Allocator) ![:null]?[*:0]u8 {
        var env_map = &this.map;

        const envp_count = env_map.count();
        const envp_buf = try arena.allocSentinel(?[*:0]u8, envp_count, null);
        {
            var it = env_map.iterator();
            var i: usize = 0;
            while (it.next()) |pair| : (i += 1) {
                const env_buf = try arena.allocSentinel(u8, pair.key_ptr.len + pair.value_ptr.value.len + 1, 0);
                bun.copy(u8, env_buf, pair.key_ptr.*);
                env_buf[pair.key_ptr.len] = '=';
                bun.copy(u8, env_buf[pair.key_ptr.len + 1 ..], pair.value_ptr.value);
                envp_buf[i] = env_buf.ptr;
            }
            if (comptime Environment.allow_assert) std.debug.assert(i == envp_count);
        }
        return envp_buf;
    }

    pub fn cloneToEnvMap(this: *Map, allocator: std.mem.Allocator) !std.process.EnvMap {
        var env_map = std.process.EnvMap.init(allocator);

        var iter_ = this.map.iterator();
        while (iter_.next()) |entry| {
            // Allow var from .env.development or .env.production to be loaded again
            if (!entry.value_ptr.conditional) {
                // TODO(@paperdave): this crashes on windows. i remember there being a merge conflict with these two implementations. not sure what we should keep
                if (Environment.isWindows) {
                    try env_map.put(@constCast(entry.key_ptr.*), @constCast(entry.value_ptr.value));
                } else {
                    try env_map.putMove(@constCast(entry.key_ptr.*), @constCast(entry.value_ptr.value));
                }
            }
        }

        return env_map;
    }

    pub inline fn init(allocator: std.mem.Allocator) Map {
        return Map{ .map = HashTable.init(allocator) };
    }

    pub inline fn iter(this: *Map) HashTable.Iterator {
        return this.map.iterator();
    }

    pub inline fn put(this: *Map, key: string, value: string) !void {
        try this.map.put(key, .{
            .value = value,
            .conditional = false,
        });
    }

    pub inline fn getOrPutWithoutValue(this: *Map, key: string) !GetOrPutResult {
        return this.map.getOrPut(key);
    }

    pub fn jsonStringify(self: *const @This(), writer: anytype) !void {
        var iterator = self.map.iterator();

        _ = try writer.write("{");
        while (iterator.next()) |entry| {
            _ = try writer.write("\n    ");

            writer.write(entry.key_ptr.*) catch unreachable;

            _ = try writer.write(": ");

            writer.write(entry.value_ptr.*) catch unreachable;

            if (iterator.index <= self.map.count() - 1) {
                _ = try writer.write(", ");
            }
        }

        try writer.write("\n}");
    }

    pub inline fn get(
        this: *const Map,
        key: string,
    ) ?string {
        return if (this.map.get(key)) |entry| entry.value else null;
    }

    pub fn get_(
        this: *const Map,
        key: string,
    ) ?string {
        return if (this.map.get(key)) |entry| entry.value else null;
    }

    pub inline fn putDefault(this: *Map, key: string, value: string) !void {
        _ = try this.map.getOrPutValue(key, .{
            .value = value,
            .conditional = false,
        });
    }

    pub inline fn getOrPut(this: *Map, key: string, value: string) !void {
        _ = try this.map.getOrPutValue(key, .{
            .value = value,
            .conditional = false,
        });
    }
};

pub var instance: ?*Loader = null;

const expectString = std.testing.expectEqualStrings;
const expect = std.testing.expect;
test "DotEnv Loader - basic" {
    const VALID_ENV =
        \\API_KEY=verysecure
        \\process.env.WAT=ABCDEFGHIJKLMNOPQRSTUVWXYZZ10239457123
        \\DOUBLE-QUOTED_SHOULD_PRESERVE_NEWLINES="
        \\ya
        \\"
        \\DOUBLE_QUOTES_ESCAPABLE="\"yoooo\""
        \\SINGLE_QUOTED_SHOULDNT_PRESERVE_NEWLINES='yo
        \\'
        \\
        \\SINGLE_QUOTED_DOESNT_PRESERVES_QUOTES='yo'
        \\
        \\# Line Comment
        \\UNQUOTED_SHOULDNT_PRESERVE_NEWLINES_AND_TRIMS_TRAILING_SPACE=yo # Inline Comment
        \\
        \\      LEADING_SPACE_IS_TRIMMED=yes
        \\
        \\LEADING_SPACE_IN_UNQUOTED_VALUE_IS_TRIMMED=        yes
        \\
        \\SPACE_BEFORE_EQUALS_SIGN    =yes
        \\
        \\LINES_WITHOUT_EQUAL_ARE_IGNORED
        \\
        \\NO_VALUE_IS_EMPTY_STRING=
        \\LINES_WITHOUT_EQUAL_ARE_IGNORED
        \\
        \\IGNORING_DOESNT_BREAK_OTHER_LINES='yes'
        \\
        \\NESTED_VALUE='$API_KEY'
        \\
        \\NESTED_VALUE_WITH_CURLY_BRACES='${API_KEY}'
        \\NESTED_VALUE_WITHOUT_OPENING_CURLY_BRACE='$API_KEY}'
        \\
        \\RECURSIVE_NESTED_VALUE=$NESTED_VALUE:$API_KEY
        \\
        \\RECURSIVE_NESTED_VALUE_WITH_CURLY_BRACES=${NESTED_VALUE}:${API_KEY}
        \\
        \\NESTED_VALUES_RESPECT_ESCAPING='\$API_KEY'
        \\
        \\NESTED_VALUES_WITH_CURLY_BRACES_RESPECT_ESCAPING='\${API_KEY}'
        \\
        \\EMPTY_SINGLE_QUOTED_VALUE_IS_EMPTY_STRING=''
        \\
        \\EMPTY_DOUBLE_QUOTED_VALUE_IS_EMPTY_STRING=""
        \\
        \\VALUE_WITH_MULTIPLE_VALUES_SET_IN_SAME_FILE=''
        \\
        \\VALUE_WITH_MULTIPLE_VALUES_SET_IN_SAME_FILE='good'
        \\
    ;
    const source = logger.Source.initPathString(".env", VALID_ENV);
    var map = Map.init(default_allocator);
    inline for (.{ true, false }) |override| {
        Parser.parse(
            &source,
            default_allocator,
            &map,
            override,
            false,
        );
        try expectString(map.get("NESTED_VALUES_RESPECT_ESCAPING").?, "\\$API_KEY");
        try expectString(map.get("NESTED_VALUES_WITH_CURLY_BRACES_RESPECT_ESCAPING").?, "\\${API_KEY}");

        try expectString(map.get("NESTED_VALUE").?, "verysecure");
        try expectString(map.get("NESTED_VALUE_WITH_CURLY_BRACES").?, "verysecure");
        try expectString(map.get("NESTED_VALUE_WITHOUT_OPENING_CURLY_BRACE").?, "verysecure}");
        try expectString(map.get("RECURSIVE_NESTED_VALUE").?, "verysecure:verysecure");
        try expectString(map.get("RECURSIVE_NESTED_VALUE_WITH_CURLY_BRACES").?, "verysecure:verysecure");

        try expectString(map.get("API_KEY").?, "verysecure");
        try expectString(map.get("process.env.WAT").?, "ABCDEFGHIJKLMNOPQRSTUVWXYZZ10239457123");
        try expectString(map.get("DOUBLE-QUOTED_SHOULD_PRESERVE_NEWLINES").?, "\nya\n");
        try expectString(map.get("SINGLE_QUOTED_SHOULDNT_PRESERVE_NEWLINES").?, "yo");
        try expectString(map.get("SINGLE_QUOTED_DOESNT_PRESERVES_QUOTES").?, "yo");
        try expectString(map.get("UNQUOTED_SHOULDNT_PRESERVE_NEWLINES_AND_TRIMS_TRAILING_SPACE").?, "yo");
        try expect(map.get("LINES_WITHOUT_EQUAL_ARE_IGNORED") == null);
        try expectString(map.get("LEADING_SPACE_IS_TRIMMED").?, "yes");
        try expect(map.get("NO_VALUE_IS_EMPTY_STRING").?.len == 0);
        try expectString(map.get("IGNORING_DOESNT_BREAK_OTHER_LINES").?, "yes");
        try expectString(map.get("LEADING_SPACE_IN_UNQUOTED_VALUE_IS_TRIMMED").?, "yes");
        try expectString(map.get("SPACE_BEFORE_EQUALS_SIGN").?, "yes");
        try expectString(map.get("EMPTY_SINGLE_QUOTED_VALUE_IS_EMPTY_STRING").?, "");
        try expectString(map.get("EMPTY_DOUBLE_QUOTED_VALUE_IS_EMPTY_STRING").?, "");
        try expectString(map.get("VALUE_WITH_MULTIPLE_VALUES_SET_IN_SAME_FILE").?, "good");
    }
}

test "DotEnv Loader - Nested values with curly braces" {
    const VALID_ENV =
        \\DB_USER=postgres
        \\DB_PASS=xyz
        \\DB_HOST=localhost
        \\DB_PORT=5432
        \\DB_NAME=db
        \\
        \\DB_USER2=${DB_USER}
        \\
        \\DATABASE_URL="postgresql://${DB_USER}:${DB_PASS}@${DB_HOST}:${DB_PORT}/${DB_NAME}?pool_timeout=30&connection_limit=22"
        \\
    ;
    const source = logger.Source.initPathString(".env", VALID_ENV);
    var map = Map.init(default_allocator);
    Parser.parse(
        &source,
        default_allocator,
        &map,
        true,
        false,
    );
    try expectString(map.get("DB_USER").?, "postgres");
    try expectString(map.get("DB_USER2").?, "postgres");
    try expectString(map.get("DATABASE_URL").?, "postgresql://postgres:xyz@localhost:5432/db?pool_timeout=30&connection_limit=22");
}

test "DotEnv Process" {
    var map = Map.init(default_allocator);
    var process = try std.process.getEnvMap(default_allocator);
    var loader = Loader.init(&map, default_allocator);
    loader.loadProcess();

    try expectString(loader.map.get("TMPDIR").?, bun.getenvZ("TMPDIR").?);
    try expect(loader.map.get("TMPDIR").?.len > 0);

    try expectString(loader.map.get("USER").?, process.get("USER").?);
    try expect(loader.map.get("USER").?.len > 0);
    try expectString(loader.map.get("HOME").?, process.get("HOME").?);
    try expect(loader.map.get("HOME").?.len > 0);
}

test "DotEnv Loader - copyForDefine" {
    const UserDefine = bun.StringArrayHashMap(string);
    const UserDefinesArray = @import("./defines.zig").UserDefinesArray;
    var map = Map.init(default_allocator);
    var loader = Loader.init(&map, default_allocator);
    const framework_keys = [_]string{ "process.env.BACON", "process.env.HOSTNAME" };
    const framework_values = [_]string{ "true", "\"localhost\"" };
    const framework = Api.StringMap{
        .keys = framework_keys[0..],
        .value = framework_values[0..],
    };

    const user_overrides: string =
        \\BACON=false
        \\HOSTNAME=example.com
        \\THIS_SHOULDNT_BE_IN_DEFINES_MAP=true
        \\
    ;

    const skip_user_overrides: string =
        \\THIS_SHOULDNT_BE_IN_DEFINES_MAP=true
        \\
    ;

    loader.loadFromString(skip_user_overrides, false);

    var user_defines = UserDefine.init(default_allocator);
    var env_defines = UserDefinesArray.init(default_allocator);
    var buf = try loader.copyForDefine(UserDefine, &user_defines, UserDefinesArray, &env_defines, framework, .disable, "", default_allocator);

    try expect(user_defines.get("process.env.THIS_SHOULDNT_BE_IN_DEFINES_MAP") == null);

    user_defines = UserDefine.init(default_allocator);
    env_defines = UserDefinesArray.init(default_allocator);

    loader.loadFromString(user_overrides, true);

    buf = try loader.copyForDefine(
        UserDefine,
        &user_defines,
        UserDefinesArray,
        &env_defines,
        framework,
        Api.DotEnvBehavior.load_all,
        "",
        default_allocator,
    );

    try expect(env_defines.get("process.env.BACON") != null);
    try expectString(env_defines.get("process.env.BACON").?.value.e_string.data, "false");
    try expectString(env_defines.get("process.env.HOSTNAME").?.value.e_string.data, "example.com");
    try expect(env_defines.get("process.env.THIS_SHOULDNT_BE_IN_DEFINES_MAP") != null);

    user_defines = UserDefine.init(default_allocator);
    env_defines = UserDefinesArray.init(default_allocator);

    buf = try loader.copyForDefine(UserDefine, &user_defines, UserDefinesArray, &env_defines, framework, .prefix, "HO", default_allocator);

    try expectString(env_defines.get("process.env.HOSTNAME").?.value.e_string.data, "example.com");
    try expect(env_defines.get("process.env.THIS_SHOULDNT_BE_IN_DEFINES_MAP") == null);
}

pub const home_env = if (Environment.isWindows) "USERPROFILE" else "HOME";<|MERGE_RESOLUTION|>--- conflicted
+++ resolved
@@ -1060,15 +1060,11 @@
         value: string,
         conditional: bool,
     };
-<<<<<<< HEAD
-    pub const HashTable = bun.StringArrayHashMap(HashTableValue);
-=======
     // On Windows, environment variables are case-insensitive. So we use a case-insensitive hash map.
     // An issue with this exact implementation is unicode characters can technically appear in these
     // keys, and we use a simple toLowercase function that only applies to ascii, so this will make
     // some strings collide.
     const HashTable = (if (Environment.isWindows) bun.CaseInsensitiveASCIIStringArrayHashMap else bun.StringArrayHashMap)(HashTableValue);
->>>>>>> a1a4178c
 
     const GetOrPutResult = HashTable.GetOrPutResult;
 
