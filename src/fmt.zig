--- conflicted
+++ resolved
@@ -1772,13 +1772,8 @@
         pub fn format(self: @This(), comptime _: []const u8, _: fmt.FormatOptions, writer: anytype) !void {
             try writer.writeAll("The value of \"");
             try writer.writeAll(self.field_name);
-<<<<<<< HEAD
-            try writer.writeAll("\" ");
-            try writer.writeAll("is out of range. It must be ");
-
-=======
             try writer.writeAll("\" is out of range. It ");
->>>>>>> c0e1da72
+            
             const min = self.min;
             const max = self.max;
             const msg = self.msg;
