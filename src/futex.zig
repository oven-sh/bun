--- conflicted
+++ resolved
@@ -399,179 +399,4 @@
             }
         }
     });
-<<<<<<< HEAD
-};
-
-test "Futex - wait/wake" {
-    var value = Atomic(u32).init(0);
-    Futex.wait(&value, 1, null) catch unreachable;
-
-    const wait_noop_result = Futex.wait(&value, 0, 0);
-    try testing.expectError(error.TimedOut, wait_noop_result);
-
-    const wait_longer_result = Futex.wait(&value, 0, std.time.ns_per_ms);
-    try testing.expectError(error.TimedOut, wait_longer_result);
-
-    Futex.wake(&value, 0);
-    Futex.wake(&value, 1);
-    Futex.wake(&value, std.math.maxInt(u32));
-}
-
-test "Futex - Signal" {
-    if (single_threaded) {
-        return error.SkipZigTest;
-    }
-
-    const Paddle = struct {
-        value: Atomic(u32) = Atomic(u32).init(0),
-        current: u32 = 0,
-
-        fn run(self: *@This(), hit_to: *@This()) !void {
-            var iterations: usize = 4;
-            while (iterations > 0) : (iterations -= 1) {
-                var value: u32 = undefined;
-                while (true) {
-                    value = self.value.load(.acquire);
-                    if (value != self.current) break;
-                    Futex.wait(&self.value, self.current, null) catch unreachable;
-                }
-
-                try testing.expectEqual(value, self.current + 1);
-                self.current = value;
-
-                _ = hit_to.value.fetchAdd(1, .release);
-                Futex.wake(&hit_to.value, 1);
-            }
-        }
-    };
-
-    var ping = Paddle{};
-    var pong = Paddle{};
-
-    const t1 = try std.Thread.spawn(.{}, Paddle.run, .{ &ping, &pong });
-    defer t1.join();
-
-    const t2 = try std.Thread.spawn(.{}, Paddle.run, .{ &pong, &ping });
-    defer t2.join();
-
-    _ = ping.value.fetchAdd(1, .release);
-    Futex.wake(&ping.value, 1);
-}
-
-test "Futex - Broadcast" {
-    if (single_threaded) {
-        return error.SkipZigTest;
-    }
-
-    const Context = struct {
-        threads: [4]std.Thread = undefined,
-        broadcast: Atomic(u32) = Atomic(u32).init(0),
-        notified: Atomic(usize) = Atomic(usize).init(0),
-
-        const BROADCAST_EMPTY = 0;
-        const BROADCAST_SENT = 1;
-        const BROADCAST_RECEIVED = 2;
-
-        fn runSender(self: *@This()) !void {
-            self.broadcast.store(BROADCAST_SENT, .monotonic);
-            Futex.wake(&self.broadcast, @as(u32, @intCast(self.threads.len)));
-
-            while (true) {
-                const broadcast = self.broadcast.load(.acquire);
-                if (broadcast == BROADCAST_RECEIVED) break;
-                try testing.expectEqual(broadcast, BROADCAST_SENT);
-                Futex.wait(&self.broadcast, broadcast, null) catch unreachable;
-            }
-        }
-
-        fn runReceiver(self: *@This()) void {
-            while (true) {
-                const broadcast = self.broadcast.load(.acquire);
-                if (broadcast == BROADCAST_SENT) break;
-                assert(broadcast == BROADCAST_EMPTY);
-                Futex.wait(&self.broadcast, broadcast, null) catch unreachable;
-            }
-
-            const notified = self.notified.fetchAdd(1, .monotonic);
-            if (notified + 1 == self.threads.len) {
-                self.broadcast.store(BROADCAST_RECEIVED, .release);
-                Futex.wake(&self.broadcast, 1);
-            }
-        }
-    };
-
-    var ctx = Context{};
-    for (ctx.threads) |*thread|
-        thread.* = try std.Thread.spawn(.{}, Context.runReceiver, .{&ctx});
-    defer for (ctx.threads) |thread|
-        thread.join();
-
-    // Try to wait for the threads to start before running runSender().
-    // NOTE: not actually needed for correctness.
-    std.time.sleep(16 * std.time.ns_per_ms);
-    try ctx.runSender();
-
-    const notified = ctx.notified.load(.monotonic);
-    try testing.expectEqual(notified, ctx.threads.len);
-}
-
-test "Futex - Chain" {
-    if (single_threaded) {
-        return error.SkipZigTest;
-    }
-
-    const Signal = struct {
-        value: Atomic(u32) = Atomic(u32).init(0),
-
-        fn wait(self: *@This()) void {
-            while (true) {
-                const value = self.value.load(.acquire);
-                if (value == 1) break;
-                assert(value == 0);
-                Futex.wait(&self.value, 0, null) catch unreachable;
-            }
-        }
-
-        fn notify(self: *@This()) void {
-            assert(self.value.load(.unordered) == 0);
-            self.value.store(1, .release);
-            Futex.wake(&self.value, 1);
-        }
-    };
-
-    const Context = struct {
-        completed: Signal = .{},
-        threads: [4]struct {
-            thread: std.Thread,
-            signal: Signal,
-        } = undefined,
-
-        fn run(self: *@This(), index: usize) void {
-            const this_signal = &self.threads[index].signal;
-
-            var next_signal = &self.completed;
-            if (index + 1 < self.threads.len) {
-                next_signal = &self.threads[index + 1].signal;
-            }
-
-            this_signal.wait();
-            next_signal.notify();
-        }
-    };
-
-    var ctx = Context{};
-    for (&ctx.threads, 0..) |*entry, index| {
-        entry.signal = .{};
-        entry.thread = try std.Thread.spawn(.{}, Context.run, .{ &ctx, index });
-    }
-
-    ctx.threads[0].signal.notify();
-    ctx.completed.wait();
-
-    for (ctx.threads) |entry| {
-        entry.thread.join();
-    }
-}
-=======
-};
->>>>>>> 49fa21f6
+};