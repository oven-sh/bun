//! Futex is a mechanism used to block (`wait`) and unblock (`wake`) threads using a 32bit memory address as hints.
//! Blocking a thread is acknowledged only if the 32bit memory address is equal to a given value.
//! This check helps avoid block/unblock deadlocks which occur if a `wake()` happens before a `wait()`.
//! Using Futex, other Thread synchronization primitives can be built which efficiently wait for cross-thread events or signals.

// This is copy-pasted from Zig's source code to fix an issue with linking on macOS Catalina and earlier.

const std = @import("std");
const bun = @import("root").bun;
const builtin = @import("builtin");
const Futex = @This();

const target = builtin.target;
const single_threaded = builtin.single_threaded;

const assert = bun.assert;
const testing = std.testing;

const Atomic = std.atomic.Value;
const spinLoopHint = std.atomic.spinLoopHint;

/// Checks if `ptr` still contains the value `expect` and, if so, blocks the caller until either:
/// - The value at `ptr` is no longer equal to `expect`.
/// - The caller is unblocked by a matching `wake()`.
/// - The caller is unblocked spuriously by an arbitrary internal signal.
///
/// If `timeout` is provided, and the caller is blocked for longer than `timeout` nanoseconds`, `error.TimedOut` is returned.
///
/// The checking of `ptr` and `expect`, along with blocking the caller, is done atomically
/// and totally ordered (sequentially consistent) with respect to other wait()/wake() calls on the same `ptr`.
pub fn wait(ptr: *const Atomic(u32), expect: u32, timeout: ?u64) error{TimedOut}!void {
    if (single_threaded) {
        // check whether the caller should block
        if (ptr.raw != expect) {
            return;
        }

        // There are no other threads which could notify the caller on single_threaded.
        // Therefore a wait() without a timeout would block indefinitely.
        const timeout_ns = timeout orelse {
            @panic("deadlock");
        };

        // Simulate blocking with the timeout knowing that:
        // - no other thread can change the ptr value
        // - no other thread could unblock us if we waiting on the ptr
        std.time.sleep(timeout_ns);
        return error.TimedOut;
    }

    // Avoid calling into the OS for no-op waits()
    if (timeout) |timeout_ns| {
        if (timeout_ns == 0) {
            if (ptr.load(.seq_cst) != expect) return;
            return error.TimedOut;
        }
    }

    return OsFutex.wait(ptr, expect, timeout);
}

/// Unblocks at most `num_waiters` callers blocked in a `wait()` call on `ptr`.
/// `num_waiters` of 1 unblocks at most one `wait(ptr, ...)` and `maxInt(u32)` unblocks effectively all `wait(ptr, ...)`.
pub fn wake(ptr: *const Atomic(u32), num_waiters: u32) void {
    if (single_threaded) return;
    if (num_waiters == 0) return;

    return OsFutex.wake(ptr, num_waiters);
}

const OsFutex = if (target.os.tag == .windows)
    WindowsFutex
else if (target.os.tag == .linux)
    LinuxFutex
else if (target.isDarwin())
    DarwinFutex
else if (builtin.link_libc)
    PosixFutex
else
    UnsupportedFutex;

const UnsupportedFutex = struct {
    fn wait(ptr: *const Atomic(u32), expect: u32, timeout: ?u64) error{TimedOut}!void {
        return unsupported(.{ ptr, expect, timeout });
    }

    fn wake(ptr: *const Atomic(u32), num_waiters: u32) void {
        return unsupported(.{ ptr, num_waiters });
    }

    fn unsupported(unused: anytype) noreturn {
        _ = unused;
        @compileError("Unsupported operating system: " ++ @tagName(target.os.tag));
    }
};

const WindowsFutex = struct {
    const windows = std.os.windows;

    fn wait(ptr: *const Atomic(u32), expect: u32, timeout: ?u64) error{TimedOut}!void {
        var timeout_value: windows.LARGE_INTEGER = undefined;
        var timeout_ptr: ?*const windows.LARGE_INTEGER = null;

        // NTDLL functions work with time in units of 100 nanoseconds.
        // Positive values for timeouts are absolute time while negative is relative.
        if (timeout) |timeout_ns| {
            timeout_ptr = &timeout_value;
            timeout_value = -@as(windows.LARGE_INTEGER, @intCast(timeout_ns / 100));
        }

        switch (windows.ntdll.RtlWaitOnAddress(
            @as(?*const anyopaque, @ptrCast(ptr)),
            @as(?*const anyopaque, @ptrCast(&expect)),
            @sizeOf(@TypeOf(expect)),
            timeout_ptr,
        )) {
            .SUCCESS => {},
            .TIMEOUT => return error.TimedOut,
            else => unreachable,
        }
    }

    fn wake(ptr: *const Atomic(u32), num_waiters: u32) void {
        const address = @as(?*const anyopaque, @ptrCast(ptr));
        switch (num_waiters) {
            1 => windows.ntdll.RtlWakeAddressSingle(address),
            else => windows.ntdll.RtlWakeAddressAll(address),
        }
    }
};

const LinuxFutex = struct {
    const linux = std.os.linux;

    fn wait(ptr: *const Atomic(u32), expect: u32, timeout: ?u64) error{TimedOut}!void {
        var ts: std.posix.timespec = undefined;
        var ts_ptr: ?*std.posix.timespec = null;

        // Futex timespec timeout is already in relative time.
        if (timeout) |timeout_ns| {
            ts_ptr = &ts;
            ts.tv_sec = @as(@TypeOf(ts.tv_sec), @intCast(timeout_ns / std.time.ns_per_s));
            ts.tv_nsec = @as(@TypeOf(ts.tv_nsec), @intCast(timeout_ns % std.time.ns_per_s));
        }

        switch (bun.C.getErrno(linux.futex_wait(
            @as(*const i32, @ptrCast(ptr)),
            linux.FUTEX.PRIVATE_FLAG | linux.FUTEX.WAIT,
            @as(i32, @bitCast(expect)),
            ts_ptr,
        ))) {
            .SUCCESS => {}, // notified by `wake()`
            .INTR => {}, // spurious wakeup
            .AGAIN => {}, // ptr.* != expect
            .TIMEDOUT => return error.TimedOut,
            .INVAL => {}, // possibly timeout overflow
            .FAULT => unreachable,
            else => unreachable,
        }
    }

    fn wake(ptr: *const Atomic(u32), num_waiters: u32) void {
        switch (bun.C.getErrno(linux.futex_wake(
            @as(*const i32, @ptrCast(ptr)),
            linux.FUTEX.PRIVATE_FLAG | linux.FUTEX.WAKE,
            std.math.cast(i32, num_waiters) orelse std.math.maxInt(i32),
        ))) {
            .SUCCESS => {}, // successful wake up
            .INVAL => {}, // invalid futex_wait() on ptr done elsewhere
            .FAULT => {}, // pointer became invalid while doing the wake
            else => unreachable,
        }
    }
};

const DarwinFutex = struct {
    const darwin = std.c;

    fn wait(ptr: *const Atomic(u32), expect: u32, timeout: ?u64) error{TimedOut}!void {
        // Darwin XNU 7195.50.7.100.1 introduced __ulock_wait2 and migrated code paths (notably pthread_cond_t) towards it:
        // https://github.com/apple/darwin-xnu/commit/d4061fb0260b3ed486147341b72468f836ed6c8f#diff-08f993cc40af475663274687b7c326cc6c3031e0db3ac8de7b24624610616be6
        //
        // This XNU version appears to correspond to 11.0.1:
        // https://kernelshaman.blogspot.com/2021/01/building-xnu-for-macos-big-sur-1101.html
        //
        // ulock_wait() uses 32-bit micro-second timeouts where 0 = INFINITE or no-timeout
        // ulock_wait2() uses 64-bit nano-second timeouts (with the same convention)
        var timeout_ns: u64 = 0;
        if (timeout) |timeout_value| {
            // This should be checked by the caller.
            assert(timeout_value != 0);
            timeout_ns = timeout_value;
        }
        const addr = @as(*const anyopaque, @ptrCast(ptr));
        const flags = darwin.UL_COMPARE_AND_WAIT | darwin.ULF_NO_ERRNO;
        // If we're using `__ulock_wait` and `timeout` is too big to fit inside a `u32` count of
        // micro-seconds (around 70min), we'll request a shorter timeout. This is fine (users
        // should handle spurious wakeups), but we need to remember that we did so, so that
        // we don't return `TimedOut` incorrectly. If that happens, we set this variable to
        // true so that we we know to ignore the ETIMEDOUT result.
        var timeout_overflowed = false;
        const status = blk: {
            const timeout_us = cast: {
                const timeout_u32 = std.math.cast(u32, timeout_ns / std.time.ns_per_us);
                timeout_overflowed = timeout_u32 == null;
                break :cast timeout_u32 orelse std.math.maxInt(u32);
            };
            break :blk darwin.__ulock_wait(flags, addr, expect, timeout_us);
        };

        if (status >= 0) return;
        switch (@as(std.posix.E, @enumFromInt(-status))) {
            .INTR => {},
            // Address of the futex is paged out. This is unlikely, but possible in theory, and
            // pthread/libdispatch on darwin bother to handle it. In this case we'll return
            // without waiting, but the caller should retry anyway.
            .FAULT => {},
            .TIMEDOUT => if (!timeout_overflowed) return error.TimedOut,
            else => unreachable,
        }
    }

    fn wake(ptr: *const Atomic(u32), num_waiters: u32) void {
        var flags: u32 = darwin.UL_COMPARE_AND_WAIT | darwin.ULF_NO_ERRNO;
        if (num_waiters > 1) {
            flags |= darwin.ULF_WAKE_ALL;
        }

        while (true) {
            const addr = @as(*const anyopaque, @ptrCast(ptr));
            const status = darwin.__ulock_wake(flags, addr, 0);

            if (status >= 0) return;
            switch (@as(std.posix.E, @enumFromInt(-status))) {
                .INTR => continue, // spurious wake()
                .FAULT => continue, // address of the lock was paged out
                .NOENT => return, // nothing was woken up
                .ALREADY => unreachable, // only for ULF_WAKE_THREAD
                else => unreachable,
            }
        }
    }
};

const PosixFutex = struct {
    fn wait(ptr: *const Atomic(u32), expect: u32, timeout: ?u64) error{TimedOut}!void {
        const address = @intFromPtr(ptr);
        const bucket = Bucket.from(address);
        var waiter: List.Node = undefined;

        {
            assert(std.c.pthread_mutex_lock(&bucket.mutex) == .SUCCESS);
            defer assert(std.c.pthread_mutex_unlock(&bucket.mutex) == .SUCCESS);

            if (ptr.load(.seq_cst) != expect) {
                return;
            }

            waiter.data = .{ .address = address };
            bucket.list.prepend(&waiter);
        }

        var timed_out = false;
        waiter.data.wait(timeout) catch {
            defer if (!timed_out) {
                waiter.data.wait(null) catch unreachable;
            };

            assert(std.c.pthread_mutex_lock(&bucket.mutex) == .SUCCESS);
            defer assert(std.c.pthread_mutex_unlock(&bucket.mutex) == .SUCCESS);

            if (waiter.data.address == address) {
                timed_out = true;
                bucket.list.remove(&waiter);
            }
        };

        waiter.data.deinit();
        if (timed_out) {
            return error.TimedOut;
        }
    }

    fn wake(ptr: *const Atomic(u32), num_waiters: u32) void {
        const address = @intFromPtr(ptr);
        const bucket = Bucket.from(address);
        var can_notify = num_waiters;

        var notified = List{};
        defer while (notified.popFirst()) |waiter| {
            waiter.data.notify();
        };

        assert(std.c.pthread_mutex_lock(&bucket.mutex) == .SUCCESS);
        defer assert(std.c.pthread_mutex_unlock(&bucket.mutex) == .SUCCESS);

        var waiters = bucket.list.first;
        while (waiters) |waiter| {
            assert(waiter.data.address != null);
            waiters = waiter.next;

            if (waiter.data.address != address) continue;
            if (can_notify == 0) break;
            can_notify -= 1;

            bucket.list.remove(waiter);
            waiter.data.address = null;
            notified.prepend(waiter);
        }
    }

    const Bucket = struct {
        mutex: std.c.pthread_mutex_t = .{},
        list: List = .{},

        var buckets = [_]Bucket{.{}} ** 64;

        fn from(address: usize) *Bucket {
            return &buckets[address % buckets.len];
        }
    };

    const List = std.TailQueue(struct {
        address: ?usize,
        state: State = .empty,
        cond: std.c.pthread_cond_t = .{},
        mutex: std.c.pthread_mutex_t = .{},

        const Self = @This();
        const State = enum {
            empty,
            waiting,
            notified,
        };

        fn deinit(self: *Self) void {
            _ = std.c.pthread_cond_destroy(&self.cond);
            _ = std.c.pthread_mutex_destroy(&self.mutex);
        }

        fn wait(self: *Self, timeout: ?u64) error{TimedOut}!void {
            assert(std.c.pthread_mutex_lock(&self.mutex) == .SUCCESS);
            defer assert(std.c.pthread_mutex_unlock(&self.mutex) == .SUCCESS);

            switch (self.state) {
                .empty => self.state = .waiting,
                .waiting => unreachable,
                .notified => return,
            }

            var ts: std.posix.timespec = undefined;
            var ts_ptr: ?*const std.posix.timespec = null;
            if (timeout) |timeout_ns| {
                ts_ptr = &ts;
<<<<<<< HEAD
                std.os.clock_gettime(std.os.CLOCK.REALTIME, &ts) catch unreachable;
=======
                std.posix.clock_gettime(std.posix.CLOCK_REALTIME, &ts) catch unreachable;
>>>>>>> 8a3f882e
                ts.tv_sec += @as(@TypeOf(ts.tv_sec), @intCast(timeout_ns / std.time.ns_per_s));
                ts.tv_nsec += @as(@TypeOf(ts.tv_nsec), @intCast(timeout_ns % std.time.ns_per_s));
                if (ts.tv_nsec >= std.time.ns_per_s) {
                    ts.tv_sec += 1;
                    ts.tv_nsec -= std.time.ns_per_s;
                }
            }

            while (true) {
                switch (self.state) {
                    .empty => unreachable,
                    .waiting => {},
                    .notified => return,
                }

                const ts_ref = ts_ptr orelse {
                    assert(std.c.pthread_cond_wait(&self.cond, &self.mutex) == .SUCCESS);
                    continue;
                };

                const rc = std.c.pthread_cond_timedwait(&self.cond, &self.mutex, ts_ref);
                switch (rc) {
                    .SUCCESS => {},
                    .TIMEDOUT => {
                        self.state = .empty;
                        return error.TimedOut;
                    },
                    else => unreachable,
                }
            }
        }

        fn notify(self: *Self) void {
            assert(std.c.pthread_mutex_lock(&self.mutex) == .SUCCESS);
            defer assert(std.c.pthread_mutex_unlock(&self.mutex) == .SUCCESS);

            switch (self.state) {
                .empty => self.state = .notified,
                .waiting => {
                    self.state = .notified;
                    assert(std.c.pthread_cond_signal(&self.cond) == .SUCCESS);
                },
                .notified => unreachable,
            }
        }
    });
};<|MERGE_RESOLUTION|>--- conflicted
+++ resolved
@@ -352,11 +352,7 @@
             var ts_ptr: ?*const std.posix.timespec = null;
             if (timeout) |timeout_ns| {
                 ts_ptr = &ts;
-<<<<<<< HEAD
-                std.os.clock_gettime(std.os.CLOCK.REALTIME, &ts) catch unreachable;
-=======
                 std.posix.clock_gettime(std.posix.CLOCK_REALTIME, &ts) catch unreachable;
->>>>>>> 8a3f882e
                 ts.tv_sec += @as(@TypeOf(ts.tv_sec), @intCast(timeout_ns / std.time.ns_per_s));
                 ts.tv_nsec += @as(@TypeOf(ts.tv_nsec), @intCast(timeout_ns % std.time.ns_per_s));
                 if (ts.tv_nsec >= std.time.ns_per_s) {
