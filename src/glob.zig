--- conflicted
+++ resolved
@@ -872,11 +872,6 @@
             error_on_broken_symlinks: bool,
             only_files: bool,
         ) !Maybe(void) {
-<<<<<<< HEAD
-            var patternComponents = ArrayList(Component){};
-            this.basename_excluding_special_syntax_component_idx = 0;
-            this.end_byte_of_basename_excluding_special_syntax = @intCast(pattern.len);
-=======
             this.* = .{
                 .cwd = cwd,
                 .pattern = pattern,
@@ -885,9 +880,10 @@
                 .follow_symlinks = follow_symlinks,
                 .error_on_broken_symlinks = error_on_broken_symlinks,
                 .only_files = only_files,
+                .basename_excluding_special_syntax_component_idx = 0,
+                .end_byte_of_basename_excluding_special_syntax = @intCast(pattern.len),
             };
 
->>>>>>> dd6beb66
             try GlobWalker.buildPatternComponents(
                 arena,
                 &this.patternComponents,
