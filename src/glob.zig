// Portions of this file are derived from works under the MIT License:
//
// Copyright (c) 2023 Devon Govett
// Copyright (c) 2023 Stephen Gregoratto
//
// Permission is hereby granted, free of charge, to any person obtaining a copy
// of this software and associated documentation files (the "Software"), to deal
// in the Software without restriction, including without limitation the rights
// to use, copy, modify, merge, publish, distribute, sublicense, and/or sell
// copies of the Software, and to permit persons to whom the Software is
// furnished to do so, subject to the following conditions:
//
// The above copyright notice and this permission notice shall be included in
// all copies or substantial portions of the Software.
//
// THE SOFTWARE IS PROVIDED "AS IS", WITHOUT WARRANTY OF ANY KIND, EXPRESS OR
// IMPLIED, INCLUDING BUT NOT LIMITED TO THE WARRANTIES OF MERCHANTABILITY,
// FITNESS FOR A PARTICULAR PURPOSE AND NONINFRINGEMENT. IN NO EVENT SHALL THE
// AUTHORS OR COPYRIGHT HOLDERS BE LIABLE FOR ANY CLAIM, DAMAGES OR OTHER
// LIABILITY, WHETHER IN AN ACTION OF CONTRACT, TORT OR OTHERWISE, ARISING FROM,
// OUT OF OR IN CONNECTION WITH THE SOFTWARE OR THE USE OR OTHER DEALINGS IN
// THE SOFTWARE.
const std = @import("std");
const bun = @import("root").bun;

const eqlComptime = @import("./string_immutable.zig").eqlComptime;
const expect = std.testing.expect;
const isAllAscii = @import("./string_immutable.zig").isAllASCII;
const math = std.math;
const mem = std.mem;
const isWindows = @import("builtin").os.tag == .windows;

const Allocator = std.mem.Allocator;
const Arena = std.heap.ArenaAllocator;
const ArrayList = std.ArrayListUnmanaged;
const ArrayListManaged = std.ArrayList;
const BunString = bun.String;
const C = @import("./c.zig");
const CodepointIterator = @import("./string_immutable.zig").PackedCodepointIterator;
const Codepoint = CodepointIterator.Cursor.CodePointType;
const Dirent = @import("./bun.js/node/types.zig").Dirent;
const DirIterator = @import("./bun.js/node/dir_iterator.zig");
const EntryKind = @import("./bun.js/node/types.zig").Dirent.Kind;
const GlobAscii = @import("./glob_ascii.zig");
const JSC = bun.JSC;
const Maybe = JSC.Maybe;
const PathLike = @import("./bun.js/node/types.zig").PathLike;
const PathString = @import("./string_types.zig").PathString;
const ResolvePath = @import("./resolver/resolve_path.zig");
const Syscall = bun.sys;
const ZigString = @import("./bun.js/bindings/bindings.zig").ZigString;

// const Codepoint = u32;
const Cursor = CodepointIterator.Cursor;

const log = bun.Output.scoped(.Glob, false);

const CursorState = struct {
    cursor: CodepointIterator.Cursor = .{},
    /// The index in terms of codepoints
    // cp_idx: usize,

    fn init(iterator: *const CodepointIterator) CursorState {
        var this_cursor: CodepointIterator.Cursor = .{};
        _ = iterator.next(&this_cursor);
        return .{
            // .cp_idx = 0,
            .cursor = this_cursor,
        };
    }

    /// Return cursor pos of next codepoint without modifying the current.
    ///
    /// NOTE: If there is no next codepoint (cursor is at the last one), then
    /// the returned cursor will have `c` as zero value and `i` will be >=
    /// sourceBytes.len
    fn peek(this: *const CursorState, iterator: *const CodepointIterator) CursorState {
        var cpy = this.*;
        // If outside of bounds
        if (!iterator.next(&cpy.cursor)) {
            // This will make `i >= sourceBytes.len`
            cpy.cursor.i += cpy.cursor.width;
            cpy.cursor.width = 1;
            cpy.cursor.c = CodepointIterator.ZeroValue;
        }
        // cpy.cp_idx += 1;
        return cpy;
    }

    fn bump(this: *CursorState, iterator: *const CodepointIterator) void {
        if (!iterator.next(&this.cursor)) {
            this.cursor.i += this.cursor.width;
            this.cursor.width = 1;
            this.cursor.c = CodepointIterator.ZeroValue;
        }
        // this.cp_idx += 1;
    }

    inline fn manualBumpAscii(this: *CursorState, i: u32, nextCp: Codepoint) void {
        this.cursor.i += i;
        this.cursor.c = nextCp;
        this.cursor.width = 1;
    }

    inline fn manualPeekAscii(this: *CursorState, i: u32, nextCp: Codepoint) CursorState {
        return .{
            .cursor = CodepointIterator.Cursor{
                .i = this.cursor.i + i,
                .c = @truncate(nextCp),
                .width = 1,
            },
        };
    }
};

pub const BunGlobWalker = GlobWalker_(null, SyscallAccessor, false);

fn dummyFilterTrue(val: []const u8) bool {
    _ = val;
    return true;
}

fn dummyFilterFalse(val: []const u8) bool {
    _ = val;
    return false;
}

pub const SyscallAccessor = struct {
    const count_fds = true;

    const Handle = struct {
        value: bun.FileDescriptor,

        const zero = Handle{ .value = bun.FileDescriptor.zero };

        pub fn isZero(this: Handle) bool {
            return this.value == bun.FileDescriptor.zero;
        }

        pub fn eql(this: Handle, other: Handle) bool {
            return this.value == other.value;
        }
    };

    const DirIter = struct {
        value: DirIterator.WrappedIterator,

        pub inline fn next(self: *DirIter) Maybe(?DirIterator.IteratorResult) {
            return self.value.next();
        }

        pub inline fn iterate(dir: Handle) DirIter {
            return .{ .value = DirIterator.WrappedIterator.init(dir.value.asDir()) };
        }
    };

    pub fn open(path: [:0]const u8) !Maybe(Handle) {
        return switch (Syscall.open(path, std.os.O.DIRECTORY | std.os.O.RDONLY, 0)) {
            .err => |err| .{ .err = err },
            .result => |fd| .{ .result = Handle{ .value = fd } },
        };
    }

    pub fn openat(handle: Handle, path: [:0]const u8) !Maybe(Handle) {
        return switch (Syscall.openat(handle.value, path, std.os.O.DIRECTORY | std.os.O.RDONLY, 0)) {
            .err => |err| .{ .err = err },
            .result => |fd| .{ .result = Handle{ .value = fd } },
        };
    }

    pub fn close(handle: Handle) ?Syscall.Error {
        return Syscall.close(handle.value);
    }

    pub fn getcwd(path_buf: *[bun.MAX_PATH_BYTES]u8) Maybe([]const u8) {
        return Syscall.getcwd(path_buf);
    }
};

pub const DirEntryAccessor = struct {
    const FS = bun.fs.FileSystem;

    const count_fds = false;

    const Handle = struct {
        value: ?*FS.DirEntry,

        const zero = Handle{ .value = null };

        pub fn isZero(this: Handle) bool {
            return this.value == null;
        }

        pub fn eql(this: Handle, other: Handle) bool {
            // TODO this might not be quite right, we're comparing pointers, not the underlying directory
            // On the other hand, DirEntries are only ever created once (per generation), so this should be fine?
            // Realistically, as closing the handle is a no-op, this should be fine either way.
            return this.value == other.value;
        }
    };

    const DirIter = struct {
        value: ?FS.DirEntry.EntryMap.Iterator,

        const IterResult = struct {
            name: NameWrapper,
            kind: std.fs.File.Kind,

            const NameWrapper = struct {
                value: []const u8,

                pub fn slice(this: NameWrapper) []const u8 {
                    return this.value;
                }
            };
        };

        pub inline fn next(self: *DirIter) Maybe(?IterResult) {
            if (self.value) |*value| {
                const nextval = value.next() orelse return .{ .result = null };
                const name = nextval.key_ptr.*;
                const kind = nextval.value_ptr.*.kind(&FS.instance.fs, true);
                const fskind = switch (kind) {
                    .file => std.fs.File.Kind.file,
                    .dir => std.fs.File.Kind.directory,
                };
                return .{
                    .result = .{
                        .name = IterResult.NameWrapper{ .value = name },
                        .kind = fskind,
                    },
                };
            } else {
                return .{ .result = null };
            }
        }

        pub inline fn iterate(dir: Handle) DirIter {
            const entry = dir.value orelse return DirIter{ .value = null };
            return .{ .value = entry.data.iterator() };
        }
    };

    pub fn open(path: [:0]const u8) !Maybe(Handle) {
        return openat(Handle.zero, path);
    }

    pub fn openat(handle: Handle, path_: [:0]const u8) !Maybe(Handle) {
        var path: []const u8 = path_;
        var buf: bun.PathBuffer = undefined;

        if (!bun.path.Platform.auto.isAbsolute(path)) {
            if (handle.value) |entry| {
                path = bun.path.joinStringBuf(&buf, [_][]const u8{ entry.dir, path }, .auto);
            }
        }
        // TODO do we want to propagate ENOTDIR through the 'Maybe' to match the SyscallAccessor?
        // The glob implementation specifically checks for this error when dealing with symlinks
        // return .{ .err = Syscall.Error.fromCode(bun.C.E.NOTDIR, Syscall.Tag.open) };
        const res = FS.instance.fs.readDirectory(path, null, 0, false) catch |err| {
            return err;
        };
        switch (res.*) {
            .entries => |entry| {
                return .{ .result = Handle{ .value = entry } };
            },
            .err => |err| {
                return err.original_err;
            },
        }
    }

    pub inline fn close(handle: Handle) ?Syscall.Error {
        // TODO is this a noop?
        _ = handle;
        return null;
    }

    pub fn getcwd(path_buf: *[bun.MAX_PATH_BYTES]u8) Maybe([]const u8) {
        @memcpy(path_buf, bun.fs.FileSystem.instance.fs.cwd);
    }
};

pub fn GlobWalker_(
    comptime ignore_filter_fn: ?*const fn ([]const u8) bool,
    comptime Accessor: type,
    comptime sentinel: bool,
) type {
    const is_ignored: *const fn ([]const u8) bool = if (comptime ignore_filter_fn) |func| func else dummyFilterFalse;

    const count_fds = Accessor.count_fds and bun.Environment.allow_assert;

    const stdJoin = comptime if (!sentinel) std.fs.path.join else std.fs.path.joinZ;
    const bunJoin = comptime if (!sentinel) ResolvePath.join else ResolvePath.joinZ;
    const MatchedPath = comptime if (!sentinel) []const u8 else [:0]const u8;

    return struct {
        const GlobWalker = @This();
        pub const Result = Maybe(void);

        arena: Arena = undefined,

        /// not owned by this struct
        pattern: []const u8 = "",

        pattern_codepoints: []u32 = &[_]u32{},
        cp_len: u32 = 0,

        /// If the pattern contains "./" or "../"
        has_relative_components: bool = false,

        end_byte_of_basename_excluding_special_syntax: u32 = 0,
        basename_excluding_special_syntax_component_idx: u32 = 0,

        patternComponents: ArrayList(Component) = .{},
        matchedPaths: ArrayList(BunString) = .{},
        i: u32 = 0,

        dot: bool = false,
        absolute: bool = false,

        cwd: []const u8 = "",
        follow_symlinks: bool = false,
        error_on_broken_symlinks: bool = false,
        only_files: bool = true,

        pathBuf: bun.PathBuffer = undefined,
        // iteration state
        workbuf: ArrayList(WorkItem) = ArrayList(WorkItem){},

        /// The glob walker references the .directory.path so its not safe to
        /// copy/move this
        const IterState = union(enum) {
            /// Pops the next item off the work stack
            get_next,
            /// Currently iterating over a directory
            directory: Directory,
            /// A pattern with no special glob syntax was supplied, for example: `/Users/zackradisic/foo/bar`
            /// In that case, we stat the file on initialization
            root_matched: ?[:0]const u8,

            const Directory = struct {
                fd: Accessor.Handle,
                iter: Accessor.DirIter,
                path: [bun.MAX_PATH_BYTES]u8,
                dir_path: [:0]const u8,

                component_idx: u32,
                pattern: *Component,
                next_pattern: ?*Component,
                is_last: bool,

                iter_closed: bool = false,
                at_cwd: bool = false,
            };
        };

        pub const Iterator = struct {
            walker: *GlobWalker,
            iter_state: IterState = .get_next,
            cwd_fd: Accessor.Handle = Accessor.Handle.zero,
            empty_dir_path: [0:0]u8 = [0:0]u8{},
            /// This is to make sure in debug/tests that we are closing file descriptors
            /// We should only have max 2 open at a time. One for the cwd, and one for the
            /// directory being iterated on.
            fds_open: if (count_fds) usize else u0 = 0,

            pub fn init(this: *Iterator) !Maybe(void) {
                log("Iterator init pattern={s}", .{this.walker.pattern});
                var was_absolute = false;
                const root_work_item = brk: {
                    var use_posix = bun.Environment.isPosix;
                    const is_absolute = if (bun.Environment.isPosix) std.fs.path.isAbsolute(this.walker.pattern) else std.fs.path.isAbsolute(this.walker.pattern) or is_absolute: {
                        use_posix = true;
                        break :is_absolute std.fs.path.isAbsolutePosix(this.walker.pattern);
                    };

                    if (!is_absolute) break :brk WorkItem.new(this.walker.cwd, 0, .directory);

                    was_absolute = true;

                    const path_without_special_syntax = this.walker.pattern[0..this.walker.end_byte_of_basename_excluding_special_syntax];
                    const component_idx = this.walker.basename_excluding_special_syntax_component_idx + 1;

                    // This means we got a pattern without any special glob syntax, for example:
                    // `/Users/zackradisic/foo/bar`
                    // In that case we don't need to do any walking and can just open up the FS entry
                    if (component_idx >= this.walker.patternComponents.items.len) {
                        const path = try this.walker.arena.allocator().dupeZ(u8, path_without_special_syntax);
                        const fd = switch (try Accessor.open(path)) {
                            .err => |e| {
                                if (e.getErrno() == bun.C.E.NOTDIR) {
                                    // TODO check symlink
                                    this.iter_state = .{ .root_matched = path };
                                    return Maybe(void).success;
                                }
                                const errpath = try this.walker.arena.allocator().dupeZ(u8, path);
                                return .{ .err = e.withPath(errpath) };
                            },
                            .result => |fd| fd,
                        };
                        _ = Accessor.close(fd);
                        this.iter_state = .{ .root_matched = path };
                        return Maybe(void).success;
                    }

                    bun.assert(this.walker.end_byte_of_basename_excluding_special_syntax < this.walker.pattern.len);

                    break :brk WorkItem.new(
                        path_without_special_syntax,
                        component_idx,
                        .directory,
                    );
                };

                var path_buf: *[bun.MAX_PATH_BYTES]u8 = &this.walker.pathBuf;
                const root_path = root_work_item.path;
                @memcpy(path_buf[0..root_path.len], root_path[0..root_path.len]);
                path_buf[root_path.len] = 0;
<<<<<<< HEAD
                const root_path_z = path_buf[0..root_path.len :0];
                const cwd_fd = switch (Syscall.open(root_path_z, bun.O.DIRECTORY | bun.O.RDONLY, 0)) {
                    .err => |err| return .{ .err = this.walker.handleSysErrWithPath(err, root_path_z) },
=======
                // const root_path_z = path_buf[0..root_path.len :0];
                const cwd_fd = switch (try Accessor.open(path_buf[0..root_path.len :0])) {
                    .err => |err| return .{ .err = this.walker.handleSysErrWithPath(err, @ptrCast(path_buf[0 .. root_path.len + 1])) },
>>>>>>> 49fa21f6
                    .result => |fd| fd,
                };

                if (comptime count_fds) {
                    this.fds_open += 1;
                }

                this.cwd_fd = cwd_fd;

                switch (if (was_absolute) try this.transitionToDirIterState(
                    root_work_item,
                    false,
                ) else try this.transitionToDirIterState(
                    root_work_item,
                    true,
                )) {
                    .err => |err| return .{ .err = err },
                    else => {},
                }

                return Maybe(void).success;
            }

            pub fn deinit(this: *Iterator) void {
                this.closeCwdFd();
                switch (this.iter_state) {
                    .directory => |dir| {
                        if (!dir.iter_closed) {
                            this.closeDisallowingCwd(dir.fd);
                        }
                    },
                    else => {},
                }

                while (this.walker.workbuf.popOrNull()) |work_item| {
                    if (work_item.fd) |fd| {
                        this.closeDisallowingCwd(fd);
                    }
                }

                if (comptime count_fds) {
                    if (bun.Environment.allow_assert) {
                        bun.assert(this.fds_open == 0);
                    }
                }
            }

            pub fn closeCwdFd(this: *Iterator) void {
                if (this.cwd_fd.isZero()) return;
                _ = Accessor.close(this.cwd_fd);
                if (comptime count_fds) this.fds_open -= 1;
            }

            pub fn closeDisallowingCwd(this: *Iterator, fd: Accessor.Handle) void {
                if (fd.isZero() or fd.eql(this.cwd_fd)) return;
                _ = Accessor.close(fd);
                if (comptime count_fds) this.fds_open -= 1;
            }

            pub fn bumpOpenFds(this: *Iterator) void {
                if (comptime count_fds) {
                    this.fds_open += 1;
                    // If this is over 2 then this means that there is a bug in the iterator code
                    bun.assert(this.fds_open <= 2);
                }
            }

            fn transitionToDirIterState(
                this: *Iterator,
                work_item: WorkItem,
                comptime root: bool,
            ) !Maybe(void) {
                log("transition => {s}", .{work_item.path});
                this.iter_state = .{ .directory = .{
                    .fd = Accessor.Handle.zero,
                    .iter = undefined,
                    .path = undefined,
                    .dir_path = undefined,
                    .component_idx = 0,
                    .pattern = undefined,
                    .next_pattern = null,
                    .is_last = false,
                    .iter_closed = false,
                    .at_cwd = false,
                } };

                var dir_path: [:0]u8 = dir_path: {
                    if (comptime root) {
                        if (!this.walker.absolute) {
                            this.iter_state.directory.path[0] = 0;
                            break :dir_path this.iter_state.directory.path[0..0 :0];
                        }
                    }
                    // TODO Optimization: On posix systems filepaths are already null byte terminated so we can skip this if thats the case
                    @memcpy(this.iter_state.directory.path[0..work_item.path.len], work_item.path);
                    this.iter_state.directory.path[work_item.path.len] = 0;
                    break :dir_path this.iter_state.directory.path[0..work_item.path.len :0];
                };

                var had_dot_dot = false;
                const component_idx = this.walker.skipSpecialComponents(work_item.idx, &dir_path, &this.iter_state.directory.path, &had_dot_dot);

                this.iter_state.directory.dir_path = dir_path;
                this.iter_state.directory.component_idx = component_idx;
                this.iter_state.directory.pattern = &this.walker.patternComponents.items[component_idx];
                this.iter_state.directory.next_pattern = if (component_idx + 1 < this.walker.patternComponents.items.len) &this.walker.patternComponents.items[component_idx + 1] else null;
                this.iter_state.directory.is_last = component_idx == this.walker.patternComponents.items.len - 1;
                this.iter_state.directory.at_cwd = false;
                this.iter_state.directory.fd = Accessor.Handle.zero;

                const fd: Accessor.Handle = fd: {
                    if (work_item.fd) |fd| break :fd fd;
                    if (comptime root) {
<<<<<<< HEAD
                        if (had_dot_dot) break :fd switch (Syscall.openat(this.cwd_fd, dir_path, bun.O.DIRECTORY | bun.O.RDONLY, 0)) {
=======
                        if (had_dot_dot) break :fd switch (try Accessor.openat(this.cwd_fd, dir_path)) {
>>>>>>> 49fa21f6
                            .err => |err| return .{
                                .err = this.walker.handleSysErrWithPath(err, dir_path),
                            },
                            .result => |fd_| brk: {
                                this.bumpOpenFds();
                                break :brk fd_;
                            },
                        };

                        this.iter_state.directory.at_cwd = true;
                        break :fd this.cwd_fd;
                    }

<<<<<<< HEAD
                    break :fd switch (Syscall.openat(this.cwd_fd, dir_path, bun.O.DIRECTORY | bun.O.RDONLY, 0)) {
=======
                    break :fd switch (try Accessor.openat(this.cwd_fd, dir_path)) {
>>>>>>> 49fa21f6
                        .err => |err| return .{
                            .err = this.walker.handleSysErrWithPath(err, dir_path),
                        },
                        .result => |fd_| brk: {
                            this.bumpOpenFds();
                            break :brk fd_;
                        },
                    };
                };

                log("Transition(dirpath={s}, fd={}, component_idx={d})", .{ dir_path, fd, component_idx });

                this.iter_state.directory.fd = fd;
                const iterator = Accessor.DirIter.iterate(fd);
                this.iter_state.directory.iter = iterator;
                this.iter_state.directory.iter_closed = false;

                return Maybe(void).success;
            }

            pub fn next(this: *Iterator) !Maybe(?MatchedPath) {
                while (true) {
                    switch (this.iter_state) {
                        .root_matched => {
                            const maybe_matched = this.iter_state.root_matched;
                            this.iter_state.root_matched = null;
                            return .{ .result = maybe_matched };
                        },
                        .get_next => {
                            // Done
                            if (this.walker.workbuf.items.len == 0) return .{ .result = null };
                            const work_item = this.walker.workbuf.pop();
                            switch (work_item.kind) {
                                .directory => {
                                    switch (try this.transitionToDirIterState(work_item, false)) {
                                        .err => |err| return .{ .err = err },
                                        else => {},
                                    }
                                    continue;
                                },
                                .symlink => {
                                    var scratch_path_buf: *[bun.MAX_PATH_BYTES]u8 = &this.walker.pathBuf;
                                    @memcpy(scratch_path_buf[0..work_item.path.len], work_item.path);
                                    scratch_path_buf[work_item.path.len] = 0;
                                    var symlink_full_path_z: [:0]u8 = scratch_path_buf[0..work_item.path.len :0];
                                    const entry_name = symlink_full_path_z[work_item.entry_start..symlink_full_path_z.len];

                                    var has_dot_dot = false;
                                    const component_idx = this.walker.skipSpecialComponents(work_item.idx, &symlink_full_path_z, scratch_path_buf, &has_dot_dot);
                                    var pattern = this.walker.patternComponents.items[component_idx];
                                    const next_pattern = if (component_idx + 1 < this.walker.patternComponents.items.len) &this.walker.patternComponents.items[component_idx + 1] else null;
                                    const is_last = component_idx == this.walker.patternComponents.items.len - 1;

                                    this.iter_state = .get_next;
<<<<<<< HEAD
                                    const maybe_dir_fd: ?bun.FileDescriptor = switch (Syscall.openat(this.cwd_fd, symlink_full_path_z, bun.O.DIRECTORY | bun.O.RDONLY, 0)) {
=======
                                    const maybe_dir_fd: ?Accessor.Handle = switch (try Accessor.openat(this.cwd_fd, symlink_full_path_z)) {
>>>>>>> 49fa21f6
                                        .err => |err| brk: {
                                            if (@as(usize, @intCast(err.errno)) == @as(usize, @intFromEnum(bun.C.E.NOTDIR))) {
                                                break :brk null;
                                            }
                                            if (this.walker.error_on_broken_symlinks) return .{ .err = this.walker.handleSysErrWithPath(err, symlink_full_path_z) };
                                            // Broken symlink, but if `only_files` is false we still want to append
                                            // it to the matched paths
                                            if (!this.walker.only_files) {
                                                // (See case A and B in the comment for `matchPatternFile()`)
                                                // When we encounter a symlink we call the catch all
                                                // matching function: `matchPatternImpl()` to see if we can avoid following the symlink.
                                                // So for case A, we just need to check if the pattern is the last pattern.
                                                if (is_last or
                                                    (pattern.syntax_hint == .Double and
                                                    component_idx + 1 == this.walker.patternComponents.items.len -| 1 and
                                                    next_pattern.?.syntax_hint != .Double and
                                                    this.walker.matchPatternImpl(next_pattern.?, entry_name)))
                                                {
                                                    return .{ .result = try this.walker.prepareMatchedPathSymlink(symlink_full_path_z) };
                                                }
                                            }
                                            continue;
                                        },
                                        .result => |fd| brk: {
                                            this.bumpOpenFds();
                                            break :brk fd;
                                        },
                                    };

                                    const dir_fd = maybe_dir_fd orelse {
                                        // No directory file descriptor, it's a file
                                        if (is_last)
                                            return .{ .result = try this.walker.prepareMatchedPathSymlink(symlink_full_path_z) };

                                        if (pattern.syntax_hint == .Double and
                                            component_idx + 1 == this.walker.patternComponents.items.len -| 1 and
                                            next_pattern.?.syntax_hint != .Double and
                                            this.walker.matchPatternImpl(next_pattern.?, entry_name))
                                        {
                                            return .{ .result = try this.walker.prepareMatchedPathSymlink(symlink_full_path_z) };
                                        }

                                        continue;
                                    };

                                    var add_dir: bool = false;
                                    // TODO this function calls `matchPatternImpl(pattern,
                                    // entry_name)` which is redundant because we already called
                                    // that when we first encountered the symlink
                                    const recursion_idx_bump_ = this.walker.matchPatternDir(&pattern, next_pattern, entry_name, component_idx, is_last, &add_dir);

                                    if (recursion_idx_bump_) |recursion_idx_bump| {
                                        try this.walker.workbuf.append(
                                            this.walker.arena.allocator(),
                                            WorkItem.newWithFd(work_item.path, component_idx + recursion_idx_bump, .directory, dir_fd),
                                        );
                                    }

                                    if (add_dir and !this.walker.only_files) {
                                        return .{ .result = try this.walker.prepareMatchedPathSymlink(symlink_full_path_z) };
                                    }

                                    continue;
                                },
                            }
                        },
                        .directory => |*dir| {
                            const entry = switch (dir.iter.next()) {
                                .err => |err| {
                                    if (!dir.at_cwd) this.closeDisallowingCwd(dir.fd);
                                    dir.iter_closed = true;
                                    return .{ .err = this.walker.handleSysErrWithPath(err, dir.dir_path) };
                                },
                                .result => |ent| ent,
                            } orelse {
                                if (!dir.at_cwd) this.closeDisallowingCwd(dir.fd);
                                dir.iter_closed = true;
                                this.iter_state = .get_next;
                                continue;
                            };
                            log("dir: {s} entry: {s}", .{ dir.dir_path, entry.name.slice() });

                            const dir_iter_state: *const IterState.Directory = &this.iter_state.directory;

                            const entry_name = entry.name.slice();
                            switch (entry.kind) {
                                .file => {
                                    const matches = this.walker.matchPatternFile(entry_name, dir_iter_state.component_idx, dir.is_last, dir_iter_state.pattern, dir_iter_state.next_pattern);
                                    if (matches) {
                                        const prepared = try this.walker.prepareMatchedPath(entry_name, dir.dir_path);
                                        return .{ .result = prepared };
                                    }
                                    continue;
                                },
                                .directory => {
                                    var add_dir: bool = false;
                                    const recursion_idx_bump_ = this.walker.matchPatternDir(dir_iter_state.pattern, dir_iter_state.next_pattern, entry_name, dir_iter_state.component_idx, dir_iter_state.is_last, &add_dir);

                                    if (recursion_idx_bump_) |recursion_idx_bump| {
                                        const subdir_parts: []const []const u8 = &[_][]const u8{
                                            dir.dir_path[0..dir.dir_path.len],
                                            entry_name,
                                        };

                                        const subdir_entry_name = try this.walker.join(subdir_parts);

                                        try this.walker.workbuf.append(
                                            this.walker.arena.allocator(),
                                            WorkItem.new(subdir_entry_name, dir_iter_state.component_idx + recursion_idx_bump, .directory),
                                        );
                                    }

                                    if (add_dir and !this.walker.only_files) {
                                        const prepared_path = try this.walker.prepareMatchedPath(entry_name, dir.dir_path);
                                        return .{ .result = prepared_path };
                                    }

                                    continue;
                                },
                                .sym_link => {
                                    if (this.walker.follow_symlinks) {
                                        // Following a symlink requires additional syscalls, so
                                        // we first try it against our "catch-all" pattern match
                                        // function
                                        const matches = this.walker.matchPatternImpl(dir_iter_state.pattern, entry_name);
                                        if (!matches) continue;

                                        const subdir_parts: []const []const u8 = &[_][]const u8{
                                            dir.dir_path[0..dir.dir_path.len],
                                            entry_name,
                                        };
                                        const entry_start: u32 = @intCast(if (dir.dir_path.len == 0) 0 else dir.dir_path.len + 1);

                                        // const subdir_entry_name = try this.arena.allocator().dupe(u8, ResolvePath.join(subdir_parts, .auto));
                                        const subdir_entry_name = try this.walker.join(subdir_parts);

                                        try this.walker.workbuf.append(
                                            this.walker.arena.allocator(),
                                            WorkItem.newSymlink(subdir_entry_name, dir_iter_state.component_idx, entry_start),
                                        );

                                        continue;
                                    }

                                    if (this.walker.only_files) continue;

                                    const matches = this.walker.matchPatternFile(entry_name, dir_iter_state.component_idx, dir_iter_state.is_last, dir_iter_state.pattern, dir_iter_state.next_pattern);
                                    if (matches) {
                                        const prepared_path = try this.walker.prepareMatchedPath(entry_name, dir.dir_path);
                                        return .{ .result = prepared_path };
                                    }

                                    continue;
                                },
                                else => continue,
                            }
                        },
                    }
                }
            }
        };

        const WorkItem = struct {
            path: []const u8,
            idx: u32,
            kind: Kind,
            entry_start: u32 = 0,
            fd: ?Accessor.Handle = null,

            const Kind = enum {
                directory,
                symlink,
            };

            fn new(path: []const u8, idx: u32, kind: Kind) WorkItem {
                return .{
                    .path = path,
                    .idx = idx,
                    .kind = kind,
                };
            }

            fn newWithFd(path: []const u8, idx: u32, kind: Kind, fd: Accessor.Handle) WorkItem {
                return .{
                    .path = path,
                    .idx = idx,
                    .kind = kind,
                    .fd = fd,
                };
            }

            fn newSymlink(path: []const u8, idx: u32, entry_start: u32) WorkItem {
                return .{
                    .path = path,
                    .idx = idx,
                    .kind = .symlink,
                    .entry_start = entry_start,
                };
            }
        };

        /// A component is each part of a glob pattern, separated by directory
        /// separator:
        /// `src/**/*.ts` -> `src`, `**`, `*.ts`
        const Component = struct {
            start: u32,
            len: u32,

            syntax_hint: SyntaxHint = .None,
            trailing_sep: bool = false,
            is_ascii: bool = false,

            /// Only used when component is not ascii
            unicode_set: bool = false,
            start_cp: u32 = 0,
            end_cp: u32 = 0,

            pub fn patternSlice(this: *const Component, pattern: []const u8) []const u8 {
                return pattern[this.start .. this.start + this.len - @as(u1, @bitCast(this.trailing_sep))];
            }

            pub fn patternSliceCp(this: *const Component, pattern: []u32) []u32 {
                return pattern[this.start_cp .. this.end_cp - @as(u1, @bitCast(this.trailing_sep))];
            }

            const SyntaxHint = enum {
                None,
                Single,
                Double,
                /// Uses special fast-path matching for components like: `*.ts`
                WildcardFilepath,
                /// Uses special fast-patch matching for literal components e.g.
                /// "node_modules", becomes memcmp
                Literal,
                /// ./fixtures/*.ts
                /// ^
                Dot,
                /// ../
                DotBack,

                fn isSpecialSyntax(this: SyntaxHint) bool {
                    return switch (this) {
                        .Literal => false,
                        else => true,
                    };
                }
            };
        };

        /// The arena parameter is dereferenced and copied if all allocations go well and nothing goes wrong
        pub fn init(
            this: *GlobWalker,
            arena: *Arena,
            pattern: []const u8,
            dot: bool,
            absolute: bool,
            follow_symlinks: bool,
            error_on_broken_symlinks: bool,
            only_files: bool,
        ) !Maybe(void) {
            return try this.initWithCwd(
                arena,
                pattern,
                bun.fs.FileSystem.instance.top_level_dir,
                dot,
                absolute,
                follow_symlinks,
                error_on_broken_symlinks,
                only_files,
            );
        }

        pub fn convertUtf8ToCodepoints(codepoints: []u32, pattern: []const u8) void {
            _ = bun.simdutf.convert.utf8.to.utf32.le(pattern, codepoints);
        }

        pub fn debugPatternComopnents(this: *GlobWalker) void {
            const pattern = this.pattern;
            const components = &this.patternComponents;
            const ptr = @intFromPtr(this);
            log("GlobWalker(0x{x}) components:", .{ptr});
            for (components.items) |cmp| {
                switch (cmp.syntax_hint) {
                    .Single => log("  *", .{}),
                    .Double => log("  **", .{}),
                    .Dot => log("  .", .{}),
                    .DotBack => log("  ../", .{}),
                    .Literal, .WildcardFilepath, .None => log("  hint={s} component_str={s}", .{ @tagName(cmp.syntax_hint), cmp.patternSlice(pattern) }),
                }
            }
        }

        /// `cwd` should be allocated with the arena
        /// The arena parameter is dereferenced and copied if all allocations go well and nothing goes wrong
        pub fn initWithCwd(
            this: *GlobWalker,
            arena: *Arena,
            pattern: []const u8,
            cwd: []const u8,
            dot: bool,
            absolute: bool,
            follow_symlinks: bool,
            error_on_broken_symlinks: bool,
            only_files: bool,
        ) !Maybe(void) {
            this.* = .{
                .cwd = cwd,
                .pattern = pattern,
                .dot = dot,
                .absolute = absolute,
                .follow_symlinks = follow_symlinks,
                .error_on_broken_symlinks = error_on_broken_symlinks,
                .only_files = only_files,
                .basename_excluding_special_syntax_component_idx = 0,
                .end_byte_of_basename_excluding_special_syntax = @intCast(pattern.len),
            };

            try GlobWalker.buildPatternComponents(
                arena,
                &this.patternComponents,
                pattern,
                &this.cp_len,
                &this.pattern_codepoints,
                &this.has_relative_components,
                &this.end_byte_of_basename_excluding_special_syntax,
                &this.basename_excluding_special_syntax_component_idx,
            );

            // copy arena after all allocations are successful
            this.arena = arena.*;

            if (bun.Environment.allow_assert) {
                this.debugPatternComopnents();
            }

            return Maybe(void).success;
        }

        /// NOTE This also calls deinit on the arena, if you don't want to do that then
        pub fn deinit(this: *GlobWalker, comptime clear_arena: bool) void {
            if (comptime clear_arena) {
                this.arena.deinit();
            }
        }

        pub fn handleSysErrWithPath(
            this: *GlobWalker,
            err: Syscall.Error,
            path_buf: [:0]const u8,
        ) Syscall.Error {
            std.mem.copyForwards(u8, this.pathBuf[0 .. path_buf.len + 1], @as([]const u8, @ptrCast(path_buf[0 .. path_buf.len + 1])));
            return err.withPath(this.pathBuf[0 .. path_buf.len + 1]);
        }

        pub fn walk(this: *GlobWalker) !Maybe(void) {
            if (this.patternComponents.items.len == 0) return Maybe(void).success;

            var iter = GlobWalker.Iterator{ .walker = this };
            defer iter.deinit();
            switch (try iter.init()) {
                .err => |err| return .{ .err = err },
                else => {},
            }

            while (switch (try iter.next()) {
                .err => |err| return .{ .err = err },
                .result => |matched_path| matched_path,
            }) |path| {
                log("walker: matched path: {s}", .{path});
                try this.matchedPaths.append(this.arena.allocator(), BunString.fromBytes(path));
            }

            return Maybe(void).success;
        }

        // NOTE you must check that the pattern at `idx` has `syntax_hint == .Dot` or
        // `syntax_hint == .DotBack` first
        fn collapseDots(
            this: *GlobWalker,
            idx: u32,
            dir_path: *[:0]u8,
            path_buf: *[bun.MAX_PATH_BYTES]u8,
            encountered_dot_dot: *bool,
        ) u32 {
            var component_idx = idx;
            var len = dir_path.len;
            while (component_idx < this.patternComponents.items.len) {
                switch (this.patternComponents.items[component_idx].syntax_hint) {
                    .Dot => {
                        defer component_idx += 1;
                        if (len + 2 >= bun.MAX_PATH_BYTES) @panic("Invalid path");
                        if (len == 0) {
                            path_buf[len] = '.';
                            path_buf[len + 1] = 0;
                            len += 1;
                        } else {
                            path_buf[len] = '/';
                            path_buf[len + 1] = '.';
                            path_buf[len + 2] = 0;
                            len += 2;
                        }
                    },
                    .DotBack => {
                        defer component_idx += 1;
                        encountered_dot_dot.* = true;
                        if (dir_path.len + 3 >= bun.MAX_PATH_BYTES) @panic("Invalid path");
                        if (len == 0) {
                            path_buf[len] = '.';
                            path_buf[len + 1] = '.';
                            path_buf[len + 2] = 0;
                            len += 2;
                        } else {
                            path_buf[len] = '/';
                            path_buf[len + 1] = '.';
                            path_buf[len + 2] = '.';
                            path_buf[len + 3] = 0;
                            len += 3;
                        }
                    },
                    else => break,
                }
            }

            dir_path.len = len;

            return component_idx;
        }

        // NOTE you must check that the pattern at `idx` has `syntax_hint == .Double` first
        fn collapseSuccessiveDoubleWildcards(this: *GlobWalker, idx: u32) u32 {
            var component_idx = idx;
            const pattern = this.patternComponents.items[idx];
            _ = pattern;
            // Collapse successive double wildcards
            while (component_idx + 1 < this.patternComponents.items.len and
                this.patternComponents.items[component_idx + 1].syntax_hint == .Double) : (component_idx += 1)
            {}
            return component_idx;
        }

        pub fn skipSpecialComponents(
            this: *GlobWalker,
            work_item_idx: u32,
            dir_path: *[:0]u8,
            scratch_path_buf: *[bun.MAX_PATH_BYTES]u8,
            encountered_dot_dot: *bool,
        ) u32 {
            var component_idx = work_item_idx;

            // Skip `.` and `..` while also appending them to `dir_path`
            component_idx = switch (this.patternComponents.items[component_idx].syntax_hint) {
                .Dot => this.collapseDots(
                    component_idx,
                    dir_path,
                    scratch_path_buf,
                    encountered_dot_dot,
                ),
                .DotBack => this.collapseDots(
                    component_idx,
                    dir_path,
                    scratch_path_buf,
                    encountered_dot_dot,
                ),
                else => component_idx,
            };

            // Skip to the last `**` if there is a chain of them
            component_idx = switch (this.patternComponents.items[component_idx].syntax_hint) {
                .Double => this.collapseSuccessiveDoubleWildcards(component_idx),
                else => component_idx,
            };

            return component_idx;
        }

        fn matchPatternDir(
            this: *GlobWalker,
            pattern: *Component,
            next_pattern: ?*Component,
            entry_name: []const u8,
            component_idx: u32,
            is_last: bool,
            add: *bool,
        ) ?u32 {
            if (!this.dot and GlobWalker.startsWithDot(entry_name)) return null;
            if (is_ignored(entry_name)) return null;

            // Handle double wildcard `**`, this could possibly
            // propagate the `**` to the directory's children
            if (pattern.syntax_hint == .Double) {
                // Stop the double wildcard if it matches the pattern afer it
                // Example: src/**/*.js
                // - Matches: src/bun.js/
                //            src/bun.js/foo/bar/baz.js
                if (!is_last and this.matchPatternImpl(next_pattern.?, entry_name)) {
                    // But if the next pattern is the last
                    // component, it should match and propagate the
                    // double wildcard recursion to the directory's
                    // children
                    if (component_idx + 1 == this.patternComponents.items.len - 1) {
                        add.* = true;
                        return 0;
                    }

                    // In the normal case skip over the next pattern
                    // since we matched it, example:
                    // BEFORE: src/**/node_modules/**/*.js
                    //              ^
                    //  AFTER: src/**/node_modules/**/*.js
                    //                             ^
                    return 2;
                }

                if (is_last) {
                    add.* = true;
                }

                return 0;
            }

            const matches = this.matchPatternImpl(pattern, entry_name);
            if (matches) {
                if (is_last) {
                    add.* = true;
                    return null;
                }
                return 1;
            }

            return null;
        }

        /// A file can only match if:
        /// a) it matches against the last pattern, or
        /// b) it matches the next pattern, provided the current
        ///    pattern is a double wildcard and the next pattern is
        ///    not a double wildcard
        ///
        /// Examples:
        /// a -> `src/foo/index.ts` matches
        /// b -> `src/**/*.ts` (on 2nd pattern) matches
        fn matchPatternFile(
            this: *GlobWalker,
            entry_name: []const u8,
            component_idx: u32,
            is_last: bool,
            pattern: *Component,
            next_pattern: ?*Component,
        ) bool {
            if (pattern.trailing_sep) return false;

            // Handle case b)
            if (!is_last) return pattern.syntax_hint == .Double and
                component_idx + 1 == this.patternComponents.items.len -| 1 and
                next_pattern.?.syntax_hint != .Double and
                this.matchPatternImpl(next_pattern.?, entry_name);

            // Handle case a)
            return this.matchPatternImpl(pattern, entry_name);
        }

        fn matchPatternImpl(
            this: *GlobWalker,
            pattern_component: *Component,
            filepath: []const u8,
        ) bool {
            log("matchPatternImpl: {s}", .{filepath});
            if (!this.dot and GlobWalker.startsWithDot(filepath)) return false;
            if (is_ignored(filepath)) return false;

            return switch (pattern_component.syntax_hint) {
                .Double, .Single => true,
                .WildcardFilepath => if (comptime !isWindows)
                    matchWildcardFilepath(pattern_component.patternSlice(this.pattern), filepath)
                else
                    this.matchPatternSlow(pattern_component, filepath),
                .Literal => if (comptime !isWindows)
                    matchWildcardLiteral(pattern_component.patternSlice(this.pattern), filepath)
                else
                    this.matchPatternSlow(pattern_component, filepath),
                else => this.matchPatternSlow(pattern_component, filepath),
            };
        }

        fn matchPatternSlow(this: *GlobWalker, pattern_component: *Component, filepath: []const u8) bool {
            // windows filepaths are utf-16 so GlobAscii.match will never work
            if (comptime !isWindows) {
                if (pattern_component.is_ascii and isAllAscii(filepath))
                    return GlobAscii.match(
                        pattern_component.patternSlice(this.pattern),
                        filepath,
                    );
            }
            const codepoints = this.componentStringUnicode(pattern_component);
            return matchImpl(
                codepoints,
                filepath,
            );
        }

        fn componentStringUnicode(this: *GlobWalker, pattern_component: *Component) []const u32 {
            if (comptime isWindows) {
                return this.componentStringUnicodeWindows(pattern_component);
            } else {
                return this.componentStringUnicodePosix(pattern_component);
            }
        }

        fn componentStringUnicodeWindows(this: *GlobWalker, pattern_component: *Component) []const u32 {
            return pattern_component.patternSliceCp(this.pattern_codepoints);
        }

        fn componentStringUnicodePosix(this: *GlobWalker, pattern_component: *Component) []const u32 {
            if (pattern_component.unicode_set) return pattern_component.patternSliceCp(this.pattern_codepoints);

            const codepoints = pattern_component.patternSliceCp(this.pattern_codepoints);
            GlobWalker.convertUtf8ToCodepoints(
                codepoints,
                pattern_component.patternSlice(this.pattern),
            );
            pattern_component.unicode_set = true;
            return codepoints;
        }

        fn prepareMatchedPathSymlink(this: *GlobWalker, symlink_full_path: []const u8) !MatchedPath {
            if (comptime !sentinel) return try this.arena.allocator().dupe(u8, symlink_full_path);
            return try this.arena.allocator().dupeZ(u8, symlink_full_path);
        }

        fn prepareMatchedPath(this: *GlobWalker, entry_name: []const u8, dir_name: [:0]const u8) !MatchedPath {
            const subdir_parts: []const []const u8 = &[_][]const u8{
                dir_name[0..dir_name.len],
                entry_name,
            };
            const name = try this.join(subdir_parts);
            // if (comptime sentinel) return name[0 .. name.len - 1 :0];
            return name;
        }

        fn appendMatchedPathSymlink(this: *GlobWalker, symlink_full_path: []const u8) !void {
            const name = try this.arena.allocator().dupe(u8, symlink_full_path);
            try this.matchedPaths.append(this.arena.allocator(), BunString.fromBytes(name));
        }

        inline fn join(this: *GlobWalker, subdir_parts: []const []const u8) !MatchedPath {
            if (!this.absolute) {
                // If relative paths enabled, stdlib join is preferred over
                // ResolvePath.joinBuf because it doesn't try to normalize the path
                return try stdJoin(this.arena.allocator(), subdir_parts);
            }

            const out = try this.arena.allocator().dupe(u8, bunJoin(subdir_parts, .auto));
            if (comptime sentinel) return out[0 .. out.len - 1 :0];

            return out;
        }

        inline fn startsWithDot(filepath: []const u8) bool {
            return filepath.len > 0 and filepath[0] == '.';
        }

        fn checkSpecialSyntax(pattern: []const u8) bool {
            if (pattern.len < 16) {
                for (pattern[0..]) |c| {
                    switch (c) {
                        '*', '[', '{', '?', '!' => return true,
                        else => {},
                    }
                }
                return false;
            }

            const syntax_tokens = comptime [_]u8{ '*', '[', '{', '?', '!' };
            const needles: [syntax_tokens.len]@Vector(16, u8) = comptime needles: {
                var needles: [syntax_tokens.len]@Vector(16, u8) = undefined;
                for (syntax_tokens, 0..) |tok, i| {
                    needles[i] = @splat(tok);
                }
                break :needles needles;
            };

            var i: usize = 0;
            while (i + 16 <= pattern.len) : (i += 16) {
                const haystack: @Vector(16, u8) = pattern[i..][0..16].*;
                inline for (needles) |needle| {
                    if (std.simd.firstTrue(needle == haystack) != null) return true;
                }
            }

            if (i < pattern.len) {
                for (pattern[i..]) |c| {
                    inline for (syntax_tokens) |tok| {
                        if (c == tok) return true;
                    }
                }
            }

            return false;
        }

        fn makeComponent(
            pattern: []const u8,
            start_cp: u32,
            end_cp: u32,
            start_byte: u32,
            end_byte: u32,
            has_relative_patterns: *bool,
        ) ?Component {
            var component: Component = .{
                .start = start_byte,
                .len = end_byte - start_byte,
                .start_cp = start_cp,
                .end_cp = end_cp,
            };
            if (component.len == 0) return null;

            out: {
                if (component.len == 1 and pattern[component.start] == '.') {
                    component.syntax_hint = .Dot;
                    has_relative_patterns.* = true;
                    break :out;
                }
                if (component.len == 2 and pattern[component.start] == '.' and pattern[component.start] == '.') {
                    component.syntax_hint = .DotBack;
                    has_relative_patterns.* = true;
                    break :out;
                }

                if (!GlobWalker.checkSpecialSyntax(pattern[component.start .. component.start + component.len])) {
                    component.syntax_hint = .Literal;
                    break :out;
                }

                switch (component.len) {
                    1 => {
                        if (pattern[component.start] == '*') {
                            component.syntax_hint = .Single;
                        }
                        break :out;
                    },
                    2 => {
                        if (pattern[component.start] == '*' and pattern[component.start + 1] == '*') {
                            component.syntax_hint = .Double;
                            break :out;
                        }
                    },
                    else => {},
                }

                out_of_check_wildcard_filepath: {
                    if (component.len > 1 and
                        pattern[component.start] == '*' and
                        pattern[component.start + 1] == '.' and
                        component.start + 2 < pattern.len)
                    {
                        for (pattern[component.start + 2 ..]) |c| {
                            switch (c) {
                                // The fast path checks that path[1..] == pattern[1..],
                                // this will obviously not work if additional
                                // glob syntax is present in the pattern, so we
                                // must not apply this optimization if we see
                                // special glob syntax.
                                //
                                // This is not a complete check, there can be
                                // false negatives, but that's okay, it just
                                // means we don't apply the optimization.
                                //
                                // We also don't need to look for the `!` token,
                                // because that only applies negation if at the
                                // beginning of the string.
                                '[', '{', '?', '*' => break :out_of_check_wildcard_filepath,
                                else => {},
                            }
                        }
                        component.syntax_hint = .WildcardFilepath;
                        break :out;
                    }
                }
            }

            if (component.syntax_hint != .Single and component.syntax_hint != .Double) {
                if (isAllAscii(pattern[component.start .. component.start + component.len])) {
                    component.is_ascii = true;
                }
            } else {
                component.is_ascii = true;
            }

            if (pattern[component.start + component.len -| 1] == '/') {
                component.trailing_sep = true;
            } else if (comptime bun.Environment.isWindows) {
                component.trailing_sep = pattern[component.start + component.len -| 1] == '\\';
            }

            return component;
        }

        fn buildPatternComponents(
            arena: *Arena,
            patternComponents: *ArrayList(Component),
            pattern: []const u8,
            out_cp_len: *u32,
            out_pattern_cp: *[]u32,
            has_relative_patterns: *bool,
            end_byte_of_basename_excluding_special_syntax: *u32,
            basename_excluding_special_syntax_component_idx: *u32,
        ) !void {
            var start_cp: u32 = 0;
            var start_byte: u32 = 0;

            const iter = CodepointIterator.init(pattern);
            var cursor = CodepointIterator.Cursor{};

            var cp_len: u32 = 0;
            var prevIsBackslash = false;
            var saw_special = false;
            while (iter.next(&cursor)) : (cp_len += 1) {
                const c = cursor.c;

                switch (c) {
                    '\\' => {
                        if (comptime isWindows) {
                            var end_cp = cp_len;
                            var end_byte = cursor.i;
                            // is last char
                            if (cursor.i + cursor.width == pattern.len) {
                                end_cp += 1;
                                end_byte += cursor.width;
                            }
                            if (makeComponent(
                                pattern,
                                start_cp,
                                end_cp,
                                start_byte,
                                end_byte,
                                has_relative_patterns,
                            )) |component| {
                                saw_special = saw_special or component.syntax_hint.isSpecialSyntax();
                                if (!saw_special) {
                                    basename_excluding_special_syntax_component_idx.* = @intCast(patternComponents.items.len);
                                    end_byte_of_basename_excluding_special_syntax.* = cursor.i + cursor.width;
                                }
                                try patternComponents.append(arena.allocator(), component);
                            }
                            start_cp = cp_len + 1;
                            start_byte = cursor.i + cursor.width;
                            continue;
                        }

                        if (prevIsBackslash) {
                            prevIsBackslash = false;
                            continue;
                        }

                        prevIsBackslash = true;
                    },
                    '/' => {
                        var end_cp = cp_len;
                        var end_byte = cursor.i;
                        // is last char
                        if (cursor.i + cursor.width == pattern.len) {
                            end_cp += 1;
                            end_byte += cursor.width;
                        }
                        if (makeComponent(
                            pattern,
                            start_cp,
                            end_cp,
                            start_byte,
                            end_byte,
                            has_relative_patterns,
                        )) |component| {
                            saw_special = saw_special or component.syntax_hint.isSpecialSyntax();
                            if (!saw_special) {
                                basename_excluding_special_syntax_component_idx.* = @intCast(patternComponents.items.len);
                                end_byte_of_basename_excluding_special_syntax.* = cursor.i + cursor.width;
                            }
                            try patternComponents.append(arena.allocator(), component);
                        }
                        start_cp = cp_len + 1;
                        start_byte = cursor.i + cursor.width;
                    },
                    // TODO: Support other escaping glob syntax
                    else => {},
                }
            }

            out_cp_len.* = cp_len;

            const codepoints = try arena.allocator().alloc(u32, cp_len);
            // On Windows filepaths are UTF-16 so its better to fill the codepoints buffer upfront
            if (comptime isWindows) {
                GlobWalker.convertUtf8ToCodepoints(codepoints, pattern);
            }
            out_pattern_cp.* = codepoints;

            const end_cp = cp_len;
            if (makeComponent(
                pattern,
                start_cp,
                end_cp,
                start_byte,
                @intCast(pattern.len),
                has_relative_patterns,
            )) |component| {
                saw_special = saw_special or component.syntax_hint.isSpecialSyntax();
                if (!saw_special) {
                    basename_excluding_special_syntax_component_idx.* = @intCast(patternComponents.items.len);
                    end_byte_of_basename_excluding_special_syntax.* = cursor.i + cursor.width;
                }
                try patternComponents.append(arena.allocator(), component);
            } else if (!saw_special) {
                basename_excluding_special_syntax_component_idx.* = @intCast(patternComponents.items.len);
                end_byte_of_basename_excluding_special_syntax.* = cursor.i + cursor.width;
            }
        }
    };
}

// From: https://github.com/The-King-of-Toasters/globlin
/// State for matching a glob against a string
pub const GlobState = struct {
    // These store character indices into the glob and path strings.
    path_index: CursorState = .{},
    glob_index: u32 = 0,
    // When we hit a * or **, we store the state for backtracking.
    wildcard: Wildcard = .{},
    globstar: Wildcard = .{},

    fn init(path_iter: *const CodepointIterator) GlobState {
        var this = GlobState{};
        // this.glob_index = CursorState.init(glob_iter);
        this.path_index = CursorState.init(path_iter);
        return this;
    }

    fn skipBraces(self: *GlobState, glob: []const u32, stop_on_comma: bool) BraceState {
        var braces: u32 = 1;
        var in_brackets = false;
        while (self.glob_index < glob.len and braces > 0) : (self.glob_index += 1) {
            switch (glob[self.glob_index]) {
                // Skip nested braces
                '{' => if (!in_brackets) {
                    braces += 1;
                },
                '}' => if (!in_brackets) {
                    braces -= 1;
                },
                ',' => if (stop_on_comma and braces == 1 and !in_brackets) {
                    self.glob_index += 1;
                    return .Comma;
                },
                '*', '?', '[' => |c| if (!in_brackets) {
                    if (c == '[')
                        in_brackets = true;
                },
                ']' => in_brackets = false,
                '\\' => self.glob_index += 1,
                else => {},
            }
        }

        if (braces != 0)
            return .Invalid;
        return .EndBrace;
    }

    inline fn backtrack(self: *GlobState) void {
        self.glob_index = self.wildcard.glob_index;
        self.path_index = self.wildcard.path_index;
    }
};

const Wildcard = struct {
    // Using u32 rather than usize for these results in 10% faster performance.
    // glob_index: CursorState = .{},
    glob_index: u32 = 0,
    path_index: CursorState = .{},
};

const BraceState = enum { Invalid, Comma, EndBrace };

const BraceStack = struct {
    stack: [10]GlobState = undefined,
    len: u32 = 0,
    longest_brace_match: CursorState = .{},

    inline fn push(self: *BraceStack, state: *const GlobState) GlobState {
        self.stack[self.len] = state.*;
        self.len += 1;
        return GlobState{
            .path_index = state.path_index,
            .glob_index = state.glob_index + 1,
        };
    }

    inline fn pop(self: *BraceStack, state: *const GlobState) GlobState {
        self.len -= 1;
        const s = GlobState{
            .glob_index = state.glob_index,
            .path_index = self.longest_brace_match,
            // Restore star state if needed later.
            .wildcard = self.stack[self.len].wildcard,
            .globstar = self.stack[self.len].globstar,
        };
        if (self.len == 0)
            self.longest_brace_match = .{};
        return s;
    }

    inline fn last(self: *const BraceStack) *const GlobState {
        return &self.stack[self.len - 1];
    }
};

/// This function checks returns a boolean value if the pathname `path` matches
/// the pattern `glob`.
///
/// The supported pattern syntax for `glob` is:
///
/// "?"
///     Matches any single character.
/// "*"
///     Matches zero or more characters, except for path separators ('/' or '\').
/// "**"
///     Matches zero or more characters, including path separators.
///     Must match a complete path segment, i.e. followed by a path separator or
///     at the end of the pattern.
/// "[ab]"
///     Matches one of the characters contained in the brackets.
///     Character ranges (e.g. "[a-z]") are also supported.
///     Use "[!ab]" or "[^ab]" to match any character *except* those contained
///     in the brackets.
/// "{a,b}"
///     Match one of the patterns contained in the braces.
///     Any of the wildcards listed above can be used in the sub patterns.
///     Braces may be nested up to 10 levels deep.
/// "!"
///     Negates the result when at the start of the pattern.
///     Multiple "!" characters negate the pattern multiple times.
/// "\"
///     Used to escape any of the special characters above.
pub fn matchImpl(glob: []const u32, path: []const u8) bool {
    const path_iter = CodepointIterator.init(path);

    // This algorithm is based on https://research.swtch.com/glob
    var state = GlobState.init(&path_iter);
    // Store the state when we see an opening '{' brace in a stack.
    // Up to 10 nested braces are supported.
    var brace_stack = BraceStack{};

    // First, check if the pattern is negated with a leading '!' character.
    // Multiple negations can occur.
    var negated = false;
    while (state.glob_index < glob.len and glob[state.glob_index] == '!') {
        negated = !negated;
        state.glob_index += 1;
    }

    while (state.glob_index < glob.len or state.path_index.cursor.i < path.len) {
        if (state.glob_index < glob.len) {
            switch (glob[state.glob_index]) {
                '*' => {
                    const is_globstar = state.glob_index + 1 < glob.len and glob[state.glob_index + 1] == '*';
                    // const is_globstar = state.glob_index.cursor.i + state.glob_index.cursor.width < glob.len and
                    //     state.glob_index.peek(&glob_iter).cursor.c == '*';
                    if (is_globstar) {
                        // Coalesce multiple ** segments into one.
                        var index = state.glob_index + 2;
                        state.glob_index = skipGlobstars(glob, &index) - 2;
                    }

                    state.wildcard.glob_index = state.glob_index;
                    state.wildcard.path_index = state.path_index.peek(&path_iter);

                    // ** allows path separators, whereas * does not.
                    // However, ** must be a full path component, i.e. a/**/b not a**b.
                    if (is_globstar) {
                        // Skip wildcards
                        state.glob_index += 2;

                        if (glob.len == state.glob_index) {
                            // A trailing ** segment without a following separator.
                            state.globstar = state.wildcard;
                        } else if (glob[state.glob_index] == '/' and
                            (state.glob_index < 3 or glob[state.glob_index - 3] == '/'))
                        {
                            // Matched a full /**/ segment. If the last character in the path was a separator,
                            // skip the separator in the glob so we search for the next character.
                            // In effect, this makes the whole segment optional so that a/**/b matches a/b.
                            if (state.path_index.cursor.i == 0 or
                                (state.path_index.cursor.i < path.len and
                                isSeparator(path[state.path_index.cursor.i - 1])))
                            {
                                state.glob_index += 1;
                            }

                            // The allows_sep flag allows separator characters in ** matches.
                            // one is a '/', which prevents a/**/b from matching a/bb.
                            state.globstar = state.wildcard;
                        }
                    } else {
                        state.glob_index += 1;
                    }

                    // If we are in a * segment and hit a separator,
                    // either jump back to a previous ** or end the wildcard.
                    if (state.globstar.path_index.cursor.i != state.wildcard.path_index.cursor.i and
                        state.path_index.cursor.i < path.len and
                        isSeparator(state.path_index.cursor.c))
                    {
                        // Special case: don't jump back for a / at the end of the glob.
                        if (state.globstar.path_index.cursor.i > 0 and state.path_index.cursor.i + state.path_index.cursor.width < path.len) {
                            state.glob_index = state.globstar.glob_index;
                            state.wildcard.glob_index = state.globstar.glob_index;
                        } else {
                            state.wildcard.path_index.cursor.i = 0;
                        }
                    }

                    // If the next char is a special brace separator,
                    // skip to the end of the braces so we don't try to match it.
                    if (brace_stack.len > 0 and
                        state.glob_index < glob.len and
                        (glob[state.glob_index] == ',' or glob[state.glob_index] == '}'))
                    {
                        if (state.skipBraces(glob, false) == .Invalid)
                            return false; // invalid pattern!
                    }

                    continue;
                },
                '?' => if (state.path_index.cursor.i < path.len) {
                    if (!isSeparator(state.path_index.cursor.c)) {
                        state.glob_index += 1;
                        state.path_index.bump(&path_iter);
                        continue;
                    }
                },
                '[' => if (state.path_index.cursor.i < path.len) {
                    state.glob_index += 1;
                    const c = state.path_index.cursor.c;

                    // Check if the character class is negated.
                    var class_negated = false;
                    if (state.glob_index < glob.len and
                        (glob[state.glob_index] == '^' or glob[state.glob_index] == '!'))
                    {
                        class_negated = true;
                        state.glob_index += 1;
                    }

                    // Try each range.
                    var first = true;
                    var is_match = false;
                    while (state.glob_index < glob.len and (first or glob[state.glob_index] != ']')) {
                        var low = glob[state.glob_index];
                        if (!unescape(&low, glob, &state.glob_index))
                            return false; // Invalid pattern
                        state.glob_index += 1;

                        // If there is a - and the following character is not ],
                        // read the range end character.
                        const high = if (state.glob_index + 1 < glob.len and
                            glob[state.glob_index] == '-' and glob[state.glob_index + 1] != ']')
                        blk: {
                            state.glob_index += 1;
                            var h = glob[state.glob_index];
                            if (!unescape(&h, glob, &state.glob_index))
                                return false; // Invalid pattern!
                            state.glob_index += 1;
                            break :blk h;
                        } else low;

                        if (low <= c and c <= high)
                            is_match = true;
                        first = false;
                    }
                    if (state.glob_index >= glob.len)
                        return false; // Invalid pattern!
                    state.glob_index += 1;
                    if (is_match != class_negated) {
                        state.path_index.bump(&path_iter);
                        continue;
                    }
                },
                '{' => if (state.path_index.cursor.i < path.len) {
                    if (brace_stack.len >= brace_stack.stack.len)
                        return false; // Invalid pattern! Too many nested braces.

                    // Push old state to the stack, and reset current state.
                    state = brace_stack.push(&state);
                    continue;
                },
                '}' => if (brace_stack.len > 0) {
                    // If we hit the end of the braces, we matched the last option.
                    brace_stack.longest_brace_match = if (state.path_index.cursor.i >= brace_stack.longest_brace_match.cursor.i)
                        state.path_index
                    else
                        brace_stack.longest_brace_match;
                    state.glob_index += 1;
                    state = brace_stack.pop(&state);
                    continue;
                },
                ',' => if (brace_stack.len > 0) {
                    // If we hit a comma, we matched one of the options!
                    // But we still need to check the others in case there is a longer match.
                    brace_stack.longest_brace_match = if (state.path_index.cursor.i >= brace_stack.longest_brace_match.cursor.i)
                        state.path_index
                    else
                        brace_stack.longest_brace_match;
                    state.path_index = brace_stack.last().path_index;
                    state.glob_index += 1;
                    state.wildcard = Wildcard{};
                    state.globstar = Wildcard{};
                    continue;
                },
                else => |c| if (state.path_index.cursor.i < path.len) {
                    var cc = c;
                    // Match escaped characters as literals.
                    if (!unescape(&cc, glob, &state.glob_index))
                        return false; // Invalid pattern;

                    const is_match = if (cc == '/')
                        isSeparator(state.path_index.cursor.c)
                    else
                        state.path_index.cursor.c == cc;

                    if (is_match) {
                        if (brace_stack.len > 0 and
                            state.glob_index > 0 and
                            glob[state.glob_index - 1] == '}')
                        {
                            brace_stack.longest_brace_match = state.path_index;
                            state = brace_stack.pop(&state);
                        }
                        state.glob_index += 1;
                        state.path_index.bump(&path_iter);

                        // If this is not a separator, lock in the previous globstar.
                        if (cc != '/')
                            state.globstar.path_index.cursor.i = 0;

                        continue;
                    }
                },
            }
        }
        // If we didn't match, restore state to the previous star pattern.
        if (state.wildcard.path_index.cursor.i > 0 and state.wildcard.path_index.cursor.i <= path.len) {
            state.backtrack();
            continue;
        }

        if (brace_stack.len > 0) {
            // If in braces, find next option and reset path to index where we saw the '{'
            switch (state.skipBraces(glob, true)) {
                .Invalid => return false,
                .Comma => {
                    state.path_index = brace_stack.last().path_index;
                    continue;
                },
                .EndBrace => {},
            }

            // Hit the end. Pop the stack.
            // If we matched a previous option, use that.
            if (brace_stack.longest_brace_match.cursor.i > 0) {
                state = brace_stack.pop(&state);
                continue;
            } else {
                // Didn't match. Restore state, and check if we need to jump back to a star pattern.
                state = brace_stack.last().*;
                brace_stack.len -= 1;
                if (state.wildcard.path_index.cursor.i > 0 and state.wildcard.path_index.cursor.i <= path.len) {
                    state.backtrack();
                    continue;
                }
            }
        }

        return negated;
    }

    return !negated;
}

pub inline fn isSeparator(c: Codepoint) bool {
    if (comptime @import("builtin").os.tag == .windows) return c == '/' or c == '\\';
    return c == '/';
}

inline fn unescape(c: *u32, glob: []const u32, glob_index: *u32) bool {
    if (c.* == '\\') {
        glob_index.* += 1;
        if (glob_index.* >= glob.len)
            return false; // Invalid pattern!

        c.* = switch (glob[glob_index.*]) {
            'a' => '\x61',
            'b' => '\x08',
            'n' => '\n',
            'r' => '\r',
            't' => '\t',
            else => |cc| cc,
        };
    }

    return true;
}

const GLOB_STAR_MATCH_STR: []const u32 = &[_]u32{ '/', '*', '*' };
// src/**/**/foo.ts
inline fn skipGlobstars(glob: []const u32, glob_index: *u32) u32 {
    // Coalesce multiple ** segments into one.
    while (glob_index.* + 3 <= glob.len and
        // std.mem.eql(u8, glob[glob_index.*..][0..3], "/**"))
        std.mem.eql(u32, glob[glob_index.*..][0..3], GLOB_STAR_MATCH_STR))
    {
        glob_index.* += 3;
    }

    return glob_index.*;
}

const MatchAscii = struct {};

pub fn matchWildcardFilepath(glob: []const u8, path: []const u8) bool {
    const needle = glob[1..];
    const needle_len: u32 = @intCast(needle.len);
    if (path.len < needle_len) return false;
    return std.mem.eql(u8, needle, path[path.len - needle_len ..]);
}

pub fn matchWildcardLiteral(literal: []const u8, path: []const u8) bool {
    return std.mem.eql(u8, literal, path);
}<|MERGE_RESOLUTION|>--- conflicted
+++ resolved
@@ -417,15 +417,8 @@
                 const root_path = root_work_item.path;
                 @memcpy(path_buf[0..root_path.len], root_path[0..root_path.len]);
                 path_buf[root_path.len] = 0;
-<<<<<<< HEAD
-                const root_path_z = path_buf[0..root_path.len :0];
-                const cwd_fd = switch (Syscall.open(root_path_z, bun.O.DIRECTORY | bun.O.RDONLY, 0)) {
-                    .err => |err| return .{ .err = this.walker.handleSysErrWithPath(err, root_path_z) },
-=======
-                // const root_path_z = path_buf[0..root_path.len :0];
                 const cwd_fd = switch (try Accessor.open(path_buf[0..root_path.len :0])) {
                     .err => |err| return .{ .err = this.walker.handleSysErrWithPath(err, @ptrCast(path_buf[0 .. root_path.len + 1])) },
->>>>>>> 49fa21f6
                     .result => |fd| fd,
                 };
 
@@ -539,11 +532,7 @@
                 const fd: Accessor.Handle = fd: {
                     if (work_item.fd) |fd| break :fd fd;
                     if (comptime root) {
-<<<<<<< HEAD
-                        if (had_dot_dot) break :fd switch (Syscall.openat(this.cwd_fd, dir_path, bun.O.DIRECTORY | bun.O.RDONLY, 0)) {
-=======
                         if (had_dot_dot) break :fd switch (try Accessor.openat(this.cwd_fd, dir_path)) {
->>>>>>> 49fa21f6
                             .err => |err| return .{
                                 .err = this.walker.handleSysErrWithPath(err, dir_path),
                             },
@@ -557,11 +546,7 @@
                         break :fd this.cwd_fd;
                     }
 
-<<<<<<< HEAD
-                    break :fd switch (Syscall.openat(this.cwd_fd, dir_path, bun.O.DIRECTORY | bun.O.RDONLY, 0)) {
-=======
                     break :fd switch (try Accessor.openat(this.cwd_fd, dir_path)) {
->>>>>>> 49fa21f6
                         .err => |err| return .{
                             .err = this.walker.handleSysErrWithPath(err, dir_path),
                         },
@@ -616,11 +601,7 @@
                                     const is_last = component_idx == this.walker.patternComponents.items.len - 1;
 
                                     this.iter_state = .get_next;
-<<<<<<< HEAD
-                                    const maybe_dir_fd: ?bun.FileDescriptor = switch (Syscall.openat(this.cwd_fd, symlink_full_path_z, bun.O.DIRECTORY | bun.O.RDONLY, 0)) {
-=======
                                     const maybe_dir_fd: ?Accessor.Handle = switch (try Accessor.openat(this.cwd_fd, symlink_full_path_z)) {
->>>>>>> 49fa21f6
                                         .err => |err| brk: {
                                             if (@as(usize, @intCast(err.errno)) == @as(usize, @intFromEnum(bun.C.E.NOTDIR))) {
                                                 break :brk null;
