const HTTPClient = @This();

// This becomes Arena.allocator
pub var default_allocator: std.mem.Allocator = undefined;
pub var default_arena: Arena = undefined;
pub var http_thread: HTTPThread = undefined;

//TODO: this needs to be freed when Worker Threads are implemented
pub var socket_async_http_abort_tracker = std.AutoArrayHashMap(u32, uws.InternalSocket).init(bun.default_allocator);
pub var async_http_id_monotonic: std.atomic.Value(u32) = std.atomic.Value(u32).init(0);
const MAX_REDIRECT_URL_LENGTH = 128 * 1024;

pub var max_http_header_size: usize = 16 * 1024;
comptime {
    @export(&max_http_header_size, .{ .name = "BUN_DEFAULT_MAX_HTTP_HEADER_SIZE" });
}

pub var overridden_default_user_agent: []const u8 = "";

const print_every = 0;
var print_every_i: usize = 0;

// we always rewrite the entire HTTP request when write() returns EAGAIN
// so we can reuse this buffer
var shared_request_headers_buf: [256]picohttp.Header = undefined;

// this doesn't need to be stack memory because it is immediately cloned after use
var shared_response_headers_buf: [256]picohttp.Header = undefined;

pub const end_of_chunked_http1_1_encoding_response_body = "0\r\n\r\n";

const log = Output.scoped(.fetch, .visible);

pub var temp_hostname: [8192]u8 = undefined;

pub fn checkServerIdentity(
    client: *HTTPClient,
    comptime is_ssl: bool,
    socket: NewHTTPContext(is_ssl).HTTPSocket,
    certError: HTTPCertError,
    sslPtr: *BoringSSL.SSL,
    allowProxyUrl: bool,
) bool {
    if (client.flags.reject_unauthorized) {
        if (BoringSSL.SSL_get_peer_cert_chain(sslPtr)) |cert_chain| {
            if (BoringSSL.sk_X509_value(cert_chain, 0)) |x509| {

                // check if we need to report the error (probably to `checkServerIdentity` was informed from JS side)
                // this is the slow path
                if (client.signals.get(.cert_errors)) {
                    // clone the relevant data
                    const cert_size = BoringSSL.i2d_X509(x509, null);
                    const cert = bun.handleOom(bun.default_allocator.alloc(u8, @intCast(cert_size)));
                    var cert_ptr = cert.ptr;
                    const result_size = BoringSSL.i2d_X509(x509, &cert_ptr);
                    assert(result_size == cert_size);

                    var hostname = client.hostname orelse client.url.hostname;
                    if (allowProxyUrl) {
                        if (client.http_proxy) |proxy| {
                            hostname = proxy.hostname;
                        }
                    }

                    client.state.certificate_info = .{
                        .cert = cert,
                        .hostname = bun.handleOom(bun.default_allocator.dupe(u8, hostname)),
                        .cert_error = .{
                            .error_no = certError.error_no,
                            .code = bun.handleOom(bun.default_allocator.dupeZ(u8, certError.code)),
                            .reason = bun.handleOom(bun.default_allocator.dupeZ(u8, certError.reason)),
                        },
                    };

                    // we inform the user that the cert is invalid
                    client.progressUpdate(is_ssl, if (is_ssl) &http_thread.https_context else &http_thread.http_context, socket);
                    // continue until we are aborted or not
                    return true;
                } else {
                    // we check with native code if the cert is valid
                    // fast path

                    var hostname = client.hostname orelse client.url.hostname;
                    if (allowProxyUrl) {
                        if (client.http_proxy) |proxy| {
                            hostname = proxy.hostname;
                        }
                    }

                    if (bun.BoringSSL.checkX509ServerIdentity(x509, hostname)) {
                        return true;
                    }
                }
            }
        }
        // SSL error so we fail the connection
        client.closeAndFail(error.ERR_TLS_CERT_ALTNAME_INVALID, is_ssl, socket);
        return false;
    }
    // we allow the connection to continue anyway
    return true;
}

pub fn registerAbortTracker(
    client: *HTTPClient,
    comptime is_ssl: bool,
    socket: NewHTTPContext(is_ssl).HTTPSocket,
) void {
    if (client.signals.aborted != null) {
        socket_async_http_abort_tracker.put(client.async_http_id, socket.socket) catch unreachable;
    }
}

pub fn unregisterAbortTracker(
    client: *HTTPClient,
) void {
    if (client.signals.aborted != null) {
        _ = socket_async_http_abort_tracker.swapRemove(client.async_http_id);
    }
}

pub fn onOpen(
    client: *HTTPClient,
    comptime is_ssl: bool,
    socket: NewHTTPContext(is_ssl).HTTPSocket,
) !void {
    if (comptime Environment.allow_assert) {
        if (client.http_proxy) |proxy| {
            assert(is_ssl == proxy.isHTTPS());
        } else {
            assert(is_ssl == client.url.isHTTPS());
        }
    }
    client.registerAbortTracker(is_ssl, socket);
    log("Connected {s} \n", .{client.url.href});

    if (client.signals.get(.aborted)) {
        client.closeAndAbort(comptime is_ssl, socket);
        return error.ClientAborted;
    }

    if (comptime is_ssl) {
        var ssl_ptr: *BoringSSL.SSL = @ptrCast(socket.getNativeHandle());
        if (!ssl_ptr.isInitFinished()) {
            var _hostname = client.hostname orelse client.url.hostname;
            if (client.http_proxy) |proxy| {
                _hostname = proxy.hostname;
            }

            var hostname: [:0]const u8 = "";
            var hostname_needs_free = false;
            if (!strings.isIPAddress(_hostname)) {
                if (_hostname.len < temp_hostname.len) {
                    @memcpy(temp_hostname[0.._hostname.len], _hostname);
                    temp_hostname[_hostname.len] = 0;
                    hostname = temp_hostname[0.._hostname.len :0];
                } else {
                    hostname = bun.default_allocator.dupeZ(u8, _hostname) catch unreachable;
                    hostname_needs_free = true;
                }
            }

            defer if (hostname_needs_free) bun.default_allocator.free(hostname);

            ssl_ptr.configureHTTPClient(hostname);
        }
    } else {
        client.firstCall(is_ssl, socket);
    }
}

pub fn firstCall(
    client: *HTTPClient,
    comptime is_ssl: bool,
    socket: NewHTTPContext(is_ssl).HTTPSocket,
) void {
    if (comptime FeatureFlags.is_fetch_preconnect_supported) {
        if (client.flags.is_preconnect_only) {
            client.onPreconnect(is_ssl, socket);
            return;
        }
    }

    if (client.state.request_stage == .pending) {
        client.onWritable(true, comptime is_ssl, socket);
    }
}
pub fn onClose(
    client: *HTTPClient,
    comptime is_ssl: bool,
    socket: NewHTTPContext(is_ssl).HTTPSocket,
) void {
    log("Closed  {s}\n", .{client.url.href});
    // the socket is closed, we need to unregister the abort tracker
    client.unregisterAbortTracker();

    if (client.signals.get(.aborted)) {
        client.fail(error.Aborted);
        return;
    }
    if (client.proxy_tunnel) |tunnel| {
        client.proxy_tunnel = null;
        // always detach the socket from the tunnel onClose (timeout, connectError will call fail that will do the same)
        tunnel.shutdown();
        tunnel.detachAndDeref();
    }
    const in_progress = client.state.stage != .done and client.state.stage != .fail and client.state.flags.is_redirect_pending == false;
    if (client.state.flags.is_redirect_pending) {
        // if the connection is closed and we are pending redirect just do the redirect
        // in this case we will re-connect or go to a different socket if needed
        client.doRedirect(is_ssl, if (is_ssl) &http_thread.https_context else &http_thread.http_context, socket);
        return;
    }
    if (in_progress) {
        if (client.state.isChunkedEncoding()) {
            switch (client.state.chunked_decoder._state) {
                .CHUNKED_IN_TRAILERS_LINE_HEAD, .CHUNKED_IN_TRAILERS_LINE_MIDDLE => {
                    // ignore failure if we are in the middle of trailer headers, since we processed all the chunks and trailers are ignored
                    client.state.flags.received_last_chunk = true;
                    client.progressUpdate(comptime is_ssl, if (is_ssl) &http_thread.https_context else &http_thread.http_context, socket);
                    return;
                },
                // here we are in the middle of a chunk so ECONNRESET is expected
                else => {},
            }
        } else if (client.state.content_length == null and client.state.response_stage == .body) {
            // no content length informed so we are done here
            client.state.flags.received_last_chunk = true;
            client.progressUpdate(comptime is_ssl, if (is_ssl) &http_thread.https_context else &http_thread.http_context, socket);
            return;
        }
    }

    if (client.allow_retry) {
        client.allow_retry = false;
        // we need to retry the request, clean up the response message buffer and start again
        client.state.response_message_buffer.deinit();
        client.start(client.state.original_request_body, client.state.body_out_str.?);
        return;
    }

    if (in_progress) {
        client.fail(error.ConnectionClosed);
    }
}
pub fn onTimeout(
    client: *HTTPClient,
    comptime is_ssl: bool,
    socket: NewHTTPContext(is_ssl).HTTPSocket,
) void {
    if (client.flags.disable_timeout) return;
    log("Timeout  {s}\n", .{client.url.href});

    defer NewHTTPContext(is_ssl).terminateSocket(socket);
    client.fail(error.Timeout);
}
pub fn onConnectError(
    client: *HTTPClient,
) void {
    log("onConnectError  {s}\n", .{client.url.href});
    client.fail(error.ConnectionRefused);
}

pub inline fn getAllocator() std.mem.Allocator {
    return default_allocator;
}

const max_tls_record_size = 16 * 1024;

/// Get the buffer we use to write data to the network.
///
/// For large files, we want to avoid extra network send overhead
/// So we do two things:
/// 1. Use a 32 KB stack buffer for small files
/// 2. Use a 512 KB heap buffer for large files
/// This only has an impact on http://
///
/// On https://, we are limited to a 16 KB TLS record size.
inline fn getRequestBodySendBuffer(this: *@This()) HTTPThread.RequestBodyBuffer {
    const actual_estimated_size = this.state.request_body.len + this.estimatedRequestHeaderByteLength();
    const estimated_size = if (this.isHTTPS()) @min(actual_estimated_size, max_tls_record_size) else actual_estimated_size * 2;
    return http_thread.getRequestBodySendBuffer(estimated_size);
}

pub inline fn cleanup(force: bool) void {
    default_arena.gc(force);
}

pub const SOCKET_FLAGS: u32 = if (Environment.isLinux)
    SOCK.CLOEXEC | posix.MSG.NOSIGNAL
else
    SOCK.CLOEXEC;

pub const OPEN_SOCKET_FLAGS = SOCK.CLOEXEC;

pub const extremely_verbose = false;

fn writeProxyConnect(
    comptime Writer: type,
    writer: Writer,
    client: *HTTPClient,
) !void {
    var port: []const u8 = undefined;
    if (client.url.getPort()) |_| {
        port = client.url.port;
    } else {
        port = if (client.url.isHTTPS()) "443" else "80";
    }
    _ = writer.write("CONNECT ") catch 0;
    _ = writer.write(client.url.hostname) catch 0;
    _ = writer.write(":") catch 0;
    _ = writer.write(port) catch 0;
    _ = writer.write(" HTTP/1.1\r\n") catch 0;

    _ = writer.write("Host: ") catch 0;
    _ = writer.write(client.url.hostname) catch 0;
    _ = writer.write(":") catch 0;
    _ = writer.write(port) catch 0;

    _ = writer.write("\r\nProxy-Connection: Keep-Alive\r\n") catch 0;

    if (client.proxy_authorization) |auth| {
        _ = writer.write("Proxy-Authorization: ") catch 0;
        _ = writer.write(auth) catch 0;
        _ = writer.write("\r\n") catch 0;
    }

    _ = writer.write("\r\n") catch 0;
}

fn writeProxyRequest(
    comptime Writer: type,
    writer: Writer,
    request: picohttp.Request,
    client: *HTTPClient,
) !void {
    var port: []const u8 = undefined;
    if (client.url.getPort()) |_| {
        port = client.url.port;
    } else {
        port = if (client.url.isHTTPS()) "443" else "80";
    }

    _ = writer.write(request.method) catch 0;
    // will always be http:// here, https:// needs CONNECT tunnel
    _ = writer.write(" http://") catch 0;
    _ = writer.write(client.url.hostname) catch 0;
    _ = writer.write(":") catch 0;
    _ = writer.write(port) catch 0;
    _ = writer.write(request.path) catch 0;
    _ = writer.write(" HTTP/1.1\r\nProxy-Connection: Keep-Alive\r\n") catch 0;

    if (client.proxy_authorization) |auth| {
        _ = writer.write("Proxy-Authorization: ") catch 0;
        _ = writer.write(auth) catch 0;
        _ = writer.write("\r\n") catch 0;
    }
    for (request.headers) |header| {
        _ = writer.write(header.name) catch 0;
        _ = writer.write(": ") catch 0;
        _ = writer.write(header.value) catch 0;
        _ = writer.write("\r\n") catch 0;
    }

    _ = writer.write("\r\n") catch 0;
}

fn writeRequest(
    comptime Writer: type,
    writer: Writer,
    request: picohttp.Request,
) !void {
    _ = writer.write(request.method) catch 0;
    _ = writer.write(" ") catch 0;
    _ = writer.write(request.path) catch 0;
    _ = writer.write(" HTTP/1.1\r\n") catch 0;

    for (request.headers) |header| {
        _ = writer.write(header.name) catch 0;
        _ = writer.write(": ") catch 0;
        _ = writer.write(header.value) catch 0;
        _ = writer.write("\r\n") catch 0;
    }

    _ = writer.write("\r\n") catch 0;
}

const default_redirect_count = 127;

pub const HTTPVerboseLevel = enum {
    none,
    headers,
    curl,
};

const HTTPUpgradeState = enum(u2) {
    none = 0,
    pending = 1,
    upgraded = 2,
};
pub const Flags = packed struct(u16) {
    disable_timeout: bool = false,
    disable_keepalive: bool = false,
    disable_decompression: bool = false,
    did_have_handshaking_error: bool = false,
    force_last_modified: bool = false,
    redirected: bool = false,
    proxy_tunneling: bool = false,
    reject_unauthorized: bool = true,
    is_preconnect_only: bool = false,
    is_streaming_request_body: bool = false,
    defer_fail_until_connecting_is_complete: bool = false,
    upgrade_state: HTTPUpgradeState = .none,
    _padding: u3 = 0,
};

// TODO: reduce the size of this struct
// Many of these fields can be moved to a packed struct and use less space
method: Method,
header_entries: Headers.Entry.List,
header_buf: string,
url: URL,
connected_url: URL = URL{},
allocator: std.mem.Allocator,
verbose: HTTPVerboseLevel = .none,
remaining_redirect_count: i8 = default_redirect_count,
allow_retry: bool = false,
redirect_type: FetchRedirect = FetchRedirect.follow,
redirect: []u8 = &.{},
progress_node: ?*Progress.Node = null,

flags: Flags = Flags{},

state: InternalState = .{},
tls_props: ?*SSLConfig = null,
result_callback: HTTPClientResult.Callback = undefined,

/// Some HTTP servers (such as npm) report Last-Modified times but ignore If-Modified-Since.
/// This is a workaround for that.
if_modified_since: string = "",
request_content_len_buf: ["-4294967295".len]u8 = undefined,

http_proxy: ?URL = null,
proxy_authorization: ?[]u8 = null,
proxy_tunnel: ?*ProxyTunnel = null,
signals: Signals = .{},
async_http_id: u32 = 0,
hostname: ?[]u8 = null,
unix_socket_path: jsc.ZigString.Slice = jsc.ZigString.Slice.empty,

pub fn deinit(this: *HTTPClient) void {
    if (this.redirect.len > 0) {
        bun.default_allocator.free(this.redirect);
        this.redirect = &.{};
    }
    if (this.proxy_authorization) |auth| {
        this.allocator.free(auth);
        this.proxy_authorization = null;
    }
    if (this.proxy_tunnel) |tunnel| {
        this.proxy_tunnel = null;
        tunnel.detachAndDeref();
    }
    this.unix_socket_path.deinit();
    this.unix_socket_path = jsc.ZigString.Slice.empty;
}

pub fn isKeepAlivePossible(this: *HTTPClient) bool {
    if (comptime FeatureFlags.enable_keepalive) {
        // TODO keepalive for unix sockets
        if (this.unix_socket_path.length() > 0) return false;
        // is not possible to reuse Proxy with TSL, so disable keepalive if url is tunneling HTTPS
        if (this.proxy_tunnel != null or (this.http_proxy != null and this.url.isHTTPS())) {
            log("Keep-Alive release (proxy tunneling https)", .{});
            return false;
        }

        //check state
        if (this.state.flags.allow_keepalive and !this.flags.disable_keepalive) return true;
    }
    return false;
}

// lowercase hash header names so that we can be sure
pub fn hashHeaderName(name: string) u64 {
    var hasher = std.hash.Wyhash.init(0);
    var remain = name;

    var buf: [@sizeOf(@TypeOf(hasher.buf))]u8 = undefined;

    while (remain.len > 0) {
        const end = @min(hasher.buf.len, remain.len);

        hasher.update(strings.copyLowercaseIfNeeded(remain[0..end], &buf));
        remain = remain[end..];
    }

    return hasher.final();
}

pub fn hashHeaderConst(comptime name: string) u64 {
    var hasher = std.hash.Wyhash.init(0);
    var remain = name;
    var buf: [hasher.buf.len]u8 = undefined;

    while (remain.len > 0) {
        const end = @min(hasher.buf.len, remain.len);

        hasher.update(std.ascii.lowerString(&buf, remain[0..end]));
        remain = remain[end..];
    }

    return hasher.final();
}
// for each request we need this hashs, putting on top of the file to avoid exceeding comptime quota limit
const authorization_header_hash = hashHeaderConst("Authorization");
const proxy_authorization_header_hash = hashHeaderConst("Proxy-Authorization");
const cookie_header_hash = hashHeaderConst("Cookie");

const host_header_name = "Host";
const content_length_header_name = "Content-Length";
const chunked_encoded_header = picohttp.Header{ .name = "Transfer-Encoding", .value = "chunked" };
const connection_header = picohttp.Header{ .name = "Connection", .value = "keep-alive" };
const accept_header = picohttp.Header{ .name = "Accept", .value = "*/*" };

const accept_encoding_no_compression = "identity";
const accept_encoding_compression = "gzip, deflate, br, zstd";
const accept_encoding_header_compression = picohttp.Header{ .name = "Accept-Encoding", .value = accept_encoding_compression };
const accept_encoding_header_no_compression = picohttp.Header{ .name = "Accept-Encoding", .value = accept_encoding_no_compression };

const accept_encoding_header = if (FeatureFlags.disable_compression_in_http_client)
    accept_encoding_header_no_compression
else
    accept_encoding_header_compression;

fn getUserAgentHeader() picohttp.Header {
    return picohttp.Header{ .name = "User-Agent", .value = if (overridden_default_user_agent.len > 0)
        overridden_default_user_agent
    else
        Global.user_agent };
}

pub fn headerStr(this: *const HTTPClient, ptr: api.StringPointer) string {
    return this.header_buf[ptr.offset..][0..ptr.length];
}

pub const HeaderBuilder = @import("./http/HeaderBuilder.zig");

pub fn buildRequest(this: *HTTPClient, body_len: usize) picohttp.Request {
    var header_count: usize = 0;
    var header_entries = this.header_entries.slice();
    const header_names = header_entries.items(.name);
    const header_values = header_entries.items(.value);
    var request_headers_buf = &shared_request_headers_buf;

    var override_accept_encoding = false;
    var override_accept_header = false;
    var override_host_header = false;
    var override_connection_header = false;
    var override_user_agent = false;
    var add_transfer_encoding = true;
    var original_content_length: ?string = null;

    for (header_names, 0..) |head, i| {
        const name = this.headerStr(head);
        // Hash it as lowercase
        const hash = hashHeaderName(name);

        // Skip host and connection header
        // we manage those
        switch (hash) {
            hashHeaderConst("Content-Length"),
            => {
                original_content_length = this.headerStr(header_values[i]);
                continue;
            },
            hashHeaderConst("Connection") => {
                override_connection_header = true;
                const connection_value = this.headerStr(header_values[i]);
                if (std.ascii.eqlIgnoreCase(connection_value, "close")) {
                    this.flags.disable_keepalive = true;
                }
            },
            hashHeaderConst("if-modified-since") => {
                if (this.flags.force_last_modified and this.if_modified_since.len == 0) {
                    this.if_modified_since = this.headerStr(header_values[i]);
                }
            },
            hashHeaderConst(host_header_name) => {
                override_host_header = true;
            },
            hashHeaderConst("Accept") => {
                override_accept_header = true;
            },
            hashHeaderConst("User-Agent") => {
                override_user_agent = true;
            },
            hashHeaderConst("Accept-Encoding") => {
                override_accept_encoding = true;
            },
            hashHeaderConst("Upgrade") => {
                const value = this.headerStr(header_values[i]);
                if (!std.ascii.eqlIgnoreCase(value, "h2") and !std.ascii.eqlIgnoreCase(value, "h2c")) {
                    this.flags.upgrade_state = .pending;
                }
            },
            hashHeaderConst(chunked_encoded_header.name) => {
                // We don't want to override chunked encoding header if it was set by the user
                add_transfer_encoding = false;
            },
            else => {},
        }

        request_headers_buf[header_count] = .{
            .name = name,
            .value = this.headerStr(header_values[i]),
        };

        // header_name_hashes[header_count] = hash;

        // // ensure duplicate headers come after each other
        // if (header_count > 2) {
        //     var head_i: usize = header_count - 1;
        //     while (head_i > 0) : (head_i -= 1) {
        //         if (header_name_hashes[head_i] == header_name_hashes[header_count]) {
        //             std.mem.swap(picohttp.Header, &header_name_hashes[header_count], &header_name_hashes[head_i + 1]);
        //             std.mem.swap(u64, &request_headers_buf[header_count], &request_headers_buf[head_i + 1]);
        //             break;
        //         }
        //     }
        // }
        header_count += 1;
    }

    if (!override_connection_header and !this.flags.disable_keepalive) {
        request_headers_buf[header_count] = connection_header;
        header_count += 1;
    }

    if (!override_user_agent) {
        request_headers_buf[header_count] = getUserAgentHeader();
        header_count += 1;
    }

    if (!override_accept_header) {
        request_headers_buf[header_count] = accept_header;
        header_count += 1;
    }

    if (!override_host_header) {
        request_headers_buf[header_count] = .{
            .name = host_header_name,
            .value = this.url.host,
        };
        header_count += 1;
    }

    if (!override_accept_encoding and !this.flags.disable_decompression) {
        request_headers_buf[header_count] = accept_encoding_header;

        header_count += 1;
    }

    if (body_len > 0 or this.method.hasRequestBody()) {
        if (this.flags.is_streaming_request_body) {
            if (add_transfer_encoding) {
                request_headers_buf[header_count] = chunked_encoded_header;
                header_count += 1;
            }
        } else {
            request_headers_buf[header_count] = .{
                .name = content_length_header_name,
                .value = std.fmt.bufPrint(&this.request_content_len_buf, "{d}", .{body_len}) catch "0",
            };
            header_count += 1;
        }
    } else if (original_content_length) |content_length| {
        request_headers_buf[header_count] = .{
            .name = content_length_header_name,
            .value = content_length,
        };
        header_count += 1;
    }

    return picohttp.Request{
        .method = @tagName(this.method),
        .path = this.url.pathname,
        .minor_version = 1,
        .headers = request_headers_buf[0..header_count],
    };
}

pub fn doRedirect(
    this: *HTTPClient,
    comptime is_ssl: bool,
    ctx: *NewHTTPContext(is_ssl),
    socket: NewHTTPContext(is_ssl).HTTPSocket,
) void {
    log("doRedirect", .{});
    if (this.state.original_request_body == .stream) {
        // we cannot follow redirect from a stream right now
        // NOTE: we can use .tee(), reset the readable stream and cancel/wait pending write requests before redirecting. node.js just errors here so we just closeAndFail too.
        this.closeAndFail(error.UnexpectedRedirect, is_ssl, socket);
        return;
    }

    this.unix_socket_path.deinit();
    this.unix_socket_path = jsc.ZigString.Slice.empty;
    // TODO: what we do with stream body?
    const request_body = if (this.state.flags.resend_request_body_on_redirect and this.state.original_request_body == .bytes)
        this.state.original_request_body.bytes
    else
        "";

    this.state.response_message_buffer.deinit();

    const body_out_str = this.state.body_out_str.?;
    this.remaining_redirect_count -|= 1;
    this.flags.redirected = true;
    assert(this.redirect_type == FetchRedirect.follow);
    this.unregisterAbortTracker();

    if (this.proxy_tunnel) |tunnel| {
        log("close the tunnel in redirect", .{});
        this.proxy_tunnel = null;
        tunnel.detachAndDeref();
        if (!socket.isClosed()) {
            log("close socket in redirect", .{});
            NewHTTPContext(is_ssl).closeSocket(socket);
        }
    } else {
        // we need to clean the client reference before closing the socket because we are going to reuse the same ref in a another request
        if (this.isKeepAlivePossible()) {
            log("Keep-Alive release in redirect", .{});
            assert(this.connected_url.hostname.len > 0);
            ctx.releaseSocket(
                socket,
                this.flags.did_have_handshaking_error and !this.flags.reject_unauthorized,
                this.connected_url.hostname,
                this.connected_url.getPortAuto(),
            );
        } else {
            NewHTTPContext(is_ssl).closeSocket(socket);
        }
    }
    this.connected_url = URL{};

    // TODO: should this check be before decrementing the redirect count?
    // the current logic will allow one less redirect than requested
    if (this.remaining_redirect_count == 0) {
        this.fail(error.TooManyRedirects);
        return;
    }
    this.state.reset(this.allocator);
    log("doRedirect state reset", .{});
    // also reset proxy to redirect
    this.flags.proxy_tunneling = false;
    if (this.proxy_tunnel) |tunnel| {
        this.proxy_tunnel = null;
        tunnel.detachAndDeref();
    }

    return this.start(.{ .bytes = request_body }, body_out_str);
}
pub fn isHTTPS(this: *HTTPClient) bool {
    if (this.http_proxy) |proxy| {
        if (proxy.isHTTPS()) {
            return true;
        }
        return false;
    }
    if (this.url.isHTTPS()) {
        return true;
    }
    return false;
}
pub fn start(this: *HTTPClient, body: HTTPRequestBody, body_out_str: *MutableString) void {
    body_out_str.reset();

    assert(this.state.response_message_buffer.list.capacity == 0);
    this.state = InternalState.init(body, body_out_str);

    if (this.isHTTPS()) {
        this.start_(true);
    } else {
        this.start_(false);
    }
}

fn start_(this: *HTTPClient, comptime is_ssl: bool) void {
    // mark that we are connecting
    this.flags.defer_fail_until_connecting_is_complete = true;
    // this will call .fail() if the connection fails in the middle of the function avoiding UAF with can happen when the connection is aborted
    defer this.completeConnectingProcess();
    if (comptime Environment.allow_assert) {
        // Comparing `ptr` is safe here because it is only done if the vtable pointers are equal,
        // which means they are both mimalloc arenas and therefore have non-undefined context
        // pointers.
        if (this.allocator.vtable == default_allocator.vtable and this.allocator.ptr != default_allocator.ptr) {
            @panic("HTTPClient used with threadlocal allocator belonging to another thread. This will cause crashes.");
        }
    }

    // Aborted before connecting
    if (this.signals.get(.aborted)) {
        this.fail(error.AbortedBeforeConnecting);
        return;
    }

    var socket = http_thread.connect(this, is_ssl) catch |err| {
        bun.handleErrorReturnTrace(err, @errorReturnTrace());

        this.fail(err);
        return;
    };

    if (socket.isClosed() and (this.state.response_stage != .done and this.state.response_stage != .fail)) {
        NewHTTPContext(is_ssl).markSocketAsDead(socket);
        this.fail(error.ConnectionClosed);
        return;
    }
}

pub const HTTPResponseMetadata = struct {
    url: []const u8 = "",
    owned_buf: []u8 = "",
    response: picohttp.Response = .{},
    pub fn deinit(this: *HTTPResponseMetadata, allocator: std.mem.Allocator) void {
        if (this.owned_buf.len > 0) allocator.free(this.owned_buf);
        if (this.response.headers.list.len > 0) allocator.free(this.response.headers.list);
        this.owned_buf = &.{};
        this.url = "";
        this.response.headers = .{};
        this.response.status = "";
    }
};

fn printRequest(request: picohttp.Request, url: string, ignore_insecure: bool, body: []const u8, curl: bool) void {
    @branchHint(.cold);
    var request_ = request;
    request_.path = url;

    if (curl) {
        Output.prettyErrorln("{}", .{request_.curl(ignore_insecure, body)});
    }

    Output.prettyErrorln("{}", .{request_});

    Output.flush();
}

fn printResponse(response: picohttp.Response) void {
    @branchHint(.cold);
    Output.prettyErrorln("{}", .{response});
    Output.flush();
}

pub fn onPreconnect(this: *HTTPClient, comptime is_ssl: bool, socket: NewHTTPContext(is_ssl).HTTPSocket) void {
    log("onPreconnect({})", .{this.url});
    this.unregisterAbortTracker();
    const ctx = if (comptime is_ssl) &http_thread.https_context else &http_thread.http_context;
    ctx.releaseSocket(
        socket,
        this.flags.did_have_handshaking_error and !this.flags.reject_unauthorized,
        this.url.hostname,
        this.url.getPortAuto(),
    );

    this.state.reset(this.allocator);
    this.state.response_stage = .done;
    this.state.request_stage = .done;
    this.state.stage = .done;
    this.flags.proxy_tunneling = false;
    this.result_callback.run(@fieldParentPtr("client", this), HTTPClientResult{ .fail = null, .metadata = null, .has_more = false });
}

fn estimatedRequestHeaderByteLength(this: *const HTTPClient) usize {
    const sliced = this.header_entries.slice();
    var count: usize = 0;
    for (sliced.items(.name)) |head| {
        count += @as(usize, head.length);
    }
    for (sliced.items(.value)) |value| {
        count += @as(usize, value.length);
    }
    return count;
}

const InitialRequestPayloadResult = struct {
    has_sent_headers: bool,
    has_sent_body: bool,
    try_sending_more_data: bool,
};

// This exists as a separate function to reduce the amount of time the request body buffer is kept around.
noinline fn sendInitialRequestPayload(this: *HTTPClient, comptime is_first_call: bool, comptime is_ssl: bool, socket: NewHTTPContext(is_ssl).HTTPSocket) !InitialRequestPayloadResult {
    var request_body_buffer = this.getRequestBodySendBuffer();
    defer request_body_buffer.deinit();
    var temporary_send_buffer = request_body_buffer.toArrayList();
    defer temporary_send_buffer.deinit();

    const writer = &temporary_send_buffer.writer();

    const request = this.buildRequest(this.state.original_request_body.len());

    if (this.http_proxy) |_| {
        if (this.url.isHTTPS()) {
            log("start proxy tunneling (https proxy)", .{});
            //DO the tunneling!
            this.flags.proxy_tunneling = true;
            try writeProxyConnect(@TypeOf(writer), writer, this);
        } else {
            log("start proxy request (http proxy)", .{});
            // HTTP do not need tunneling with CONNECT just a slightly different version of the request
            try writeProxyRequest(
                @TypeOf(writer),
                writer,
                request,
                this,
            );
        }
    } else {
        log("normal request", .{});
        try writeRequest(
            @TypeOf(writer),
            writer,
            request,
        );
    }

    const headers_len = temporary_send_buffer.items.len;
    assert(temporary_send_buffer.items.len == writer.context.items.len);
    if (this.state.request_body.len > 0 and temporary_send_buffer.capacity - temporary_send_buffer.items.len > 0 and !this.flags.proxy_tunneling) {
        var remain = temporary_send_buffer.items.ptr[temporary_send_buffer.items.len..temporary_send_buffer.capacity];
        const wrote = @min(remain.len, this.state.request_body.len);
        assert(wrote > 0);
        @memcpy(remain[0..wrote], this.state.request_body[0..wrote]);
        temporary_send_buffer.items.len += wrote;
    }

    const to_send = temporary_send_buffer.items[this.state.request_sent_len..];
    if (comptime Environment.allow_assert) {
        assert(!socket.isShutdown());
        assert(!socket.isClosed());
    }
    const amount = try writeToSocket(is_ssl, socket, to_send);
    if (comptime is_first_call) {
        if (amount == 0) {
            // don't worry about it
            return .{
                .has_sent_headers = this.state.request_sent_len >= headers_len,
                .has_sent_body = false,
                .try_sending_more_data = false,
            };
        }
    }

    this.state.request_sent_len += amount;
    const has_sent_headers = this.state.request_sent_len >= headers_len;

    if (has_sent_headers and this.verbose != .none) {
        printRequest(request, this.url.href, !this.flags.reject_unauthorized, this.state.request_body, this.verbose == .curl);
    }

    if (has_sent_headers and this.state.request_body.len > 0) {
        this.state.request_body = this.state.request_body[this.state.request_sent_len - headers_len ..];
    }

    const has_sent_body = if (this.state.original_request_body == .bytes)
        this.state.request_body.len == 0
    else
        false;

    return .{
        .has_sent_headers = has_sent_headers,
        .has_sent_body = has_sent_body,
        .try_sending_more_data = amount == @as(c_int, @intCast(to_send.len)) and (!has_sent_body or !has_sent_headers),
    };
}

pub fn flushStream(this: *HTTPClient, comptime is_ssl: bool, socket: NewHTTPContext(is_ssl).HTTPSocket) void {
    // only flush the stream if needed no additional data is being added
    this.writeToStream(is_ssl, socket, "");
}

/// Write data to the socket (Just a error wrapper to easly handle amount written and error handling)
fn writeToSocket(comptime is_ssl: bool, socket: NewHTTPContext(is_ssl).HTTPSocket, data: []const u8) !usize {
    const amount = socket.write(data);
    if (amount < 0) {
        return error.WriteFailed;
    }
    return @intCast(amount);
}

/// Write data to the socket and buffer the unwritten data if there is backpressure
fn writeToSocketWithBufferFallback(comptime is_ssl: bool, socket: NewHTTPContext(is_ssl).HTTPSocket, buffer: *bun.io.StreamBuffer, data: []const u8) !usize {
    const amount = try writeToSocket(is_ssl, socket, data);
    if (amount < data.len) {
        bun.handleOom(buffer.write(data[@intCast(amount)..]));
    }
    return amount;
}

/// Write buffered data to the socket returning true if there is backpressure
fn writeToStreamUsingBuffer(this: *HTTPClient, comptime is_ssl: bool, socket: NewHTTPContext(is_ssl).HTTPSocket, buffer: *bun.io.StreamBuffer, data: []const u8) !bool {
    if (buffer.isNotEmpty()) {
        const to_send = buffer.slice();
        const amount = try writeToSocket(is_ssl, socket, to_send);
        this.state.request_sent_len += amount;
        buffer.cursor += amount;
        if (amount < to_send.len) {
            // we could not send all pending data so we need to buffer the extra data
            if (data.len > 0) {
                bun.handleOom(buffer.write(data));
            }
            // failed to send everything so we have backpressure
            return true;
        }
        if (buffer.isEmpty()) {
            buffer.reset();
        }
    }
    // ok we flushed all pending data so we can reset the backpressure
    if (data.len > 0) {
        // no backpressure everything was sended so we can just try to send
        const sent = try writeToSocketWithBufferFallback(is_ssl, socket, buffer, data);
        this.state.request_sent_len += sent;
        // if we didn't send all the data we have backpressure
        return sent < data.len;
    }
    // no data to send so we are done
    return false;
}
pub fn writeToStream(this: *HTTPClient, comptime is_ssl: bool, socket: NewHTTPContext(is_ssl).HTTPSocket, data: []const u8) void {
    log("flushStream", .{});
    if (this.state.original_request_body != .stream) {
        return;
    }
    var stream = &this.state.original_request_body.stream;
    const stream_buffer = stream.buffer orelse return;
    if (this.flags.upgrade_state == .pending) {
        // cannot drain yet, upgrade is waiting for upgrade
        return;
    }
    const buffer = stream_buffer.acquire();
    const wasEmpty = buffer.isEmpty() and data.len == 0;
    if (wasEmpty and stream.ended) {
        // nothing is buffered and the stream is done so we just release and detach
        stream_buffer.release();
        stream.detach();
        return;
    }

    // to simplify things here the buffer contains the raw data we just need to flush to the socket it
    const has_backpressure = writeToStreamUsingBuffer(this, is_ssl, socket, buffer, data) catch |err| {
        // we got some critical error so we need to fail and close the connection
        stream_buffer.release();
        stream.detach();
        this.closeAndFail(err, is_ssl, socket);
        return;
    };

    if (has_backpressure) {
        // we have backpressure so just release the buffer and wait for onWritable
        stream_buffer.release();
    } else {
        if (stream.ended) {
            // done sending everything so we can release the buffer and detach the stream
            this.state.request_stage = .done;
            stream_buffer.release();
            stream.detach();
            if (this.flags.upgrade_state == .upgraded) {
                this.state.flags.received_last_chunk = true;
                // upgraded connection will end when the body is done (no half-open connections)
                this.progressUpdate(is_ssl, if (is_ssl) &http_thread.https_context else &http_thread.http_context, socket);
            }
        } else {
            // only report drain if we send everything and previous we had something to send
            if (!wasEmpty) {
                stream_buffer.reportDrain();
            }
            // release the buffer so main thread can use it to send more data
            stream_buffer.release();
        }
    }
}

pub fn onWritable(this: *HTTPClient, comptime is_first_call: bool, comptime is_ssl: bool, socket: NewHTTPContext(is_ssl).HTTPSocket) void {
    if (this.signals.get(.aborted)) {
        this.closeAndAbort(is_ssl, socket);
        return;
    }

    if (comptime FeatureFlags.is_fetch_preconnect_supported) {
        if (this.flags.is_preconnect_only) {
            this.onPreconnect(is_ssl, socket);
            return;
        }
    }

    if (this.proxy_tunnel) |proxy| {
        proxy.onWritable(is_ssl, socket);
    }

    switch (this.state.request_stage) {
        .pending, .headers => {
            log("sendInitialRequestPayload", .{});
            this.setTimeout(socket, 5);
            const result = sendInitialRequestPayload(this, is_first_call, is_ssl, socket) catch |err| {
                this.closeAndFail(err, is_ssl, socket);
                return;
            };
            const has_sent_headers = result.has_sent_headers;
            const has_sent_body = result.has_sent_body;
            const try_sending_more_data = result.try_sending_more_data;

            if (has_sent_headers and has_sent_body) {
                if (this.flags.proxy_tunneling) {
                    this.state.request_stage = .proxy_handshake;
                } else {
                    this.state.request_stage = .body;
                    if (this.flags.is_streaming_request_body) {
                        // lets signal to start streaming the body
                        this.progressUpdate(is_ssl, if (is_ssl) &http_thread.https_context else &http_thread.http_context, socket);
                    }
                }
                return;
            }

            if (has_sent_headers) {
                if (this.flags.proxy_tunneling) {
                    this.state.request_stage = .proxy_handshake;
                } else {
                    this.state.request_stage = .body;
                    if (this.flags.is_streaming_request_body) {
                        // lets signal to start streaming the body
                        this.progressUpdate(is_ssl, if (is_ssl) &http_thread.https_context else &http_thread.http_context, socket);
                    }
                }
                assert(
                    // we should have leftover data OR we use sendfile/stream
                    (this.state.original_request_body == .bytes and this.state.request_body.len > 0) or
                        this.state.original_request_body == .sendfile or this.state.original_request_body == .stream,
                );

                // we sent everything, but there's some body left over
                if (try_sending_more_data) {
                    this.onWritable(false, is_ssl, socket);
                }
            } else {
                this.state.request_stage = .headers;
            }
        },
        .body => {
            log("send body", .{});
            this.setTimeout(socket, 5);

            switch (this.state.original_request_body) {
                .bytes => {
                    const to_send = this.state.request_body;
                    const sent = writeToSocket(is_ssl, socket, to_send) catch |err| {
                        this.closeAndFail(err, is_ssl, socket);
                        return;
                    };

                    this.state.request_sent_len += sent;
                    this.state.request_body = this.state.request_body[sent..];

                    if (this.state.request_body.len == 0) {
                        this.state.request_stage = .done;
                        return;
                    }
                },
                .stream => {
                    // flush without adding any new data
                    this.flushStream(is_ssl, socket);
                },
                .sendfile => |*sendfile| {
                    if (comptime is_ssl) {
                        @panic("sendfile is only supported without SSL. This code should never have been reached!");
                    }

                    switch (sendfile.write(socket)) {
                        .done => {
                            this.state.request_stage = .done;
                            return;
                        },
                        .err => |err| {
                            this.closeAndFail(err, false, socket);
                            return;
                        },
                        .again => {
                            socket.markNeedsMoreForSendfile();
                        },
                    }
                },
            }
        },
        .proxy_body => {
            log("send proxy body", .{});
            if (this.proxy_tunnel) |proxy| {
                switch (this.state.original_request_body) {
                    .bytes => {
                        this.setTimeout(socket, 5);

                        const to_send = this.state.request_body;
                        const sent = proxy.writeData(to_send) catch return; // just wait and retry when onWritable! if closed internally will call proxy.onClose

                        this.state.request_sent_len += sent;
                        this.state.request_body = this.state.request_body[sent..];

                        if (this.state.request_body.len == 0) {
                            this.state.request_stage = .done;
                            return;
                        }
                    },
                    .stream => {
                        this.flushStream(is_ssl, socket);
                    },
                    .sendfile => {
                        @panic("sendfile is only supported without SSL. This code should never have been reached!");
                    },
                }
            }
        },
        .proxy_headers => {
            log("send proxy headers", .{});
            if (this.proxy_tunnel) |proxy| {
                this.setTimeout(socket, 5);
                var stack_buffer = std.heap.stackFallback(1024 * 16, bun.default_allocator);
                const allocator = stack_buffer.get();
                var temporary_send_buffer = std.ArrayList(u8).fromOwnedSlice(allocator, &stack_buffer.buffer);
                temporary_send_buffer.items.len = 0;
                defer temporary_send_buffer.deinit();
                const writer = &temporary_send_buffer.writer();

                const request = this.buildRequest(this.state.request_body.len);
                writeRequest(
                    @TypeOf(writer),
                    writer,
                    request,
                ) catch {
                    this.closeAndFail(error.OutOfMemory, is_ssl, socket);
                    return;
                };

                const headers_len = temporary_send_buffer.items.len;
                assert(temporary_send_buffer.items.len == writer.context.items.len);
                if (this.state.request_body.len > 0 and temporary_send_buffer.capacity - temporary_send_buffer.items.len > 0) {
                    var remain = temporary_send_buffer.items.ptr[temporary_send_buffer.items.len..temporary_send_buffer.capacity];
                    const wrote = @min(remain.len, this.state.request_body.len);
                    assert(wrote > 0);
                    @memcpy(remain[0..wrote], this.state.request_body[0..wrote]);
                    temporary_send_buffer.items.len += wrote;
                }

                const to_send = temporary_send_buffer.items[this.state.request_sent_len..];
                if (comptime Environment.allow_assert) {
                    assert(!socket.isShutdown());
                    assert(!socket.isClosed());
                }
                const amount = proxy.writeData(to_send) catch return; // just wait and retry when onWritable! if closed internally will call proxy.onClose

                if (comptime is_first_call) {
                    if (amount == 0) {
                        // don't worry about it
                        log("is_first_call and amount == 0", .{});
                        return;
                    }
                }

                this.state.request_sent_len += @as(usize, @intCast(amount));
                const has_sent_headers = this.state.request_sent_len >= headers_len;

                if (has_sent_headers and this.state.request_body.len > 0) {
                    this.state.request_body = this.state.request_body[this.state.request_sent_len - headers_len ..];
                }

                const has_sent_body = this.state.request_body.len == 0;

                if (has_sent_headers and has_sent_body) {
                    this.state.request_stage = .done;
                    return;
                }

                if (has_sent_headers) {
                    this.state.request_stage = .proxy_body;
                    if (this.flags.is_streaming_request_body) {
                        // lets signal to start streaming the body
                        this.progressUpdate(is_ssl, if (is_ssl) &http_thread.https_context else &http_thread.http_context, socket);
                    }
                    assert(this.state.request_body.len > 0);

                    // we sent everything, but there's some body leftover
                    if (amount == @as(c_int, @intCast(to_send.len))) {
                        this.onWritable(false, is_ssl, socket);
                    }
                } else {
                    this.state.request_stage = .proxy_headers;
                }
            }
        },
        else => {},
    }
}

pub fn closeAndFail(this: *HTTPClient, err: anyerror, comptime is_ssl: bool, socket: NewHTTPContext(is_ssl).HTTPSocket) void {
    log("closeAndFail: {s}", .{@errorName(err)});
    if (!socket.isClosed()) {
        NewHTTPContext(is_ssl).terminateSocket(socket);
    }
    this.fail(err);
}

fn startProxyHandshake(this: *HTTPClient, comptime is_ssl: bool, socket: NewHTTPContext(is_ssl).HTTPSocket, start_payload: []const u8) void {
    log("startProxyHandshake", .{});
    // if we have options we pass them (ca, reject_unauthorized, etc) otherwise use the default
    const ssl_options = if (this.tls_props != null) this.tls_props.?.* else jsc.API.ServerConfig.SSLConfig.zero;
    ProxyTunnel.start(this, is_ssl, socket, ssl_options, start_payload);
}

inline fn handleShortRead(
    this: *HTTPClient,
    comptime is_ssl: bool,
    incoming_data: []const u8,
    socket: NewHTTPContext(is_ssl).HTTPSocket,
    needs_move: bool,
) void {
    if (needs_move) {
        const to_copy = incoming_data;

        if (to_copy.len > 0) {
            // this one will probably be another chunk, so we leave a little extra room
            bun.handleOom(this.state.response_message_buffer.append(to_copy));
        }
    }

    this.setTimeout(socket, 5);
}

pub fn handleOnDataHeaders(
    this: *HTTPClient,
    comptime is_ssl: bool,
    incoming_data: []const u8,
    ctx: *NewHTTPContext(is_ssl),
    socket: NewHTTPContext(is_ssl).HTTPSocket,
) void {
    log("handleOnDataHeader data: {s}", .{incoming_data});
    var to_read = incoming_data;
    var needs_move = true;
    if (this.state.response_message_buffer.list.items.len > 0) {
        // this one probably won't be another chunk, so we use appendSliceExact() to avoid over-allocating
        bun.handleOom(this.state.response_message_buffer.appendSliceExact(incoming_data));
        to_read = this.state.response_message_buffer.list.items;
        needs_move = false;
    }

    while (true) {
        var amount_read: usize = 0;

        // we reset the pending_response each time wich means that on parse error this will be always be empty
        this.state.pending_response = picohttp.Response{};

        // minimal http/1.1 request size is 16 bytes without headers and 26 with Host header
        // if is less than 16 will always be a ShortRead
        if (to_read.len < 16) {
            log("handleShortRead", .{});
            this.handleShortRead(is_ssl, incoming_data, socket, needs_move);
            return;
        }

        const response = picohttp.Response.parseParts(
            to_read,
            &shared_response_headers_buf,
            &amount_read,
        ) catch |err| {
            switch (err) {
                error.ShortRead => {
                    this.handleShortRead(is_ssl, incoming_data, socket, needs_move);
                },
                else => {
                    this.closeAndFail(err, is_ssl, socket);
                },
            }
            return;
        };

        // we save the successful parsed response
        this.state.pending_response = response;

        to_read = to_read[@min(@as(usize, @intCast(response.bytes_read)), to_read.len)..];

        if (response.status_code == 101) {
            if (this.flags.upgrade_state == .none) {
                // we cannot upgrade to websocket because the client did not request it!
                this.closeAndFail(error.UnrequestedUpgrade, is_ssl, socket);
                return;
            }
            // special case for websocket upgrade
            this.flags.upgrade_state = .upgraded;
            if (this.signals.upgraded) |upgraded| {
                upgraded.store(true, .monotonic);
            }
            // start draining the request body
            this.flushStream(is_ssl, socket);
            break;
<<<<<<< HEAD
        }

        // handle the case where we have a 100 Continue
        if (response.status_code >= 100 and response.status_code < 200) {
            log("information headers", .{});

            this.state.pending_response = null;
            if (to_read.len == 0) {
                // we only received 1XX responses, we wanna wait for the next status code
                return;
            }
            // the buffer could still contain more 1XX responses or other status codes, so we continue parsing
            continue;
        }

=======
        }

        // handle the case where we have a 100 Continue
        if (response.status_code >= 100 and response.status_code < 200) {
            log("information headers", .{});

            this.state.pending_response = null;
            if (to_read.len == 0) {
                // we only received 1XX responses, we wanna wait for the next status code
                return;
            }
            // the buffer could still contain more 1XX responses or other status codes, so we continue parsing
            continue;
        }

>>>>>>> fbdde3a8
        break;
    }
    var response = this.state.pending_response.?;
    const should_continue = this.handleResponseMetadata(
        &response,
    ) catch |err| {
        this.closeAndFail(err, is_ssl, socket);
        return;
    };

    if (this.state.content_encoding_i < response.headers.list.len and !this.state.flags.did_set_content_encoding) {
        // if it compressed with this header, it is no longer because we will decompress it
        const mutable_headers = std.ArrayListUnmanaged(picohttp.Header){ .items = response.headers.list, .capacity = response.headers.list.len };
        this.state.flags.did_set_content_encoding = true;
        response.headers = .{ .list = mutable_headers.items };
        this.state.content_encoding_i = std.math.maxInt(@TypeOf(this.state.content_encoding_i));
        // we need to reset the pending response because we removed a header
        this.state.pending_response = response;
    }

    if (should_continue == .finished) {
        if (this.state.flags.is_redirect_pending) {
            this.doRedirect(is_ssl, ctx, socket);
            return;
        }
        // this means that the request ended
        // clone metadata and return the progress at this point
        this.cloneMetadata();
        // if is chuncked but no body is expected we mark the last chunk
        this.state.flags.received_last_chunk = true;
        // if is not we ignore the content_length
        this.state.content_length = 0;
        this.progressUpdate(is_ssl, ctx, socket);
        return;
    }

    if (this.flags.proxy_tunneling and this.proxy_tunnel == null) {
        // we are proxing we dont need to cloneMetadata yet
        this.startProxyHandshake(is_ssl, socket, to_read);
        return;
    }

    // we have body data incoming so we clone metadata and keep going
    this.cloneMetadata();

    if (to_read.len == 0) {
        // no body data yet, but we can report the headers
        if (this.signals.get(.header_progress)) {
            this.progressUpdate(is_ssl, ctx, socket);
        }
        return;
    }

    if (this.state.response_stage == .body) {
        {
            const report_progress = this.handleResponseBody(to_read, true) catch |err| {
                this.closeAndFail(err, is_ssl, socket);
                return;
            };

            if (report_progress) {
                this.progressUpdate(is_ssl, ctx, socket);
                return;
            }
        }
    } else if (this.state.response_stage == .body_chunk) {
        this.setTimeout(socket, 5);
        {
            const report_progress = this.handleResponseBodyChunkedEncoding(to_read) catch |err| {
                this.closeAndFail(err, is_ssl, socket);
                return;
            };

            if (report_progress) {
                this.progressUpdate(is_ssl, ctx, socket);
                return;
            }
        }
    }

    // if not reported we report partially now
    if (this.signals.get(.header_progress)) {
        this.progressUpdate(is_ssl, ctx, socket);
        return;
    }
}
pub fn onData(
    this: *HTTPClient,
    comptime is_ssl: bool,
    incoming_data: []const u8,
    ctx: *NewHTTPContext(is_ssl),
    socket: NewHTTPContext(is_ssl).HTTPSocket,
) void {
    log("onData {}", .{incoming_data.len});
    if (this.signals.get(.aborted)) {
        this.closeAndAbort(is_ssl, socket);
        return;
    }

    if (this.proxy_tunnel) |proxy| {
        // if we have a tunnel we dont care about the other stages, we will just tunnel the data
        this.setTimeout(socket, 5);
        proxy.receiveData(incoming_data);
        return;
    }

    switch (this.state.response_stage) {
        .pending, .headers => {
            this.handleOnDataHeaders(is_ssl, incoming_data, ctx, socket);
        },
        .body => {
            this.setTimeout(socket, 5);

            const report_progress = this.handleResponseBody(incoming_data, false) catch |err| {
                this.closeAndFail(err, is_ssl, socket);
                return;
            };

            if (report_progress) {
                this.progressUpdate(is_ssl, ctx, socket);
                return;
            }
        },

        .body_chunk => {
            this.setTimeout(socket, 5);

            const report_progress = this.handleResponseBodyChunkedEncoding(incoming_data) catch |err| {
                this.closeAndFail(err, is_ssl, socket);
                return;
            };

            if (report_progress) {
                this.progressUpdate(is_ssl, ctx, socket);
                return;
            }
        },

        .fail => {},
        else => {
            this.state.pending_response = null;
            this.closeAndFail(error.UnexpectedData, is_ssl, socket);
            return;
        },
    }
}

pub fn closeAndAbort(this: *HTTPClient, comptime is_ssl: bool, socket: NewHTTPContext(is_ssl).HTTPSocket) void {
    this.closeAndFail(error.Aborted, comptime is_ssl, socket);
}

fn completeConnectingProcess(this: *HTTPClient) void {
    if (this.flags.defer_fail_until_connecting_is_complete) {
        this.flags.defer_fail_until_connecting_is_complete = false;
        if (this.state.stage == .fail) {
            const callback = this.result_callback;
            const result = this.toResult();
            this.state.reset(this.allocator);
            this.flags.proxy_tunneling = false;

            callback.run(@fieldParentPtr("client", this), result);
        }
    }
}

fn fail(this: *HTTPClient, err: anyerror) void {
    this.unregisterAbortTracker();

    if (this.proxy_tunnel) |tunnel| {
        this.proxy_tunnel = null;
        tunnel.shutdown();
        // always detach the socket from the tunnel in case of fail
        tunnel.detachAndDeref();
    }
    if (this.state.stage != .done and this.state.stage != .fail) {
        this.state.request_stage = .fail;
        this.state.response_stage = .fail;
        this.state.fail = err;
        this.state.stage = .fail;

        if (!this.flags.defer_fail_until_connecting_is_complete) {
            const callback = this.result_callback;
            const result = this.toResult();
            this.state.reset(this.allocator);
            this.flags.proxy_tunneling = false;

            callback.run(@fieldParentPtr("client", this), result);
        }
    }
}

// We have to clone metadata immediately after use
fn cloneMetadata(this: *HTTPClient) void {
    assert(this.state.pending_response != null);
    if (this.state.pending_response) |response| {
        if (this.state.cloned_metadata != null) {
            this.state.cloned_metadata.?.deinit(this.allocator);
            this.state.cloned_metadata = null;
        }
        var builder_ = StringBuilder{};
        var builder = &builder_;
        response.count(builder);
        builder.count(this.url.href);
        builder.allocate(this.allocator) catch unreachable;
        // headers_buf is owned by the cloned_response (aka cloned_response.headers)
        const headers_buf = this.allocator.alloc(picohttp.Header, response.headers.list.len) catch unreachable;
        const cloned_response = response.clone(headers_buf, builder);

        // we clean the temporary response since cloned_metadata is now the owner
        this.state.pending_response = null;

        const href = builder.append(this.url.href);
        this.state.cloned_metadata = .{
            .owned_buf = builder.ptr.?[0..builder.cap],
            .response = cloned_response,
            .url = href,
        };
    } else {
        // we should never clone metadata that dont exists
        // we added a empty metadata just in case but will hit the assert
        this.state.cloned_metadata = .{};
    }
}

pub fn setTimeout(this: *HTTPClient, socket: anytype, minutes: c_uint) void {
    if (this.flags.disable_timeout) {
        socket.timeout(0);
        socket.setTimeoutMinutes(0);
        return;
    }

    socket.timeout(0);
    socket.setTimeoutMinutes(minutes);
}

pub fn progressUpdate(this: *HTTPClient, comptime is_ssl: bool, ctx: *NewHTTPContext(is_ssl), socket: NewHTTPContext(is_ssl).HTTPSocket) void {
    if (this.state.stage != .done and this.state.stage != .fail) {
        if (this.state.flags.is_redirect_pending and this.state.fail == null) {
            if (this.state.isDone()) {
                this.doRedirect(is_ssl, ctx, socket);
            }
            return;
        }
        const out_str = this.state.body_out_str.?;
        const body = out_str.*;
        const result = this.toResult();
        const is_done = !result.has_more;

        log("progressUpdate {}", .{is_done});

        const callback = this.result_callback;

        if (is_done) {
            this.unregisterAbortTracker();
            if (this.proxy_tunnel) |tunnel| {
                log("close the tunnel", .{});
                this.proxy_tunnel = null;
                tunnel.shutdown();
                tunnel.detachAndDeref();
                if (!socket.isClosed()) {
                    log("close socket", .{});
                    NewHTTPContext(is_ssl).closeSocket(socket);
                }
            } else {
                if (this.isKeepAlivePossible() and !socket.isClosedOrHasError()) {
                    log("release socket", .{});
                    ctx.releaseSocket(
                        socket,
                        this.flags.did_have_handshaking_error and !this.flags.reject_unauthorized,
                        this.connected_url.hostname,
                        this.connected_url.getPortAuto(),
                    );
                } else if (!socket.isClosed()) {
                    log("close socket", .{});
                    NewHTTPContext(is_ssl).closeSocket(socket);
                }
            }

            this.state.reset(this.allocator);
            this.state.response_stage = .done;
            this.state.request_stage = .done;
            this.state.stage = .done;
            this.flags.proxy_tunneling = false;
            log("done", .{});
        }

        result.body.?.* = body;
        callback.run(@fieldParentPtr("client", this), result);

        if (comptime print_every > 0) {
            print_every_i += 1;
            if (print_every_i % print_every == 0) {
                Output.prettyln("Heap stats for HTTP thread\n", .{});
                Output.flush();
                default_arena.dumpThreadStats();
                print_every_i = 0;
            }
        }
    }
}

pub const HTTPClientResult = struct {
    body: ?*MutableString = null,
    has_more: bool = false,
    redirected: bool = false,
    can_stream: bool = false,

    fail: ?anyerror = null,

    /// Owns the response metadata aka headers, url and status code
    metadata: ?HTTPResponseMetadata = null,

    /// For Http Client requests
    /// when Content-Length is provided this represents the whole size of the request
    /// If chunked encoded this will represent the total received size (ignoring the chunk headers)
    /// If is not chunked encoded and Content-Length is not provided this will be unknown
    body_size: BodySize = .unknown,
    certificate_info: ?CertificateInfo = null,

    pub fn abortReason(this: *const HTTPClientResult) ?jsc.CommonAbortReason {
        if (this.isTimeout()) {
            return .Timeout;
        }

        if (this.isAbort()) {
            return .UserAbort;
        }

        return null;
    }

    pub const BodySize = union(enum) {
        total_received: usize,
        content_length: usize,
        unknown: void,
    };

    pub fn isSuccess(this: *const HTTPClientResult) bool {
        return this.fail == null;
    }

    pub fn isTimeout(this: *const HTTPClientResult) bool {
        return if (this.fail) |e| e == error.Timeout else false;
    }

    pub fn isAbort(this: *const HTTPClientResult) bool {
        return if (this.fail) |e| (e == error.Aborted or e == error.AbortedBeforeConnecting) else false;
    }

    pub const Callback = struct {
        ctx: *anyopaque,
        function: Function,

        pub const Function = *const fn (*anyopaque, *AsyncHTTP, HTTPClientResult) void;

        pub fn run(self: Callback, async_http: *AsyncHTTP, result: HTTPClientResult) void {
            self.function(self.ctx, async_http, result);
        }

        pub fn New(comptime Type: type, comptime callback: anytype) type {
            return struct {
                pub fn init(this: Type) Callback {
                    return Callback{
                        .ctx = this,
                        .function = @This().wrapped_callback,
                    };
                }

                pub fn wrapped_callback(ptr: *anyopaque, async_http: *AsyncHTTP, result: HTTPClientResult) void {
                    const casted = @as(Type, @ptrCast(@alignCast(ptr)));
                    @call(bun.callmod_inline, callback, .{ casted, async_http, result });
                }
            };
        }
    };
};

pub fn toResult(this: *HTTPClient) HTTPClientResult {
    const body_size: HTTPClientResult.BodySize = if (this.state.isChunkedEncoding())
        .{ .total_received = this.state.total_body_received }
    else if (this.state.content_length) |content_length|
        .{ .content_length = content_length }
    else
        .{ .unknown = {} };

    var certificate_info: ?CertificateInfo = null;
    if (this.state.certificate_info) |info| {
        // transfer owner ship of the certificate info here
        this.state.certificate_info = null;
        certificate_info = info;
    } else if (this.state.cloned_metadata) |metadata| {
        // transfer owner ship of the metadata here
        this.state.cloned_metadata = null;
        return HTTPClientResult{
            .metadata = metadata,
            .body = this.state.body_out_str,
            .redirected = this.flags.redirected,
            .fail = this.state.fail,
            // check if we are reporting cert errors, do not have a fail state and we are not done
            .has_more = certificate_info != null or (this.state.fail == null and !this.state.isDone()),
            .body_size = body_size,
            .certificate_info = null,
        };
    }
    return HTTPClientResult{
        .body = this.state.body_out_str,
        .metadata = null,
        .redirected = this.flags.redirected,
        .fail = this.state.fail,
        // check if we are reporting cert errors, do not have a fail state and we are not done
        .has_more = certificate_info != null or (this.state.fail == null and !this.state.isDone()),
        .body_size = body_size,
        .certificate_info = certificate_info,
        // we can stream the request_body at this stage
        .can_stream = (this.state.request_stage == .body or this.state.request_stage == .proxy_body) and this.flags.is_streaming_request_body,
    };
}

// preallocate a buffer for the body no more than 256 MB
// the intent is to avoid an OOM caused by a malicious server
// reporting gigantic Conten-Length and then
// never finishing sending the body
const preallocate_max = 1024 * 1024 * 256;

pub fn handleResponseBody(this: *HTTPClient, incoming_data: []const u8, is_only_buffer: bool) !bool {
    assert(this.state.transfer_encoding == .identity);
    const content_length = this.state.content_length;
    // is it exactly as much as we need?
    if (is_only_buffer and content_length != null and incoming_data.len >= content_length.?) {
        try handleResponseBodyFromSinglePacket(this, incoming_data[0..content_length.?]);
        return true;
    } else {
        return handleResponseBodyFromMultiplePackets(this, incoming_data);
    }
}

fn handleResponseBodyFromSinglePacket(this: *HTTPClient, incoming_data: []const u8) !void {
    if (!this.state.isChunkedEncoding()) {
        this.state.total_body_received += incoming_data.len;
        log("handleResponseBodyFromSinglePacket {d}", .{this.state.total_body_received});
    }
    defer {
        if (this.progress_node) |progress| {
            progress.activate();
            progress.setCompletedItems(incoming_data.len);
            progress.context.maybeRefresh();
        }
    }
    // we can ignore the body data in redirects
    if (this.state.flags.is_redirect_pending) return;

    if (this.state.encoding.isCompressed()) {
        try this.state.decompressBytes(incoming_data, this.state.body_out_str.?, true);
    } else {
        try this.state.getBodyBuffer().appendSliceExact(incoming_data);
    }

    if (this.state.response_message_buffer.owns(incoming_data)) {
        if (comptime Environment.allow_assert) {
            // i'm not sure why this would happen and i haven't seen it happen
            // but we should check
            assert(this.state.getBodyBuffer().list.items.ptr != this.state.response_message_buffer.list.items.ptr);
        }

        this.state.response_message_buffer.deinit();
    }
}

fn handleResponseBodyFromMultiplePackets(this: *HTTPClient, incoming_data: []const u8) !bool {
    var buffer = this.state.getBodyBuffer();
    const content_length = this.state.content_length;

    var remainder: []const u8 = undefined;
    if (content_length != null) {
        const remaining_content_length = content_length.? -| this.state.total_body_received;
        remainder = incoming_data[0..@min(incoming_data.len, remaining_content_length)];
    } else {
        remainder = incoming_data;
    }

    // we can ignore the body data in redirects
    if (!this.state.flags.is_redirect_pending) {
        if (buffer.list.items.len == 0 and incoming_data.len < preallocate_max) {
            buffer.list.ensureTotalCapacityPrecise(buffer.allocator, incoming_data.len) catch {};
        }

        _ = try buffer.write(remainder);
    }

    this.state.total_body_received += remainder.len;
    log("handleResponseBodyFromMultiplePackets {d}", .{this.state.total_body_received});
    if (this.progress_node) |progress| {
        progress.activate();
        progress.setCompletedItems(this.state.total_body_received);
        progress.context.maybeRefresh();
    }

    // done or streaming
    const is_done = content_length != null and this.state.total_body_received >= content_length.?;
    if (is_done or this.signals.get(.body_streaming) or content_length == null) {
        const is_final_chunk = is_done;
        const processed = try this.state.processBodyBuffer(buffer.*, is_final_chunk);

        // We can only use the libdeflate fast path when we are not streaming
        // If we ever call processBodyBuffer again, it cannot go through the fast path.
        this.state.flags.is_libdeflate_fast_path_disabled = true;

        if (this.progress_node) |progress| {
            progress.activate();
            progress.setCompletedItems(this.state.total_body_received);
            progress.context.maybeRefresh();
        }
        return is_done or processed;
    }
    return false;
}

pub fn handleResponseBodyChunkedEncoding(
    this: *HTTPClient,
    incoming_data: []const u8,
) !bool {
    if (incoming_data.len <= single_packet_small_buffer.len and this.state.getBodyBuffer().list.items.len == 0) {
        return try this.handleResponseBodyChunkedEncodingFromSinglePacket(incoming_data);
    } else {
        return try this.handleResponseBodyChunkedEncodingFromMultiplePackets(incoming_data);
    }
}

fn handleResponseBodyChunkedEncodingFromMultiplePackets(
    this: *HTTPClient,
    incoming_data: []const u8,
) !bool {
    var decoder = &this.state.chunked_decoder;
    const buffer_ptr = this.state.getBodyBuffer();
    var buffer = buffer_ptr.*;
    try buffer.appendSlice(incoming_data);

    // set consume_trailer to 1 to discard the trailing header
    // using content-encoding per chunk is not supported
    decoder.consume_trailer = 1;

    var bytes_decoded = incoming_data.len;
    // phr_decode_chunked mutates in-place
    const pret = picohttp.phr_decode_chunked(
        decoder,
        buffer.list.items.ptr + (buffer.list.items.len -| incoming_data.len),
        &bytes_decoded,
    );
    buffer.list.items.len -|= incoming_data.len - bytes_decoded;
    this.state.total_body_received += bytes_decoded;
    log("handleResponseBodyChunkedEncodingFromMultiplePackets {d}", .{this.state.total_body_received});

    buffer_ptr.* = buffer;

    switch (pret) {
        // Invalid HTTP response body
        -1 => return error.InvalidHTTPResponse,
        // Needs more data
        -2 => {
            if (this.progress_node) |progress| {
                progress.activate();
                progress.setCompletedItems(buffer.list.items.len);
                progress.context.maybeRefresh();
            }
            // streaming chunks
            if (this.signals.get(.body_streaming)) {
                // If we're streaming, we cannot use the libdeflate fast path
                this.state.flags.is_libdeflate_fast_path_disabled = true;
                return try this.state.processBodyBuffer(buffer, false);
            }

            return false;
        },
        // Done
        else => {
            this.state.flags.received_last_chunk = true;
            _ = try this.state.processBodyBuffer(
                buffer,
                true,
            );

            if (this.progress_node) |progress| {
                progress.activate();
                progress.setCompletedItems(buffer.list.items.len);
                progress.context.maybeRefresh();
            }

            return true;
        },
    }

    unreachable;
}

// the first packet for Transfer-Encoding: chunked
// is usually pretty small or sometimes even just a length
// so we can avoid allocating a temporary buffer to copy the data in
var single_packet_small_buffer: [16 * 1024]u8 = undefined;
fn handleResponseBodyChunkedEncodingFromSinglePacket(
    this: *HTTPClient,
    incoming_data: []const u8,
) !bool {
    var decoder = &this.state.chunked_decoder;
    assert(incoming_data.len <= single_packet_small_buffer.len);

    // set consume_trailer to 1 to discard the trailing header
    // using content-encoding per chunk is not supported
    decoder.consume_trailer = 1;

    var buffer: []u8 = undefined;

    if (
    // if we've already copied the buffer once, we can avoid copying it again.
    this.state.response_message_buffer.owns(incoming_data)) {
        buffer = @constCast(incoming_data);
    } else {
        buffer = single_packet_small_buffer[0..incoming_data.len];
        @memcpy(buffer[0..incoming_data.len], incoming_data);
    }

    var bytes_decoded = incoming_data.len;
    // phr_decode_chunked mutates in-place
    const pret = picohttp.phr_decode_chunked(
        decoder,
        buffer.ptr + (buffer.len -| incoming_data.len),
        &bytes_decoded,
    );
    buffer.len -|= incoming_data.len - bytes_decoded;
    this.state.total_body_received += bytes_decoded;
    log("handleResponseBodyChunkedEncodingFromSinglePacket {d}", .{this.state.total_body_received});
    switch (pret) {
        // Invalid HTTP response body
        -1 => {
            return error.InvalidHTTPResponse;
        },
        // Needs more data
        -2 => {
            if (this.progress_node) |progress| {
                progress.activate();
                progress.setCompletedItems(buffer.len);
                progress.context.maybeRefresh();
            }
            const body_buffer = this.state.getBodyBuffer();
            try body_buffer.appendSliceExact(buffer);

            // streaming chunks
            if (this.signals.get(.body_streaming)) {
                // If we're streaming, we cannot use the libdeflate fast path
                this.state.flags.is_libdeflate_fast_path_disabled = true;

                return try this.state.processBodyBuffer(body_buffer.*, true);
            }

            return false;
        },
        // Done
        else => {
            this.state.flags.received_last_chunk = true;
            try this.handleResponseBodyFromSinglePacket(buffer);
            assert(this.state.body_out_str.?.list.items.ptr != buffer.ptr);
            if (this.progress_node) |progress| {
                progress.activate();
                progress.setCompletedItems(buffer.len);
                progress.context.maybeRefresh();
            }

            return true;
        },
    }

    unreachable;
}

const ShouldContinue = enum {
    continue_streaming,
    finished,
};

pub fn handleResponseMetadata(
    this: *HTTPClient,
    response: *picohttp.Response,
) !ShouldContinue {
    var location: string = "";
    var pretend_304 = false;
    var is_server_sent_events = false;
    for (response.headers.list, 0..) |header, header_i| {
        switch (hashHeaderName(header.name)) {
            hashHeaderConst("Content-Length") => {
                const content_length = std.fmt.parseInt(usize, header.value, 10) catch 0;
                if (this.method.hasBody()) {
                    this.state.content_length = content_length;
                } else {
                    // ignore body size for HEAD requests
                    this.state.content_length = 0;
                }
            },
            hashHeaderConst("Content-Type") => {
                if (strings.contains(header.value, "text/event-stream")) {
                    is_server_sent_events = true;
                }
            },
            hashHeaderConst("Content-Encoding") => {
                if (!this.flags.disable_decompression) {
                    if (strings.eqlComptime(header.value, "gzip")) {
                        this.state.encoding = Encoding.gzip;
                        this.state.content_encoding_i = @as(u8, @truncate(header_i));
                    } else if (strings.eqlComptime(header.value, "deflate")) {
                        this.state.encoding = Encoding.deflate;
                        this.state.content_encoding_i = @as(u8, @truncate(header_i));
                    } else if (strings.eqlComptime(header.value, "br")) {
                        this.state.encoding = Encoding.brotli;
                        this.state.content_encoding_i = @as(u8, @truncate(header_i));
                    } else if (strings.eqlComptime(header.value, "zstd")) {
                        this.state.encoding = Encoding.zstd;
                        this.state.content_encoding_i = @as(u8, @truncate(header_i));
                    }
                }
            },
            hashHeaderConst("Transfer-Encoding") => {
                if (strings.eqlComptime(header.value, "gzip")) {
                    if (!this.flags.disable_decompression) {
                        this.state.transfer_encoding = Encoding.gzip;
                    }
                } else if (strings.eqlComptime(header.value, "deflate")) {
                    if (!this.flags.disable_decompression) {
                        this.state.transfer_encoding = Encoding.deflate;
                    }
                } else if (strings.eqlComptime(header.value, "br")) {
                    if (!this.flags.disable_decompression) {
                        this.state.transfer_encoding = .brotli;
                    }
                } else if (strings.eqlComptime(header.value, "zstd")) {
                    if (!this.flags.disable_decompression) {
                        this.state.transfer_encoding = .zstd;
                    }
                } else if (strings.eqlComptime(header.value, "identity")) {
                    this.state.transfer_encoding = Encoding.identity;
                } else if (strings.eqlComptime(header.value, "chunked")) {
                    this.state.transfer_encoding = Encoding.chunked;
                } else {
                    return error.UnsupportedTransferEncoding;
                }
            },
            hashHeaderConst("Location") => {
                location = header.value;
            },
            hashHeaderConst("Connection") => {
                if (response.status_code >= 200 and response.status_code <= 299) {
                    if (!strings.eqlComptime(header.value, "keep-alive")) {
                        this.state.flags.allow_keepalive = false;
                    }
                }
            },
            hashHeaderConst("Last-Modified") => {
                pretend_304 = this.flags.force_last_modified and response.status_code > 199 and response.status_code < 300 and this.if_modified_since.len > 0 and strings.eql(this.if_modified_since, header.value);
            },

            else => {},
        }
    }

    if (this.verbose != .none) {
        printResponse(response.*);
    }

    if (pretend_304) {
        response.status_code = 304;
    }

    // Don't do this for proxies because those connections will be open for awhile.
    if (!this.flags.proxy_tunneling) {

        // according to RFC 7230 section 3.3.3:
        //   1. Any response to a HEAD request and any response with a 1xx (Informational),
        //      204 (No Content), or 304 (Not Modified) status code
        //      [...] cannot contain a message body or trailer section.
        // therefore in these cases set content-length to 0, so the response body is always ignored
        // and is not waited for (which could cause a timeout)
        if ((response.status_code >= 100 and response.status_code < 200) or response.status_code == 204 or response.status_code == 304) {
            this.state.content_length = 0;
        }

        //
        // according to RFC 7230 section 6.3:
        //   In order to remain persistent, all messages on a connection need to
        //   have a self-defined message length (i.e., one not defined by closure
        //   of the connection)
        // therefore, if response has no content-length header and is not chunked, implicitly disable
        // the keep-alive behavior (keep-alive being the default behavior for HTTP/1.1 and not for HTTP/1.0)
        //
        // but, we must only do this IF the status code allows it to contain a body.
        else if (this.state.content_length == null and this.state.transfer_encoding != .chunked) {
            this.state.flags.allow_keepalive = false;
        }
    }

    if (this.flags.proxy_tunneling and this.proxy_tunnel == null) {
        if (response.status_code == 200) {
            // signal to continue the proxing
            return ShouldContinue.continue_streaming;
        }

        //proxy denied connection so return proxy result (407, 403 etc)
        this.flags.proxy_tunneling = false;
    }

    const status_code = response.status_code;

    // if is no redirect or if is redirect == "manual" just proceed
    const is_redirect = status_code >= 300 and status_code <= 399;
    if (is_redirect) {
        if (this.redirect_type == FetchRedirect.follow and location.len > 0 and this.remaining_redirect_count > 0) {
            switch (status_code) {
                302, 301, 307, 308, 303 => {
                    var is_same_origin = true;

                    {
                        var url_arena = std.heap.ArenaAllocator.init(bun.default_allocator);
                        defer url_arena.deinit();
                        var fba = std.heap.stackFallback(4096, url_arena.allocator());
                        const url_allocator = fba.get();
                        if (strings.indexOf(location, "://")) |i| {
                            var string_builder = bun.StringBuilder{};

                            const is_protocol_relative = i == 0;
                            const protocol_name = if (is_protocol_relative) this.url.displayProtocol() else location[0..i];
                            const is_http = strings.eqlComptime(protocol_name, "http");
                            if (is_http or strings.eqlComptime(protocol_name, "https")) {} else {
                                return error.UnsupportedRedirectProtocol;
                            }

                            if ((protocol_name.len * @as(usize, @intFromBool(is_protocol_relative))) + location.len > MAX_REDIRECT_URL_LENGTH) {
                                return error.RedirectURLTooLong;
                            }

                            string_builder.count(location);

                            if (is_protocol_relative) {
                                if (is_http) {
                                    string_builder.count("http");
                                } else {
                                    string_builder.count("https");
                                }
                            }

                            try string_builder.allocate(url_allocator);

                            if (is_protocol_relative) {
                                if (is_http) {
                                    _ = string_builder.append("http");
                                } else {
                                    _ = string_builder.append("https");
                                }
                            }

                            _ = string_builder.append(location);

                            if (comptime Environment.allow_assert)
                                assert(string_builder.cap == string_builder.len);

                            const normalized_url = jsc.URL.hrefFromString(bun.String.fromBytes(string_builder.allocatedSlice()));
                            defer normalized_url.deref();
                            if (normalized_url.tag == .Dead) {
                                // URL__getHref failed, dont pass dead tagged string to toOwnedSlice.
                                return error.RedirectURLInvalid;
                            }
                            const normalized_url_str = try normalized_url.toOwnedSlice(bun.default_allocator);

                            const new_url = URL.parse(normalized_url_str);
                            is_same_origin = strings.eqlCaseInsensitiveASCII(strings.withoutTrailingSlash(new_url.origin), strings.withoutTrailingSlash(this.url.origin), true);
                            this.url = new_url;
                            this.redirect = normalized_url_str;
                        } else if (strings.hasPrefixComptime(location, "//")) {
                            var string_builder = bun.StringBuilder{};

                            const protocol_name = this.url.displayProtocol();

                            if (protocol_name.len + 1 + location.len > MAX_REDIRECT_URL_LENGTH) {
                                return error.RedirectURLTooLong;
                            }

                            const is_http = strings.eqlComptime(protocol_name, "http");

                            if (is_http) {
                                string_builder.count("http:");
                            } else {
                                string_builder.count("https:");
                            }

                            string_builder.count(location);

                            try string_builder.allocate(url_allocator);

                            if (is_http) {
                                _ = string_builder.append("http:");
                            } else {
                                _ = string_builder.append("https:");
                            }

                            _ = string_builder.append(location);

                            if (comptime Environment.allow_assert)
                                assert(string_builder.cap == string_builder.len);

                            const normalized_url = jsc.URL.hrefFromString(bun.String.fromBytes(string_builder.allocatedSlice()));
                            defer normalized_url.deref();
                            const normalized_url_str = try normalized_url.toOwnedSlice(bun.default_allocator);

                            const new_url = URL.parse(normalized_url_str);
                            is_same_origin = strings.eqlCaseInsensitiveASCII(strings.withoutTrailingSlash(new_url.origin), strings.withoutTrailingSlash(this.url.origin), true);
                            this.url = new_url;
                            this.redirect = normalized_url_str;
                        } else {
                            const original_url = this.url;

                            const new_url_ = bun.jsc.URL.join(
                                bun.String.fromBytes(original_url.href),
                                bun.String.fromBytes(location),
                            );
                            defer new_url_.deref();

                            if (new_url_.isEmpty()) {
                                return error.InvalidRedirectURL;
                            }

                            const new_url = new_url_.toOwnedSlice(bun.default_allocator) catch {
                                return error.RedirectURLTooLong;
                            };
                            this.url = URL.parse(new_url);
                            is_same_origin = strings.eqlCaseInsensitiveASCII(strings.withoutTrailingSlash(this.url.origin), strings.withoutTrailingSlash(original_url.origin), true);
                            this.redirect = new_url;
                        }
                    }

                    // If one of the following is true
                    // - internalResponse’s status is 301 or 302 and request’s method is `POST`
                    // - internalResponse’s status is 303 and request’s method is not `GET` or `HEAD`
                    // then:
                    if (((status_code == 301 or status_code == 302) and this.method == .POST) or
                        (status_code == 303 and this.method != .GET and this.method != .HEAD))
                    {
                        // - Set request’s method to `GET` and request’s body to null.
                        this.method = .GET;

                        // https://github.com/oven-sh/bun/issues/6053
                        if (this.header_entries.len > 0) {
                            // A request-body-header name is a header name that is a byte-case-insensitive match for one of:
                            // - `Content-Encoding`
                            // - `Content-Language`
                            // - `Content-Location`
                            // - `Content-Type`
                            const @"request-body-header" = &.{
                                "Content-Encoding",
                                "Content-Language",
                                "Content-Location",
                            };
                            var i: usize = 0;

                            // - For each headerName of request-body-header name, delete headerName from request’s header list.
                            const names = this.header_entries.items(.name);
                            var len = names.len;
                            outer: while (i < len) {
                                const name = this.headerStr(names[i]);
                                switch (name.len) {
                                    "Content-Type".len => {
                                        const hash = hashHeaderName(name);
                                        if (hash == comptime hashHeaderConst("Content-Type")) {
                                            _ = this.header_entries.orderedRemove(i);
                                            len = this.header_entries.len;
                                            continue :outer;
                                        }
                                    },
                                    "Content-Encoding".len => {
                                        const hash = hashHeaderName(name);
                                        inline for (@"request-body-header") |hash_value| {
                                            if (hash == comptime hashHeaderConst(hash_value)) {
                                                _ = this.header_entries.orderedRemove(i);
                                                len = this.header_entries.len;
                                                continue :outer;
                                            }
                                        }
                                    },
                                    else => {},
                                }
                                i += 1;
                            }
                        }
                    }

                    // https://fetch.spec.whatwg.org/#concept-http-redirect-fetch
                    // If request’s current URL’s origin is not same origin with
                    // locationURL’s origin, then for each headerName of CORS
                    // non-wildcard request-header name, delete headerName from
                    // request’s header list.
                    // var authorization_removed = false;
                    // var proxy_authorization_removed = false;
                    // var cookie_removed = false;
                    // References:
                    // https://github.com/nodejs/undici/commit/6805746680d27a5369d7fb67bc05f95a28247d75#diff-ea7696549c3a0b60a4a7e07cc79b6d4e950c7cb1068d47e368a510967d77e7e5R206
                    // https://github.com/denoland/deno/commit/7456255cd10286d71363fc024e51b2662790448a#diff-6e35f325f0a4e1ae3214fde20c9108e9b3531df5d284ba3c93becb99bbfc48d5R70
                    if (!is_same_origin and this.header_entries.len > 0) {
                        const headers_to_remove: []const struct {
                            name: []const u8,
                            hash: u64,
                        } = &.{
                            .{ .name = "Authorization", .hash = authorization_header_hash },
                            .{ .name = "Proxy-Authorization", .hash = proxy_authorization_header_hash },
                            .{ .name = "Cookie", .hash = cookie_header_hash },
                        };
                        inline for (headers_to_remove) |header| {
                            const names = this.header_entries.items(.name);

                            for (names, 0..) |name_ptr, i| {
                                const name = this.headerStr(name_ptr);
                                if (name.len == header.name.len) {
                                    const hash = hashHeaderName(name);
                                    if (hash == header.hash) {
                                        this.header_entries.orderedRemove(i);
                                        break;
                                    }
                                }
                            }
                        }
                    }
                    this.state.flags.is_redirect_pending = true;
                    if (this.method.hasRequestBody()) {
                        this.state.flags.resend_request_body_on_redirect = true;
                    }
                },
                else => {},
            }
        } else if (this.redirect_type == FetchRedirect.@"error") {
            // error out if redirect is not allowed
            return error.UnexpectedRedirect;
        }
    }

    this.state.response_stage = if (this.state.transfer_encoding == .chunked) .body_chunk else .body;
    const content_length = this.state.content_length;
    if (content_length) |length| {
        log("handleResponseMetadata: content_length is {} and transfer_encoding {}", .{ length, this.state.transfer_encoding });
    } else {
        log("handleResponseMetadata: content_length is null and transfer_encoding {}", .{this.state.transfer_encoding});
    }
    if (this.flags.upgrade_state == .upgraded) {
        this.state.content_length = null;
        this.state.flags.allow_keepalive = false;
        return ShouldContinue.continue_streaming;
    }

    if (this.method.hasBody() and (content_length == null or content_length.? > 0 or !this.state.flags.allow_keepalive or this.state.transfer_encoding == .chunked or is_server_sent_events)) {
        return ShouldContinue.continue_streaming;
    } else {
        return ShouldContinue.finished;
    }
}

// Exists for heap stats reasons.
pub const ThreadlocalAsyncHTTP = struct {
    pub const new = bun.TrivialNew(@This());
    pub const deinit = bun.TrivialDeinit(@This());

    async_http: AsyncHTTP,
};

pub const ETag = @import("./http/ETag.zig");
pub const Method = @import("./http/Method.zig").Method;
pub const Headers = @import("./http/Headers.zig");
pub const MimeType = @import("./http/MimeType.zig");
pub const URLPath = @import("./http/URLPath.zig");
pub const Encoding = @import("./http/Encoding.zig").Encoding;
pub const Decompressor = @import("./http/Decompressor.zig").Decompressor;
pub const Signals = @import("./http/Signals.zig");
pub const ThreadSafeStreamBuffer = @import("./http/ThreadSafeStreamBuffer.zig");
pub const HTTPThread = @import("./http/HTTPThread.zig");
pub const NewHTTPContext = @import("./http/HTTPContext.zig").NewHTTPContext;
pub const AsyncHTTP = @import("./http/AsyncHTTP.zig");
pub const InternalState = @import("./http/InternalState.zig");
pub const CertificateInfo = @import("./http/CertificateInfo.zig");
pub const FetchRedirect = @import("./http/FetchRedirect.zig").FetchRedirect;
pub const InitError = @import("./http/InitError.zig").InitError;
pub const HTTPRequestBody = @import("./http/HTTPRequestBody.zig").HTTPRequestBody;
pub const SendFile = @import("./http/SendFile.zig");
pub const HeaderValueIterator = @import("./http/HeaderValueIterator.zig");

const string = []const u8;

const HTTPCertError = @import("./http/HTTPCertError.zig");
const ProxyTunnel = @import("./http/ProxyTunnel.zig");
const std = @import("std");
const URL = @import("./url.zig").URL;

const bun = @import("bun");
const Environment = bun.Environment;
const FeatureFlags = bun.FeatureFlags;
const Global = bun.Global;
const MutableString = bun.MutableString;
const Output = bun.Output;
const Progress = bun.Progress;
const StringBuilder = bun.StringBuilder;
const assert = bun.assert;
const jsc = bun.jsc;
const picohttp = bun.picohttp;
const strings = bun.strings;
const uws = bun.uws;
const Arena = bun.allocators.MimallocArena;
const BoringSSL = bun.BoringSSL.c;
const api = bun.schema.api;
const SSLConfig = bun.api.server.ServerConfig.SSLConfig;

const posix = std.posix;
const SOCK = posix.SOCK;<|MERGE_RESOLUTION|>--- conflicted
+++ resolved
@@ -1404,7 +1404,6 @@
             // start draining the request body
             this.flushStream(is_ssl, socket);
             break;
-<<<<<<< HEAD
         }
 
         // handle the case where we have a 100 Continue
@@ -1420,23 +1419,6 @@
             continue;
         }
 
-=======
-        }
-
-        // handle the case where we have a 100 Continue
-        if (response.status_code >= 100 and response.status_code < 200) {
-            log("information headers", .{});
-
-            this.state.pending_response = null;
-            if (to_read.len == 0) {
-                // we only received 1XX responses, we wanna wait for the next status code
-                return;
-            }
-            // the buffer could still contain more 1XX responses or other status codes, so we continue parsing
-            continue;
-        }
-
->>>>>>> fbdde3a8
         break;
     }
     var response = this.state.pending_response.?;
