const Headers = @This();

pub const Entry = struct {
    name: api.StringPointer,
    value: api.StringPointer,

    pub const List = bun.MultiArrayList(Entry);
};

entries: Entry.List = .{},
buf: std.ArrayListUnmanaged(u8) = .{},
allocator: std.mem.Allocator,

pub fn memoryCost(this: *const Headers) usize {
    return this.buf.items.len + this.entries.memoryCost();
}

<<<<<<< HEAD
pub fn toFetchHeaders(this: *Headers, global: *bun.jsc.JSGlobalObject) !*FetchHeaders {
    return FetchHeaders.create(
=======
pub fn toFetchHeaders(this: *Headers, global: *bun.jsc.JSGlobalObject) bun.JSError!*FetchHeaders {
    if (this.entries.len == 0) {
        return FetchHeaders.createEmpty();
    }
    const headers = FetchHeaders.create(
>>>>>>> eac82e21
        global,
        this.entries.items(.name).ptr,
        this.entries.items(.value).ptr,
        &bun.ZigString.fromBytes(this.buf.items),
        @truncate(this.entries.len),
<<<<<<< HEAD
    );
=======
    ) orelse return error.JSError;
    return headers;
>>>>>>> eac82e21
}

pub fn clone(this: *Headers) !Headers {
    return Headers{
        .entries = try this.entries.clone(this.allocator),
        .buf = try this.buf.clone(this.allocator),
        .allocator = this.allocator,
    };
}

pub fn get(this: *const Headers, name: []const u8) ?[]const u8 {
    const entries = this.entries.slice();
    const names = entries.items(.name);
    const values = entries.items(.value);
    for (names, 0..) |name_ptr, i| {
        if (bun.strings.eqlCaseInsensitiveASCII(this.asStr(name_ptr), name, true)) {
            return this.asStr(values[i]);
        }
    }

    return null;
}

pub fn append(this: *Headers, name: []const u8, value: []const u8) !void {
    var offset: u32 = @truncate(this.buf.items.len);
    try this.buf.ensureUnusedCapacity(this.allocator, name.len + value.len);
    const name_ptr = api.StringPointer{
        .offset = offset,
        .length = @truncate(name.len),
    };
    this.buf.appendSliceAssumeCapacity(name);
    offset = @truncate(this.buf.items.len);
    this.buf.appendSliceAssumeCapacity(value);

    const value_ptr = api.StringPointer{
        .offset = offset,
        .length = @truncate(value.len),
    };
    try this.entries.append(this.allocator, .{
        .name = name_ptr,
        .value = value_ptr,
    });
}

pub fn deinit(this: *Headers) void {
    this.entries.deinit(this.allocator);
    this.buf.clearAndFree(this.allocator);
}
pub fn getContentType(this: *const Headers) ?[]const u8 {
    if (this.entries.len == 0 or this.buf.items.len == 0) {
        return null;
    }
    const header_entries = this.entries.slice();
    const header_names = header_entries.items(.name);
    const header_values = header_entries.items(.value);

    for (header_names, 0..header_names.len) |name, i| {
        if (bun.strings.eqlCaseInsensitiveASCII(this.asStr(name), "content-type", true)) {
            return this.asStr(header_values[i]);
        }
    }
    return null;
}
pub fn asStr(this: *const Headers, ptr: api.StringPointer) []const u8 {
    return if (ptr.offset + ptr.length <= this.buf.items.len)
        this.buf.items[ptr.offset..][0..ptr.length]
    else
        "";
}

pub const Options = struct {
    body: ?*const Blob.Any = null,
};

pub fn fromPicoHttpHeaders(headers: []const picohttp.Header, allocator: std.mem.Allocator) !Headers {
    const header_count = headers.len;
    var result = Headers{
        .entries = .{},
        .buf = .{},
        .allocator = allocator,
    };

    var buf_len: usize = 0;
    for (headers) |header| {
        buf_len += header.name.len + header.value.len;
    }
    bun.handleOom(result.entries.ensureTotalCapacity(allocator, header_count));
    result.entries.len = headers.len;
    bun.handleOom(result.buf.ensureTotalCapacityPrecise(allocator, buf_len));
    result.buf.items.len = buf_len;
    var offset: u32 = 0;
    for (headers, 0..headers.len) |header, i| {
        const name_offset = offset;
        bun.copy(u8, result.buf.items[offset..][0..header.name.len], header.name);
        offset += @truncate(header.name.len);
        const value_offset = offset;
        bun.copy(u8, result.buf.items[offset..][0..header.value.len], header.value);
        offset += @truncate(header.value.len);

        result.entries.set(i, .{
            .name = .{
                .offset = name_offset,
                .length = @truncate(header.name.len),
            },
            .value = .{
                .offset = value_offset,
                .length = @truncate(header.value.len),
            },
        });
    }
    return result;
}

pub fn from(fetch_headers_ref: ?*FetchHeaders, allocator: std.mem.Allocator, options: Options) !Headers {
    var header_count: u32 = 0;
    var buf_len: u32 = 0;
    if (fetch_headers_ref) |headers_ref|
        headers_ref.count(&header_count, &buf_len);
    var headers = Headers{
        .entries = .{},
        .buf = .{},
        .allocator = allocator,
    };
    const buf_len_before_content_type = buf_len;
    const needs_content_type = brk: {
        if (options.body) |body| {
            if (body.hasContentTypeFromUser() and (fetch_headers_ref == null or !fetch_headers_ref.?.fastHas(.ContentType))) {
                header_count += 1;
                buf_len += @as(u32, @truncate(body.contentType().len + "Content-Type".len));
                break :brk true;
            }
        }
        break :brk false;
    };
    bun.handleOom(headers.entries.ensureTotalCapacity(allocator, header_count));
    headers.entries.len = header_count;
    bun.handleOom(headers.buf.ensureTotalCapacityPrecise(allocator, buf_len));
    headers.buf.items.len = buf_len;
    var sliced = headers.entries.slice();
    var names = sliced.items(.name);
    var values = sliced.items(.value);
    if (fetch_headers_ref) |headers_ref|
        headers_ref.copyTo(names.ptr, values.ptr, headers.buf.items.ptr);

    // TODO: maybe we should send Content-Type header first instead of last?
    if (needs_content_type) {
        bun.copy(u8, headers.buf.items[buf_len_before_content_type..], "Content-Type");
        names[header_count - 1] = .{
            .offset = buf_len_before_content_type,
            .length = "Content-Type".len,
        };

        bun.copy(u8, headers.buf.items[buf_len_before_content_type + "Content-Type".len ..], options.body.?.contentType());
        values[header_count - 1] = .{
            .offset = buf_len_before_content_type + @as(u32, "Content-Type".len),
            .length = @as(u32, @truncate(options.body.?.contentType().len)),
        };
    }

    return headers;
}

const std = @import("std");

const bun = @import("bun");
const picohttp = bun.picohttp;
const api = bun.schema.api;

const Blob = bun.webcore.Blob;
const FetchHeaders = bun.webcore.FetchHeaders;<|MERGE_RESOLUTION|>--- conflicted
+++ resolved
@@ -15,27 +15,18 @@
     return this.buf.items.len + this.entries.memoryCost();
 }
 
-<<<<<<< HEAD
-pub fn toFetchHeaders(this: *Headers, global: *bun.jsc.JSGlobalObject) !*FetchHeaders {
-    return FetchHeaders.create(
-=======
 pub fn toFetchHeaders(this: *Headers, global: *bun.jsc.JSGlobalObject) bun.JSError!*FetchHeaders {
     if (this.entries.len == 0) {
         return FetchHeaders.createEmpty();
     }
     const headers = FetchHeaders.create(
->>>>>>> eac82e21
         global,
         this.entries.items(.name).ptr,
         this.entries.items(.value).ptr,
         &bun.ZigString.fromBytes(this.buf.items),
         @truncate(this.entries.len),
-<<<<<<< HEAD
-    );
-=======
     ) orelse return error.JSError;
     return headers;
->>>>>>> eac82e21
 }
 
 pub fn clone(this: *Headers) !Headers {
