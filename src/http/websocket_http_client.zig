--- conflicted
+++ resolved
@@ -713,35 +713,18 @@
         });
 
         comptime {
-<<<<<<< HEAD
-            if (!JSC.is_bindgen) {
-                @export(&connect, .{
-                    .name = Export[0].symbol_name,
-                });
-                @export(&cancel, .{
-                    .name = Export[1].symbol_name,
-                });
-                @export(&register, .{
-                    .name = Export[2].symbol_name,
-                });
-                @export(&memoryCost, .{
-                    .name = Export[3].symbol_name,
-                });
-            }
-=======
-            @export(connect, .{
+            @export(&connect, .{
                 .name = Export[0].symbol_name,
             });
-            @export(cancel, .{
+            @export(&cancel, .{
                 .name = Export[1].symbol_name,
             });
-            @export(register, .{
+            @export(&register, .{
                 .name = Export[2].symbol_name,
             });
-            @export(memoryCost, .{
+            @export(&memoryCost, .{
                 .name = Export[3].symbol_name,
             });
->>>>>>> 676e8d16
         }
     };
 }
@@ -2024,27 +2007,14 @@
         });
 
         comptime {
-<<<<<<< HEAD
-            if (!JSC.is_bindgen) {
-                @export(&writeBinaryData, .{ .name = Export[0].symbol_name });
-                @export(&writeString, .{ .name = Export[1].symbol_name });
-                @export(&close, .{ .name = Export[2].symbol_name });
-                @export(&cancel, .{ .name = Export[3].symbol_name });
-                @export(&register, .{ .name = Export[4].symbol_name });
-                @export(&init, .{ .name = Export[5].symbol_name });
-                @export(&finalize, .{ .name = Export[6].symbol_name });
-                @export(&memoryCost, .{ .name = Export[7].symbol_name });
-            }
-=======
-            @export(writeBinaryData, .{ .name = Export[0].symbol_name });
-            @export(writeString, .{ .name = Export[1].symbol_name });
-            @export(close, .{ .name = Export[2].symbol_name });
-            @export(cancel, .{ .name = Export[3].symbol_name });
-            @export(register, .{ .name = Export[4].symbol_name });
-            @export(init, .{ .name = Export[5].symbol_name });
-            @export(finalize, .{ .name = Export[6].symbol_name });
-            @export(memoryCost, .{ .name = Export[7].symbol_name });
->>>>>>> 676e8d16
+            @export(&writeBinaryData, .{ .name = Export[0].symbol_name });
+            @export(&writeString, .{ .name = Export[1].symbol_name });
+            @export(&close, .{ .name = Export[2].symbol_name });
+            @export(&cancel, .{ .name = Export[3].symbol_name });
+            @export(&register, .{ .name = Export[4].symbol_name });
+            @export(&init, .{ .name = Export[5].symbol_name });
+            @export(&finalize, .{ .name = Export[6].symbol_name });
+            @export(&memoryCost, .{ .name = Export[7].symbol_name });
         }
     };
 }
