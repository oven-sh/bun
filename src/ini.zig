--- conflicted
+++ resolved
@@ -593,21 +593,12 @@
             default_registry_password.deref();
         }
 
-<<<<<<< HEAD
-        return JSC.JSObject.createFromStruct(globalThis, .{
-            .default_registry_url = default_registry_url.toJS(globalThis),
-            .default_registry_token = default_registry_token.toJS(globalThis),
-            .default_registry_username = default_registry_username.toJS(globalThis),
-            .default_registry_password = default_registry_password.toJS(globalThis),
-        }).toJS();
-=======
         return JSC.JSObject.create(.{
             .default_registry_url = default_registry_url,
             .default_registry_token = default_registry_token,
             .default_registry_username = default_registry_username,
             .default_registry_password = default_registry_password,
         }, globalThis).toJS();
->>>>>>> c7020c2e
     }
 
     pub fn parse(globalThis: *JSC.JSGlobalObject, callframe: *JSC.CallFrame) bun.JSError!JSC.JSValue {
