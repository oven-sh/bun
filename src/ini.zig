const std = @import("std");
const bun = @import("root").bun;
const Allocator = std.mem.Allocator;
const E = bun.JSAst.E;
const Expr = bun.JSAst.Expr;
const Loc = bun.logger.Loc;
const js_ast = bun.JSAst;
const Rope = js_ast.E.Object.Rope;
const Output = bun.Output;
const Global = bun.Global;
const Registry = bun.install.Npm.Registry;
const OOM = bun.OOM;

pub const Parser = struct {
    opts: Options = .{},
    source: bun.logger.Source,
    src: []const u8,
    out: Expr,
    logger: bun.logger.Log,
    arena: std.heap.ArenaAllocator,
    env: *bun.DotEnv.Loader,

    const Options = struct {
        bracked_array: bool = true,
    };

    pub fn init(allocator: Allocator, path: []const u8, src: []const u8, env: *bun.DotEnv.Loader) Parser {
        return .{
            .logger = bun.logger.Log.init(allocator),
            .src = src,
            .out = Expr.init(E.Object, E.Object{}, Loc.Empty),
            .source = bun.logger.Source.initPathString(path, src),
            .arena = std.heap.ArenaAllocator.init(allocator),
            .env = env,
        };
    }

    pub fn deinit(this: *Parser) void {
        this.logger.deinit();
        this.arena.deinit();
    }

    inline fn shouldSkipLine(line: []const u8) bool {
        if (line.len == 0 or
            // comments
            line[0] == ';' or
            line[0] == '#') return true;

        // check the rest is whitespace
        for (line) |c| {
            switch (c) {
                ' ', '\t', '\n', '\r' => {},
                '#', ';' => return true,
                else => return false,
            }
        }
        return true;
    }

    fn parse(this: *Parser, arena_allocator: Allocator) OOM!void {
        var iter = std.mem.splitScalar(u8, this.src, '\n');
        var head: *E.Object = this.out.data.e_object;

        // var duplicates = bun.StringArrayHashMapUnmanaged(u32){};
        // defer duplicates.deinit(allocator);

        var rope_stack = std.heap.stackFallback(@sizeOf(Rope) * 6, arena_allocator);
        const ropealloc = rope_stack.get();

        var skip_until_next_section: bool = false;

        while (iter.next()) |line_| {
            const line = if (line_.len > 0 and line_[line_.len - 1] == '\r') line_[0 .. line_.len - 1] else line_;
            if (shouldSkipLine(line)) continue;

            // Section
            // [foo]
            if (line[0] == '[') treat_as_key: {
                skip_until_next_section = false;
                const close_bracket_idx = std.mem.indexOfScalar(u8, line[0..], ']') orelse continue;
                // Make sure the rest is just whitespace
                if (close_bracket_idx + 1 < line.len) {
                    for (line[close_bracket_idx + 1 ..]) |c| if (switch (c) {
                        ' ', '\t' => false,
                        else => true,
                    }) break :treat_as_key;
                }
                const section: *Rope = try this.prepareStr(arena_allocator, ropealloc, line[1..close_bracket_idx], @as(i32, @intCast(@intFromPtr(line.ptr) - @intFromPtr(this.src.ptr))) + 1, .section);
                defer rope_stack.fixed_buffer_allocator.reset();
                const parent_object = this.out.data.e_object.getOrPutObject(section, arena_allocator) catch |e| switch (e) {
                    error.OutOfMemory => |oom| return oom,
                    error.Clobber => {
                        // We're in here if key exists but it is not an object
                        //
                        // This is possible if someone did:
                        //
                        // ```ini
                        // foo = 'bar'
                        //
                        // [foo]
                        // hello = 420
                        // ```
                        //
                        // In the above case, `this.out[section]` would be a string.
                        // So what should we do in that case?
                        //
                        // npm/ini's will chug along happily trying to assign keys to the string.
                        //
                        // In JS assigning keys to string does nothing.
                        //
                        // Technically, this would have an effect if the value was an array:
                        //
                        // ```ini
                        // foo[] = 0
                        // foo[] = 1
                        //
                        // [foo]
                        // 0 = 420
                        // ```
                        //
                        // This would result in `foo` being `[420, 1]`.
                        //
                        // To be honest this is kind of crazy behavior so we're just going to skip this for now.
                        skip_until_next_section = true;
                        continue;
                    },
                };
                head = parent_object.data.e_object;
                continue;
            }
            if (skip_until_next_section) continue;

            // Otherwise it's a key val here

            const line_offset: i32 = @intCast(@intFromPtr(line.ptr) - @intFromPtr(this.src.ptr));

            const maybe_eq_sign_idx = std.mem.indexOfScalar(u8, line, '=');

            const key_raw: []const u8 = try this.prepareStr(arena_allocator, ropealloc, line[0 .. maybe_eq_sign_idx orelse line.len], line_offset, .key);
            const is_array: bool = brk: {
                break :brk key_raw.len > 2 and bun.strings.endsWith(key_raw, "[]");
                // Commenting out because options are not supported but we might
                // support them.
                // if (this.opts.bracked_array) {
                //     break :brk key_raw.len > 2 and bun.strings.endsWith(key_raw, "[]");
                // } else {
                //     // const gop = try duplicates.getOrPut(allocator, key_raw);
                //     // if (gop.found_existing) {
                //     //     gop.value_ptr.* = 1;
                //     // } else gop.value_ptr.* += 1;
                //     // break :brk gop.value_ptr.* > 1;
                //     @panic("We don't support this right now");
                // }
            };

            const key = if (is_array and bun.strings.endsWith(key_raw, "[]"))
                key_raw[0 .. key_raw.len - 2]
            else
                key_raw;

            if (bun.strings.eqlComptime(key, "__proto__")) continue;

            const value_raw: Expr = brk: {
                if (maybe_eq_sign_idx) |eq_sign_idx| {
                    if (eq_sign_idx + 1 < line.len) break :brk try this.prepareStr(
                        arena_allocator,
                        ropealloc,
                        line[eq_sign_idx + 1 ..],
                        @intCast(line_offset + @as(i32, @intCast(eq_sign_idx)) + 1),
                        .value,
                    );
                    break :brk Expr.init(E.String, E.String{ .data = "" }, Loc.Empty);
                }
                break :brk Expr.init(E.Boolean, E.Boolean{ .value = true }, Loc.Empty);
            };

            const value: Expr = switch (value_raw.data) {
                .e_string => |s| if (bun.strings.eqlComptime(s.data, "true"))
                    Expr.init(E.Boolean, E.Boolean{ .value = true }, Loc.Empty)
                else if (bun.strings.eqlComptime(s.data, "false"))
                    Expr.init(E.Boolean, E.Boolean{ .value = false }, Loc.Empty)
                else if (bun.strings.eqlComptime(s.data, "null"))
                    Expr.init(E.Null, E.Null{}, Loc.Empty)
                else
                    value_raw,
                else => value_raw,
            };

            if (is_array) {
                if (head.get(key)) |val| {
                    if (val.data != .e_array) {
                        var arr = E.Array{};
                        try arr.push(arena_allocator, val);
                        try head.put(arena_allocator, key, Expr.init(E.Array, arr, Loc.Empty));
                    }
                } else {
                    try head.put(arena_allocator, key, Expr.init(E.Array, E.Array{}, Loc.Empty));
                }
            }

            // safeguard against resetting a previously defined
            // array by accidentally forgetting the brackets
            var was_already_array = false;
            if (head.get(key)) |val| {
                if (val.data == .e_array) {
                    was_already_array = true;
                    try val.data.e_array.push(arena_allocator, value);
                    try head.put(arena_allocator, key, val);
                }
            }
            if (!was_already_array) {
                try head.put(arena_allocator, key, value);
            }
        }
    }

    fn prepareStr(
        this: *Parser,
        arena_allocator: Allocator,
        ropealloc: Allocator,
        val_: []const u8,
        offset_: i32,
        comptime usage: enum { section, key, value },
    ) OOM!switch (usage) {
        .value => Expr,
        .section => *Rope,
        .key => []const u8,
    } {
        var offset = offset_;
        var val = std.mem.trim(u8, val_, " \n\r\t");

        if (isQuoted(val)) out: {
            // remove single quotes before calling JSON.parse
            if (val.len > 0 and val[0] == '\'') {
                val = if (val.len > 1) val[1 .. val.len - 1] else val[1..];
                offset += 1;
            }
            const src = bun.logger.Source.initPathString(this.source.path.text, val);
            var log = bun.logger.Log.init(arena_allocator);
            defer log.deinit();
            // Try to parse it and it if fails will just treat it as a string
            const json_val: Expr = bun.JSON.parseUTF8Impl(&src, &log, arena_allocator, true) catch {
                break :out;
            };

            if (json_val.asString(arena_allocator)) |str| {
                if (comptime usage == .value) return Expr.init(E.String, E.String.init(str), Loc{ .start = @intCast(offset) });
                if (comptime usage == .section) return strToRope(ropealloc, str);
                return str;
            }

            if (comptime usage == .value) return json_val;

            // unfortunately, we need to match npm/ini behavior here,
            // which requires us to turn these into a string,
            // same behavior as doing this:
            // ```
            // let foo = {}
            // const json_val = { hi: 'hello' }
            // foo[json_val] = 'nice'
            // ```
            switch (json_val.data) {
                .e_object => {
                    if (comptime usage == .section) return singleStrRope(ropealloc, "[Object object]");
                    return "[Object object]";
                },
                else => {
                    const str = try std.fmt.allocPrint(arena_allocator, "{}", .{ToStringFormatter{ .d = json_val.data }});
                    if (comptime usage == .section) return singleStrRope(ropealloc, str);
                    return str;
                },
            }
        } else {
            const STACK_BUF_SIZE = 1024;
            // walk the val to find the first non-escaped comment character (; or #)
            var did_any_escape: bool = false;
            var esc = false;
            var sfb = std.heap.stackFallback(STACK_BUF_SIZE, arena_allocator);
            var unesc = try std.ArrayList(u8).initCapacity(sfb.get(), STACK_BUF_SIZE);

            const RopeT = if (comptime usage == .section) *Rope else struct {};
            var rope: ?RopeT = if (comptime usage == .section) null else undefined;

            var i: usize = 0;
            while (i < val.len) : (i += 1) {
                const c = val[i];
                if (esc) {
                    switch (c) {
                        '\\' => try unesc.appendSlice(&[_]u8{'\\'}),
                        ';', '#', '$' => try unesc.append(c),
                        '.' => {
                            if (comptime usage == .section) {
                                try unesc.append('.');
                            } else {
                                try unesc.appendSlice("\\.");
                            }
                        },
                        else => {
                            try unesc.appendSlice(switch (bun.strings.utf8ByteSequenceLength(c)) {
                                1 => brk: {
                                    break :brk &[_]u8{ '\\', c };
                                },
                                2 => brk: {
                                    defer i += 1;
                                    break :brk &[_]u8{ '\\', c, val[i + 1] };
                                },
                                3 => brk: {
                                    defer i += 2;
                                    break :brk &[_]u8{ '\\', c, val[i + 1], val[i + 2] };
                                },
                                4 => brk: {
                                    defer i += 3;
                                    break :brk &[_]u8{ '\\', c, val[i + 1], val[i + 2], val[i + 3] };
                                },
                                // this means invalid utf8
                                else => unreachable,
                            });
                        },
                    }

                    esc = false;
                } else switch (c) {
                    '$' => {
                        not_env_substitution: {
                            if (comptime usage != .value) break :not_env_substitution;

                            if (try this.parseEnvSubstitution(val, i, i, &unesc)) |new_i| {
                                // set to true so we heap alloc
                                did_any_escape = true;
                                i = new_i;
                                continue;
                            }

                            break :not_env_substitution;
                        }
                        try unesc.append('$');
                    },
                    ';', '#' => break,
                    '\\' => {
                        esc = true;
                        did_any_escape = true;
                    },
                    '.' => {
                        if (comptime usage == .section) {
                            try this.commitRopePart(arena_allocator, ropealloc, &unesc, &rope);
                        } else {
                            try unesc.append('.');
                        }
                    },
                    else => try unesc.appendSlice(switch (bun.strings.utf8ByteSequenceLength(c)) {
                        1 => brk: {
                            break :brk &[_]u8{c};
                        },
                        2 => brk: {
                            defer i += 1;
                            break :brk &[_]u8{ c, val[i + 1] };
                        },
                        3 => brk: {
                            defer i += 2;
                            break :brk &[_]u8{ c, val[i + 1], val[i + 2] };
                        },
                        4 => brk: {
                            defer i += 3;
                            break :brk &[_]u8{ c, val[i + 1], val[i + 2], val[i + 3] };
                        },
                        // this means invalid utf8
                        else => unreachable,
                    }),
                }
            }

            if (esc)
                try unesc.append('\\');

            switch (usage) {
                .section => {
                    try this.commitRopePart(arena_allocator, ropealloc, &unesc, &rope);
                    return rope.?;
                },
                .value => {
                    if (!did_any_escape) return Expr.init(E.String, E.String.init(val[0..]), Loc{ .start = offset });
                    if (unesc.items.len <= STACK_BUF_SIZE) return Expr.init(
                        E.String,
                        E.String.init(try arena_allocator.dupe(u8, unesc.items[0..])),
                        Loc{ .start = offset },
                    );
                    return Expr.init(E.String, E.String.init(unesc.items[0..]), Loc{ .start = offset });
                },
                .key => {
                    const thestr: []const u8 = thestr: {
                        if (!did_any_escape) break :thestr try arena_allocator.dupe(u8, val[0..]);
                        if (unesc.items.len <= STACK_BUF_SIZE) break :thestr try arena_allocator.dupe(u8, unesc.items[0..]);
                        break :thestr unesc.items[0..];
                    };
                    return thestr;
                },
            }
        }
        if (comptime usage == .value) return Expr.init(E.String, E.String.init(val[0..]), Loc{ .start = offset });
        if (comptime usage == .key) return val[0..];
        return strToRope(ropealloc, val[0..]);
    }

    /// Returns index to skip or null if not an env substitution
    /// Invariants:
    /// - `i` must be an index into `val` that points to a '$' char
    ///
    /// npm/ini uses a regex pattern that will select the inner most ${...}
    fn parseEnvSubstitution(this: *Parser, val: []const u8, start: usize, i: usize, unesc: *std.ArrayList(u8)) OOM!?usize {
        bun.debugAssert(val[i] == '$');
        var esc = false;
        if (i + "{}".len < val.len and val[i + 1] == '{') {
            var found_closing = false;
            var j = i + 2;
            while (j < val.len) : (j += 1) {
                switch (val[j]) {
                    '\\' => esc = !esc,
                    '$' => if (!esc) return this.parseEnvSubstitution(val, start, j, unesc),
                    '{' => if (!esc) return null,
                    '}' => if (!esc) {
                        found_closing = true;
                        break;
                    },
                    else => {},
                }
            }

            if (!found_closing) return null;

            if (start != i) {
                const missed = val[start..i];
                try unesc.appendSlice(missed);
            }

            const env_var = val[i + 2 .. j];
            // https://github.com/npm/cli/blob/534ad7789e5c61f579f44d782bdd18ea3ff1ee20/workspaces/config/lib/env-replace.js#L6
            const expanded = this.env.get(env_var) orelse return null;
            try unesc.appendSlice(expanded);

            return j;
        }
        return null;
    }

    fn singleStrRope(ropealloc: Allocator, str: []const u8) OOM!*Rope {
        const rope = try ropealloc.create(Rope);
        rope.* = .{
            .head = Expr.init(E.String, E.String.init(str), Loc.Empty),
        };
        return rope;
    }

    fn nextDot(key: []const u8) ?usize {
        return std.mem.indexOfScalar(u8, key, '.');
    }

    fn commitRopePart(this: *Parser, arena_allocator: Allocator, ropealloc: Allocator, unesc: *std.ArrayList(u8), existing_rope: *?*Rope) OOM!void {
        _ = this; // autofix
        const slice = try arena_allocator.dupe(u8, unesc.items[0..]);
        const expr = Expr.init(E.String, E.String{ .data = slice }, Loc.Empty);
        if (existing_rope.*) |_r| {
            const r: *Rope = _r;
            _ = try r.append(expr, ropealloc);
        } else {
            existing_rope.* = try ropealloc.create(Rope);
            existing_rope.*.?.* = Rope{
                .head = expr,
            };
        }
        unesc.clearRetainingCapacity();
    }

    fn strToRope(ropealloc: Allocator, key: []const u8) OOM!*Rope {
        var dot_idx = nextDot(key) orelse {
            const rope = try ropealloc.create(Rope);
            rope.* = .{
                .head = Expr.init(E.String, E.String.init(key), Loc.Empty),
            };
            return rope;
        };
        var rope = try ropealloc.create(Rope);
        const head = rope;
        rope.* = .{
            .head = Expr.init(E.String, E.String.init(key[0..dot_idx]), Loc.Empty),
            .next = null,
        };

        while (dot_idx + 1 < key.len) {
            const next_dot_idx = dot_idx + 1 + (nextDot(key[dot_idx + 1 ..]) orelse {
                const rest = key[dot_idx + 1 ..];
                rope = try rope.append(Expr.init(E.String, E.String.init(rest), Loc.Empty), ropealloc);
                break;
            });
            const part = key[dot_idx + 1 .. next_dot_idx];
            rope = try rope.append(Expr.init(E.String, E.String.init(part), Loc.Empty), ropealloc);
            dot_idx = next_dot_idx;
        }

        return head;
    }

    fn isQuoted(val: []const u8) bool {
        return (bun.strings.startsWithChar(val, '"') and bun.strings.endsWithChar(val, '"')) or
            (bun.strings.startsWithChar(val, '\'') and bun.strings.endsWithChar(val, '\''));
    }
};

/// Used in JS tests, see `internal-for-testing.ts` and shell tests.
pub const IniTestingAPIs = struct {
    const JSC = bun.JSC;

    pub fn loadNpmrcFromJS(
        globalThis: *JSC.JSGlobalObject,
        callframe: *JSC.CallFrame,
<<<<<<< HEAD
    ) bun.JSError!JSC.JSValue {
=======
    ) !JSC.JSValue {
>>>>>>> 32ddf343
        const arg = callframe.argument(0);
        const npmrc_contents = arg.toBunString(globalThis);
        defer npmrc_contents.deref();
        const npmrc_utf8 = npmrc_contents.toUTF8(bun.default_allocator);
        defer npmrc_utf8.deinit();
        const source = bun.logger.Source.initPathString("<js>", npmrc_utf8.slice());

        var log = bun.logger.Log.init(bun.default_allocator);
        defer log.deinit();

        var arena = bun.ArenaAllocator.init(bun.default_allocator);
        const allocator = arena.allocator();
        defer arena.deinit();

        const envjs = callframe.argument(1);
        const env = if (envjs.isEmptyOrUndefinedOrNull()) globalThis.bunVM().bundler.env else brk: {
            var envmap = bun.DotEnv.Map.HashTable.init(allocator);
            var object_iter = JSC.JSPropertyIterator(.{
                .skip_empty_name = false,
                .include_value = true,
            }).init(globalThis, envjs);
            defer object_iter.deinit();

            try envmap.ensureTotalCapacity(object_iter.len);

            while (object_iter.next()) |key| {
                const keyslice = try key.toOwnedSlice(allocator);
                var value = object_iter.value;
                if (value == .undefined) continue;

                const value_str = value.getZigString(globalThis);
                const slice = try value_str.toOwnedSlice(allocator);

                envmap.put(keyslice, .{
                    .value = slice,
                    .conditional = false,
                }) catch return globalThis.throwOutOfMemoryValue();
            }

            const map = try allocator.create(bun.DotEnv.Map);
            map.* = .{
                .map = envmap,
            };

            const env = bun.DotEnv.Loader.init(map, allocator);
            const envstable = try allocator.create(bun.DotEnv.Loader);
            envstable.* = env;
            break :brk envstable;
        };

        const install = try allocator.create(bun.Schema.Api.BunInstall);
        install.* = std.mem.zeroes(bun.Schema.Api.BunInstall);
        loadNpmrc(allocator, install, env, ".npmrc", &log, &source) catch {
            return log.toJS(globalThis, allocator, "error");
        };

        const default_registry_url, const default_registry_token, const default_registry_username, const default_registry_password = brk: {
            const default_registry = install.default_registry orelse break :brk .{
                bun.String.static(Registry.default_url[0..]),
                bun.String.empty,
                bun.String.empty,
                bun.String.empty,
            };

            break :brk .{
                bun.String.fromBytes(default_registry.url),
                bun.String.fromBytes(default_registry.token),
                bun.String.fromBytes(default_registry.username),
                bun.String.fromBytes(default_registry.password),
            };
        };
        defer {
            default_registry_url.deref();
            default_registry_token.deref();
            default_registry_username.deref();
            default_registry_password.deref();
        }

        return globalThis.createObjectFromStruct(.{
            .default_registry_url = default_registry_url.toJS(globalThis),
            .default_registry_token = default_registry_token.toJS(globalThis),
            .default_registry_username = default_registry_username.toJS(globalThis),
            .default_registry_password = default_registry_password.toJS(globalThis),
        }).toJS();
    }

<<<<<<< HEAD
    pub fn parse(
        globalThis: *JSC.JSGlobalObject,
        callframe: *JSC.CallFrame,
    ) bun.JSError!JSC.JSValue {
=======
    pub fn parse(globalThis: *JSC.JSGlobalObject, callframe: *JSC.CallFrame) !JSC.JSValue {
>>>>>>> 32ddf343
        const arguments_ = callframe.arguments(1);
        const arguments = arguments_.slice();

        const jsstr = arguments[0];
        const bunstr = jsstr.toBunString(globalThis);
        defer bunstr.deref();
        const utf8str = bunstr.toUTF8(bun.default_allocator);
        defer utf8str.deinit();

        var parser = Parser.init(bun.default_allocator, "<src>", utf8str.slice(), globalThis.bunVM().bundler.env);
        defer parser.deinit();

        try parser.parse(parser.arena.allocator());

        return parser.out.toJS(bun.default_allocator, globalThis) catch |e| {
            globalThis.throwError(e, "failed to turn AST into JS");
            return .undefined;
        };
    }
};

pub const ToStringFormatter = struct {
    d: js_ast.Expr.Data,

    pub fn format(this: *const @This(), comptime _: []const u8, _: std.fmt.FormatOptions, writer: anytype) !void {
        switch (this.d) {
            .e_array => {
                const last = this.d.e_array.items.len -| 1;
                for (this.d.e_array.items.slice(), 0..) |*e, i| {
                    const is_last = i == last;
                    try writer.print("{}{s}", .{ ToStringFormatter{ .d = e.data }, if (is_last) "" else "," });
                }
            },
            .e_object => try writer.print("[Object object]", .{}),
            .e_boolean => try writer.print("{s}", .{if (this.d.e_boolean.value) "true" else "false"}),
            .e_number => try writer.print("{d}", .{this.d.e_number.value}),
            .e_string => try writer.print("{s}", .{this.d.e_string.data}),
            .e_null => try writer.print("null", .{}),

            else => |tag| if (bun.Environment.isDebug) {
                Output.panic("Unexpected AST node: {s}", .{@tagName(tag)});
            },
        }
    }
};

pub fn Option(comptime T: type) type {
    return union(enum) {
        some: T,
        none,

        pub fn get(this: @This()) ?T {
            return switch (this) {
                .some => this.some,
                .none => null,
            };
        }
    };
}

pub const ConfigIterator = struct {
    allocator: Allocator,
    config: *E.Object,
    source: *const bun.logger.Source,
    log: *bun.logger.Log,

    prop_idx: usize = 0,

    pub const Item = struct {
        registry_url: []const u8,
        optname: Opt,
        value: []const u8,
        loc: Loc,

        pub const Opt = enum {
            /// `${username}:${password}` encoded in base64
            _auth,

            /// authentication string
            _authToken,

            username,

            /// this is encoded as base64 in .npmrc
            _password,

            email,

            /// path to certificate file
            certfile,

            /// path to key file
            keyfile,

            pub fn isBase64Encoded(this: Opt) bool {
                return switch (this) {
                    ._auth, ._password => true,
                    else => false,
                };
            }
        };

        /// Duplicate the value, decoding it if it is base64 encoded.
        pub fn dupeValueDecoded(
            this: *const Item,
            allocator: Allocator,
            log: *bun.logger.Log,
            source: *const bun.logger.Source,
        ) OOM!?[]const u8 {
            if (this.optname.isBase64Encoded()) {
                if (this.value.len == 0) return "";
                const len = bun.base64.decodeLen(this.value);
                var slice = try allocator.alloc(u8, len);
                const result = bun.base64.decode(slice[0..], this.value);
                if (result.status != .success) {
                    try log.addErrorFmtOpts(
                        allocator,
                        "{s} is not valid base64",
                        .{@tagName(this.optname)},
                        .{
                            .source = source,
                            .loc = this.loc,
                        },
                    );
                    return null;
                }
                return try allocator.dupe(u8, slice[0..result.count]);
            }
            return try allocator.dupe(u8, this.value);
        }

        pub fn format(this: *const @This(), comptime _: []const u8, _: std.fmt.FormatOptions, writer: anytype) !void {
            try writer.print("//{s}:{s}={s}", .{ this.registry_url, @tagName(this.optname), this.value });
        }
    };

    pub fn next(this: *ConfigIterator) ?Option(Item) {
        if (this.prop_idx >= this.config.properties.len) return null;
        defer this.prop_idx += 1;

        const prop = this.config.properties.ptr[this.prop_idx];

        if (prop.key) |keyexpr| {
            if (keyexpr.asUtf8StringLiteral()) |key| {
                if (bun.strings.hasPrefixComptime(key, "//")) {
                    const optnames = comptime brk: {
                        const names = std.meta.fieldNames(Item.Opt);
                        var names2: [names.len][:0]const u8 = undefined;
                        // we need to make sure to reverse this
                        // because _auth could match when it actually had _authToken
                        // so go backwards since _authToken is last
                        for (0..names.len) |i| {
                            names2[names2.len - i - 1] = names[i];
                        }
                        break :brk names2;
                    };

                    inline for (optnames) |name| {
                        var buf: [name.len + 1]u8 = undefined;
                        buf[0] = ':';
                        @memcpy(buf[1 .. name.len + 1], name);
                        const name_with_eq = buf[0..];

                        if (std.mem.lastIndexOf(u8, key, name_with_eq)) |index| {
                            const url_part = key[2..index];
                            if (prop.value) |value_expr| {
                                if (value_expr.asUtf8StringLiteral()) |value| {
                                    return .{
                                        .some = Item{
                                            .registry_url = url_part,
                                            .value = value,
                                            .optname = std.meta.stringToEnum(Item.Opt, name).?,
                                            .loc = prop.key.?.loc,
                                        },
                                    };
                                }
                            }
                        }
                    }
                }
            }
        }

        return .none;
    }
};

pub const ScopeIterator = struct {
    allocator: Allocator,
    config: *E.Object,
    source: *const bun.logger.Source,
    log: *bun.logger.Log,

    prop_idx: usize = 0,
    count: bool = false,

    const Error = error{
        no_value,
    };

    const Item = struct { scope: []const u8, registry: bun.Schema.Api.NpmRegistry };

    pub fn next(this: *ScopeIterator) OOM!?Option(Item) {
        if (this.prop_idx >= this.config.properties.len) return null;
        defer this.prop_idx += 1;

        const prop = this.config.properties.ptr[this.prop_idx];

        if (prop.key) |keyexpr| {
            if (keyexpr.asUtf8StringLiteral()) |key| {
                if (bun.strings.hasPrefixComptime(key, "@") and bun.strings.endsWith(key, ":registry")) {
                    if (!this.count) {
                        return .{
                            .some = .{
                                .scope = key[1 .. key.len - ":registry".len],
                                .registry = brk: {
                                    if (prop.value) |value| {
                                        if (value.asUtf8StringLiteral()) |str| {
                                            var parser = bun.Schema.Api.NpmRegistry.Parser{
                                                .log = this.log,
                                                .source = this.source,
                                                .allocator = this.allocator,
                                            };
                                            break :brk try parser.parseRegistryURLStringImpl(str);
                                        }
                                    }
                                    return .none;
                                },
                            },
                        };
                    }
                }
            }
        }

        return .none;
    }
};

pub fn loadNpmrcFromFile(
    allocator: std.mem.Allocator,
    install: *bun.Schema.Api.BunInstall,
    env: *bun.DotEnv.Loader,
    auto_loaded: bool,
    npmrc_path: [:0]const u8,
) void {
    var log = bun.logger.Log.init(allocator);
    defer log.deinit();

    const source = bun.sys.File.toSource(npmrc_path, allocator).unwrap() catch |err| {
        if (auto_loaded) return;
        Output.err(err, "failed to read .npmrc: \"{s}\"", .{npmrc_path});
        Global.crash();
    };
    defer allocator.free(source.contents);

    loadNpmrc(allocator, install, env, npmrc_path, &log, &source) catch |err| {
        switch (err) {
            error.OutOfMemory => bun.outOfMemory(),
        }
    };
    if (log.hasErrors()) {
        if (log.errors == 1)
            Output.warn("Encountered an error while reading <b>.npmrc<r>:\n\n", .{})
        else
            Output.warn("Encountered errors while reading <b>.npmrc<r>:\n\n", .{});
        Output.flush();
    }
    log.print(Output.errorWriter()) catch {};
}

pub fn loadNpmrc(
    allocator: std.mem.Allocator,
    install: *bun.Schema.Api.BunInstall,
    env: *bun.DotEnv.Loader,
    npmrc_path: [:0]const u8,
    log: *bun.logger.Log,
    source: *const bun.logger.Source,
) OOM!void {
    var parser = bun.ini.Parser.init(allocator, npmrc_path, source.contents, env);
    defer parser.deinit();
    try parser.parse(parser.arena.allocator());

    // Need to be very, very careful here with strings.
    // They are allocated in the Parser's arena, which of course gets
    // deinitialized at the end of the scope.
    // We need to dupe all strings
    const out = parser.out;

    if (out.asProperty("registry")) |query| {
        if (query.expr.asUtf8StringLiteral()) |str| {
            var p = bun.Schema.Api.NpmRegistry.Parser{
                .allocator = allocator,
                .log = log,
                .source = source,
            };
            install.default_registry = try p.parseRegistryURLStringImpl(try allocator.dupe(u8, str));
        }
    }

    if (out.asProperty("cache")) |query| {
        if (query.expr.asUtf8StringLiteral()) |str| {
            install.cache_directory = try allocator.dupe(u8, str);
        } else if (query.expr.asBool()) |b| {
            install.disable_cache = !b;
        }
    }

    if (out.asProperty("dry-run")) |query| {
        if (query.expr.asUtf8StringLiteral()) |str| {
            install.dry_run = bun.strings.eqlComptime(str, "true");
        } else if (query.expr.asBool()) |b| {
            install.dry_run = b;
        }
    }

    if (out.asProperty("ca")) |query| {
        if (query.expr.asUtf8StringLiteral()) |str| {
            install.ca = .{
                .str = str,
            };
        } else if (query.expr.isArray()) {
            const arr = query.expr.data.e_array;
            var list = try allocator.alloc([]const u8, arr.items.len);
            var i: usize = 0;
            for (arr.items.slice()) |item| {
                list[i] = try item.asStringCloned(allocator) orelse continue;
                i += 1;
            }

            install.ca = .{
                .list = list,
            };
        }
    }

    if (out.asProperty("cafile")) |query| {
        if (try query.expr.asStringCloned(allocator)) |cafile| {
            install.cafile = cafile;
        }
    }

    var registry_map = install.scoped orelse bun.Schema.Api.NpmRegistryMap{};

    // Process scopes
    {
        var iter = bun.ini.ScopeIterator{
            .config = parser.out.data.e_object,
            .count = true,
            .source = source,
            .log = log,
            .allocator = allocator,
        };

        const scope_count = brk: {
            var count: usize = 0;
            while (try iter.next()) |o| {
                if (o == .some) {
                    count += 1;
                }
            }
            break :brk count;
        };

        defer install.scoped = registry_map;
        try registry_map.scopes.ensureUnusedCapacity(allocator, scope_count);

        iter.prop_idx = 0;
        iter.count = false;

        while (try iter.next()) |val| {
            if (val.get()) |result| {
                const registry = result.registry.dupe(allocator);
                try registry_map.scopes.put(
                    allocator,
                    try allocator.dupe(u8, result.scope),
                    registry,
                );
            }
        }
    }

    // Process registry configuration
    out: {
        const count = brk: {
            var count: usize = 0;
            for (parser.out.data.e_object.properties.slice()) |prop| {
                if (prop.key) |keyexpr| {
                    if (keyexpr.asUtf8StringLiteral()) |key| {
                        if (bun.strings.hasPrefixComptime(key, "//")) {
                            count += 1;
                        }
                    }
                }
            }

            break :brk count;
        };

        if (count == 0) break :out;

        const default_registry_url: bun.URL = brk: {
            if (install.default_registry) |dr|
                break :brk bun.URL.parse(dr.url);

            break :brk bun.URL.parse(Registry.default_url);
        };

        // I don't like having to do this but we'll need a mapping of scope -> bun.URL
        // Because we need to check different parts of the URL, for instance in this
        // example .npmrc:
        _ =
            \\ @myorg:registry=https://somewhere-else.com/myorg
            \\ @another:registry=https://somewhere-else.com/another
            \\
            \\ //somewhere-else.com/myorg/:_authToken=MYTOKEN1
            \\
            \\ //somewhere-else.com/:username=foobar
            \\
        ;
        // The line that sets the auth token should only apply to the @myorg scope
        // The line that sets the username would apply to both @myorg and @another
        var url_map = url_map: {
            var url_map = bun.StringArrayHashMap(bun.URL).init(parser.arena.allocator());
            try url_map.ensureTotalCapacity(registry_map.scopes.keys().len);

            for (registry_map.scopes.keys(), registry_map.scopes.values()) |*k, *v| {
                const url = bun.URL.parse(v.url);
                try url_map.put(k.*, url);
            }

            break :url_map url_map;
        };

        defer url_map.deinit();

        var iter = bun.ini.ConfigIterator{
            .config = parser.out.data.e_object,
            .source = source,
            .log = log,
            .allocator = allocator,
        };

        while (iter.next()) |val| {
            if (val.get()) |conf_item_| {
                // `conf_item` will look like:
                //
                // - localhost:4873/
                // - somewhere-else.com/myorg/
                //
                // Scoped registries are set like this:
                // - @myorg:registry=https://somewhere-else.com/myorg
                const conf_item: bun.ini.ConfigIterator.Item = conf_item_;
                switch (conf_item.optname) {
                    .email, .certfile, .keyfile => {
                        try log.addWarningFmt(
                            source,
                            iter.config.properties.at(iter.prop_idx - 1).key.?.loc,
                            allocator,
                            "The following .npmrc registry option was not applied:\n\n  <b>{s}<r>\n\nBecause we currently don't support the <b>{s}<r> option.",
                            .{
                                conf_item,
                                @tagName(conf_item.optname),
                            },
                        );
                        continue;
                    },
                    else => {},
                }
                const conf_item_url = bun.URL.parse(conf_item.registry_url);

                if (std.mem.eql(u8, bun.strings.withoutTrailingSlash(default_registry_url.host), bun.strings.withoutTrailingSlash(conf_item_url.host))) {
                    const v: *bun.Schema.Api.NpmRegistry = brk: {
                        if (install.default_registry) |*r| break :brk r;
                        install.default_registry = bun.Schema.Api.NpmRegistry{
                            .password = "",
                            .token = "",
                            .username = "",
                            .url = Registry.default_url,
                        };
                        break :brk &install.default_registry.?;
                    };

                    switch (conf_item.optname) {
                        ._authToken => {
                            if (try conf_item.dupeValueDecoded(allocator, log, source)) |x| v.token = x;
                        },
                        .username => {
                            if (try conf_item.dupeValueDecoded(allocator, log, source)) |x| v.username = x;
                        },
                        ._password => {
                            if (try conf_item.dupeValueDecoded(allocator, log, source)) |x| v.password = x;
                        },
                        ._auth => {
                            try @"handle _auth"(allocator, v, &conf_item, log, source);
                        },
                        .email, .certfile, .keyfile => unreachable,
                    }
                    continue;
                }

                for (registry_map.scopes.keys(), registry_map.scopes.values()) |*k, *v| {
                    const url = url_map.get(k.*) orelse unreachable;

                    if (std.mem.eql(u8, bun.strings.withoutTrailingSlash(url.host), bun.strings.withoutTrailingSlash(conf_item_url.host))) {
                        if (conf_item_url.hostname.len > 0) {
                            if (!std.mem.eql(u8, bun.strings.withoutTrailingSlash(url.hostname), bun.strings.withoutTrailingSlash(conf_item_url.hostname))) {
                                continue;
                            }
                        }
                        switch (conf_item.optname) {
                            ._authToken => {
                                if (try conf_item.dupeValueDecoded(allocator, log, source)) |x| v.token = x;
                            },
                            .username => {
                                if (try conf_item.dupeValueDecoded(allocator, log, source)) |x| v.username = x;
                            },
                            ._password => {
                                if (try conf_item.dupeValueDecoded(allocator, log, source)) |x| v.password = x;
                            },
                            ._auth => {
                                try @"handle _auth"(allocator, v, &conf_item, log, source);
                            },
                            .email, .certfile, .keyfile => unreachable,
                        }
                        // We have to keep going as it could match multiple scopes
                        continue;
                    }
                }
            }
        }
    }
}

fn @"handle _auth"(
    allocator: Allocator,
    v: *bun.Schema.Api.NpmRegistry,
    conf_item: *const ConfigIterator.Item,
    log: *bun.logger.Log,
    source: *const bun.logger.Source,
) OOM!void {
    if (conf_item.value.len == 0) {
        try log.addErrorOpts(
            "invalid _auth value, expected base64 encoded \"<username>:<password>\", received an empty string",
            .{
                .source = source,
                .loc = conf_item.loc,
                .redact_sensitive_information = true,
            },
        );
        return;
    }
    const decode_len = bun.base64.decodeLen(conf_item.value);
    const decoded = try allocator.alloc(u8, decode_len);
    const result = bun.base64.decode(decoded[0..], conf_item.value);
    if (!result.isSuccessful()) {
        defer allocator.free(decoded);
        try log.addErrorOpts(
            "invalid _auth value, expected valid base64",
            .{
                .source = source,
                .loc = conf_item.loc,
                .redact_sensitive_information = true,
            },
        );
        return;
    }
    const @"username:password" = decoded[0..result.count];
    const colon_idx = std.mem.indexOfScalar(u8, @"username:password", ':') orelse {
        defer allocator.free(@"username:password");
        try log.addErrorOpts(
            "invalid _auth value, expected base64 encoded \"<username>:<password>\"",
            .{
                .source = source,
                .loc = conf_item.loc,
                .redact_sensitive_information = true,
            },
        );
        return;
    };
    const username = @"username:password"[0..colon_idx];
    if (colon_idx + 1 >= @"username:password".len) {
        defer allocator.free(@"username:password");
        try log.addErrorOpts(
            "invalid _auth value, expected base64 encoded \"<username>:<password>\"",
            .{
                .source = source,
                .loc = conf_item.loc,
                .redact_sensitive_information = true,
            },
        );
        return;
    }
    const password = @"username:password"[colon_idx + 1 ..];
    v.username = username;
    v.password = password;
    return;
}<|MERGE_RESOLUTION|>--- conflicted
+++ resolved
@@ -512,11 +512,7 @@
     pub fn loadNpmrcFromJS(
         globalThis: *JSC.JSGlobalObject,
         callframe: *JSC.CallFrame,
-<<<<<<< HEAD
     ) bun.JSError!JSC.JSValue {
-=======
-    ) !JSC.JSValue {
->>>>>>> 32ddf343
         const arg = callframe.argument(0);
         const npmrc_contents = arg.toBunString(globalThis);
         defer npmrc_contents.deref();
@@ -603,14 +599,7 @@
         }).toJS();
     }
 
-<<<<<<< HEAD
-    pub fn parse(
-        globalThis: *JSC.JSGlobalObject,
-        callframe: *JSC.CallFrame,
-    ) bun.JSError!JSC.JSValue {
-=======
-    pub fn parse(globalThis: *JSC.JSGlobalObject, callframe: *JSC.CallFrame) !JSC.JSValue {
->>>>>>> 32ddf343
+    pub fn parse(globalThis: *JSC.JSGlobalObject, callframe: *JSC.CallFrame) bun.JSError!JSC.JSValue {
         const arguments_ = callframe.arguments(1);
         const arguments = arguments_.slice();
 
