--- conflicted
+++ resolved
@@ -925,11 +925,8 @@
             };
         }
 
-<<<<<<< HEAD
         cli.publish_config.provenance = args.flag("--provenance");
-=======
         cli.tolerate_republish = args.flag("--tolerate-republish");
->>>>>>> b0a6feca
     }
 
     // link and unlink default to not saving, all others default to
