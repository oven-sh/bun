--- conflicted
+++ resolved
@@ -90,11 +90,8 @@
     tag: string = "",
     otp: string = "",
     auth_type: ?AuthType = null,
-<<<<<<< HEAD
     provenance: bool = false,
-=======
     tolerate_republish: bool = false,
->>>>>>> b0a6feca
 };
 
 pub const Access = enum {
