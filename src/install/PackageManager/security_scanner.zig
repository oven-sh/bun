--- conflicted
+++ resolved
@@ -639,20 +639,6 @@
         temp_source = code.items;
     }
 
-<<<<<<< HEAD
-=======
-    const packages_placeholder = "__PACKAGES_JSON__";
-    if (std.mem.indexOf(u8, temp_source, packages_placeholder)) |index| {
-        var new_code = std.array_list.Managed(u8).init(manager.allocator);
-        try new_code.appendSlice(temp_source[0..index]);
-        try new_code.appendSlice(json_data);
-        try new_code.appendSlice(temp_source[index + packages_placeholder.len ..]);
-        code.deinit();
-        code = new_code;
-        temp_source = code.items;
-    }
-
->>>>>>> 9ed53283
     const suppress_placeholder = "__SUPPRESS_ERROR__";
     if (std.mem.indexOf(u8, temp_source, suppress_placeholder)) |index| {
         var new_code = std.array_list.Managed(u8).init(manager.allocator);
