const ExternalStringList = @import("./install.zig").ExternalStringList;
const Semver = @import("./semver.zig");
const ExternalString = Semver.ExternalString;
const String = Semver.String;
const Output = bun.Output;
const Global = bun.Global;
const std = @import("std");
const strings = bun.strings;
const Environment = @import("../env.zig");
const Path = @import("../resolver/resolve_path.zig");
const C = @import("../c.zig");
const Fs = @import("../fs.zig");
const stringZ = bun.stringZ;
const Resolution = @import("./resolution.zig").Resolution;
const bun = @import("root").bun;
const string = bun.string;
const Install = @import("./install.zig");
const PackageInstall = Install.PackageInstall;

/// Normalized `bin` field in [package.json](https://docs.npmjs.com/cli/v8/configuring-npm/package-json#bin)
/// Can be a:
/// - file path (relative to the package root)
/// - directory (relative to the package root)
/// - map where keys are names of the binaries and values are file paths to the binaries
pub const Bin = extern struct {
    tag: Tag = Tag.none,
    _padding_tag: [3]u8 = .{0} ** 3,

    // Largest member must be zero initialized
    value: Value = Value{ .map = ExternalStringList{} },

    pub fn count(this: *const Bin, buf: []const u8, extern_strings: []const ExternalString, comptime StringBuilder: type, builder: StringBuilder) u32 {
        switch (this.tag) {
            .file => builder.count(this.value.file.slice(buf)),
            .named_file => {
                builder.count(this.value.named_file[0].slice(buf));
                builder.count(this.value.named_file[1].slice(buf));
            },
            .dir => builder.count(this.value.dir.slice(buf)),
            .map => {
                const list = this.value.map.get(extern_strings);
                for (list) |*extern_string| {
                    builder.count(extern_string.slice(buf));
                }
                return @as(u32, @truncate(list.len));
            },
            else => {},
        }

        return 0;
    }

    pub fn clone(this: *const Bin, buf: []const u8, prev_external_strings: []const ExternalString, all_extern_strings: []ExternalString, extern_strings_slice: []ExternalString, comptime StringBuilder: type, builder: StringBuilder) Bin {
        switch (this.tag) {
            .none => {
                return Bin{
                    .tag = .none,
                    .value = Value.init(.{ .none = {} }),
                };
            },
            .file => {
                return Bin{
                    .tag = .file,
                    .value = Value.init(.{ .file = builder.append(String, this.value.file.slice(buf)) }),
                };
            },
            .named_file => {
                return Bin{
                    .tag = .named_file,
                    .value = Value.init(
                        .{
                            .named_file = [2]String{
                                builder.append(String, this.value.named_file[0].slice(buf)),
                                builder.append(String, this.value.named_file[1].slice(buf)),
                            },
                        },
                    ),
                };
            },
            .dir => {
                return Bin{
                    .tag = .dir,
                    .value = Value.init(.{ .dir = builder.append(String, this.value.dir.slice(buf)) }),
                };
            },
            .map => {
                for (this.value.map.get(prev_external_strings), 0..) |extern_string, i| {
                    extern_strings_slice[i] = builder.append(ExternalString, extern_string.slice(buf));
                }

                return Bin{
                    .tag = .map,
                    .value = Value.init(.{ .map = ExternalStringList.init(all_extern_strings, extern_strings_slice) }),
                };
            },
        }

        unreachable;
    }

    pub fn init() Bin {
        return bun.serializable(.{ .tag = .none, .value = Value.init(.{ .none = {} }) });
    }

    pub const Value = extern union {
        /// no "bin", or empty "bin"
        none: void,

        /// "bin" is a string
        /// ```
        /// "bin": "./bin/foo",
        /// ```
        file: String,

        // Single-entry map
        ///```
        /// "bin": {
        ///     "babel": "./cli.js",
        /// }
        ///```
        named_file: [2]String,

        /// "bin" is a directory
        ///```
        /// "dirs": {
        ///     "bin": "./bin",
        /// }
        ///```
        dir: String,
        // "bin" is a map
        ///```
        /// "bin": {
        ///     "babel": "./cli.js",
        ///     "babel-cli": "./cli.js",
        /// }
        ///```
        map: ExternalStringList,

        /// To avoid undefined memory between union values, we must zero initialize the union first.
        pub fn init(field: anytype) Value {
            return bun.serializableInto(Value, field);
        }
    };

    pub const Tag = enum(u8) {
        /// no bin field
        none = 0,

        /// "bin" is a string
        /// ```
        /// "bin": "./bin/foo",
        /// ```
        file = 1,

        // Single-entry map
        ///```
        /// "bin": {
        ///     "babel": "./cli.js",
        /// }
        ///```
        named_file = 2,

        /// "bin" is a directory
        ///```
        /// "dirs": {
        ///     "bin": "./bin",
        /// }
        ///```
        dir = 3,

        // "bin" is a map of more than one
        ///```
        /// "bin": {
        ///     "babel": "./cli.js",
        ///     "babel-cli": "./cli.js",
        ///     "webpack-dev-server": "./cli.js",
        /// }
        ///```
        map = 4,
    };

    pub const NamesIterator = struct {
        bin: Bin,
        i: usize = 0,
        done: bool = false,
        dir_iterator: ?std.fs.Dir.Iterator = null,
        package_name: String,
        destination_node_modules: std.fs.Dir = bun.invalid_fd.asDir(),
        buf: bun.PathBuffer = undefined,
        string_buffer: []const u8,
        extern_string_buf: []const ExternalString,

        fn nextInDir(this: *NamesIterator) !?[]const u8 {
            if (this.done) return null;
            if (this.dir_iterator == null) {
                var target = this.bin.value.dir.slice(this.string_buffer);
                if (strings.hasPrefix(target, "./")) {
                    target = target[2..];
                }
                var parts = [_][]const u8{ this.package_name.slice(this.string_buffer), target };

                const dir = this.destination_node_modules;

                const joined = Path.joinStringBuf(&this.buf, &parts, .auto);
                this.buf[joined.len] = 0;
                const joined_: [:0]u8 = this.buf[0..joined.len :0];
                var child_dir = try bun.openDir(dir, joined_);
                this.dir_iterator = child_dir.iterate();
            }

            var iter = &this.dir_iterator.?;
            if (iter.next() catch null) |entry| {
                this.i += 1;
                return entry.name;
            } else {
                this.done = true;
                this.dir_iterator.?.dir.close();
                this.dir_iterator = null;
                return null;
            }
        }

        /// next filename, e.g. "babel" instead of "cli.js"
        pub fn next(this: *NamesIterator) !?[]const u8 {
            switch (this.bin.tag) {
                .file => {
                    if (this.i > 0) return null;
                    this.i += 1;
                    this.done = true;
                    const base = std.fs.path.basename(this.package_name.slice(this.string_buffer));
                    if (strings.hasPrefix(base, "./"))
                        return strings.copy(&this.buf, base[2..]);

                    return strings.copy(&this.buf, base);
                },
                .named_file => {
                    if (this.i > 0) return null;
                    this.i += 1;
                    this.done = true;
                    const base = std.fs.path.basename(this.bin.value.named_file[0].slice(this.string_buffer));
                    if (strings.hasPrefix(base, "./"))
                        return strings.copy(&this.buf, base[2..]);
                    return strings.copy(&this.buf, base);
                },

                .dir => return try this.nextInDir(),
                .map => {
                    if (this.i >= this.bin.value.map.len) return null;
                    const index = this.i;
                    this.i += 2;
                    this.done = this.i >= this.bin.value.map.len;
                    const current_string = this.bin.value.map.get(
                        this.extern_string_buf,
                    )[index];

                    const base = std.fs.path.basename(
                        current_string.slice(
                            this.string_buffer,
                        ),
                    );
                    if (strings.hasPrefix(base, "./"))
                        return strings.copy(&this.buf, base[2..]);
                    return strings.copy(&this.buf, base);
                },
                else => return null,
            }
        }
    };

    pub const PriorityQueueContext = struct {
        lockfile: *const Install.Lockfile,

        pub fn lessThan(this: PriorityQueueContext, a: Install.DependencyID, b: Install.DependencyID) std.math.Order {
            const buf = this.lockfile.buffers.string_bytes.items;
            const a_name = this.lockfile.buffers.dependencies.items[a].name.slice(buf);
            const b_name = this.lockfile.buffers.dependencies.items[b].name.slice(buf);
            const order = strings.order(a_name, b_name);
            return order;
        }
    };

    pub const PriorityQueue = std.PriorityQueue(Install.DependencyID, PriorityQueueContext, PriorityQueueContext.lessThan);

    pub const Linker = struct {
        bin: Bin,
        clobber: bool,

        // Hash map of seen destination paths for this `node_modules/.bin` folder. PackageInstaller will reset it before
        // linking each tree.
        seen: ?*bun.StringHashMap(void),

        destination_node_modules: bun.FileDescriptor,
        root_node_modules_folder: bun.FileDescriptor,

        /// Used for generating relative paths
        package_name: strings.StringOrTinyString,

        global_bin_dir: std.fs.Dir,
        global_bin_path: stringZ = "",

        relative_path_to_bin_for_windows_global_link_offset: usize = 0,

        string_buf: []const u8,
        extern_string_buf: []const ExternalString,

        err: ?anyerror = null,

        pub var umask: bun.C.Mode = 0;

        var has_set_umask = false;

        pub const Error = error{
            NotImplementedYet,
        } || std.posix.SymLinkError || bun.OpenError || std.posix.RealPathError;

        pub fn ensureUmask() void {
            if (!has_set_umask) {
                has_set_umask = true;
                umask = bun.C.umask(0);
            }
        }

        fn unscopedPackageName(name: []const u8) []const u8 {
            if (name[0] != '@') return name;
            var name_ = name;
            name_ = name[1..];
            return name_[(strings.indexOfChar(name_, '/') orelse return name) + 1 ..];
        }

        fn setPermissions(folder: std.posix.fd_t, target: [:0]const u8) void {
            // we use fchmodat to avoid any issues with current working directory
            _ = C.fchmodat(folder, target, @intCast(umask | 0o777), 0);
        }

        fn setSymlinkAndPermissions(this: *Linker, target_path: [:0]const u8, dest_path: [:0]const u8, link_global: bool) void {
            if (this.seen) |seen| {
                // skip seen targets
                // https://github.com/npm/cli/blob/22731831e22011e32fa0ca12178e242c2ee2b33d/node_modules/bin-links/lib/link-gently.js#L30
                const entry = seen.getOrPut(dest_path) catch bun.outOfMemory();
                if (entry.found_existing) {
                    return;
                }
                entry.key_ptr.* = seen.allocator.dupe(u8, dest_path) catch bun.outOfMemory();
            }

            // https://github.com/npm/cli/blob/22731831e22011e32fa0ca12178e242c2ee2b33d/node_modules/bin-links/lib/link-gently.js#L1-L5
            // 1. if the thing isn't there, skip
            // 2. if there's a non-symlink there already, delete and create symlink if clobber, else error
            // 3. if there's a symlink already, pointing into our pkg, and the same target, skip
            // 4. if there's a symlink already, pointing somewhere else, delete and create symlink if clobber, else error
            // 5. if there's a symlink already, pointing into our pkg, remove it first then create the symlink

            const destination_dir = if (comptime Environment.isWindows)
                if (link_global)
                    this.global_bin_dir
                else
                    this.destination_node_modules.asDir()
            else
                this.destination_node_modules.asDir();

            const target_path_trim = if (strings.hasPrefixComptime(target_path, ".." ++ std.fs.path.sep_str))
                target_path[3..]
            else
                target_path;

            // 1
            if (!bun.sys.existsAt(bun.toFD(destination_dir.fd), target_path_trim)) {
                return;
            }

            if (comptime !Environment.isWindows) {
<<<<<<< HEAD
                std.os.symlinkatZ(target_path, destination_dir.fd, dest_path) catch |symlink_err_1| {
                    if (symlink_err_1 != error.PathAlreadyExists) {
                        this.err = symlink_err_1;
                        return;
                    }

                    var readlink_buf: bun.PathBuffer = undefined;
                    switch (bun.sys.readlinkat(bun.toFD(destination_dir), dest_path, &readlink_buf)) {
                        .err => |readlink_err| {
                            // 2
                            if (readlink_err.getErrno() == .INVAL and this.clobber) {
                                destination_dir.deleteTree(dest_path) catch {};
                            } else {
                                this.err = readlink_err.toZigErr();
                                return;
                            }
                        },
                        .result => |existing_target| {
                            const compare_func = if (comptime Environment.isMac)
                                strings.eqlCaseInsensitiveASCII
                            else
                                strings.eqlLong;

                            if (compare_func(existing_target, target_path, true)) {
                                // 3
=======
                const node_modules = this.package_installed_node_modules.asDir();
                std.posix.symlinkatZ(target_path, node_modules.fd, dest_path) catch |err| {
                    // Silently ignore PathAlreadyExists if the symlink is valid.
                    // Most likely, the symlink was already created by another package
                    if (err == error.PathAlreadyExists) {
                        if (PackageInstall.isDanglingSymlink(dest_path)) {
                            // this case is hit if the package was previously and the bin is located in a different directory
                            node_modules.deleteFileZ(dest_path) catch |err2| {
                                this.err = err2;
>>>>>>> 00f9410d
                                return;
                            }

                            const should_clobber = this.clobber or should_clobber: {
                                var existing_target_trim = existing_target;
                                if (strings.hasPrefixComptime(existing_target_trim, "../")) {
                                    existing_target_trim = existing_target_trim["../".len..];
                                }

                                const slash_index = strings.indexOfChar(existing_target_trim, '/') orelse existing_target_trim.len;

                                break :should_clobber slash_index < target_path_trim.len and
                                    compare_func(existing_target_trim[0..slash_index], target_path_trim[0..slash_index], false);
                            };

<<<<<<< HEAD
                            if (!should_clobber) {
                                this.err = error.PathAlreadyExists;
=======
                            std.posix.symlinkatZ(target_path, node_modules.fd, dest_path) catch |err2| {
                                this.err = err2;
>>>>>>> 00f9410d
                                return;
                            }

                            // 4 and 5
                            destination_dir.deleteTree(dest_path) catch {};
                        },
                    }

                    // 4 and 5
                    std.os.symlinkatZ(target_path, destination_dir.fd, dest_path) catch |symlink_err_2| {
                        this.err = symlink_err_2;
                        return;
                    };

                    setPermissions(destination_dir.fd, target_path_trim);
                    return;
                };
                setPermissions(destination_dir.fd, target_path_trim);
                return;
            } else {
                const WinBinLinkingShim = @import("./windows-shim/BinLinkingShim.zig");

                const node_modules = if (link_global)
                    this.global_bin_dir
                else
                    this.destination_node_modules.asDir();

                var shim_buf: [65536]u8 = undefined;
                var read_in_buf: [WinBinLinkingShim.Shebang.max_shebang_input_length]u8 = undefined;
                var filename1_buf: bun.WPathBuffer = undefined;
                var filename2_buf: bun.WPathBuffer = undefined;
                var filename3_buf: bun.WPathBuffer = undefined;

                if (comptime Environment.allow_assert) {
                    bun.assert(strings.hasPrefixComptime(target_path, "..\\"));
                }

                const target_wpath = bun.strings.toWPathNormalized(&filename1_buf, target_path[3..]);
                var destination_wpath: []u16 = bun.strings.convertUTF8toUTF16InBuffer(&filename2_buf, dest_path);

                destination_wpath.len += 5;
                @memcpy(destination_wpath[destination_wpath.len - 5 ..], &[_]u16{ '.', 'b', 'u', 'n', 'x' });
                {
                    const file = node_modules.createFileW(destination_wpath, .{
                        .truncate = true,
                        .exclusive = true,
                    }) catch |open_err| fd: {
                        if (open_err == error.PathAlreadyExists) {
                            // we need to verify this link is valid, otherwise regenerate it
                            if (PackageInstall.isDanglingWindowsBinLink(bun.toFD(node_modules.fd), destination_wpath, &shim_buf)) {
                                break :fd node_modules.createFileW(destination_wpath, .{
                                    .truncate = true,
                                }) catch |second_open_err| {
                                    this.err = second_open_err;
                                    return;
                                };
                            }

                            // otherwise it is ok to skip the rest
                            return;
                        }
                        this.err = open_err;
                        return;
                    };
                    defer file.close();

                    const shebang = shebang: {
                        const first_content_chunk = contents: {
                            const fd = bun.sys.openatWindows(
                                this.destination_node_modules,
                                if (link_global)
                                    bun.strings.toWPathNormalized(
                                        &filename3_buf,
                                        target_path[this.relative_path_to_bin_for_windows_global_link_offset..],
                                    )
                                else
                                    target_wpath,
                                bun.O.RDONLY,
                            ).unwrap() catch break :contents null;
                            defer _ = bun.sys.close(fd);
                            const reader = fd.asFile().reader();
                            const read = reader.read(&read_in_buf) catch break :contents null;
                            if (read == 0) {
                                break :contents null;
                            }
                            break :contents read_in_buf[0..read];
                        };

                        if (first_content_chunk) |chunk| {
                            break :shebang WinBinLinkingShim.Shebang.parse(chunk, target_wpath) catch {
                                this.err = error.InvalidBinContent;
                                return;
                            };
                        } else {
                            break :shebang WinBinLinkingShim.Shebang.parseFromBinPath(target_wpath);
                        }
                    };

                    const shim = WinBinLinkingShim{
                        .bin_path = target_wpath,
                        .shebang = shebang,
                    };

                    const len = shim.encodedLength();
                    if (len > shim_buf.len) {
                        this.err = error.InvalidBinContent;
                        return;
                    }
                    const metadata = shim_buf[0..len];
                    shim.encodeInto(metadata) catch {
                        this.err = error.InvalidBinContent;
                        return;
                    };

                    file.writer().writeAll(metadata) catch |err| {
                        this.err = err;
                        return;
                    };
                }

                destination_wpath.len -= 1;
                @memcpy(destination_wpath[destination_wpath.len - 3 ..], &[_]u16{ 'e', 'x', 'e' });

                // truncate=false is intentional so that the exe is always rewritten. this helps
                // - you upgrade to a new version of bin_shim_impl (unlikely but possible)
                // - if otherwise corrupt it yourself
                if (node_modules.createFileW(destination_wpath, .{})) |exe_file| {
                    defer exe_file.close();
                    exe_file.writer().writeAll(WinBinLinkingShim.embedded_executable_data) catch |err| {
                        this.err = err;
                        return;
                    };
                } else |err| {
                    this.err = err;
                }
            }
        }

        const dot_bin = ".bin" ++ std.fs.path.sep_str;

        // It is important that we use symlinkat(2) with relative paths instead of symlink()
        // That way, if you move your node_modules folder around, the symlinks in .bin still work
        // If we used absolute paths for the symlinks, you'd end up with broken symlinks
        pub fn link(this: *Linker, link_global: bool) void {
            var target_buf: bun.PathBuffer = undefined;
            var dest_buf: bun.PathBuffer = undefined;
            var from_remain: []u8 = &target_buf;
            var remain: []u8 = &dest_buf;

            if (!link_global) {
                const root_dir = this.destination_node_modules.asDir();
                const from = root_dir.realpath(dot_bin, &target_buf) catch |realpath_err| brk: {
                    if (realpath_err == error.FileNotFound) {
                        if (comptime Environment.isWindows) {
                            std.posix.mkdiratW(root_dir.fd, comptime bun.OSPathLiteral(".bin"), 0) catch |err| {
                                this.err = err;
                                return;
                            };
                        } else {
                            root_dir.makeDirZ(".bin") catch |err| {
                                this.err = err;
                                return;
                            };
                        }

                        break :brk root_dir.realpath(dot_bin, &target_buf) catch |err| {
                            this.err = err;
                            return;
                        };
                    }

                    this.err = realpath_err;
                    return;
                };
                const to = bun.getFdPath(this.destination_node_modules, &dest_buf) catch |err| {
                    this.err = err;
                    return;
                };
                const rel = Path.relative(from, to);
                bun.copy(u8, remain, rel);
                remain = remain[rel.len..];
                remain[0] = std.fs.path.sep;
                remain = remain[1..];
                from_remain[0..dot_bin.len].* = dot_bin.*;
                from_remain = from_remain[dot_bin.len..];
            } else {
                if (bun.toFD(this.global_bin_dir.fd) == bun.invalid_fd) {
                    this.err = error.MissingGlobalBinDir;
                    return;
                }

                if (comptime Environment.isWindows) {
                    const from = this.global_bin_path;
                    const to = bun.getFdPath(this.destination_node_modules, &dest_buf) catch |err| {
                        this.err = err;
                        return;
                    };

                    const rel = Path.relative(from, to);
                    @memcpy(remain[0..rel.len], rel);
                    remain = remain[rel.len..];
                    remain[0] = std.fs.path.sep;
                    remain = remain[1..];
                } else {
                    bun.copy(u8, &target_buf, this.global_bin_path);
                    from_remain = target_buf[this.global_bin_path.len..];
                    from_remain[0] = std.fs.path.sep;
                    from_remain = from_remain[1..];
                    const abs = bun.getFdPath(this.root_node_modules_folder, &dest_buf) catch |err| {
                        this.err = err;
                        return;
                    };
                    remain = remain[abs.len..];
                    remain[0] = std.fs.path.sep;
                    remain = remain[1..];
                }

                this.root_node_modules_folder = bun.toFD(this.global_bin_dir.fd);
            }

            if (comptime Environment.isWindows and link_global) {
                this.relative_path_to_bin_for_windows_global_link_offset = dest_buf.len - remain.len;
            }

            const name = this.package_name.slice();
            bun.copy(u8, remain, name);
            remain = remain[name.len..];
            remain[0] = std.fs.path.sep;

            remain = remain[1..];

            switch (this.bin.tag) {
                .none => {
                    if (Environment.allow_assert) {
                        @panic("unexpected .null when linking binary");
                    }
                },
                .file => {
                    var target = this.bin.value.file.slice(this.string_buf);

                    if (strings.hasPrefixComptime(target, "./") or strings.hasPrefixComptime(target, ".\\")) {
                        target = target["./".len..];
                    }
                    bun.copy(u8, remain, target);
                    remain = remain[target.len..];
                    remain[0] = 0;
                    const target_len = @intFromPtr(remain.ptr) - @intFromPtr(&dest_buf);
                    remain = remain[1..];

                    const target_path: [:0]u8 = dest_buf[0..target_len :0];
                    // we need to use the unscoped package name here
                    // this is why @babel/parser would fail to link
                    const unscoped_name = unscopedPackageName(name);
                    bun.copy(u8, from_remain, unscoped_name);
                    from_remain = from_remain[unscoped_name.len..];
                    from_remain[0] = 0;
                    const dest_path: [:0]u8 = target_buf[0 .. @intFromPtr(from_remain.ptr) - @intFromPtr(&target_buf) :0];

                    this.setSymlinkAndPermissions(target_path, dest_path, link_global);
                },
                .named_file => {
                    var target = this.bin.value.named_file[1].slice(this.string_buf);
                    if (strings.hasPrefixComptime(target, "./") or strings.hasPrefixComptime(target, ".\\")) {
                        target = target["./".len..];
                    }
                    bun.copy(u8, remain, target);
                    remain = remain[target.len..];
                    remain[0] = 0;
                    const target_len = @intFromPtr(remain.ptr) - @intFromPtr(&dest_buf);
                    remain = remain[1..];

                    const target_path: [:0]u8 = dest_buf[0..target_len :0];
                    const name_to_use = this.bin.value.named_file[0].slice(this.string_buf);
                    bun.copy(u8, from_remain, name_to_use);
                    from_remain = from_remain[name_to_use.len..];
                    from_remain[0] = 0;
                    const dest_path: [:0]u8 = target_buf[0 .. @intFromPtr(from_remain.ptr) - @intFromPtr(&target_buf) :0];

                    this.setSymlinkAndPermissions(target_path, dest_path, link_global);
                },
                .map => {
                    var extern_string_i: u32 = this.bin.value.map.off;
                    const end = this.bin.value.map.len + extern_string_i;
                    const _from_remain = from_remain;
                    const _remain = remain;

                    while (extern_string_i < end) : (extern_string_i += 2) {
                        from_remain = _from_remain;
                        remain = _remain;
                        const name_in_terminal = this.extern_string_buf[extern_string_i];
                        const name_in_filesystem = this.extern_string_buf[extern_string_i + 1];

                        var target = name_in_filesystem.slice(this.string_buf);
                        if (strings.hasPrefixComptime(target, "./") or strings.hasPrefixComptime(target, ".\\")) {
                            target = target["./".len..];
                        }
                        bun.copy(u8, remain, target);
                        remain = remain[target.len..];
                        remain[0] = 0;
                        const target_len = @intFromPtr(remain.ptr) - @intFromPtr(&dest_buf);
                        remain = remain[1..];

                        const target_path: [:0]u8 = dest_buf[0..target_len :0];
                        const name_to_use = name_in_terminal.slice(this.string_buf);
                        bun.copy(u8, from_remain, name_to_use);
                        from_remain = from_remain[name_to_use.len..];
                        from_remain[0] = 0;
                        const dest_path: [:0]u8 = target_buf[0 .. @intFromPtr(from_remain.ptr) - @intFromPtr(&target_buf) :0];

                        this.setSymlinkAndPermissions(target_path, dest_path, link_global);
                    }
                },
                .dir => {
                    var target = this.bin.value.dir.slice(this.string_buf);
                    if (strings.hasPrefixComptime(target, "./") or strings.hasPrefixComptime(target, ".\\")) {
                        target = target["./".len..];
                    }

                    var parts = [_][]const u8{ name, target };

                    bun.copy(u8, remain, target);
                    remain = remain[target.len..];

                    const dir = this.destination_node_modules.asDir();

                    var joined = Path.joinStringBuf(&target_buf, &parts, .auto);
                    @as([*]u8, @ptrFromInt(@intFromPtr(joined.ptr)))[joined.len] = 0;
                    const joined_: [:0]const u8 = joined.ptr[0..joined.len :0];
                    var child_dir = bun.openDir(dir, joined_) catch |err| {
                        this.err = err;
                        return;
                    };
                    defer child_dir.close();

                    var iter = child_dir.iterate();

                    const basedir_path = bun.getFdPath(child_dir.fd, &target_buf) catch |err| {
                        this.err = err;
                        return;
                    };
                    target_buf[basedir_path.len] = std.fs.path.sep;
                    var target_buf_remain = target_buf[basedir_path.len + 1 ..];
                    const prev_target_buf_remain = target_buf_remain;

                    while (iter.next() catch null) |entry_| {
                        const entry: std.fs.Dir.Entry = entry_;
                        switch (entry.kind) {
                            std.fs.Dir.Entry.Kind.sym_link, std.fs.Dir.Entry.Kind.file => {
                                target_buf_remain = prev_target_buf_remain;
                                bun.copy(u8, target_buf_remain, entry.name);
                                target_buf_remain = target_buf_remain[entry.name.len..];
                                target_buf_remain[0] = 0;
                                const from_path: [:0]u8 = target_buf[0 .. @intFromPtr(target_buf_remain.ptr) - @intFromPtr(&target_buf) :0];
                                const to_path = if (!link_global)
                                    std.fmt.bufPrintZ(&dest_buf, dot_bin ++ "{s}", .{entry.name}) catch continue
                                else
                                    std.fmt.bufPrintZ(&dest_buf, "{s}", .{entry.name}) catch continue;

                                this.setSymlinkAndPermissions(from_path, to_path, link_global);
                            },
                            else => {},
                        }
                    }
                },
            }
        }

        pub fn unlink(this: *Linker, link_global: bool) void {
            var target_buf: bun.PathBuffer = undefined;
            var dest_buf: bun.PathBuffer = undefined;
            var from_remain: []u8 = &target_buf;
            var remain: []u8 = &dest_buf;

            if (!link_global) {
                target_buf[0..dot_bin.len].* = dot_bin.*;
                from_remain = target_buf[dot_bin.len..];
                dest_buf[0.."../".len].* = (".." ++ std.fs.path.sep_str).*;
                remain = dest_buf["../".len..];
            } else {
                if (bun.toFD(this.global_bin_dir.fd) == bun.invalid_fd) {
                    this.err = error.MissingGlobalBinDir;
                    return;
                }

                @memcpy(target_buf[0..this.global_bin_path.len], this.global_bin_path);
                from_remain = target_buf[this.global_bin_path.len..];
                from_remain[0] = std.fs.path.sep;
                from_remain = from_remain[1..];
                const abs = bun.getFdPath(this.root_node_modules_folder, &dest_buf) catch |err| {
                    this.err = err;
                    return;
                };
                remain = remain[abs.len..];
                remain[0] = std.fs.path.sep;
                remain = remain[1..];

                this.root_node_modules_folder = bun.toFD(this.global_bin_dir.fd);
            }

            const name = this.package_name.slice();
            bun.copy(u8, remain, name);
            remain = remain[name.len..];
            remain[0] = std.fs.path.sep;
            remain = remain[1..];

            switch (this.bin.tag) {
                .none => {
                    if (comptime Environment.isDebug) {
                        unreachable;
                    }
                },
                .file => {
                    // we need to use the unscoped package name here
                    // this is why @babel/parser would fail to link
                    const unscoped_name = unscopedPackageName(name);
                    bun.copy(u8, from_remain, unscoped_name);
                    from_remain = from_remain[unscoped_name.len..];
                    from_remain[0] = 0;
                    const dest_path: [:0]u8 = target_buf[0 .. @intFromPtr(from_remain.ptr) - @intFromPtr(&target_buf) :0];

                    std.posix.unlinkatZ(this.root_node_modules_folder.cast(), dest_path, 0) catch {};
                },
                .named_file => {
                    const name_to_use = this.bin.value.named_file[0].slice(this.string_buf);
                    bun.copy(u8, from_remain, name_to_use);
                    from_remain = from_remain[name_to_use.len..];
                    from_remain[0] = 0;
                    const dest_path: [:0]u8 = target_buf[0 .. @intFromPtr(from_remain.ptr) - @intFromPtr(&target_buf) :0];

                    std.posix.unlinkatZ(this.root_node_modules_folder.cast(), dest_path, 0) catch {};
                },
                .map => {
                    var extern_string_i: u32 = this.bin.value.map.off;
                    const end = this.bin.value.map.len + extern_string_i;
                    const _from_remain = from_remain;
                    const _remain = remain;
                    while (extern_string_i < end) : (extern_string_i += 2) {
                        from_remain = _from_remain;
                        remain = _remain;
                        const name_in_terminal = this.extern_string_buf[extern_string_i];
                        const name_in_filesystem = this.extern_string_buf[extern_string_i + 1];

                        var target = name_in_filesystem.slice(this.string_buf);
                        if (strings.hasPrefixComptime(target, "./") or strings.hasPrefixComptime(target, ".\\")) {
                            target = target[2..];
                        }
                        bun.copy(u8, remain, target);
                        remain = remain[target.len..];
                        remain[0] = 0;
                        remain = remain[1..];

                        const name_to_use = name_in_terminal.slice(this.string_buf);
                        bun.copy(u8, from_remain, name_to_use);
                        from_remain = from_remain[name_to_use.len..];
                        from_remain[0] = 0;
                        const dest_path: [:0]u8 = target_buf[0 .. @intFromPtr(from_remain.ptr) - @intFromPtr(&target_buf) :0];

                        std.posix.unlinkatZ(this.root_node_modules_folder.cast(), dest_path, 0) catch {};
                    }
                },
                .dir => {
                    var target = this.bin.value.dir.slice(this.string_buf);
                    if (strings.hasPrefixComptime(target, "./") or strings.hasPrefixComptime(target, ".\\")) {
                        target = target[2..];
                    }

                    var parts = [_][]const u8{ name, target };

                    bun.copy(u8, remain, target);
                    remain = remain[target.len..];

                    const dir = this.destination_node_modules.asDir();

                    var joined = Path.joinStringBuf(&target_buf, &parts, .auto);
                    @as([*]u8, @ptrFromInt(@intFromPtr(joined.ptr)))[joined.len] = 0;
                    const joined_: [:0]const u8 = joined.ptr[0..joined.len :0];
                    var child_dir = bun.openDir(dir, joined_) catch |err| {
                        this.err = err;
                        return;
                    };
                    defer child_dir.close();

                    var iter = child_dir.iterate();

                    const basedir_path = bun.getFdPath(child_dir.fd, &target_buf) catch |err| {
                        this.err = err;
                        return;
                    };
                    target_buf[basedir_path.len] = std.fs.path.sep;
                    var target_buf_remain = target_buf[basedir_path.len + 1 ..];
                    const prev_target_buf_remain = target_buf_remain;

                    while (iter.next() catch null) |entry_| {
                        const entry: std.fs.Dir.Entry = entry_;
                        switch (entry.kind) {
                            std.fs.Dir.Entry.Kind.sym_link, std.fs.Dir.Entry.Kind.file => {
                                target_buf_remain = prev_target_buf_remain;
                                bun.copy(u8, target_buf_remain, entry.name);
                                target_buf_remain = target_buf_remain[entry.name.len..];
                                target_buf_remain[0] = 0;
                                const to_path = if (!link_global)
                                    std.fmt.bufPrintZ(&dest_buf, dot_bin ++ "{s}", .{entry.name}) catch continue
                                else
                                    std.fmt.bufPrintZ(&dest_buf, "{s}", .{entry.name}) catch continue;

                                std.posix.unlinkatZ(
                                    this.root_node_modules_folder.cast(),
                                    to_path,
                                    0,
                                ) catch continue;
                            },
                            else => {},
                        }
                    }
                },
            }
        }
    };
};<|MERGE_RESOLUTION|>--- conflicted
+++ resolved
@@ -369,8 +369,7 @@
             }
 
             if (comptime !Environment.isWindows) {
-<<<<<<< HEAD
-                std.os.symlinkatZ(target_path, destination_dir.fd, dest_path) catch |symlink_err_1| {
+                std.posix.symlinkatZ(target_path, destination_dir.fd, dest_path) catch |symlink_err_1| {
                     if (symlink_err_1 != error.PathAlreadyExists) {
                         this.err = symlink_err_1;
                         return;
@@ -395,17 +394,6 @@
 
                             if (compare_func(existing_target, target_path, true)) {
                                 // 3
-=======
-                const node_modules = this.package_installed_node_modules.asDir();
-                std.posix.symlinkatZ(target_path, node_modules.fd, dest_path) catch |err| {
-                    // Silently ignore PathAlreadyExists if the symlink is valid.
-                    // Most likely, the symlink was already created by another package
-                    if (err == error.PathAlreadyExists) {
-                        if (PackageInstall.isDanglingSymlink(dest_path)) {
-                            // this case is hit if the package was previously and the bin is located in a different directory
-                            node_modules.deleteFileZ(dest_path) catch |err2| {
-                                this.err = err2;
->>>>>>> 00f9410d
                                 return;
                             }
 
@@ -421,13 +409,8 @@
                                     compare_func(existing_target_trim[0..slash_index], target_path_trim[0..slash_index], false);
                             };
 
-<<<<<<< HEAD
                             if (!should_clobber) {
                                 this.err = error.PathAlreadyExists;
-=======
-                            std.posix.symlinkatZ(target_path, node_modules.fd, dest_path) catch |err2| {
-                                this.err = err2;
->>>>>>> 00f9410d
                                 return;
                             }
 
@@ -437,7 +420,7 @@
                     }
 
                     // 4 and 5
-                    std.os.symlinkatZ(target_path, destination_dir.fd, dest_path) catch |symlink_err_2| {
+                    std.posix.symlinkatZ(target_path, destination_dir.fd, dest_path) catch |symlink_err_2| {
                         this.err = symlink_err_2;
                         return;
                     };
