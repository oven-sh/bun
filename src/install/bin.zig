--- conflicted
+++ resolved
@@ -331,17 +331,9 @@
             _ = C.fchmodat(folder, target, @intCast(umask | 0o777), 0);
         }
 
-<<<<<<< HEAD
-        fn setSymlinkAndPermissions(this: *Linker, target_path: [:0]const u8, dest_path: [:0]const u8) void {
-            std.os.symlinkatZ(target_path, this.package_installed_node_modules, dest_path) catch |err| {
-=======
         fn setSimlinkAndPermissions(this: *Linker, target_path: [:0]const u8, dest_path: [:0]const u8) void {
-            if (comptime Environment.isWindows) {
-                @panic("TODO on Windows");
-            }
             const node_modules = this.package_installed_node_modules.asDir();
             std.os.symlinkatZ(target_path, node_modules.fd, dest_path) catch |err| {
->>>>>>> 9846383b
                 // Silently ignore PathAlreadyExists
                 // Most likely, the symlink was already created by another package
                 if (err == error.PathAlreadyExists) {
