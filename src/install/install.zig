<<<<<<< HEAD
// Default to a maximum of 64 simultaneous HTTP requests for bun install if no proxy is specified
// if a proxy IS specified, default to 64. We have different values because we might change this in the future.
// https://github.com/npm/cli/issues/7072
// https://pnpm.io/npmrc#network-concurrency (pnpm defaults to 16)
// https://yarnpkg.com/configuration/yarnrc#networkConcurrency (defaults to 50)
const default_max_simultaneous_requests_for_bun_install = 64;
const default_max_simultaneous_requests_for_bun_install_for_proxies = 64;

const bun = @import("bun");
const string = bun.string;
const Output = bun.Output;
const Global = bun.Global;
const Environment = bun.Environment;
const strings = bun.strings;
const MutableString = bun.MutableString;
const stringZ = bun.stringZ;
const default_allocator = bun.default_allocator;
const std = @import("std");
const JSC = bun.JSC;
const DirInfo = @import("../resolver/dir_info.zig");
const File = bun.sys.File;
const logger = bun.logger;
const OOM = bun.OOM;
const FD = bun.FD;

const JSON = bun.JSON;
const JSPrinter = bun.js_printer;

const Api = @import("../api/schema.zig").Api;
const Path = bun.path;
const Command = @import("../cli.zig").Command;
const BunArguments = @import("../cli.zig").Arguments;
const transpiler = bun.transpiler;

const DotEnv = @import("../env_loader.zig");
const which = @import("../which.zig").which;
const Run = @import("../bun_js.zig").Run;
const Fs = @import("../fs.zig");
const FileSystem = Fs.FileSystem;
const URL = @import("../url.zig").URL;
const HTTP = bun.http;
const AsyncHTTP = HTTP.AsyncHTTP;

const HeaderBuilder = HTTP.HeaderBuilder;

const installIsolatedPackages = @import("./workspaces.zig").installIsolatedPackages;
const installHoistedPackages = @import("./hoisted_install.zig").installHoistedPackages;

const ExtractTarball = @import("./extract_tarball.zig");
pub const Npm = @import("./npm.zig");
const Syscall = bun.sys;
const RunCommand = @import("../cli/run_command.zig").RunCommand;
=======
>>>>>>> 1789f929
threadlocal var initialized_store = false;

pub const bun_hash_tag = ".bun-tag-";
pub const max_hex_hash_len: comptime_int = brk: {
    var buf: [128]u8 = undefined;
    break :brk (std.fmt.bufPrint(buf[0..], "{x}", .{std.math.maxInt(u64)}) catch @panic("Buf wasn't big enough.")).len;
};
pub const max_buntag_hash_buf_len: comptime_int = max_hex_hash_len + bun_hash_tag.len + 1;
pub const BuntagHashBuf = [max_buntag_hash_buf_len]u8;

pub fn buntaghashbuf_make(buf: *BuntagHashBuf, patch_hash: u64) [:0]u8 {
    @memcpy(buf[0..bun_hash_tag.len], bun_hash_tag);
    const digits = std.fmt.bufPrint(buf[bun_hash_tag.len..], "{x}", .{patch_hash}) catch bun.outOfMemory();
    buf[bun_hash_tag.len + digits.len] = 0;
    const bunhashtag = buf[0 .. bun_hash_tag.len + digits.len :0];
    return bunhashtag;
}

// these bytes are skipped
// so we just make it repeat bun bun bun bun bun bun bun bun bun
// because why not
pub const alignment_bytes_to_repeat_buffer = [_]u8{0} ** 144;

pub fn initializeStore() void {
    if (initialized_store) {
        JSAst.Expr.Data.Store.reset();
        JSAst.Stmt.Data.Store.reset();
        return;
    }

    initialized_store = true;
    JSAst.Expr.Data.Store.create();
    JSAst.Stmt.Data.Store.create();
}

/// The default store we use pre-allocates around 16 MB of memory per thread
/// That adds up in multi-threaded scenarios.
/// ASTMemoryAllocator uses a smaller fixed buffer allocator
pub fn initializeMiniStore() void {
    const MiniStore = struct {
        heap: bun.MimallocArena,
        memory_allocator: JSAst.ASTMemoryAllocator,

        pub threadlocal var instance: ?*@This() = null;
    };
    if (MiniStore.instance == null) {
        var mini_store = bun.default_allocator.create(MiniStore) catch bun.outOfMemory();
        mini_store.* = .{
            .heap = bun.MimallocArena.init() catch bun.outOfMemory(),
            .memory_allocator = undefined,
        };
        mini_store.memory_allocator = .{ .allocator = mini_store.heap.allocator() };
        mini_store.memory_allocator.reset();
        MiniStore.instance = mini_store;
        mini_store.memory_allocator.push();
    } else {
        var mini_store = MiniStore.instance.?;
        if (mini_store.memory_allocator.stack_allocator.fixed_buffer_allocator.end_index >= mini_store.memory_allocator.stack_allocator.fixed_buffer_allocator.buffer.len -| 1) {
            mini_store.heap.deinit();
            mini_store.heap = bun.MimallocArena.init() catch bun.outOfMemory();
            mini_store.memory_allocator.allocator = mini_store.heap.allocator();
        }
        mini_store.memory_allocator.reset();
        mini_store.memory_allocator.push();
    }
}

<<<<<<< HEAD
pub const StorePathFormatter = struct {
    str: string,

    pub fn format(this: StorePathFormatter, comptime _: string, _: std.fmt.FormatOptions, writer: anytype) @TypeOf(writer).Error!void {
        // if (!this.opts.replace_slashes) {
        //     try writer.writeAll(this.str);
        //     return;
        // }

        for (this.str) |c| {
            switch (c) {
                '/' => try writer.writeByte('+'),
                '\\' => try writer.writeByte('+'),
                else => try writer.writeByte(c),
            }
        }
    }
};

pub fn fmtStorePath(str: string) StorePathFormatter {
    return .{
        .str = str,
    };
}

const IdentityContext = @import("../identity_context.zig").IdentityContext;
const ArrayIdentityContext = @import("../identity_context.zig").ArrayIdentityContext;
const NetworkQueue = std.fifo.LinearFifo(*NetworkTask, .{ .Static = 32 });
const PatchTaskFifo = std.fifo.LinearFifo(*PatchTask, .{ .Static = 32 });
const Semver = bun.Semver;
const ExternalString = Semver.ExternalString;
const String = Semver.String;
const GlobalStringBuilder = bun.StringBuilder;
const SlicedString = Semver.SlicedString;
pub const Repository = @import("./repository.zig").Repository;
pub const Bin = @import("./bin.zig").Bin;
pub const Dependency = @import("./dependency.zig");
const Behavior = @import("./dependency.zig").Behavior;
const FolderResolution = @import("./resolvers/folder_resolver.zig").FolderResolution;

pub fn ExternalSlice(comptime Type: type) type {
    return extern struct {
        pub const Slice = @This();

        pub const Child: type = Type;

        off: u32 = 0,
        len: u32 = 0,

        pub const invalid: @This() = .{ .off = std.math.maxInt(u32), .len = std.math.maxInt(u32) };

        pub inline fn isInvalid(this: Slice) bool {
            return this.off == std.math.maxInt(u32) and this.len == std.math.maxInt(u32);
        }

        pub inline fn contains(this: Slice, id: u32) bool {
            return id >= this.off and id < (this.len + this.off);
        }

        pub inline fn get(this: Slice, in: []const Type) []const Type {
            if (comptime Environment.allow_assert) {
                bun.assert(this.off + this.len <= in.len);
            }
            // it should be impossible to address this out of bounds due to the minimum here
            return in.ptr[this.off..@min(in.len, this.off + this.len)];
        }

        pub inline fn mut(this: Slice, in: []Type) []Type {
            if (comptime Environment.allow_assert) {
                bun.assert(this.off + this.len <= in.len);
            }
            return in.ptr[this.off..@min(in.len, this.off + this.len)];
        }

        pub inline fn begin(this: Slice) u32 {
            return this.off;
        }

        pub inline fn end(this: Slice) u32 {
            return this.off + this.len;
        }

        pub fn init(buf: []const Type, in: []const Type) Slice {
            // if (comptime Environment.allow_assert) {
            //     bun.assert(@intFromPtr(buf.ptr) <= @intFromPtr(in.ptr));
            //     bun.assert((@intFromPtr(in.ptr) + in.len) <= (@intFromPtr(buf.ptr) + buf.len));
            // }

            return Slice{
                .off = @as(u32, @truncate((@intFromPtr(in.ptr) - @intFromPtr(buf.ptr)) / @sizeOf(Type))),
                .len = @as(u32, @truncate(in.len)),
            };
        }
    };
}

=======
>>>>>>> 1789f929
pub const PackageID = u32;
pub const DependencyID = u32;

// pub const DependencyID = enum(u32) {
//     root = max - 1,
//     invalid = max,
//     _,

//     const max = std.math.maxInt(u32);
// };

pub const invalid_package_id = std.math.maxInt(PackageID);
pub const invalid_dependency_id = std.math.maxInt(DependencyID);

pub const PackageNameAndVersionHash = u64;
pub const PackageNameHash = u64; // Use String.Builder.stringHash to compute this
pub const TruncatedPackageNameHash = u32; // @truncate String.Builder.stringHash to compute this

pub const Aligner = struct {
    pub fn write(comptime Type: type, comptime Writer: type, writer: Writer, pos: usize) !usize {
        const to_write = skipAmount(Type, pos);

        const remainder: string = alignment_bytes_to_repeat_buffer[0..@min(to_write, alignment_bytes_to_repeat_buffer.len)];
        try writer.writeAll(remainder);

        return to_write;
    }

    pub inline fn skipAmount(comptime Type: type, pos: usize) usize {
        return std.mem.alignForward(usize, pos, @alignOf(Type)) - pos;
    }
};

<<<<<<< HEAD
pub const NetworkTask = struct {
    unsafe_http_client: AsyncHTTP = undefined,
    response: bun.http.HTTPClientResult = .{},
    task_id: Task.Id,
    url_buf: []const u8 = &[_]u8{},
    retried: u16 = 0,
    allocator: std.mem.Allocator,
    request_buffer: MutableString = undefined,
    response_buffer: MutableString = undefined,
    package_manager: *PackageManager,
    callback: union(Task.Tag) {
        package_manifest: struct {
            loaded_manifest: ?Npm.PackageManifest = null,
            name: strings.StringOrTinyString,
        },
        extract: ExtractTarball,
        git_clone: void,
        git_checkout: void,
        local_tarball: void,
    },
    /// Key in patchedDependencies in package.json
    apply_patch_task: ?*PatchTask = null,
    next: ?*NetworkTask = null,

    pub const DedupeMapEntry = struct {
        is_required: bool,
    };
    pub const DedupeMap = std.HashMap(u64, DedupeMapEntry, IdentityContext(u64), 80);

    pub fn notify(this: *NetworkTask, async_http: *AsyncHTTP, result: bun.http.HTTPClientResult) void {
        defer this.package_manager.wake();
        async_http.real.?.* = async_http.*;
        async_http.real.?.response_buffer = async_http.response_buffer;
        this.response = result;
        this.package_manager.async_network_task_queue.push(this);
    }

    pub const Authorization = enum {
        no_authorization,
        allow_authorization,
    };

    // We must use a less restrictive Accept header value
    // https://github.com/oven-sh/bun/issues/341
    // https://www.jfrog.com/jira/browse/RTFACT-18398
    const accept_header_value = "application/vnd.npm.install-v1+json; q=1.0, application/json; q=0.8, */*";

    const default_headers_buf: string = "Accept" ++ accept_header_value;

    fn appendAuth(header_builder: *HeaderBuilder, scope: *const Npm.Registry.Scope) void {
        if (scope.token.len > 0) {
            header_builder.appendFmt("Authorization", "Bearer {s}", .{scope.token});
        } else if (scope.auth.len > 0) {
            header_builder.appendFmt("Authorization", "Basic {s}", .{scope.auth});
        } else {
            return;
        }
        header_builder.append("npm-auth-type", "legacy");
    }

    fn countAuth(header_builder: *HeaderBuilder, scope: *const Npm.Registry.Scope) void {
        if (scope.token.len > 0) {
            header_builder.count("Authorization", "");
            header_builder.content.cap += "Bearer ".len + scope.token.len;
        } else if (scope.auth.len > 0) {
            header_builder.count("Authorization", "");
            header_builder.content.cap += "Basic ".len + scope.auth.len;
        } else {
            return;
        }
        header_builder.count("npm-auth-type", "legacy");
    }

    pub fn forManifest(
        this: *NetworkTask,
        name: string,
        allocator: std.mem.Allocator,
        scope: *const Npm.Registry.Scope,
        loaded_manifest: ?*const Npm.PackageManifest,
        is_optional: bool,
    ) !void {
        this.url_buf = blk: {

            // Not all registries support scoped package names when fetching the manifest.
            // registry.npmjs.org supports both "@storybook%2Faddons" and "@storybook/addons"
            // Other registries like AWS codeartifact only support the former.
            // "npm" CLI requests the manifest with the encoded name.
            var arena = std.heap.ArenaAllocator.init(bun.default_allocator);
            defer arena.deinit();
            var stack_fallback_allocator = std.heap.stackFallback(512, arena.allocator());
            var encoded_name = name;
            if (strings.containsChar(name, '/')) {
                encoded_name = try std.mem.replaceOwned(u8, stack_fallback_allocator.get(), name, "/", "%2f");
            }

            const tmp = bun.JSC.URL.join(
                bun.String.fromUTF8(scope.url.href),
                bun.String.fromUTF8(encoded_name),
            );
            defer tmp.deref();

            if (tmp.tag == .Dead) {
                if (!is_optional) {
                    this.package_manager.log.addErrorFmt(
                        null,
                        logger.Loc.Empty,
                        allocator,
                        "Failed to join registry {} and package {} URLs",
                        .{ bun.fmt.QuotedFormatter{ .text = scope.url.href }, bun.fmt.QuotedFormatter{ .text = name } },
                    ) catch bun.outOfMemory();
                } else {
                    this.package_manager.log.addWarningFmt(
                        null,
                        logger.Loc.Empty,
                        allocator,
                        "Failed to join registry {} and package {} URLs",
                        .{ bun.fmt.QuotedFormatter{ .text = scope.url.href }, bun.fmt.QuotedFormatter{ .text = name } },
                    ) catch bun.outOfMemory();
                }
                return error.InvalidURL;
            }

            if (!(tmp.hasPrefixComptime("https://") or tmp.hasPrefixComptime("http://"))) {
                if (!is_optional) {
                    this.package_manager.log.addErrorFmt(
                        null,
                        logger.Loc.Empty,
                        allocator,
                        "Registry URL must be http:// or https://\nReceived: \"{}\"",
                        .{tmp},
                    ) catch bun.outOfMemory();
                } else {
                    this.package_manager.log.addWarningFmt(
                        null,
                        logger.Loc.Empty,
                        allocator,
                        "Registry URL must be http:// or https://\nReceived: \"{}\"",
                        .{tmp},
                    ) catch bun.outOfMemory();
                }
                return error.InvalidURL;
            }

            // This actually duplicates the string! So we defer deref the WTF managed one above.
            break :blk try tmp.toOwnedSlice(allocator);
        };

        var last_modified: string = "";
        var etag: string = "";
        if (loaded_manifest) |manifest| {
            last_modified = manifest.pkg.last_modified.slice(manifest.string_buf);
            etag = manifest.pkg.etag.slice(manifest.string_buf);
        }

        var header_builder = HeaderBuilder{};

        countAuth(&header_builder, scope);

        if (etag.len != 0) {
            header_builder.count("If-None-Match", etag);
        }

        if (last_modified.len != 0) {
            header_builder.count("If-Modified-Since", last_modified);
        }

        if (header_builder.header_count > 0) {
            header_builder.count("Accept", accept_header_value);
            if (last_modified.len > 0 and etag.len > 0) {
                header_builder.content.count(last_modified);
            }
            try header_builder.allocate(allocator);

            appendAuth(&header_builder, scope);

            if (etag.len != 0) {
                header_builder.append("If-None-Match", etag);
            } else if (last_modified.len != 0) {
                header_builder.append("If-Modified-Since", last_modified);
            }

            header_builder.append("Accept", accept_header_value);

            if (last_modified.len > 0 and etag.len > 0) {
                last_modified = header_builder.content.append(last_modified);
            }
        } else {
            try header_builder.entries.append(
                allocator,
                .{
                    .name = .{ .offset = 0, .length = @as(u32, @truncate("Accept".len)) },
                    .value = .{ .offset = "Accept".len, .length = @as(u32, @truncate(default_headers_buf.len - "Accept".len)) },
                },
            );
            header_builder.header_count = 1;
            header_builder.content = GlobalStringBuilder{ .ptr = @as([*]u8, @ptrFromInt(@intFromPtr(bun.span(default_headers_buf).ptr))), .len = default_headers_buf.len, .cap = default_headers_buf.len };
        }

        this.response_buffer = try MutableString.init(allocator, 0);
        this.allocator = allocator;

        const url = URL.parse(this.url_buf);
        this.unsafe_http_client = AsyncHTTP.init(allocator, .GET, url, header_builder.entries, header_builder.content.ptr.?[0..header_builder.content.len], &this.response_buffer, "", this.getCompletionCallback(), HTTP.FetchRedirect.follow, .{
            .http_proxy = this.package_manager.httpProxy(url),
        });
        this.unsafe_http_client.client.flags.reject_unauthorized = this.package_manager.tlsRejectUnauthorized();

        if (PackageManager.verbose_install) {
            this.unsafe_http_client.client.verbose = .headers;
        }

        this.callback = .{
            .package_manifest = .{
                .name = try strings.StringOrTinyString.initAppendIfNeeded(name, *FileSystem.FilenameStore, FileSystem.FilenameStore.instance),
                .loaded_manifest = if (loaded_manifest) |manifest| manifest.* else null,
            },
        };

        if (PackageManager.verbose_install) {
            this.unsafe_http_client.verbose = .headers;
            this.unsafe_http_client.client.verbose = .headers;
        }

        // Incase the ETag causes invalidation, we fallback to the last modified date.
        if (last_modified.len != 0 and bun.getRuntimeFeatureFlag(.BUN_FEATURE_FLAG_LAST_MODIFIED_PRETEND_304)) {
            this.unsafe_http_client.client.flags.force_last_modified = true;
            this.unsafe_http_client.client.if_modified_since = last_modified;
        }
    }

    pub fn getCompletionCallback(this: *NetworkTask) HTTP.HTTPClientResult.Callback {
        return HTTP.HTTPClientResult.Callback.New(*NetworkTask, notify).init(this);
    }

    pub fn schedule(this: *NetworkTask, batch: *ThreadPool.Batch) void {
        this.unsafe_http_client.schedule(this.allocator, batch);
    }

    pub const ForTarballError = OOM || error{
        InvalidURL,
    };

    pub fn forTarball(
        this: *NetworkTask,
        allocator: std.mem.Allocator,
        tarball_: *const ExtractTarball,
        scope: *const Npm.Registry.Scope,
        authorization: NetworkTask.Authorization,
    ) ForTarballError!void {
        this.callback = .{ .extract = tarball_.* };
        const tarball = &this.callback.extract;
        const tarball_url = tarball.url.slice();
        if (tarball_url.len == 0) {
            this.url_buf = try ExtractTarball.buildURL(
                scope.url.href,
                tarball.name,
                tarball.resolution.value.npm.version,
                this.package_manager.lockfile.buffers.string_bytes.items,
            );
        } else {
            this.url_buf = tarball_url;
        }

        if (!(strings.hasPrefixComptime(this.url_buf, "https://") or strings.hasPrefixComptime(this.url_buf, "http://"))) {
            const msg = .{
                .fmt = "Expected tarball URL to start with https:// or http://, got {} while fetching package {}",
                .args = .{ bun.fmt.QuotedFormatter{ .text = this.url_buf }, bun.fmt.QuotedFormatter{ .text = tarball.name.slice() } },
            };

            try this.package_manager.log.addErrorFmt(null, .{}, allocator, msg.fmt, msg.args);
            return error.InvalidURL;
        }

        this.response_buffer = MutableString.initEmpty(allocator);
        this.allocator = allocator;

        var header_builder = HeaderBuilder{};
        var header_buf: string = "";

        if (authorization == .allow_authorization) {
            countAuth(&header_builder, scope);
        }

        if (header_builder.header_count > 0) {
            try header_builder.allocate(allocator);

            if (authorization == .allow_authorization) {
                appendAuth(&header_builder, scope);
            }

            header_buf = header_builder.content.ptr.?[0..header_builder.content.len];
        }

        const url = URL.parse(this.url_buf);

        this.unsafe_http_client = AsyncHTTP.init(allocator, .GET, url, header_builder.entries, header_buf, &this.response_buffer, "", this.getCompletionCallback(), HTTP.FetchRedirect.follow, .{
            .http_proxy = this.package_manager.httpProxy(url),
        });
        this.unsafe_http_client.client.flags.reject_unauthorized = this.package_manager.tlsRejectUnauthorized();
        if (PackageManager.verbose_install) {
            this.unsafe_http_client.client.verbose = .headers;
        }
    }
};

=======
>>>>>>> 1789f929
pub const Origin = enum(u8) {
    local = 0,
    npm = 1,
    tarball = 2,
};

pub const Features = struct {
    dependencies: bool = true,
    dev_dependencies: bool = false,
    is_main: bool = false,
    optional_dependencies: bool = false,
    peer_dependencies: bool = true,
    trusted_dependencies: bool = false,
    workspaces: bool = false,
    patched_dependencies: bool = false,

    check_for_duplicate_dependencies: bool = false,

    pub fn behavior(this: Features) Behavior {
        var out: u8 = 0;
        out |= @as(u8, @intFromBool(this.dependencies)) << 1;
        out |= @as(u8, @intFromBool(this.optional_dependencies)) << 2;
        out |= @as(u8, @intFromBool(this.dev_dependencies)) << 3;
        out |= @as(u8, @intFromBool(this.peer_dependencies)) << 4;
        out |= @as(u8, @intFromBool(this.workspaces)) << 5;
        return @as(Behavior, @enumFromInt(out));
    }

    pub const main = Features{
        .check_for_duplicate_dependencies = true,
        .dev_dependencies = true,
        .is_main = true,
        .optional_dependencies = true,
        .trusted_dependencies = true,
        .patched_dependencies = true,
        .workspaces = true,
    };

    pub const folder = Features{
        .dev_dependencies = true,
        .optional_dependencies = true,
    };

    pub const workspace = Features{
        .dev_dependencies = true,
        .optional_dependencies = true,
        .trusted_dependencies = true,
    };

    pub const link = Features{
        .dependencies = false,
        .peer_dependencies = false,
    };

    pub const npm = Features{
        .optional_dependencies = true,
    };

    pub const tarball = npm;

    pub const npm_manifest = Features{
        .optional_dependencies = true,
    };
};

pub const PreinstallState = enum(u4) {
    unknown = 0,
    done,
    extract,
    extracting,
    calc_patch_hash,
    calcing_patch_hash,
    apply_patch,
    applying_patch,
};

<<<<<<< HEAD
/// Schedule long-running callbacks for a task
/// Slow stuff is broken into tasks, each can run independently without locks
pub const Task = struct {
    tag: Tag,
    request: Request,
    data: Data,
    status: Status = Status.waiting,
    threadpool_task: ThreadPool.Task = ThreadPool.Task{ .callback = &callback },
    log: logger.Log,
    id: Id,
    err: ?anyerror = null,
    package_manager: *PackageManager,
    apply_patch_task: ?*PatchTask = null,
    next: ?*Task = null,

    /// An ID that lets us register a callback without keeping the same pointer around
    pub const Id = enum(u64) {
        _,

        pub fn get(this: @This()) u64 {
            return @intFromEnum(this);
        }

        pub fn forNPMPackage(package_name: string, package_version: Semver.Version) Id {
            var hasher = bun.Wyhash11.init(0);
            hasher.update("npm-package:");
            hasher.update(package_name);
            hasher.update("@");
            hasher.update(std.mem.asBytes(&package_version));
            return @enumFromInt(hasher.final());
        }

        pub fn forBinLink(package_id: PackageID) Id {
            var hasher = bun.Wyhash11.init(0);
            hasher.update("bin-link:");
            hasher.update(std.mem.asBytes(&package_id));
            return @enumFromInt(hasher.final());
        }

        pub fn forManifest(name: string) Id {
            var hasher = bun.Wyhash11.init(0);
            hasher.update("manifest:");
            hasher.update(name);
            return @enumFromInt(hasher.final());
        }

        pub fn forTarball(url: string) Id {
            var hasher = bun.Wyhash11.init(0);
            hasher.update("tarball:");
            hasher.update(url);
            return @enumFromInt(hasher.final());
        }

        // These cannot change:
        // We persist them to the filesystem.
        pub fn forGitClone(url: string) Id {
            var hasher = bun.Wyhash11.init(0);
            hasher.update(url);
            return @enumFromInt(@as(u64, 4 << 61) | @as(u64, @as(u61, @truncate(hasher.final()))));
        }

        pub fn forGitCheckout(url: string, resolved: string) Id {
            var hasher = bun.Wyhash11.init(0);
            hasher.update(url);
            hasher.update("@");
            hasher.update(resolved);
            return @enumFromInt(@as(u64, 5 << 61) | @as(u64, @as(u61, @truncate(hasher.final()))));
        }
    };

    pub fn callback(task: *ThreadPool.Task) void {
        Output.Source.configureThread();
        defer Output.flush();

        var this: *Task = @fieldParentPtr("threadpool_task", task);
        const manager = this.package_manager;
        defer {
            if (this.status == .success) {
                if (this.apply_patch_task) |pt| {
                    defer pt.deinit();
                    pt.apply() catch bun.outOfMemory();
                    if (pt.callback.apply.logger.errors > 0) {
                        defer pt.callback.apply.logger.deinit();
                        // this.log.addErrorFmt(null, logger.Loc.Empty, bun.default_allocator, "failed to apply patch: {}", .{e}) catch unreachable;
                        pt.callback.apply.logger.print(Output.errorWriter()) catch {};
                    }
                }
            }
            manager.resolve_tasks.push(this);
            manager.wake();
        }

        switch (this.tag) {
            .package_manifest => {
                const allocator = bun.default_allocator;
                var manifest = &this.request.package_manifest;
                const body = manifest.network.response_buffer.move();

                defer {
                    bun.default_allocator.free(body);
                }

                const package_manifest = Npm.Registry.getPackageMetadata(
                    allocator,
                    manager.scopeForPackageName(manifest.name.slice()),
                    (manifest.network.response.metadata orelse @panic("Assertion failure: Expected metadata to be set")).response,
                    body,
                    &this.log,
                    manifest.name.slice(),
                    manifest.network.callback.package_manifest.loaded_manifest,
                    manager,
                ) catch |err| {
                    bun.handleErrorReturnTrace(err, @errorReturnTrace());

                    this.err = err;
                    this.status = Status.fail;
                    this.data = .{ .package_manifest = .{} };
                    return;
                };

                switch (package_manifest) {
                    .fresh, .cached => |result| {
                        this.status = Status.success;
                        this.data = .{ .package_manifest = result };
                        return;
                    },
                    .not_found => {
                        this.log.addErrorFmt(null, logger.Loc.Empty, allocator, "404 - GET {s}", .{
                            this.request.package_manifest.name.slice(),
                        }) catch unreachable;
                        this.status = Status.fail;
                        this.data = .{ .package_manifest = .{} };
                        return;
                    },
                }
            },
            .extract => {
                const bytes = this.request.extract.network.response_buffer.move();

                defer {
                    bun.default_allocator.free(bytes);
                }

                const result = this.request.extract.tarball.run(
                    &this.log,
                    bytes,
                ) catch |err| {
                    bun.handleErrorReturnTrace(err, @errorReturnTrace());

                    this.err = err;
                    this.status = Status.fail;
                    this.data = .{ .extract = .{} };
                    return;
                };

                this.data = .{ .extract = result };
                this.status = Status.success;
            },
            .git_clone => {
                const name = this.request.git_clone.name.slice();
                const url = this.request.git_clone.url.slice();
                var attempt: u8 = 1;
                const dir = brk: {
                    if (Repository.tryHTTPS(url)) |https| break :brk Repository.download(
                        manager.allocator,
                        this.request.git_clone.env,
                        &this.log,
                        manager.getCacheDirectory(),
                        this.id,
                        name,
                        https,
                        attempt,
                    ) catch |err| {
                        // Exit early if git checked and could
                        // not find the repository, skip ssh
                        if (err == error.RepositoryNotFound) {
                            this.err = err;
                            this.status = Status.fail;
                            this.data = .{ .git_clone = bun.invalid_fd };

                            return;
                        }

                        this.err = err;
                        this.status = Status.fail;
                        this.data = .{ .git_clone = bun.invalid_fd };
                        attempt += 1;
                        break :brk null;
                    };
                    break :brk null;
                } orelse if (Repository.trySSH(url)) |ssh| Repository.download(
                    manager.allocator,
                    this.request.git_clone.env,
                    &this.log,
                    manager.getCacheDirectory(),
                    this.id,
                    name,
                    ssh,
                    attempt,
                ) catch |err| {
                    this.err = err;
                    this.status = Status.fail;
                    this.data = .{ .git_clone = bun.invalid_fd };
                    return;
                } else {
                    return;
                };

                this.err = null;
                this.data = .{ .git_clone = .fromStdDir(dir) };
                this.status = Status.success;
            },
            .git_checkout => {
                const git_checkout = &this.request.git_checkout;
                const data = Repository.checkout(
                    manager.allocator,
                    this.request.git_checkout.env,
                    &this.log,
                    manager.getCacheDirectory(),
                    git_checkout.repo_dir.stdDir(),
                    git_checkout.name.slice(),
                    git_checkout.url.slice(),
                    git_checkout.resolved.slice(),
                ) catch |err| {
                    this.err = err;
                    this.status = Status.fail;
                    this.data = .{ .git_checkout = .{} };

                    return;
                };

                this.data = .{
                    .git_checkout = data,
                };
                this.status = Status.success;
            },
            .local_tarball => {
                const workspace_pkg_id = manager.lockfile.getWorkspacePkgIfWorkspaceDep(this.request.local_tarball.tarball.dependency_id);

                var abs_buf: bun.PathBuffer = undefined;
                const tarball_path, const normalize = if (workspace_pkg_id != invalid_package_id) tarball_path: {
                    const workspace_res = manager.lockfile.packages.items(.resolution)[workspace_pkg_id];

                    if (workspace_res.tag != .workspace) break :tarball_path .{ this.request.local_tarball.tarball.url.slice(), true };

                    // Construct an absolute path to the tarball.
                    // Normally tarball paths are always relative to the root directory, but if a
                    // workspace depends on a tarball path, it should be relative to the workspace.
                    const workspace_path = workspace_res.value.workspace.slice(manager.lockfile.buffers.string_bytes.items);
                    break :tarball_path .{
                        Path.joinAbsStringBuf(
                            FileSystem.instance.top_level_dir,
                            &abs_buf,
                            &[_][]const u8{
                                workspace_path,
                                this.request.local_tarball.tarball.url.slice(),
                            },
                            .auto,
                        ),
                        false,
                    };
                } else .{ this.request.local_tarball.tarball.url.slice(), true };

                const result = readAndExtract(
                    manager.allocator,
                    &this.request.local_tarball.tarball,
                    tarball_path,
                    normalize,
                    &this.log,
                ) catch |err| {
                    bun.handleErrorReturnTrace(err, @errorReturnTrace());

                    this.err = err;
                    this.status = Status.fail;
                    this.data = .{ .extract = .{} };

                    return;
                };

                this.data = .{ .extract = result };
                this.status = Status.success;
            },
            // .install_task => {
            // const install_task = this
            // },
        }
    }

    fn readAndExtract(
        allocator: std.mem.Allocator,
        tarball: *const ExtractTarball,
        tarball_path: string,
        normalize: bool,
        log: *logger.Log,
    ) !ExtractData {
        const bytes = if (normalize)
            try File.readFromUserInput(std.fs.cwd(), tarball_path, allocator).unwrap()
        else
            try File.readFrom(bun.FD.cwd(), tarball_path, allocator).unwrap();
        defer allocator.free(bytes);
        return tarball.run(log, bytes);
    }

    pub const Tag = enum(u3) {
        package_manifest = 0,
        extract = 1,
        git_clone = 2,
        git_checkout = 3,
        local_tarball = 4,
    };

    pub const Status = enum {
        waiting,
        success,
        fail,
    };

    pub const Data = union {
        package_manifest: Npm.PackageManifest,
        extract: ExtractData,
        git_clone: bun.FileDescriptor,
        git_checkout: ExtractData,
    };

    pub const Request = union {
        /// package name
        // todo: Registry URL
        package_manifest: struct {
            name: strings.StringOrTinyString,
            network: *NetworkTask,
        },
        extract: struct {
            network: *NetworkTask,
            tarball: ExtractTarball,
        },
        git_clone: struct {
            name: strings.StringOrTinyString,
            url: strings.StringOrTinyString,
            env: DotEnv.Map,
            dep_id: DependencyID,
            res: Resolution,
        },
        git_checkout: struct {
            repo_dir: bun.FileDescriptor,
            dependency_id: DependencyID,
            name: strings.StringOrTinyString,
            url: strings.StringOrTinyString,
            resolved: strings.StringOrTinyString,
            resolution: Resolution,
            env: DotEnv.Map,
        },
        local_tarball: struct {
            tarball: ExtractTarball,
        },
    };
};

=======
>>>>>>> 1789f929
pub const ExtractData = struct {
    url: string = "",
    resolved: string = "",
    json: ?struct {
        path: string = "",
        buf: []u8 = "",
    } = null,
};

pub const DependencyInstallContext = struct {
    tree_id: Lockfile.Tree.Id = 0,
    path: std.ArrayList(u8) = std.ArrayList(u8).init(bun.default_allocator),
    dependency_id: DependencyID,
};

pub const Store = @import("./workspaces.zig").Store;

pub const TaskCallbackContext = union(enum) {
    dependency: DependencyID,
    dependency_install_context: DependencyInstallContext,
    isolated_package_install_context: Store.Entry.Id,
    root_dependency: DependencyID,
    root_request_id: PackageID,
};

// We can't know all the packages we need until we've downloaded all the packages
// The easy way would be:
// 1. Download all packages, parsing their dependencies and enqueuing all dependencies for resolution
// 2.
<<<<<<< HEAD
pub const PackageManager = struct {
    cache_directory_: ?std.fs.Dir = null,

    cache_directory_path: stringZ = "",
    temp_dir_: ?std.fs.Dir = null,
    temp_dir_path: stringZ = "",
    temp_dir_name: string = "",
    root_dir: *Fs.FileSystem.DirEntry,
    allocator: std.mem.Allocator,
    log: *logger.Log,
    resolve_tasks: ResolveTaskQueue = .{},
    timestamp_for_manifest_cache_control: u32 = 0,
    extracted_count: u32 = 0,
    default_features: Features = .{},
    summary: Lockfile.Package.Diff.Summary = .{},
    env: *DotEnv.Loader,
    progress: Progress = .{},
    downloads_node: ?*Progress.Node = null,
    scripts_node: ?*Progress.Node = null,
    progress_name_buf: [768]u8 = undefined,
    progress_name_buf_dynamic: []u8 = &[_]u8{},
    cpu_count: u32 = 0,

    track_installed_bin: TrackInstalledBin = .{
        .none = {},
    },

    // progress bar stuff when not stack allocated
    root_progress_node: *Progress.Node = undefined,

    to_update: bool = false,

    subcommand: Subcommand,
    update_requests: []UpdateRequest = &[_]UpdateRequest{},

    /// Only set in `bun pm`
    root_package_json_name_at_time_of_init: []const u8 = "",

    root_package_json_file: std.fs.File,

    /// The package id corresponding to the workspace the install is happening in. Could be root, or
    /// could be any of the workspaces.
    root_package_id: struct {
        id: ?PackageID = null,
        pub fn get(this: *@This(), lockfile: *const Lockfile, workspace_name_hash: ?PackageNameHash) PackageID {
            return this.id orelse {
                this.id = lockfile.getWorkspacePackageID(workspace_name_hash);
                return this.id.?;
            };
        }
    } = .{},

    thread_pool: ThreadPool,
    task_batch: ThreadPool.Batch = .{},
    task_queue: TaskDependencyQueue = .{},

    manifests: PackageManifestMap = .{},
    folders: FolderResolution.Map = .{},
    git_repositories: RepositoryMap = .{},

    network_dedupe_map: NetworkTask.DedupeMap = NetworkTask.DedupeMap.init(bun.default_allocator),
    async_network_task_queue: AsyncNetworkTaskQueue = .{},
    network_tarball_batch: ThreadPool.Batch = .{},
    network_resolve_batch: ThreadPool.Batch = .{},
    network_task_fifo: NetworkQueue = undefined,
    patch_apply_batch: ThreadPool.Batch = .{},
    patch_calc_hash_batch: ThreadPool.Batch = .{},
    patch_task_fifo: PatchTaskFifo = PatchTaskFifo.init(),
    patch_task_queue: PatchTaskQueue = .{},
    /// We actually need to calculate the patch file hashes
    /// every single time, because someone could edit the patchfile at anytime
    pending_pre_calc_hashes: std.atomic.Value(u32) = std.atomic.Value(u32).init(0),
    pending_tasks: std.atomic.Value(u32) = std.atomic.Value(u32).init(0),
    total_tasks: u32 = 0,
    preallocated_network_tasks: PreallocatedNetworkTasks,
    preallocated_resolve_tasks: PreallocatedTaskStore,

    /// items are only inserted into this if they took more than 500ms
    lifecycle_script_time_log: LifecycleScriptTimeLog = .{},

    pending_lifecycle_script_tasks: std.atomic.Value(u32) = std.atomic.Value(u32).init(0),
    finished_installing: std.atomic.Value(bool) = std.atomic.Value(bool).init(false),
    total_scripts: usize = 0,

    root_lifecycle_scripts: ?Package.Scripts.List = null,

    node_gyp_tempdir_name: string = "",

    env_configure: ?ScriptRunEnvironment = null,

    lockfile: *Lockfile = undefined,

    options: Options,
    preinstall_state: std.ArrayListUnmanaged(PreinstallState) = .{},

    global_link_dir: ?std.fs.Dir = null,
    global_dir: ?std.fs.Dir = null,
    global_link_dir_path: string = "",
    // wait_count: std.atomic.Value(usize) = std.atomic.Value(usize).init(0),

    onWake: WakeHandler = .{},
    ci_mode: bun.LazyBool(computeIsContinuousIntegration, @This(), "ci_mode") = .{},

    peer_dependencies: std.fifo.LinearFifo(DependencyID, .Dynamic) = std.fifo.LinearFifo(DependencyID, .Dynamic).init(default_allocator),

    // name hash from alias package name -> aliased package dependency version info
    known_npm_aliases: NpmAliasMap = .{},

    event_loop: JSC.AnyEventLoop,
=======
>>>>>>> 1789f929

pub const PackageManifestError = error{
    PackageManifestHTTP400,
    PackageManifestHTTP401,
    PackageManifestHTTP402,
    PackageManifestHTTP403,
    PackageManifestHTTP404,
    PackageManifestHTTP4xx,
    PackageManifestHTTP5xx,
};

// @sortImports

pub const ExtractTarball = @import("./extract_tarball.zig");
pub const NetworkTask = @import("NetworkTask.zig");
pub const Npm = @import("./npm.zig");
pub const PackageManager = @import("PackageManager.zig");
pub const PackageManifestMap = @import("PackageManifestMap.zig");
pub const Task = @import("PackageManagerTask.zig");
pub const TextLockfile = @import("./lockfile/bun.lock.zig");
const std = @import("std");
pub const Bin = @import("./bin.zig").Bin;
pub const FolderResolution = @import("./resolvers/folder_resolver.zig").FolderResolution;
pub const LifecycleScriptSubprocess = @import("./lifecycle_script_runner.zig").LifecycleScriptSubprocess;
pub const PackageInstall = @import("./PackageInstall.zig").PackageInstall;
pub const Repository = @import("./repository.zig").Repository;
pub const Resolution = @import("./resolution.zig").Resolution;

pub const ArrayIdentityContext = @import("../identity_context.zig").ArrayIdentityContext;
pub const IdentityContext = @import("../identity_context.zig").IdentityContext;

pub const external = @import("./ExternalSlice.zig");
pub const ExternalPackageNameHashList = external.ExternalPackageNameHashList;
pub const ExternalSlice = external.ExternalSlice;
pub const ExternalStringList = external.ExternalStringList;
pub const ExternalStringMap = external.ExternalStringMap;
pub const VersionSlice = external.VersionSlice;

pub const Dependency = @import("./dependency.zig");
pub const Behavior = @import("./dependency.zig").Behavior;

pub const Lockfile = @import("./lockfile.zig");
pub const PatchedDep = Lockfile.PatchedDep;

pub const patch = @import("./patch_install.zig");
pub const PatchTask = patch.PatchTask;

const bun = @import("bun");
const JSAst = bun.JSAst;
const default_allocator = bun.default_allocator;
const string = bun.string;

<<<<<<< HEAD
            if (prepend_negate) {
                buf[0] = '!';
            }

            const pattern = buf[0..copy_end];

            return if (is_path)
                .{ .path = pattern }
            else
                .{ .name = pattern };
        }

        pub fn deinit(this: WorkspaceFilter, allocator: std.mem.Allocator) void {
            switch (this) {
                .name,
                .path,
                => |pattern| allocator.free(pattern),
                .all => {},
            }
        }
    };

    pub const Options = @import("./PackageManager/PackageManagerOptions.zig");

    pub fn reportSlowLifecycleScripts(this: *PackageManager) void {
        const log_level = this.options.log_level;
        if (log_level == .silent) return;
        if (bun.getRuntimeFeatureFlag(.BUN_DISABLE_SLOW_LIFECYCLE_SCRIPT_LOGGING)) {
            return;
        }

        if (this.active_lifecycle_scripts.peek()) |active_lifecycle_script_running_for_the_longest_amount_of_time| {
            if (this.cached_tick_for_slow_lifecycle_script_logging == this.event_loop.iterationNumber()) {
                return;
            }
            this.cached_tick_for_slow_lifecycle_script_logging = this.event_loop.iterationNumber();
            const current_time = bun.timespec.now().ns();
            const time_running = current_time -| active_lifecycle_script_running_for_the_longest_amount_of_time.started_at;
            const interval: u64 = if (log_level.isVerbose()) std.time.ns_per_s * 5 else std.time.ns_per_s * 30;
            if (time_running > interval and current_time -| this.last_reported_slow_lifecycle_script_at > interval) {
                this.last_reported_slow_lifecycle_script_at = current_time;
                const package_name = active_lifecycle_script_running_for_the_longest_amount_of_time.package_name;

                if (!(package_name.len > 1 and package_name[package_name.len - 1] == 's')) {
                    Output.warn("{s}'s postinstall cost you {}\n", .{
                        package_name,
                        bun.fmt.fmtDurationOneDecimal(time_running),
                    });
                } else {
                    Output.warn("{s}' postinstall cost you {}\n", .{
                        package_name,
                        bun.fmt.fmtDurationOneDecimal(time_running),
                    });
                }
                Output.flush();
            }
        }
    }

    pub const PackageUpdateInfo = struct {
        original_version_literal: string,
        is_alias: bool,
        original_version_string_buf: string = "",
        original_version: ?Semver.Version,
    };

    pub fn clearCachedItemsDependingOnLockfileBuffer(this: *PackageManager) void {
        this.root_package_id.id = null;
    }

    pub fn crash(this: *PackageManager) noreturn {
        if (this.options.log_level != .silent) {
            this.log.print(Output.errorWriter()) catch {};
        }
        Global.crash();
    }

    const TrackInstalledBin = union(enum) {
        none: void,
        pending: void,
        basename: []const u8,
    };

    // maybe rename to `PackageJSONCache` if we cache more than workspaces
    pub const WorkspacePackageJSONCache = struct {
        const js_ast = bun.JSAst;
        const Expr = js_ast.Expr;

        pub const MapEntry = struct {
            root: Expr,
            source: logger.Source,
            indentation: JSPrinter.Options.Indentation = .{},
        };

        pub const Map = bun.StringHashMapUnmanaged(MapEntry);

        pub const GetJSONOptions = struct {
            init_reset_store: bool = true,
            guess_indentation: bool = false,
        };

        pub const GetResult = union(enum) {
            entry: *MapEntry,
            read_err: anyerror,
            parse_err: anyerror,

            pub fn unwrap(this: GetResult) !*MapEntry {
                return switch (this) {
                    .entry => |entry| entry,
                    inline else => |err| err,
                };
            }
        };

        map: Map = .{},

        /// Given an absolute path to a workspace package.json, return the AST
        /// and contents of the file. If the package.json is not present in the
        /// cache, it will be read from disk and parsed, and stored in the cache.
        pub fn getWithPath(
            this: *@This(),
            allocator: std.mem.Allocator,
            log: *logger.Log,
            abs_package_json_path: anytype,
            comptime opts: GetJSONOptions,
        ) GetResult {
            bun.assertWithLocation(std.fs.path.isAbsolute(abs_package_json_path), @src());

            var buf: if (Environment.isWindows) bun.PathBuffer else void = undefined;
            const path = if (comptime !Environment.isWindows)
                abs_package_json_path
            else brk: {
                @memcpy(buf[0..abs_package_json_path.len], abs_package_json_path);
                bun.path.dangerouslyConvertPathToPosixInPlace(u8, buf[0..abs_package_json_path.len]);
                break :brk buf[0..abs_package_json_path.len];
            };

            const entry = this.map.getOrPut(allocator, path) catch bun.outOfMemory();
            if (entry.found_existing) {
                return .{ .entry = entry.value_ptr };
            }

            const key = allocator.dupeZ(u8, path) catch bun.outOfMemory();
            entry.key_ptr.* = key;

            const source = &(bun.sys.File.toSource(key, allocator, .{}).unwrap() catch |err| {
                _ = this.map.remove(key);
                allocator.free(key);
                return .{ .read_err = err };
            });

            if (comptime opts.init_reset_store)
                initializeStore();

            const json = JSON.parsePackageJSONUTF8WithOpts(
                source,
                log,
                allocator,
                .{
                    .is_json = true,
                    .allow_comments = true,
                    .allow_trailing_commas = true,
                    .guess_indentation = opts.guess_indentation,
                },
            ) catch |err| {
                _ = this.map.remove(key);
                allocator.free(source.contents);
                allocator.free(key);
                bun.handleErrorReturnTrace(err, @errorReturnTrace());
                return .{ .parse_err = err };
            };

            entry.value_ptr.* = .{
                .root = json.root.deepClone(bun.default_allocator) catch bun.outOfMemory(),
                .source = source.*,
                .indentation = json.indentation,
            };

            return .{ .entry = entry.value_ptr };
        }

        /// source path is used as the key, needs to be absolute
        pub fn getWithSource(
            this: *@This(),
            allocator: std.mem.Allocator,
            log: *logger.Log,
            source: *const logger.Source,
            comptime opts: GetJSONOptions,
        ) GetResult {
            bun.assertWithLocation(std.fs.path.isAbsolute(source.path.text), @src());

            var buf: if (Environment.isWindows) bun.PathBuffer else void = undefined;
            const path = if (comptime !Environment.isWindows)
                source.path.text
            else brk: {
                @memcpy(buf[0..source.path.text.len], source.path.text);
                bun.path.dangerouslyConvertPathToPosixInPlace(u8, buf[0..source.path.text.len]);
                break :brk buf[0..source.path.text.len];
            };

            const entry = this.map.getOrPut(allocator, path) catch bun.outOfMemory();
            if (entry.found_existing) {
                return .{ .entry = entry.value_ptr };
            }

            if (comptime opts.init_reset_store)
                initializeStore();

            const json_result = JSON.parsePackageJSONUTF8WithOpts(
                source,
                log,
                allocator,
                .{
                    .is_json = true,
                    .allow_comments = true,
                    .allow_trailing_commas = true,
                    .guess_indentation = opts.guess_indentation,
                },
            );

            const json = json_result catch |err| {
                _ = this.map.remove(path);
                return .{ .parse_err = err };
            };

            entry.value_ptr.* = .{
                .root = json.root.deepClone(allocator) catch bun.outOfMemory(),
                .source = source.*,
                .indentation = json.indentation,
            };

            entry.key_ptr.* = allocator.dupe(u8, path) catch bun.outOfMemory();

            return .{ .entry = entry.value_ptr };
        }
    };

    pub var verbose_install = false;

    pub const PatchTaskQueue = bun.UnboundedQueue(PatchTask, .next);
    pub const AsyncNetworkTaskQueue = bun.UnboundedQueue(NetworkTask, .next);

    pub const ScriptRunEnvironment = struct {
        root_dir_info: *DirInfo,
        transpiler: bun.Transpiler,
    };

    const TimePasser = struct {
        pub var last_time: u64 = 0;
    };

    pub const LifecycleScriptTimeLog = struct {
        const Entry = struct {
            package_name: string,
            script_id: u8,

            // nanosecond duration
            duration: u64,
        };

        mutex: bun.Mutex = .{},
        list: std.ArrayListUnmanaged(Entry) = .{},

        pub fn appendConcurrent(log: *LifecycleScriptTimeLog, allocator: std.mem.Allocator, entry: Entry) void {
            log.mutex.lock();
            defer log.mutex.unlock();
            log.list.append(allocator, entry) catch bun.outOfMemory();
        }

        /// this can be called if .start was never called
        pub fn printAndDeinit(log: *LifecycleScriptTimeLog, allocator: std.mem.Allocator) void {
            if (Environment.isDebug) {
                if (!log.mutex.tryLock()) @panic("LifecycleScriptTimeLog.print is not intended to be thread-safe");
                log.mutex.unlock();
            }

            if (log.list.items.len > 0) {
                const longest: Entry = longest: {
                    var i: usize = 0;
                    var longest: u64 = log.list.items[0].duration;
                    for (log.list.items[1..], 1..) |item, j| {
                        if (item.duration > longest) {
                            i = j;
                            longest = item.duration;
                        }
                    }
                    break :longest log.list.items[i];
                };

                // extra \n will print a blank line after this one
                Output.warn("{s}'s {s} script took {}\n\n", .{
                    longest.package_name,
                    Lockfile.Scripts.names[longest.script_id],
                    bun.fmt.fmtDurationOneDecimal(longest.duration),
                });
                Output.flush();
            }
            log.list.deinit(allocator);
        }
    };

    pub fn hasEnoughTimePassedBetweenWaitingMessages() bool {
        const iter = get().event_loop.loop().iterationNumber();
        if (TimePasser.last_time < iter) {
            TimePasser.last_time = iter;
            return true;
        }

        return false;
    }

    pub fn configureEnvForScripts(this: *PackageManager, ctx: Command.Context, log_level: Options.LogLevel) !*transpiler.Transpiler {
        if (this.env_configure) |*env_configure| {
            return &env_configure.transpiler;
        }

        // We need to figure out the PATH and other environment variables
        // to do that, we re-use the code from bun run
        // this is expensive, it traverses the entire directory tree going up to the root
        // so we really only want to do it when strictly necessary
        this.env_configure = .{
            .root_dir_info = undefined,
            .transpiler = undefined,
        };
        const this_transpiler: *transpiler.Transpiler = &this.env_configure.?.transpiler;

        const root_dir_info = try RunCommand.configureEnvForRun(
            ctx,
            this_transpiler,
            this.env,
            log_level != .silent,
            false,
        );

        const init_cwd_entry = try this.env.map.getOrPutWithoutValue("INIT_CWD");
        if (!init_cwd_entry.found_existing) {
            init_cwd_entry.key_ptr.* = try ctx.allocator.dupe(u8, init_cwd_entry.key_ptr.*);
            init_cwd_entry.value_ptr.* = .{
                .value = try ctx.allocator.dupe(u8, strings.withoutTrailingSlash(FileSystem.instance.top_level_dir)),
                .conditional = false,
            };
        }

        this.env.loadCCachePath(this_transpiler.fs);

        {
            var node_path: bun.PathBuffer = undefined;
            if (this.env.getNodePath(this_transpiler.fs, &node_path)) |node_pathZ| {
                _ = try this.env.loadNodeJSConfig(this_transpiler.fs, bun.default_allocator.dupe(u8, node_pathZ) catch bun.outOfMemory());
            } else brk: {
                const current_path = this.env.get("PATH") orelse "";
                var PATH = try std.ArrayList(u8).initCapacity(bun.default_allocator, current_path.len);
                try PATH.appendSlice(current_path);
                var bun_path: string = "";
                RunCommand.createFakeTemporaryNodeExecutable(&PATH, &bun_path) catch break :brk;
                try this.env.map.put("PATH", PATH.items);
                _ = try this.env.loadNodeJSConfig(this_transpiler.fs, bun.default_allocator.dupe(u8, bun_path) catch bun.outOfMemory());
            }
        }

        this.env_configure.?.root_dir_info = root_dir_info;

        return this_transpiler;
    }

    pub fn httpProxy(this: *PackageManager, url: URL) ?URL {
        return this.env.getHttpProxyFor(url);
    }

    pub fn tlsRejectUnauthorized(this: *PackageManager) bool {
        return this.env.getTLSRejectUnauthorized();
    }

    pub fn computeIsContinuousIntegration(this: *PackageManager) bool {
        return this.env.isCI();
    }

    pub inline fn isContinuousIntegration(this: *PackageManager) bool {
        return this.ci_mode.get();
    }

    pub const WakeHandler = struct {
        // handler: fn (ctx: *anyopaque, pm: *PackageManager) void = undefined,
        // onDependencyError: fn (ctx: *anyopaque, Dependency, PackageID, anyerror) void = undefined,
        handler: *const anyopaque = undefined,
        onDependencyError: *const anyopaque = undefined,
        context: ?*anyopaque = null,

        pub inline fn getHandler(t: @This()) *const fn (ctx: *anyopaque, pm: *PackageManager) void {
            return bun.cast(*const fn (ctx: *anyopaque, pm: *PackageManager) void, t.handler);
        }

        pub inline fn getonDependencyError(t: @This()) *const fn (ctx: *anyopaque, Dependency, DependencyID, anyerror) void {
            return bun.cast(*const fn (ctx: *anyopaque, Dependency, DependencyID, anyerror) void, t.handler);
        }
    };

    pub fn failRootResolution(this: *PackageManager, dependency: *const Dependency, dependency_id: DependencyID, err: anyerror) void {
        if (this.onWake.context) |ctx| {
            this.onWake.getonDependencyError()(
                ctx,
                dependency.*,
                dependency_id,
                err,
            );
        }
    }

    pub fn wake(this: *PackageManager) void {
        if (this.onWake.context) |ctx| {
            this.onWake.getHandler()(ctx, this);
        }

        // _ = this.wait_count.fetchAdd(1, .monotonic);
        this.event_loop.wakeup();
    }

    pub fn hasNoMorePendingLifecycleScripts(this: *PackageManager) bool {
        this.reportSlowLifecycleScripts();
        return this.pending_lifecycle_script_tasks.load(.monotonic) == 0;
    }

    pub fn tickLifecycleScripts(this: *PackageManager) void {
        this.event_loop.tickOnce(this);
    }

    pub fn sleepUntil(this: *PackageManager, closure: anytype, comptime isDoneFn: anytype) void {
        Output.flush();
        this.event_loop.tick(closure, isDoneFn);
    }

    pub fn sleep(this: *PackageManager) void {
        this.reportSlowLifecycleScripts();
        Output.flush();
        this.event_loop.tick(this, hasNoMorePendingLifecycleScripts);
    }

    const DependencyToEnqueue = union(enum) {
        pending: DependencyID,
        resolution: struct { package_id: PackageID, resolution: Resolution },
        not_found: void,
        failure: anyerror,
    };

    pub fn enqueueDependencyToRoot(
        this: *PackageManager,
        name: []const u8,
        version: *const Dependency.Version,
        version_buf: []const u8,
        behavior: Dependency.Behavior,
    ) DependencyToEnqueue {
        const dep_id = @as(DependencyID, @truncate(brk: {
            const str_buf = this.lockfile.buffers.string_bytes.items;
            for (this.lockfile.buffers.dependencies.items, 0..) |dep, id| {
                if (!strings.eqlLong(dep.name.slice(str_buf), name, true)) continue;
                if (!dep.version.eql(version, str_buf, version_buf)) continue;
                break :brk id;
            }

            var builder = this.lockfile.stringBuilder();
            const dummy = Dependency{
                .name = String.init(name, name),
                .name_hash = String.Builder.stringHash(name),
                .version = version.*,
                .behavior = behavior,
            };
            dummy.countWithDifferentBuffers(name, version_buf, @TypeOf(&builder), &builder);

            builder.allocate() catch |err| return .{ .failure = err };

            const dep = dummy.cloneWithDifferentBuffers(this, name, version_buf, @TypeOf(&builder), &builder) catch unreachable;
            builder.clamp();
            const index = this.lockfile.buffers.dependencies.items.len;
            this.lockfile.buffers.dependencies.append(this.allocator, dep) catch unreachable;
            this.lockfile.buffers.resolutions.append(this.allocator, invalid_package_id) catch unreachable;
            if (comptime Environment.allow_assert) bun.assert(this.lockfile.buffers.dependencies.items.len == this.lockfile.buffers.resolutions.items.len);
            break :brk index;
        }));

        if (this.lockfile.buffers.resolutions.items[dep_id] == invalid_package_id) {
            this.enqueueDependencyWithMainAndSuccessFn(
                dep_id,
                &this.lockfile.buffers.dependencies.items[dep_id],
                invalid_package_id,
                false,
                assignRootResolution,
                failRootResolution,
            ) catch |err| {
                return .{ .failure = err };
            };
        }

        const resolution_id = switch (this.lockfile.buffers.resolutions.items[dep_id]) {
            invalid_package_id => brk: {
                this.drainDependencyList();

                const Closure = struct {
                    // https://github.com/ziglang/zig/issues/19586
                    pub fn issue_19586_workaround() type {
                        return struct {
                            err: ?anyerror = null,
                            manager: *PackageManager,
                            pub fn isDone(closure: *@This()) bool {
                                const manager = closure.manager;
                                if (manager.pendingTaskCount() > 0) {
                                    manager.runTasks(
                                        void,
                                        {},
                                        .{
                                            .onExtract = {},
                                            .onResolve = {},
                                            .onPackageManifestError = {},
                                            .onPackageDownloadError = {},
                                        },
                                        false,
                                        manager.options.log_level,
                                    ) catch |err| {
                                        closure.err = err;
                                        return true;
                                    };

                                    if (PackageManager.verbose_install and manager.pendingTaskCount() > 0) {
                                        if (PackageManager.hasEnoughTimePassedBetweenWaitingMessages()) Output.prettyErrorln("<d>[PackageManager]<r> waiting for {d} tasks\n", .{closure.manager.pendingTaskCount()});
                                    }
                                }

                                return manager.pendingTaskCount() == 0;
                            }
                        };
                    }
                }.issue_19586_workaround();

                if (this.options.log_level.showProgress()) {
                    this.startProgressBarIfNone();
                }

                var closure = Closure{ .manager = this };
                this.sleepUntil(&closure, &Closure.isDone);

                if (this.options.log_level.showProgress()) {
                    this.endProgressBar();
                    Output.flush();
                }

                if (closure.err) |err| {
                    return .{ .failure = err };
                }

                break :brk this.lockfile.buffers.resolutions.items[dep_id];
            },
            // we managed to synchronously resolve the dependency
            else => |pkg_id| pkg_id,
        };

        if (resolution_id == invalid_package_id) {
            return .{
                .not_found = {},
            };
        }

        return .{
            .resolution = .{
                .resolution = this.lockfile.packages.items(.resolution)[resolution_id],
                .package_id = resolution_id,
            },
        };
    }

    pub fn globalLinkDir(this: *PackageManager) !std.fs.Dir {
        return this.global_link_dir orelse brk: {
            var global_dir = try Options.openGlobalDir(this.options.explicit_global_directory);
            this.global_dir = global_dir;
            this.global_link_dir = try global_dir.makeOpenPath("node_modules", .{});
            var buf: bun.PathBuffer = undefined;
            const _path = try bun.getFdPath(.fromStdDir(this.global_link_dir.?), &buf);
            this.global_link_dir_path = try Fs.FileSystem.DirnameStore.instance.append([]const u8, _path);
            break :brk this.global_link_dir.?;
        };
    }

    pub fn globalLinkDirPath(this: *PackageManager) ![]const u8 {
        _ = try this.globalLinkDir();
        return this.global_link_dir_path;
    }

    pub fn globalLinkDirAndPath(this: *PackageManager) !struct { std.fs.Dir, []const u8 } {
        const dir = try this.globalLinkDir();
        return .{ dir, this.global_link_dir_path };
    }

    pub fn formatLaterVersionInCache(
        this: *PackageManager,
        package_name: string,
        name_hash: PackageNameHash,
        resolution: Resolution,
    ) ?Semver.Version.Formatter {
        switch (resolution.tag) {
            Resolution.Tag.npm => {
                if (resolution.value.npm.version.tag.hasPre())
                    // TODO:
                    return null;

                const manifest = this.manifests.byNameHash(
                    this,
                    this.scopeForPackageName(package_name),
                    name_hash,
                    .load_from_memory,
                ) orelse return null;

                if (manifest.findByDistTag("latest")) |*latest_version| {
                    if (latest_version.version.order(
                        resolution.value.npm.version,
                        manifest.string_buf,
                        this.lockfile.buffers.string_bytes.items,
                    ) != .gt) return null;
                    return latest_version.version.fmt(manifest.string_buf);
                }

                return null;
            },
            else => return null,
        }
    }

    pub fn ensurePreinstallStateListCapacity(this: *PackageManager, count: usize) void {
        if (this.preinstall_state.items.len >= count) {
            return;
        }

        const offset = this.preinstall_state.items.len;
        this.preinstall_state.ensureTotalCapacity(this.allocator, count) catch bun.outOfMemory();
        this.preinstall_state.expandToCapacity();
        @memset(this.preinstall_state.items[offset..], PreinstallState.unknown);
    }

    pub fn setPreinstallState(this: *PackageManager, package_id: PackageID, lockfile: *const Lockfile, value: PreinstallState) void {
        this.ensurePreinstallStateListCapacity(lockfile.packages.len);
        this.preinstall_state.items[package_id] = value;
    }

    pub fn getPreinstallState(this: *PackageManager, package_id: PackageID) PreinstallState {
        if (package_id >= this.preinstall_state.items.len) {
            return PreinstallState.unknown;
        }
        return this.preinstall_state.items[package_id];
    }

    // pub fn packageMissingFromCache(
    //     manager: *PackageManager,
    //     package_id: PackageID,
    //     cache_subpath: *bun.RelPath(.{}),
    //     resolution_tag: Resolution.Tag,
    //     patch_info: *const PackageInstall.Patch,
    // ) bool {
    //     const state = manager.getPreinstallState(package_id);
    //     return switch (state) {
    //         .done => false,
    //         else => {
    //             if (patch_info.isNull()) {
    //                 const exists = switch (resolution_tag) {
    //                     .npm => package_json_exists: {
    //                         var buf = &PackageManager.cached_package_folder_name_buf;

    //                         if (comptime Environment.isDebug) {
    //                             bun.assertWithLocation(bun.isSliceInBuffer(this.cache_dir_subpath, buf), @src());
    //                         }

    //                         const subpath_len = strings.withoutTrailingSlash(this.cache_dir_subpath).len;
    //                         buf[subpath_len] = std.fs.path.sep;
    //                         defer buf[subpath_len] = 0;
    //                         @memcpy(buf[subpath_len + 1 ..][0.."package.json\x00".len], "package.json\x00");
    //                         const subpath = buf[0 .. subpath_len + 1 + "package.json".len :0];
    //                         break :package_json_exists Syscall.existsAt(.fromStdDir(this.cache_dir), subpath);
    //                     },
    //                     else => Syscall.directoryExistsAt(.fromStdDir(this.cache_dir), this.cache_dir_subpath).unwrap() catch false,
    //                 };
    //                 if (exists) manager.setPreinstallState(package_id, manager.lockfile, .done);
    //                 return !exists;
    //             }
    //             const cache_dir_subpath_without_patch_hash = this.cache_dir_subpath[0 .. std.mem.lastIndexOf(u8, this.cache_dir_subpath, "_patch_hash=") orelse @panic("Patched dependency cache dir subpath does not have the \"_patch_hash=HASH\" suffix. This is a bug, please file a GitHub issue.")];
    //             @memcpy(bun.path.join_buf[0..cache_dir_subpath_without_patch_hash.len], cache_dir_subpath_without_patch_hash);
    //             bun.path.join_buf[cache_dir_subpath_without_patch_hash.len] = 0;
    //             const exists = Syscall.directoryExistsAt(.fromStdDir(this.cache_dir), bun.path.join_buf[0..cache_dir_subpath_without_patch_hash.len :0]).unwrap() catch false;
    //             if (exists) manager.setPreinstallState(package_id, manager.lockfile, .done);
    //             return !exists;
    //         },
    //     };
    // }

    pub fn determinePreinstallState(
        manager: *PackageManager,
        pkg: Package,
        lockfile: *Lockfile,
        out_name_and_version_hash: *?u64,
        out_patchfile_hash: *?u64,
    ) PreinstallState {
        switch (manager.getPreinstallState(pkg.meta.id)) {
            .unknown => {

                // Do not automatically start downloading packages which are disabled
                // i.e. don't download all of esbuild's versions or SWCs
                if (pkg.isDisabled()) {
                    manager.setPreinstallState(pkg.meta.id, lockfile, .done);
                    return .done;
                }

                const patch_hash: ?u64 = brk: {
                    if (manager.lockfile.patched_dependencies.entries.len == 0) break :brk null;
                    var sfb = std.heap.stackFallback(1024, manager.lockfile.allocator);
                    const name_and_version = std.fmt.allocPrint(
                        sfb.get(),
                        "{s}@{}",
                        .{
                            pkg.name.slice(manager.lockfile.buffers.string_bytes.items),
                            pkg.resolution.fmt(manager.lockfile.buffers.string_bytes.items, .posix),
                        },
                    ) catch unreachable;
                    const name_and_version_hash = String.Builder.stringHash(name_and_version);
                    const patched_dep = manager.lockfile.patched_dependencies.get(name_and_version_hash) orelse break :brk null;
                    defer out_name_and_version_hash.* = name_and_version_hash;
                    if (patched_dep.patchfile_hash_is_null) {
                        manager.setPreinstallState(pkg.meta.id, manager.lockfile, .calc_patch_hash);
                        return .calc_patch_hash;
                    }
                    out_patchfile_hash.* = patched_dep.patchfileHash().?;
                    break :brk patched_dep.patchfileHash().?;
                };

                const folder_path = switch (pkg.resolution.tag) {
                    .git => manager.cachedGitFolderNamePrintAuto(&pkg.resolution.value.git, patch_hash),
                    .github => manager.cachedGitHubFolderNamePrintAuto(&pkg.resolution.value.github, patch_hash),
                    .npm => manager.cachedNPMPackageFolderName(lockfile.str(&pkg.name), pkg.resolution.value.npm.version, patch_hash),
                    .local_tarball => manager.cachedTarballFolderName(pkg.resolution.value.local_tarball, patch_hash),
                    .remote_tarball => manager.cachedTarballFolderName(pkg.resolution.value.remote_tarball, patch_hash),
                    else => "",
                };

                if (folder_path.len == 0) {
                    manager.setPreinstallState(pkg.meta.id, lockfile, .extract);
                    return .extract;
                }

                if (manager.isFolderInCache(folder_path)) {
                    manager.setPreinstallState(pkg.meta.id, lockfile, .done);
                    return .done;
                }

                // If the package is patched, then `folder_path` looks like:
                // is-even@1.0.0_patch_hash=abc8s6dedhsddfkahaldfjhlj
                //
                // If that's not in the cache, we need to put it there:
                // 1. extract the non-patched pkg in the cache
                // 2. copy non-patched pkg into temp dir
                // 3. apply patch to temp dir
                // 4. rename temp dir to `folder_path`
                if (patch_hash != null) {
                    const non_patched_path_ = folder_path[0 .. std.mem.indexOf(u8, folder_path, "_patch_hash=") orelse @panic("Expected folder path to contain `patch_hash=`, this is a bug in Bun. Please file a GitHub issue.")];
                    const non_patched_path = manager.lockfile.allocator.dupeZ(u8, non_patched_path_) catch bun.outOfMemory();
                    defer manager.lockfile.allocator.free(non_patched_path);
                    if (manager.isFolderInCache(non_patched_path)) {
                        manager.setPreinstallState(pkg.meta.id, manager.lockfile, .apply_patch);
                        // yay step 1 is already done for us
                        return .apply_patch;
                    }
                    // we need to extract non-patched pkg into the cache
                    manager.setPreinstallState(pkg.meta.id, lockfile, .extract);
                    return .extract;
                }

                manager.setPreinstallState(pkg.meta.id, lockfile, .extract);
                return .extract;
            },
            else => |val| return val,
        }
    }

    pub fn scopeForPackageName(this: *const PackageManager, name: string) *const Npm.Registry.Scope {
        if (name.len == 0 or name[0] != '@') return &this.options.scope;
        return this.options.registries.getPtr(
            Npm.Registry.Scope.hash(
                Npm.Registry.Scope.getName(name),
            ),
        ) orelse &this.options.scope;
    }

    pub fn setNodeName(
        this: *PackageManager,
        node: *Progress.Node,
        name: string,
        emoji: string,
        comptime is_first: bool,
    ) void {
        if (Output.isEmojiEnabled()) {
            if (is_first) {
                @memcpy(this.progress_name_buf[0..emoji.len], emoji);
                @memcpy(this.progress_name_buf[emoji.len..][0..name.len], name);
                node.name = this.progress_name_buf[0 .. emoji.len + name.len];
            } else {
                @memcpy(this.progress_name_buf[emoji.len..][0..name.len], name);
                node.name = this.progress_name_buf[0 .. emoji.len + name.len];
            }
        } else {
            @memcpy(this.progress_name_buf[0..name.len], name);
            node.name = this.progress_name_buf[0..name.len];
        }
    }

    pub threadlocal var cached_package_folder_name_buf: bun.PathBuffer = undefined;

    pub inline fn getCacheDirectory(this: *PackageManager) std.fs.Dir {
        return this.cache_directory_ orelse brk: {
            this.cache_directory_ = this.ensureCacheDirectory();
            break :brk this.cache_directory_.?;
        };
    }

    pub inline fn getCacheDirectoryAndAbsPath(this: *PackageManager) struct { std.fs.Dir, [:0]const u8 } {
        const cache_dir = this.getCacheDirectory();
        return .{ cache_dir, this.cache_directory_path };
    }

    pub inline fn getTemporaryDirectory(this: *PackageManager) std.fs.Dir {
        return this.temp_dir_ orelse brk: {
            this.temp_dir_ = this.ensureTemporaryDirectory();
            var pathbuf: bun.PathBuffer = undefined;
            const temp_dir_path = bun.getFdPathZ(.fromStdDir(this.temp_dir_.?), &pathbuf) catch Output.panic("Unable to read temporary directory path", .{});
            this.temp_dir_path = bun.default_allocator.dupeZ(u8, temp_dir_path) catch bun.outOfMemory();
            break :brk this.temp_dir_.?;
        };
    }

    noinline fn ensureCacheDirectory(this: *PackageManager) std.fs.Dir {
        loop: while (true) {
            if (this.options.enable.cache) {
                const cache_dir = fetchCacheDirectoryPath(this.env, &this.options);
                this.cache_directory_path = this.allocator.dupeZ(u8, cache_dir.path) catch bun.outOfMemory();

                return std.fs.cwd().makeOpenPath(cache_dir.path, .{}) catch {
                    this.options.enable.cache = false;
                    this.allocator.free(this.cache_directory_path);
                    continue :loop;
                };
            }

            this.cache_directory_path = this.allocator.dupeZ(u8, Path.joinAbsString(
                Fs.FileSystem.instance.top_level_dir,
                &.{
                    "node_modules",
                    ".cache",
                },
                .auto,
            )) catch bun.outOfMemory();

            return std.fs.cwd().makeOpenPath("node_modules/.cache", .{}) catch |err| {
                Output.prettyErrorln("<r><red>error<r>: bun is unable to write files: {s}", .{@errorName(err)});
                Global.crash();
            };
        }
        unreachable;
    }

    pub var using_fallback_temp_dir: bool = false;

    // We need a temporary directory that can be rename()
    // This is important for extracting files.
    //
    // However, we want it to be reused! Otherwise a cache is silly.
    //   Error RenameAcrossMountPoints moving react-is to cache dir:
    noinline fn ensureTemporaryDirectory(this: *PackageManager) std.fs.Dir {
        var cache_directory = this.getCacheDirectory();
        // The chosen tempdir must be on the same filesystem as the cache directory
        // This makes renameat() work
        this.temp_dir_name = Fs.FileSystem.RealFS.getDefaultTempDir();

        var tried_dot_tmp = false;
        var tempdir: std.fs.Dir = bun.MakePath.makeOpenPath(std.fs.cwd(), this.temp_dir_name, .{}) catch brk: {
            tried_dot_tmp = true;
            break :brk bun.MakePath.makeOpenPath(cache_directory, bun.pathLiteral(".tmp"), .{}) catch |err| {
                Output.prettyErrorln("<r><red>error<r>: bun is unable to access tempdir: {s}", .{@errorName(err)});
                Global.crash();
            };
        };
        var tmpbuf: bun.PathBuffer = undefined;
        const tmpname = Fs.FileSystem.instance.tmpname("hm", &tmpbuf, bun.fastRandom()) catch unreachable;
        var timer: std.time.Timer = if (this.options.log_level != .silent) std.time.Timer.start() catch unreachable else undefined;
        brk: while (true) {
            var file = tempdir.createFileZ(tmpname, .{ .truncate = true }) catch |err2| {
                if (!tried_dot_tmp) {
                    tried_dot_tmp = true;

                    tempdir = bun.MakePath.makeOpenPath(cache_directory, bun.pathLiteral(".tmp"), .{}) catch |err| {
                        Output.prettyErrorln("<r><red>error<r>: bun is unable to access tempdir: {s}", .{@errorName(err)});
                        Global.crash();
                    };

                    if (PackageManager.verbose_install) {
                        Output.prettyErrorln("<r><yellow>warn<r>: bun is unable to access tempdir: {s}, using fallback", .{@errorName(err2)});
                    }

                    continue :brk;
                }
                Output.prettyErrorln("<r><red>error<r>: {s} accessing temporary directory. Please set <b>$BUN_TMPDIR<r> or <b>$BUN_INSTALL<r>", .{
                    @errorName(err2),
                });
                Global.crash();
            };
            file.close();

            std.posix.renameatZ(tempdir.fd, tmpname, cache_directory.fd, tmpname) catch |err| {
                if (!tried_dot_tmp) {
                    tried_dot_tmp = true;
                    tempdir = cache_directory.makeOpenPath(".tmp", .{}) catch |err2| {
                        Output.prettyErrorln("<r><red>error<r>: bun is unable to write files to tempdir: {s}", .{@errorName(err2)});
                        Global.crash();
                    };

                    if (PackageManager.verbose_install) {
                        Output.prettyErrorln("<r><d>info<r>: cannot move files from tempdir: {s}, using fallback", .{@errorName(err)});
                    }

                    continue :brk;
                }

                Output.prettyErrorln("<r><red>error<r>: {s} accessing temporary directory. Please set <b>$BUN_TMPDIR<r> or <b>$BUN_INSTALL<r>", .{
                    @errorName(err),
                });
                Global.crash();
            };
            cache_directory.deleteFileZ(tmpname) catch {};
            break;
        }
        if (tried_dot_tmp) {
            using_fallback_temp_dir = true;
        }
        if (this.options.log_level != .silent) {
            const elapsed = timer.read();
            if (elapsed > std.time.ns_per_ms * 100) {
                var path_buf: bun.PathBuffer = undefined;
                const cache_dir_path = bun.getFdPath(.fromStdDir(cache_directory), &path_buf) catch "it";
                Output.prettyErrorln(
                    "<r><yellow>warn<r>: Slow filesystem detected. If {s} is a network drive, consider setting $BUN_INSTALL_CACHE_DIR to a local folder.",
                    .{cache_dir_path},
                );
            }
        }

        return tempdir;
    }

    pub fn ensureTempNodeGypScript(this: *PackageManager) !void {
        if (this.node_gyp_tempdir_name.len > 0) return;

        const tempdir = this.getTemporaryDirectory();
        var path_buf: bun.PathBuffer = undefined;
        const node_gyp_tempdir_name = bun.span(try Fs.FileSystem.instance.tmpname("node-gyp", &path_buf, 12345));

        // used later for adding to path for scripts
        this.node_gyp_tempdir_name = try this.allocator.dupe(u8, node_gyp_tempdir_name);

        var node_gyp_tempdir = tempdir.makeOpenPath(this.node_gyp_tempdir_name, .{}) catch |err| {
            if (err == error.EEXIST) {
                // it should not exist
                Output.prettyErrorln("<r><red>error<r>: node-gyp tempdir already exists", .{});
                Global.crash();
            }
            Output.prettyErrorln("<r><red>error<r>: <b><red>{s}<r> creating node-gyp tempdir", .{@errorName(err)});
            Global.crash();
        };
        defer node_gyp_tempdir.close();

        const file_name = switch (Environment.os) {
            else => "node-gyp",
            .windows => "node-gyp.cmd",
        };
        const mode = switch (Environment.os) {
            else => 0o755,
            .windows => 0, // windows does not have an executable bit
        };

        var node_gyp_file = node_gyp_tempdir.createFile(file_name, .{ .mode = mode }) catch |err| {
            Output.prettyErrorln("<r><red>error<r>: <b><red>{s}<r> creating node-gyp tempdir", .{@errorName(err)});
            Global.crash();
        };
        defer node_gyp_file.close();

        const content = switch (Environment.os) {
            .windows =>
            \\if not defined npm_config_node_gyp (
            \\  bun x --silent node-gyp %*
            \\) else (
            \\  node "%npm_config_node_gyp%" %*
            \\)
            \\
            ,
            else =>
            \\#!/bin/sh
            \\if [ "x$npm_config_node_gyp" = "x" ]; then
            \\  bun x --silent node-gyp $@
            \\else
            \\  "$npm_config_node_gyp" $@
            \\fi
            \\
            ,
        };

        node_gyp_file.writeAll(content) catch |err| {
            Output.prettyErrorln("<r><red>error<r>: <b><red>{s}<r> writing to " ++ file_name ++ " file", .{@errorName(err)});
            Global.crash();
        };

        // Add our node-gyp tempdir to the path
        const existing_path = this.env.get("PATH") orelse "";
        var PATH = try std.ArrayList(u8).initCapacity(bun.default_allocator, existing_path.len + 1 + this.temp_dir_name.len + 1 + this.node_gyp_tempdir_name.len);
        try PATH.appendSlice(existing_path);
        if (existing_path.len > 0 and existing_path[existing_path.len - 1] != std.fs.path.delimiter)
            try PATH.append(std.fs.path.delimiter);
        try PATH.appendSlice(strings.withoutTrailingSlash(this.temp_dir_name));
        try PATH.append(std.fs.path.sep);
        try PATH.appendSlice(this.node_gyp_tempdir_name);
        try this.env.map.put("PATH", PATH.items);

        const npm_config_node_gyp = try std.fmt.bufPrint(&path_buf, "{s}{s}{s}{s}{s}", .{
            strings.withoutTrailingSlash(this.temp_dir_name),
            std.fs.path.sep_str,
            strings.withoutTrailingSlash(this.node_gyp_tempdir_name),
            std.fs.path.sep_str,
            file_name,
        });

        const node_gyp_abs_dir = std.fs.path.dirname(npm_config_node_gyp).?;
        try this.env.map.putAllocKeyAndValue(this.allocator, "BUN_WHICH_IGNORE_CWD", node_gyp_abs_dir);
    }

    const Holder = struct {
        pub var ptr: *PackageManager = undefined;
    };

    pub fn allocatePackageManager() void {
        Holder.ptr = bun.default_allocator.create(PackageManager) catch bun.outOfMemory();
    }

    pub fn get() *PackageManager {
        return Holder.ptr;
    }

    pub fn getNetworkTask(this: *PackageManager) *NetworkTask {
        return this.preallocated_network_tasks.get();
    }

    pub fn allocGitHubURL(this: *const PackageManager, repository: *const Repository) string {
        var github_api_url: string = "https://api.github.com";
        if (this.env.get("GITHUB_API_URL")) |url| {
            if (url.len > 0) {
                github_api_url = url;
            }
        }

        const owner = this.lockfile.str(&repository.owner);
        const repo = this.lockfile.str(&repository.repo);
        const committish = this.lockfile.str(&repository.committish);

        return std.fmt.allocPrint(
            this.allocator,
            "{s}/repos/{s}/{s}{s}tarball/{s}",
            .{
                strings.withoutTrailingSlash(github_api_url),
                owner,
                repo,
                // repo might be empty if dep is https://github.com/... style
                if (repo.len > 0) "/" else "",
                committish,
            },
        ) catch unreachable;
    }

    pub fn cachedGitFolderNamePrint(buf: []u8, resolved: string, patch_hash: ?u64) stringZ {
        return std.fmt.bufPrintZ(buf, "@G@{s}{}", .{ resolved, PatchHashFmt{ .hash = patch_hash } }) catch unreachable;
    }

    pub fn cachedGitFolderName(this: *const PackageManager, repository: *const Repository, patch_hash: ?u64) stringZ {
        return cachedGitFolderNamePrint(&cached_package_folder_name_buf, this.lockfile.str(&repository.resolved), patch_hash);
    }

    pub const PatchHashFmt = struct {
        hash: ?u64 = null,

        pub fn format(this: *const PatchHashFmt, comptime _: []const u8, _: std.fmt.FormatOptions, writer: anytype) !void {
            if (this.hash) |h| {
                try writer.print("_patch_hash={x}", .{h});
            }
        }
    };

    pub const CacheVersion = struct {
        pub const current = 1;
        pub const Formatter = struct {
            version_number: ?usize = null,

            pub fn format(this: *const @This(), comptime _: []const u8, _: std.fmt.FormatOptions, writer: anytype) !void {
                if (this.version_number) |version| {
                    try writer.print("@@@{d}", .{version});
                }
            }
        };
    };

    pub fn cachedGitFolderNamePrintAuto(this: *const PackageManager, repository: *const Repository, patch_hash: ?u64) stringZ {
        if (!repository.resolved.isEmpty()) {
            return this.cachedGitFolderName(repository, patch_hash);
        }

        if (!repository.repo.isEmpty() and !repository.committish.isEmpty()) {
            const string_buf = this.lockfile.buffers.string_bytes.items;
            return std.fmt.bufPrintZ(
                &cached_package_folder_name_buf,
                "@G@{any}{}{}",
                .{
                    repository.committish.fmt(string_buf),
                    CacheVersion.Formatter{ .version_number = CacheVersion.current },
                    PatchHashFmt{ .hash = patch_hash },
                },
            ) catch unreachable;
        }

        return "";
    }

    pub fn cachedGitHubFolderNamePrint(buf: []u8, resolved: string, patch_hash: ?u64) stringZ {
        return std.fmt.bufPrintZ(buf, "@GH@{s}{}{}", .{
            resolved,
            CacheVersion.Formatter{ .version_number = CacheVersion.current },
            PatchHashFmt{ .hash = patch_hash },
        }) catch unreachable;
    }

    pub fn cachedGitHubFolderName(this: *const PackageManager, repository: *const Repository, patch_hash: ?u64) stringZ {
        return cachedGitHubFolderNamePrint(&cached_package_folder_name_buf, this.lockfile.str(&repository.resolved), patch_hash);
    }

    fn cachedGitHubFolderNamePrintGuess(buf: []u8, string_buf: []const u8, repository: *const Repository, patch_hash: ?u64) stringZ {
        return std.fmt.bufPrintZ(
            buf,
            "@GH@{any}-{any}-{any}{}{}",
            .{
                repository.owner.fmt(string_buf),
                repository.repo.fmt(string_buf),
                repository.committish.fmt(string_buf),
                CacheVersion.Formatter{ .version_number = CacheVersion.current },
                PatchHashFmt{ .hash = patch_hash },
            },
        ) catch unreachable;
    }

    pub fn cachedGitHubFolderNamePrintAuto(this: *const PackageManager, repository: *const Repository, patch_hash: ?u64) stringZ {
        if (!repository.resolved.isEmpty()) {
            return this.cachedGitHubFolderName(repository, patch_hash);
        }

        if (!repository.owner.isEmpty() and !repository.repo.isEmpty() and !repository.committish.isEmpty()) {
            return cachedGitHubFolderNamePrintGuess(&cached_package_folder_name_buf, this.lockfile.buffers.string_bytes.items, repository, patch_hash);
        }

        return "";
    }

    // TODO: normalize to alphanumeric
    pub fn cachedNPMPackageFolderNamePrint(this: *const PackageManager, buf: []u8, name: string, version: Semver.Version, patch_hash: ?u64) stringZ {
        const scope = this.scopeForPackageName(name);

        if (scope.name.len == 0 and !this.options.did_override_default_scope) {
            const include_version_number = true;
            return cachedNPMPackageFolderPrintBasename(buf, name, version, patch_hash, include_version_number);
        }

        const include_version_number = false;
        const basename = cachedNPMPackageFolderPrintBasename(buf, name, version, null, include_version_number);

        const spanned = bun.span(basename);
        const available = buf[spanned.len..];
        var end: []u8 = undefined;
        if (scope.url.hostname.len > 32 or available.len < 64) {
            const visible_hostname = scope.url.hostname[0..@min(scope.url.hostname.len, 12)];
            end = std.fmt.bufPrint(available, "@@{s}__{any}{}{}", .{
                visible_hostname,
                bun.fmt.hexIntLower(String.Builder.stringHash(scope.url.href)),
                CacheVersion.Formatter{ .version_number = CacheVersion.current },
                PatchHashFmt{ .hash = patch_hash },
            }) catch unreachable;
        } else {
            end = std.fmt.bufPrint(available, "@@{s}{}{}", .{
                scope.url.hostname,
                CacheVersion.Formatter{ .version_number = CacheVersion.current },
                PatchHashFmt{ .hash = patch_hash },
            }) catch unreachable;
        }

        buf[spanned.len + end.len] = 0;
        const result: [:0]u8 = buf[0 .. spanned.len + end.len :0];
        return result;
    }

    pub fn cachedNPMPackageFolderName(this: *const PackageManager, name: string, version: Semver.Version, patch_hash: ?u64) stringZ {
        return this.cachedNPMPackageFolderNamePrint(&cached_package_folder_name_buf, name, version, patch_hash);
    }

    // TODO: normalize to alphanumeric
    pub fn cachedNPMPackageFolderPrintBasename(
        buf: []u8,
        name: string,
        version: Semver.Version,
        patch_hash: ?u64,
        include_cache_version: bool,
    ) stringZ {
        if (version.tag.hasPre()) {
            if (version.tag.hasBuild()) {
                return std.fmt.bufPrintZ(
                    buf,
                    "{s}@{d}.{d}.{d}-{any}+{any}{}{}",
                    .{
                        name,
                        version.major,
                        version.minor,
                        version.patch,
                        bun.fmt.hexIntLower(version.tag.pre.hash),
                        bun.fmt.hexIntUpper(version.tag.build.hash),
                        CacheVersion.Formatter{ .version_number = if (include_cache_version) CacheVersion.current else null },
                        PatchHashFmt{ .hash = patch_hash },
                    },
                ) catch unreachable;
            }
            return std.fmt.bufPrintZ(
                buf,
                "{s}@{d}.{d}.{d}-{any}{}{}",
                .{
                    name,
                    version.major,
                    version.minor,
                    version.patch,
                    bun.fmt.hexIntLower(version.tag.pre.hash),
                    CacheVersion.Formatter{ .version_number = if (include_cache_version) CacheVersion.current else null },
                    PatchHashFmt{ .hash = patch_hash },
                },
            ) catch unreachable;
        }
        if (version.tag.hasBuild()) {
            return std.fmt.bufPrintZ(
                buf,
                "{s}@{d}.{d}.{d}+{any}{}{}",
                .{
                    name,
                    version.major,
                    version.minor,
                    version.patch,
                    bun.fmt.hexIntUpper(version.tag.build.hash),
                    CacheVersion.Formatter{ .version_number = if (include_cache_version) CacheVersion.current else null },
                    PatchHashFmt{ .hash = patch_hash },
                },
            ) catch unreachable;
        }
        return std.fmt.bufPrintZ(buf, "{s}@{d}.{d}.{d}{}{}", .{
            name,
            version.major,
            version.minor,
            version.patch,
            CacheVersion.Formatter{ .version_number = if (include_cache_version) CacheVersion.current else null },
            PatchHashFmt{ .hash = patch_hash },
        }) catch unreachable;
    }

    pub fn cachedTarballFolderNamePrint(buf: []u8, url: string, patch_hash: ?u64) stringZ {
        return std.fmt.bufPrintZ(buf, "@T@{any}{}{}", .{
            bun.fmt.hexIntLower(String.Builder.stringHash(url)),
            CacheVersion.Formatter{ .version_number = CacheVersion.current },
            PatchHashFmt{ .hash = patch_hash },
        }) catch unreachable;
    }

    pub fn cachedTarballFolderName(this: *const PackageManager, url: String, patch_hash: ?u64) stringZ {
        return cachedTarballFolderNamePrint(&cached_package_folder_name_buf, this.lockfile.str(&url), patch_hash);
    }

    pub fn isFolderInCache(this: *PackageManager, folder_path: stringZ) bool {
        return bun.sys.directoryExistsAt(.fromStdDir(this.getCacheDirectory()), folder_path).unwrap() catch false;
    }

    pub fn pathForCachedNPMPath(
        this: *PackageManager,
        buf: *bun.PathBuffer,
        package_name: []const u8,
        version: Semver.Version,
    ) ![]u8 {
        var cache_path_buf: bun.PathBuffer = undefined;

        const cache_path = this.cachedNPMPackageFolderNamePrint(&cache_path_buf, package_name, version, null);

        if (comptime Environment.allow_assert) {
            bun.assertWithLocation(cache_path[package_name.len] == '@', @src());
        }

        cache_path_buf[package_name.len] = std.fs.path.sep;

        const cache_dir: bun.FD = .fromStdDir(this.getCacheDirectory());

        if (comptime Environment.isWindows) {
            var path_buf: bun.PathBuffer = undefined;
            const joined = bun.path.joinAbsStringBufZ(this.cache_directory_path, &path_buf, &[_]string{cache_path}, .windows);
            return bun.sys.readlink(joined, buf).unwrap() catch |err| {
                _ = bun.sys.unlink(joined);
                return err;
            };
        }

        return cache_dir.readlinkat(cache_path, buf).unwrap() catch |err| {
            // if we run into an error, delete the symlink
            // so that we don't repeatedly try to read it
            _ = cache_dir.unlinkat(cache_path);
            return err;
        };
    }

    pub fn pathForResolution(
        this: *PackageManager,
        package_id: PackageID,
        resolution: Resolution,
        buf: *bun.PathBuffer,
    ) ![]u8 {
        // const folder_name = this.cachedNPMPackageFolderName(name, version);
        switch (resolution.tag) {
            .npm => {
                const npm = resolution.value.npm;
                const package_name_ = this.lockfile.packages.items(.name)[package_id];
                const package_name = this.lockfile.str(&package_name_);

                return this.pathForCachedNPMPath(buf, package_name, npm.version);
            },
            else => return "",
        }
    }

    /// this is copy pasted from `installPackageWithNameAndResolution()`
    /// it's not great to do this
    pub fn computeCacheDirAndSubpath(
        manager: *PackageManager,
        pkg_name: string,
        resolution: *const Resolution,
        folder_path_buf: *bun.PathBuffer,
        patch_hash: ?u64,
    ) struct { cache_dir: std.fs.Dir, cache_dir_subpath: stringZ } {
        const name = pkg_name;
        const buf = manager.lockfile.buffers.string_bytes.items;
        var cache_dir = std.fs.cwd();
        var cache_dir_subpath: stringZ = "";

        switch (resolution.tag) {
            .npm => {
                cache_dir_subpath = manager.cachedNPMPackageFolderName(name, resolution.value.npm.version, patch_hash);
                cache_dir = manager.getCacheDirectory();
            },
            .git => {
                cache_dir_subpath = manager.cachedGitFolderName(
                    &resolution.value.git,
                    patch_hash,
                );
                cache_dir = manager.getCacheDirectory();
            },
            .github => {
                cache_dir_subpath = manager.cachedGitHubFolderName(&resolution.value.github, patch_hash);
                cache_dir = manager.getCacheDirectory();
            },
            .folder => {
                const folder = resolution.value.folder.slice(buf);
                // Handle when a package depends on itself via file:
                // example:
                //   "mineflayer": "file:."
                if (folder.len == 0 or (folder.len == 1 and folder[0] == '.')) {
                    cache_dir_subpath = ".";
                } else {
                    @memcpy(folder_path_buf[0..folder.len], folder);
                    folder_path_buf[folder.len] = 0;
                    cache_dir_subpath = folder_path_buf[0..folder.len :0];
                }
                cache_dir = std.fs.cwd();
            },
            .local_tarball => {
                cache_dir_subpath = manager.cachedTarballFolderName(resolution.value.local_tarball, patch_hash);
                cache_dir = manager.getCacheDirectory();
            },
            .remote_tarball => {
                cache_dir_subpath = manager.cachedTarballFolderName(resolution.value.remote_tarball, patch_hash);
                cache_dir = manager.getCacheDirectory();
            },
            .workspace => {
                const folder = resolution.value.workspace.slice(buf);
                // Handle when a package depends on itself
                if (folder.len == 0 or (folder.len == 1 and folder[0] == '.')) {
                    cache_dir_subpath = ".";
                } else {
                    @memcpy(folder_path_buf[0..folder.len], folder);
                    folder_path_buf[folder.len] = 0;
                    cache_dir_subpath = folder_path_buf[0..folder.len :0];
                }
                cache_dir = std.fs.cwd();
            },
            .symlink => {
                const directory = manager.globalLinkDir() catch |err| {
                    const fmt = "\n<r><red>error:<r> unable to access global directory while installing <b>{s}<r>: {s}\n";
                    const args = .{ name, @errorName(err) };

                    Output.prettyErrorln(fmt, args);

                    Global.exit(1);
                };

                const folder = resolution.value.symlink.slice(buf);

                if (folder.len == 0 or (folder.len == 1 and folder[0] == '.')) {
                    cache_dir_subpath = ".";
                    cache_dir = std.fs.cwd();
                } else {
                    const global_link_dir = manager.globalLinkDirPath() catch unreachable;
                    var ptr = folder_path_buf;
                    var remain: []u8 = folder_path_buf[0..];
                    @memcpy(ptr[0..global_link_dir.len], global_link_dir);
                    remain = remain[global_link_dir.len..];
                    if (global_link_dir[global_link_dir.len - 1] != std.fs.path.sep) {
                        remain[0] = std.fs.path.sep;
                        remain = remain[1..];
                    }
                    @memcpy(remain[0..folder.len], folder);
                    remain = remain[folder.len..];
                    remain[0] = 0;
                    const len = @intFromPtr(remain.ptr) - @intFromPtr(ptr);
                    cache_dir_subpath = folder_path_buf[0..len :0];
                    cache_dir = directory;
                }
            },
            else => {},
        }

        return .{
            .cache_dir = cache_dir,
            .cache_dir_subpath = cache_dir_subpath,
        };
    }

    pub fn getInstalledVersionsFromDiskCache(this: *PackageManager, tags_buf: *std.ArrayList(u8), package_name: []const u8, allocator: std.mem.Allocator) !std.ArrayList(Semver.Version) {
        var list = std.ArrayList(Semver.Version).init(allocator);
        var dir = this.getCacheDirectory().openDir(package_name, .{
            .iterate = true,
        }) catch |err| switch (err) {
            error.FileNotFound, error.NotDir, error.AccessDenied, error.DeviceBusy => return list,
            else => return err,
        };
        defer dir.close();
        var iter = dir.iterate();

        while (try iter.next()) |entry| {
            if (entry.kind != .directory and entry.kind != .sym_link) continue;
            const name = entry.name;
            const sliced = SlicedString.init(name, name);
            const parsed = Semver.Version.parse(sliced);
            if (!parsed.valid or parsed.wildcard != .none) continue;
            // not handling OOM
            // TODO: wildcard
            var version = parsed.version.min();
            const total = version.tag.build.len() + version.tag.pre.len();
            if (total > 0) {
                tags_buf.ensureUnusedCapacity(total) catch unreachable;
                var available = tags_buf.items.ptr[tags_buf.items.len..tags_buf.capacity];
                const new_version = version.cloneInto(name, &available);
                tags_buf.items.len += total;
                version = new_version;
            }

            list.append(version) catch unreachable;
        }

        return list;
    }

    pub fn resolveFromDiskCache(this: *PackageManager, package_name: []const u8, version: Dependency.Version) ?PackageID {
        if (version.tag != .npm) {
            // only npm supported right now
            // tags are more ambiguous
            return null;
        }

        var arena = bun.ArenaAllocator.init(this.allocator);
        defer arena.deinit();
        const arena_alloc = arena.allocator();
        var stack_fallback = std.heap.stackFallback(4096, arena_alloc);
        const allocator = stack_fallback.get();
        var tags_buf = std.ArrayList(u8).init(allocator);
        const installed_versions = this.getInstalledVersionsFromDiskCache(&tags_buf, package_name, allocator) catch |err| {
            Output.debug("error getting installed versions from disk cache: {s}", .{bun.span(@errorName(err))});
            return null;
        };

        // TODO: make this fewer passes
        std.sort.pdq(
            Semver.Version,
            installed_versions.items,
            @as([]const u8, tags_buf.items),
            Semver.Version.sortGt,
        );
        for (installed_versions.items) |installed_version| {
            if (version.value.npm.version.satisfies(installed_version, this.lockfile.buffers.string_bytes.items, tags_buf.items)) {
                var buf: bun.PathBuffer = undefined;
                const npm_package_path = this.pathForCachedNPMPath(&buf, package_name, installed_version) catch |err| {
                    Output.debug("error getting path for cached npm path: {s}", .{bun.span(@errorName(err))});
                    return null;
                };
                const dependency = Dependency.Version{
                    .tag = .npm,
                    .value = .{
                        .npm = .{
                            .name = String.init(package_name, package_name),
                            .version = Semver.Query.Group.from(installed_version),
                        },
                    },
                };
                switch (FolderResolution.getOrPut(.{ .cache_folder = npm_package_path }, dependency, ".", this)) {
                    .new_package_id => |id| {
                        this.enqueueDependencyList(this.lockfile.packages.items(.dependencies)[id]);
                        return id;
                    },
                    .package_id => |id| {
                        this.enqueueDependencyList(this.lockfile.packages.items(.dependencies)[id]);
                        return id;
                    },
                    .err => |err| {
                        Output.debug("error getting or putting folder resolution: {s}", .{bun.span(@errorName(err))});
                        return null;
                    },
                }
            }
        }

        return null;
    }

    const ResolvedPackageResult = struct {
        package: Lockfile.Package,

        /// Is this the first time we've seen this package?
        is_first_time: bool = false,

        task: ?union(enum) {
            /// Pending network task to schedule
            network_task: *NetworkTask,

            /// Apply patch task or calc patch hash task
            patch_task: *PatchTask,
        } = null,
    };

    fn getOrPutResolvedPackageWithFindResult(
        this: *PackageManager,
        name_hash: PackageNameHash,
        name: String,
        dependency: *const Dependency,
        version: Dependency.Version,
        dependency_id: DependencyID,
        behavior: Behavior,
        manifest: *const Npm.PackageManifest,
        find_result: Npm.PackageManifest.FindResult,
        install_peer: bool,
        comptime successFn: SuccessFn,
    ) !?ResolvedPackageResult {
        const should_update = this.to_update and
            // If updating, only update packages in the current workspace
            this.lockfile.isRootDependency(this, dependency_id) and
            // no need to do a look up if update requests are empty (`bun update` with no args)
            (this.update_requests.len == 0 or
                this.updating_packages.contains(dependency.name.slice(this.lockfile.buffers.string_bytes.items)));

        // Was this package already allocated? Let's reuse the existing one.
        if (this.lockfile.getPackageID(
            name_hash,
            if (should_update) null else version,
            &.{
                .tag = .npm,
                .value = .{
                    .npm = .{
                        .version = find_result.version,
                        .url = find_result.package.tarball_url.value,
                    },
                },
            },
        )) |id| {
            successFn(this, dependency_id, id);
            return .{
                .package = this.lockfile.packages.get(id),
                .is_first_time = false,
            };
        } else if (behavior.isPeer() and !install_peer) {
            return null;
        }

        // appendPackage sets the PackageID on the package
        const package = try this.lockfile.appendPackage(try Lockfile.Package.fromNPM(
            this,
            this.allocator,
            this.lockfile,
            this.log,
            manifest,
            find_result.version,
            find_result.package,
            manifest.string_buf,
            Features.npm,
        ));

        if (comptime Environment.allow_assert) bun.assert(package.meta.id != invalid_package_id);
        defer successFn(this, dependency_id, package.meta.id);

        // non-null if the package is in "patchedDependencies"
        var name_and_version_hash: ?u64 = null;
        var patchfile_hash: ?u64 = null;

        return switch (this.determinePreinstallState(
            package,
            this.lockfile,
            &name_and_version_hash,
            &patchfile_hash,
        )) {
            // Is this package already in the cache?
            // We don't need to download the tarball, but we should enqueue dependencies
            .done => .{ .package = package, .is_first_time = true },
            // Do we need to download the tarball?
            .extract => extract: {
                const task_id = Task.Id.forNPMPackage(this.lockfile.str(&name), package.resolution.value.npm.version);
                bun.debugAssert(!this.network_dedupe_map.contains(task_id.get()));

                break :extract .{
                    .package = package,
                    .is_first_time = true,
                    .task = .{
                        .network_task = try this.generateNetworkTaskForTarball(
                            task_id,
                            manifest.str(&find_result.package.tarball_url),
                            dependency.behavior.isRequired(),
                            dependency_id,
                            package,
                            name_and_version_hash,
                            // its npm.
                            .allow_authorization,
                        ) orelse unreachable,
                    },
                };
            },
            .calc_patch_hash => .{
                .package = package,
                .is_first_time = true,
                .task = .{
                    .patch_task = PatchTask.newCalcPatchHash(
                        this,
                        name_and_version_hash.?,
                        .{
                            .pkg_id = package.meta.id,
                            .dependency_id = dependency_id,
                            .url = this.allocator.dupe(u8, manifest.str(&find_result.package.tarball_url)) catch bun.outOfMemory(),
                        },
                    ),
                },
            },
            .apply_patch => .{
                .package = package,
                .is_first_time = true,
                .task = .{
                    .patch_task = PatchTask.newApplyPatchHash(
                        this,
                        package.meta.id,
                        patchfile_hash.?,
                        name_and_version_hash.?,
                    ),
                },
            },
            else => unreachable,
        };
    }

    pub fn hasCreatedNetworkTask(this: *PackageManager, task_id: Task.Id, is_required: bool) bool {
        const gpe = this.network_dedupe_map.getOrPut(task_id.get()) catch bun.outOfMemory();

        // if there's an existing network task that is optional, we want to make it non-optional if this one would be required
        gpe.value_ptr.is_required = if (!gpe.found_existing)
            is_required
        else
            gpe.value_ptr.is_required or is_required;

        return gpe.found_existing;
    }

    pub fn isNetworkTaskRequired(this: *const PackageManager, task_id: Task.Id) bool {
        return (this.network_dedupe_map.get(task_id.get()) orelse return true).is_required;
    }

    pub fn generateNetworkTaskForTarball(
        this: *PackageManager,
        task_id: Task.Id,
        url: string,
        is_required: bool,
        dependency_id: DependencyID,
        package: Lockfile.Package,
        patch_name_and_version_hash: ?u64,
        authorization: NetworkTask.Authorization,
    ) NetworkTask.ForTarballError!?*NetworkTask {
        if (this.hasCreatedNetworkTask(task_id, is_required)) {
            return null;
        }

        var network_task = this.getNetworkTask();

        network_task.* = .{
            .task_id = task_id,
            .callback = undefined,
            .allocator = this.allocator,
            .package_manager = this,
            .apply_patch_task = if (patch_name_and_version_hash) |h| brk: {
                const patch_hash = this.lockfile.patched_dependencies.get(h).?.patchfileHash().?;
                const task = PatchTask.newApplyPatchHash(this, package.meta.id, patch_hash, h);
                task.callback.apply.task_id = task_id;
                break :brk task;
            } else null,
        };

        const scope = this.scopeForPackageName(this.lockfile.str(&package.name));

        try network_task.forTarball(
            this.allocator,
            &.{
                .package_manager = this,
                .name = strings.StringOrTinyString.initAppendIfNeeded(
                    this.lockfile.str(&package.name),
                    *FileSystem.FilenameStore,
                    FileSystem.FilenameStore.instance,
                ) catch bun.outOfMemory(),
                .resolution = package.resolution,
                .cache_dir = this.getCacheDirectory(),
                .temp_dir = this.getTemporaryDirectory(),
                .dependency_id = dependency_id,
                .integrity = package.meta.integrity,
                .url = strings.StringOrTinyString.initAppendIfNeeded(
                    url,
                    *FileSystem.FilenameStore,
                    FileSystem.FilenameStore.instance,
                ) catch bun.outOfMemory(),
            },
            scope,
            authorization,
        );

        return network_task;
    }

    pub fn enqueueNetworkTask(this: *PackageManager, task: *NetworkTask) void {
        if (this.network_task_fifo.writableLength() == 0) {
            this.flushNetworkQueue();
        }

        this.network_task_fifo.writeItemAssumeCapacity(task);
    }

    pub fn enqueuePatchTask(this: *PackageManager, task: *PatchTask) void {
        debug("Enqueue patch task: 0x{x} {s}", .{ @intFromPtr(task), @tagName(task.callback) });
        if (this.patch_task_fifo.writableLength() == 0) {
            this.flushPatchTaskQueue();
        }

        this.patch_task_fifo.writeItemAssumeCapacity(task);
    }

    /// We need to calculate all the patchfile hashes at the beginning so we don't run into problems with stale hashes
    pub fn enqueuePatchTaskPre(this: *PackageManager, task: *PatchTask) void {
        debug("Enqueue patch task pre: 0x{x} {s}", .{ @intFromPtr(task), @tagName(task.callback) });
        task.pre = true;
        if (this.patch_task_fifo.writableLength() == 0) {
            this.flushPatchTaskQueue();
        }

        this.patch_task_fifo.writeItemAssumeCapacity(task);
        _ = this.pending_pre_calc_hashes.fetchAdd(1, .monotonic);
    }

    const SuccessFn = *const fn (*PackageManager, DependencyID, PackageID) void;
    const FailFn = *const fn (*PackageManager, *const Dependency, PackageID, anyerror) void;
    fn assignResolution(this: *PackageManager, dependency_id: DependencyID, package_id: PackageID) void {
        const buffers = &this.lockfile.buffers;
        if (comptime Environment.allow_assert) {
            bun.assert(dependency_id < buffers.resolutions.items.len);
            bun.assert(package_id < this.lockfile.packages.len);
            // bun.assert(buffers.resolutions.items[dependency_id] == invalid_package_id);
        }
        buffers.resolutions.items[dependency_id] = package_id;
        const string_buf = buffers.string_bytes.items;
        var dep = &buffers.dependencies.items[dependency_id];
        if (dep.name.isEmpty() or strings.eql(dep.name.slice(string_buf), dep.version.literal.slice(string_buf))) {
            dep.name = this.lockfile.packages.items(.name)[package_id];
            dep.name_hash = this.lockfile.packages.items(.name_hash)[package_id];
        }
    }

    fn assignRootResolution(this: *PackageManager, dependency_id: DependencyID, package_id: PackageID) void {
        const buffers = &this.lockfile.buffers;
        if (comptime Environment.allow_assert) {
            bun.assert(dependency_id < buffers.resolutions.items.len);
            bun.assert(package_id < this.lockfile.packages.len);
            bun.assert(buffers.resolutions.items[dependency_id] == invalid_package_id);
        }
        buffers.resolutions.items[dependency_id] = package_id;
        const string_buf = buffers.string_bytes.items;
        var dep = &buffers.dependencies.items[dependency_id];
        if (dep.name.isEmpty() or strings.eql(dep.name.slice(string_buf), dep.version.literal.slice(string_buf))) {
            dep.name = this.lockfile.packages.items(.name)[package_id];
            dep.name_hash = this.lockfile.packages.items(.name_hash)[package_id];
        }
    }

    fn resolutionSatisfiesDependency(this: *PackageManager, resolution: Resolution, dependency: Dependency.Version) bool {
        const buf = this.lockfile.buffers.string_bytes.items;
        if (resolution.tag == .npm and dependency.tag == .npm) {
            return dependency.value.npm.version.satisfies(resolution.value.npm.version, buf, buf);
        }

        if (resolution.tag == .git and dependency.tag == .git) {
            return resolution.value.git.eql(&dependency.value.git, buf, buf);
        }

        if (resolution.tag == .github and dependency.tag == .github) {
            return resolution.value.github.eql(&dependency.value.github, buf, buf);
        }

        return false;
    }

    fn getOrPutResolvedPackage(
        this: *PackageManager,
        name_hash: PackageNameHash,
        name: String,
        dependency: *const Dependency,
        version: Dependency.Version,
        behavior: Behavior,
        dependency_id: DependencyID,
        resolution: PackageID,
        install_peer: bool,
        comptime successFn: SuccessFn,
    ) !?ResolvedPackageResult {
        if (install_peer and behavior.isPeer()) {
            if (this.lockfile.package_index.get(name_hash)) |index| {
                const resolutions: []Resolution = this.lockfile.packages.items(.resolution);
                switch (index) {
                    .id => |existing_id| {
                        if (existing_id < resolutions.len) {
                            const existing_resolution = resolutions[existing_id];
                            if (this.resolutionSatisfiesDependency(existing_resolution, version)) {
                                successFn(this, dependency_id, existing_id);
                                return .{
                                    // we must fetch it from the packages array again, incase the package array mutates the value in the `successFn`
                                    .package = this.lockfile.packages.get(existing_id),
                                };
                            }

                            const res_tag = resolutions[existing_id].tag;
                            const ver_tag = version.tag;
                            if ((res_tag == .npm and ver_tag == .npm) or (res_tag == .git and ver_tag == .git) or (res_tag == .github and ver_tag == .github)) {
                                const existing_package = this.lockfile.packages.get(existing_id);
                                this.log.addWarningFmt(
                                    null,
                                    logger.Loc.Empty,
                                    this.allocator,
                                    "incorrect peer dependency \"{}@{}\"",
                                    .{
                                        existing_package.name.fmt(this.lockfile.buffers.string_bytes.items),
                                        existing_package.resolution.fmt(this.lockfile.buffers.string_bytes.items, .auto),
                                    },
                                ) catch unreachable;
                                successFn(this, dependency_id, existing_id);
                                return .{
                                    // we must fetch it from the packages array again, incase the package array mutates the value in the `successFn`
                                    .package = this.lockfile.packages.get(existing_id),
                                };
                            }
                        }
                    },
                    .ids => |list| {
                        for (list.items) |existing_id| {
                            if (existing_id < resolutions.len) {
                                const existing_resolution = resolutions[existing_id];
                                if (this.resolutionSatisfiesDependency(existing_resolution, version)) {
                                    successFn(this, dependency_id, existing_id);
                                    return .{
                                        .package = this.lockfile.packages.get(existing_id),
                                    };
                                }
                            }
                        }

                        if (list.items[0] < resolutions.len) {
                            const res_tag = resolutions[list.items[0]].tag;
                            const ver_tag = version.tag;
                            if ((res_tag == .npm and ver_tag == .npm) or (res_tag == .git and ver_tag == .git) or (res_tag == .github and ver_tag == .github)) {
                                const existing_package_id = list.items[0];
                                const existing_package = this.lockfile.packages.get(existing_package_id);
                                this.log.addWarningFmt(
                                    null,
                                    logger.Loc.Empty,
                                    this.allocator,
                                    "incorrect peer dependency \"{}@{}\"",
                                    .{
                                        existing_package.name.fmt(this.lockfile.buffers.string_bytes.items),
                                        existing_package.resolution.fmt(this.lockfile.buffers.string_bytes.items, .auto),
                                    },
                                ) catch unreachable;
                                successFn(this, dependency_id, list.items[0]);
                                return .{
                                    // we must fetch it from the packages array again, incase the package array mutates the value in the `successFn`
                                    .package = this.lockfile.packages.get(existing_package_id),
                                };
                            }
                        }
                    },
                }
            }
        }

        if (resolution < this.lockfile.packages.len) {
            return .{ .package = this.lockfile.packages.get(resolution) };
        }

        switch (version.tag) {
            .npm, .dist_tag => {
                resolve_from_workspace: {
                    if (version.tag == .npm) {
                        const workspace_path = if (this.lockfile.workspace_paths.count() > 0) this.lockfile.workspace_paths.get(name_hash) else null;
                        const workspace_version = this.lockfile.workspace_versions.get(name_hash);
                        const buf = this.lockfile.buffers.string_bytes.items;
                        if (this.options.link_workspace_packages and
                            (((workspace_version != null and version.value.npm.version.satisfies(workspace_version.?, buf, buf)) or
                                // https://github.com/oven-sh/bun/pull/10899#issuecomment-2099609419
                                // if the workspace doesn't have a version, it can still be used if
                                // dependency version is wildcard
                                (workspace_path != null and version.value.npm.version.@"is *"()))))
                        {
                            const root_package = this.lockfile.rootPackage() orelse break :resolve_from_workspace;
                            const root_dependencies = root_package.dependencies.get(this.lockfile.buffers.dependencies.items);
                            const root_resolutions = root_package.resolutions.get(this.lockfile.buffers.resolutions.items);

                            for (root_dependencies, root_resolutions) |root_dep, workspace_package_id| {
                                if (workspace_package_id != invalid_package_id and root_dep.version.tag == .workspace and root_dep.name_hash == name_hash) {
                                    // make sure verifyResolutions sees this resolution as a valid package id
                                    successFn(this, dependency_id, workspace_package_id);
                                    return .{
                                        .package = this.lockfile.packages.get(workspace_package_id),
                                        .is_first_time = false,
                                    };
                                }
                            }
                        }
                    }
                }

                // Resolve the version from the loaded NPM manifest
                const name_str = this.lockfile.str(&name);
                const manifest = this.manifests.byNameHash(
                    this,
                    this.scopeForPackageName(name_str),
                    name_hash,
                    .load_from_memory_fallback_to_disk,
                ) orelse return null; // manifest might still be downloading. This feels unreliable.
                const find_result: Npm.PackageManifest.FindResult = switch (version.tag) {
                    .dist_tag => manifest.findByDistTag(this.lockfile.str(&version.value.dist_tag.tag)),
                    .npm => manifest.findBestVersion(version.value.npm.version, this.lockfile.buffers.string_bytes.items),
                    else => unreachable,
                } orelse {
                    resolve_workspace_from_dist_tag: {
                        // choose a workspace for a dist_tag only if a version was not found
                        if (version.tag == .dist_tag) {
                            const workspace_path = if (this.lockfile.workspace_paths.count() > 0) this.lockfile.workspace_paths.get(name_hash) else null;
                            if (workspace_path != null) {
                                const root_package = this.lockfile.rootPackage() orelse break :resolve_workspace_from_dist_tag;
                                const root_dependencies = root_package.dependencies.get(this.lockfile.buffers.dependencies.items);
                                const root_resolutions = root_package.resolutions.get(this.lockfile.buffers.resolutions.items);

                                for (root_dependencies, root_resolutions) |root_dep, workspace_package_id| {
                                    if (workspace_package_id != invalid_package_id and root_dep.version.tag == .workspace and root_dep.name_hash == name_hash) {
                                        // make sure verifyResolutions sees this resolution as a valid package id
                                        successFn(this, dependency_id, workspace_package_id);
                                        return .{
                                            .package = this.lockfile.packages.get(workspace_package_id),
                                            .is_first_time = false,
                                        };
                                    }
                                }
                            }
                        }
                    }

                    if (behavior.isPeer()) {
                        return null;
                    }

                    return switch (version.tag) {
                        .npm => error.NoMatchingVersion,
                        .dist_tag => error.DistTagNotFound,
                        else => unreachable,
                    };
                };

                return try this.getOrPutResolvedPackageWithFindResult(
                    name_hash,
                    name,
                    dependency,
                    version,
                    dependency_id,
                    behavior,
                    manifest,
                    find_result,
                    install_peer,
                    successFn,
                );
            },

            .folder => {
                const res: FolderResolution = res: {
                    if (this.lockfile.isWorkspaceDependency(dependency_id)) {
                        // relative to cwd
                        const folder_path = this.lockfile.str(&version.value.folder);
                        var buf2: bun.PathBuffer = undefined;
                        const folder_path_abs = if (std.fs.path.isAbsolute(folder_path)) folder_path else blk: {
                            break :blk Path.joinAbsStringBuf(
                                FileSystem.instance.top_level_dir,
                                &buf2,
                                &.{folder_path},
                                .auto,
                            );
                            // break :blk Path.joinAbsStringBuf(
                            //     strings.withoutSuffixComptime(this.original_package_json_path, "package.json"),
                            //     &buf2,
                            //     &[_]string{folder_path},
                            //     .auto,
                            // );
                        };
                        break :res FolderResolution.getOrPut(.{ .relative = .folder }, version, folder_path_abs, this);
                    }

                    // transitive folder dependencies do not have their dependencies resolved
                    var name_slice = this.lockfile.str(&name);
                    var folder_path = this.lockfile.str(&version.value.folder);
                    var package = Lockfile.Package{};

                    {
                        // only need name and path
                        var builder = this.lockfile.stringBuilder();

                        builder.count(name_slice);
                        builder.count(folder_path);

                        builder.allocate() catch bun.outOfMemory();

                        name_slice = this.lockfile.str(&name);
                        folder_path = this.lockfile.str(&version.value.folder);

                        package.name = builder.append(String, name_slice);
                        package.name_hash = name_hash;

                        package.resolution = Resolution.init(.{
                            .folder = builder.append(String, folder_path),
                        });

                        package.scripts.filled = true;
                        package.meta.setHasInstallScript(false);

                        builder.clamp();
                    }

                    // these are always new
                    package = this.lockfile.appendPackage(package) catch bun.outOfMemory();

                    break :res .{
                        .new_package_id = package.meta.id,
                    };
                };

                switch (res) {
                    .err => |err| return err,
                    .package_id => |package_id| {
                        successFn(this, dependency_id, package_id);
                        return .{ .package = this.lockfile.packages.get(package_id) };
                    },

                    .new_package_id => |package_id| {
                        successFn(this, dependency_id, package_id);
                        return .{ .package = this.lockfile.packages.get(package_id), .is_first_time = true };
                    },
                }
            },
            .workspace => {
                // package name hash should be used to find workspace path from map
                const workspace_path_raw: *const String = this.lockfile.workspace_paths.getPtr(name_hash) orelse &version.value.workspace;
                const workspace_path = this.lockfile.str(workspace_path_raw);
                var buf2: bun.PathBuffer = undefined;
                const workspace_path_u8 = if (std.fs.path.isAbsolute(workspace_path)) workspace_path else blk: {
                    break :blk Path.joinAbsStringBuf(FileSystem.instance.top_level_dir, &buf2, &[_]string{workspace_path}, .auto);
                };

                const res = FolderResolution.getOrPut(.{ .relative = .workspace }, version, workspace_path_u8, this);

                switch (res) {
                    .err => |err| return err,
                    .package_id => |package_id| {
                        successFn(this, dependency_id, package_id);
                        return .{ .package = this.lockfile.packages.get(package_id) };
                    },

                    .new_package_id => |package_id| {
                        successFn(this, dependency_id, package_id);
                        return .{ .package = this.lockfile.packages.get(package_id), .is_first_time = true };
                    },
                }
            },
            .symlink => {
                const res = FolderResolution.getOrPut(.{ .global = try this.globalLinkDirPath() }, version, this.lockfile.str(&version.value.symlink), this);

                switch (res) {
                    .err => |err| return err,
                    .package_id => |package_id| {
                        successFn(this, dependency_id, package_id);
                        return .{ .package = this.lockfile.packages.get(package_id) };
                    },

                    .new_package_id => |package_id| {
                        successFn(this, dependency_id, package_id);
                        return .{ .package = this.lockfile.packages.get(package_id), .is_first_time = true };
                    },
                }
            },

            else => return null,
        }
    }

    fn enqueueParseNPMPackage(
        this: *PackageManager,
        task_id: Task.Id,
        name: strings.StringOrTinyString,
        network_task: *NetworkTask,
    ) *ThreadPool.Task {
        var task = this.preallocated_resolve_tasks.get();
        task.* = Task{
            .package_manager = this,
            .log = logger.Log.init(this.allocator),
            .tag = Task.Tag.package_manifest,
            .request = .{
                .package_manifest = .{
                    .network = network_task,
                    .name = name,
                },
            },
            .id = task_id,
            .data = undefined,
        };
        return &task.threadpool_task;
    }

    fn enqueueExtractNPMPackage(
        this: *PackageManager,
        tarball: *const ExtractTarball,
        network_task: *NetworkTask,
    ) *ThreadPool.Task {
        var task = this.preallocated_resolve_tasks.get();
        task.* = Task{
            .package_manager = this,
            .log = logger.Log.init(this.allocator),
            .tag = Task.Tag.extract,
            .request = .{
                .extract = .{
                    .network = network_task,
                    .tarball = tarball.*,
                },
            },
            .id = network_task.task_id,
            .data = undefined,
        };
        task.request.extract.tarball.skip_verify = !this.options.do.verify_integrity;
        return &task.threadpool_task;
    }

    fn enqueueGitClone(
        this: *PackageManager,
        task_id: Task.Id,
        name: string,
        repository: *const Repository,
        dep_id: DependencyID,
        dependency: *const Dependency,
        res: *const Resolution,
        /// if patched then we need to do apply step after network task is done
        patch_name_and_version_hash: ?u64,
    ) *ThreadPool.Task {
        var task = this.preallocated_resolve_tasks.get();
        task.* = Task{
            .package_manager = this,
            .log = logger.Log.init(this.allocator),
            .tag = Task.Tag.git_clone,
            .request = .{
                .git_clone = .{
                    .name = strings.StringOrTinyString.initAppendIfNeeded(
                        name,
                        *FileSystem.FilenameStore,
                        FileSystem.FilenameStore.instance,
                    ) catch unreachable,
                    .url = strings.StringOrTinyString.initAppendIfNeeded(
                        this.lockfile.str(&repository.repo),
                        *FileSystem.FilenameStore,
                        FileSystem.FilenameStore.instance,
                    ) catch unreachable,
                    .env = Repository.shared_env.get(this.allocator, this.env),
                    .dep_id = dep_id,
                    .res = res.*,
                },
            },
            .id = task_id,
            .apply_patch_task = if (patch_name_and_version_hash) |h| brk: {
                const dep = dependency;
                const pkg_id = switch (this.lockfile.package_index.get(dep.name_hash) orelse @panic("Package not found")) {
                    .id => |p| p,
                    .ids => |ps| ps.items[0], // TODO is this correct
                };
                const patch_hash = this.lockfile.patched_dependencies.get(h).?.patchfileHash().?;
                const pt = PatchTask.newApplyPatchHash(this, pkg_id, patch_hash, h);
                pt.callback.apply.task_id = task_id;
                break :brk pt;
            } else null,
            .data = undefined,
        };
        return &task.threadpool_task;
    }

    fn enqueueGitCheckout(
        this: *PackageManager,
        task_id: Task.Id,
        dir: bun.FileDescriptor,
        dependency_id: DependencyID,
        name: string,
        resolution: Resolution,
        resolved: string,
        /// if patched then we need to do apply step after network task is done
        patch_name_and_version_hash: ?u64,
    ) *ThreadPool.Task {
        var task = this.preallocated_resolve_tasks.get();
        task.* = Task{
            .package_manager = this,
            .log = logger.Log.init(this.allocator),
            .tag = Task.Tag.git_checkout,
            .request = .{
                .git_checkout = .{
                    .repo_dir = dir,
                    .resolution = resolution,
                    .dependency_id = dependency_id,
                    .name = strings.StringOrTinyString.initAppendIfNeeded(
                        name,
                        *FileSystem.FilenameStore,
                        FileSystem.FilenameStore.instance,
                    ) catch unreachable,
                    .url = strings.StringOrTinyString.initAppendIfNeeded(
                        this.lockfile.str(&resolution.value.git.repo),
                        *FileSystem.FilenameStore,
                        FileSystem.FilenameStore.instance,
                    ) catch unreachable,
                    .resolved = strings.StringOrTinyString.initAppendIfNeeded(
                        resolved,
                        *FileSystem.FilenameStore,
                        FileSystem.FilenameStore.instance,
                    ) catch unreachable,
                    .env = Repository.shared_env.get(this.allocator, this.env),
                },
            },
            .apply_patch_task = if (patch_name_and_version_hash) |h| brk: {
                const dep = this.lockfile.buffers.dependencies.items[dependency_id];
                const pkg_id = switch (this.lockfile.package_index.get(dep.name_hash) orelse @panic("Package not found")) {
                    .id => |p| p,
                    .ids => |ps| ps.items[0], // TODO is this correct
                };
                const patch_hash = this.lockfile.patched_dependencies.get(h).?.patchfileHash().?;
                const pt = PatchTask.newApplyPatchHash(this, pkg_id, patch_hash, h);
                pt.callback.apply.task_id = task_id;
                break :brk pt;
            } else null,
            .id = task_id,
            .data = undefined,
        };
        return &task.threadpool_task;
    }

    fn enqueueLocalTarball(
        this: *PackageManager,
        task_id: Task.Id,
        dependency_id: DependencyID,
        name: string,
        path: string,
        resolution: Resolution,
    ) *ThreadPool.Task {
        var task = this.preallocated_resolve_tasks.get();
        task.* = Task{
            .package_manager = this,
            .log = logger.Log.init(this.allocator),
            .tag = Task.Tag.local_tarball,
            .request = .{
                .local_tarball = .{
                    .tarball = .{
                        .package_manager = this,
                        .name = strings.StringOrTinyString.initAppendIfNeeded(
                            name,
                            *FileSystem.FilenameStore,
                            FileSystem.FilenameStore.instance,
                        ) catch unreachable,
                        .resolution = resolution,
                        .cache_dir = this.getCacheDirectory(),
                        .temp_dir = this.getTemporaryDirectory(),
                        .dependency_id = dependency_id,
                        .url = strings.StringOrTinyString.initAppendIfNeeded(
                            path,
                            *FileSystem.FilenameStore,
                            FileSystem.FilenameStore.instance,
                        ) catch unreachable,
                    },
                },
            },
            .id = task_id,
            .data = undefined,
        };
        return &task.threadpool_task;
    }

    pub fn updateLockfileIfNeeded(
        manager: *PackageManager,
        load_result: Lockfile.LoadResult,
    ) !void {
        if (load_result == .ok and load_result.ok.serializer_result.packages_need_update) {
            const slice = manager.lockfile.packages.slice();
            for (slice.items(.meta)) |*meta| {
                // these are possibly updated later, but need to make sure non are zero
                meta.setHasInstallScript(false);
            }
        }

        return;
    }

    pub fn writeYarnLock(this: *PackageManager) !void {
        var printer = Lockfile.Printer{
            .lockfile = this.lockfile,
            .options = this.options,
        };

        var tmpname_buf: [512]u8 = undefined;
        tmpname_buf[0..8].* = "tmplock-".*;
        var tmpfile = FileSystem.RealFS.Tmpfile{};
        var secret: [32]u8 = undefined;
        std.mem.writeInt(u64, secret[0..8], @as(u64, @intCast(std.time.milliTimestamp())), .little);
        var base64_bytes: [64]u8 = undefined;
        std.crypto.random.bytes(&base64_bytes);

        const tmpname__ = std.fmt.bufPrint(tmpname_buf[8..], "{s}", .{std.fmt.fmtSliceHexLower(&base64_bytes)}) catch unreachable;
        tmpname_buf[tmpname__.len + 8] = 0;
        const tmpname = tmpname_buf[0 .. tmpname__.len + 8 :0];

        tmpfile.create(&FileSystem.instance.fs, tmpname) catch |err| {
            Output.prettyErrorln("<r><red>error:<r> failed to create tmpfile: {s}", .{@errorName(err)});
            Global.crash();
        };

        var file = tmpfile.file();
        const file_writer = file.writer();
        var buffered_writer = std.io.BufferedWriter(std.heap.page_size_min, @TypeOf(file_writer)){
            .unbuffered_writer = file_writer,
        };
        const writer = buffered_writer.writer();
        try Lockfile.Printer.Yarn.print(&printer, @TypeOf(writer), writer);
        try buffered_writer.flush();

        if (comptime Environment.isPosix) {
            _ = bun.c.fchmod(
                tmpfile.fd.cast(),
                // chmod 666,
                0o0000040 | 0o0000004 | 0o0000002 | 0o0000400 | 0o0000200 | 0o0000020,
            );
        }

        try tmpfile.promoteToCWD(tmpname, "yarn.lock");
    }

    fn enqueueDependencyWithMain(
        this: *PackageManager,
        id: DependencyID,
        /// This must be a *const to prevent UB
        dependency: *const Dependency,
        resolution: PackageID,
        install_peer: bool,
    ) !void {
        return this.enqueueDependencyWithMainAndSuccessFn(
            id,
            dependency,
            resolution,
            install_peer,
            assignResolution,
            null,
        );
    }

    const debug = Output.scoped(.PackageManager, true);

    fn updateNameAndNameHashFromVersionReplacement(
        lockfile: *const Lockfile,
        original_name: String,
        original_name_hash: PackageNameHash,
        new_version: Dependency.Version,
    ) struct { String, PackageNameHash } {
        return switch (new_version.tag) {
            // only get name hash for npm and dist_tag. git, github, tarball don't have names until after extracting tarball
            .dist_tag => .{ new_version.value.dist_tag.name, String.Builder.stringHash(lockfile.str(&new_version.value.dist_tag.name)) },
            .npm => .{ new_version.value.npm.name, String.Builder.stringHash(lockfile.str(&new_version.value.npm.name)) },
            .git => .{ new_version.value.git.package_name, original_name_hash },
            .github => .{ new_version.value.github.package_name, original_name_hash },
            .tarball => .{ new_version.value.tarball.package_name, original_name_hash },
            else => .{ original_name, original_name_hash },
        };
    }

    /// Q: "What do we do with a dependency in a package.json?"
    /// A: "We enqueue it!"
    fn enqueueDependencyWithMainAndSuccessFn(
        this: *PackageManager,
        id: DependencyID,
        /// This must be a *const to prevent UB
        dependency: *const Dependency,
        resolution: PackageID,
        install_peer: bool,
        comptime successFn: SuccessFn,
        comptime failFn: ?FailFn,
    ) !void {
        if (dependency.behavior.isOptionalPeer()) return;

        var name = dependency.realname();

        var name_hash = switch (dependency.version.tag) {
            .dist_tag, .git, .github, .npm, .tarball, .workspace => String.Builder.stringHash(this.lockfile.str(&name)),
            else => dependency.name_hash,
        };

        const version = version: {
            if (dependency.version.tag == .npm) {
                if (this.known_npm_aliases.get(name_hash)) |aliased| {
                    const group = dependency.version.value.npm.version;
                    const buf = this.lockfile.buffers.string_bytes.items;
                    var curr_list: ?*const Semver.Query.List = &aliased.value.npm.version.head;
                    while (curr_list) |queries| {
                        var curr: ?*const Semver.Query = &queries.head;
                        while (curr) |query| {
                            if (group.satisfies(query.range.left.version, buf, buf) or group.satisfies(query.range.right.version, buf, buf)) {
                                name = aliased.value.npm.name;
                                name_hash = String.Builder.stringHash(this.lockfile.str(&name));
                                break :version aliased;
                            }
                            curr = query.next;
                        }
                        curr_list = queries.next;
                    }

                    // fallthrough. a package that matches the name of an alias but does not match
                    // the version should be enqueued as a normal npm dependency, overrides allowed
                }
            }

            // allow overriding all dependencies unless the dependency is coming directly from an alias, "npm:<this dep>" or
            // if it's a workspaceOnly dependency
            if (!dependency.behavior.isWorkspaceOnly() and (dependency.version.tag != .npm or !dependency.version.value.npm.is_alias)) {
                if (this.lockfile.overrides.get(name_hash)) |new| {
                    debug("override: {s} -> {s}", .{ this.lockfile.str(&dependency.version.literal), this.lockfile.str(&new.literal) });

                    name, name_hash = updateNameAndNameHashFromVersionReplacement(this.lockfile, name, name_hash, new);

                    if (new.tag == .catalog) {
                        if (this.lockfile.catalogs.get(this.lockfile, new.value.catalog, name)) |catalog_dep| {
                            name, name_hash = updateNameAndNameHashFromVersionReplacement(this.lockfile, name, name_hash, catalog_dep.version);
                            break :version catalog_dep.version;
                        }
                    }

                    // `name_hash` stays the same
                    break :version new;
                }

                if (dependency.version.tag == .catalog) {
                    if (this.lockfile.catalogs.get(this.lockfile, dependency.version.value.catalog, name)) |catalog_dep| {
                        name, name_hash = updateNameAndNameHashFromVersionReplacement(this.lockfile, name, name_hash, catalog_dep.version);

                        break :version catalog_dep.version;
                    }
                }
            }

            // explicit copy here due to `dependency.version` becoming undefined
            // when `getOrPutResolvedPackageWithFindResult` is called and resizes the list.
            break :version Dependency.Version{
                .literal = dependency.version.literal,
                .tag = dependency.version.tag,
                .value = dependency.version.value,
            };
        };
        var loaded_manifest: ?Npm.PackageManifest = null;

        switch (version.tag) {
            .dist_tag, .folder, .npm => {
                retry_from_manifests_ptr: while (true) {
                    var resolve_result_ = this.getOrPutResolvedPackage(
                        name_hash,
                        name,
                        dependency,
                        version,
                        dependency.behavior,
                        id,
                        resolution,
                        install_peer,
                        successFn,
                    );

                    retry_with_new_resolve_result: while (true) {
                        const resolve_result = resolve_result_ catch |err| {
                            switch (err) {
                                error.DistTagNotFound => {
                                    if (dependency.behavior.isRequired()) {
                                        if (failFn) |fail| {
                                            fail(
                                                this,
                                                dependency,
                                                id,
                                                err,
                                            );
                                        } else {
                                            this.log.addErrorFmt(
                                                null,
                                                logger.Loc.Empty,
                                                this.allocator,
                                                "Package \"{s}\" with tag \"{s}\" not found, but package exists",
                                                .{
                                                    this.lockfile.str(&name),
                                                    this.lockfile.str(&version.value.dist_tag.tag),
                                                },
                                            ) catch unreachable;
                                        }
                                    }

                                    return;
                                },
                                error.NoMatchingVersion => {
                                    if (dependency.behavior.isRequired()) {
                                        if (failFn) |fail| {
                                            fail(
                                                this,
                                                dependency,
                                                id,
                                                err,
                                            );
                                        } else {
                                            this.log.addErrorFmt(
                                                null,
                                                logger.Loc.Empty,
                                                this.allocator,
                                                "No version matching \"{s}\" found for specifier \"{s}\" (but package exists)",
                                                .{
                                                    this.lockfile.str(&version.literal),
                                                    this.lockfile.str(&name),
                                                },
                                            ) catch unreachable;
                                        }
                                    }
                                    return;
                                },
                                else => {
                                    if (failFn) |fail| {
                                        fail(
                                            this,
                                            dependency,
                                            id,
                                            err,
                                        );
                                        return;
                                    }

                                    return err;
                                },
                            }
                        };

                        if (resolve_result) |result| {
                            // First time?
                            if (result.is_first_time) {
                                if (PackageManager.verbose_install) {
                                    const label: string = this.lockfile.str(&version.literal);

                                    Output.prettyErrorln("   -> \"{s}\": \"{s}\" -> {s}@{}", .{
                                        this.lockfile.str(&result.package.name),
                                        label,
                                        this.lockfile.str(&result.package.name),
                                        result.package.resolution.fmt(this.lockfile.buffers.string_bytes.items, .auto),
                                    });
                                }
                                // Resolve dependencies first
                                if (result.package.dependencies.len > 0) {
                                    try this.lockfile.scratch.dependency_list_queue.writeItem(result.package.dependencies);
                                }
                            }

                            if (result.task != null) {
                                switch (result.task.?) {
                                    .network_task => |network_task| {
                                        if (this.getPreinstallState(result.package.meta.id) == .extract) {
                                            this.setPreinstallState(result.package.meta.id, this.lockfile, .extracting);
                                            this.enqueueNetworkTask(network_task);
                                        }
                                    },
                                    .patch_task => |patch_task| {
                                        if (patch_task.callback == .calc_hash and this.getPreinstallState(result.package.meta.id) == .calc_patch_hash) {
                                            this.setPreinstallState(result.package.meta.id, this.lockfile, .calcing_patch_hash);
                                            this.enqueuePatchTask(patch_task);
                                        } else if (patch_task.callback == .apply and this.getPreinstallState(result.package.meta.id) == .apply_patch) {
                                            this.setPreinstallState(result.package.meta.id, this.lockfile, .applying_patch);
                                            this.enqueuePatchTask(patch_task);
                                        }
                                    },
                                }
                            }

                            if (comptime Environment.allow_assert)
                                debug(
                                    "enqueueDependency({d}, {s}, {s}, {s}) = {d}",
                                    .{
                                        id,
                                        @tagName(version.tag),
                                        this.lockfile.str(&name),
                                        this.lockfile.str(&version.literal),
                                        result.package.meta.id,
                                    },
                                );
                        } else if (version.tag.isNPM()) {
                            const name_str = this.lockfile.str(&name);
                            const task_id = Task.Id.forManifest(name_str);

                            if (comptime Environment.allow_assert) bun.assert(task_id.get() != 0);

                            if (comptime Environment.allow_assert)
                                debug(
                                    "enqueueDependency({d}, {s}, {s}, {s}) = task {d}",
                                    .{
                                        id,
                                        @tagName(version.tag),
                                        this.lockfile.str(&name),
                                        this.lockfile.str(&version.literal),
                                        task_id.get(),
                                    },
                                );

                            if (!dependency.behavior.isPeer() or install_peer) {
                                if (!this.hasCreatedNetworkTask(task_id, dependency.behavior.isRequired())) {
                                    if (this.options.enable.manifest_cache) {
                                        var expired = false;
                                        if (this.manifests.byNameHashAllowExpired(
                                            this,
                                            this.scopeForPackageName(name_str),
                                            name_hash,
                                            &expired,
                                            .load_from_memory_fallback_to_disk,
                                        )) |manifest| {
                                            loaded_manifest = manifest.*;

                                            // If it's an exact package version already living in the cache
                                            // We can skip the network request, even if it's beyond the caching period
                                            if (version.tag == .npm and version.value.npm.version.isExact()) {
                                                if (loaded_manifest.?.findByVersion(version.value.npm.version.head.head.range.left.version)) |find_result| {
                                                    if (this.getOrPutResolvedPackageWithFindResult(
                                                        name_hash,
                                                        name,
                                                        dependency,
                                                        version,
                                                        id,
                                                        dependency.behavior,
                                                        &loaded_manifest.?,
                                                        find_result,
                                                        install_peer,
                                                        successFn,
                                                    ) catch null) |new_resolve_result| {
                                                        resolve_result_ = new_resolve_result;
                                                        _ = this.network_dedupe_map.remove(task_id.get());
                                                        continue :retry_with_new_resolve_result;
                                                    }
                                                }
                                            }

                                            // Was it recent enough to just load it without the network call?
                                            if (this.options.enable.manifest_cache_control and !expired) {
                                                _ = this.network_dedupe_map.remove(task_id.get());
                                                continue :retry_from_manifests_ptr;
                                            }
                                        }
                                    }

                                    if (PackageManager.verbose_install) {
                                        Output.prettyErrorln("Enqueue package manifest for download: {s}", .{name_str});
                                    }

                                    var network_task = this.getNetworkTask();
                                    network_task.* = .{
                                        .package_manager = this,
                                        .callback = undefined,
                                        .task_id = task_id,
                                        .allocator = this.allocator,
                                    };
                                    try network_task.forManifest(
                                        name_str,
                                        this.allocator,
                                        this.scopeForPackageName(name_str),
                                        if (loaded_manifest) |*manifest| manifest else null,
                                        dependency.behavior.isOptional(),
                                    );
                                    this.enqueueNetworkTask(network_task);
                                }
                            } else {
                                try this.peer_dependencies.writeItem(id);
                                return;
                            }

                            var manifest_entry_parse = try this.task_queue.getOrPutContext(this.allocator, task_id.get(), .{});
                            if (!manifest_entry_parse.found_existing) {
                                manifest_entry_parse.value_ptr.* = TaskCallbackList{};
                            }

                            const callback_tag = comptime if (successFn == assignRootResolution) "root_dependency" else "dependency";
                            try manifest_entry_parse.value_ptr.append(this.allocator, @unionInit(TaskCallbackContext, callback_tag, id));
                        }
                        return;
                    }
                }
                return;
            },
            .git => {
                const dep = &version.value.git;
                const res = Resolution{
                    .tag = .git,
                    .value = .{
                        .git = dep.*,
                    },
                };

                // First: see if we already loaded the git package in-memory
                if (this.lockfile.getPackageID(name_hash, null, &res)) |pkg_id| {
                    successFn(this, id, pkg_id);
                    return;
                }

                const alias = this.lockfile.str(&dependency.name);
                const url = this.lockfile.str(&dep.repo);
                const clone_id = Task.Id.forGitClone(url);
                const ctx = @unionInit(
                    TaskCallbackContext,
                    if (successFn == assignRootResolution) "root_dependency" else "dependency",
                    id,
                );

                if (comptime Environment.allow_assert)
                    debug(
                        "enqueueDependency({d}, {s}, {s}, {s}) = {s}",
                        .{
                            id,
                            @tagName(version.tag),
                            this.lockfile.str(&name),
                            this.lockfile.str(&version.literal),
                            url,
                        },
                    );

                if (this.git_repositories.get(clone_id.get())) |repo_fd| {
                    const resolved = try Repository.findCommit(
                        this.allocator,
                        this.env,
                        this.log,
                        repo_fd.stdDir(),
                        alias,
                        this.lockfile.str(&dep.committish),
                        clone_id,
                    );
                    const checkout_id = Task.Id.forGitCheckout(url, resolved);

                    var entry = this.task_queue.getOrPutContext(this.allocator, checkout_id.get(), .{}) catch unreachable;
                    if (!entry.found_existing) entry.value_ptr.* = .{};
                    if (this.lockfile.buffers.resolutions.items[id] == invalid_package_id) {
                        try entry.value_ptr.append(this.allocator, ctx);
                    }

                    if (dependency.behavior.isPeer()) {
                        if (!install_peer) {
                            try this.peer_dependencies.writeItem(id);
                            return;
                        }
                    }

                    if (this.hasCreatedNetworkTask(checkout_id, dependency.behavior.isRequired())) return;

                    this.task_batch.push(ThreadPool.Batch.from(this.enqueueGitCheckout(
                        checkout_id,
                        repo_fd,
                        id,
                        alias,
                        res,
                        resolved,
                        null,
                    )));
                } else {
                    var entry = this.task_queue.getOrPutContext(this.allocator, clone_id.get(), .{}) catch unreachable;
                    if (!entry.found_existing) entry.value_ptr.* = .{};
                    try entry.value_ptr.append(this.allocator, ctx);

                    if (dependency.behavior.isPeer()) {
                        if (!install_peer) {
                            try this.peer_dependencies.writeItem(id);
                            return;
                        }
                    }

                    if (this.hasCreatedNetworkTask(clone_id, dependency.behavior.isRequired())) return;

                    this.task_batch.push(ThreadPool.Batch.from(this.enqueueGitClone(clone_id, alias, dep, id, dependency, &res, null)));
                }
            },
            .github => {
                const dep = &version.value.github;
                const res = Resolution{
                    .tag = .github,
                    .value = .{
                        .github = dep.*,
                    },
                };

                // First: see if we already loaded the github package in-memory
                if (this.lockfile.getPackageID(name_hash, null, &res)) |pkg_id| {
                    successFn(this, id, pkg_id);
                    return;
                }

                const url = this.allocGitHubURL(dep);
                defer this.allocator.free(url);
                const task_id = Task.Id.forTarball(url);
                var entry = this.task_queue.getOrPutContext(this.allocator, task_id.get(), .{}) catch unreachable;
                if (!entry.found_existing) {
                    entry.value_ptr.* = TaskCallbackList{};
                }

                if (comptime Environment.allow_assert)
                    debug(
                        "enqueueDependency({d}, {s}, {s}, {s}) = {s}",
                        .{
                            id,
                            @tagName(version.tag),
                            this.lockfile.str(&name),
                            this.lockfile.str(&version.literal),
                            url,
                        },
                    );

                const callback_tag = comptime if (successFn == assignRootResolution) "root_dependency" else "dependency";
                try entry.value_ptr.append(this.allocator, @unionInit(TaskCallbackContext, callback_tag, id));

                if (dependency.behavior.isPeer()) {
                    if (!install_peer) {
                        try this.peer_dependencies.writeItem(id);
                        return;
                    }
                }

                if (try this.generateNetworkTaskForTarball(
                    task_id,
                    url,
                    dependency.behavior.isRequired(),
                    id,
                    .{
                        .name = dependency.name,
                        .name_hash = dependency.name_hash,
                        .resolution = res,
                    },
                    null,
                    .no_authorization,
                )) |network_task| {
                    this.enqueueNetworkTask(network_task);
                }
            },
            inline .symlink, .workspace => |dependency_tag| {
                const _result = this.getOrPutResolvedPackage(
                    name_hash,
                    name,
                    dependency,
                    version,
                    dependency.behavior,
                    id,
                    resolution,
                    install_peer,
                    successFn,
                ) catch |err| brk: {
                    if (err == error.MissingPackageJSON) {
                        break :brk @as(?ResolvedPackageResult, null);
                    }

                    return err;
                };

                const workspace_not_found_fmt =
                    \\Workspace dependency "{[name]s}" not found
                    \\
                    \\Searched in <b>{[search_path]}<r>
                    \\
                    \\Workspace documentation: https://bun.sh/docs/install/workspaces
                    \\
                ;
                const link_not_found_fmt =
                    \\Package "{[name]s}" is not linked
                    \\
                    \\To install a linked package:
                    \\   <cyan>bun link my-pkg-name-from-package-json<r>
                    \\
                    \\Tip: the package name is from package.json, which can differ from the folder name.
                    \\
                ;
                if (_result) |result| {
                    // First time?
                    if (result.is_first_time) {
                        if (PackageManager.verbose_install) {
                            const label: string = this.lockfile.str(&version.literal);

                            Output.prettyErrorln("   -> \"{s}\": \"{s}\" -> {s}@{}", .{
                                this.lockfile.str(&result.package.name),
                                label,
                                this.lockfile.str(&result.package.name),
                                result.package.resolution.fmt(this.lockfile.buffers.string_bytes.items, .auto),
                            });
                        }
                        // We shouldn't see any dependencies
                        if (result.package.dependencies.len > 0) {
                            try this.lockfile.scratch.dependency_list_queue.writeItem(result.package.dependencies);
                        }
                    }

                    // should not trigger a network call
                    if (comptime Environment.allow_assert) bun.assert(result.task == null);

                    if (comptime Environment.allow_assert)
                        debug(
                            "enqueueDependency({d}, {s}, {s}, {s}) = {d}",
                            .{
                                id,
                                @tagName(version.tag),
                                this.lockfile.str(&name),
                                this.lockfile.str(&version.literal),
                                result.package.meta.id,
                            },
                        );
                } else if (dependency.behavior.isRequired()) {
                    if (comptime dependency_tag == .workspace) {
                        this.log.addErrorFmt(
                            null,
                            logger.Loc.Empty,
                            this.allocator,
                            workspace_not_found_fmt,
                            .{
                                .name = this.lockfile.str(&name),
                                .search_path = FolderResolution.PackageWorkspaceSearchPathFormatter{ .manager = this, .version = version },
                            },
                        ) catch unreachable;
                    } else {
                        this.log.addErrorFmt(
                            null,
                            logger.Loc.Empty,
                            this.allocator,
                            link_not_found_fmt,
                            .{
                                .name = this.lockfile.str(&name),
                            },
                        ) catch unreachable;
                    }
                } else if (this.options.log_level.isVerbose()) {
                    if (comptime dependency_tag == .workspace) {
                        this.log.addWarningFmt(
                            null,
                            logger.Loc.Empty,
                            this.allocator,
                            workspace_not_found_fmt,
                            .{
                                .name = this.lockfile.str(&name),
                                .search_path = FolderResolution.PackageWorkspaceSearchPathFormatter{ .manager = this, .version = version },
                            },
                        ) catch unreachable;
                    } else {
                        this.log.addWarningFmt(
                            null,
                            logger.Loc.Empty,
                            this.allocator,
                            link_not_found_fmt,
                            .{
                                .name = this.lockfile.str(&name),
                            },
                        ) catch unreachable;
                    }
                }
            },
            .tarball => {
                const res: Resolution = switch (version.value.tarball.uri) {
                    .local => |path| .{
                        .tag = .local_tarball,
                        .value = .{
                            .local_tarball = path,
                        },
                    },
                    .remote => |url| .{
                        .tag = .remote_tarball,
                        .value = .{
                            .remote_tarball = url,
                        },
                    },
                };

                // First: see if we already loaded the tarball package in-memory
                if (this.lockfile.getPackageID(name_hash, null, &res)) |pkg_id| {
                    successFn(this, id, pkg_id);
                    return;
                }

                const url = switch (version.value.tarball.uri) {
                    .local => |path| this.lockfile.str(&path),
                    .remote => |url| this.lockfile.str(&url),
                };
                const task_id = Task.Id.forTarball(url);
                var entry = this.task_queue.getOrPutContext(this.allocator, task_id.get(), .{}) catch unreachable;
                if (!entry.found_existing) {
                    entry.value_ptr.* = TaskCallbackList{};
                }

                if (comptime Environment.allow_assert)
                    debug(
                        "enqueueDependency({d}, {s}, {s}, {s}) = {s}",
                        .{
                            id,
                            @tagName(version.tag),
                            this.lockfile.str(&name),
                            this.lockfile.str(&version.literal),
                            url,
                        },
                    );

                const callback_tag = comptime if (successFn == assignRootResolution) "root_dependency" else "dependency";
                try entry.value_ptr.append(this.allocator, @unionInit(TaskCallbackContext, callback_tag, id));

                if (dependency.behavior.isPeer()) {
                    if (!install_peer) {
                        try this.peer_dependencies.writeItem(id);
                        return;
                    }
                }

                switch (version.value.tarball.uri) {
                    .local => {
                        if (this.hasCreatedNetworkTask(task_id, dependency.behavior.isRequired())) return;

                        this.task_batch.push(ThreadPool.Batch.from(this.enqueueLocalTarball(
                            task_id,
                            id,
                            this.lockfile.str(&dependency.name),
                            url,
                            res,
                        )));
                    },
                    .remote => {
                        if (try this.generateNetworkTaskForTarball(
                            task_id,
                            url,
                            dependency.behavior.isRequired(),
                            id,
                            .{
                                .name = dependency.name,
                                .name_hash = dependency.name_hash,
                                .resolution = res,
                            },
                            null,
                            .no_authorization,
                        )) |network_task| {
                            this.enqueueNetworkTask(network_task);
                        }
                    },
                }
            },
            else => {},
        }
    }

    pub fn flushNetworkQueue(this: *PackageManager) void {
        var network = &this.network_task_fifo;

        while (network.readItem()) |network_task| {
            network_task.schedule(if (network_task.callback == .extract) &this.network_tarball_batch else &this.network_resolve_batch);
        }
    }

    fn flushPatchTaskQueue(this: *PackageManager) void {
        var patch_task_fifo = &this.patch_task_fifo;

        while (patch_task_fifo.readItem()) |patch_task| {
            patch_task.schedule(if (patch_task.callback == .apply) &this.patch_apply_batch else &this.patch_calc_hash_batch);
        }
    }

    fn doFlushDependencyQueue(this: *PackageManager) void {
        var lockfile = this.lockfile;
        var dependency_queue = &lockfile.scratch.dependency_list_queue;

        while (dependency_queue.readItem()) |dependencies_list| {
            var i: u32 = dependencies_list.off;
            const end = dependencies_list.off + dependencies_list.len;
            while (i < end) : (i += 1) {
                const dependency = lockfile.buffers.dependencies.items[i];
                this.enqueueDependencyWithMain(
                    i,
                    &dependency,
                    lockfile.buffers.resolutions.items[i],
                    false,
                ) catch {};
            }
        }

        this.flushNetworkQueue();
    }
    pub fn flushDependencyQueue(this: *PackageManager) void {
        var last_count = this.total_tasks;
        while (true) : (last_count = this.total_tasks) {
            this.flushNetworkQueue();
            this.doFlushDependencyQueue();
            this.flushNetworkQueue();
            this.flushPatchTaskQueue();

            if (this.total_tasks == last_count) break;
        }
    }

    pub fn scheduleTasks(manager: *PackageManager) usize {
        const count = manager.task_batch.len + manager.network_resolve_batch.len + manager.network_tarball_batch.len + manager.patch_apply_batch.len + manager.patch_calc_hash_batch.len;

        _ = manager.incrementPendingTasks(@truncate(count));
        manager.thread_pool.schedule(manager.patch_apply_batch);
        manager.thread_pool.schedule(manager.patch_calc_hash_batch);
        manager.thread_pool.schedule(manager.task_batch);
        manager.network_resolve_batch.push(manager.network_tarball_batch);
        HTTP.http_thread.schedule(manager.network_resolve_batch);
        manager.task_batch = .{};
        manager.network_tarball_batch = .{};
        manager.network_resolve_batch = .{};
        manager.patch_apply_batch = .{};
        manager.patch_calc_hash_batch = .{};
        return count;
    }

    pub fn enqueueDependencyList(
        this: *PackageManager,
        dependencies_list: Lockfile.DependencySlice,
    ) void {
        this.task_queue.ensureUnusedCapacity(this.allocator, dependencies_list.len) catch unreachable;
        const lockfile = this.lockfile;

        // Step 1. Go through main dependencies
        var begin = dependencies_list.off;
        const end = dependencies_list.off +| dependencies_list.len;

        // if dependency is peer and is going to be installed
        // through "dependencies", skip it
        if (end - begin > 1 and lockfile.buffers.dependencies.items[0].behavior.isPeer()) {
            var peer_i: usize = 0;
            var peer = &lockfile.buffers.dependencies.items[peer_i];
            while (peer.behavior.isPeer()) {
                var dep_i: usize = end - 1;
                var dep = lockfile.buffers.dependencies.items[dep_i];
                while (!dep.behavior.isPeer()) {
                    if (!dep.behavior.isDev()) {
                        if (peer.name_hash == dep.name_hash) {
                            peer.* = lockfile.buffers.dependencies.items[begin];
                            begin += 1;
                            break;
                        }
                    }
                    dep_i -= 1;
                    dep = lockfile.buffers.dependencies.items[dep_i];
                }
                peer_i += 1;
                if (peer_i == end) break;
                peer = &lockfile.buffers.dependencies.items[peer_i];
            }
        }

        var i = begin;

        // we have to be very careful with pointers here
        while (i < end) : (i += 1) {
            const dependency = lockfile.buffers.dependencies.items[i];
            const resolution = lockfile.buffers.resolutions.items[i];
            this.enqueueDependencyWithMain(
                i,
                &dependency,
                resolution,
                false,
            ) catch |err| {
                const note = .{
                    .fmt = "error occurred while resolving {}",
                    .args = .{bun.fmt.fmtPath(u8, lockfile.str(&dependency.realname()), .{
                        .path_sep = switch (dependency.version.tag) {
                            .folder => .auto,
                            else => .any,
                        },
                    })},
                };

                if (dependency.behavior.isOptional() or dependency.behavior.isPeer())
                    this.log.addWarningWithNote(null, .{}, this.allocator, @errorName(err), note.fmt, note.args) catch unreachable
                else
                    this.log.addZigErrorWithNote(this.allocator, err, note.fmt, note.args) catch unreachable;

                continue;
            };
        }

        this.drainDependencyList();
    }

    pub fn drainDependencyList(this: *PackageManager) void {
        // Step 2. If there were cached dependencies, go through all of those but don't download the devDependencies for them.
        this.flushDependencyQueue();

        if (PackageManager.verbose_install) Output.flush();

        // It's only network requests here because we don't store tarballs.
        _ = this.scheduleTasks();
    }

    fn processDependencyListItem(
        this: *PackageManager,
        item: TaskCallbackContext,
        any_root: ?*bool,
        install_peer: bool,
    ) !void {
        switch (item) {
            .dependency => |dependency_id| {
                const dependency = this.lockfile.buffers.dependencies.items[dependency_id];
                const resolution = this.lockfile.buffers.resolutions.items[dependency_id];

                try this.enqueueDependencyWithMain(
                    dependency_id,
                    &dependency,
                    resolution,
                    install_peer,
                );
            },
            .root_dependency => |dependency_id| {
                const dependency = this.lockfile.buffers.dependencies.items[dependency_id];
                const resolution = this.lockfile.buffers.resolutions.items[dependency_id];

                try this.enqueueDependencyWithMainAndSuccessFn(
                    dependency_id,
                    &dependency,
                    resolution,
                    install_peer,
                    assignRootResolution,
                    failRootResolution,
                );
                if (any_root) |ptr| {
                    const new_resolution_id = this.lockfile.buffers.resolutions.items[dependency_id];
                    if (new_resolution_id != resolution) {
                        ptr.* = true;
                    }
                }
            },
            else => {},
        }
    }

    fn processPeerDependencyList(
        this: *PackageManager,
    ) !void {
        while (this.peer_dependencies.readItem()) |peer_dependency_id| {
            const dependency = this.lockfile.buffers.dependencies.items[peer_dependency_id];
            const resolution = this.lockfile.buffers.resolutions.items[peer_dependency_id];

            try this.enqueueDependencyWithMain(
                peer_dependency_id,
                &dependency,
                resolution,
                true,
            );
        }
    }

    fn processDependencyList(
        this: *PackageManager,
        dep_list: TaskCallbackList,
        comptime Ctx: type,
        ctx: Ctx,
        comptime callbacks: anytype,
        install_peer: bool,
    ) !void {
        if (dep_list.items.len > 0) {
            var dependency_list = dep_list;
            var any_root = false;
            for (dependency_list.items) |item| {
                try this.processDependencyListItem(item, &any_root, install_peer);
            }

            if (comptime @TypeOf(callbacks) != void and @TypeOf(callbacks.onResolve) != void) {
                if (any_root) {
                    callbacks.onResolve(ctx);
                }
            }

            dependency_list.deinit(this.allocator);
        }
    }

    pub const GitResolver = struct {
        resolved: string,
        resolution: *const Resolution,
        dep_id: DependencyID,
        new_name: []u8 = "",

        pub fn count(this: @This(), comptime Builder: type, builder: Builder, _: JSAst.Expr) void {
            builder.count(this.resolved);
        }

        pub fn resolve(this: @This(), comptime Builder: type, builder: Builder, _: JSAst.Expr) !Resolution {
            var resolution = this.resolution.*;
            resolution.value.github.resolved = builder.append(String, this.resolved);
            return resolution;
        }

        pub fn checkBundledDependencies() bool {
            return true;
        }
    };

    const TarballResolver = struct {
        url: string,
        resolution: *const Resolution,

        pub fn count(this: @This(), comptime Builder: type, builder: Builder, _: JSAst.Expr) void {
            builder.count(this.url);
        }

        pub fn resolve(this: @This(), comptime Builder: type, builder: Builder, _: JSAst.Expr) !Resolution {
            var resolution = this.resolution.*;
            switch (resolution.tag) {
                .local_tarball => {
                    resolution.value.local_tarball = builder.append(String, this.url);
                },
                .remote_tarball => {
                    resolution.value.remote_tarball = builder.append(String, this.url);
                },
                else => unreachable,
            }
            return resolution;
        }

        pub fn checkBundledDependencies() bool {
            return true;
        }
    };

    /// Returns true if we need to drain dependencies
    fn processExtractedTarballPackage(
        manager: *PackageManager,
        package_id: *PackageID,
        dep_id: DependencyID,
        resolution: *const Resolution,
        data: *const ExtractData,
        log_level: Options.LogLevel,
    ) ?Lockfile.Package {
        switch (resolution.tag) {
            .git, .github => {
                var package = package: {
                    var resolver = GitResolver{
                        .resolved = data.resolved,
                        .resolution = resolution,
                        .dep_id = dep_id,
                    };

                    var pkg = Lockfile.Package{};
                    if (data.json) |json| {
                        const package_json_source = &logger.Source.initPathString(
                            json.path,
                            json.buf,
                        );

                        pkg.parse(
                            manager.lockfile,
                            manager,
                            manager.allocator,
                            manager.log,
                            package_json_source,
                            GitResolver,
                            &resolver,
                            Features.npm,
                        ) catch |err| {
                            if (log_level != .silent) {
                                const string_buf = manager.lockfile.buffers.string_bytes.items;
                                Output.err(err, "failed to parse package.json for <b>{}<r>", .{
                                    resolution.fmtURL(string_buf),
                                });
                            }
                            Global.crash();
                        };

                        const has_scripts = pkg.scripts.hasAny() or brk: {
                            const dir = std.fs.path.dirname(json.path) orelse "";
                            const binding_dot_gyp_path = Path.joinAbsStringZ(
                                dir,
                                &[_]string{"binding.gyp"},
                                .auto,
                            );

                            break :brk Syscall.exists(binding_dot_gyp_path);
                        };

                        pkg.meta.setHasInstallScript(has_scripts);
                        break :package pkg;
                    }

                    // package.json doesn't exist, no dependencies to worry about but we need to decide on a name for the dependency
                    var repo = switch (resolution.tag) {
                        .git => resolution.value.git,
                        .github => resolution.value.github,
                        else => unreachable,
                    };

                    const new_name = Repository.createDependencyNameFromVersionLiteral(manager.allocator, &repo, manager.lockfile, dep_id);
                    defer manager.allocator.free(new_name);

                    {
                        var builder = manager.lockfile.stringBuilder();

                        builder.count(new_name);
                        resolver.count(*Lockfile.StringBuilder, &builder, undefined);

                        builder.allocate() catch bun.outOfMemory();

                        const name = builder.append(ExternalString, new_name);
                        pkg.name = name.value;
                        pkg.name_hash = name.hash;

                        pkg.resolution = resolver.resolve(*Lockfile.StringBuilder, &builder, undefined) catch unreachable;
                    }

                    break :package pkg;
                };

                package = manager.lockfile.appendPackage(package) catch unreachable;
                package_id.* = package.meta.id;

                if (package.dependencies.len > 0) {
                    manager.lockfile.scratch.dependency_list_queue.writeItem(package.dependencies) catch bun.outOfMemory();
                }

                return package;
            },
            .local_tarball, .remote_tarball => {
                const json = data.json.?;
                const package_json_source = &logger.Source.initPathString(
                    json.path,
                    json.buf,
                );
                var package = Lockfile.Package{};

                var resolver: TarballResolver = .{
                    .url = data.url,
                    .resolution = resolution,
                };

                package.parse(
                    manager.lockfile,
                    manager,
                    manager.allocator,
                    manager.log,
                    package_json_source,
                    TarballResolver,
                    &resolver,
                    Features.npm,
                ) catch |err| {
                    if (log_level != .silent) {
                        const string_buf = manager.lockfile.buffers.string_bytes.items;
                        Output.prettyErrorln("<r><red>error:<r> expected package.json in <b>{any}<r> to be a JSON file: {s}\n", .{
                            resolution.fmtURL(string_buf),
                            @errorName(err),
                        });
                    }
                    Global.crash();
                };

                const has_scripts = package.scripts.hasAny() or brk: {
                    const dir = std.fs.path.dirname(json.path) orelse "";
                    const binding_dot_gyp_path = Path.joinAbsStringZ(
                        dir,
                        &[_]string{"binding.gyp"},
                        .auto,
                    );

                    break :brk Syscall.exists(binding_dot_gyp_path);
                };

                package.meta.setHasInstallScript(has_scripts);

                package = manager.lockfile.appendPackage(package) catch unreachable;
                package_id.* = package.meta.id;

                if (package.dependencies.len > 0) {
                    manager.lockfile.scratch.dependency_list_queue.writeItem(package.dependencies) catch bun.outOfMemory();
                }

                return package;
            },
            else => if (data.json.?.buf.len > 0) {
                const json = data.json.?;
                const package_json_source = &logger.Source.initPathString(
                    json.path,
                    json.buf,
                );
                initializeStore();
                const json_root = JSON.parsePackageJSONUTF8(
                    package_json_source,
                    manager.log,
                    manager.allocator,
                ) catch |err| {
                    if (log_level != .silent) {
                        const string_buf = manager.lockfile.buffers.string_bytes.items;
                        Output.prettyErrorln("<r><red>error:<r> expected package.json in <b>{any}<r> to be a JSON file: {s}\n", .{
                            resolution.fmtURL(string_buf),
                            @errorName(err),
                        });
                    }
                    Global.crash();
                };
                var builder = manager.lockfile.stringBuilder();
                Lockfile.Package.Scripts.parseCount(manager.allocator, &builder, json_root);
                builder.allocate() catch unreachable;
                if (comptime Environment.allow_assert) bun.assert(package_id.* != invalid_package_id);
                var scripts = manager.lockfile.packages.items(.scripts)[package_id.*];
                scripts.parseAlloc(manager.allocator, &builder, json_root);
                scripts.filled = true;
            },
        }

        return null;
    }

    const CacheDir = struct { path: string, is_node_modules: bool };
    pub fn fetchCacheDirectoryPath(env: *DotEnv.Loader, options: ?*const Options) CacheDir {
        if (env.get("BUN_INSTALL_CACHE_DIR")) |dir| {
            return CacheDir{ .path = Fs.FileSystem.instance.abs(&[_]string{dir}), .is_node_modules = false };
        }

        if (options) |opts| {
            if (opts.cache_directory.len > 0) {
                return CacheDir{ .path = Fs.FileSystem.instance.abs(&[_]string{opts.cache_directory}), .is_node_modules = false };
            }
        }

        if (env.get("BUN_INSTALL")) |dir| {
            var parts = [_]string{ dir, "install/", "cache/" };
            return CacheDir{ .path = Fs.FileSystem.instance.abs(&parts), .is_node_modules = false };
        }

        if (env.get("XDG_CACHE_HOME")) |dir| {
            var parts = [_]string{ dir, ".bun/", "install/", "cache/" };
            return CacheDir{ .path = Fs.FileSystem.instance.abs(&parts), .is_node_modules = false };
        }

        if (env.get(bun.DotEnv.home_env)) |dir| {
            var parts = [_]string{ dir, ".bun/", "install/", "cache/" };
            return CacheDir{ .path = Fs.FileSystem.instance.abs(&parts), .is_node_modules = false };
        }

        var fallback_parts = [_]string{"node_modules/.bun-cache"};
        return CacheDir{ .is_node_modules = true, .path = Fs.FileSystem.instance.abs(&fallback_parts) };
    }

    pub fn runTasks(
        manager: *PackageManager,
        comptime Ctx: type,
        extract_ctx: Ctx,
        comptime callbacks: anytype,
        install_peer: bool,
        log_level: Options.LogLevel,
    ) anyerror!void {
        var has_updated_this_run = false;
        var has_network_error = false;

        var timestamp_this_tick: ?u32 = null;

        defer {
            manager.drainDependencyList();

            if (log_level.showProgress()) {
                manager.startProgressBarIfNone();

                if (@hasField(@TypeOf(callbacks), "progress_bar") and callbacks.progress_bar == true) {
                    const completed_items = manager.total_tasks - manager.pendingTaskCount();
                    if (completed_items != manager.downloads_node.?.unprotected_completed_items or has_updated_this_run) {
                        manager.downloads_node.?.setCompletedItems(completed_items);
                        manager.downloads_node.?.setEstimatedTotalItems(manager.total_tasks);
                    }
                }
                manager.downloads_node.?.activate();
                manager.progress.maybeRefresh();
            }
        }

        var patch_tasks_batch = manager.patch_task_queue.popBatch();
        var patch_tasks_iter = patch_tasks_batch.iterator();
        while (patch_tasks_iter.next()) |ptask| {
            if (comptime Environment.allow_assert) bun.assert(manager.pendingTaskCount() > 0);
            manager.decrementPendingTasks();
            defer ptask.deinit();
            try ptask.runFromMainThread(manager, log_level);
            if (ptask.callback == .apply) {
                if (ptask.callback.apply.logger.errors == 0) {
                    if (comptime @TypeOf(callbacks.onExtract) != void) {
                        if (ptask.callback.apply.task_id) |task_id| {
                            _ = task_id; // autofix

                        } else if (Ctx == *PackageInstaller) {
                            if (ptask.callback.apply.install_context) |*ctx| {
                                var installer: *PackageInstaller = extract_ctx;
                                const path = ctx.path;
                                ctx.path = std.ArrayList(u8).init(bun.default_allocator);
                                installer.node_modules.path = path;
                                installer.current_tree_id = ctx.tree_id;
                                const pkg_id = ptask.callback.apply.pkg_id;
                                const resolution = &manager.lockfile.packages.items(.resolution)[pkg_id];

                                installer.installPackageWithNameAndResolution(
                                    ctx.dependency_id,
                                    pkg_id,
                                    log_level,
                                    ptask.callback.apply.pkgname,
                                    resolution,
                                    false,
                                    false,
                                );
                            }
                        }
                    }
                }
            }
        }

        if (Ctx == *Store.Installer) {
            const installer: *Store.Installer = extract_ctx;
            const batch = installer.tasks.popBatch();
            var iter = batch.iterator();
            while (iter.next()) |task| {
                defer installer.preallocated_tasks.put(task);
                installer.onTask(task);
            }
        }

        var network_tasks_batch = manager.async_network_task_queue.popBatch();
        var network_tasks_iter = network_tasks_batch.iterator();
        while (network_tasks_iter.next()) |task| {
            if (comptime Environment.allow_assert) bun.assert(manager.pendingTaskCount() > 0);
            manager.decrementPendingTasks();
            // We cannot free the network task at the end of this scope.
            // It may continue to be referenced in a future task.

            switch (task.callback) {
                .package_manifest => |*manifest_req| {
                    const name = manifest_req.name;
                    if (log_level.showProgress()) {
                        if (!has_updated_this_run) {
                            manager.setNodeName(manager.downloads_node.?, name.slice(), ProgressStrings.download_emoji, true);
                            has_updated_this_run = true;
                        }
                    }

                    if (!has_network_error and task.response.metadata == null) {
                        has_network_error = true;
                        const min = manager.options.min_simultaneous_requests;
                        const max = AsyncHTTP.max_simultaneous_requests.load(.monotonic);
                        if (max > min) {
                            AsyncHTTP.max_simultaneous_requests.store(@max(min, max / 2), .monotonic);
                        }
                    }

                    // Handle retry-able errors.
                    if (task.response.metadata == null or task.response.metadata.?.response.status_code > 499) {
                        const err = task.response.fail orelse error.HTTPError;

                        if (task.retried < manager.options.max_retry_count) {
                            task.retried += 1;
                            manager.enqueueNetworkTask(task);

                            if (manager.options.log_level.isVerbose()) {
                                manager.log.addWarningFmt(
                                    null,
                                    logger.Loc.Empty,
                                    manager.allocator,
                                    "{s} downloading package manifest <b>{s}<r>. Retry {d}/{d}...",
                                    .{ bun.span(@errorName(err)), name.slice(), task.retried, manager.options.max_retry_count },
                                ) catch unreachable;
                            }

                            continue;
                        }
                    }

                    const metadata = task.response.metadata orelse {
                        // Handle non-retry-able errors.
                        const err = task.response.fail orelse error.HTTPError;

                        if (@TypeOf(callbacks.onPackageManifestError) != void) {
                            callbacks.onPackageManifestError(
                                extract_ctx,
                                name.slice(),
                                err,
                                task.url_buf,
                            );
                        } else {
                            const fmt = "{s} downloading package manifest <b>{s}<r>";
                            if (manager.isNetworkTaskRequired(task.task_id)) {
                                manager.log.addErrorFmt(
                                    null,
                                    logger.Loc.Empty,
                                    manager.allocator,
                                    fmt,
                                    .{ @errorName(err), name.slice() },
                                ) catch bun.outOfMemory();
                            } else {
                                manager.log.addWarningFmt(
                                    null,
                                    logger.Loc.Empty,
                                    manager.allocator,
                                    fmt,
                                    .{ @errorName(err), name.slice() },
                                ) catch bun.outOfMemory();
                            }

                            if (manager.subcommand != .remove) {
                                for (manager.update_requests) |*request| {
                                    if (strings.eql(request.name, name.slice())) {
                                        request.failed = true;
                                        manager.options.do.save_lockfile = false;
                                        manager.options.do.save_yarn_lock = false;
                                        manager.options.do.install_packages = false;
                                    }
                                }
                            }
                        }

                        continue;
                    };
                    const response = metadata.response;

                    if (response.status_code > 399) {
                        if (@TypeOf(callbacks.onPackageManifestError) != void) {
                            const err: PackageManifestError = switch (response.status_code) {
                                400 => error.PackageManifestHTTP400,
                                401 => error.PackageManifestHTTP401,
                                402 => error.PackageManifestHTTP402,
                                403 => error.PackageManifestHTTP403,
                                404 => error.PackageManifestHTTP404,
                                405...499 => error.PackageManifestHTTP4xx,
                                else => error.PackageManifestHTTP5xx,
                            };

                            callbacks.onPackageManifestError(
                                extract_ctx,
                                name.slice(),
                                err,
                                task.url_buf,
                            );

                            continue;
                        }

                        if (manager.isNetworkTaskRequired(task.task_id)) {
                            manager.log.addErrorFmt(
                                null,
                                logger.Loc.Empty,
                                manager.allocator,
                                "<r><red><b>GET<r><red> {s}<d> - {d}<r>",
                                .{ metadata.url, response.status_code },
                            ) catch bun.outOfMemory();
                        } else {
                            manager.log.addWarningFmt(
                                null,
                                logger.Loc.Empty,
                                manager.allocator,
                                "<r><yellow><b>GET<r><yellow> {s}<d> - {d}<r>",
                                .{ metadata.url, response.status_code },
                            ) catch bun.outOfMemory();
                        }
                        if (manager.subcommand != .remove) {
                            for (manager.update_requests) |*request| {
                                if (strings.eql(request.name, name.slice())) {
                                    request.failed = true;
                                    manager.options.do.save_lockfile = false;
                                    manager.options.do.save_yarn_lock = false;
                                    manager.options.do.install_packages = false;
                                }
                            }
                        }

                        continue;
                    }

                    if (log_level.isVerbose()) {
                        Output.prettyError("    ", .{});
                        Output.printElapsed(@as(f64, @floatFromInt(task.unsafe_http_client.elapsed)) / std.time.ns_per_ms);
                        Output.prettyError("\n<d>Downloaded <r><green>{s}<r> versions\n", .{name.slice()});
                        Output.flush();
                    }

                    if (response.status_code == 304) {
                        // The HTTP request was cached
                        if (manifest_req.loaded_manifest) |manifest| {
                            const entry = try manager.manifests.hash_map.getOrPut(manager.allocator, manifest.pkg.name.hash);
                            entry.value_ptr.* = .{ .manifest = manifest };

                            if (timestamp_this_tick == null) {
                                timestamp_this_tick = @as(u32, @truncate(@as(u64, @intCast(@max(0, std.time.timestamp()))))) +| 300;
                            }

                            entry.value_ptr.manifest.pkg.public_max_age = timestamp_this_tick.?;

                            if (manager.options.enable.manifest_cache) {
                                Npm.PackageManifest.Serializer.saveAsync(
                                    &entry.value_ptr.manifest,
                                    manager.scopeForPackageName(name.slice()),
                                    manager.getTemporaryDirectory(),
                                    manager.getCacheDirectory(),
                                );
                            }

                            if (@hasField(@TypeOf(callbacks), "manifests_only") and callbacks.manifests_only) {
                                continue;
                            }

                            const dependency_list_entry = manager.task_queue.getEntry(task.task_id.get()).?;

                            const dependency_list = dependency_list_entry.value_ptr.*;
                            dependency_list_entry.value_ptr.* = .{};

                            try manager.processDependencyList(
                                dependency_list,
                                Ctx,
                                extract_ctx,
                                callbacks,
                                install_peer,
                            );

                            continue;
                        }
                    }

                    manager.task_batch.push(ThreadPool.Batch.from(manager.enqueueParseNPMPackage(task.task_id, name, task)));
                },
                .extract => |*extract| {
                    if (!has_network_error and task.response.metadata == null) {
                        has_network_error = true;
                        const min = manager.options.min_simultaneous_requests;
                        const max = AsyncHTTP.max_simultaneous_requests.load(.monotonic);
                        if (max > min) {
                            AsyncHTTP.max_simultaneous_requests.store(@max(min, max / 2), .monotonic);
                        }
                    }

                    if (task.response.metadata == null or task.response.metadata.?.response.status_code > 499) {
                        const err = task.response.fail orelse error.TarballFailedToDownload;

                        if (task.retried < manager.options.max_retry_count) {
                            task.retried += 1;
                            manager.enqueueNetworkTask(task);

                            if (manager.options.log_level.isVerbose()) {
                                manager.log.addWarningFmt(
                                    null,
                                    logger.Loc.Empty,
                                    manager.allocator,
                                    "<r><yellow>warn:<r> {s} downloading tarball <b>{s}@{s}<r>. Retrying {d}/{d}...",
                                    .{
                                        bun.span(@errorName(err)),
                                        extract.name.slice(),
                                        extract.resolution.fmt(manager.lockfile.buffers.string_bytes.items, .auto),
                                        task.retried,
                                        manager.options.max_retry_count,
                                    },
                                ) catch unreachable;
                            }

                            continue;
                        }
                    }

                    const metadata = task.response.metadata orelse {
                        const err = task.response.fail orelse error.TarballFailedToDownload;

                        if (@TypeOf(callbacks.onPackageDownloadError) != void) {
                            const package_id = manager.lockfile.buffers.resolutions.items[extract.dependency_id];
                            callbacks.onPackageDownloadError(
                                extract_ctx,
                                package_id,
                                extract.name.slice(),
                                &extract.resolution,
                                err,
                                task.url_buf,
                            );
                            continue;
                        }

                        const fmt = "{s} downloading tarball <b>{s}@{s}<r>";
                        if (manager.isNetworkTaskRequired(task.task_id)) {
                            manager.log.addErrorFmt(
                                null,
                                logger.Loc.Empty,
                                manager.allocator,
                                fmt,
                                .{
                                    @errorName(err),
                                    extract.name.slice(),
                                    extract.resolution.fmt(manager.lockfile.buffers.string_bytes.items, .auto),
                                },
                            ) catch bun.outOfMemory();
                        } else {
                            manager.log.addWarningFmt(
                                null,
                                logger.Loc.Empty,
                                manager.allocator,
                                fmt,
                                .{
                                    @errorName(err),
                                    extract.name.slice(),
                                    extract.resolution.fmt(manager.lockfile.buffers.string_bytes.items, .auto),
                                },
                            ) catch bun.outOfMemory();
                        }
                        if (manager.subcommand != .remove) {
                            for (manager.update_requests) |*request| {
                                if (strings.eql(request.name, extract.name.slice())) {
                                    request.failed = true;
                                    manager.options.do.save_lockfile = false;
                                    manager.options.do.save_yarn_lock = false;
                                    manager.options.do.install_packages = false;
                                }
                            }
                        }

                        continue;
                    };

                    const response = metadata.response;

                    if (response.status_code > 399) {
                        if (@TypeOf(callbacks.onPackageDownloadError) != void) {
                            const err = switch (response.status_code) {
                                400 => error.TarballHTTP400,
                                401 => error.TarballHTTP401,
                                402 => error.TarballHTTP402,
                                403 => error.TarballHTTP403,
                                404 => error.TarballHTTP404,
                                405...499 => error.TarballHTTP4xx,
                                else => error.TarballHTTP5xx,
                            };
                            const package_id = manager.lockfile.buffers.resolutions.items[extract.dependency_id];

                            callbacks.onPackageDownloadError(
                                extract_ctx,
                                package_id,
                                extract.name.slice(),
                                &extract.resolution,
                                err,
                                task.url_buf,
                            );
                            continue;
                        }

                        if (manager.isNetworkTaskRequired(task.task_id)) {
                            manager.log.addErrorFmt(
                                null,
                                logger.Loc.Empty,
                                manager.allocator,
                                "<r><red><b>GET<r><red> {s}<d> - {d}<r>",
                                .{
                                    metadata.url,
                                    response.status_code,
                                },
                            ) catch bun.outOfMemory();
                        } else {
                            manager.log.addWarningFmt(
                                null,
                                logger.Loc.Empty,
                                manager.allocator,
                                "<r><yellow><b>GET<r><yellow> {s}<d> - {d}<r>",
                                .{
                                    metadata.url,
                                    response.status_code,
                                },
                            ) catch bun.outOfMemory();
                        }
                        if (manager.subcommand != .remove) {
                            for (manager.update_requests) |*request| {
                                if (strings.eql(request.name, extract.name.slice())) {
                                    request.failed = true;
                                    manager.options.do.save_lockfile = false;
                                    manager.options.do.save_yarn_lock = false;
                                    manager.options.do.install_packages = false;
                                }
                            }
                        }

                        continue;
                    }

                    if (log_level.isVerbose()) {
                        Output.prettyError("    ", .{});
                        Output.printElapsed(@as(f64, @floatCast(@as(f64, @floatFromInt(task.unsafe_http_client.elapsed)) / std.time.ns_per_ms)));
                        Output.prettyError("<d> Downloaded <r><green>{s}<r> tarball\n", .{extract.name.slice()});
                        Output.flush();
                    }

                    if (log_level.showProgress()) {
                        if (!has_updated_this_run) {
                            manager.setNodeName(manager.downloads_node.?, extract.name.slice(), ProgressStrings.extract_emoji, true);
                            has_updated_this_run = true;
                        }
                    }

                    manager.task_batch.push(ThreadPool.Batch.from(manager.enqueueExtractNPMPackage(extract, task)));
                },
                else => unreachable,
            }
        }

        var resolve_tasks_batch = manager.resolve_tasks.popBatch();
        var resolve_tasks_iter = resolve_tasks_batch.iterator();
        while (resolve_tasks_iter.next()) |task| {
            if (comptime Environment.allow_assert) bun.assert(manager.pendingTaskCount() > 0);
            defer manager.preallocated_resolve_tasks.put(task);
            manager.decrementPendingTasks();

            if (task.log.msgs.items.len > 0) {
                try task.log.print(Output.errorWriter());
                if (task.log.errors > 0) {
                    manager.any_failed_to_install = true;
                }
                task.log.deinit();
            }

            switch (task.tag) {
                .package_manifest => {
                    defer manager.preallocated_network_tasks.put(task.request.package_manifest.network);
                    if (task.status == .fail) {
                        const name = task.request.package_manifest.name;
                        const err = task.err orelse error.Failed;

                        if (@TypeOf(callbacks.onPackageManifestError) != void) {
                            callbacks.onPackageManifestError(
                                extract_ctx,
                                name.slice(),
                                err,
                                task.request.package_manifest.network.url_buf,
                            );
                        } else {
                            manager.log.addErrorFmt(
                                null,
                                logger.Loc.Empty,
                                manager.allocator,
                                "{s} parsing package manifest for <b>{s}<r>",
                                .{
                                    @errorName(err),
                                    name.slice(),
                                },
                            ) catch bun.outOfMemory();
                        }

                        continue;
                    }
                    const manifest = &task.data.package_manifest;

                    try manager.manifests.insert(manifest.pkg.name.hash, manifest);

                    if (@hasField(@TypeOf(callbacks), "manifests_only") and callbacks.manifests_only) {
                        continue;
                    }

                    const dependency_list_entry = manager.task_queue.getEntry(task.id.get()).?;
                    const dependency_list = dependency_list_entry.value_ptr.*;
                    dependency_list_entry.value_ptr.* = .{};

                    try manager.processDependencyList(dependency_list, Ctx, extract_ctx, callbacks, install_peer);

                    if (log_level.showProgress()) {
                        if (!has_updated_this_run) {
                            manager.setNodeName(manager.downloads_node.?, manifest.name(), ProgressStrings.download_emoji, true);
                            has_updated_this_run = true;
                        }
                    }
                },
                .extract, .local_tarball => {
                    defer {
                        switch (task.tag) {
                            .extract => manager.preallocated_network_tasks.put(task.request.extract.network),
                            else => {},
                        }
                    }

                    const tarball = switch (task.tag) {
                        .extract => &task.request.extract.tarball,
                        .local_tarball => &task.request.local_tarball.tarball,
                        else => unreachable,
                    };
                    const dependency_id = tarball.dependency_id;
                    var package_id = manager.lockfile.buffers.resolutions.items[dependency_id];
                    const alias = tarball.name.slice();
                    const resolution = &tarball.resolution;

                    if (task.status == .fail) {
                        const err = task.err orelse error.TarballFailedToExtract;

                        if (@TypeOf(callbacks.onPackageDownloadError) != void) {
                            callbacks.onPackageDownloadError(
                                extract_ctx,
                                package_id,
                                alias,
                                resolution,
                                err,
                                switch (task.tag) {
                                    .extract => task.request.extract.network.url_buf,
                                    .local_tarball => task.request.local_tarball.tarball.url.slice(),
                                    else => unreachable,
                                },
                            );
                        } else {
                            manager.log.addErrorFmt(
                                null,
                                logger.Loc.Empty,
                                manager.allocator,
                                "{s} extracting tarball from <b>{s}<r>",
                                .{
                                    @errorName(err),
                                    alias,
                                },
                            ) catch bun.outOfMemory();
                        }
                        continue;
                    }

                    manager.extracted_count += 1;
                    bun.Analytics.Features.extracted_packages += 1;

                    if (comptime @TypeOf(callbacks.onExtract) != void) {
                        switch (Ctx) {
                            *PackageInstaller => {
                                extract_ctx.fixCachedLockfilePackageSlices();
                                callbacks.onExtract(
                                    extract_ctx,
                                    task.id,
                                    dependency_id,
                                    &task.data.extract,
                                    log_level,
                                );
                            },
                            *Store.Installer => {
                                callbacks.onExtract(
                                    extract_ctx,
                                    task.id,
                                );
                            },
                            else => @compileError("unexpected context type"),
                        }
                    } else if (manager.processExtractedTarballPackage(&package_id, dependency_id, resolution, &task.data.extract, log_level)) |pkg| handle_pkg: {
                        // In the middle of an install, you could end up needing to downlaod the github tarball for a dependency
                        // We need to make sure we resolve the dependencies first before calling the onExtract callback
                        // TODO: move this into a separate function
                        var any_root = false;
                        var dependency_list_entry = manager.task_queue.getEntry(task.id.get()) orelse break :handle_pkg;
                        var dependency_list = dependency_list_entry.value_ptr.*;
                        dependency_list_entry.value_ptr.* = .{};

                        defer {
                            dependency_list.deinit(manager.allocator);
                            if (comptime @TypeOf(callbacks) != void and @TypeOf(callbacks.onResolve) != void) {
                                if (any_root) {
                                    callbacks.onResolve(extract_ctx);
                                }
                            }
                        }

                        for (dependency_list.items) |dep| {
                            switch (dep) {
                                .dependency, .root_dependency => |id| {
                                    var version = &manager.lockfile.buffers.dependencies.items[id].version;
                                    switch (version.tag) {
                                        .git => {
                                            version.value.git.package_name = pkg.name;
                                        },
                                        .github => {
                                            version.value.github.package_name = pkg.name;
                                        },
                                        .tarball => {
                                            version.value.tarball.package_name = pkg.name;
                                        },

                                        // `else` is reachable if this package is from `overrides`. Version in `lockfile.buffer.dependencies`
                                        // will still have the original.
                                        else => {},
                                    }
                                    try manager.processDependencyListItem(dep, &any_root, install_peer);
                                },
                                else => {
                                    // if it's a node_module folder to install, handle that after we process all the dependencies within the onExtract callback.
                                    dependency_list_entry.value_ptr.append(manager.allocator, dep) catch unreachable;
                                },
                            }
                        }
                    } else if (manager.task_queue.getEntry(Task.Id.forManifest(
                        manager.lockfile.str(&manager.lockfile.packages.items(.name)[package_id]),
                    ).get())) |dependency_list_entry| {
                        // Peer dependencies do not initiate any downloads of their own, thus need to be resolved here instead
                        const dependency_list = dependency_list_entry.value_ptr.*;
                        dependency_list_entry.value_ptr.* = .{};

                        try manager.processDependencyList(dependency_list, void, {}, {}, install_peer);
                    }

                    manager.setPreinstallState(package_id, manager.lockfile, .done);

                    if (log_level.showProgress()) {
                        if (!has_updated_this_run) {
                            manager.setNodeName(manager.downloads_node.?, alias, ProgressStrings.extract_emoji, true);
                            has_updated_this_run = true;
                        }
                    }
                },
                .git_clone => {
                    const clone = &task.request.git_clone;
                    const repo_fd = task.data.git_clone;
                    const name = clone.name.slice();
                    const url = clone.url.slice();

                    manager.git_repositories.put(manager.allocator, task.id.get(), repo_fd) catch unreachable;

                    if (task.status == .fail) {
                        const err = task.err orelse error.Failed;

                        if (@TypeOf(callbacks.onPackageManifestError) != void) {
                            callbacks.onPackageManifestError(
                                extract_ctx,
                                name,
                                err,
                                url,
                            );
                        } else if (log_level != .silent) {
                            manager.log.addErrorFmt(
                                null,
                                logger.Loc.Empty,
                                manager.allocator,
                                "{s} cloning repository for <b>{s}<r>",
                                .{
                                    @errorName(err),
                                    name,
                                },
                            ) catch bun.outOfMemory();
                        }
                        continue;
                    }

                    if (comptime @TypeOf(callbacks.onExtract) != void) {
                        // Installing!
                        // this dependency might be something other than a git dependency! only need the name and
                        // behavior, use the resolution from the task.
                        const dep_id = clone.dep_id;
                        const dep = manager.lockfile.buffers.dependencies.items[dep_id];
                        const dep_name = dep.name.slice(manager.lockfile.buffers.string_bytes.items);

                        const git = clone.res.value.git;
                        const committish = git.committish.slice(manager.lockfile.buffers.string_bytes.items);
                        const repo = git.repo.slice(manager.lockfile.buffers.string_bytes.items);

                        const resolved = try Repository.findCommit(
                            manager.allocator,
                            manager.env,
                            manager.log,
                            task.data.git_clone.stdDir(),
                            dep_name,
                            committish,
                            task.id,
                        );

                        const checkout_id = Task.Id.forGitCheckout(repo, resolved);

                        if (manager.hasCreatedNetworkTask(checkout_id, dep.behavior.isRequired())) continue;

                        manager.task_batch.push(ThreadPool.Batch.from(manager.enqueueGitCheckout(
                            checkout_id,
                            repo_fd,
                            dep_id,
                            dep_name,
                            clone.res,
                            resolved,
                            null,
                        )));
                    } else {
                        // Resolving!
                        const dependency_list_entry = manager.task_queue.getEntry(task.id.get()).?;
                        const dependency_list = dependency_list_entry.value_ptr.*;
                        dependency_list_entry.value_ptr.* = .{};

                        try manager.processDependencyList(dependency_list, Ctx, extract_ctx, callbacks, install_peer);
                    }

                    if (log_level.showProgress()) {
                        if (!has_updated_this_run) {
                            manager.setNodeName(manager.downloads_node.?, name, ProgressStrings.download_emoji, true);
                            has_updated_this_run = true;
                        }
                    }
                },
                .git_checkout => {
                    const git_checkout = &task.request.git_checkout;
                    const alias = &git_checkout.name;
                    const resolution = &git_checkout.resolution;
                    var package_id: PackageID = invalid_package_id;

                    if (task.status == .fail) {
                        const err = task.err orelse error.Failed;

                        manager.log.addErrorFmt(
                            null,
                            logger.Loc.Empty,
                            manager.allocator,
                            "{s} checking out repository for <b>{s}<r>",
                            .{
                                @errorName(err),
                                alias.slice(),
                            },
                        ) catch bun.outOfMemory();

                        continue;
                    }

                    if (comptime @TypeOf(callbacks.onExtract) != void) {
                        // We've populated the cache, package already exists in memory. Call the package installer callback
                        // and don't enqueue dependencies
                        switch (Ctx) {
                            *PackageInstaller => {

                                // TODO(dylan-conway) most likely don't need to call this now that the package isn't appended, but
                                // keeping just in case for now
                                extract_ctx.fixCachedLockfilePackageSlices();

                                callbacks.onExtract(
                                    extract_ctx,
                                    task.id,
                                    git_checkout.dependency_id,
                                    &task.data.git_checkout,
                                    log_level,
                                );
                            },
                            *Store.Installer => {
                                callbacks.onExtract(
                                    extract_ctx,
                                    task.id,
                                );
                            },
                            else => @compileError("unexpected context type"),
                        }
                    } else if (manager.processExtractedTarballPackage(
                        &package_id,
                        git_checkout.dependency_id,
                        resolution,
                        &task.data.git_checkout,
                        log_level,
                    )) |pkg| handle_pkg: {
                        var any_root = false;
                        var dependency_list_entry = manager.task_queue.getEntry(task.id.get()) orelse break :handle_pkg;
                        var dependency_list = dependency_list_entry.value_ptr.*;
                        dependency_list_entry.value_ptr.* = .{};

                        defer {
                            dependency_list.deinit(manager.allocator);
                            if (comptime @TypeOf(callbacks) != void and @TypeOf(callbacks.onResolve) != void) {
                                if (any_root) {
                                    callbacks.onResolve(extract_ctx);
                                }
                            }
                        }

                        for (dependency_list.items) |dep| {
                            switch (dep) {
                                .dependency, .root_dependency => |id| {
                                    var repo = &manager.lockfile.buffers.dependencies.items[id].version.value.git;
                                    repo.resolved = pkg.resolution.value.git.resolved;
                                    repo.package_name = pkg.name;
                                    try manager.processDependencyListItem(dep, &any_root, install_peer);
                                },
                                else => {
                                    // if it's a node_module folder to install, handle that after we process all the dependencies within the onExtract callback.
                                    dependency_list_entry.value_ptr.append(manager.allocator, dep) catch unreachable;
                                },
                            }
                        }

                        if (@TypeOf(callbacks.onExtract) != void) {
                            @compileError("ctx should be void");
                        }
                    }

                    if (log_level.showProgress()) {
                        if (!has_updated_this_run) {
                            manager.setNodeName(manager.downloads_node.?, alias.slice(), ProgressStrings.download_emoji, true);
                            has_updated_this_run = true;
                        }
                    }
                },
            }
        }
    }

    pub const ProgressStrings = struct {
        pub const download_no_emoji_ = "Resolving";
        const download_no_emoji: string = download_no_emoji_ ++ "\n";
        const download_with_emoji: string = download_emoji ++ download_no_emoji_;
        pub const download_emoji: string = "  🔍 ";

        pub const extract_no_emoji_ = "Resolving & extracting";
        const extract_no_emoji: string = extract_no_emoji_ ++ "\n";
        const extract_with_emoji: string = extract_emoji ++ extract_no_emoji_;
        pub const extract_emoji: string = "  🚚 ";

        pub const install_no_emoji_ = "Installing";
        const install_no_emoji: string = install_no_emoji_ ++ "\n";
        const install_with_emoji: string = install_emoji ++ install_no_emoji_;
        pub const install_emoji: string = "  📦 ";

        pub const save_no_emoji_ = "Saving lockfile";
        const save_no_emoji: string = save_no_emoji_;
        const save_with_emoji: string = save_emoji ++ save_no_emoji_;
        pub const save_emoji: string = "  🔒 ";

        pub const script_no_emoji_ = "Running script";
        const script_no_emoji: string = script_no_emoji_ ++ "\n";
        const script_with_emoji: string = script_emoji ++ script_no_emoji_;
        pub const script_emoji: string = "  ⚙️  ";

        pub inline fn download() string {
            return if (Output.isEmojiEnabled()) download_with_emoji else download_no_emoji;
        }

        pub inline fn save() string {
            return if (Output.isEmojiEnabled()) save_with_emoji else save_no_emoji;
        }

        pub inline fn extract() string {
            return if (Output.isEmojiEnabled()) extract_with_emoji else extract_no_emoji;
        }

        pub inline fn install() string {
            return if (Output.isEmojiEnabled()) install_with_emoji else install_no_emoji;
        }

        pub inline fn script() string {
            return if (Output.isEmojiEnabled()) script_with_emoji else script_no_emoji;
        }
    };

    // Corresponds to possible commands from the CLI.
    pub const Subcommand = enum {
        install,
        update,
        pm,
        add,
        remove,
        link,
        unlink,
        patch,
        @"patch-commit",
        outdated,
        pack,
        publish,
        audit,
        info,

        // bin,
        // hash,
        // @"hash-print",
        // @"hash-string",
        // cache,
        // @"default-trusted",
        // untrusted,
        // trust,
        // ls,
        // migrate,

        pub fn canGloballyInstallPackages(this: Subcommand) bool {
            return switch (this) {
                .install, .update, .add => true,
                else => false,
            };
        }

        pub fn supportsWorkspaceFiltering(this: Subcommand) bool {
            return switch (this) {
                .outdated => true,
                .install => true,
                // .pack => true,
                // .add => true,
                else => false,
            };
        }

        pub fn supportsJsonOutput(this: Subcommand) bool {
            return switch (this) {
                .audit,
                .pm,
                .info,
                => true,
                else => false,
            };
        }

        // TODO: make all subcommands find root and chdir
        pub fn shouldChdirToRoot(this: Subcommand) bool {
            return switch (this) {
                .link => false,
                else => true,
            };
        }
    };

    fn httpThreadOnInitError(err: HTTP.InitError, opts: HTTP.HTTPThread.InitOpts) noreturn {
        switch (err) {
            error.LoadCAFile => {
                var normalizer: bun.path.PosixToWinNormalizer = .{};
                const normalized = normalizer.resolveZ(FileSystem.instance.top_level_dir, opts.abs_ca_file_name);
                if (!bun.sys.existsZ(normalized)) {
                    Output.err("HTTPThread", "could not find CA file: '{s}'", .{opts.abs_ca_file_name});
                } else {
                    Output.err("HTTPThread", "invalid CA file: '{s}'", .{opts.abs_ca_file_name});
                }
            },
            error.InvalidCAFile => {
                Output.err("HTTPThread", "invalid CA file: '{s}'", .{opts.abs_ca_file_name});
            },
            error.InvalidCA => {
                Output.err("HTTPThread", "the CA is invalid", .{});
            },
            error.FailedToOpenSocket => {
                Output.errGeneric("failed to start HTTP client thread", .{});
            },
        }
        Global.crash();
    }

    pub fn init(
        ctx: Command.Context,
        cli: CommandLineArguments,
        subcommand: Subcommand,
    ) !struct { *PackageManager, string } {
        if (cli.global) {
            var explicit_global_dir: string = "";
            if (ctx.install) |opts| {
                explicit_global_dir = opts.global_dir orelse explicit_global_dir;
            }
            var global_dir = try Options.openGlobalDir(explicit_global_dir);
            try global_dir.setAsCwd();
        }

        var fs = try Fs.FileSystem.init(null);
        const top_level_dir_no_trailing_slash = strings.withoutTrailingSlash(fs.top_level_dir);
        if (comptime Environment.isWindows) {
            _ = Path.pathToPosixBuf(u8, top_level_dir_no_trailing_slash, &cwd_buf);
        } else {
            @memcpy(cwd_buf[0..top_level_dir_no_trailing_slash.len], top_level_dir_no_trailing_slash);
        }

        var original_package_json_path_buf = std.ArrayListUnmanaged(u8).initCapacity(ctx.allocator, top_level_dir_no_trailing_slash.len + "/package.json".len + 1) catch bun.outOfMemory();
        original_package_json_path_buf.appendSliceAssumeCapacity(top_level_dir_no_trailing_slash);
        original_package_json_path_buf.appendSliceAssumeCapacity(std.fs.path.sep_str ++ "package.json");
        original_package_json_path_buf.appendAssumeCapacity(0);

        var original_package_json_path: stringZ = original_package_json_path_buf.items[0 .. top_level_dir_no_trailing_slash.len + "/package.json".len :0];
        const original_cwd = strings.withoutSuffixComptime(original_package_json_path, std.fs.path.sep_str ++ "package.json");
        const original_cwd_clone = ctx.allocator.dupe(u8, original_cwd) catch bun.outOfMemory();

        var workspace_names = Package.WorkspaceMap.init(ctx.allocator);
        var workspace_package_json_cache: WorkspacePackageJSONCache = .{
            .map = .{},
        };

        var workspace_name_hash: ?PackageNameHash = null;
        var root_package_json_name_at_time_of_init: []const u8 = "";

        // Step 1. Find the nearest package.json directory
        //
        // We will walk up from the cwd, trying to find the nearest package.json file.
        const root_package_json_file = root_package_json_file: {
            var this_cwd: string = original_cwd;
            var created_package_json = false;
            const child_json = child: {
                // if we are only doing `bun install` (no args), then we can open as read_only
                // in all other cases we will need to write new data later.
                // this is relevant because it allows us to succeed an install if package.json
                // is readable but not writable
                //
                // probably wont matter as if package.json isn't writable, it's likely that
                // the underlying directory and node_modules isn't either.
                const need_write = subcommand != .install or cli.positionals.len > 1;

                while (true) {
                    var package_json_path_buf: bun.PathBuffer = undefined;
                    @memcpy(package_json_path_buf[0..this_cwd.len], this_cwd);
                    package_json_path_buf[this_cwd.len..package_json_path_buf.len][0.."/package.json".len].* = "/package.json".*;
                    package_json_path_buf[this_cwd.len + "/package.json".len] = 0;
                    const package_json_path = package_json_path_buf[0 .. this_cwd.len + "/package.json".len :0];

                    break :child std.fs.cwd().openFileZ(
                        package_json_path,
                        .{ .mode = if (need_write) .read_write else .read_only },
                    ) catch |err| switch (err) {
                        error.FileNotFound => {
                            if (std.fs.path.dirname(this_cwd)) |parent| {
                                this_cwd = strings.withoutTrailingSlash(parent);
                                continue;
                            } else {
                                break;
                            }
                        },
                        error.AccessDenied => {
                            Output.err("EACCES", "Permission denied while opening \"{s}\"", .{
                                package_json_path,
                            });
                            if (need_write) {
                                Output.note("package.json must be writable to add packages", .{});
                            } else {
                                Output.note("package.json is missing read permissions, or is owned by another user", .{});
                            }
                            Global.crash();
                        },
                        else => {
                            Output.err(err, "could not open \"{s}\"", .{
                                package_json_path,
                            });
                            return err;
                        },
                    };
                }

                if (subcommand == .install) {
                    if (cli.positionals.len > 1) {
                        // this is `bun add <package>`.
                        //
                        // create the package json instead of return error. this works around
                        // a zig bug where continuing control flow through a catch seems to
                        // cause a segfault the second time `PackageManager.init` is called after
                        // switching to the add command.
                        this_cwd = original_cwd;
                        created_package_json = true;
                        break :child try attemptToCreatePackageJSONAndOpen();
                    }
                }
                return error.MissingPackageJSON;
            };

            bun.assertWithLocation(strings.eqlLong(original_package_json_path_buf.items[0..this_cwd.len], this_cwd, true), @src());
            original_package_json_path_buf.items.len = this_cwd.len;
            original_package_json_path_buf.appendSliceAssumeCapacity(std.fs.path.sep_str ++ "package.json");
            original_package_json_path_buf.appendAssumeCapacity(0);

            original_package_json_path = original_package_json_path_buf.items[0 .. this_cwd.len + "/package.json".len :0];
            const child_cwd = strings.withoutSuffixComptime(original_package_json_path, std.fs.path.sep_str ++ "package.json");

            // Check if this is a workspace; if so, use root package
            var found = false;
            if (subcommand.shouldChdirToRoot()) {
                if (!created_package_json) {
                    while (std.fs.path.dirname(this_cwd)) |parent| : (this_cwd = parent) {
                        const parent_without_trailing_slash = strings.withoutTrailingSlash(parent);
                        var parent_path_buf: bun.PathBuffer = undefined;
                        @memcpy(parent_path_buf[0..parent_without_trailing_slash.len], parent_without_trailing_slash);
                        parent_path_buf[parent_without_trailing_slash.len..parent_path_buf.len][0.."/package.json".len].* = "/package.json".*;
                        parent_path_buf[parent_without_trailing_slash.len + "/package.json".len] = 0;

                        const json_file = std.fs.cwd().openFileZ(
                            parent_path_buf[0 .. parent_without_trailing_slash.len + "/package.json".len :0].ptr,
                            .{ .mode = .read_write },
                        ) catch {
                            continue;
                        };
                        defer if (!found) json_file.close();
                        const json_stat_size = try json_file.getEndPos();
                        const json_buf = try ctx.allocator.alloc(u8, json_stat_size + 64);
                        defer ctx.allocator.free(json_buf);
                        const json_len = try json_file.preadAll(json_buf, 0);
                        const json_path = try bun.getFdPath(.fromStdFile(json_file), &package_json_cwd_buf);
                        const json_source = logger.Source.initPathString(json_path, json_buf[0..json_len]);
                        initializeStore();
                        const json = try JSON.parsePackageJSONUTF8(&json_source, ctx.log, ctx.allocator);
                        if (subcommand == .pm) {
                            if (json.getStringCloned(ctx.allocator, "name") catch null) |name| {
                                root_package_json_name_at_time_of_init = name;
                            }
                        }

                        if (json.asProperty("workspaces")) |prop| {
                            const json_array = switch (prop.expr.data) {
                                .e_array => |arr| arr,
                                .e_object => |obj| if (obj.get("packages")) |packages| switch (packages.data) {
                                    .e_array => |arr| arr,
                                    else => break,
                                } else break,
                                else => break,
                            };
                            var log = logger.Log.init(ctx.allocator);
                            defer log.deinit();
                            _ = workspace_names.processNamesArray(
                                ctx.allocator,
                                &workspace_package_json_cache,
                                &log,
                                json_array,
                                &json_source,
                                prop.loc,
                                null,
                            ) catch break;

                            for (workspace_names.keys(), workspace_names.values()) |path, entry| {
                                const child_path = if (std.fs.path.isAbsolute(path))
                                    child_cwd
                                else
                                    bun.path.relativeNormalized(json_source.path.name.dir, child_cwd, .auto, true);

                                const maybe_workspace_path = if (comptime Environment.isWindows) brk: {
                                    @memcpy(parent_path_buf[0..child_path.len], child_path);
                                    bun.path.dangerouslyConvertPathToPosixInPlace(u8, parent_path_buf[0..child_path.len]);
                                    break :brk parent_path_buf[0..child_path.len];
                                } else child_path;

                                if (strings.eqlLong(maybe_workspace_path, path, true)) {
                                    fs.top_level_dir = try bun.default_allocator.dupeZ(u8, parent);
                                    found = true;
                                    child_json.close();
                                    if (comptime Environment.isWindows) {
                                        try json_file.seekTo(0);
                                    }
                                    workspace_name_hash = String.Builder.stringHash(entry.name);
                                    break :root_package_json_file json_file;
                                }
                            }

                            break;
                        }
                    }
                }
            }

            fs.top_level_dir = try bun.default_allocator.dupeZ(u8, child_cwd);
            break :root_package_json_file child_json;
        };

        try bun.sys.chdir(fs.top_level_dir, fs.top_level_dir).unwrap();
        try BunArguments.loadConfig(ctx.allocator, cli.config, ctx, .InstallCommand);
        bun.copy(u8, &cwd_buf, fs.top_level_dir);
        cwd_buf[fs.top_level_dir.len] = 0;
        fs.top_level_dir = cwd_buf[0..fs.top_level_dir.len :0];
        package_json_cwd = try bun.getFdPath(.fromStdFile(root_package_json_file), &package_json_cwd_buf);

        const entries_option = try fs.fs.readDirectory(fs.top_level_dir, null, 0, true);

        var env: *DotEnv.Loader = brk: {
            const map = try ctx.allocator.create(DotEnv.Map);
            map.* = DotEnv.Map.init(ctx.allocator);

            const loader = try ctx.allocator.create(DotEnv.Loader);
            loader.* = DotEnv.Loader.init(map, ctx.allocator);
            break :brk loader;
        };

        env.loadProcess();
        try env.load(entries_option.entries, &[_][]u8{}, .production, false);

        initializeStore();
        if (bun.getenvZ("XDG_CONFIG_HOME") orelse bun.getenvZ(bun.DotEnv.home_env)) |data_dir| {
            var buf: bun.PathBuffer = undefined;
            var parts = [_]string{
                "./.npmrc",
            };

            bun.ini.loadNpmrcConfig(ctx.allocator, ctx.install orelse brk: {
                const install_ = ctx.allocator.create(Api.BunInstall) catch bun.outOfMemory();
                install_.* = std.mem.zeroes(Api.BunInstall);
                ctx.install = install_;
                break :brk install_;
            }, env, true, &[_][:0]const u8{ Path.joinAbsStringBufZ(
                data_dir,
                &buf,
                &parts,
                .auto,
            ), ".npmrc" });
        } else {
            bun.ini.loadNpmrcConfig(ctx.allocator, ctx.install orelse brk: {
                const install_ = ctx.allocator.create(Api.BunInstall) catch bun.outOfMemory();
                install_.* = std.mem.zeroes(Api.BunInstall);
                ctx.install = install_;
                break :brk install_;
            }, env, true, &[_][:0]const u8{".npmrc"});
        }
        const cpu_count = bun.getThreadCount();

        const options = Options{
            .global = cli.global,
            .max_concurrent_lifecycle_scripts = cli.concurrent_scripts orelse cpu_count * 2,
        };

        if (env.get("BUN_INSTALL_VERBOSE") != null) {
            PackageManager.verbose_install = true;
        }

        if (env.get("BUN_FEATURE_FLAG_FORCE_WAITER_THREAD") != null) {
            bun.spawn.process.WaiterThread.setShouldUseWaiterThread();
        }

        if (PackageManager.verbose_install) {
            Output.prettyErrorln("Cache Dir: {s}", .{options.cache_directory});
            Output.flush();
        }

        workspace_names.map.deinit();

        PackageManager.allocatePackageManager();
        const manager = PackageManager.get();
        // var progress = Progress{};
        // var node = progress.start(name: []const u8, estimated_total_items: usize)
        manager.* = PackageManager{
            .preallocated_network_tasks = .init(bun.default_allocator),
            .preallocated_resolve_tasks = .init(bun.default_allocator),
            .options = options,
            .active_lifecycle_scripts = .{
                .context = manager,
            },
            .network_task_fifo = NetworkQueue.init(),
            .patch_task_fifo = PatchTaskFifo.init(),
            .allocator = ctx.allocator,
            .log = ctx.log,
            .root_dir = entries_option.entries,
            .env = env,
            .cpu_count = cpu_count,
            .thread_pool = ThreadPool.init(.{
                .max_threads = cpu_count,
            }),
            .resolve_tasks = .{},
            .lockfile = undefined,
            .root_package_json_file = root_package_json_file,
            // .progress
            .event_loop = .{
                .mini = JSC.MiniEventLoop.init(bun.default_allocator),
            },
            .original_package_json_path = original_package_json_path,
            .workspace_package_json_cache = workspace_package_json_cache,
            .workspace_name_hash = workspace_name_hash,
            .subcommand = subcommand,
            .root_package_json_name_at_time_of_init = root_package_json_name_at_time_of_init,
        };
        manager.event_loop.loop().internal_loop_data.setParentEventLoop(bun.JSC.EventLoopHandle.init(&manager.event_loop));
        manager.lockfile = try ctx.allocator.create(Lockfile);
        JSC.MiniEventLoop.global = &manager.event_loop.mini;
        if (!manager.options.enable.cache) {
            manager.options.enable.manifest_cache = false;
            manager.options.enable.manifest_cache_control = false;
        }

        if (env.get("BUN_MANIFEST_CACHE")) |manifest_cache| {
            if (strings.eqlComptime(manifest_cache, "1")) {
                manager.options.enable.manifest_cache = true;
                manager.options.enable.manifest_cache_control = false;
            } else if (strings.eqlComptime(manifest_cache, "2")) {
                manager.options.enable.manifest_cache = true;
                manager.options.enable.manifest_cache_control = true;
            } else {
                manager.options.enable.manifest_cache = false;
                manager.options.enable.manifest_cache_control = false;
            }
        }

        try manager.options.load(
            ctx.allocator,
            ctx.log,
            env,
            cli,
            ctx.install,
            subcommand,
        );

        var ca: []stringZ = &.{};
        if (manager.options.ca.len > 0) {
            ca = try manager.allocator.alloc(stringZ, manager.options.ca.len);
            for (ca, manager.options.ca) |*z, s| {
                z.* = try manager.allocator.dupeZ(u8, s);
            }
        }

        var abs_ca_file_name: stringZ = &.{};
        if (manager.options.ca_file_name.len > 0) {
            // resolve with original cwd
            if (std.fs.path.isAbsolute(manager.options.ca_file_name)) {
                abs_ca_file_name = try manager.allocator.dupeZ(u8, manager.options.ca_file_name);
            } else {
                var path_buf: bun.PathBuffer = undefined;
                abs_ca_file_name = try manager.allocator.dupeZ(u8, bun.path.joinAbsStringBuf(
                    original_cwd_clone,
                    &path_buf,
                    &.{manager.options.ca_file_name},
                    .auto,
                ));
            }
        }

        AsyncHTTP.max_simultaneous_requests.store(brk: {
            if (cli.network_concurrency) |network_concurrency| {
                break :brk @max(network_concurrency, 1);
            }

            // If any HTTP proxy is set, use a diferent limit
            if (env.has("http_proxy") or env.has("https_proxy") or env.has("HTTPS_PROXY") or env.has("HTTP_PROXY")) {
                break :brk default_max_simultaneous_requests_for_bun_install_for_proxies;
            }

            break :brk default_max_simultaneous_requests_for_bun_install;
        }, .monotonic);

        HTTP.HTTPThread.init(&.{
            .ca = ca,
            .abs_ca_file_name = abs_ca_file_name,
            .onInitError = &httpThreadOnInitError,
        });

        manager.timestamp_for_manifest_cache_control = brk: {
            if (comptime bun.Environment.allow_assert) {
                if (env.get("BUN_CONFIG_MANIFEST_CACHE_CONTROL_TIMESTAMP")) |cache_control| {
                    if (std.fmt.parseInt(u32, cache_control, 10)) |int| {
                        break :brk int;
                    } else |_| {}
                }
            }

            break :brk @truncate(@as(u64, @intCast(@max(std.time.timestamp(), 0))));
        };
        return .{
            manager,
            original_cwd_clone,
        };
    }

    pub fn initWithRuntime(
        log: *logger.Log,
        bun_install: ?*Api.BunInstall,
        allocator: std.mem.Allocator,
        cli: CommandLineArguments,
        env: *DotEnv.Loader,
    ) *PackageManager {
        init_with_runtime_once.call(.{
            log,
            bun_install,
            allocator,
            cli,
            env,
        });
        return PackageManager.get();
    }

    var init_with_runtime_once = bun.once(initWithRuntimeOnce);

    pub fn initWithRuntimeOnce(
        log: *logger.Log,
        bun_install: ?*Api.BunInstall,
        allocator: std.mem.Allocator,
        cli: CommandLineArguments,
        env: *DotEnv.Loader,
    ) void {
        if (env.get("BUN_INSTALL_VERBOSE") != null) {
            PackageManager.verbose_install = true;
        }

        const cpu_count = bun.getThreadCount();
        PackageManager.allocatePackageManager();
        const manager = PackageManager.get();
        var root_dir = Fs.FileSystem.instance.fs.readDirectory(
            Fs.FileSystem.instance.top_level_dir,
            null,
            0,
            true,
        ) catch |err| {
            Output.err(err, "failed to read root directory: '{s}'", .{Fs.FileSystem.instance.top_level_dir});
            @panic("Failed to initialize package manager");
        };

        // var progress = Progress{};
        // var node = progress.start(name: []const u8, estimated_total_items: usize)
        const top_level_dir_no_trailing_slash = strings.withoutTrailingSlash(Fs.FileSystem.instance.top_level_dir);
        var original_package_json_path = allocator.allocSentinel(u8, top_level_dir_no_trailing_slash.len + "/package.json".len, 0) catch bun.outOfMemory();
        @memcpy(original_package_json_path[0..top_level_dir_no_trailing_slash.len], top_level_dir_no_trailing_slash);
        @memcpy(original_package_json_path[top_level_dir_no_trailing_slash.len..][0.."/package.json".len], "/package.json");

        manager.* = PackageManager{
            .preallocated_network_tasks = .init(bun.default_allocator),
            .preallocated_resolve_tasks = .init(bun.default_allocator),
            .options = .{
                .max_concurrent_lifecycle_scripts = cli.concurrent_scripts orelse cpu_count * 2,
            },
            .active_lifecycle_scripts = .{
                .context = manager,
            },
            .network_task_fifo = NetworkQueue.init(),
            .allocator = allocator,
            .log = log,
            .root_dir = root_dir.entries,
            .env = env,
            .cpu_count = cpu_count,
            .thread_pool = ThreadPool.init(.{
                .max_threads = cpu_count,
            }),
            .lockfile = undefined,
            .root_package_json_file = undefined,
            .event_loop = .{
                .js = JSC.VirtualMachine.get().eventLoop(),
            },
            .original_package_json_path = original_package_json_path[0..original_package_json_path.len :0],
            .subcommand = .install,
        };
        manager.lockfile = allocator.create(Lockfile) catch bun.outOfMemory();

        if (Output.enable_ansi_colors_stderr) {
            manager.progress = Progress{};
            manager.progress.supports_ansi_escape_codes = Output.enable_ansi_colors_stderr;
            manager.root_progress_node = manager.progress.start("", 0);
        } else {
            manager.options.log_level = .default_no_progress;
        }

        if (!manager.options.enable.cache) {
            manager.options.enable.manifest_cache = false;
            manager.options.enable.manifest_cache_control = false;
        }

        if (env.get("BUN_MANIFEST_CACHE")) |manifest_cache| {
            if (strings.eqlComptime(manifest_cache, "1")) {
                manager.options.enable.manifest_cache = true;
                manager.options.enable.manifest_cache_control = false;
            } else if (strings.eqlComptime(manifest_cache, "2")) {
                manager.options.enable.manifest_cache = true;
                manager.options.enable.manifest_cache_control = true;
            } else {
                manager.options.enable.manifest_cache = false;
                manager.options.enable.manifest_cache_control = false;
            }
        }

        manager.options.load(
            allocator,
            log,
            env,
            cli,
            bun_install,
            .install,
        ) catch |err| {
            switch (err) {
                error.OutOfMemory => bun.outOfMemory(),
            }
        };

        manager.timestamp_for_manifest_cache_control = @as(
            u32,
            @truncate(@as(
                u64,
                @intCast(@max(
                    std.time.timestamp(),
                    0,
                )),
            )),
            // When using "bun install", we check for updates with a 300 second cache.
            // When using bun, we only do staleness checks once per day
        ) -| std.time.s_per_day;

        if (root_dir.entries.hasComptimeQuery("bun.lockb")) {
            switch (manager.lockfile.loadFromCwd(
                manager,
                allocator,
                log,
                true,
            )) {
                .ok => |load| manager.lockfile = load.lockfile,
                else => manager.lockfile.initEmpty(allocator),
            }
        } else {
            manager.lockfile.initEmpty(allocator);
        }
    }

    fn attemptToCreatePackageJSONAndOpen() !std.fs.File {
        const package_json_file = std.fs.cwd().createFileZ("package.json", .{ .read = true }) catch |err| {
            Output.prettyErrorln("<r><red>error:<r> {s} create package.json", .{@errorName(err)});
            Global.crash();
        };

        try package_json_file.pwriteAll("{\"dependencies\": {}}", 0);

        return package_json_file;
    }

    fn attemptToCreatePackageJSON() !void {
        var file = try attemptToCreatePackageJSONAndOpen();
        file.close();
    }

    // parse dependency of positional arg string (may include name@version for example)
    // get the precise version from the lockfile (there may be multiple)
    // copy the contents into a temp folder
    pub fn patch(ctx: Command.Context) !void {
        try updatePackageJSONAndInstallCatchError(ctx, .patch);
    }

    pub fn patchCommit(ctx: Command.Context) !void {
        try updatePackageJSONAndInstallCatchError(ctx, .@"patch-commit");
    }

    pub fn update(ctx: Command.Context) !void {
        try updatePackageJSONAndInstallCatchError(ctx, .update);
    }

    pub fn add(ctx: Command.Context) !void {
        try updatePackageJSONAndInstallCatchError(ctx, .add);
    }

    pub fn remove(ctx: Command.Context) !void {
        try updatePackageJSONAndInstallCatchError(ctx, .remove);
    }

    pub fn updatePackageJSONAndInstallCatchError(
        ctx: Command.Context,
        subcommand: Subcommand,
    ) !void {
        updatePackageJSONAndInstall(ctx, subcommand) catch |err| {
            switch (err) {
                error.InstallFailed,
                error.InvalidPackageJSON,
                => {
                    const log = &bun.CLI.Cli.log_;
                    log.print(bun.Output.errorWriter()) catch {};
                    bun.Global.exit(1);
                    return;
                },
                else => return err,
            }
        };
    }

    pub const CommandLineArguments = @import("./PackageManager/CommandLineArguments.zig");

    pub fn link(ctx: Command.Context) !void {
        const cli = try CommandLineArguments.parse(ctx.allocator, .link);
        var manager, const original_cwd = PackageManager.init(ctx, cli, .link) catch |err| brk: {
            if (err == error.MissingPackageJSON) {
                try attemptToCreatePackageJSON();
                break :brk try PackageManager.init(ctx, cli, .link);
            }

            return err;
        };
        defer ctx.allocator.free(original_cwd);

        if (manager.options.shouldPrintCommandName()) {
            Output.prettyln("<r><b>bun link <r><d>v" ++ Global.package_json_version_with_sha ++ "<r>\n", .{});
            Output.flush();
        }

        if (manager.options.positionals.len == 1) {
            // bun link

            var lockfile: Lockfile = undefined;
            var name: string = "";
            var package = Lockfile.Package{};

            // Step 1. parse the nearest package.json file
            {
                const package_json_source = &(bun.sys.File.toSource(manager.original_package_json_path, ctx.allocator, .{}).unwrap() catch |err| {
                    Output.errGeneric("failed to read \"{s}\" for linking: {s}", .{ manager.original_package_json_path, @errorName(err) });
                    Global.crash();
                });
                lockfile.initEmpty(ctx.allocator);

                var resolver: void = {};
                try package.parse(&lockfile, manager, ctx.allocator, manager.log, package_json_source, void, &resolver, Features.folder);
                name = lockfile.str(&package.name);
                if (name.len == 0) {
                    if (manager.options.log_level != .silent) {
                        Output.prettyErrorln("<r><red>error:<r> package.json missing \"name\" <d>in \"{s}\"<r>", .{package_json_source.path.text});
                    }
                    Global.crash();
                } else if (!strings.isNPMPackageName(name)) {
                    if (manager.options.log_level != .silent) {
                        Output.prettyErrorln("<r><red>error:<r> invalid package.json name \"{s}\" <d>in \"{any}\"<r>", .{
                            name,
                            package_json_source.path.text,
                        });
                    }
                    Global.crash();
                }
            }

            // Step 2. Setup the global directory
            var node_modules: std.fs.Dir = brk: {
                Bin.Linker.ensureUmask();
                var explicit_global_dir: string = "";
                if (ctx.install) |install_| {
                    explicit_global_dir = install_.global_dir orelse explicit_global_dir;
                }
                manager.global_dir = try Options.openGlobalDir(explicit_global_dir);

                try manager.setupGlobalDir(ctx);

                break :brk manager.global_dir.?.makeOpenPath("node_modules", .{}) catch |err| {
                    if (manager.options.log_level != .silent)
                        Output.prettyErrorln("<r><red>error:<r> failed to create node_modules in global dir due to error {s}", .{@errorName(err)});
                    Global.crash();
                };
            };

            // Step 3a. symlink to the node_modules folder
            {
                // delete it if it exists
                node_modules.deleteTree(name) catch {};

                // create scope if specified
                if (name[0] == '@') {
                    if (strings.indexOfChar(name, '/')) |i| {
                        node_modules.makeDir(name[0..i]) catch |err| brk: {
                            if (err == error.PathAlreadyExists) break :brk;
                            if (manager.options.log_level != .silent)
                                Output.prettyErrorln("<r><red>error:<r> failed to create scope in global dir due to error {s}", .{@errorName(err)});
                            Global.crash();
                        };
                    }
                }

                if (comptime Environment.isWindows) {
                    // create the junction
                    const top_level = Fs.FileSystem.instance.topLevelDirWithoutTrailingSlash();
                    var link_path_buf: bun.PathBuffer = undefined;
                    @memcpy(
                        link_path_buf[0..top_level.len],
                        top_level,
                    );
                    link_path_buf[top_level.len] = 0;
                    const link_path = link_path_buf[0..top_level.len :0];
                    const global_path = try manager.globalLinkDirPath();
                    const dest_path = Path.joinAbsStringZ(global_path, &.{name}, .windows);
                    switch (bun.sys.sys_uv.symlinkUV(
                        link_path,
                        dest_path,
                        bun.windows.libuv.UV_FS_SYMLINK_JUNCTION,
                    )) {
                        .err => |err| {
                            Output.prettyErrorln("<r><red>error:<r> failed to create junction to node_modules in global dir due to error {}", .{err});
                            Global.crash();
                        },
                        .result => {},
                    }
                } else {
                    // create the symlink
                    node_modules.symLink(Fs.FileSystem.instance.topLevelDirWithoutTrailingSlash(), name, .{ .is_directory = true }) catch |err| {
                        if (manager.options.log_level != .silent)
                            Output.prettyErrorln("<r><red>error:<r> failed to create symlink to node_modules in global dir due to error {s}", .{@errorName(err)});
                        Global.crash();
                    };
                }
            }

            // Step 3b. Link any global bins
            if (package.bin.tag != .none) {
                var link_target_buf: bun.PathBuffer = undefined;
                var link_dest_buf: bun.PathBuffer = undefined;
                var link_rel_buf: bun.PathBuffer = undefined;
                var node_modules_path_buf: bun.PathBuffer = undefined;
                var bin_linker = Bin.Linker{
                    .bin = package.bin,
                    .node_modules = .fromStdDir(node_modules),
                    .node_modules_path = bun.getFdPath(.fromStdDir(node_modules), &node_modules_path_buf) catch |err| {
                        if (manager.options.log_level != .silent) {
                            Output.err(err, "failed to link binary", .{});
                        }
                        Global.crash();
                    },
                    .global_bin_path = manager.options.bin_path,

                    // .destination_dir_subpath = destination_dir_subpath,
                    .package_name = strings.StringOrTinyString.init(name),
                    .string_buf = lockfile.buffers.string_bytes.items,
                    .extern_string_buf = lockfile.buffers.extern_strings.items,
                    .seen = null,
                    .abs_target_buf = &link_target_buf,
                    .abs_dest_buf = &link_dest_buf,
                    .rel_buf = &link_rel_buf,
                };
                bin_linker.link(true);

                if (bin_linker.err) |err| {
                    if (manager.options.log_level != .silent)
                        Output.prettyErrorln("<r><red>error:<r> failed to link bin due to error {s}", .{@errorName(err)});
                    Global.crash();
                }
            }

            Output.flush();

            // Done
            if (manager.options.log_level != .silent)
                Output.prettyln(
                    \\<r><green>Success!<r> Registered "{[name]s}"
                    \\
                    \\To use {[name]s} in a project, run:
                    \\  <cyan>bun link {[name]s}<r>
                    \\
                    \\Or add it in dependencies in your package.json file:
                    \\  <cyan>"{[name]s}": "link:{[name]s}"<r>
                    \\
                ,
                    .{
                        .name = name,
                    },
                );

            Output.flush();
            Global.exit(0);
        } else {
            // bun link lodash
            try manager.updatePackageJSONAndInstallWithManager(ctx, original_cwd);
        }
    }

    pub fn unlink(ctx: Command.Context) !void {
        const cli = try PackageManager.CommandLineArguments.parse(ctx.allocator, .unlink);
        var manager, const original_cwd = PackageManager.init(ctx, cli, .unlink) catch |err| brk: {
            if (err == error.MissingPackageJSON) {
                try attemptToCreatePackageJSON();
                break :brk try PackageManager.init(ctx, cli, .unlink);
            }

            return err;
        };
        defer ctx.allocator.free(original_cwd);

        if (manager.options.shouldPrintCommandName()) {
            Output.prettyln("<r><b>bun unlink <r><d>v" ++ Global.package_json_version_with_sha ++ "<r>\n", .{});
            Output.flush();
        }

        if (manager.options.positionals.len == 1) {
            // bun unlink

            var lockfile: Lockfile = undefined;
            var name: string = "";
            var package = Lockfile.Package{};

            // Step 1. parse the nearest package.json file
            {
                const package_json_source = &(bun.sys.File.toSource(manager.original_package_json_path, ctx.allocator, .{}).unwrap() catch |err| {
                    Output.errGeneric("failed to read \"{s}\" for unlinking: {s}", .{ manager.original_package_json_path, @errorName(err) });
                    Global.crash();
                });
                lockfile.initEmpty(ctx.allocator);

                var resolver: void = {};
                try package.parse(&lockfile, manager, ctx.allocator, manager.log, package_json_source, void, &resolver, Features.folder);
                name = lockfile.str(&package.name);
                if (name.len == 0) {
                    if (manager.options.log_level != .silent) {
                        Output.prettyErrorln("<r><red>error:<r> package.json missing \"name\" <d>in \"{s}\"<r>", .{package_json_source.path.text});
                    }
                    Global.crash();
                } else if (!strings.isNPMPackageName(name)) {
                    if (manager.options.log_level != .silent) {
                        Output.prettyErrorln("<r><red>error:<r> invalid package.json name \"{s}\" <d>in \"{s}\"<r>", .{
                            name,
                            package_json_source.path.text,
                        });
                    }
                    Global.crash();
                }
            }

            switch (Syscall.lstat(Path.joinAbsStringZ(try manager.globalLinkDirPath(), &.{name}, .auto))) {
                .result => |stat| {
                    if (!bun.S.ISLNK(@intCast(stat.mode))) {
                        Output.prettyErrorln("<r><green>success:<r> package \"{s}\" is not globally linked, so there's nothing to do.", .{name});
                        Global.exit(0);
                    }
                },
                .err => {
                    Output.prettyErrorln("<r><green>success:<r> package \"{s}\" is not globally linked, so there's nothing to do.", .{name});
                    Global.exit(0);
                },
            }

            // Step 2. Setup the global directory
            var node_modules: std.fs.Dir = brk: {
                Bin.Linker.ensureUmask();
                var explicit_global_dir: string = "";
                if (ctx.install) |install_| {
                    explicit_global_dir = install_.global_dir orelse explicit_global_dir;
                }
                manager.global_dir = try Options.openGlobalDir(explicit_global_dir);

                try manager.setupGlobalDir(ctx);

                break :brk manager.global_dir.?.makeOpenPath("node_modules", .{}) catch |err| {
                    if (manager.options.log_level != .silent)
                        Output.prettyErrorln("<r><red>error:<r> failed to create node_modules in global dir due to error {s}", .{@errorName(err)});
                    Global.crash();
                };
            };

            // Step 3b. Link any global bins
            if (package.bin.tag != .none) {
                var link_target_buf: bun.PathBuffer = undefined;
                var link_dest_buf: bun.PathBuffer = undefined;
                var link_rel_buf: bun.PathBuffer = undefined;
                var node_modules_path_buf: bun.PathBuffer = undefined;

                var bin_linker = Bin.Linker{
                    .bin = package.bin,
                    .node_modules = .fromStdDir(node_modules),
                    .node_modules_path = bun.getFdPath(.fromStdDir(node_modules), &node_modules_path_buf) catch |err| {
                        if (manager.options.log_level != .silent) {
                            Output.err(err, "failed to link binary", .{});
                        }
                        Global.crash();
                    },
                    .global_bin_path = manager.options.bin_path,
                    .package_name = strings.StringOrTinyString.init(name),
                    .string_buf = lockfile.buffers.string_bytes.items,
                    .extern_string_buf = lockfile.buffers.extern_strings.items,
                    .seen = null,
                    .abs_target_buf = &link_target_buf,
                    .abs_dest_buf = &link_dest_buf,
                    .rel_buf = &link_rel_buf,
                };
                bin_linker.unlink(true);
            }

            // delete it if it exists
            node_modules.deleteTree(name) catch |err| {
                if (manager.options.log_level != .silent)
                    Output.prettyErrorln("<r><red>error:<r> failed to unlink package in global dir due to error {s}", .{@errorName(err)});
                Global.crash();
            };

            Output.prettyln("<r><green>success:<r> unlinked package \"{s}\"", .{name});
            Global.exit(0);
        } else {
            Output.prettyln("<r><red>error:<r> bun unlink {{packageName}} not implemented yet", .{});
            Global.crash();
        }
    }

    pub const PackageJSONEditor = @import("./PackageManager/PackageJSONEditor.zig");

    pub const UpdateRequest = struct {
        name: string = "",
        name_hash: PackageNameHash = 0,
        version: Dependency.Version = .{},
        version_buf: []const u8 = "",
        package_id: PackageID = invalid_package_id,
        is_aliased: bool = false,
        failed: bool = false,
        // This must be cloned to handle when the AST store resets
        e_string: ?*JSAst.E.String = null,

        pub const Array = std.ArrayListUnmanaged(UpdateRequest);

        pub inline fn matches(this: PackageManager.UpdateRequest, dependency: Dependency, string_buf: []const u8) bool {
            return this.name_hash == if (this.name.len == 0)
                String.Builder.stringHash(dependency.version.literal.slice(string_buf))
            else
                dependency.name_hash;
        }

        /// It is incorrect to call this function before Lockfile.cleanWithLogger() because
        /// resolved_name should be populated if possible.
        ///
        /// `this` needs to be a pointer! If `this` is a copy and the name returned from
        /// resolved_name is inlined, you will return a pointer to stack memory.
        pub fn getResolvedName(this: *const UpdateRequest, lockfile: *const Lockfile) string {
            return if (this.is_aliased)
                this.name
            else if (this.package_id == invalid_package_id)
                this.version.literal.slice(this.version_buf)
            else
                lockfile.packages.items(.name)[this.package_id].slice(this.version_buf);
        }

        pub fn fromJS(globalThis: *JSC.JSGlobalObject, input: JSC.JSValue) bun.JSError!JSC.JSValue {
            var arena = std.heap.ArenaAllocator.init(bun.default_allocator);
            defer arena.deinit();
            var stack = std.heap.stackFallback(1024, arena.allocator());
            const allocator = stack.get();
            var all_positionals = std.ArrayList([]const u8).init(allocator);

            var log = logger.Log.init(allocator);

            if (input.isString()) {
                var input_str = input.toSliceCloneWithAllocator(
                    globalThis,
                    allocator,
                ) orelse return .zero;
                if (input_str.len > 0)
                    try all_positionals.append(input_str.slice());
            } else if (input.isArray()) {
                var iter = try input.arrayIterator(globalThis);
                while (try iter.next()) |item| {
                    const slice = item.toSliceCloneWithAllocator(globalThis, allocator) orelse return .zero;
                    if (globalThis.hasException()) return .zero;
                    if (slice.len == 0) continue;
                    try all_positionals.append(slice.slice());
                }
                if (globalThis.hasException()) return .zero;
            } else {
                return .js_undefined;
            }

            if (all_positionals.items.len == 0) {
                return .js_undefined;
            }

            var array = Array{};

            const update_requests = parseWithError(allocator, null, &log, all_positionals.items, &array, .add, false) catch {
                return globalThis.throwValue(try log.toJS(globalThis, bun.default_allocator, "Failed to parse dependencies"));
            };
            if (update_requests.len == 0) return .js_undefined;

            if (log.msgs.items.len > 0) {
                return globalThis.throwValue(try log.toJS(globalThis, bun.default_allocator, "Failed to parse dependencies"));
            }

            if (update_requests[0].failed) {
                return globalThis.throw("Failed to parse dependencies", .{});
            }

            var object = JSC.JSValue.createEmptyObject(globalThis, 2);
            var name_str = bun.String.init(update_requests[0].name);
            object.put(globalThis, "name", name_str.transferToJS(globalThis));
            object.put(globalThis, "version", try update_requests[0].version.toJS(update_requests[0].version_buf, globalThis));
            return object;
        }

        pub fn parse(
            allocator: std.mem.Allocator,
            pm: ?*PackageManager,
            log: *logger.Log,
            positionals: []const string,
            update_requests: *Array,
            subcommand: Subcommand,
        ) []UpdateRequest {
            return parseWithError(allocator, pm, log, positionals, update_requests, subcommand, true) catch Global.crash();
        }

        fn parseWithError(
            allocator: std.mem.Allocator,
            pm: ?*PackageManager,
            log: *logger.Log,
            positionals: []const string,
            update_requests: *Array,
            subcommand: Subcommand,
            fatal: bool,
        ) ![]UpdateRequest {
            // first one is always either:
            // add
            // remove
            outer: for (positionals) |positional| {
                var input: []u8 = bun.default_allocator.dupe(u8, std.mem.trim(u8, positional, " \n\r\t")) catch bun.outOfMemory();
                {
                    var temp: [2048]u8 = undefined;
                    const len = std.mem.replace(u8, input, "\\\\", "/", &temp);
                    bun.path.platformToPosixInPlace(u8, &temp);
                    const input2 = temp[0 .. input.len - len];
                    @memcpy(input[0..input2.len], input2);
                    input.len = input2.len;
                }
                switch (subcommand) {
                    .link, .unlink => if (!strings.hasPrefixComptime(input, "link:")) {
                        input = std.fmt.allocPrint(allocator, "{0s}@link:{0s}", .{input}) catch unreachable;
                    },
                    else => {},
                }

                var value = input;
                var alias: ?string = null;
                if (!Dependency.isTarball(input) and strings.isNPMPackageName(input)) {
                    alias = input;
                    value = input[input.len..];
                } else if (input.len > 1) {
                    if (strings.indexOfChar(input[1..], '@')) |at| {
                        const name = input[0 .. at + 1];
                        if (strings.isNPMPackageName(name)) {
                            alias = name;
                            value = input[at + 2 ..];
                        }
                    }
                }

                const placeholder = String.from("@@@");
                var version = Dependency.parseWithOptionalTag(
                    allocator,
                    if (alias) |name| String.init(input, name) else placeholder,
                    if (alias) |name| String.Builder.stringHash(name) else null,
                    value,
                    null,
                    &SlicedString.init(input, value),
                    log,
                    pm,
                ) orelse {
                    if (fatal) {
                        Output.errGeneric("unrecognised dependency format: {s}", .{
                            positional,
                        });
                    } else {
                        log.addErrorFmt(null, logger.Loc.Empty, allocator, "unrecognised dependency format: {s}", .{
                            positional,
                        }) catch bun.outOfMemory();
                    }

                    return error.UnrecognizedDependencyFormat;
                };
                if (alias != null and version.tag == .git) {
                    if (Dependency.parseWithOptionalTag(
                        allocator,
                        placeholder,
                        null,
                        input,
                        null,
                        &SlicedString.init(input, input),
                        log,
                        pm,
                    )) |ver| {
                        alias = null;
                        version = ver;
                    }
                }
                if (switch (version.tag) {
                    .dist_tag => version.value.dist_tag.name.eql(placeholder, input, input),
                    .npm => version.value.npm.name.eql(placeholder, input, input),
                    else => false,
                }) {
                    if (fatal) {
                        Output.errGeneric("unrecognised dependency format: {s}", .{
                            positional,
                        });
                    } else {
                        log.addErrorFmt(null, logger.Loc.Empty, allocator, "unrecognised dependency format: {s}", .{
                            positional,
                        }) catch bun.outOfMemory();
                    }

                    return error.UnrecognizedDependencyFormat;
                }

                var request = UpdateRequest{
                    .version = version,
                    .version_buf = input,
                };
                if (alias) |name| {
                    request.is_aliased = true;
                    request.name = allocator.dupe(u8, name) catch unreachable;
                    request.name_hash = String.Builder.stringHash(name);
                } else if (version.tag == .github and version.value.github.committish.isEmpty()) {
                    request.name_hash = String.Builder.stringHash(version.literal.slice(input));
                } else {
                    request.name_hash = String.Builder.stringHash(version.literal.slice(input));
                }

                for (update_requests.items) |*prev| {
                    if (prev.name_hash == request.name_hash and request.name.len == prev.name.len) continue :outer;
                }
                update_requests.append(allocator, request) catch bun.outOfMemory();
            }

            return update_requests.items;
        }
    };

    fn updatePackageJSONAndInstall(
        ctx: Command.Context,
        subcommand: Subcommand,
    ) !void {
        var cli = switch (subcommand) {
            inline else => |cmd| try PackageManager.CommandLineArguments.parse(ctx.allocator, cmd),
        };

        // The way this works:
        // 1. Run the bundler on source files
        // 2. Rewrite positional arguments to act identically to the developer
        //    typing in the dependency names
        // 3. Run the install command
        if (cli.analyze) {
            const Analyzer = struct {
                ctx: Command.Context,
                cli: *PackageManager.CommandLineArguments,
                subcommand: Subcommand,
                pub fn onAnalyze(
                    this: *@This(),
                    result: *bun.bundle_v2.BundleV2.DependenciesScanner.Result,
                ) anyerror!void {
                    // TODO: add separate argument that makes it so positionals[1..] is not done and instead the positionals are passed
                    var positionals = bun.default_allocator.alloc(string, result.dependencies.keys().len + 1) catch bun.outOfMemory();
                    positionals[0] = "add";
                    bun.copy(string, positionals[1..], result.dependencies.keys());
                    this.cli.positionals = positionals;

                    try updatePackageJSONAndInstallAndCLI(this.ctx, this.subcommand, this.cli.*);

                    Global.exit(0);
                }
            };
            var analyzer = Analyzer{
                .ctx = ctx,
                .cli = &cli,
                .subcommand = subcommand,
            };
            var fetcher = bun.bundle_v2.BundleV2.DependenciesScanner{
                .ctx = &analyzer,
                .entry_points = cli.positionals[1..],
                .onFetch = @ptrCast(&Analyzer.onAnalyze),
            };

            // This runs the bundler.
            try bun.CLI.BuildCommand.exec(bun.CLI.Command.get(), &fetcher);
            return;
        }

        return updatePackageJSONAndInstallAndCLI(ctx, subcommand, cli);
    }

    fn updatePackageJSONAndInstallAndCLI(
        ctx: Command.Context,
        subcommand: Subcommand,
        cli: CommandLineArguments,
    ) !void {
        var manager, const original_cwd = init(ctx, cli, subcommand) catch |err| brk: {
            if (err == error.MissingPackageJSON) {
                switch (subcommand) {
                    .update => {
                        Output.prettyErrorln("<r>No package.json, so nothing to update", .{});
                        Global.crash();
                    },
                    .remove => {
                        Output.prettyErrorln("<r>No package.json, so nothing to remove", .{});
                        Global.crash();
                    },
                    .patch, .@"patch-commit" => {
                        Output.prettyErrorln("<r>No package.json, so nothing to patch", .{});
                        Global.crash();
                    },
                    else => {
                        try attemptToCreatePackageJSON();
                        break :brk try PackageManager.init(ctx, cli, subcommand);
                    },
                }
            }

            return err;
        };
        defer ctx.allocator.free(original_cwd);

        if (manager.options.shouldPrintCommandName()) {
            Output.prettyln("<r><b>bun {s} <r><d>v" ++ Global.package_json_version_with_sha ++ "<r>\n", .{@tagName(subcommand)});
            Output.flush();
        }

        // When you run `bun add -g <pkg>` or `bun install -g <pkg>` and the global bin dir is not in $PATH
        // We should tell the user to add it to $PATH so they don't get confused.
        if (subcommand.canGloballyInstallPackages()) {
            if (manager.options.global and manager.options.log_level != .silent) {
                manager.track_installed_bin = .{ .pending = {} };
            }
        }

        try manager.updatePackageJSONAndInstallWithManager(ctx, original_cwd);

        if (manager.options.patch_features == .patch) {
            try manager.preparePatch();
        }

        if (manager.any_failed_to_install) {
            Global.exit(1);
        }

        // Check if we need to print a warning like:
        //
        // > warn: To run "vite", add the global bin folder to $PATH:
        // >
        // > fish_add_path "/private/tmp/test"
        //
        if (subcommand.canGloballyInstallPackages()) {
            if (manager.options.global) {
                if (manager.options.bin_path.len > 0 and manager.track_installed_bin == .basename) {
                    const needs_to_print = if (bun.getenvZ("PATH")) |PATH|
                        // This is not perfect
                        //
                        // If you already have a different binary of the same
                        // name, it will not detect that case.
                        //
                        // The problem is there are too many edgecases with filesystem paths.
                        //
                        // We want to veer towards false negative than false
                        // positive. It would be annoying if this message
                        // appears unnecessarily. It's kind of okay if it doesn't appear
                        // when it should.
                        //
                        // If you set BUN_INSTALL_BIN to "/tmp/woo" on macOS and
                        // we just checked for "/tmp/woo" in $PATH, it would
                        // incorrectly print a warning because /tmp/ on macOS is
                        // aliased to /private/tmp/
                        //
                        // Another scenario is case-insensitive filesystems. If you
                        // have a binary called "esbuild" in /tmp/TeST and you
                        // install esbuild, it will not detect that case if we naively
                        // just checked for "esbuild" in $PATH where "$PATH" is /tmp/test
                        bun.which(
                            &package_json_cwd_buf,
                            PATH,
                            bun.fs.FileSystem.instance.top_level_dir,
                            manager.track_installed_bin.basename,
                        ) == null
                    else
                        true;

                    if (needs_to_print) {
                        const MoreInstructions = struct {
                            shell: bun.CLI.ShellCompletions.Shell = .unknown,
                            folder: []const u8,

                            // Convert "/Users/Jarred Sumner" => "/Users/Jarred\ Sumner"
                            const ShellPathFormatter = struct {
                                folder: []const u8,

                                pub fn format(instructions: @This(), comptime _: []const u8, _: std.fmt.FormatOptions, writer: anytype) !void {
                                    var remaining = instructions.folder;
                                    while (bun.strings.indexOfChar(remaining, ' ')) |space| {
                                        try writer.print(
                                            "{}",
                                            .{bun.fmt.fmtPath(u8, remaining[0..space], .{
                                                .escape_backslashes = true,
                                                .path_sep = if (Environment.isWindows) .windows else .posix,
                                            })},
                                        );
                                        try writer.writeAll("\\ ");
                                        remaining = remaining[@min(space + 1, remaining.len)..];
                                    }

                                    try writer.print(
                                        "{}",
                                        .{bun.fmt.fmtPath(u8, remaining, .{
                                            .escape_backslashes = true,
                                            .path_sep = if (Environment.isWindows) .windows else .posix,
                                        })},
                                    );
                                }
                            };

                            pub fn format(instructions: @This(), comptime _: []const u8, _: std.fmt.FormatOptions, writer: anytype) !void {
                                const path = ShellPathFormatter{ .folder = instructions.folder };
                                switch (instructions.shell) {
                                    .unknown => {
                                        // Unfortunately really difficult to do this in one line on PowerShell.
                                        try writer.print("{}", .{path});
                                    },
                                    .bash => {
                                        try writer.print("export PATH=\"{}:$PATH\"", .{path});
                                    },
                                    .zsh => {
                                        try writer.print("export PATH=\"{}:$PATH\"", .{path});
                                    },
                                    .fish => {
                                        // Regular quotes will do here.
                                        try writer.print("fish_add_path {}", .{bun.fmt.quote(instructions.folder)});
                                    },
                                    .pwsh => {
                                        try writer.print("$env:PATH += \";{}\"", .{path});
                                    },
                                }
                            }
                        };

                        Output.prettyError("\n", .{});

                        Output.warn(
                            \\To run {}, add the global bin folder to $PATH:
                            \\
                            \\<cyan>{}<r>
                            \\
                        ,
                            .{
                                bun.fmt.quote(manager.track_installed_bin.basename),
                                MoreInstructions{ .shell = bun.CLI.ShellCompletions.Shell.fromEnv([]const u8, bun.getenvZ("SHELL") orelse ""), .folder = manager.options.bin_path },
                            },
                        );
                        Output.flush();
                    }
                }
            }
        }
    }

    fn updatePackageJSONAndInstallWithManager(
        manager: *PackageManager,
        ctx: Command.Context,
        original_cwd: string,
    ) !void {
        var update_requests = UpdateRequest.Array.initCapacity(manager.allocator, 64) catch bun.outOfMemory();
        defer update_requests.deinit(manager.allocator);

        if (manager.options.positionals.len <= 1) {
            switch (manager.subcommand) {
                .add => {
                    Output.errGeneric("no package specified to add", .{});
                    Output.flush();
                    PackageManager.CommandLineArguments.printHelp(.add);

                    Global.exit(0);
                },
                .remove => {
                    Output.errGeneric("no package specified to remove", .{});
                    Output.flush();
                    PackageManager.CommandLineArguments.printHelp(.remove);

                    Global.exit(0);
                },
                else => {},
            }
        }

        return try updatePackageJSONAndInstallWithManagerWithUpdatesAndUpdateRequests(
            manager,
            ctx,
            original_cwd,
            manager.options.positionals[1..],
            &update_requests,
        );
    }

    fn updatePackageJSONAndInstallWithManagerWithUpdatesAndUpdateRequests(
        manager: *PackageManager,
        ctx: Command.Context,
        original_cwd: string,
        positionals: []const string,
        update_requests: *UpdateRequest.Array,
    ) !void {
        var updates: []UpdateRequest = if (manager.subcommand == .@"patch-commit" or manager.subcommand == .patch)
            &[_]UpdateRequest{}
        else
            UpdateRequest.parse(ctx.allocator, manager, ctx.log, positionals, update_requests, manager.subcommand);
        try manager.updatePackageJSONAndInstallWithManagerWithUpdates(
            ctx,
            &updates,
            manager.subcommand,
            original_cwd,
        );
    }
    fn updatePackageJSONAndInstallWithManagerWithUpdates(
        manager: *PackageManager,
        ctx: Command.Context,
        updates: *[]UpdateRequest,
        subcommand: Subcommand,
        original_cwd: string,
    ) !void {
        const log_level = manager.options.log_level;
        if (manager.log.errors > 0) {
            if (log_level != .silent) {
                manager.log.print(Output.errorWriter()) catch {};
            }
            Global.crash();
        }

        var current_package_json = switch (manager.workspace_package_json_cache.getWithPath(
            manager.allocator,
            manager.log,
            manager.original_package_json_path,
            .{
                .guess_indentation = true,
            },
        )) {
            .parse_err => |err| {
                manager.log.print(Output.errorWriter()) catch {};
                Output.errGeneric("failed to parse package.json \"{s}\": {s}", .{
                    manager.original_package_json_path,
                    @errorName(err),
                });
                Global.crash();
            },
            .read_err => |err| {
                Output.errGeneric("failed to read package.json \"{s}\": {s}", .{
                    manager.original_package_json_path,
                    @errorName(err),
                });
                Global.crash();
            },
            .entry => |entry| entry,
        };
        const current_package_json_indent = current_package_json.indentation;

        // If there originally was a newline at the end of their package.json, preserve it
        // so that we don't cause unnecessary diffs in their git history.
        // https://github.com/oven-sh/bun/issues/1375
        const preserve_trailing_newline_at_eof_for_package_json = current_package_json.source.contents.len > 0 and
            current_package_json.source.contents[current_package_json.source.contents.len - 1] == '\n';

        if (subcommand == .remove) {
            if (current_package_json.root.data != .e_object) {
                Output.errGeneric("package.json is not an Object {{}}, so there's nothing to {s}!", .{@tagName(subcommand)});
                Global.crash();
            } else if (current_package_json.root.data.e_object.properties.len == 0) {
                Output.errGeneric("package.json is empty {{}}, so there's nothing to {s}!", .{@tagName(subcommand)});
                Global.crash();
            } else if (current_package_json.root.asProperty("devDependencies") == null and
                current_package_json.root.asProperty("dependencies") == null and
                current_package_json.root.asProperty("optionalDependencies") == null and
                current_package_json.root.asProperty("peerDependencies") == null)
            {
                Output.prettyErrorln("package.json doesn't have dependencies, there's nothing to {s}!", .{@tagName(subcommand)});
                Global.exit(0);
            }
        }

        const dependency_list = if (manager.options.update.development)
            "devDependencies"
        else if (manager.options.update.optional)
            "optionalDependencies"
        else if (manager.options.update.peer)
            "peerDependencies"
        else
            "dependencies";
        var any_changes = false;

        var not_in_workspace_root: ?PatchCommitResult = null;
        switch (subcommand) {
            .remove => {
                // if we're removing, they don't have to specify where it is installed in the dependencies list
                // they can even put it multiple times and we will just remove all of them
                for (updates.*) |request| {
                    inline for ([_]string{ "dependencies", "devDependencies", "optionalDependencies", "peerDependencies" }) |list| {
                        if (current_package_json.root.asProperty(list)) |query| {
                            if (query.expr.data == .e_object) {
                                var dependencies = query.expr.data.e_object.properties.slice();
                                var i: usize = 0;
                                var new_len = dependencies.len;
                                while (i < dependencies.len) : (i += 1) {
                                    if (dependencies[i].key.?.data == .e_string) {
                                        if (dependencies[i].key.?.data.e_string.eql(string, request.name)) {
                                            if (new_len > 1) {
                                                dependencies[i] = dependencies[new_len - 1];
                                                new_len -= 1;
                                            } else {
                                                new_len = 0;
                                            }

                                            any_changes = true;
                                        }
                                    }
                                }

                                const changed = new_len != dependencies.len;
                                if (changed) {
                                    query.expr.data.e_object.properties.len = @as(u32, @truncate(new_len));

                                    // If the dependencies list is now empty, remove it from the package.json
                                    // since we're swapRemove, we have to re-sort it
                                    if (query.expr.data.e_object.properties.len == 0) {
                                        var arraylist = current_package_json.root.data.e_object.properties.list();
                                        _ = arraylist.swapRemove(query.i);
                                        current_package_json.root.data.e_object.properties.update(arraylist);
                                        current_package_json.root.data.e_object.packageJSONSort();
                                    } else {
                                        var obj = query.expr.data.e_object;
                                        obj.alphabetizeProperties();
                                    }
                                }
                            }
                        }
                    }
                }
            },

            .link, .add, .update => {
                // `bun update <package>` is basically the same as `bun add <package>`, except
                // update will not exceed the current dependency range if it exists

                if (updates.len != 0) {
                    try PackageJSONEditor.edit(
                        manager,
                        updates,
                        &current_package_json.root,
                        dependency_list,
                        .{
                            .exact_versions = manager.options.enable.exact_versions,
                            .before_install = true,
                        },
                    );
                } else if (subcommand == .update) {
                    try PackageJSONEditor.editUpdateNoArgs(
                        manager,
                        &current_package_json.root,
                        .{
                            .exact_versions = true,
                            .before_install = true,
                        },
                    );
                }
            },
            else => {
                if (manager.options.patch_features == .commit) {
                    var pathbuf: bun.PathBuffer = undefined;
                    if (try manager.doPatchCommit(&pathbuf, log_level)) |stuff| {
                        // we're inside a workspace package, we need to edit the
                        // root json, not the `current_package_json`
                        if (stuff.not_in_workspace_root) {
                            not_in_workspace_root = stuff;
                        } else {
                            try PackageJSONEditor.editPatchedDependencies(
                                manager,
                                &current_package_json.root,
                                stuff.patch_key,
                                stuff.patchfile_path,
                            );
                        }
                    }
                }
            },
        }

        manager.to_update = subcommand == .update;

        {
            // Incase it's a pointer to self. Avoid RLS.
            const cloned = updates.*;
            manager.update_requests = cloned;
        }

        var buffer_writer = JSPrinter.BufferWriter.init(manager.allocator);
        try buffer_writer.buffer.list.ensureTotalCapacity(manager.allocator, current_package_json.source.contents.len + 1);
        buffer_writer.append_newline = preserve_trailing_newline_at_eof_for_package_json;
        var package_json_writer = JSPrinter.BufferPrinter.init(buffer_writer);

        var written = JSPrinter.printJSON(
            @TypeOf(&package_json_writer),
            &package_json_writer,
            current_package_json.root,
            &current_package_json.source,
            .{
                .indent = current_package_json_indent,
                .mangled_props = null,
            },
        ) catch |err| {
            Output.prettyErrorln("package.json failed to write due to error {s}", .{@errorName(err)});
            Global.crash();
        };

        // There are various tradeoffs with how we commit updates when you run `bun add` or `bun remove`
        // The one we chose here is to effectively pretend a human did:
        // 1. "bun add react@latest"
        // 2. open lockfile, find what react resolved to
        // 3. open package.json
        // 4. replace "react" : "latest" with "react" : "^16.2.0"
        // 5. save package.json
        // The Smarter™ approach is you resolve ahead of time and write to disk once!
        // But, turns out that's slower in any case where more than one package has to be resolved (most of the time!)
        // Concurrent network requests are faster than doing one and then waiting until the next batch
        var new_package_json_source = try manager.allocator.dupe(u8, package_json_writer.ctx.writtenWithoutTrailingZero());
        current_package_json.source.contents = new_package_json_source;

        // may or may not be the package json we are editing
        const top_level_dir_without_trailing_slash = strings.withoutTrailingSlash(FileSystem.instance.top_level_dir);

        var root_package_json_path_buf: bun.PathBuffer = undefined;
        const root_package_json_source, const root_package_json_path = brk: {
            @memcpy(root_package_json_path_buf[0..top_level_dir_without_trailing_slash.len], top_level_dir_without_trailing_slash);
            @memcpy(root_package_json_path_buf[top_level_dir_without_trailing_slash.len..][0.."/package.json".len], "/package.json");
            const root_package_json_path = root_package_json_path_buf[0 .. top_level_dir_without_trailing_slash.len + "/package.json".len];
            root_package_json_path_buf[root_package_json_path.len] = 0;

            // The lifetime of this pointer is only valid until the next call to `getWithPath`, which can happen after this scope.
            // https://github.com/oven-sh/bun/issues/12288
            const root_package_json = switch (manager.workspace_package_json_cache.getWithPath(
                manager.allocator,
                manager.log,
                root_package_json_path,
                .{
                    .guess_indentation = true,
                },
            )) {
                .parse_err => |err| {
                    manager.log.print(Output.errorWriter()) catch {};
                    Output.errGeneric("failed to parse package.json \"{s}\": {s}", .{
                        root_package_json_path,
                        @errorName(err),
                    });
                    Global.crash();
                },
                .read_err => |err| {
                    Output.errGeneric("failed to read package.json \"{s}\": {s}", .{
                        manager.original_package_json_path,
                        @errorName(err),
                    });
                    Global.crash();
                },
                .entry => |entry| entry,
            };

            if (not_in_workspace_root) |stuff| {
                try PackageJSONEditor.editPatchedDependencies(
                    manager,
                    &root_package_json.root,
                    stuff.patch_key,
                    stuff.patchfile_path,
                );
                var buffer_writer2 = JSPrinter.BufferWriter.init(manager.allocator);
                try buffer_writer2.buffer.list.ensureTotalCapacity(manager.allocator, root_package_json.source.contents.len + 1);
                buffer_writer2.append_newline = preserve_trailing_newline_at_eof_for_package_json;
                var package_json_writer2 = JSPrinter.BufferPrinter.init(buffer_writer2);

                _ = JSPrinter.printJSON(
                    @TypeOf(&package_json_writer2),
                    &package_json_writer2,
                    root_package_json.root,
                    &root_package_json.source,
                    .{
                        .indent = root_package_json.indentation,
                        .mangled_props = null,
                    },
                ) catch |err| {
                    Output.prettyErrorln("package.json failed to write due to error {s}", .{@errorName(err)});
                    Global.crash();
                };
                root_package_json.source.contents = try manager.allocator.dupe(u8, package_json_writer2.ctx.writtenWithoutTrailingZero());
            }

            break :brk .{ root_package_json.source.contents, root_package_json_path_buf[0..root_package_json_path.len :0] };
        };

        try manager.installWithManager(ctx, root_package_json_source, original_cwd);

        if (subcommand == .update or subcommand == .add or subcommand == .link) {
            for (updates.*) |request| {
                if (request.failed) {
                    Global.exit(1);
                    return;
                }
            }

            const source = &logger.Source.initPathString("package.json", new_package_json_source);

            // Now, we _re_ parse our in-memory edited package.json
            // so we can commit the version we changed from the lockfile
            var new_package_json = JSON.parsePackageJSONUTF8(source, manager.log, manager.allocator) catch |err| {
                Output.prettyErrorln("package.json failed to parse due to error {s}", .{@errorName(err)});
                Global.crash();
            };

            if (updates.len == 0) {
                try PackageJSONEditor.editUpdateNoArgs(
                    manager,
                    &new_package_json,
                    .{
                        .exact_versions = manager.options.enable.exact_versions,
                    },
                );
            } else {
                try PackageJSONEditor.edit(
                    manager,
                    updates,
                    &new_package_json,
                    dependency_list,
                    .{
                        .exact_versions = manager.options.enable.exact_versions,
                        .add_trusted_dependencies = manager.options.do.trust_dependencies_from_args,
                    },
                );
            }
            var buffer_writer_two = JSPrinter.BufferWriter.init(manager.allocator);
            try buffer_writer_two.buffer.list.ensureTotalCapacity(manager.allocator, source.contents.len + 1);
            buffer_writer_two.append_newline =
                preserve_trailing_newline_at_eof_for_package_json;
            var package_json_writer_two = JSPrinter.BufferPrinter.init(buffer_writer_two);

            written = JSPrinter.printJSON(
                @TypeOf(&package_json_writer_two),
                &package_json_writer_two,
                new_package_json,
                source,
                .{
                    .indent = current_package_json_indent,
                    .mangled_props = null,
                },
            ) catch |err| {
                Output.prettyErrorln("package.json failed to write due to error {s}", .{@errorName(err)});
                Global.crash();
            };

            new_package_json_source = try manager.allocator.dupe(u8, package_json_writer_two.ctx.writtenWithoutTrailingZero());
        }

        if (manager.options.do.write_package_json) {
            const source, const path = if (manager.options.patch_features == .commit)
                .{ root_package_json_source, root_package_json_path }
            else
                .{ new_package_json_source, manager.original_package_json_path };

            // Now that we've run the install step
            // We can save our in-memory package.json to disk
            const workspace_package_json_file = (try bun.sys.File.openat(
                .cwd(),
                path,
                bun.O.RDWR,
                0,
            ).unwrap()).handle.stdFile();

            try workspace_package_json_file.pwriteAll(source, 0);
            std.posix.ftruncate(workspace_package_json_file.handle, source.len) catch {};
            workspace_package_json_file.close();

            if (subcommand == .remove) {
                if (!any_changes) {
                    Global.exit(0);
                    return;
                }

                var cwd = std.fs.cwd();
                // This is not exactly correct
                var node_modules_buf: bun.PathBuffer = undefined;
                bun.copy(u8, &node_modules_buf, "node_modules" ++ std.fs.path.sep_str);
                const offset_buf = node_modules_buf["node_modules/".len..];
                const name_hashes = manager.lockfile.packages.items(.name_hash);
                for (updates.*) |request| {
                    // If the package no longer exists in the updated lockfile, delete the directory
                    // This is not thorough.
                    // It does not handle nested dependencies
                    // This is a quick & dirty cleanup intended for when deleting top-level dependencies
                    if (std.mem.indexOfScalar(PackageNameHash, name_hashes, String.Builder.stringHash(request.name)) == null) {
                        bun.copy(u8, offset_buf, request.name);
                        cwd.deleteTree(node_modules_buf[0 .. "node_modules/".len + request.name.len]) catch {};
                    }
                }

                // This is where we clean dangling symlinks
                // This could be slow if there are a lot of symlinks
                if (bun.openDir(cwd, manager.options.bin_path)) |node_modules_bin_handle| {
                    var node_modules_bin: std.fs.Dir = node_modules_bin_handle;
                    defer node_modules_bin.close();
                    var iter: std.fs.Dir.Iterator = node_modules_bin.iterate();
                    iterator: while (iter.next() catch null) |entry| {
                        switch (entry.kind) {
                            std.fs.Dir.Entry.Kind.sym_link => {

                                // any symlinks which we are unable to open are assumed to be dangling
                                // note that using access won't work here, because access doesn't resolve symlinks
                                bun.copy(u8, &node_modules_buf, entry.name);
                                node_modules_buf[entry.name.len] = 0;
                                const buf: [:0]u8 = node_modules_buf[0..entry.name.len :0];

                                var file = node_modules_bin.openFileZ(buf, .{ .mode = .read_only }) catch {
                                    node_modules_bin.deleteFileZ(buf) catch {};
                                    continue :iterator;
                                };

                                file.close();
                            },
                            else => {},
                        }
                    }
                } else |err| {
                    if (err != error.ENOENT) {
                        Output.err(err, "while reading node_modules/.bin", .{});
                        Global.crash();
                    }
                }
            }
        }
    }

    fn nodeModulesFolderForDependencyIDs(iterator: *Lockfile.Tree.Iterator(.node_modules), ids: []const IdPair) !?Lockfile.Tree.Iterator(.node_modules).Next {
        while (iterator.next(null)) |node_modules| {
            for (ids) |id| {
                _ = std.mem.indexOfScalar(DependencyID, node_modules.dependencies, id[0]) orelse continue;
                return node_modules;
            }
        }
        return null;
    }

    fn nodeModulesFolderForDependencyID(iterator: *Lockfile.Tree.Iterator(.node_modules), dependency_id: DependencyID) !?Lockfile.Tree.Iterator(.node_modules).Next {
        while (iterator.next(null)) |node_modules| {
            _ = std.mem.indexOfScalar(DependencyID, node_modules.dependencies, dependency_id) orelse continue;
            return node_modules;
        }

        return null;
    }

    const IdPair = struct { DependencyID, PackageID };

    fn pkgInfoForNameAndVersion(
        lockfile: *Lockfile,
        iterator: *Lockfile.Tree.Iterator(.node_modules),
        pkg_maybe_version_to_patch: []const u8,
        name: []const u8,
        version: ?[]const u8,
    ) struct { PackageID, Lockfile.Tree.Iterator(.node_modules).Next } {
        var sfb = std.heap.stackFallback(@sizeOf(IdPair) * 4, lockfile.allocator);
        var pairs = std.ArrayList(IdPair).initCapacity(sfb.get(), 8) catch bun.outOfMemory();
        defer pairs.deinit();

        const name_hash = String.Builder.stringHash(name);

        const strbuf = lockfile.buffers.string_bytes.items;

        var buf: [1024]u8 = undefined;
        const dependencies = lockfile.buffers.dependencies.items;

        for (dependencies, 0..) |dep, dep_id| {
            if (dep.name_hash != name_hash) continue;
            const pkg_id = lockfile.buffers.resolutions.items[dep_id];
            if (pkg_id == invalid_package_id) continue;
            const pkg = lockfile.packages.get(pkg_id);
            if (version) |v| {
                const label = std.fmt.bufPrint(buf[0..], "{}", .{pkg.resolution.fmt(strbuf, .posix)}) catch @panic("Resolution name too long");
                if (std.mem.eql(u8, label, v)) {
                    pairs.append(.{ @intCast(dep_id), pkg_id }) catch bun.outOfMemory();
                }
            } else {
                pairs.append(.{ @intCast(dep_id), pkg_id }) catch bun.outOfMemory();
            }
        }

        if (pairs.items.len == 0) {
            Output.prettyErrorln("\n<r><red>error<r>: package <b>{s}<r> not found<r>", .{pkg_maybe_version_to_patch});
            Global.crash();
            return;
        }

        // user supplied a version e.g. `is-even@1.0.0`
        if (version != null) {
            if (pairs.items.len == 1) {
                const dep_id, const pkg_id = pairs.items[0];
                const folder = (try nodeModulesFolderForDependencyID(iterator, dep_id)) orelse {
                    Output.prettyError(
                        "<r><red>error<r>: could not find the folder for <b>{s}<r> in node_modules<r>\n<r>",
                        .{pkg_maybe_version_to_patch},
                    );
                    Global.crash();
                };
                return .{
                    pkg_id,
                    folder,
                };
            }

            // we found multiple dependents of the supplied pkg + version
            // the final package in the node_modules might be hoisted
            // so we are going to try looking for each dep id in node_modules
            _, const pkg_id = pairs.items[0];
            const folder = (try nodeModulesFolderForDependencyIDs(iterator, pairs.items)) orelse {
                Output.prettyError(
                    "<r><red>error<r>: could not find the folder for <b>{s}<r> in node_modules<r>\n<r>",
                    .{pkg_maybe_version_to_patch},
                );
                Global.crash();
            };

            return .{
                pkg_id,
                folder,
            };
        }

        // Otherwise the user did not supply a version, just the pkg name

        // Only one match, let's use it
        if (pairs.items.len == 1) {
            const dep_id, const pkg_id = pairs.items[0];
            const folder = (try nodeModulesFolderForDependencyID(iterator, dep_id)) orelse {
                Output.prettyError(
                    "<r><red>error<r>: could not find the folder for <b>{s}<r> in node_modules<r>\n<r>",
                    .{pkg_maybe_version_to_patch},
                );
                Global.crash();
            };
            return .{
                pkg_id,
                folder,
            };
        }

        // Otherwise we have multiple matches
        //
        // There are two cases:
        // a) the multiple matches are all the same underlying package (this happens because there could be multiple dependents of the same package)
        // b) the matches are actually different packages, we'll prompt the user to select which one

        _, const pkg_id = pairs.items[0];
        const count = count: {
            var count: u32 = 0;
            for (pairs.items) |pair| {
                if (pair[1] == pkg_id) count += 1;
            }
            break :count count;
        };

        // Disambiguate case a) from b)
        if (count == pairs.items.len) {
            // It may be hoisted, so we'll try the first one that matches
            const folder = (try nodeModulesFolderForDependencyIDs(iterator, pairs.items)) orelse {
                Output.prettyError(
                    "<r><red>error<r>: could not find the folder for <b>{s}<r> in node_modules<r>\n<r>",
                    .{pkg_maybe_version_to_patch},
                );
                Global.crash();
            };
            return .{
                pkg_id,
                folder,
            };
        }

        Output.prettyErrorln(
            "\n<r><red>error<r>: Found multiple versions of <b>{s}<r>, please specify a precise version from the following list:<r>\n",
            .{name},
        );
        var i: usize = 0;
        while (i < pairs.items.len) : (i += 1) {
            _, const pkgid = pairs.items[i];
            if (pkgid == invalid_package_id)
                continue;

            const pkg = lockfile.packages.get(pkgid);

            Output.prettyError("  {s}@<blue>{}<r>\n", .{ pkg.name.slice(strbuf), pkg.resolution.fmt(strbuf, .posix) });

            if (i + 1 < pairs.items.len) {
                for (pairs.items[i + 1 ..]) |*p| {
                    if (p[1] == pkgid) {
                        p[1] = invalid_package_id;
                    }
                }
            }
        }
        Global.crash();
    }

    const PatchArgKind = enum {
        path,
        name_and_version,

        pub fn fromArg(argument: []const u8) PatchArgKind {
            if (bun.strings.containsComptime(argument, "node_modules/")) return .path;
            if (bun.Environment.isWindows and bun.strings.hasPrefix(argument, "node_modules\\")) return .path;
            return .name_and_version;
        }
    };

    fn pathArgumentRelativeToRootWorkspacePackage(manager: *PackageManager, lockfile: *const Lockfile, argument: []const u8) ?[]const u8 {
        const workspace_package_id = manager.root_package_id.get(lockfile, manager.workspace_name_hash);
        if (workspace_package_id == 0) return null;
        const workspace_res = lockfile.packages.items(.resolution)[workspace_package_id];
        const rel_path: []const u8 = workspace_res.value.workspace.slice(lockfile.buffers.string_bytes.items);
        return bun.default_allocator.dupe(u8, bun.path.join(&[_][]const u8{ rel_path, argument }, .posix)) catch bun.outOfMemory();
    }

    /// 1. Arg is either:
    ///   - name and possibly version (e.g. "is-even" or "is-even@1.0.0")
    ///   - path to package in node_modules
    /// 2. Calculate cache dir for package
    /// 3. Overwrite the input package with the one from the cache (cuz it could be hardlinked)
    /// 4. Print to user
    fn preparePatch(manager: *PackageManager) !void {
        const strbuf = manager.lockfile.buffers.string_bytes.items;
        var argument = manager.options.positionals[1];

        const arg_kind: PatchArgKind = PatchArgKind.fromArg(argument);

        var folder_path_buf: bun.PathBuffer = undefined;
        var iterator = Lockfile.Tree.Iterator(.node_modules).init(manager.lockfile);
        var resolution_buf: [1024]u8 = undefined;

        var win_normalizer: if (bun.Environment.isWindows) bun.PathBuffer else struct {} = undefined;

        const not_in_workspace_root = manager.root_package_id.get(manager.lockfile, manager.workspace_name_hash) != 0;
        var free_argument = false;
        argument = if (arg_kind == .path and
            not_in_workspace_root and
            (!bun.path.Platform.posix.isAbsolute(argument) or (bun.Environment.isWindows and !bun.path.Platform.windows.isAbsolute(argument))))
        brk: {
            if (pathArgumentRelativeToRootWorkspacePackage(manager, manager.lockfile, argument)) |rel_path| {
                free_argument = true;
                break :brk rel_path;
            }
            break :brk argument;
        } else argument;
        defer if (free_argument) manager.allocator.free(argument);

        const cache_dir: std.fs.Dir, const cache_dir_subpath: []const u8, const module_folder: []const u8, const pkg_name: []const u8 = switch (arg_kind) {
            .path => brk: {
                var lockfile = manager.lockfile;

                const package_json_source: *const logger.Source = &src: {
                    const package_json_path = bun.path.joinZ(&[_][]const u8{ argument, "package.json" }, .auto);

                    switch (bun.sys.File.toSource(package_json_path, manager.allocator, .{})) {
                        .result => |s| break :src s,
                        .err => |e| {
                            Output.err(e, "failed to read {s}", .{bun.fmt.quote(package_json_path)});
                            Global.crash();
                        },
                    }
                };
                defer manager.allocator.free(package_json_source.contents);

                initializeStore();
                const json = JSON.parsePackageJSONUTF8(package_json_source, manager.log, manager.allocator) catch |err| {
                    manager.log.print(Output.errorWriter()) catch {};
                    Output.prettyErrorln("<r><red>{s}<r> parsing package.json in <b>\"{s}\"<r>", .{ @errorName(err), package_json_source.path.prettyDir() });
                    Global.crash();
                };

                const version = version: {
                    if (json.asProperty("version")) |v| {
                        if (v.expr.asString(manager.allocator)) |s| break :version s;
                    }
                    Output.prettyError(
                        "<r><red>error<r>: invalid package.json, missing or invalid property \"version\": {s}<r>\n",
                        .{package_json_source.path.text},
                    );
                    Global.crash();
                };

                var resolver: void = {};
                var package = Lockfile.Package{};
                try package.parseWithJSON(lockfile, manager, manager.allocator, manager.log, package_json_source, json, void, &resolver, Features.folder);

                const name = lockfile.str(&package.name);
                const actual_package = switch (lockfile.package_index.get(package.name_hash) orelse {
                    Output.prettyError(
                        "<r><red>error<r>: failed to find package in lockfile package index, this is a bug in Bun. Please file a GitHub issue.<r>\n",
                        .{},
                    );
                    Global.crash();
                }) {
                    .id => |id| lockfile.packages.get(id),
                    .ids => |ids| id: {
                        for (ids.items) |id| {
                            const pkg = lockfile.packages.get(id);
                            const resolution_label = std.fmt.bufPrint(&resolution_buf, "{}", .{pkg.resolution.fmt(lockfile.buffers.string_bytes.items, .posix)}) catch unreachable;
                            if (std.mem.eql(u8, resolution_label, version)) {
                                break :id pkg;
                            }
                        }
                        Output.prettyError("<r><red>error<r>: could not find package with name:<r> {s}\n<r>", .{
                            package.name.slice(lockfile.buffers.string_bytes.items),
                        });
                        Global.crash();
                    },
                };

                const existing_patchfile_hash = existing_patchfile_hash: {
                    var __sfb = std.heap.stackFallback(1024, manager.allocator);
                    const allocator = __sfb.get();
                    const name_and_version = std.fmt.allocPrint(allocator, "{s}@{}", .{ name, actual_package.resolution.fmt(strbuf, .posix) }) catch unreachable;
                    defer allocator.free(name_and_version);
                    const name_and_version_hash = String.Builder.stringHash(name_and_version);
                    if (lockfile.patched_dependencies.get(name_and_version_hash)) |patched_dep| {
                        if (patched_dep.patchfileHash()) |hash| break :existing_patchfile_hash hash;
                    }
                    break :existing_patchfile_hash null;
                };

                const cache_result = manager.computeCacheDirAndSubpath(
                    name,
                    &actual_package.resolution,
                    &folder_path_buf,
                    existing_patchfile_hash,
                );
                const cache_dir = cache_result.cache_dir;
                const cache_dir_subpath = cache_result.cache_dir_subpath;

                const buf = if (comptime bun.Environment.isWindows) bun.path.pathToPosixBuf(u8, argument, win_normalizer[0..]) else argument;

                break :brk .{
                    cache_dir,
                    cache_dir_subpath,
                    buf,
                    name,
                };
            },
            .name_and_version => brk: {
                const pkg_maybe_version_to_patch = argument;
                const name, const version = Dependency.splitNameAndMaybeVersion(pkg_maybe_version_to_patch);
                const pkg_id, const folder = pkgInfoForNameAndVersion(manager.lockfile, &iterator, pkg_maybe_version_to_patch, name, version);

                const pkg = manager.lockfile.packages.get(pkg_id);
                const pkg_name = pkg.name.slice(strbuf);

                const existing_patchfile_hash = existing_patchfile_hash: {
                    var __sfb = std.heap.stackFallback(1024, manager.allocator);
                    const sfballoc = __sfb.get();
                    const name_and_version = std.fmt.allocPrint(sfballoc, "{s}@{}", .{ name, pkg.resolution.fmt(strbuf, .posix) }) catch unreachable;
                    defer sfballoc.free(name_and_version);
                    const name_and_version_hash = String.Builder.stringHash(name_and_version);
                    if (manager.lockfile.patched_dependencies.get(name_and_version_hash)) |patched_dep| {
                        if (patched_dep.patchfileHash()) |hash| break :existing_patchfile_hash hash;
                    }
                    break :existing_patchfile_hash null;
                };

                const cache_result = manager.computeCacheDirAndSubpath(
                    pkg_name,
                    &pkg.resolution,
                    &folder_path_buf,
                    existing_patchfile_hash,
                );

                const cache_dir = cache_result.cache_dir;
                const cache_dir_subpath = cache_result.cache_dir_subpath;

                const module_folder_ = bun.path.join(&[_][]const u8{ folder.relative_path, name }, .auto);
                const buf = if (comptime bun.Environment.isWindows) bun.path.pathToPosixBuf(u8, module_folder_, win_normalizer[0..]) else module_folder_;

                break :brk .{
                    cache_dir,
                    cache_dir_subpath,
                    buf,
                    pkg_name,
                };
            },
        };

        // The package may be installed using the hard link method,
        // meaning that changes to the folder will also change the package in the cache.
        //
        // So we will overwrite the folder by directly copying the package in cache into it
        manager.overwritePackageInNodeModulesFolder(cache_dir, cache_dir_subpath, module_folder) catch |e| {
            Output.prettyError(
                "<r><red>error<r>: error overwriting folder in node_modules: {s}\n<r>",
                .{@errorName(e)},
            );
            Global.crash();
        };

        if (not_in_workspace_root) {
            var bufn: bun.PathBuffer = undefined;
            Output.pretty("\nTo patch <b>{s}<r>, edit the following folder:\n\n  <cyan>{s}<r>\n", .{ pkg_name, bun.path.joinStringBuf(bufn[0..], &[_][]const u8{ bun.fs.FileSystem.instance.topLevelDirWithoutTrailingSlash(), module_folder }, .posix) });
            Output.pretty("\nOnce you're done with your changes, run:\n\n  <cyan>bun patch --commit '{s}'<r>\n", .{bun.path.joinStringBuf(bufn[0..], &[_][]const u8{ bun.fs.FileSystem.instance.topLevelDirWithoutTrailingSlash(), module_folder }, .posix)});
        } else {
            Output.pretty("\nTo patch <b>{s}<r>, edit the following folder:\n\n  <cyan>{s}<r>\n", .{ pkg_name, module_folder });
            Output.pretty("\nOnce you're done with your changes, run:\n\n  <cyan>bun patch --commit '{s}'<r>\n", .{module_folder});
        }

        return;
    }

    fn overwritePackageInNodeModulesFolder(
        manager: *PackageManager,
        cache_dir: std.fs.Dir,
        cache_dir_subpath: []const u8,
        node_modules_folder_path: []const u8,
    ) !void {
        var node_modules_folder = try std.fs.cwd().openDir(node_modules_folder_path, .{ .iterate = true });
        defer node_modules_folder.close();

        const IGNORED_PATHS: []const bun.OSPathSlice = &[_][]const bun.OSPathChar{
            bun.OSPathLiteral("node_modules"),
            bun.OSPathLiteral(".git"),
            bun.OSPathLiteral("CMakeFiles"),
        };

        const FileCopier = struct {
            pub fn copy(
                destination_dir_: std.fs.Dir,
                walker: *Walker,
                in_dir: if (bun.Environment.isWindows) []const u16 else void,
                out_dir: if (bun.Environment.isWindows) []const u16 else void,
                buf1: if (bun.Environment.isWindows) []u16 else void,
                buf2: if (bun.Environment.isWindows) []u16 else void,
                tmpdir_in_node_modules: if (bun.Environment.isWindows) std.fs.Dir else void,
            ) !u32 {
                var real_file_count: u32 = 0;

                var copy_file_state: bun.CopyFileState = .{};
                var pathbuf: bun.PathBuffer = undefined;
                var pathbuf2: bun.PathBuffer = undefined;
                // _ = pathbuf; // autofix

                while (try walker.next()) |entry| {
                    if (entry.kind != .file) continue;
                    real_file_count += 1;
                    const openFile = std.fs.Dir.openFile;
                    const createFile = std.fs.Dir.createFile;

                    // 1. rename original file in node_modules to tmp_dir_in_node_modules
                    // 2. create the file again
                    // 3. copy cache flie to the newly re-created file
                    // 4. profit
                    if (comptime bun.Environment.isWindows) {
                        var tmpbuf: [1024]u8 = undefined;
                        const basename = bun.strings.fromWPath(pathbuf2[0..], entry.basename);
                        const tmpname = bun.span(bun.fs.FileSystem.instance.tmpname(basename, tmpbuf[0..], bun.fastRandom()) catch |e| {
                            Output.prettyError("<r><red>error<r>: copying file {s}", .{@errorName(e)});
                            Global.crash();
                        });

                        const entrypath = bun.strings.fromWPath(pathbuf[0..], entry.path);
                        pathbuf[entrypath.len] = 0;
                        const entrypathZ = pathbuf[0..entrypath.len :0];

                        if (bun.sys.renameatConcurrently(
                            .fromStdDir(destination_dir_),
                            entrypathZ,
                            .fromStdDir(tmpdir_in_node_modules),
                            tmpname,
                            .{ .move_fallback = true },
                        ).asErr()) |e| {
                            Output.prettyError("<r><red>error<r>: copying file {}", .{e});
                            Global.crash();
                        }

                        var outfile = createFile(destination_dir_, entrypath, .{}) catch |e| {
                            Output.prettyError("<r><red>error<r>: failed to create file {s} ({s})", .{ entrypath, @errorName(e) });
                            Global.crash();
                        };
                        outfile.close();

                        const infile_path = bun.path.joinStringBufWZ(buf1, &[_][]const u16{ in_dir, entry.path }, .auto);
                        const outfile_path = bun.path.joinStringBufWZ(buf2, &[_][]const u16{ out_dir, entry.path }, .auto);

                        bun.copyFileWithState(infile_path, outfile_path, &copy_file_state).unwrap() catch |err| {
                            Output.prettyError("<r><red>{s}<r>: copying file {}", .{ @errorName(err), bun.fmt.fmtOSPath(entry.path, .{}) });
                            Global.crash();
                        };
                    } else if (comptime Environment.isPosix) {
                        var in_file = try openFile(entry.dir, entry.basename, .{ .mode = .read_only });
                        defer in_file.close();

                        @memcpy(pathbuf[0..entry.path.len], entry.path);
                        pathbuf[entry.path.len] = 0;

                        if (bun.sys.unlinkat(
                            .fromStdDir(destination_dir_),
                            pathbuf[0..entry.path.len :0],
                        ).asErr()) |e| {
                            Output.prettyError("<r><red>error<r>: copying file {}", .{e.withPath(entry.path)});
                            Global.crash();
                        }

                        var outfile = try createFile(destination_dir_, entry.path, .{});
                        defer outfile.close();

                        const stat = in_file.stat() catch continue;
                        _ = bun.c.fchmod(outfile.handle, @intCast(stat.mode));

                        bun.copyFileWithState(.fromStdFile(in_file), .fromStdFile(outfile), &copy_file_state).unwrap() catch |err| {
                            Output.prettyError("<r><red>{s}<r>: copying file {}", .{ @errorName(err), bun.fmt.fmtOSPath(entry.path, .{}) });
                            Global.crash();
                        };
                    }
                }

                return real_file_count;
            }
        };

        var pkg_in_cache_dir = try cache_dir.openDir(cache_dir_subpath, .{ .iterate = true });
        defer pkg_in_cache_dir.close();
        var walker = Walker.walk(pkg_in_cache_dir, manager.allocator, &.{}, IGNORED_PATHS) catch bun.outOfMemory();
        defer walker.deinit();

        var buf1: if (bun.Environment.isWindows) bun.WPathBuffer else void = undefined;
        var buf2: if (bun.Environment.isWindows) bun.WPathBuffer else void = undefined;
        var in_dir: if (bun.Environment.isWindows) []const u16 else void = undefined;
        var out_dir: if (bun.Environment.isWindows) []const u16 else void = undefined;

        if (comptime bun.Environment.isWindows) {
            const inlen = bun.windows.GetFinalPathNameByHandleW(pkg_in_cache_dir.fd, &buf1, buf1.len, 0);
            if (inlen == 0) {
                const e = bun.windows.Win32Error.get();
                const err = if (e.toSystemErrno()) |sys_err| bun.errnoToZigErr(sys_err) else error.Unexpected;
                Output.prettyError("<r><red>error<r>: copying file {}", .{err});
                Global.crash();
            }
            in_dir = buf1[0..inlen];
            const outlen = bun.windows.GetFinalPathNameByHandleW(node_modules_folder.fd, &buf2, buf2.len, 0);
            if (outlen == 0) {
                const e = bun.windows.Win32Error.get();
                const err = if (e.toSystemErrno()) |sys_err| bun.errnoToZigErr(sys_err) else error.Unexpected;
                Output.prettyError("<r><red>error<r>: copying file {}", .{err});
                Global.crash();
            }
            out_dir = buf2[0..outlen];
            var tmpbuf: [1024]u8 = undefined;
            const tmpname = bun.span(bun.fs.FileSystem.instance.tmpname("tffbp", tmpbuf[0..], bun.fastRandom()) catch |e| {
                Output.prettyError("<r><red>error<r>: copying file {s}", .{@errorName(e)});
                Global.crash();
            });
            const temp_folder_in_node_modules = try node_modules_folder.makeOpenPath(tmpname, .{});
            defer {
                node_modules_folder.deleteTree(tmpname) catch {};
            }
            _ = try FileCopier.copy(
                node_modules_folder,
                &walker,
                in_dir,
                out_dir,
                &buf1,
                &buf2,
                temp_folder_in_node_modules,
            );
        } else if (Environment.isPosix) {
            _ = try FileCopier.copy(
                node_modules_folder,
                &walker,
                {},
                {},
                {},
                {},
                {},
            );
        }
    }

    const PatchCommitResult = struct {
        patch_key: []const u8,
        patchfile_path: []const u8,
        not_in_workspace_root: bool = false,
    };

    /// - Arg is the dir containing the package with changes OR name and version
    /// - Get the patch file contents by running git diff on the temp dir and the original package dir
    /// - Write the patch file to $PATCHES_DIR/$PKG_NAME_AND_VERSION.patch
    /// - Update "patchedDependencies" in package.json
    /// - Run install to install newly patched pkg
    fn doPatchCommit(
        manager: *PackageManager,
        pathbuf: *bun.PathBuffer,
        log_level: Options.LogLevel,
    ) !?PatchCommitResult {
        var folder_path_buf: bun.PathBuffer = undefined;
        var lockfile: *Lockfile = try manager.allocator.create(Lockfile);
        defer lockfile.deinit();
        switch (lockfile.loadFromCwd(manager, manager.allocator, manager.log, true)) {
            .not_found => {
                Output.errGeneric("Cannot find lockfile. Install packages with `<cyan>bun install<r>` before patching them.", .{});
                Global.crash();
            },
            .err => |cause| {
                if (log_level != .silent) {
                    switch (cause.step) {
                        .open_file => Output.prettyError("<r><red>error<r> opening lockfile:<r> {s}\n<r>", .{
                            @errorName(cause.value),
                        }),
                        .parse_file => Output.prettyError("<r><red>error<r> parsing lockfile:<r> {s}\n<r>", .{
                            @errorName(cause.value),
                        }),
                        .read_file => Output.prettyError("<r><red>error<r> reading lockfile:<r> {s}\n<r>", .{
                            @errorName(cause.value),
                        }),
                        .migrating => Output.prettyError("<r><red>error<r> migrating lockfile:<r> {s}\n<r>", .{
                            @errorName(cause.value),
                        }),
                    }

                    if (manager.options.enable.fail_early) {
                        Output.prettyError("<b><red>failed to load lockfile<r>\n", .{});
                    } else {
                        Output.prettyError("<b><red>ignoring lockfile<r>\n", .{});
                    }

                    Output.flush();
                }
                Global.crash();
            },
            .ok => {},
        }

        var argument = manager.options.positionals[1];
        const arg_kind: PatchArgKind = PatchArgKind.fromArg(argument);

        const not_in_workspace_root = manager.root_package_id.get(lockfile, manager.workspace_name_hash) != 0;
        var free_argument = false;
        argument = if (arg_kind == .path and
            not_in_workspace_root and
            (!bun.path.Platform.posix.isAbsolute(argument) or (bun.Environment.isWindows and !bun.path.Platform.windows.isAbsolute(argument))))
        brk: {
            if (pathArgumentRelativeToRootWorkspacePackage(manager, lockfile, argument)) |rel_path| {
                free_argument = true;
                break :brk rel_path;
            }
            break :brk argument;
        } else argument;
        defer if (free_argument) manager.allocator.free(argument);

        // Attempt to open the existing node_modules folder
        var root_node_modules = switch (bun.sys.openatOSPath(bun.FD.cwd(), bun.OSPathLiteral("node_modules"), bun.O.DIRECTORY | bun.O.RDONLY, 0o755)) {
            .result => |fd| std.fs.Dir{ .fd = fd.cast() },
            .err => |e| {
                Output.prettyError(
                    "<r><red>error<r>: failed to open root <b>node_modules<r> folder: {}<r>\n",
                    .{e},
                );
                Global.crash();
            },
        };
        defer root_node_modules.close();

        var iterator = Lockfile.Tree.Iterator(.node_modules).init(lockfile);
        var resolution_buf: [1024]u8 = undefined;
        const _cache_dir: std.fs.Dir, const _cache_dir_subpath: stringZ, const _changes_dir: []const u8, const _pkg: Package = switch (arg_kind) {
            .path => result: {
                const package_json_source: *const logger.Source = &brk: {
                    const package_json_path = bun.path.joinZ(&[_][]const u8{ argument, "package.json" }, .auto);

                    switch (bun.sys.File.toSource(package_json_path, manager.allocator, .{})) {
                        .result => |s| break :brk s,
                        .err => |e| {
                            Output.err(e, "failed to read {s}", .{bun.fmt.quote(package_json_path)});
                            Global.crash();
                        },
                    }
                };
                defer manager.allocator.free(package_json_source.contents);

                initializeStore();
                const json = JSON.parsePackageJSONUTF8(package_json_source, manager.log, manager.allocator) catch |err| {
                    manager.log.print(Output.errorWriter()) catch {};
                    Output.prettyErrorln("<r><red>{s}<r> parsing package.json in <b>\"{s}\"<r>", .{ @errorName(err), package_json_source.path.prettyDir() });
                    Global.crash();
                };

                const version = version: {
                    if (json.asProperty("version")) |v| {
                        if (v.expr.asString(manager.allocator)) |s| break :version s;
                    }
                    Output.prettyError(
                        "<r><red>error<r>: invalid package.json, missing or invalid property \"version\": {s}<r>\n",
                        .{package_json_source.path.text},
                    );
                    Global.crash();
                };

                var resolver: void = {};
                var package = Lockfile.Package{};
                try package.parseWithJSON(lockfile, manager, manager.allocator, manager.log, package_json_source, json, void, &resolver, Features.folder);

                const name = lockfile.str(&package.name);
                const actual_package = switch (lockfile.package_index.get(package.name_hash) orelse {
                    Output.prettyError(
                        "<r><red>error<r>: failed to find package in lockfile package index, this is a bug in Bun. Please file a GitHub issue.<r>\n",
                        .{},
                    );
                    Global.crash();
                }) {
                    .id => |id| lockfile.packages.get(id),
                    .ids => |ids| brk: {
                        for (ids.items) |id| {
                            const pkg = lockfile.packages.get(id);
                            const resolution_label = std.fmt.bufPrint(&resolution_buf, "{}", .{pkg.resolution.fmt(lockfile.buffers.string_bytes.items, .posix)}) catch unreachable;
                            if (std.mem.eql(u8, resolution_label, version)) {
                                break :brk pkg;
                            }
                        }
                        Output.prettyError("<r><red>error<r>: could not find package with name:<r> {s}\n<r>", .{
                            package.name.slice(lockfile.buffers.string_bytes.items),
                        });
                        Global.crash();
                    },
                };

                const cache_result = manager.computeCacheDirAndSubpath(
                    name,
                    &actual_package.resolution,
                    &folder_path_buf,
                    null,
                );
                const cache_dir = cache_result.cache_dir;
                const cache_dir_subpath = cache_result.cache_dir_subpath;

                const changes_dir = argument;

                break :result .{ cache_dir, cache_dir_subpath, changes_dir, actual_package };
            },
            .name_and_version => brk: {
                const name, const version = Dependency.splitNameAndMaybeVersion(argument);
                const pkg_id, const node_modules = pkgInfoForNameAndVersion(lockfile, &iterator, argument, name, version);

                const changes_dir = bun.path.joinZBuf(pathbuf[0..], &[_][]const u8{
                    node_modules.relative_path,
                    name,
                }, .auto);
                const pkg = lockfile.packages.get(pkg_id);

                const cache_result = manager.computeCacheDirAndSubpath(
                    pkg.name.slice(lockfile.buffers.string_bytes.items),
                    &pkg.resolution,
                    &folder_path_buf,
                    null,
                );
                const cache_dir = cache_result.cache_dir;
                const cache_dir_subpath = cache_result.cache_dir_subpath;
                break :brk .{ cache_dir, cache_dir_subpath, changes_dir, pkg };
            },
        };

        // zls
        const cache_dir: std.fs.Dir = _cache_dir;
        const cache_dir_subpath: stringZ = _cache_dir_subpath;
        const changes_dir: []const u8 = _changes_dir;
        const pkg: Package = _pkg;

        const name = pkg.name.slice(lockfile.buffers.string_bytes.items);
        const resolution_label = std.fmt.bufPrint(&resolution_buf, "{s}@{}", .{ name, pkg.resolution.fmt(lockfile.buffers.string_bytes.items, .posix) }) catch unreachable;

        const patchfile_contents = brk: {
            const new_folder = changes_dir;
            var buf2: bun.PathBuffer = undefined;
            var buf3: bun.PathBuffer = undefined;
            const old_folder = old_folder: {
                const cache_dir_path = switch (bun.sys.getFdPath(.fromStdDir(cache_dir), &buf2)) {
                    .result => |s| s,
                    .err => |e| {
                        Output.err(e, "failed to read from cache", .{});
                        Global.crash();
                    },
                };
                break :old_folder bun.path.join(&[_][]const u8{
                    cache_dir_path,
                    cache_dir_subpath,
                }, .posix);
            };

            const random_tempdir = bun.span(bun.fs.FileSystem.instance.tmpname("node_modules_tmp", buf2[0..], bun.fastRandom()) catch |e| {
                Output.err(e, "failed to make tempdir", .{});
                Global.crash();
            });

            // If the package has nested a node_modules folder, we don't want this to
            // appear in the patch file when we run git diff.
            //
            // There isn't an option to exclude it with `git diff --no-index`, so we
            // will `rename()` it out and back again.
            const has_nested_node_modules = has_nested_node_modules: {
                var new_folder_handle = std.fs.cwd().openDir(new_folder, .{}) catch |e| {
                    Output.err(e, "failed to open directory <b>{s}<r>", .{new_folder});
                    Global.crash();
                };
                defer new_folder_handle.close();

                if (bun.sys.renameatConcurrently(
                    .fromStdDir(new_folder_handle),
                    "node_modules",
                    .fromStdDir(root_node_modules),
                    random_tempdir,
                    .{ .move_fallback = true },
                ).asErr()) |_| break :has_nested_node_modules false;

                break :has_nested_node_modules true;
            };

            const patch_tag_tmpname = bun.span(bun.fs.FileSystem.instance.tmpname("patch_tmp", buf3[0..], bun.fastRandom()) catch |e| {
                Output.err(e, "failed to make tempdir", .{});
                Global.crash();
            });

            var bunpatchtagbuf: BuntagHashBuf = undefined;
            // If the package was already patched then it might have a ".bun-tag-XXXXXXXX"
            // we need to rename this out and back too.
            const bun_patch_tag: ?[:0]const u8 = has_bun_patch_tag: {
                const name_and_version_hash = String.Builder.stringHash(resolution_label);
                const patch_tag = patch_tag: {
                    if (lockfile.patched_dependencies.get(name_and_version_hash)) |patchdep| {
                        if (patchdep.patchfileHash()) |hash| {
                            break :patch_tag buntaghashbuf_make(&bunpatchtagbuf, hash);
                        }
                    }
                    break :has_bun_patch_tag null;
                };
                var new_folder_handle = std.fs.cwd().openDir(new_folder, .{}) catch |e| {
                    Output.err(e, "failed to open directory <b>{s}<r>", .{new_folder});
                    Global.crash();
                };
                defer new_folder_handle.close();

                if (bun.sys.renameatConcurrently(
                    .fromStdDir(new_folder_handle),
                    patch_tag,
                    .fromStdDir(root_node_modules),
                    patch_tag_tmpname,
                    .{ .move_fallback = true },
                ).asErr()) |e| {
                    Output.warn("failed renaming the bun patch tag, this may cause issues: {}", .{e});
                    break :has_bun_patch_tag null;
                }
                break :has_bun_patch_tag patch_tag;
            };
            defer {
                if (has_nested_node_modules or bun_patch_tag != null) {
                    var new_folder_handle = std.fs.cwd().openDir(new_folder, .{}) catch |e| {
                        Output.prettyError(
                            "<r><red>error<r>: failed to open directory <b>{s}<r> {s}<r>\n",
                            .{ new_folder, @errorName(e) },
                        );
                        Global.crash();
                    };
                    defer new_folder_handle.close();

                    if (has_nested_node_modules) {
                        if (bun.sys.renameatConcurrently(
                            .fromStdDir(root_node_modules),
                            random_tempdir,
                            .fromStdDir(new_folder_handle),
                            "node_modules",
                            .{ .move_fallback = true },
                        ).asErr()) |e| {
                            Output.warn("failed renaming nested node_modules folder, this may cause issues: {}", .{e});
                        }
                    }

                    if (bun_patch_tag) |patch_tag| {
                        if (bun.sys.renameatConcurrently(
                            .fromStdDir(root_node_modules),
                            patch_tag_tmpname,
                            .fromStdDir(new_folder_handle),
                            patch_tag,
                            .{ .move_fallback = true },
                        ).asErr()) |e| {
                            Output.warn("failed renaming the bun patch tag, this may cause issues: {}", .{e});
                        }
                    }
                }
            }

            var cwdbuf: bun.PathBuffer = undefined;
            const cwd = switch (bun.sys.getcwdZ(&cwdbuf)) {
                .result => |fd| fd,
                .err => |e| {
                    Output.prettyError(
                        "<r><red>error<r>: failed to get cwd path {}<r>\n",
                        .{e},
                    );
                    Global.crash();
                },
            };
            var gitbuf: bun.PathBuffer = undefined;
            const git = bun.which(&gitbuf, bun.getenvZ("PATH") orelse "", cwd, "git") orelse {
                Output.prettyError(
                    "<r><red>error<r>: git must be installed to use `bun patch --commit` <r>\n",
                    .{},
                );
                Global.crash();
            };
            const paths = bun.patch.gitDiffPreprocessPaths(bun.default_allocator, old_folder, new_folder, false);
            const opts = bun.patch.spawnOpts(paths[0], paths[1], cwd, git, &manager.event_loop);

            var spawn_result = switch (bun.spawnSync(&opts) catch |e| {
                Output.prettyError(
                    "<r><red>error<r>: failed to make diff {s}<r>\n",
                    .{@errorName(e)},
                );
                Global.crash();
            }) {
                .result => |r| r,
                .err => |e| {
                    Output.prettyError(
                        "<r><red>error<r>: failed to make diff {}<r>\n",
                        .{e},
                    );
                    Global.crash();
                },
            };

            const contents = switch (bun.patch.diffPostProcess(&spawn_result, paths[0], paths[1]) catch |e| {
                Output.prettyError(
                    "<r><red>error<r>: failed to make diff {s}<r>\n",
                    .{@errorName(e)},
                );
                Global.crash();
            }) {
                .result => |stdout| stdout,
                .err => |stderr| {
                    defer stderr.deinit();
                    const Truncate = struct {
                        stderr: std.ArrayList(u8),

                        pub fn format(
                            this: *const @This(),
                            comptime _: []const u8,
                            _: std.fmt.FormatOptions,
                            writer: anytype,
                        ) !void {
                            const truncate_stderr = this.stderr.items.len > 256;
                            if (truncate_stderr) {
                                try writer.print("{s}... ({d} more bytes)", .{ this.stderr.items[0..256], this.stderr.items.len - 256 });
                            } else try writer.print("{s}", .{this.stderr.items[0..]});
                        }
                    };
                    Output.prettyError(
                        "<r><red>error<r>: failed to make diff {}<r>\n",
                        .{
                            Truncate{ .stderr = stderr },
                        },
                    );
                    Global.crash();
                },
            };

            if (contents.items.len == 0) {
                Output.pretty("\n<r>No changes detected, comparing <red>{s}<r> to <green>{s}<r>\n", .{ old_folder, new_folder });
                Output.flush();
                contents.deinit();
                return null;
            }

            break :brk contents;
        };
        defer patchfile_contents.deinit();

        // write the patch contents to temp file then rename
        var tmpname_buf: [1024]u8 = undefined;
        const tempfile_name = bun.span(try bun.fs.FileSystem.instance.tmpname("tmp", &tmpname_buf, bun.fastRandom()));
        const tmpdir = manager.getTemporaryDirectory();
        const tmpfd = switch (bun.sys.openat(
            .fromStdDir(tmpdir),
            tempfile_name,
            bun.O.RDWR | bun.O.CREAT,
            0o666,
        )) {
            .result => |fd| fd,
            .err => |e| {
                Output.err(e, "failed to open temp file", .{});
                Global.crash();
            },
        };
        defer tmpfd.close();

        if (bun.sys.File.writeAll(.{ .handle = tmpfd }, patchfile_contents.items).asErr()) |e| {
            Output.err(e, "failed to write patch to temp file", .{});
            Global.crash();
        }

        @memcpy(resolution_buf[resolution_label.len .. resolution_label.len + ".patch".len], ".patch");
        var patch_filename: []const u8 = resolution_buf[0 .. resolution_label.len + ".patch".len];
        var deinit = false;
        if (escapePatchFilename(manager.allocator, patch_filename)) |escaped| {
            deinit = true;
            patch_filename = escaped;
        }
        defer if (deinit) manager.allocator.free(patch_filename);

        const path_in_patches_dir = bun.path.joinZ(
            &[_][]const u8{
                manager.options.patch_features.commit.patches_dir,
                patch_filename,
            },
            .posix,
        );

        var nodefs = bun.JSC.Node.fs.NodeFS{};
        const args = bun.JSC.Node.fs.Arguments.Mkdir{
            .path = .{ .string = bun.PathString.init(manager.options.patch_features.commit.patches_dir) },
        };
        if (nodefs.mkdirRecursive(args).asErr()) |e| {
            Output.err(e, "failed to make patches dir {}", .{bun.fmt.quote(args.path.slice())});
            Global.crash();
        }

        // rename to patches dir
        if (bun.sys.renameatConcurrently(
            .fromStdDir(tmpdir),
            tempfile_name,
            bun.FD.cwd(),
            path_in_patches_dir,
            .{ .move_fallback = true },
        ).asErr()) |e| {
            Output.err(e, "failed renaming patch file to patches dir", .{});
            Global.crash();
        }

        const patch_key = std.fmt.allocPrint(manager.allocator, "{s}", .{resolution_label}) catch bun.outOfMemory();
        const patchfile_path = manager.allocator.dupe(u8, path_in_patches_dir) catch bun.outOfMemory();
        _ = bun.sys.unlink(bun.path.joinZ(&[_][]const u8{ changes_dir, ".bun-patch-tag" }, .auto));

        return .{
            .patch_key = patch_key,
            .patchfile_path = patchfile_path,
            .not_in_workspace_root = not_in_workspace_root,
        };
    }

    fn patchCommitGetVersion(
        buf: *[1024]u8,
        patch_tag_path: [:0]const u8,
    ) bun.sys.Maybe(string) {
        const patch_tag_fd = switch (bun.sys.open(patch_tag_path, bun.O.RDONLY, 0)) {
            .result => |fd| fd,
            .err => |e| return .{ .err = e },
        };
        defer {
            patch_tag_fd.close();
            // we actually need to delete this
            _ = bun.sys.unlink(patch_tag_path);
        }

        const version = switch (bun.sys.File.readFillBuf(.{ .handle = patch_tag_fd }, buf[0..])) {
            .result => |v| v,
            .err => |e| return .{ .err = e },
        };

        // maybe if someone opens it in their editor and hits save a newline will be inserted,
        // so trim that off
        return .{ .result = std.mem.trimRight(u8, version, " \n\r\t") };
    }

    fn escapePatchFilename(allocator: std.mem.Allocator, name: []const u8) ?[]const u8 {
        const EscapeVal = enum {
            @"/",
            @"\\",
            @" ",
            @"\n",
            @"\r",
            @"\t",
            // @".",
            other,

            pub fn escaped(this: @This()) ?[]const u8 {
                return switch (this) {
                    .@"/" => "%2F",
                    .@"\\" => "%5c",
                    .@" " => "%20",
                    .@"\n" => "%0A",
                    .@"\r" => "%0D",
                    .@"\t" => "%09",
                    // .@"." => "%2E",
                    .other => null,
                };
            }
        };
        const ESCAPE_TABLE: [256]EscapeVal = comptime brk: {
            var table: [256]EscapeVal = [_]EscapeVal{.other} ** 256;
            const ty = @typeInfo(EscapeVal);
            for (ty.@"enum".fields) |field| {
                if (field.name.len == 1) {
                    const c = field.name[0];
                    table[c] = @enumFromInt(field.value);
                }
            }
            break :brk table;
        };
        var count: usize = 0;
        for (name) |c| count += if (ESCAPE_TABLE[c].escaped()) |e| e.len else 1;
        if (count == name.len) return null;
        var buf = allocator.alloc(u8, count) catch bun.outOfMemory();
        var i: usize = 0;
        for (name) |c| {
            const e = ESCAPE_TABLE[c].escaped() orelse &[_]u8{c};
            @memcpy(buf[i..][0..e.len], e);
            i += e.len;
        }
        return buf;
    }

    var cwd_buf: bun.PathBuffer = undefined;
    var package_json_cwd_buf: bun.PathBuffer = undefined;
    pub var package_json_cwd: string = "";

    pub fn install(ctx: Command.Context) !void {
        var cli = try CommandLineArguments.parse(ctx.allocator, .install);

        // The way this works:
        // 1. Run the bundler on source files
        // 2. Rewrite positional arguments to act identically to the developer
        //    typing in the dependency names
        // 3. Run the install command
        if (cli.analyze) {
            const Analyzer = struct {
                ctx: Command.Context,
                cli: *CommandLineArguments,
                pub fn onAnalyze(this: *@This(), result: *bun.bundle_v2.BundleV2.DependenciesScanner.Result) anyerror!void {
                    // TODO: add separate argument that makes it so positionals[1..] is not done     and instead the positionals are passed
                    var positionals = bun.default_allocator.alloc(string, result.dependencies.keys().len + 1) catch bun.outOfMemory();
                    positionals[0] = "install";
                    bun.copy(string, positionals[1..], result.dependencies.keys());
                    this.cli.positionals = positionals;

                    try installWithCLI(this.ctx, this.cli.*);

                    Global.exit(0);
                }
            };
            var analyzer = Analyzer{
                .ctx = ctx,
                .cli = &cli,
            };

            var fetcher = bun.bundle_v2.BundleV2.DependenciesScanner{
                .ctx = &analyzer,
                .entry_points = cli.positionals[1..],
                .onFetch = @ptrCast(&Analyzer.onAnalyze),
            };

            try bun.CLI.BuildCommand.exec(bun.CLI.Command.get(), &fetcher);
            return;
        }

        return installWithCLI(ctx, cli);
    }

    pub fn installWithCLI(ctx: Command.Context, cli: CommandLineArguments) !void {
        const subcommand: Subcommand = if (cli.positionals.len > 1) .add else .install;

        // TODO(dylan-conway): print `bun install <version>` or `bun add <version>` before logs from `init`.
        // and cleanup install/add subcommand usage
        var manager, const original_cwd = try init(ctx, cli, .install);

        // switch to `bun add <package>`
        if (subcommand == .add) {
            manager.subcommand = .add;
            if (manager.options.shouldPrintCommandName()) {
                Output.prettyln("<r><b>bun add <r><d>v" ++ Global.package_json_version_with_sha ++ "<r>\n", .{});
                Output.flush();
            }
            return manager.updatePackageJSONAndInstallWithManager(ctx, original_cwd);
        }

        if (manager.options.shouldPrintCommandName()) {
            Output.prettyln("<r><b>bun install <r><d>v" ++ Global.package_json_version_with_sha ++ "<r>\n", .{});
            Output.flush();
        }

        const package_json_contents = manager.root_package_json_file.readToEndAlloc(ctx.allocator, std.math.maxInt(usize)) catch |err| {
            if (manager.options.log_level != .silent) {
                Output.prettyErrorln("<r><red>{s} reading package.json<r> :(", .{@errorName(err)});
                Output.flush();
            }
            return;
        };

        try manager.installWithManager(ctx, package_json_contents, original_cwd);

        if (manager.any_failed_to_install) {
            Global.exit(1);
        }
    }

    pub const PackageInstaller = @import("./PackageInstaller.zig").PackageInstaller;

    pub inline fn pendingTaskCount(manager: *const PackageManager) u32 {
        return manager.pending_tasks.load(.monotonic);
    }

    pub inline fn incrementPendingTasks(manager: *PackageManager, count: u32) u32 {
        manager.total_tasks += count;
        return manager.pending_tasks.fetchAdd(count, .monotonic);
    }

    pub inline fn decrementPendingTasks(manager: *PackageManager) void {
        _ = manager.pending_tasks.fetchSub(1, .monotonic);
    }

    pub fn setupGlobalDir(manager: *PackageManager, ctx: Command.Context) !void {
        manager.options.global_bin_dir = try Options.openGlobalBinDir(ctx.install);
        var out_buffer: bun.PathBuffer = undefined;
        const result = try bun.getFdPathZ(.fromStdDir(manager.options.global_bin_dir), &out_buffer);
        const path = try FileSystem.instance.dirname_store.append([:0]u8, result);
        manager.options.bin_path = path.ptr[0..path.len :0];
    }

    pub fn startProgressBarIfNone(manager: *PackageManager) void {
        if (manager.downloads_node == null) {
            manager.startProgressBar();
        }
    }
    pub fn startProgressBar(manager: *PackageManager) void {
        manager.progress.supports_ansi_escape_codes = Output.enable_ansi_colors_stderr;
        manager.downloads_node = manager.progress.start(ProgressStrings.download(), 0);
        manager.setNodeName(manager.downloads_node.?, ProgressStrings.download_no_emoji_, ProgressStrings.download_emoji, true);
        manager.downloads_node.?.setEstimatedTotalItems(manager.total_tasks + manager.extracted_count);
        manager.downloads_node.?.setCompletedItems(manager.total_tasks - manager.pendingTaskCount());
        manager.downloads_node.?.activate();
        manager.progress.refresh();
    }

    pub fn endProgressBar(manager: *PackageManager) void {
        var downloads_node = manager.downloads_node orelse return;
        downloads_node.setEstimatedTotalItems(downloads_node.unprotected_estimated_total_items);
        downloads_node.setCompletedItems(downloads_node.unprotected_estimated_total_items);
        manager.progress.refresh();
        manager.progress.root.end();
        manager.progress = .{};
        manager.downloads_node = null;
    }

    pub fn loadRootLifecycleScripts(this: *PackageManager, root_package: Package) void {
        const binding_dot_gyp_path = Path.joinAbsStringZ(
            Fs.FileSystem.instance.top_level_dir,
            &[_]string{"binding.gyp"},
            .auto,
        );

        const buf = this.lockfile.buffers.string_bytes.items;
        // need to clone because this is a copy before Lockfile.cleanWithLogger
        const name = root_package.name.slice(buf);
        const top_level_dir_without_trailing_slash = strings.withoutTrailingSlash(FileSystem.instance.top_level_dir);

        if (root_package.scripts.hasAny()) {
            const add_node_gyp_rebuild_script = root_package.scripts.install.isEmpty() and root_package.scripts.preinstall.isEmpty() and Syscall.exists(binding_dot_gyp_path);

            this.root_lifecycle_scripts = root_package.scripts.createList(
                this.lockfile,
                buf,
                top_level_dir_without_trailing_slash,
                name,
                .root,
                add_node_gyp_rebuild_script,
            );
        } else {
            if (Syscall.exists(binding_dot_gyp_path)) {
                // no scripts exist but auto node gyp script needs to be added
                this.root_lifecycle_scripts = root_package.scripts.createList(
                    this.lockfile,
                    buf,
                    top_level_dir_without_trailing_slash,
                    name,
                    .root,
                    true,
                );
            }
        }
    }

    fn installWithManager(
        manager: *PackageManager,
        ctx: Command.Context,
        root_package_json_contents: string,
        original_cwd: string,
    ) !void {
        const log_level = manager.options.log_level;

        // Start resolving DNS for the default registry immediately.
        // Unless you're behind a proxy.
        if (!manager.env.hasHTTPProxy()) {
            // And don't try to resolve DNS if it's an IP address.
            if (manager.options.scope.url.hostname.len > 0 and !manager.options.scope.url.isIPAddress()) {
                var hostname_stack = std.heap.stackFallback(512, ctx.allocator);
                const allocator = hostname_stack.get();
                const hostname = try allocator.dupeZ(u8, manager.options.scope.url.hostname);
                defer allocator.free(hostname);
                bun.dns.internal.prefetch(manager.event_loop.loop(), hostname, manager.options.scope.url.getPortAuto());
            }
        }

        var load_result: Lockfile.LoadResult = if (manager.options.do.load_lockfile)
            manager.lockfile.loadFromCwd(
                manager,
                manager.allocator,
                manager.log,
                true,
            )
        else
            .{ .not_found = {} };

        try manager.updateLockfileIfNeeded(load_result);

        var root = Lockfile.Package{};
        var needs_new_lockfile = load_result != .ok or
            (load_result.ok.lockfile.buffers.dependencies.items.len == 0 and manager.update_requests.len > 0);

        manager.options.enable.force_save_lockfile = manager.options.enable.force_save_lockfile or
            (load_result == .ok and
                // if migrated always save a new lockfile
                (load_result.ok.was_migrated or

                    // if loaded from binary and save-text-lockfile is passed
                    (load_result.ok.format == .binary and
                        manager.options.save_text_lockfile orelse false)));

        // this defaults to false
        // but we force allowing updates to the lockfile when you do bun add
        var had_any_diffs = false;
        manager.progress = .{};

        // Step 2. Parse the package.json file
        const root_package_json_source = &logger.Source.initPathString(package_json_cwd, root_package_json_contents);

        switch (load_result) {
            .err => |cause| {
                if (log_level != .silent) {
                    switch (cause.step) {
                        .open_file => Output.err(cause.value, "failed to open lockfile: '{s}'", .{
                            cause.lockfile_path,
                        }),
                        .parse_file => Output.err(cause.value, "failed to parse lockfile: '{s}'", .{
                            cause.lockfile_path,
                        }),
                        .read_file => Output.err(cause.value, "failed to read lockfile: '{s}'", .{
                            cause.lockfile_path,
                        }),
                        .migrating => Output.err(cause.value, "failed to migrate lockfile: '{s}'", .{
                            cause.lockfile_path,
                        }),
                    }

                    if (!manager.options.enable.fail_early) {
                        Output.printErrorln("", .{});
                        Output.warn("Ignoring lockfile", .{});
                    }

                    if (ctx.log.errors > 0) {
                        try manager.log.print(Output.errorWriter());
                        manager.log.reset();
                    }
                    Output.flush();
                }

                if (manager.options.enable.fail_early) Global.crash();
            },
            .ok => {
                if (manager.subcommand == .update) {
                    // existing lockfile, get the original version is updating
                    const lockfile = manager.lockfile;
                    const packages = lockfile.packages.slice();
                    const resolutions = packages.items(.resolution);
                    const workspace_package_id = manager.root_package_id.get(lockfile, manager.workspace_name_hash);
                    const workspace_dep_list = packages.items(.dependencies)[workspace_package_id];
                    const workspace_res_list = packages.items(.resolutions)[workspace_package_id];
                    const workspace_deps = workspace_dep_list.get(lockfile.buffers.dependencies.items);
                    const workspace_package_ids = workspace_res_list.get(lockfile.buffers.resolutions.items);
                    for (workspace_deps, workspace_package_ids) |dep, package_id| {
                        if (dep.version.tag != .npm and dep.version.tag != .dist_tag) continue;
                        if (package_id == invalid_package_id) continue;

                        if (manager.updating_packages.getPtr(dep.name.slice(lockfile.buffers.string_bytes.items))) |entry_ptr| {
                            const original_resolution: Resolution = resolutions[package_id];
                            // Just in case check if the resolution is `npm`. It should always be `npm` because the dependency version
                            // is `npm` or `dist_tag`.
                            if (original_resolution.tag != .npm) continue;

                            var original = original_resolution.value.npm.version;
                            const tag_total = original.tag.pre.len() + original.tag.build.len();
                            if (tag_total > 0) {
                                // clone because don't know if lockfile buffer will reallocate
                                const tag_buf = manager.allocator.alloc(u8, tag_total) catch bun.outOfMemory();
                                var ptr = tag_buf;
                                original.tag = original_resolution.value.npm.version.tag.cloneInto(
                                    lockfile.buffers.string_bytes.items,
                                    &ptr,
                                );

                                entry_ptr.original_version_string_buf = tag_buf;
                            }

                            entry_ptr.original_version = original;
                        }
                    }
                }
                differ: {
                    root = load_result.ok.lockfile.rootPackage() orelse {
                        needs_new_lockfile = true;
                        break :differ;
                    };

                    if (root.dependencies.len == 0) {
                        needs_new_lockfile = true;
                    }

                    if (needs_new_lockfile) break :differ;

                    var lockfile: Lockfile = undefined;
                    lockfile.initEmpty(manager.allocator);
                    var maybe_root = Lockfile.Package{};

                    var resolver: void = {};
                    try maybe_root.parse(
                        &lockfile,
                        manager,
                        manager.allocator,
                        manager.log,
                        root_package_json_source,
                        void,
                        &resolver,
                        Features.main,
                    );
                    const mapping = try manager.lockfile.allocator.alloc(PackageID, maybe_root.dependencies.len);
                    @memset(mapping, invalid_package_id);

                    manager.summary = try Package.Diff.generate(
                        manager,
                        manager.allocator,
                        manager.log,
                        manager.lockfile,
                        &lockfile,
                        &root,
                        &maybe_root,
                        if (manager.to_update) manager.update_requests else null,
                        mapping,
                    );

                    had_any_diffs = manager.summary.hasDiffs();

                    if (!had_any_diffs) {
                        // always grab latest scripts for root package
                        var builder_ = manager.lockfile.stringBuilder();
                        var builder = &builder_;

                        maybe_root.scripts.count(lockfile.buffers.string_bytes.items, *Lockfile.StringBuilder, builder);
                        try builder.allocate();
                        manager.lockfile.packages.items(.scripts)[0] = maybe_root.scripts.clone(
                            lockfile.buffers.string_bytes.items,
                            *Lockfile.StringBuilder,
                            builder,
                        );
                        builder.clamp();
                    } else {
                        var builder_ = manager.lockfile.stringBuilder();
                        // ensure we use one pointer to reference it instead of creating new ones and potentially aliasing
                        var builder = &builder_;
                        // If you changed packages, we will copy over the new package from the new lockfile
                        const new_dependencies = maybe_root.dependencies.get(lockfile.buffers.dependencies.items);

                        for (new_dependencies) |new_dep| {
                            new_dep.count(lockfile.buffers.string_bytes.items, *Lockfile.StringBuilder, builder);
                        }

                        for (lockfile.workspace_paths.values()) |path| builder.count(path.slice(lockfile.buffers.string_bytes.items));
                        for (lockfile.workspace_versions.values()) |version| version.count(lockfile.buffers.string_bytes.items, *Lockfile.StringBuilder, builder);
                        for (lockfile.patched_dependencies.values()) |patch_dep| builder.count(patch_dep.path.slice(lockfile.buffers.string_bytes.items));

                        lockfile.overrides.count(&lockfile, builder);
                        lockfile.catalogs.count(&lockfile, builder);
                        maybe_root.scripts.count(lockfile.buffers.string_bytes.items, *Lockfile.StringBuilder, builder);

                        manager.lockfile.node_linker = lockfile.node_linker;

                        const off = @as(u32, @truncate(manager.lockfile.buffers.dependencies.items.len));
                        const len = @as(u32, @truncate(new_dependencies.len));
                        var packages = manager.lockfile.packages.slice();
                        var dep_lists = packages.items(.dependencies);
                        var resolution_lists = packages.items(.resolutions);
                        const old_resolutions_list = resolution_lists[0];
                        dep_lists[0] = .{ .off = off, .len = len };
                        resolution_lists[0] = .{ .off = off, .len = len };
                        try builder.allocate();

                        const all_name_hashes: []PackageNameHash = brk: {
                            if (!manager.summary.overrides_changed) break :brk &.{};
                            const hashes_len = manager.lockfile.overrides.map.entries.len + lockfile.overrides.map.entries.len;
                            if (hashes_len == 0) break :brk &.{};
                            var all_name_hashes = try bun.default_allocator.alloc(PackageNameHash, hashes_len);
                            @memcpy(all_name_hashes[0..manager.lockfile.overrides.map.entries.len], manager.lockfile.overrides.map.keys());
                            @memcpy(all_name_hashes[manager.lockfile.overrides.map.entries.len..], lockfile.overrides.map.keys());
                            var i = manager.lockfile.overrides.map.entries.len;
                            while (i < all_name_hashes.len) {
                                if (std.mem.indexOfScalar(PackageNameHash, all_name_hashes[0..i], all_name_hashes[i]) != null) {
                                    all_name_hashes[i] = all_name_hashes[all_name_hashes.len - 1];
                                    all_name_hashes.len -= 1;
                                } else {
                                    i += 1;
                                }
                            }
                            break :brk all_name_hashes;
                        };

                        manager.lockfile.overrides = try lockfile.overrides.clone(manager, &lockfile, manager.lockfile, builder);
                        manager.lockfile.catalogs = try lockfile.catalogs.clone(manager, &lockfile, manager.lockfile, builder);

                        manager.lockfile.trusted_dependencies = if (lockfile.trusted_dependencies) |trusted_dependencies|
                            try trusted_dependencies.clone(manager.lockfile.allocator)
                        else
                            null;

                        try manager.lockfile.buffers.dependencies.ensureUnusedCapacity(manager.lockfile.allocator, len);
                        try manager.lockfile.buffers.resolutions.ensureUnusedCapacity(manager.lockfile.allocator, len);

                        const old_resolutions = old_resolutions_list.get(manager.lockfile.buffers.resolutions.items);

                        var dependencies = manager.lockfile.buffers.dependencies.items.ptr[off .. off + len];
                        var resolutions = manager.lockfile.buffers.resolutions.items.ptr[off .. off + len];

                        // It is too easy to accidentally undefined memory
                        @memset(resolutions, invalid_package_id);
                        @memset(dependencies, Dependency{});

                        manager.lockfile.buffers.dependencies.items = manager.lockfile.buffers.dependencies.items.ptr[0 .. off + len];
                        manager.lockfile.buffers.resolutions.items = manager.lockfile.buffers.resolutions.items.ptr[0 .. off + len];

                        for (new_dependencies, 0..) |new_dep, i| {
                            dependencies[i] = try new_dep.clone(manager, lockfile.buffers.string_bytes.items, *Lockfile.StringBuilder, builder);
                            if (mapping[i] != invalid_package_id) {
                                resolutions[i] = old_resolutions[mapping[i]];
                            }
                        }

                        manager.lockfile.packages.items(.scripts)[0] = maybe_root.scripts.clone(
                            lockfile.buffers.string_bytes.items,
                            *Lockfile.StringBuilder,
                            builder,
                        );

                        // Update workspace paths
                        try manager.lockfile.workspace_paths.ensureTotalCapacity(manager.lockfile.allocator, lockfile.workspace_paths.entries.len);
                        {
                            manager.lockfile.workspace_paths.clearRetainingCapacity();
                            var iter = lockfile.workspace_paths.iterator();
                            while (iter.next()) |entry| {
                                // The string offsets will be wrong so fix them
                                const path = entry.value_ptr.slice(lockfile.buffers.string_bytes.items);
                                const str = builder.append(String, path);
                                manager.lockfile.workspace_paths.putAssumeCapacity(entry.key_ptr.*, str);
                            }
                        }

                        // Update workspace versions
                        try manager.lockfile.workspace_versions.ensureTotalCapacity(manager.lockfile.allocator, lockfile.workspace_versions.entries.len);
                        {
                            manager.lockfile.workspace_versions.clearRetainingCapacity();
                            var iter = lockfile.workspace_versions.iterator();
                            while (iter.next()) |entry| {
                                // Copy version string offsets
                                const version = entry.value_ptr.append(lockfile.buffers.string_bytes.items, *Lockfile.StringBuilder, builder);
                                manager.lockfile.workspace_versions.putAssumeCapacity(entry.key_ptr.*, version);
                            }
                        }

                        // Update patched dependencies
                        {
                            var iter = lockfile.patched_dependencies.iterator();
                            while (iter.next()) |entry| {
                                const pkg_name_and_version_hash = entry.key_ptr.*;
                                bun.debugAssert(entry.value_ptr.patchfile_hash_is_null);
                                const gop = try manager.lockfile.patched_dependencies.getOrPut(manager.lockfile.allocator, pkg_name_and_version_hash);
                                if (!gop.found_existing) {
                                    gop.value_ptr.* = .{
                                        .path = builder.append(String, entry.value_ptr.*.path.slice(lockfile.buffers.string_bytes.items)),
                                    };
                                    gop.value_ptr.setPatchfileHash(null);
                                    // gop.value_ptr.path = gop.value_ptr.path;
                                } else if (!bun.strings.eql(
                                    gop.value_ptr.path.slice(manager.lockfile.buffers.string_bytes.items),
                                    entry.value_ptr.path.slice(lockfile.buffers.string_bytes.items),
                                )) {
                                    gop.value_ptr.path = builder.append(String, entry.value_ptr.*.path.slice(lockfile.buffers.string_bytes.items));
                                    gop.value_ptr.setPatchfileHash(null);
                                }
                            }

                            var count: usize = 0;
                            iter = manager.lockfile.patched_dependencies.iterator();
                            while (iter.next()) |entry| {
                                if (!lockfile.patched_dependencies.contains(entry.key_ptr.*)) {
                                    count += 1;
                                }
                            }
                            if (count > 0) {
                                try manager.patched_dependencies_to_remove.ensureTotalCapacity(manager.allocator, count);
                                iter = manager.lockfile.patched_dependencies.iterator();
                                while (iter.next()) |entry| {
                                    if (!lockfile.patched_dependencies.contains(entry.key_ptr.*)) {
                                        try manager.patched_dependencies_to_remove.put(manager.allocator, entry.key_ptr.*, {});
                                    }
                                }
                                for (manager.patched_dependencies_to_remove.keys()) |hash| {
                                    _ = manager.lockfile.patched_dependencies.orderedRemove(hash);
                                }
                            }
                        }

                        builder.clamp();

                        if (manager.summary.overrides_changed and all_name_hashes.len > 0) {
                            for (manager.lockfile.buffers.dependencies.items, 0..) |*dependency, dependency_i| {
                                if (std.mem.indexOfScalar(PackageNameHash, all_name_hashes, dependency.name_hash)) |_| {
                                    manager.lockfile.buffers.resolutions.items[dependency_i] = invalid_package_id;
                                    try manager.enqueueDependencyWithMain(
                                        @truncate(dependency_i),
                                        dependency,
                                        invalid_package_id,
                                        false,
                                    );
                                }
                            }
                        }

                        if (manager.summary.catalogs_changed) {
                            for (manager.lockfile.buffers.dependencies.items, 0..) |*dep, _dep_id| {
                                const dep_id: DependencyID = @intCast(_dep_id);
                                if (dep.version.tag != .catalog) continue;

                                manager.lockfile.buffers.resolutions.items[dep_id] = invalid_package_id;
                                try manager.enqueueDependencyWithMain(
                                    dep_id,
                                    dep,
                                    invalid_package_id,
                                    false,
                                );
                            }
                        }

                        // Split this into two passes because the below may allocate memory or invalidate pointers
                        if (manager.summary.add > 0 or manager.summary.update > 0) {
                            const changes = @as(PackageID, @truncate(mapping.len));
                            var counter_i: PackageID = 0;

                            _ = manager.getCacheDirectory();
                            _ = manager.getTemporaryDirectory();

                            while (counter_i < changes) : (counter_i += 1) {
                                if (mapping[counter_i] == invalid_package_id) {
                                    const dependency_i = counter_i + off;
                                    const dependency = manager.lockfile.buffers.dependencies.items[dependency_i];
                                    try manager.enqueueDependencyWithMain(
                                        dependency_i,
                                        &dependency,
                                        manager.lockfile.buffers.resolutions.items[dependency_i],
                                        false,
                                    );
                                }
                            }
                        }

                        if (manager.summary.update > 0) root.scripts = .{};
                    }
                }
            },
            else => {},
        }

        if (needs_new_lockfile) {
            root = .{};
            manager.lockfile.initEmpty(manager.allocator);

            if (manager.options.enable.frozen_lockfile and load_result != .not_found) {
                if (log_level != .silent) {
                    Output.prettyErrorln("<r><red>error<r>: lockfile had changes, but lockfile is frozen", .{});
                }
                Global.crash();
            }

            var resolver: void = {};
            try root.parse(
                manager.lockfile,
                manager,
                manager.allocator,
                manager.log,
                root_package_json_source,
                void,
                &resolver,
                Features.main,
            );

            root = try manager.lockfile.appendPackage(root);

            if (root.dependencies.len > 0) {
                _ = manager.getCacheDirectory();
                _ = manager.getTemporaryDirectory();
            }
            {
                var iter = manager.lockfile.patched_dependencies.iterator();
                while (iter.next()) |entry| manager.enqueuePatchTaskPre(PatchTask.newCalcPatchHash(manager, entry.key_ptr.*, null));
            }
            manager.enqueueDependencyList(root.dependencies);
        } else {
            {
                var iter = manager.lockfile.patched_dependencies.iterator();
                while (iter.next()) |entry| manager.enqueuePatchTaskPre(PatchTask.newCalcPatchHash(manager, entry.key_ptr.*, null));
            }
            // Anything that needs to be downloaded from an update needs to be scheduled here
            manager.drainDependencyList();
        }

        if (manager.pendingTaskCount() > 0 or manager.peer_dependencies.readableLength() > 0) {
            if (root.dependencies.len > 0) {
                _ = manager.getCacheDirectory();
                _ = manager.getTemporaryDirectory();
            }

            if (log_level.showProgress()) {
                manager.startProgressBar();
            } else if (log_level != .silent) {
                Output.prettyErrorln("Resolving dependencies", .{});
                Output.flush();
            }

            const runAndWaitFn = struct {
                pub fn runAndWaitFn(comptime check_peers: bool, comptime only_pre_patch: bool) *const fn (*PackageManager) anyerror!void {
                    return struct {
                        manager: *PackageManager,
                        err: ?anyerror = null,
                        pub fn isDone(closure: *@This()) bool {
                            var this = closure.manager;
                            if (comptime check_peers)
                                this.processPeerDependencyList() catch |err| {
                                    closure.err = err;
                                    return true;
                                };

                            this.drainDependencyList();

                            this.runTasks(
                                *PackageManager,
                                this,
                                .{
                                    .onExtract = {},
                                    .onResolve = {},
                                    .onPackageManifestError = {},
                                    .onPackageDownloadError = {},
                                    .progress_bar = true,
                                },
                                check_peers,
                                this.options.log_level,
                            ) catch |err| {
                                closure.err = err;
                                return true;
                            };

                            if (comptime check_peers) {
                                if (this.peer_dependencies.readableLength() > 0) {
                                    return false;
                                }
                            }

                            if (comptime only_pre_patch) {
                                const pending_patch = this.pending_pre_calc_hashes.load(.monotonic);
                                return pending_patch == 0;
                            }

                            const pending_tasks = this.pendingTaskCount();

                            if (PackageManager.verbose_install and pending_tasks > 0) {
                                if (PackageManager.hasEnoughTimePassedBetweenWaitingMessages()) Output.prettyErrorln("<d>[PackageManager]<r> waiting for {d} tasks\n", .{pending_tasks});
                            }

                            return pending_tasks == 0;
                        }

                        pub fn runAndWait(this: *PackageManager) !void {
                            var closure = @This(){
                                .manager = this,
                            };

                            this.sleepUntil(&closure, &@This().isDone);

                            if (closure.err) |err| {
                                return err;
                            }
                        }
                    }.runAndWait;
                }
            }.runAndWaitFn;

            const waitForCalcingPatchHashes = runAndWaitFn(false, true);
            const waitForEverythingExceptPeers = runAndWaitFn(false, false);
            const waitForPeers = runAndWaitFn(true, false);

            if (manager.lockfile.patched_dependencies.entries.len > 0) {
                try waitForCalcingPatchHashes(manager);
            }

            if (manager.pendingTaskCount() > 0) {
                try waitForEverythingExceptPeers(manager);
            }

            try waitForPeers(manager);

            if (log_level.showProgress()) {
                manager.endProgressBar();
            } else if (log_level != .silent) {
                Output.prettyErrorln("Resolved, downloaded and extracted [{d}]", .{manager.total_tasks});
                Output.flush();
            }
        }

        const had_errors_before_cleaning_lockfile = manager.log.hasErrors();
        try manager.log.print(Output.errorWriter());
        manager.log.reset();

        // This operation doesn't perform any I/O, so it should be relatively cheap.
        const lockfile_before_clean = manager.lockfile;

        manager.lockfile = try manager.lockfile.cleanWithLogger(
            manager,
            manager.update_requests,
            manager.log,
            manager.options.enable.exact_versions,
            log_level,
        );

        if (manager.lockfile.packages.len > 0) {
            root = manager.lockfile.packages.get(0);
        }

        if (manager.lockfile.packages.len > 0) {
            for (manager.update_requests) |request| {
                // prevent redundant errors
                if (request.failed) {
                    return error.InstallFailed;
                }
            }
            manager.verifyResolutions(log_level);
        }

        // append scripts to lockfile before generating new metahash
        manager.loadRootLifecycleScripts(root);
        defer {
            if (manager.root_lifecycle_scripts) |root_scripts| {
                manager.allocator.free(root_scripts.package_name);
            }
        }

        if (manager.root_lifecycle_scripts) |root_scripts| {
            root_scripts.appendToLockfile(manager.lockfile);
        }
        {
            const packages = manager.lockfile.packages.slice();
            for (packages.items(.resolution), packages.items(.meta), packages.items(.scripts)) |resolution, meta, scripts| {
                if (resolution.tag == .workspace) {
                    if (meta.hasInstallScript()) {
                        if (scripts.hasAny()) {
                            const first_index, _, const entries = scripts.getScriptEntries(
                                manager.lockfile,
                                manager.lockfile.buffers.string_bytes.items,
                                .workspace,
                                false,
                            );

                            if (comptime Environment.allow_assert) {
                                bun.assert(first_index != -1);
                            }

                            if (first_index != -1) {
                                inline for (entries, 0..) |maybe_entry, i| {
                                    if (maybe_entry) |entry| {
                                        @field(manager.lockfile.scripts, Lockfile.Scripts.names[i]).append(
                                            manager.lockfile.allocator,
                                            entry,
                                        ) catch bun.outOfMemory();
                                    }
                                }
                            }
                        } else {
                            const first_index, _, const entries = scripts.getScriptEntries(
                                manager.lockfile,
                                manager.lockfile.buffers.string_bytes.items,
                                .workspace,
                                true,
                            );

                            if (comptime Environment.allow_assert) {
                                bun.assert(first_index != -1);
                            }

                            inline for (entries, 0..) |maybe_entry, i| {
                                if (maybe_entry) |entry| {
                                    @field(manager.lockfile.scripts, Lockfile.Scripts.names[i]).append(
                                        manager.lockfile.allocator,
                                        entry,
                                    ) catch bun.outOfMemory();
                                }
                            }
                        }
                    }
                }
            }
        }

        if (manager.options.global) {
            try manager.setupGlobalDir(ctx);
        }

        const packages_len_before_install = manager.lockfile.packages.len;

        if (manager.options.enable.frozen_lockfile and load_result != .not_found) frozen_lockfile: {
            if (load_result.loadedFromTextLockfile()) {
                if (manager.lockfile.eql(lockfile_before_clean, packages_len_before_install, manager.allocator) catch bun.outOfMemory()) {
                    break :frozen_lockfile;
                }
            } else {
                if (!(manager.lockfile.hasMetaHashChanged(PackageManager.verbose_install or manager.options.do.print_meta_hash_string, packages_len_before_install) catch false)) {
                    break :frozen_lockfile;
                }
            }

            if (log_level != .silent) {
                Output.prettyErrorln("<r><red>error<r><d>:<r> lockfile had changes, but lockfile is frozen", .{});
                Output.note("try re-running without <d>--frozen-lockfile<r> and commit the updated lockfile", .{});
            }
            Global.crash();
        }

        const lockfile_before_install = manager.lockfile;

        const save_format = load_result.saveFormat(&manager.options);

        if (manager.options.lockfile_only) {
            // save the lockfile and exit. make sure metahash is generated for binary lockfile

            manager.lockfile.meta_hash = try manager.lockfile.generateMetaHash(
                PackageManager.verbose_install or manager.options.do.print_meta_hash_string,
                packages_len_before_install,
            );

            try manager.saveLockfile(&load_result, save_format, had_any_diffs, lockfile_before_install, packages_len_before_install, log_level);

            if (manager.options.do.summary) {
                // TODO(dylan-conway): packages aren't installed but we can still print
                // added/removed/updated direct dependencies.
                Output.pretty("\nSaved <green>{s}<r> ({d} package{s}) ", .{
                    switch (save_format) {
                        .text => "bun.lock",
                        .binary => "bun.lockb",
                    },
                    manager.lockfile.packages.len,
                    if (manager.lockfile.packages.len == 1) "" else "s",
                });
                Output.printStartEndStdout(ctx.start_time, std.time.nanoTimestamp());
                Output.pretty("\n", .{});
            }
            Output.flush();
            return;
        }

        var path_buf: bun.PathBuffer = undefined;
        var workspace_filters: std.ArrayListUnmanaged(WorkspaceFilter) = .{};
        // only populated when subcommand is `.install`
        if (manager.subcommand == .install and manager.options.filter_patterns.len > 0) {
            try workspace_filters.ensureUnusedCapacity(manager.allocator, manager.options.filter_patterns.len);
            for (manager.options.filter_patterns) |pattern| {
                try workspace_filters.append(manager.allocator, try WorkspaceFilter.init(manager.allocator, pattern, original_cwd, &path_buf));
            }
        }
        defer workspace_filters.deinit(manager.allocator);

        var install_root_dependencies = workspace_filters.items.len == 0;
        if (!install_root_dependencies) {
            const pkg_names = manager.lockfile.packages.items(.name);

            const abs_root_path = abs_root_path: {
                if (comptime !Environment.isWindows) {
                    break :abs_root_path strings.withoutTrailingSlash(FileSystem.instance.top_level_dir);
                }

                var abs_path = Path.pathToPosixBuf(u8, FileSystem.instance.top_level_dir, &path_buf);
                break :abs_root_path strings.withoutTrailingSlash(abs_path[Path.windowsVolumeNameLen(abs_path)[0]..]);
            };

            for (workspace_filters.items) |filter| {
                const pattern, const path_or_name = switch (filter) {
                    .name => |pattern| .{ pattern, pkg_names[0].slice(manager.lockfile.buffers.string_bytes.items) },
                    .path => |pattern| .{ pattern, abs_root_path },
                    .all => {
                        install_root_dependencies = true;
                        continue;
                    },
                };

                switch (bun.glob.walk.matchImpl(manager.allocator, pattern, path_or_name)) {
                    .match, .negate_match => install_root_dependencies = true,

                    .negate_no_match => {
                        // always skip if a pattern specifically says "!<name>"
                        install_root_dependencies = false;
                        break;
                    },

                    .no_match => {},
                }
            }
        }

        const install_summary: PackageInstall.Summary = install_summary: {
            if (!manager.options.do.install_packages) {
                break :install_summary .{};
            }

            if (manager.lockfile.node_linker == .hoisted or
                // TODO
                manager.lockfile.node_linker == .auto)
            {
                break :install_summary try installHoistedPackages(
                    manager,
                    ctx,
                    workspace_filters.items,
                    install_root_dependencies,
                    log_level,
                );
            }

            break :install_summary installIsolatedPackages(manager, install_root_dependencies, workspace_filters.items) catch |err| switch (err) {
                error.OutOfMemory => bun.outOfMemory(),
            };
        };

        if (log_level != .silent) {
            try manager.log.print(Output.errorWriter());
        }
        if (had_errors_before_cleaning_lockfile or manager.log.hasErrors()) Global.crash();

        const did_meta_hash_change =
            // If the lockfile was frozen, we already checked it
            !manager.options.enable.frozen_lockfile and
            if (load_result.loadedFromTextLockfile())
                !try manager.lockfile.eql(lockfile_before_clean, packages_len_before_install, manager.allocator)
            else
                try manager.lockfile.hasMetaHashChanged(
                    PackageManager.verbose_install or manager.options.do.print_meta_hash_string,
                    @min(packages_len_before_install, manager.lockfile.packages.len),
                );

        // It's unnecessary work to re-save the lockfile if there are no changes
        const should_save_lockfile =
            (load_result == .ok and ((load_result.ok.format == .binary and save_format == .text) or

                // make sure old versions are updated
                load_result.ok.format == .text and save_format == .text and manager.lockfile.text_lockfile_version != TextLockfile.Version.current)) or

            // check `save_lockfile` after checking if loaded from binary and save format is text
            // because `save_lockfile` is set to false for `--frozen-lockfile`
            (manager.options.do.save_lockfile and
                (did_meta_hash_change or
                    had_any_diffs or
                    manager.update_requests.len > 0 or
                    (load_result == .ok and load_result.ok.serializer_result.packages_need_update) or
                    manager.lockfile.isEmpty() or
                    manager.options.enable.force_save_lockfile));

        if (should_save_lockfile) {
            try manager.saveLockfile(&load_result, save_format, had_any_diffs, lockfile_before_install, packages_len_before_install, log_level);
        }

        if (needs_new_lockfile) {
            manager.summary.add = @as(u32, @truncate(manager.lockfile.packages.len));
        }

        if (manager.options.do.save_yarn_lock) {
            var node: *Progress.Node = undefined;
            if (log_level.showProgress()) {
                manager.progress.supports_ansi_escape_codes = Output.enable_ansi_colors_stderr;
                node = manager.progress.start("Saving yarn.lock", 0);
                manager.progress.refresh();
            } else if (log_level != .silent) {
                Output.prettyErrorln("Saved yarn.lock", .{});
                Output.flush();
            }

            try manager.writeYarnLock();
            if (log_level.showProgress()) {
                node.completeOne();
                manager.progress.refresh();
                manager.progress.root.end();
                manager.progress = .{};
            }
        }

        if (manager.options.do.run_scripts and install_root_dependencies and !manager.options.global) {
            if (manager.root_lifecycle_scripts) |scripts| {
                if (comptime Environment.allow_assert) {
                    bun.assert(scripts.total > 0);
                }

                if (log_level != .silent) {
                    Output.printError("\n", .{});
                    Output.flush();
                }
                // root lifecycle scripts can run now that all dependencies are installed, dependency scripts
                // have finished, and lockfiles have been saved
                const optional = false;
                const output_in_foreground = true;
                try manager.spawnPackageLifecycleScripts(ctx, scripts, optional, output_in_foreground);

                while (manager.pending_lifecycle_script_tasks.load(.monotonic) > 0) {
                    manager.reportSlowLifecycleScripts();

                    manager.sleep();
                }
            }
        }

        if (log_level != .silent) {
            try manager.printInstallSummary(ctx, &install_summary, did_meta_hash_change, log_level);
        }

        if (install_summary.fail > 0) {
            manager.any_failed_to_install = true;
        }

        Output.flush();
    }

    fn printInstallSummary(
        this: *PackageManager,
        ctx: Command.Context,
        install_summary: *const PackageInstall.Summary,
        did_meta_hash_change: bool,
        log_level: Options.LogLevel,
    ) !void {
        var printed_timestamp = false;
        if (this.options.do.summary) {
            var printer = Lockfile.Printer{
                .lockfile = this.lockfile,
                .options = this.options,
                .updates = this.update_requests,
                .successfully_installed = install_summary.successfully_installed,
            };

            switch (Output.enable_ansi_colors) {
                inline else => |enable_ansi_colors| {
                    try Lockfile.Printer.Tree.print(&printer, this, Output.WriterType, Output.writer(), enable_ansi_colors, log_level);
                },
            }

            if (!did_meta_hash_change) {
                this.summary.remove = 0;
                this.summary.add = 0;
                this.summary.update = 0;
            }

            if (install_summary.success > 0) {
                // it's confusing when it shows 3 packages and says it installed 1
                const pkgs_installed = @max(
                    install_summary.success,
                    @as(
                        u32,
                        @truncate(this.update_requests.len),
                    ),
                );
                Output.pretty("<green>{d}<r> package{s}<r> installed ", .{ pkgs_installed, if (pkgs_installed == 1) "" else "s" });
                Output.printStartEndStdout(ctx.start_time, std.time.nanoTimestamp());
                printed_timestamp = true;
                printBlockedPackagesInfo(install_summary, this.options.global);

                if (this.summary.remove > 0) {
                    Output.pretty("Removed: <cyan>{d}<r>\n", .{this.summary.remove});
                }
            } else if (this.summary.remove > 0) {
                if (this.subcommand == .remove) {
                    for (this.update_requests) |request| {
                        Output.prettyln("<r><red>-<r> {s}", .{request.name});
                    }
                }

                Output.pretty("<r><b>{d}<r> package{s} removed ", .{ this.summary.remove, if (this.summary.remove == 1) "" else "s" });
                Output.printStartEndStdout(ctx.start_time, std.time.nanoTimestamp());
                printed_timestamp = true;
                printBlockedPackagesInfo(install_summary, this.options.global);
            } else if (install_summary.skipped > 0 and install_summary.fail == 0 and this.update_requests.len == 0) {
                const count = @as(PackageID, @truncate(this.lockfile.packages.len));
                if (count != install_summary.skipped) {
                    if (!this.options.enable.only_missing) {
                        Output.pretty("Checked <green>{d} install{s}<r> across {d} package{s} <d>(no changes)<r> ", .{
                            install_summary.skipped,
                            if (install_summary.skipped == 1) "" else "s",
                            count,
                            if (count == 1) "" else "s",
                        });
                        Output.printStartEndStdout(ctx.start_time, std.time.nanoTimestamp());
                    }
                    printed_timestamp = true;
                    printBlockedPackagesInfo(install_summary, this.options.global);
                } else {
                    Output.pretty("<r><green>Done<r>! Checked {d} package{s}<r> <d>(no changes)<r> ", .{
                        install_summary.skipped,
                        if (install_summary.skipped == 1) "" else "s",
                    });
                    Output.printStartEndStdout(ctx.start_time, std.time.nanoTimestamp());
                    printed_timestamp = true;
                    printBlockedPackagesInfo(install_summary, this.options.global);
                }
            }

            if (install_summary.fail > 0) {
                Output.prettyln("<r>Failed to install <red><b>{d}<r> package{s}\n", .{ install_summary.fail, if (install_summary.fail == 1) "" else "s" });
                Output.flush();
            }
        }

        if (this.options.do.summary) {
            if (!printed_timestamp) {
                Output.printStartEndStdout(ctx.start_time, std.time.nanoTimestamp());
                Output.prettyln("<d> done<r>", .{});
                printed_timestamp = true;
            }
        }
    }

    fn saveLockfile(
        this: *PackageManager,
        load_result: *const Lockfile.LoadResult,
        save_format: Lockfile.LoadResult.LockfileFormat,
        had_any_diffs: bool,
        // TODO(dylan-conway): this and `packages_len_before_install` can most likely be deleted
        // now that git dependnecies don't append to lockfile during installation.
        lockfile_before_install: *const Lockfile,
        packages_len_before_install: usize,
        log_level: Options.LogLevel,
    ) OOM!void {
        if (this.lockfile.isEmpty()) {
            if (!this.options.dry_run) delete: {
                const delete_format = switch (load_result.*) {
                    .not_found => break :delete,
                    .err => |err| err.format,
                    .ok => |ok| ok.format,
                };

                bun.sys.unlinkat(
                    FD.cwd(),
                    if (delete_format == .text) comptime bun.OSPathLiteral("bun.lock") else comptime bun.OSPathLiteral("bun.lockb"),
                ).unwrap() catch |err| {
                    // we don't care
                    if (err == error.ENOENT) {
                        if (had_any_diffs) return;
                        break :delete;
                    }

                    if (log_level != .silent) {
                        Output.err(err, "failed to delete empty lockfile", .{});
                    }
                    return;
                };
            }
            if (!this.options.global) {
                if (log_level != .silent) {
                    switch (this.subcommand) {
                        .remove => Output.prettyErrorln("\npackage.json has no dependencies! Deleted empty lockfile", .{}),
                        else => Output.prettyErrorln("No packages! Deleted empty lockfile", .{}),
                    }
                }
            }

            return;
        }

        var save_node: *Progress.Node = undefined;

        if (log_level.showProgress()) {
            this.progress.supports_ansi_escape_codes = Output.enable_ansi_colors_stderr;
            save_node = this.progress.start(ProgressStrings.save(), 0);
            save_node.activate();

            this.progress.refresh();
        }

        this.lockfile.saveToDisk(load_result, &this.options);

        // delete binary lockfile if saving text lockfile
        if (save_format == .text and load_result.loadedFromBinaryLockfile()) {
            _ = bun.sys.unlinkat(FD.cwd(), comptime bun.OSPathLiteral("bun.lockb"));
        }

        if (comptime Environment.allow_assert) {
            if (load_result.* != .not_found) {
                if (load_result.loadedFromTextLockfile()) {
                    if (!try this.lockfile.eql(lockfile_before_install, packages_len_before_install, this.allocator)) {
                        Output.panic("Lockfile non-deterministic after saving", .{});
                    }
                } else {
                    if (this.lockfile.hasMetaHashChanged(false, packages_len_before_install) catch false) {
                        Output.panic("Lockfile metahash non-deterministic after saving", .{});
                    }
                }
            }
        }

        if (log_level.showProgress()) {
            save_node.end();
            this.progress.refresh();
            this.progress.root.end();
            this.progress = .{};
        } else if (log_level != .silent) {
            Output.prettyErrorln("Saved lockfile", .{});
            Output.flush();
        }
    }

    fn printBlockedPackagesInfo(summary: *const PackageInstall.Summary, global: bool) void {
        const packages_count = summary.packages_with_blocked_scripts.count();
        var scripts_count: usize = 0;
        for (summary.packages_with_blocked_scripts.values()) |count| scripts_count += count;

        if (comptime Environment.allow_assert) {
            // if packages_count is greater than 0, scripts_count must also be greater than 0.
            bun.assert(packages_count == 0 or scripts_count > 0);
            // if scripts_count is 1, it's only possible for packages_count to be 1.
            bun.assert(scripts_count != 1 or packages_count == 1);
        }

        if (packages_count > 0) {
            Output.prettyln("\n\n<d>Blocked {d} postinstall{s}. Run `bun pm {s}untrusted` for details.<r>\n", .{
                scripts_count,
                if (scripts_count > 1) "s" else "",
                if (global) "-g " else "",
            });
        } else {
            Output.pretty("<r>\n", .{});
        }
    }

    pub fn verifyResolutions(this: *PackageManager, log_level: PackageManager.Options.LogLevel) void {
        const lockfile = this.lockfile;
        const resolutions_lists: []const Lockfile.DependencyIDSlice = lockfile.packages.items(.resolutions);
        const dependency_lists: []const Lockfile.DependencySlice = lockfile.packages.items(.dependencies);
        const pkg_resolutions = lockfile.packages.items(.resolution);
        const dependencies_buffer = lockfile.buffers.dependencies.items;
        const resolutions_buffer = lockfile.buffers.resolutions.items;
        const end: PackageID = @truncate(lockfile.packages.len);

        var any_failed = false;
        const string_buf = lockfile.buffers.string_bytes.items;

        for (resolutions_lists, dependency_lists, 0..) |resolution_list, dependency_list, parent_id| {
            for (resolution_list.get(resolutions_buffer), dependency_list.get(dependencies_buffer)) |package_id, failed_dep| {
                if (package_id < end) continue;

                // TODO lockfile rewrite: remove this and make non-optional peer dependencies error if they did not resolve.
                //      Need to keep this for now because old lockfiles might have a peer dependency without the optional flag set.
                if (failed_dep.behavior.isPeer()) continue;

                const features = switch (pkg_resolutions[parent_id].tag) {
                    .root, .workspace, .folder => this.options.local_package_features,
                    else => this.options.remote_package_features,
                };
                // even if optional dependencies are enabled, it's still allowed to fail
                if (failed_dep.behavior.optional or !failed_dep.behavior.isEnabled(features)) continue;

                if (log_level != .silent) {
                    if (failed_dep.name.isEmpty() or strings.eqlLong(failed_dep.name.slice(string_buf), failed_dep.version.literal.slice(string_buf), true)) {
                        Output.errGeneric("<b>{}<r><d> failed to resolve<r>", .{
                            failed_dep.version.literal.fmt(string_buf),
                        });
                    } else {
                        Output.errGeneric("<b>{s}<r><d>@<b>{}<r><d> failed to resolve<r>", .{
                            failed_dep.name.slice(string_buf),
                            failed_dep.version.literal.fmt(string_buf),
                        });
                    }
                }
                // track this so we can log each failure instead of just the first
                any_failed = true;
            }
        }

        if (any_failed) this.crash();
    }

    const EnqueueTarballForDownloadError = NetworkTask.ForTarballError;

    pub fn enqueueTarballForDownload(
        this: *PackageManager,
        dependency_id: DependencyID,
        package_id: PackageID,
        url: string,
        task_context: TaskCallbackContext,
        patch_name_and_version_hash: ?u64,
    ) EnqueueTarballForDownloadError!void {
        const task_id = Task.Id.forTarball(url);
        var task_queue = try this.task_queue.getOrPut(this.allocator, task_id.get());
        if (!task_queue.found_existing) {
            task_queue.value_ptr.* = .{};
        }

        try task_queue.value_ptr.append(
            this.allocator,
            task_context,
        );

        if (task_queue.found_existing) return;

        if (try this.generateNetworkTaskForTarball(
            task_id,
            url,
            this.lockfile.buffers.dependencies.items[dependency_id].behavior.isRequired(),
            dependency_id,
            this.lockfile.packages.get(package_id),
            patch_name_and_version_hash,
            .no_authorization,
        )) |task| {
            task.schedule(&this.network_tarball_batch);
            if (this.network_tarball_batch.len > 0) {
                _ = this.scheduleTasks();
            }
        }
    }

    pub fn enqueueTarballForReading(
        this: *PackageManager,
        dependency_id: DependencyID,
        alias: string,
        resolution: *const Resolution,
        task_context: TaskCallbackContext,
    ) void {
        const path = this.lockfile.str(&resolution.value.local_tarball);
        const task_id = Task.Id.forTarball(path);
        var task_queue = this.task_queue.getOrPut(this.allocator, task_id.get()) catch unreachable;
        if (!task_queue.found_existing) {
            task_queue.value_ptr.* = .{};
        }

        task_queue.value_ptr.append(
            this.allocator,
            task_context,
        ) catch unreachable;

        if (task_queue.found_existing) return;

        this.task_batch.push(ThreadPool.Batch.from(this.enqueueLocalTarball(
            task_id,
            dependency_id,
            alias,
            path,
            resolution.*,
        )));
    }

    pub fn enqueueGitForCheckout(
        this: *PackageManager,
        dependency_id: DependencyID,
        alias: string,
        resolution: *const Resolution,
        task_context: TaskCallbackContext,
        patch_name_and_version_hash: ?u64,
    ) void {
        const repository = &resolution.value.git;
        const url = this.lockfile.str(&repository.repo);
        const clone_id = Task.Id.forGitClone(url);
        const resolved = this.lockfile.str(&repository.resolved);
        const checkout_id = Task.Id.forGitCheckout(url, resolved);
        var checkout_queue = this.task_queue.getOrPut(this.allocator, checkout_id.get()) catch unreachable;
        if (!checkout_queue.found_existing) {
            checkout_queue.value_ptr.* = .{};
        }

        checkout_queue.value_ptr.append(
            this.allocator,
            task_context,
        ) catch unreachable;

        if (checkout_queue.found_existing) return;

        if (this.git_repositories.get(clone_id.get())) |repo_fd| {
            this.task_batch.push(ThreadPool.Batch.from(this.enqueueGitCheckout(checkout_id, repo_fd, dependency_id, alias, resolution.*, resolved, patch_name_and_version_hash)));
        } else {
            var clone_queue = this.task_queue.getOrPut(this.allocator, clone_id.get()) catch unreachable;
            if (!clone_queue.found_existing) {
                clone_queue.value_ptr.* = .{};
            }

            clone_queue.value_ptr.append(
                this.allocator,
                .{ .dependency = dependency_id },
            ) catch unreachable;

            if (clone_queue.found_existing) return;

            this.task_batch.push(ThreadPool.Batch.from(this.enqueueGitClone(
                clone_id,
                alias,
                repository,
                dependency_id,
                &this.lockfile.buffers.dependencies.items[dependency_id],
                resolution,
                null,
            )));
        }
    }

    const EnqueuePackageForDownloadError = NetworkTask.ForTarballError;

    pub fn enqueuePackageForDownload(
        this: *PackageManager,
        name: []const u8,
        dependency_id: DependencyID,
        package_id: PackageID,
        version: bun.Semver.Version,
        url: []const u8,
        task_context: TaskCallbackContext,
        patch_name_and_version_hash: ?u64,
    ) EnqueuePackageForDownloadError!void {
        const task_id = Task.Id.forNPMPackage(name, version);
        var task_queue = try this.task_queue.getOrPut(this.allocator, task_id.get());
        if (!task_queue.found_existing) {
            task_queue.value_ptr.* = .{};
        }

        try task_queue.value_ptr.append(
            this.allocator,
            task_context,
        );

        if (task_queue.found_existing) return;

        const is_required = this.lockfile.buffers.dependencies.items[dependency_id].behavior.isRequired();

        if (try this.generateNetworkTaskForTarball(
            task_id,
            url,
            is_required,
            dependency_id,
            this.lockfile.packages.get(package_id),
            patch_name_and_version_hash,
            .allow_authorization,
        )) |task| {
            task.schedule(&this.network_tarball_batch);
            if (this.network_tarball_batch.len > 0) {
                _ = this.scheduleTasks();
            }
        }
    }

    pub fn spawnPackageLifecycleScripts(
        this: *PackageManager,
        ctx: Command.Context,
        list: Lockfile.Package.Scripts.List,
        optional: bool,
        foreground: bool,
    ) !void {
        const log_level = this.options.log_level;
        var any_scripts = false;
        for (list.items) |maybe_item| {
            if (maybe_item != null) {
                any_scripts = true;
                break;
            }
        }
        if (!any_scripts) {
            return;
        }

        try this.ensureTempNodeGypScript();

        const cwd = list.cwd;
        const this_transpiler = try this.configureEnvForScripts(ctx, log_level);
        const original_path = this_transpiler.env.get("PATH") orelse "";

        var PATH = try std.ArrayList(u8).initCapacity(bun.default_allocator, original_path.len + 1 + "node_modules/.bin".len + cwd.len + 1);
        var current_dir: ?*DirInfo = this_transpiler.resolver.readDirInfo(cwd) catch null;
        bun.assert(current_dir != null);
        while (current_dir) |dir| {
            if (PATH.items.len > 0 and PATH.items[PATH.items.len - 1] != std.fs.path.delimiter) {
                try PATH.append(std.fs.path.delimiter);
            }
            try PATH.appendSlice(strings.withoutTrailingSlash(dir.abs_path));
            if (!(dir.abs_path.len == 1 and dir.abs_path[0] == std.fs.path.sep)) {
                try PATH.append(std.fs.path.sep);
            }
            try PATH.appendSlice(this.options.bin_path);
            current_dir = dir.getParent();
        }

        if (original_path.len > 0) {
            if (PATH.items.len > 0 and PATH.items[PATH.items.len - 1] != std.fs.path.delimiter) {
                try PATH.append(std.fs.path.delimiter);
            }

            try PATH.appendSlice(original_path);
        }

        this_transpiler.env.map.put("PATH", PATH.items) catch unreachable;

        const envp = try this_transpiler.env.map.createNullDelimitedEnvMap(this.allocator);
        try this_transpiler.env.map.put("PATH", original_path);
        PATH.deinit();

        try LifecycleScriptSubprocess.spawnPackageScripts(this, list, envp, optional, log_level, foreground);
    }
};

const Package = Lockfile.Package;

pub const PackageManifestError = error{
    PackageManifestHTTP400,
    PackageManifestHTTP401,
    PackageManifestHTTP402,
    PackageManifestHTTP403,
    PackageManifestHTTP404,
    PackageManifestHTTP4xx,
    PackageManifestHTTP5xx,
};

pub const LifecycleScriptSubprocess = @import("./lifecycle_script_runner.zig").LifecycleScriptSubprocess;
=======
const Semver = bun.Semver;
const String = Semver.String;
>>>>>>> 1789f929
<|MERGE_RESOLUTION|>--- conflicted
+++ resolved
@@ -1,58 +1,3 @@
-<<<<<<< HEAD
-// Default to a maximum of 64 simultaneous HTTP requests for bun install if no proxy is specified
-// if a proxy IS specified, default to 64. We have different values because we might change this in the future.
-// https://github.com/npm/cli/issues/7072
-// https://pnpm.io/npmrc#network-concurrency (pnpm defaults to 16)
-// https://yarnpkg.com/configuration/yarnrc#networkConcurrency (defaults to 50)
-const default_max_simultaneous_requests_for_bun_install = 64;
-const default_max_simultaneous_requests_for_bun_install_for_proxies = 64;
-
-const bun = @import("bun");
-const string = bun.string;
-const Output = bun.Output;
-const Global = bun.Global;
-const Environment = bun.Environment;
-const strings = bun.strings;
-const MutableString = bun.MutableString;
-const stringZ = bun.stringZ;
-const default_allocator = bun.default_allocator;
-const std = @import("std");
-const JSC = bun.JSC;
-const DirInfo = @import("../resolver/dir_info.zig");
-const File = bun.sys.File;
-const logger = bun.logger;
-const OOM = bun.OOM;
-const FD = bun.FD;
-
-const JSON = bun.JSON;
-const JSPrinter = bun.js_printer;
-
-const Api = @import("../api/schema.zig").Api;
-const Path = bun.path;
-const Command = @import("../cli.zig").Command;
-const BunArguments = @import("../cli.zig").Arguments;
-const transpiler = bun.transpiler;
-
-const DotEnv = @import("../env_loader.zig");
-const which = @import("../which.zig").which;
-const Run = @import("../bun_js.zig").Run;
-const Fs = @import("../fs.zig");
-const FileSystem = Fs.FileSystem;
-const URL = @import("../url.zig").URL;
-const HTTP = bun.http;
-const AsyncHTTP = HTTP.AsyncHTTP;
-
-const HeaderBuilder = HTTP.HeaderBuilder;
-
-const installIsolatedPackages = @import("./workspaces.zig").installIsolatedPackages;
-const installHoistedPackages = @import("./hoisted_install.zig").installHoistedPackages;
-
-const ExtractTarball = @import("./extract_tarball.zig");
-pub const Npm = @import("./npm.zig");
-const Syscall = bun.sys;
-const RunCommand = @import("../cli/run_command.zig").RunCommand;
-=======
->>>>>>> 1789f929
 threadlocal var initialized_store = false;
 
 pub const bun_hash_tag = ".bun-tag-";
@@ -120,105 +65,6 @@
     }
 }
 
-<<<<<<< HEAD
-pub const StorePathFormatter = struct {
-    str: string,
-
-    pub fn format(this: StorePathFormatter, comptime _: string, _: std.fmt.FormatOptions, writer: anytype) @TypeOf(writer).Error!void {
-        // if (!this.opts.replace_slashes) {
-        //     try writer.writeAll(this.str);
-        //     return;
-        // }
-
-        for (this.str) |c| {
-            switch (c) {
-                '/' => try writer.writeByte('+'),
-                '\\' => try writer.writeByte('+'),
-                else => try writer.writeByte(c),
-            }
-        }
-    }
-};
-
-pub fn fmtStorePath(str: string) StorePathFormatter {
-    return .{
-        .str = str,
-    };
-}
-
-const IdentityContext = @import("../identity_context.zig").IdentityContext;
-const ArrayIdentityContext = @import("../identity_context.zig").ArrayIdentityContext;
-const NetworkQueue = std.fifo.LinearFifo(*NetworkTask, .{ .Static = 32 });
-const PatchTaskFifo = std.fifo.LinearFifo(*PatchTask, .{ .Static = 32 });
-const Semver = bun.Semver;
-const ExternalString = Semver.ExternalString;
-const String = Semver.String;
-const GlobalStringBuilder = bun.StringBuilder;
-const SlicedString = Semver.SlicedString;
-pub const Repository = @import("./repository.zig").Repository;
-pub const Bin = @import("./bin.zig").Bin;
-pub const Dependency = @import("./dependency.zig");
-const Behavior = @import("./dependency.zig").Behavior;
-const FolderResolution = @import("./resolvers/folder_resolver.zig").FolderResolution;
-
-pub fn ExternalSlice(comptime Type: type) type {
-    return extern struct {
-        pub const Slice = @This();
-
-        pub const Child: type = Type;
-
-        off: u32 = 0,
-        len: u32 = 0,
-
-        pub const invalid: @This() = .{ .off = std.math.maxInt(u32), .len = std.math.maxInt(u32) };
-
-        pub inline fn isInvalid(this: Slice) bool {
-            return this.off == std.math.maxInt(u32) and this.len == std.math.maxInt(u32);
-        }
-
-        pub inline fn contains(this: Slice, id: u32) bool {
-            return id >= this.off and id < (this.len + this.off);
-        }
-
-        pub inline fn get(this: Slice, in: []const Type) []const Type {
-            if (comptime Environment.allow_assert) {
-                bun.assert(this.off + this.len <= in.len);
-            }
-            // it should be impossible to address this out of bounds due to the minimum here
-            return in.ptr[this.off..@min(in.len, this.off + this.len)];
-        }
-
-        pub inline fn mut(this: Slice, in: []Type) []Type {
-            if (comptime Environment.allow_assert) {
-                bun.assert(this.off + this.len <= in.len);
-            }
-            return in.ptr[this.off..@min(in.len, this.off + this.len)];
-        }
-
-        pub inline fn begin(this: Slice) u32 {
-            return this.off;
-        }
-
-        pub inline fn end(this: Slice) u32 {
-            return this.off + this.len;
-        }
-
-        pub fn init(buf: []const Type, in: []const Type) Slice {
-            // if (comptime Environment.allow_assert) {
-            //     bun.assert(@intFromPtr(buf.ptr) <= @intFromPtr(in.ptr));
-            //     bun.assert((@intFromPtr(in.ptr) + in.len) <= (@intFromPtr(buf.ptr) + buf.len));
-            // }
-
-            return Slice{
-                .off = @as(u32, @truncate((@intFromPtr(in.ptr) - @intFromPtr(buf.ptr)) / @sizeOf(Type))),
-                .len = @as(u32, @truncate(in.len)),
-            };
-        }
-    };
-}
-
-=======
->>>>>>> 1789f929
 pub const PackageID = u32;
 pub const DependencyID = u32;
 
@@ -252,314 +98,6 @@
     }
 };
 
-<<<<<<< HEAD
-pub const NetworkTask = struct {
-    unsafe_http_client: AsyncHTTP = undefined,
-    response: bun.http.HTTPClientResult = .{},
-    task_id: Task.Id,
-    url_buf: []const u8 = &[_]u8{},
-    retried: u16 = 0,
-    allocator: std.mem.Allocator,
-    request_buffer: MutableString = undefined,
-    response_buffer: MutableString = undefined,
-    package_manager: *PackageManager,
-    callback: union(Task.Tag) {
-        package_manifest: struct {
-            loaded_manifest: ?Npm.PackageManifest = null,
-            name: strings.StringOrTinyString,
-        },
-        extract: ExtractTarball,
-        git_clone: void,
-        git_checkout: void,
-        local_tarball: void,
-    },
-    /// Key in patchedDependencies in package.json
-    apply_patch_task: ?*PatchTask = null,
-    next: ?*NetworkTask = null,
-
-    pub const DedupeMapEntry = struct {
-        is_required: bool,
-    };
-    pub const DedupeMap = std.HashMap(u64, DedupeMapEntry, IdentityContext(u64), 80);
-
-    pub fn notify(this: *NetworkTask, async_http: *AsyncHTTP, result: bun.http.HTTPClientResult) void {
-        defer this.package_manager.wake();
-        async_http.real.?.* = async_http.*;
-        async_http.real.?.response_buffer = async_http.response_buffer;
-        this.response = result;
-        this.package_manager.async_network_task_queue.push(this);
-    }
-
-    pub const Authorization = enum {
-        no_authorization,
-        allow_authorization,
-    };
-
-    // We must use a less restrictive Accept header value
-    // https://github.com/oven-sh/bun/issues/341
-    // https://www.jfrog.com/jira/browse/RTFACT-18398
-    const accept_header_value = "application/vnd.npm.install-v1+json; q=1.0, application/json; q=0.8, */*";
-
-    const default_headers_buf: string = "Accept" ++ accept_header_value;
-
-    fn appendAuth(header_builder: *HeaderBuilder, scope: *const Npm.Registry.Scope) void {
-        if (scope.token.len > 0) {
-            header_builder.appendFmt("Authorization", "Bearer {s}", .{scope.token});
-        } else if (scope.auth.len > 0) {
-            header_builder.appendFmt("Authorization", "Basic {s}", .{scope.auth});
-        } else {
-            return;
-        }
-        header_builder.append("npm-auth-type", "legacy");
-    }
-
-    fn countAuth(header_builder: *HeaderBuilder, scope: *const Npm.Registry.Scope) void {
-        if (scope.token.len > 0) {
-            header_builder.count("Authorization", "");
-            header_builder.content.cap += "Bearer ".len + scope.token.len;
-        } else if (scope.auth.len > 0) {
-            header_builder.count("Authorization", "");
-            header_builder.content.cap += "Basic ".len + scope.auth.len;
-        } else {
-            return;
-        }
-        header_builder.count("npm-auth-type", "legacy");
-    }
-
-    pub fn forManifest(
-        this: *NetworkTask,
-        name: string,
-        allocator: std.mem.Allocator,
-        scope: *const Npm.Registry.Scope,
-        loaded_manifest: ?*const Npm.PackageManifest,
-        is_optional: bool,
-    ) !void {
-        this.url_buf = blk: {
-
-            // Not all registries support scoped package names when fetching the manifest.
-            // registry.npmjs.org supports both "@storybook%2Faddons" and "@storybook/addons"
-            // Other registries like AWS codeartifact only support the former.
-            // "npm" CLI requests the manifest with the encoded name.
-            var arena = std.heap.ArenaAllocator.init(bun.default_allocator);
-            defer arena.deinit();
-            var stack_fallback_allocator = std.heap.stackFallback(512, arena.allocator());
-            var encoded_name = name;
-            if (strings.containsChar(name, '/')) {
-                encoded_name = try std.mem.replaceOwned(u8, stack_fallback_allocator.get(), name, "/", "%2f");
-            }
-
-            const tmp = bun.JSC.URL.join(
-                bun.String.fromUTF8(scope.url.href),
-                bun.String.fromUTF8(encoded_name),
-            );
-            defer tmp.deref();
-
-            if (tmp.tag == .Dead) {
-                if (!is_optional) {
-                    this.package_manager.log.addErrorFmt(
-                        null,
-                        logger.Loc.Empty,
-                        allocator,
-                        "Failed to join registry {} and package {} URLs",
-                        .{ bun.fmt.QuotedFormatter{ .text = scope.url.href }, bun.fmt.QuotedFormatter{ .text = name } },
-                    ) catch bun.outOfMemory();
-                } else {
-                    this.package_manager.log.addWarningFmt(
-                        null,
-                        logger.Loc.Empty,
-                        allocator,
-                        "Failed to join registry {} and package {} URLs",
-                        .{ bun.fmt.QuotedFormatter{ .text = scope.url.href }, bun.fmt.QuotedFormatter{ .text = name } },
-                    ) catch bun.outOfMemory();
-                }
-                return error.InvalidURL;
-            }
-
-            if (!(tmp.hasPrefixComptime("https://") or tmp.hasPrefixComptime("http://"))) {
-                if (!is_optional) {
-                    this.package_manager.log.addErrorFmt(
-                        null,
-                        logger.Loc.Empty,
-                        allocator,
-                        "Registry URL must be http:// or https://\nReceived: \"{}\"",
-                        .{tmp},
-                    ) catch bun.outOfMemory();
-                } else {
-                    this.package_manager.log.addWarningFmt(
-                        null,
-                        logger.Loc.Empty,
-                        allocator,
-                        "Registry URL must be http:// or https://\nReceived: \"{}\"",
-                        .{tmp},
-                    ) catch bun.outOfMemory();
-                }
-                return error.InvalidURL;
-            }
-
-            // This actually duplicates the string! So we defer deref the WTF managed one above.
-            break :blk try tmp.toOwnedSlice(allocator);
-        };
-
-        var last_modified: string = "";
-        var etag: string = "";
-        if (loaded_manifest) |manifest| {
-            last_modified = manifest.pkg.last_modified.slice(manifest.string_buf);
-            etag = manifest.pkg.etag.slice(manifest.string_buf);
-        }
-
-        var header_builder = HeaderBuilder{};
-
-        countAuth(&header_builder, scope);
-
-        if (etag.len != 0) {
-            header_builder.count("If-None-Match", etag);
-        }
-
-        if (last_modified.len != 0) {
-            header_builder.count("If-Modified-Since", last_modified);
-        }
-
-        if (header_builder.header_count > 0) {
-            header_builder.count("Accept", accept_header_value);
-            if (last_modified.len > 0 and etag.len > 0) {
-                header_builder.content.count(last_modified);
-            }
-            try header_builder.allocate(allocator);
-
-            appendAuth(&header_builder, scope);
-
-            if (etag.len != 0) {
-                header_builder.append("If-None-Match", etag);
-            } else if (last_modified.len != 0) {
-                header_builder.append("If-Modified-Since", last_modified);
-            }
-
-            header_builder.append("Accept", accept_header_value);
-
-            if (last_modified.len > 0 and etag.len > 0) {
-                last_modified = header_builder.content.append(last_modified);
-            }
-        } else {
-            try header_builder.entries.append(
-                allocator,
-                .{
-                    .name = .{ .offset = 0, .length = @as(u32, @truncate("Accept".len)) },
-                    .value = .{ .offset = "Accept".len, .length = @as(u32, @truncate(default_headers_buf.len - "Accept".len)) },
-                },
-            );
-            header_builder.header_count = 1;
-            header_builder.content = GlobalStringBuilder{ .ptr = @as([*]u8, @ptrFromInt(@intFromPtr(bun.span(default_headers_buf).ptr))), .len = default_headers_buf.len, .cap = default_headers_buf.len };
-        }
-
-        this.response_buffer = try MutableString.init(allocator, 0);
-        this.allocator = allocator;
-
-        const url = URL.parse(this.url_buf);
-        this.unsafe_http_client = AsyncHTTP.init(allocator, .GET, url, header_builder.entries, header_builder.content.ptr.?[0..header_builder.content.len], &this.response_buffer, "", this.getCompletionCallback(), HTTP.FetchRedirect.follow, .{
-            .http_proxy = this.package_manager.httpProxy(url),
-        });
-        this.unsafe_http_client.client.flags.reject_unauthorized = this.package_manager.tlsRejectUnauthorized();
-
-        if (PackageManager.verbose_install) {
-            this.unsafe_http_client.client.verbose = .headers;
-        }
-
-        this.callback = .{
-            .package_manifest = .{
-                .name = try strings.StringOrTinyString.initAppendIfNeeded(name, *FileSystem.FilenameStore, FileSystem.FilenameStore.instance),
-                .loaded_manifest = if (loaded_manifest) |manifest| manifest.* else null,
-            },
-        };
-
-        if (PackageManager.verbose_install) {
-            this.unsafe_http_client.verbose = .headers;
-            this.unsafe_http_client.client.verbose = .headers;
-        }
-
-        // Incase the ETag causes invalidation, we fallback to the last modified date.
-        if (last_modified.len != 0 and bun.getRuntimeFeatureFlag(.BUN_FEATURE_FLAG_LAST_MODIFIED_PRETEND_304)) {
-            this.unsafe_http_client.client.flags.force_last_modified = true;
-            this.unsafe_http_client.client.if_modified_since = last_modified;
-        }
-    }
-
-    pub fn getCompletionCallback(this: *NetworkTask) HTTP.HTTPClientResult.Callback {
-        return HTTP.HTTPClientResult.Callback.New(*NetworkTask, notify).init(this);
-    }
-
-    pub fn schedule(this: *NetworkTask, batch: *ThreadPool.Batch) void {
-        this.unsafe_http_client.schedule(this.allocator, batch);
-    }
-
-    pub const ForTarballError = OOM || error{
-        InvalidURL,
-    };
-
-    pub fn forTarball(
-        this: *NetworkTask,
-        allocator: std.mem.Allocator,
-        tarball_: *const ExtractTarball,
-        scope: *const Npm.Registry.Scope,
-        authorization: NetworkTask.Authorization,
-    ) ForTarballError!void {
-        this.callback = .{ .extract = tarball_.* };
-        const tarball = &this.callback.extract;
-        const tarball_url = tarball.url.slice();
-        if (tarball_url.len == 0) {
-            this.url_buf = try ExtractTarball.buildURL(
-                scope.url.href,
-                tarball.name,
-                tarball.resolution.value.npm.version,
-                this.package_manager.lockfile.buffers.string_bytes.items,
-            );
-        } else {
-            this.url_buf = tarball_url;
-        }
-
-        if (!(strings.hasPrefixComptime(this.url_buf, "https://") or strings.hasPrefixComptime(this.url_buf, "http://"))) {
-            const msg = .{
-                .fmt = "Expected tarball URL to start with https:// or http://, got {} while fetching package {}",
-                .args = .{ bun.fmt.QuotedFormatter{ .text = this.url_buf }, bun.fmt.QuotedFormatter{ .text = tarball.name.slice() } },
-            };
-
-            try this.package_manager.log.addErrorFmt(null, .{}, allocator, msg.fmt, msg.args);
-            return error.InvalidURL;
-        }
-
-        this.response_buffer = MutableString.initEmpty(allocator);
-        this.allocator = allocator;
-
-        var header_builder = HeaderBuilder{};
-        var header_buf: string = "";
-
-        if (authorization == .allow_authorization) {
-            countAuth(&header_builder, scope);
-        }
-
-        if (header_builder.header_count > 0) {
-            try header_builder.allocate(allocator);
-
-            if (authorization == .allow_authorization) {
-                appendAuth(&header_builder, scope);
-            }
-
-            header_buf = header_builder.content.ptr.?[0..header_builder.content.len];
-        }
-
-        const url = URL.parse(this.url_buf);
-
-        this.unsafe_http_client = AsyncHTTP.init(allocator, .GET, url, header_builder.entries, header_buf, &this.response_buffer, "", this.getCompletionCallback(), HTTP.FetchRedirect.follow, .{
-            .http_proxy = this.package_manager.httpProxy(url),
-        });
-        this.unsafe_http_client.client.flags.reject_unauthorized = this.package_manager.tlsRejectUnauthorized();
-        if (PackageManager.verbose_install) {
-            this.unsafe_http_client.client.verbose = .headers;
-        }
-    }
-};
-
-=======
->>>>>>> 1789f929
 pub const Origin = enum(u8) {
     local = 0,
     npm = 1,
@@ -636,366 +174,6 @@
     applying_patch,
 };
 
-<<<<<<< HEAD
-/// Schedule long-running callbacks for a task
-/// Slow stuff is broken into tasks, each can run independently without locks
-pub const Task = struct {
-    tag: Tag,
-    request: Request,
-    data: Data,
-    status: Status = Status.waiting,
-    threadpool_task: ThreadPool.Task = ThreadPool.Task{ .callback = &callback },
-    log: logger.Log,
-    id: Id,
-    err: ?anyerror = null,
-    package_manager: *PackageManager,
-    apply_patch_task: ?*PatchTask = null,
-    next: ?*Task = null,
-
-    /// An ID that lets us register a callback without keeping the same pointer around
-    pub const Id = enum(u64) {
-        _,
-
-        pub fn get(this: @This()) u64 {
-            return @intFromEnum(this);
-        }
-
-        pub fn forNPMPackage(package_name: string, package_version: Semver.Version) Id {
-            var hasher = bun.Wyhash11.init(0);
-            hasher.update("npm-package:");
-            hasher.update(package_name);
-            hasher.update("@");
-            hasher.update(std.mem.asBytes(&package_version));
-            return @enumFromInt(hasher.final());
-        }
-
-        pub fn forBinLink(package_id: PackageID) Id {
-            var hasher = bun.Wyhash11.init(0);
-            hasher.update("bin-link:");
-            hasher.update(std.mem.asBytes(&package_id));
-            return @enumFromInt(hasher.final());
-        }
-
-        pub fn forManifest(name: string) Id {
-            var hasher = bun.Wyhash11.init(0);
-            hasher.update("manifest:");
-            hasher.update(name);
-            return @enumFromInt(hasher.final());
-        }
-
-        pub fn forTarball(url: string) Id {
-            var hasher = bun.Wyhash11.init(0);
-            hasher.update("tarball:");
-            hasher.update(url);
-            return @enumFromInt(hasher.final());
-        }
-
-        // These cannot change:
-        // We persist them to the filesystem.
-        pub fn forGitClone(url: string) Id {
-            var hasher = bun.Wyhash11.init(0);
-            hasher.update(url);
-            return @enumFromInt(@as(u64, 4 << 61) | @as(u64, @as(u61, @truncate(hasher.final()))));
-        }
-
-        pub fn forGitCheckout(url: string, resolved: string) Id {
-            var hasher = bun.Wyhash11.init(0);
-            hasher.update(url);
-            hasher.update("@");
-            hasher.update(resolved);
-            return @enumFromInt(@as(u64, 5 << 61) | @as(u64, @as(u61, @truncate(hasher.final()))));
-        }
-    };
-
-    pub fn callback(task: *ThreadPool.Task) void {
-        Output.Source.configureThread();
-        defer Output.flush();
-
-        var this: *Task = @fieldParentPtr("threadpool_task", task);
-        const manager = this.package_manager;
-        defer {
-            if (this.status == .success) {
-                if (this.apply_patch_task) |pt| {
-                    defer pt.deinit();
-                    pt.apply() catch bun.outOfMemory();
-                    if (pt.callback.apply.logger.errors > 0) {
-                        defer pt.callback.apply.logger.deinit();
-                        // this.log.addErrorFmt(null, logger.Loc.Empty, bun.default_allocator, "failed to apply patch: {}", .{e}) catch unreachable;
-                        pt.callback.apply.logger.print(Output.errorWriter()) catch {};
-                    }
-                }
-            }
-            manager.resolve_tasks.push(this);
-            manager.wake();
-        }
-
-        switch (this.tag) {
-            .package_manifest => {
-                const allocator = bun.default_allocator;
-                var manifest = &this.request.package_manifest;
-                const body = manifest.network.response_buffer.move();
-
-                defer {
-                    bun.default_allocator.free(body);
-                }
-
-                const package_manifest = Npm.Registry.getPackageMetadata(
-                    allocator,
-                    manager.scopeForPackageName(manifest.name.slice()),
-                    (manifest.network.response.metadata orelse @panic("Assertion failure: Expected metadata to be set")).response,
-                    body,
-                    &this.log,
-                    manifest.name.slice(),
-                    manifest.network.callback.package_manifest.loaded_manifest,
-                    manager,
-                ) catch |err| {
-                    bun.handleErrorReturnTrace(err, @errorReturnTrace());
-
-                    this.err = err;
-                    this.status = Status.fail;
-                    this.data = .{ .package_manifest = .{} };
-                    return;
-                };
-
-                switch (package_manifest) {
-                    .fresh, .cached => |result| {
-                        this.status = Status.success;
-                        this.data = .{ .package_manifest = result };
-                        return;
-                    },
-                    .not_found => {
-                        this.log.addErrorFmt(null, logger.Loc.Empty, allocator, "404 - GET {s}", .{
-                            this.request.package_manifest.name.slice(),
-                        }) catch unreachable;
-                        this.status = Status.fail;
-                        this.data = .{ .package_manifest = .{} };
-                        return;
-                    },
-                }
-            },
-            .extract => {
-                const bytes = this.request.extract.network.response_buffer.move();
-
-                defer {
-                    bun.default_allocator.free(bytes);
-                }
-
-                const result = this.request.extract.tarball.run(
-                    &this.log,
-                    bytes,
-                ) catch |err| {
-                    bun.handleErrorReturnTrace(err, @errorReturnTrace());
-
-                    this.err = err;
-                    this.status = Status.fail;
-                    this.data = .{ .extract = .{} };
-                    return;
-                };
-
-                this.data = .{ .extract = result };
-                this.status = Status.success;
-            },
-            .git_clone => {
-                const name = this.request.git_clone.name.slice();
-                const url = this.request.git_clone.url.slice();
-                var attempt: u8 = 1;
-                const dir = brk: {
-                    if (Repository.tryHTTPS(url)) |https| break :brk Repository.download(
-                        manager.allocator,
-                        this.request.git_clone.env,
-                        &this.log,
-                        manager.getCacheDirectory(),
-                        this.id,
-                        name,
-                        https,
-                        attempt,
-                    ) catch |err| {
-                        // Exit early if git checked and could
-                        // not find the repository, skip ssh
-                        if (err == error.RepositoryNotFound) {
-                            this.err = err;
-                            this.status = Status.fail;
-                            this.data = .{ .git_clone = bun.invalid_fd };
-
-                            return;
-                        }
-
-                        this.err = err;
-                        this.status = Status.fail;
-                        this.data = .{ .git_clone = bun.invalid_fd };
-                        attempt += 1;
-                        break :brk null;
-                    };
-                    break :brk null;
-                } orelse if (Repository.trySSH(url)) |ssh| Repository.download(
-                    manager.allocator,
-                    this.request.git_clone.env,
-                    &this.log,
-                    manager.getCacheDirectory(),
-                    this.id,
-                    name,
-                    ssh,
-                    attempt,
-                ) catch |err| {
-                    this.err = err;
-                    this.status = Status.fail;
-                    this.data = .{ .git_clone = bun.invalid_fd };
-                    return;
-                } else {
-                    return;
-                };
-
-                this.err = null;
-                this.data = .{ .git_clone = .fromStdDir(dir) };
-                this.status = Status.success;
-            },
-            .git_checkout => {
-                const git_checkout = &this.request.git_checkout;
-                const data = Repository.checkout(
-                    manager.allocator,
-                    this.request.git_checkout.env,
-                    &this.log,
-                    manager.getCacheDirectory(),
-                    git_checkout.repo_dir.stdDir(),
-                    git_checkout.name.slice(),
-                    git_checkout.url.slice(),
-                    git_checkout.resolved.slice(),
-                ) catch |err| {
-                    this.err = err;
-                    this.status = Status.fail;
-                    this.data = .{ .git_checkout = .{} };
-
-                    return;
-                };
-
-                this.data = .{
-                    .git_checkout = data,
-                };
-                this.status = Status.success;
-            },
-            .local_tarball => {
-                const workspace_pkg_id = manager.lockfile.getWorkspacePkgIfWorkspaceDep(this.request.local_tarball.tarball.dependency_id);
-
-                var abs_buf: bun.PathBuffer = undefined;
-                const tarball_path, const normalize = if (workspace_pkg_id != invalid_package_id) tarball_path: {
-                    const workspace_res = manager.lockfile.packages.items(.resolution)[workspace_pkg_id];
-
-                    if (workspace_res.tag != .workspace) break :tarball_path .{ this.request.local_tarball.tarball.url.slice(), true };
-
-                    // Construct an absolute path to the tarball.
-                    // Normally tarball paths are always relative to the root directory, but if a
-                    // workspace depends on a tarball path, it should be relative to the workspace.
-                    const workspace_path = workspace_res.value.workspace.slice(manager.lockfile.buffers.string_bytes.items);
-                    break :tarball_path .{
-                        Path.joinAbsStringBuf(
-                            FileSystem.instance.top_level_dir,
-                            &abs_buf,
-                            &[_][]const u8{
-                                workspace_path,
-                                this.request.local_tarball.tarball.url.slice(),
-                            },
-                            .auto,
-                        ),
-                        false,
-                    };
-                } else .{ this.request.local_tarball.tarball.url.slice(), true };
-
-                const result = readAndExtract(
-                    manager.allocator,
-                    &this.request.local_tarball.tarball,
-                    tarball_path,
-                    normalize,
-                    &this.log,
-                ) catch |err| {
-                    bun.handleErrorReturnTrace(err, @errorReturnTrace());
-
-                    this.err = err;
-                    this.status = Status.fail;
-                    this.data = .{ .extract = .{} };
-
-                    return;
-                };
-
-                this.data = .{ .extract = result };
-                this.status = Status.success;
-            },
-            // .install_task => {
-            // const install_task = this
-            // },
-        }
-    }
-
-    fn readAndExtract(
-        allocator: std.mem.Allocator,
-        tarball: *const ExtractTarball,
-        tarball_path: string,
-        normalize: bool,
-        log: *logger.Log,
-    ) !ExtractData {
-        const bytes = if (normalize)
-            try File.readFromUserInput(std.fs.cwd(), tarball_path, allocator).unwrap()
-        else
-            try File.readFrom(bun.FD.cwd(), tarball_path, allocator).unwrap();
-        defer allocator.free(bytes);
-        return tarball.run(log, bytes);
-    }
-
-    pub const Tag = enum(u3) {
-        package_manifest = 0,
-        extract = 1,
-        git_clone = 2,
-        git_checkout = 3,
-        local_tarball = 4,
-    };
-
-    pub const Status = enum {
-        waiting,
-        success,
-        fail,
-    };
-
-    pub const Data = union {
-        package_manifest: Npm.PackageManifest,
-        extract: ExtractData,
-        git_clone: bun.FileDescriptor,
-        git_checkout: ExtractData,
-    };
-
-    pub const Request = union {
-        /// package name
-        // todo: Registry URL
-        package_manifest: struct {
-            name: strings.StringOrTinyString,
-            network: *NetworkTask,
-        },
-        extract: struct {
-            network: *NetworkTask,
-            tarball: ExtractTarball,
-        },
-        git_clone: struct {
-            name: strings.StringOrTinyString,
-            url: strings.StringOrTinyString,
-            env: DotEnv.Map,
-            dep_id: DependencyID,
-            res: Resolution,
-        },
-        git_checkout: struct {
-            repo_dir: bun.FileDescriptor,
-            dependency_id: DependencyID,
-            name: strings.StringOrTinyString,
-            url: strings.StringOrTinyString,
-            resolved: strings.StringOrTinyString,
-            resolution: Resolution,
-            env: DotEnv.Map,
-        },
-        local_tarball: struct {
-            tarball: ExtractTarball,
-        },
-    };
-};
-
-=======
->>>>>>> 1789f929
 pub const ExtractData = struct {
     url: string = "",
     resolved: string = "",
@@ -1025,118 +203,6 @@
 // The easy way would be:
 // 1. Download all packages, parsing their dependencies and enqueuing all dependencies for resolution
 // 2.
-<<<<<<< HEAD
-pub const PackageManager = struct {
-    cache_directory_: ?std.fs.Dir = null,
-
-    cache_directory_path: stringZ = "",
-    temp_dir_: ?std.fs.Dir = null,
-    temp_dir_path: stringZ = "",
-    temp_dir_name: string = "",
-    root_dir: *Fs.FileSystem.DirEntry,
-    allocator: std.mem.Allocator,
-    log: *logger.Log,
-    resolve_tasks: ResolveTaskQueue = .{},
-    timestamp_for_manifest_cache_control: u32 = 0,
-    extracted_count: u32 = 0,
-    default_features: Features = .{},
-    summary: Lockfile.Package.Diff.Summary = .{},
-    env: *DotEnv.Loader,
-    progress: Progress = .{},
-    downloads_node: ?*Progress.Node = null,
-    scripts_node: ?*Progress.Node = null,
-    progress_name_buf: [768]u8 = undefined,
-    progress_name_buf_dynamic: []u8 = &[_]u8{},
-    cpu_count: u32 = 0,
-
-    track_installed_bin: TrackInstalledBin = .{
-        .none = {},
-    },
-
-    // progress bar stuff when not stack allocated
-    root_progress_node: *Progress.Node = undefined,
-
-    to_update: bool = false,
-
-    subcommand: Subcommand,
-    update_requests: []UpdateRequest = &[_]UpdateRequest{},
-
-    /// Only set in `bun pm`
-    root_package_json_name_at_time_of_init: []const u8 = "",
-
-    root_package_json_file: std.fs.File,
-
-    /// The package id corresponding to the workspace the install is happening in. Could be root, or
-    /// could be any of the workspaces.
-    root_package_id: struct {
-        id: ?PackageID = null,
-        pub fn get(this: *@This(), lockfile: *const Lockfile, workspace_name_hash: ?PackageNameHash) PackageID {
-            return this.id orelse {
-                this.id = lockfile.getWorkspacePackageID(workspace_name_hash);
-                return this.id.?;
-            };
-        }
-    } = .{},
-
-    thread_pool: ThreadPool,
-    task_batch: ThreadPool.Batch = .{},
-    task_queue: TaskDependencyQueue = .{},
-
-    manifests: PackageManifestMap = .{},
-    folders: FolderResolution.Map = .{},
-    git_repositories: RepositoryMap = .{},
-
-    network_dedupe_map: NetworkTask.DedupeMap = NetworkTask.DedupeMap.init(bun.default_allocator),
-    async_network_task_queue: AsyncNetworkTaskQueue = .{},
-    network_tarball_batch: ThreadPool.Batch = .{},
-    network_resolve_batch: ThreadPool.Batch = .{},
-    network_task_fifo: NetworkQueue = undefined,
-    patch_apply_batch: ThreadPool.Batch = .{},
-    patch_calc_hash_batch: ThreadPool.Batch = .{},
-    patch_task_fifo: PatchTaskFifo = PatchTaskFifo.init(),
-    patch_task_queue: PatchTaskQueue = .{},
-    /// We actually need to calculate the patch file hashes
-    /// every single time, because someone could edit the patchfile at anytime
-    pending_pre_calc_hashes: std.atomic.Value(u32) = std.atomic.Value(u32).init(0),
-    pending_tasks: std.atomic.Value(u32) = std.atomic.Value(u32).init(0),
-    total_tasks: u32 = 0,
-    preallocated_network_tasks: PreallocatedNetworkTasks,
-    preallocated_resolve_tasks: PreallocatedTaskStore,
-
-    /// items are only inserted into this if they took more than 500ms
-    lifecycle_script_time_log: LifecycleScriptTimeLog = .{},
-
-    pending_lifecycle_script_tasks: std.atomic.Value(u32) = std.atomic.Value(u32).init(0),
-    finished_installing: std.atomic.Value(bool) = std.atomic.Value(bool).init(false),
-    total_scripts: usize = 0,
-
-    root_lifecycle_scripts: ?Package.Scripts.List = null,
-
-    node_gyp_tempdir_name: string = "",
-
-    env_configure: ?ScriptRunEnvironment = null,
-
-    lockfile: *Lockfile = undefined,
-
-    options: Options,
-    preinstall_state: std.ArrayListUnmanaged(PreinstallState) = .{},
-
-    global_link_dir: ?std.fs.Dir = null,
-    global_dir: ?std.fs.Dir = null,
-    global_link_dir_path: string = "",
-    // wait_count: std.atomic.Value(usize) = std.atomic.Value(usize).init(0),
-
-    onWake: WakeHandler = .{},
-    ci_mode: bun.LazyBool(computeIsContinuousIntegration, @This(), "ci_mode") = .{},
-
-    peer_dependencies: std.fifo.LinearFifo(DependencyID, .Dynamic) = std.fifo.LinearFifo(DependencyID, .Dynamic).init(default_allocator),
-
-    // name hash from alias package name -> aliased package dependency version info
-    known_npm_aliases: NpmAliasMap = .{},
-
-    event_loop: JSC.AnyEventLoop,
-=======
->>>>>>> 1789f929
 
 pub const PackageManifestError = error{
     PackageManifestHTTP400,
@@ -1189,9011 +255,5 @@
 const default_allocator = bun.default_allocator;
 const string = bun.string;
 
-<<<<<<< HEAD
-            if (prepend_negate) {
-                buf[0] = '!';
-            }
-
-            const pattern = buf[0..copy_end];
-
-            return if (is_path)
-                .{ .path = pattern }
-            else
-                .{ .name = pattern };
-        }
-
-        pub fn deinit(this: WorkspaceFilter, allocator: std.mem.Allocator) void {
-            switch (this) {
-                .name,
-                .path,
-                => |pattern| allocator.free(pattern),
-                .all => {},
-            }
-        }
-    };
-
-    pub const Options = @import("./PackageManager/PackageManagerOptions.zig");
-
-    pub fn reportSlowLifecycleScripts(this: *PackageManager) void {
-        const log_level = this.options.log_level;
-        if (log_level == .silent) return;
-        if (bun.getRuntimeFeatureFlag(.BUN_DISABLE_SLOW_LIFECYCLE_SCRIPT_LOGGING)) {
-            return;
-        }
-
-        if (this.active_lifecycle_scripts.peek()) |active_lifecycle_script_running_for_the_longest_amount_of_time| {
-            if (this.cached_tick_for_slow_lifecycle_script_logging == this.event_loop.iterationNumber()) {
-                return;
-            }
-            this.cached_tick_for_slow_lifecycle_script_logging = this.event_loop.iterationNumber();
-            const current_time = bun.timespec.now().ns();
-            const time_running = current_time -| active_lifecycle_script_running_for_the_longest_amount_of_time.started_at;
-            const interval: u64 = if (log_level.isVerbose()) std.time.ns_per_s * 5 else std.time.ns_per_s * 30;
-            if (time_running > interval and current_time -| this.last_reported_slow_lifecycle_script_at > interval) {
-                this.last_reported_slow_lifecycle_script_at = current_time;
-                const package_name = active_lifecycle_script_running_for_the_longest_amount_of_time.package_name;
-
-                if (!(package_name.len > 1 and package_name[package_name.len - 1] == 's')) {
-                    Output.warn("{s}'s postinstall cost you {}\n", .{
-                        package_name,
-                        bun.fmt.fmtDurationOneDecimal(time_running),
-                    });
-                } else {
-                    Output.warn("{s}' postinstall cost you {}\n", .{
-                        package_name,
-                        bun.fmt.fmtDurationOneDecimal(time_running),
-                    });
-                }
-                Output.flush();
-            }
-        }
-    }
-
-    pub const PackageUpdateInfo = struct {
-        original_version_literal: string,
-        is_alias: bool,
-        original_version_string_buf: string = "",
-        original_version: ?Semver.Version,
-    };
-
-    pub fn clearCachedItemsDependingOnLockfileBuffer(this: *PackageManager) void {
-        this.root_package_id.id = null;
-    }
-
-    pub fn crash(this: *PackageManager) noreturn {
-        if (this.options.log_level != .silent) {
-            this.log.print(Output.errorWriter()) catch {};
-        }
-        Global.crash();
-    }
-
-    const TrackInstalledBin = union(enum) {
-        none: void,
-        pending: void,
-        basename: []const u8,
-    };
-
-    // maybe rename to `PackageJSONCache` if we cache more than workspaces
-    pub const WorkspacePackageJSONCache = struct {
-        const js_ast = bun.JSAst;
-        const Expr = js_ast.Expr;
-
-        pub const MapEntry = struct {
-            root: Expr,
-            source: logger.Source,
-            indentation: JSPrinter.Options.Indentation = .{},
-        };
-
-        pub const Map = bun.StringHashMapUnmanaged(MapEntry);
-
-        pub const GetJSONOptions = struct {
-            init_reset_store: bool = true,
-            guess_indentation: bool = false,
-        };
-
-        pub const GetResult = union(enum) {
-            entry: *MapEntry,
-            read_err: anyerror,
-            parse_err: anyerror,
-
-            pub fn unwrap(this: GetResult) !*MapEntry {
-                return switch (this) {
-                    .entry => |entry| entry,
-                    inline else => |err| err,
-                };
-            }
-        };
-
-        map: Map = .{},
-
-        /// Given an absolute path to a workspace package.json, return the AST
-        /// and contents of the file. If the package.json is not present in the
-        /// cache, it will be read from disk and parsed, and stored in the cache.
-        pub fn getWithPath(
-            this: *@This(),
-            allocator: std.mem.Allocator,
-            log: *logger.Log,
-            abs_package_json_path: anytype,
-            comptime opts: GetJSONOptions,
-        ) GetResult {
-            bun.assertWithLocation(std.fs.path.isAbsolute(abs_package_json_path), @src());
-
-            var buf: if (Environment.isWindows) bun.PathBuffer else void = undefined;
-            const path = if (comptime !Environment.isWindows)
-                abs_package_json_path
-            else brk: {
-                @memcpy(buf[0..abs_package_json_path.len], abs_package_json_path);
-                bun.path.dangerouslyConvertPathToPosixInPlace(u8, buf[0..abs_package_json_path.len]);
-                break :brk buf[0..abs_package_json_path.len];
-            };
-
-            const entry = this.map.getOrPut(allocator, path) catch bun.outOfMemory();
-            if (entry.found_existing) {
-                return .{ .entry = entry.value_ptr };
-            }
-
-            const key = allocator.dupeZ(u8, path) catch bun.outOfMemory();
-            entry.key_ptr.* = key;
-
-            const source = &(bun.sys.File.toSource(key, allocator, .{}).unwrap() catch |err| {
-                _ = this.map.remove(key);
-                allocator.free(key);
-                return .{ .read_err = err };
-            });
-
-            if (comptime opts.init_reset_store)
-                initializeStore();
-
-            const json = JSON.parsePackageJSONUTF8WithOpts(
-                source,
-                log,
-                allocator,
-                .{
-                    .is_json = true,
-                    .allow_comments = true,
-                    .allow_trailing_commas = true,
-                    .guess_indentation = opts.guess_indentation,
-                },
-            ) catch |err| {
-                _ = this.map.remove(key);
-                allocator.free(source.contents);
-                allocator.free(key);
-                bun.handleErrorReturnTrace(err, @errorReturnTrace());
-                return .{ .parse_err = err };
-            };
-
-            entry.value_ptr.* = .{
-                .root = json.root.deepClone(bun.default_allocator) catch bun.outOfMemory(),
-                .source = source.*,
-                .indentation = json.indentation,
-            };
-
-            return .{ .entry = entry.value_ptr };
-        }
-
-        /// source path is used as the key, needs to be absolute
-        pub fn getWithSource(
-            this: *@This(),
-            allocator: std.mem.Allocator,
-            log: *logger.Log,
-            source: *const logger.Source,
-            comptime opts: GetJSONOptions,
-        ) GetResult {
-            bun.assertWithLocation(std.fs.path.isAbsolute(source.path.text), @src());
-
-            var buf: if (Environment.isWindows) bun.PathBuffer else void = undefined;
-            const path = if (comptime !Environment.isWindows)
-                source.path.text
-            else brk: {
-                @memcpy(buf[0..source.path.text.len], source.path.text);
-                bun.path.dangerouslyConvertPathToPosixInPlace(u8, buf[0..source.path.text.len]);
-                break :brk buf[0..source.path.text.len];
-            };
-
-            const entry = this.map.getOrPut(allocator, path) catch bun.outOfMemory();
-            if (entry.found_existing) {
-                return .{ .entry = entry.value_ptr };
-            }
-
-            if (comptime opts.init_reset_store)
-                initializeStore();
-
-            const json_result = JSON.parsePackageJSONUTF8WithOpts(
-                source,
-                log,
-                allocator,
-                .{
-                    .is_json = true,
-                    .allow_comments = true,
-                    .allow_trailing_commas = true,
-                    .guess_indentation = opts.guess_indentation,
-                },
-            );
-
-            const json = json_result catch |err| {
-                _ = this.map.remove(path);
-                return .{ .parse_err = err };
-            };
-
-            entry.value_ptr.* = .{
-                .root = json.root.deepClone(allocator) catch bun.outOfMemory(),
-                .source = source.*,
-                .indentation = json.indentation,
-            };
-
-            entry.key_ptr.* = allocator.dupe(u8, path) catch bun.outOfMemory();
-
-            return .{ .entry = entry.value_ptr };
-        }
-    };
-
-    pub var verbose_install = false;
-
-    pub const PatchTaskQueue = bun.UnboundedQueue(PatchTask, .next);
-    pub const AsyncNetworkTaskQueue = bun.UnboundedQueue(NetworkTask, .next);
-
-    pub const ScriptRunEnvironment = struct {
-        root_dir_info: *DirInfo,
-        transpiler: bun.Transpiler,
-    };
-
-    const TimePasser = struct {
-        pub var last_time: u64 = 0;
-    };
-
-    pub const LifecycleScriptTimeLog = struct {
-        const Entry = struct {
-            package_name: string,
-            script_id: u8,
-
-            // nanosecond duration
-            duration: u64,
-        };
-
-        mutex: bun.Mutex = .{},
-        list: std.ArrayListUnmanaged(Entry) = .{},
-
-        pub fn appendConcurrent(log: *LifecycleScriptTimeLog, allocator: std.mem.Allocator, entry: Entry) void {
-            log.mutex.lock();
-            defer log.mutex.unlock();
-            log.list.append(allocator, entry) catch bun.outOfMemory();
-        }
-
-        /// this can be called if .start was never called
-        pub fn printAndDeinit(log: *LifecycleScriptTimeLog, allocator: std.mem.Allocator) void {
-            if (Environment.isDebug) {
-                if (!log.mutex.tryLock()) @panic("LifecycleScriptTimeLog.print is not intended to be thread-safe");
-                log.mutex.unlock();
-            }
-
-            if (log.list.items.len > 0) {
-                const longest: Entry = longest: {
-                    var i: usize = 0;
-                    var longest: u64 = log.list.items[0].duration;
-                    for (log.list.items[1..], 1..) |item, j| {
-                        if (item.duration > longest) {
-                            i = j;
-                            longest = item.duration;
-                        }
-                    }
-                    break :longest log.list.items[i];
-                };
-
-                // extra \n will print a blank line after this one
-                Output.warn("{s}'s {s} script took {}\n\n", .{
-                    longest.package_name,
-                    Lockfile.Scripts.names[longest.script_id],
-                    bun.fmt.fmtDurationOneDecimal(longest.duration),
-                });
-                Output.flush();
-            }
-            log.list.deinit(allocator);
-        }
-    };
-
-    pub fn hasEnoughTimePassedBetweenWaitingMessages() bool {
-        const iter = get().event_loop.loop().iterationNumber();
-        if (TimePasser.last_time < iter) {
-            TimePasser.last_time = iter;
-            return true;
-        }
-
-        return false;
-    }
-
-    pub fn configureEnvForScripts(this: *PackageManager, ctx: Command.Context, log_level: Options.LogLevel) !*transpiler.Transpiler {
-        if (this.env_configure) |*env_configure| {
-            return &env_configure.transpiler;
-        }
-
-        // We need to figure out the PATH and other environment variables
-        // to do that, we re-use the code from bun run
-        // this is expensive, it traverses the entire directory tree going up to the root
-        // so we really only want to do it when strictly necessary
-        this.env_configure = .{
-            .root_dir_info = undefined,
-            .transpiler = undefined,
-        };
-        const this_transpiler: *transpiler.Transpiler = &this.env_configure.?.transpiler;
-
-        const root_dir_info = try RunCommand.configureEnvForRun(
-            ctx,
-            this_transpiler,
-            this.env,
-            log_level != .silent,
-            false,
-        );
-
-        const init_cwd_entry = try this.env.map.getOrPutWithoutValue("INIT_CWD");
-        if (!init_cwd_entry.found_existing) {
-            init_cwd_entry.key_ptr.* = try ctx.allocator.dupe(u8, init_cwd_entry.key_ptr.*);
-            init_cwd_entry.value_ptr.* = .{
-                .value = try ctx.allocator.dupe(u8, strings.withoutTrailingSlash(FileSystem.instance.top_level_dir)),
-                .conditional = false,
-            };
-        }
-
-        this.env.loadCCachePath(this_transpiler.fs);
-
-        {
-            var node_path: bun.PathBuffer = undefined;
-            if (this.env.getNodePath(this_transpiler.fs, &node_path)) |node_pathZ| {
-                _ = try this.env.loadNodeJSConfig(this_transpiler.fs, bun.default_allocator.dupe(u8, node_pathZ) catch bun.outOfMemory());
-            } else brk: {
-                const current_path = this.env.get("PATH") orelse "";
-                var PATH = try std.ArrayList(u8).initCapacity(bun.default_allocator, current_path.len);
-                try PATH.appendSlice(current_path);
-                var bun_path: string = "";
-                RunCommand.createFakeTemporaryNodeExecutable(&PATH, &bun_path) catch break :brk;
-                try this.env.map.put("PATH", PATH.items);
-                _ = try this.env.loadNodeJSConfig(this_transpiler.fs, bun.default_allocator.dupe(u8, bun_path) catch bun.outOfMemory());
-            }
-        }
-
-        this.env_configure.?.root_dir_info = root_dir_info;
-
-        return this_transpiler;
-    }
-
-    pub fn httpProxy(this: *PackageManager, url: URL) ?URL {
-        return this.env.getHttpProxyFor(url);
-    }
-
-    pub fn tlsRejectUnauthorized(this: *PackageManager) bool {
-        return this.env.getTLSRejectUnauthorized();
-    }
-
-    pub fn computeIsContinuousIntegration(this: *PackageManager) bool {
-        return this.env.isCI();
-    }
-
-    pub inline fn isContinuousIntegration(this: *PackageManager) bool {
-        return this.ci_mode.get();
-    }
-
-    pub const WakeHandler = struct {
-        // handler: fn (ctx: *anyopaque, pm: *PackageManager) void = undefined,
-        // onDependencyError: fn (ctx: *anyopaque, Dependency, PackageID, anyerror) void = undefined,
-        handler: *const anyopaque = undefined,
-        onDependencyError: *const anyopaque = undefined,
-        context: ?*anyopaque = null,
-
-        pub inline fn getHandler(t: @This()) *const fn (ctx: *anyopaque, pm: *PackageManager) void {
-            return bun.cast(*const fn (ctx: *anyopaque, pm: *PackageManager) void, t.handler);
-        }
-
-        pub inline fn getonDependencyError(t: @This()) *const fn (ctx: *anyopaque, Dependency, DependencyID, anyerror) void {
-            return bun.cast(*const fn (ctx: *anyopaque, Dependency, DependencyID, anyerror) void, t.handler);
-        }
-    };
-
-    pub fn failRootResolution(this: *PackageManager, dependency: *const Dependency, dependency_id: DependencyID, err: anyerror) void {
-        if (this.onWake.context) |ctx| {
-            this.onWake.getonDependencyError()(
-                ctx,
-                dependency.*,
-                dependency_id,
-                err,
-            );
-        }
-    }
-
-    pub fn wake(this: *PackageManager) void {
-        if (this.onWake.context) |ctx| {
-            this.onWake.getHandler()(ctx, this);
-        }
-
-        // _ = this.wait_count.fetchAdd(1, .monotonic);
-        this.event_loop.wakeup();
-    }
-
-    pub fn hasNoMorePendingLifecycleScripts(this: *PackageManager) bool {
-        this.reportSlowLifecycleScripts();
-        return this.pending_lifecycle_script_tasks.load(.monotonic) == 0;
-    }
-
-    pub fn tickLifecycleScripts(this: *PackageManager) void {
-        this.event_loop.tickOnce(this);
-    }
-
-    pub fn sleepUntil(this: *PackageManager, closure: anytype, comptime isDoneFn: anytype) void {
-        Output.flush();
-        this.event_loop.tick(closure, isDoneFn);
-    }
-
-    pub fn sleep(this: *PackageManager) void {
-        this.reportSlowLifecycleScripts();
-        Output.flush();
-        this.event_loop.tick(this, hasNoMorePendingLifecycleScripts);
-    }
-
-    const DependencyToEnqueue = union(enum) {
-        pending: DependencyID,
-        resolution: struct { package_id: PackageID, resolution: Resolution },
-        not_found: void,
-        failure: anyerror,
-    };
-
-    pub fn enqueueDependencyToRoot(
-        this: *PackageManager,
-        name: []const u8,
-        version: *const Dependency.Version,
-        version_buf: []const u8,
-        behavior: Dependency.Behavior,
-    ) DependencyToEnqueue {
-        const dep_id = @as(DependencyID, @truncate(brk: {
-            const str_buf = this.lockfile.buffers.string_bytes.items;
-            for (this.lockfile.buffers.dependencies.items, 0..) |dep, id| {
-                if (!strings.eqlLong(dep.name.slice(str_buf), name, true)) continue;
-                if (!dep.version.eql(version, str_buf, version_buf)) continue;
-                break :brk id;
-            }
-
-            var builder = this.lockfile.stringBuilder();
-            const dummy = Dependency{
-                .name = String.init(name, name),
-                .name_hash = String.Builder.stringHash(name),
-                .version = version.*,
-                .behavior = behavior,
-            };
-            dummy.countWithDifferentBuffers(name, version_buf, @TypeOf(&builder), &builder);
-
-            builder.allocate() catch |err| return .{ .failure = err };
-
-            const dep = dummy.cloneWithDifferentBuffers(this, name, version_buf, @TypeOf(&builder), &builder) catch unreachable;
-            builder.clamp();
-            const index = this.lockfile.buffers.dependencies.items.len;
-            this.lockfile.buffers.dependencies.append(this.allocator, dep) catch unreachable;
-            this.lockfile.buffers.resolutions.append(this.allocator, invalid_package_id) catch unreachable;
-            if (comptime Environment.allow_assert) bun.assert(this.lockfile.buffers.dependencies.items.len == this.lockfile.buffers.resolutions.items.len);
-            break :brk index;
-        }));
-
-        if (this.lockfile.buffers.resolutions.items[dep_id] == invalid_package_id) {
-            this.enqueueDependencyWithMainAndSuccessFn(
-                dep_id,
-                &this.lockfile.buffers.dependencies.items[dep_id],
-                invalid_package_id,
-                false,
-                assignRootResolution,
-                failRootResolution,
-            ) catch |err| {
-                return .{ .failure = err };
-            };
-        }
-
-        const resolution_id = switch (this.lockfile.buffers.resolutions.items[dep_id]) {
-            invalid_package_id => brk: {
-                this.drainDependencyList();
-
-                const Closure = struct {
-                    // https://github.com/ziglang/zig/issues/19586
-                    pub fn issue_19586_workaround() type {
-                        return struct {
-                            err: ?anyerror = null,
-                            manager: *PackageManager,
-                            pub fn isDone(closure: *@This()) bool {
-                                const manager = closure.manager;
-                                if (manager.pendingTaskCount() > 0) {
-                                    manager.runTasks(
-                                        void,
-                                        {},
-                                        .{
-                                            .onExtract = {},
-                                            .onResolve = {},
-                                            .onPackageManifestError = {},
-                                            .onPackageDownloadError = {},
-                                        },
-                                        false,
-                                        manager.options.log_level,
-                                    ) catch |err| {
-                                        closure.err = err;
-                                        return true;
-                                    };
-
-                                    if (PackageManager.verbose_install and manager.pendingTaskCount() > 0) {
-                                        if (PackageManager.hasEnoughTimePassedBetweenWaitingMessages()) Output.prettyErrorln("<d>[PackageManager]<r> waiting for {d} tasks\n", .{closure.manager.pendingTaskCount()});
-                                    }
-                                }
-
-                                return manager.pendingTaskCount() == 0;
-                            }
-                        };
-                    }
-                }.issue_19586_workaround();
-
-                if (this.options.log_level.showProgress()) {
-                    this.startProgressBarIfNone();
-                }
-
-                var closure = Closure{ .manager = this };
-                this.sleepUntil(&closure, &Closure.isDone);
-
-                if (this.options.log_level.showProgress()) {
-                    this.endProgressBar();
-                    Output.flush();
-                }
-
-                if (closure.err) |err| {
-                    return .{ .failure = err };
-                }
-
-                break :brk this.lockfile.buffers.resolutions.items[dep_id];
-            },
-            // we managed to synchronously resolve the dependency
-            else => |pkg_id| pkg_id,
-        };
-
-        if (resolution_id == invalid_package_id) {
-            return .{
-                .not_found = {},
-            };
-        }
-
-        return .{
-            .resolution = .{
-                .resolution = this.lockfile.packages.items(.resolution)[resolution_id],
-                .package_id = resolution_id,
-            },
-        };
-    }
-
-    pub fn globalLinkDir(this: *PackageManager) !std.fs.Dir {
-        return this.global_link_dir orelse brk: {
-            var global_dir = try Options.openGlobalDir(this.options.explicit_global_directory);
-            this.global_dir = global_dir;
-            this.global_link_dir = try global_dir.makeOpenPath("node_modules", .{});
-            var buf: bun.PathBuffer = undefined;
-            const _path = try bun.getFdPath(.fromStdDir(this.global_link_dir.?), &buf);
-            this.global_link_dir_path = try Fs.FileSystem.DirnameStore.instance.append([]const u8, _path);
-            break :brk this.global_link_dir.?;
-        };
-    }
-
-    pub fn globalLinkDirPath(this: *PackageManager) ![]const u8 {
-        _ = try this.globalLinkDir();
-        return this.global_link_dir_path;
-    }
-
-    pub fn globalLinkDirAndPath(this: *PackageManager) !struct { std.fs.Dir, []const u8 } {
-        const dir = try this.globalLinkDir();
-        return .{ dir, this.global_link_dir_path };
-    }
-
-    pub fn formatLaterVersionInCache(
-        this: *PackageManager,
-        package_name: string,
-        name_hash: PackageNameHash,
-        resolution: Resolution,
-    ) ?Semver.Version.Formatter {
-        switch (resolution.tag) {
-            Resolution.Tag.npm => {
-                if (resolution.value.npm.version.tag.hasPre())
-                    // TODO:
-                    return null;
-
-                const manifest = this.manifests.byNameHash(
-                    this,
-                    this.scopeForPackageName(package_name),
-                    name_hash,
-                    .load_from_memory,
-                ) orelse return null;
-
-                if (manifest.findByDistTag("latest")) |*latest_version| {
-                    if (latest_version.version.order(
-                        resolution.value.npm.version,
-                        manifest.string_buf,
-                        this.lockfile.buffers.string_bytes.items,
-                    ) != .gt) return null;
-                    return latest_version.version.fmt(manifest.string_buf);
-                }
-
-                return null;
-            },
-            else => return null,
-        }
-    }
-
-    pub fn ensurePreinstallStateListCapacity(this: *PackageManager, count: usize) void {
-        if (this.preinstall_state.items.len >= count) {
-            return;
-        }
-
-        const offset = this.preinstall_state.items.len;
-        this.preinstall_state.ensureTotalCapacity(this.allocator, count) catch bun.outOfMemory();
-        this.preinstall_state.expandToCapacity();
-        @memset(this.preinstall_state.items[offset..], PreinstallState.unknown);
-    }
-
-    pub fn setPreinstallState(this: *PackageManager, package_id: PackageID, lockfile: *const Lockfile, value: PreinstallState) void {
-        this.ensurePreinstallStateListCapacity(lockfile.packages.len);
-        this.preinstall_state.items[package_id] = value;
-    }
-
-    pub fn getPreinstallState(this: *PackageManager, package_id: PackageID) PreinstallState {
-        if (package_id >= this.preinstall_state.items.len) {
-            return PreinstallState.unknown;
-        }
-        return this.preinstall_state.items[package_id];
-    }
-
-    // pub fn packageMissingFromCache(
-    //     manager: *PackageManager,
-    //     package_id: PackageID,
-    //     cache_subpath: *bun.RelPath(.{}),
-    //     resolution_tag: Resolution.Tag,
-    //     patch_info: *const PackageInstall.Patch,
-    // ) bool {
-    //     const state = manager.getPreinstallState(package_id);
-    //     return switch (state) {
-    //         .done => false,
-    //         else => {
-    //             if (patch_info.isNull()) {
-    //                 const exists = switch (resolution_tag) {
-    //                     .npm => package_json_exists: {
-    //                         var buf = &PackageManager.cached_package_folder_name_buf;
-
-    //                         if (comptime Environment.isDebug) {
-    //                             bun.assertWithLocation(bun.isSliceInBuffer(this.cache_dir_subpath, buf), @src());
-    //                         }
-
-    //                         const subpath_len = strings.withoutTrailingSlash(this.cache_dir_subpath).len;
-    //                         buf[subpath_len] = std.fs.path.sep;
-    //                         defer buf[subpath_len] = 0;
-    //                         @memcpy(buf[subpath_len + 1 ..][0.."package.json\x00".len], "package.json\x00");
-    //                         const subpath = buf[0 .. subpath_len + 1 + "package.json".len :0];
-    //                         break :package_json_exists Syscall.existsAt(.fromStdDir(this.cache_dir), subpath);
-    //                     },
-    //                     else => Syscall.directoryExistsAt(.fromStdDir(this.cache_dir), this.cache_dir_subpath).unwrap() catch false,
-    //                 };
-    //                 if (exists) manager.setPreinstallState(package_id, manager.lockfile, .done);
-    //                 return !exists;
-    //             }
-    //             const cache_dir_subpath_without_patch_hash = this.cache_dir_subpath[0 .. std.mem.lastIndexOf(u8, this.cache_dir_subpath, "_patch_hash=") orelse @panic("Patched dependency cache dir subpath does not have the \"_patch_hash=HASH\" suffix. This is a bug, please file a GitHub issue.")];
-    //             @memcpy(bun.path.join_buf[0..cache_dir_subpath_without_patch_hash.len], cache_dir_subpath_without_patch_hash);
-    //             bun.path.join_buf[cache_dir_subpath_without_patch_hash.len] = 0;
-    //             const exists = Syscall.directoryExistsAt(.fromStdDir(this.cache_dir), bun.path.join_buf[0..cache_dir_subpath_without_patch_hash.len :0]).unwrap() catch false;
-    //             if (exists) manager.setPreinstallState(package_id, manager.lockfile, .done);
-    //             return !exists;
-    //         },
-    //     };
-    // }
-
-    pub fn determinePreinstallState(
-        manager: *PackageManager,
-        pkg: Package,
-        lockfile: *Lockfile,
-        out_name_and_version_hash: *?u64,
-        out_patchfile_hash: *?u64,
-    ) PreinstallState {
-        switch (manager.getPreinstallState(pkg.meta.id)) {
-            .unknown => {
-
-                // Do not automatically start downloading packages which are disabled
-                // i.e. don't download all of esbuild's versions or SWCs
-                if (pkg.isDisabled()) {
-                    manager.setPreinstallState(pkg.meta.id, lockfile, .done);
-                    return .done;
-                }
-
-                const patch_hash: ?u64 = brk: {
-                    if (manager.lockfile.patched_dependencies.entries.len == 0) break :brk null;
-                    var sfb = std.heap.stackFallback(1024, manager.lockfile.allocator);
-                    const name_and_version = std.fmt.allocPrint(
-                        sfb.get(),
-                        "{s}@{}",
-                        .{
-                            pkg.name.slice(manager.lockfile.buffers.string_bytes.items),
-                            pkg.resolution.fmt(manager.lockfile.buffers.string_bytes.items, .posix),
-                        },
-                    ) catch unreachable;
-                    const name_and_version_hash = String.Builder.stringHash(name_and_version);
-                    const patched_dep = manager.lockfile.patched_dependencies.get(name_and_version_hash) orelse break :brk null;
-                    defer out_name_and_version_hash.* = name_and_version_hash;
-                    if (patched_dep.patchfile_hash_is_null) {
-                        manager.setPreinstallState(pkg.meta.id, manager.lockfile, .calc_patch_hash);
-                        return .calc_patch_hash;
-                    }
-                    out_patchfile_hash.* = patched_dep.patchfileHash().?;
-                    break :brk patched_dep.patchfileHash().?;
-                };
-
-                const folder_path = switch (pkg.resolution.tag) {
-                    .git => manager.cachedGitFolderNamePrintAuto(&pkg.resolution.value.git, patch_hash),
-                    .github => manager.cachedGitHubFolderNamePrintAuto(&pkg.resolution.value.github, patch_hash),
-                    .npm => manager.cachedNPMPackageFolderName(lockfile.str(&pkg.name), pkg.resolution.value.npm.version, patch_hash),
-                    .local_tarball => manager.cachedTarballFolderName(pkg.resolution.value.local_tarball, patch_hash),
-                    .remote_tarball => manager.cachedTarballFolderName(pkg.resolution.value.remote_tarball, patch_hash),
-                    else => "",
-                };
-
-                if (folder_path.len == 0) {
-                    manager.setPreinstallState(pkg.meta.id, lockfile, .extract);
-                    return .extract;
-                }
-
-                if (manager.isFolderInCache(folder_path)) {
-                    manager.setPreinstallState(pkg.meta.id, lockfile, .done);
-                    return .done;
-                }
-
-                // If the package is patched, then `folder_path` looks like:
-                // is-even@1.0.0_patch_hash=abc8s6dedhsddfkahaldfjhlj
-                //
-                // If that's not in the cache, we need to put it there:
-                // 1. extract the non-patched pkg in the cache
-                // 2. copy non-patched pkg into temp dir
-                // 3. apply patch to temp dir
-                // 4. rename temp dir to `folder_path`
-                if (patch_hash != null) {
-                    const non_patched_path_ = folder_path[0 .. std.mem.indexOf(u8, folder_path, "_patch_hash=") orelse @panic("Expected folder path to contain `patch_hash=`, this is a bug in Bun. Please file a GitHub issue.")];
-                    const non_patched_path = manager.lockfile.allocator.dupeZ(u8, non_patched_path_) catch bun.outOfMemory();
-                    defer manager.lockfile.allocator.free(non_patched_path);
-                    if (manager.isFolderInCache(non_patched_path)) {
-                        manager.setPreinstallState(pkg.meta.id, manager.lockfile, .apply_patch);
-                        // yay step 1 is already done for us
-                        return .apply_patch;
-                    }
-                    // we need to extract non-patched pkg into the cache
-                    manager.setPreinstallState(pkg.meta.id, lockfile, .extract);
-                    return .extract;
-                }
-
-                manager.setPreinstallState(pkg.meta.id, lockfile, .extract);
-                return .extract;
-            },
-            else => |val| return val,
-        }
-    }
-
-    pub fn scopeForPackageName(this: *const PackageManager, name: string) *const Npm.Registry.Scope {
-        if (name.len == 0 or name[0] != '@') return &this.options.scope;
-        return this.options.registries.getPtr(
-            Npm.Registry.Scope.hash(
-                Npm.Registry.Scope.getName(name),
-            ),
-        ) orelse &this.options.scope;
-    }
-
-    pub fn setNodeName(
-        this: *PackageManager,
-        node: *Progress.Node,
-        name: string,
-        emoji: string,
-        comptime is_first: bool,
-    ) void {
-        if (Output.isEmojiEnabled()) {
-            if (is_first) {
-                @memcpy(this.progress_name_buf[0..emoji.len], emoji);
-                @memcpy(this.progress_name_buf[emoji.len..][0..name.len], name);
-                node.name = this.progress_name_buf[0 .. emoji.len + name.len];
-            } else {
-                @memcpy(this.progress_name_buf[emoji.len..][0..name.len], name);
-                node.name = this.progress_name_buf[0 .. emoji.len + name.len];
-            }
-        } else {
-            @memcpy(this.progress_name_buf[0..name.len], name);
-            node.name = this.progress_name_buf[0..name.len];
-        }
-    }
-
-    pub threadlocal var cached_package_folder_name_buf: bun.PathBuffer = undefined;
-
-    pub inline fn getCacheDirectory(this: *PackageManager) std.fs.Dir {
-        return this.cache_directory_ orelse brk: {
-            this.cache_directory_ = this.ensureCacheDirectory();
-            break :brk this.cache_directory_.?;
-        };
-    }
-
-    pub inline fn getCacheDirectoryAndAbsPath(this: *PackageManager) struct { std.fs.Dir, [:0]const u8 } {
-        const cache_dir = this.getCacheDirectory();
-        return .{ cache_dir, this.cache_directory_path };
-    }
-
-    pub inline fn getTemporaryDirectory(this: *PackageManager) std.fs.Dir {
-        return this.temp_dir_ orelse brk: {
-            this.temp_dir_ = this.ensureTemporaryDirectory();
-            var pathbuf: bun.PathBuffer = undefined;
-            const temp_dir_path = bun.getFdPathZ(.fromStdDir(this.temp_dir_.?), &pathbuf) catch Output.panic("Unable to read temporary directory path", .{});
-            this.temp_dir_path = bun.default_allocator.dupeZ(u8, temp_dir_path) catch bun.outOfMemory();
-            break :brk this.temp_dir_.?;
-        };
-    }
-
-    noinline fn ensureCacheDirectory(this: *PackageManager) std.fs.Dir {
-        loop: while (true) {
-            if (this.options.enable.cache) {
-                const cache_dir = fetchCacheDirectoryPath(this.env, &this.options);
-                this.cache_directory_path = this.allocator.dupeZ(u8, cache_dir.path) catch bun.outOfMemory();
-
-                return std.fs.cwd().makeOpenPath(cache_dir.path, .{}) catch {
-                    this.options.enable.cache = false;
-                    this.allocator.free(this.cache_directory_path);
-                    continue :loop;
-                };
-            }
-
-            this.cache_directory_path = this.allocator.dupeZ(u8, Path.joinAbsString(
-                Fs.FileSystem.instance.top_level_dir,
-                &.{
-                    "node_modules",
-                    ".cache",
-                },
-                .auto,
-            )) catch bun.outOfMemory();
-
-            return std.fs.cwd().makeOpenPath("node_modules/.cache", .{}) catch |err| {
-                Output.prettyErrorln("<r><red>error<r>: bun is unable to write files: {s}", .{@errorName(err)});
-                Global.crash();
-            };
-        }
-        unreachable;
-    }
-
-    pub var using_fallback_temp_dir: bool = false;
-
-    // We need a temporary directory that can be rename()
-    // This is important for extracting files.
-    //
-    // However, we want it to be reused! Otherwise a cache is silly.
-    //   Error RenameAcrossMountPoints moving react-is to cache dir:
-    noinline fn ensureTemporaryDirectory(this: *PackageManager) std.fs.Dir {
-        var cache_directory = this.getCacheDirectory();
-        // The chosen tempdir must be on the same filesystem as the cache directory
-        // This makes renameat() work
-        this.temp_dir_name = Fs.FileSystem.RealFS.getDefaultTempDir();
-
-        var tried_dot_tmp = false;
-        var tempdir: std.fs.Dir = bun.MakePath.makeOpenPath(std.fs.cwd(), this.temp_dir_name, .{}) catch brk: {
-            tried_dot_tmp = true;
-            break :brk bun.MakePath.makeOpenPath(cache_directory, bun.pathLiteral(".tmp"), .{}) catch |err| {
-                Output.prettyErrorln("<r><red>error<r>: bun is unable to access tempdir: {s}", .{@errorName(err)});
-                Global.crash();
-            };
-        };
-        var tmpbuf: bun.PathBuffer = undefined;
-        const tmpname = Fs.FileSystem.instance.tmpname("hm", &tmpbuf, bun.fastRandom()) catch unreachable;
-        var timer: std.time.Timer = if (this.options.log_level != .silent) std.time.Timer.start() catch unreachable else undefined;
-        brk: while (true) {
-            var file = tempdir.createFileZ(tmpname, .{ .truncate = true }) catch |err2| {
-                if (!tried_dot_tmp) {
-                    tried_dot_tmp = true;
-
-                    tempdir = bun.MakePath.makeOpenPath(cache_directory, bun.pathLiteral(".tmp"), .{}) catch |err| {
-                        Output.prettyErrorln("<r><red>error<r>: bun is unable to access tempdir: {s}", .{@errorName(err)});
-                        Global.crash();
-                    };
-
-                    if (PackageManager.verbose_install) {
-                        Output.prettyErrorln("<r><yellow>warn<r>: bun is unable to access tempdir: {s}, using fallback", .{@errorName(err2)});
-                    }
-
-                    continue :brk;
-                }
-                Output.prettyErrorln("<r><red>error<r>: {s} accessing temporary directory. Please set <b>$BUN_TMPDIR<r> or <b>$BUN_INSTALL<r>", .{
-                    @errorName(err2),
-                });
-                Global.crash();
-            };
-            file.close();
-
-            std.posix.renameatZ(tempdir.fd, tmpname, cache_directory.fd, tmpname) catch |err| {
-                if (!tried_dot_tmp) {
-                    tried_dot_tmp = true;
-                    tempdir = cache_directory.makeOpenPath(".tmp", .{}) catch |err2| {
-                        Output.prettyErrorln("<r><red>error<r>: bun is unable to write files to tempdir: {s}", .{@errorName(err2)});
-                        Global.crash();
-                    };
-
-                    if (PackageManager.verbose_install) {
-                        Output.prettyErrorln("<r><d>info<r>: cannot move files from tempdir: {s}, using fallback", .{@errorName(err)});
-                    }
-
-                    continue :brk;
-                }
-
-                Output.prettyErrorln("<r><red>error<r>: {s} accessing temporary directory. Please set <b>$BUN_TMPDIR<r> or <b>$BUN_INSTALL<r>", .{
-                    @errorName(err),
-                });
-                Global.crash();
-            };
-            cache_directory.deleteFileZ(tmpname) catch {};
-            break;
-        }
-        if (tried_dot_tmp) {
-            using_fallback_temp_dir = true;
-        }
-        if (this.options.log_level != .silent) {
-            const elapsed = timer.read();
-            if (elapsed > std.time.ns_per_ms * 100) {
-                var path_buf: bun.PathBuffer = undefined;
-                const cache_dir_path = bun.getFdPath(.fromStdDir(cache_directory), &path_buf) catch "it";
-                Output.prettyErrorln(
-                    "<r><yellow>warn<r>: Slow filesystem detected. If {s} is a network drive, consider setting $BUN_INSTALL_CACHE_DIR to a local folder.",
-                    .{cache_dir_path},
-                );
-            }
-        }
-
-        return tempdir;
-    }
-
-    pub fn ensureTempNodeGypScript(this: *PackageManager) !void {
-        if (this.node_gyp_tempdir_name.len > 0) return;
-
-        const tempdir = this.getTemporaryDirectory();
-        var path_buf: bun.PathBuffer = undefined;
-        const node_gyp_tempdir_name = bun.span(try Fs.FileSystem.instance.tmpname("node-gyp", &path_buf, 12345));
-
-        // used later for adding to path for scripts
-        this.node_gyp_tempdir_name = try this.allocator.dupe(u8, node_gyp_tempdir_name);
-
-        var node_gyp_tempdir = tempdir.makeOpenPath(this.node_gyp_tempdir_name, .{}) catch |err| {
-            if (err == error.EEXIST) {
-                // it should not exist
-                Output.prettyErrorln("<r><red>error<r>: node-gyp tempdir already exists", .{});
-                Global.crash();
-            }
-            Output.prettyErrorln("<r><red>error<r>: <b><red>{s}<r> creating node-gyp tempdir", .{@errorName(err)});
-            Global.crash();
-        };
-        defer node_gyp_tempdir.close();
-
-        const file_name = switch (Environment.os) {
-            else => "node-gyp",
-            .windows => "node-gyp.cmd",
-        };
-        const mode = switch (Environment.os) {
-            else => 0o755,
-            .windows => 0, // windows does not have an executable bit
-        };
-
-        var node_gyp_file = node_gyp_tempdir.createFile(file_name, .{ .mode = mode }) catch |err| {
-            Output.prettyErrorln("<r><red>error<r>: <b><red>{s}<r> creating node-gyp tempdir", .{@errorName(err)});
-            Global.crash();
-        };
-        defer node_gyp_file.close();
-
-        const content = switch (Environment.os) {
-            .windows =>
-            \\if not defined npm_config_node_gyp (
-            \\  bun x --silent node-gyp %*
-            \\) else (
-            \\  node "%npm_config_node_gyp%" %*
-            \\)
-            \\
-            ,
-            else =>
-            \\#!/bin/sh
-            \\if [ "x$npm_config_node_gyp" = "x" ]; then
-            \\  bun x --silent node-gyp $@
-            \\else
-            \\  "$npm_config_node_gyp" $@
-            \\fi
-            \\
-            ,
-        };
-
-        node_gyp_file.writeAll(content) catch |err| {
-            Output.prettyErrorln("<r><red>error<r>: <b><red>{s}<r> writing to " ++ file_name ++ " file", .{@errorName(err)});
-            Global.crash();
-        };
-
-        // Add our node-gyp tempdir to the path
-        const existing_path = this.env.get("PATH") orelse "";
-        var PATH = try std.ArrayList(u8).initCapacity(bun.default_allocator, existing_path.len + 1 + this.temp_dir_name.len + 1 + this.node_gyp_tempdir_name.len);
-        try PATH.appendSlice(existing_path);
-        if (existing_path.len > 0 and existing_path[existing_path.len - 1] != std.fs.path.delimiter)
-            try PATH.append(std.fs.path.delimiter);
-        try PATH.appendSlice(strings.withoutTrailingSlash(this.temp_dir_name));
-        try PATH.append(std.fs.path.sep);
-        try PATH.appendSlice(this.node_gyp_tempdir_name);
-        try this.env.map.put("PATH", PATH.items);
-
-        const npm_config_node_gyp = try std.fmt.bufPrint(&path_buf, "{s}{s}{s}{s}{s}", .{
-            strings.withoutTrailingSlash(this.temp_dir_name),
-            std.fs.path.sep_str,
-            strings.withoutTrailingSlash(this.node_gyp_tempdir_name),
-            std.fs.path.sep_str,
-            file_name,
-        });
-
-        const node_gyp_abs_dir = std.fs.path.dirname(npm_config_node_gyp).?;
-        try this.env.map.putAllocKeyAndValue(this.allocator, "BUN_WHICH_IGNORE_CWD", node_gyp_abs_dir);
-    }
-
-    const Holder = struct {
-        pub var ptr: *PackageManager = undefined;
-    };
-
-    pub fn allocatePackageManager() void {
-        Holder.ptr = bun.default_allocator.create(PackageManager) catch bun.outOfMemory();
-    }
-
-    pub fn get() *PackageManager {
-        return Holder.ptr;
-    }
-
-    pub fn getNetworkTask(this: *PackageManager) *NetworkTask {
-        return this.preallocated_network_tasks.get();
-    }
-
-    pub fn allocGitHubURL(this: *const PackageManager, repository: *const Repository) string {
-        var github_api_url: string = "https://api.github.com";
-        if (this.env.get("GITHUB_API_URL")) |url| {
-            if (url.len > 0) {
-                github_api_url = url;
-            }
-        }
-
-        const owner = this.lockfile.str(&repository.owner);
-        const repo = this.lockfile.str(&repository.repo);
-        const committish = this.lockfile.str(&repository.committish);
-
-        return std.fmt.allocPrint(
-            this.allocator,
-            "{s}/repos/{s}/{s}{s}tarball/{s}",
-            .{
-                strings.withoutTrailingSlash(github_api_url),
-                owner,
-                repo,
-                // repo might be empty if dep is https://github.com/... style
-                if (repo.len > 0) "/" else "",
-                committish,
-            },
-        ) catch unreachable;
-    }
-
-    pub fn cachedGitFolderNamePrint(buf: []u8, resolved: string, patch_hash: ?u64) stringZ {
-        return std.fmt.bufPrintZ(buf, "@G@{s}{}", .{ resolved, PatchHashFmt{ .hash = patch_hash } }) catch unreachable;
-    }
-
-    pub fn cachedGitFolderName(this: *const PackageManager, repository: *const Repository, patch_hash: ?u64) stringZ {
-        return cachedGitFolderNamePrint(&cached_package_folder_name_buf, this.lockfile.str(&repository.resolved), patch_hash);
-    }
-
-    pub const PatchHashFmt = struct {
-        hash: ?u64 = null,
-
-        pub fn format(this: *const PatchHashFmt, comptime _: []const u8, _: std.fmt.FormatOptions, writer: anytype) !void {
-            if (this.hash) |h| {
-                try writer.print("_patch_hash={x}", .{h});
-            }
-        }
-    };
-
-    pub const CacheVersion = struct {
-        pub const current = 1;
-        pub const Formatter = struct {
-            version_number: ?usize = null,
-
-            pub fn format(this: *const @This(), comptime _: []const u8, _: std.fmt.FormatOptions, writer: anytype) !void {
-                if (this.version_number) |version| {
-                    try writer.print("@@@{d}", .{version});
-                }
-            }
-        };
-    };
-
-    pub fn cachedGitFolderNamePrintAuto(this: *const PackageManager, repository: *const Repository, patch_hash: ?u64) stringZ {
-        if (!repository.resolved.isEmpty()) {
-            return this.cachedGitFolderName(repository, patch_hash);
-        }
-
-        if (!repository.repo.isEmpty() and !repository.committish.isEmpty()) {
-            const string_buf = this.lockfile.buffers.string_bytes.items;
-            return std.fmt.bufPrintZ(
-                &cached_package_folder_name_buf,
-                "@G@{any}{}{}",
-                .{
-                    repository.committish.fmt(string_buf),
-                    CacheVersion.Formatter{ .version_number = CacheVersion.current },
-                    PatchHashFmt{ .hash = patch_hash },
-                },
-            ) catch unreachable;
-        }
-
-        return "";
-    }
-
-    pub fn cachedGitHubFolderNamePrint(buf: []u8, resolved: string, patch_hash: ?u64) stringZ {
-        return std.fmt.bufPrintZ(buf, "@GH@{s}{}{}", .{
-            resolved,
-            CacheVersion.Formatter{ .version_number = CacheVersion.current },
-            PatchHashFmt{ .hash = patch_hash },
-        }) catch unreachable;
-    }
-
-    pub fn cachedGitHubFolderName(this: *const PackageManager, repository: *const Repository, patch_hash: ?u64) stringZ {
-        return cachedGitHubFolderNamePrint(&cached_package_folder_name_buf, this.lockfile.str(&repository.resolved), patch_hash);
-    }
-
-    fn cachedGitHubFolderNamePrintGuess(buf: []u8, string_buf: []const u8, repository: *const Repository, patch_hash: ?u64) stringZ {
-        return std.fmt.bufPrintZ(
-            buf,
-            "@GH@{any}-{any}-{any}{}{}",
-            .{
-                repository.owner.fmt(string_buf),
-                repository.repo.fmt(string_buf),
-                repository.committish.fmt(string_buf),
-                CacheVersion.Formatter{ .version_number = CacheVersion.current },
-                PatchHashFmt{ .hash = patch_hash },
-            },
-        ) catch unreachable;
-    }
-
-    pub fn cachedGitHubFolderNamePrintAuto(this: *const PackageManager, repository: *const Repository, patch_hash: ?u64) stringZ {
-        if (!repository.resolved.isEmpty()) {
-            return this.cachedGitHubFolderName(repository, patch_hash);
-        }
-
-        if (!repository.owner.isEmpty() and !repository.repo.isEmpty() and !repository.committish.isEmpty()) {
-            return cachedGitHubFolderNamePrintGuess(&cached_package_folder_name_buf, this.lockfile.buffers.string_bytes.items, repository, patch_hash);
-        }
-
-        return "";
-    }
-
-    // TODO: normalize to alphanumeric
-    pub fn cachedNPMPackageFolderNamePrint(this: *const PackageManager, buf: []u8, name: string, version: Semver.Version, patch_hash: ?u64) stringZ {
-        const scope = this.scopeForPackageName(name);
-
-        if (scope.name.len == 0 and !this.options.did_override_default_scope) {
-            const include_version_number = true;
-            return cachedNPMPackageFolderPrintBasename(buf, name, version, patch_hash, include_version_number);
-        }
-
-        const include_version_number = false;
-        const basename = cachedNPMPackageFolderPrintBasename(buf, name, version, null, include_version_number);
-
-        const spanned = bun.span(basename);
-        const available = buf[spanned.len..];
-        var end: []u8 = undefined;
-        if (scope.url.hostname.len > 32 or available.len < 64) {
-            const visible_hostname = scope.url.hostname[0..@min(scope.url.hostname.len, 12)];
-            end = std.fmt.bufPrint(available, "@@{s}__{any}{}{}", .{
-                visible_hostname,
-                bun.fmt.hexIntLower(String.Builder.stringHash(scope.url.href)),
-                CacheVersion.Formatter{ .version_number = CacheVersion.current },
-                PatchHashFmt{ .hash = patch_hash },
-            }) catch unreachable;
-        } else {
-            end = std.fmt.bufPrint(available, "@@{s}{}{}", .{
-                scope.url.hostname,
-                CacheVersion.Formatter{ .version_number = CacheVersion.current },
-                PatchHashFmt{ .hash = patch_hash },
-            }) catch unreachable;
-        }
-
-        buf[spanned.len + end.len] = 0;
-        const result: [:0]u8 = buf[0 .. spanned.len + end.len :0];
-        return result;
-    }
-
-    pub fn cachedNPMPackageFolderName(this: *const PackageManager, name: string, version: Semver.Version, patch_hash: ?u64) stringZ {
-        return this.cachedNPMPackageFolderNamePrint(&cached_package_folder_name_buf, name, version, patch_hash);
-    }
-
-    // TODO: normalize to alphanumeric
-    pub fn cachedNPMPackageFolderPrintBasename(
-        buf: []u8,
-        name: string,
-        version: Semver.Version,
-        patch_hash: ?u64,
-        include_cache_version: bool,
-    ) stringZ {
-        if (version.tag.hasPre()) {
-            if (version.tag.hasBuild()) {
-                return std.fmt.bufPrintZ(
-                    buf,
-                    "{s}@{d}.{d}.{d}-{any}+{any}{}{}",
-                    .{
-                        name,
-                        version.major,
-                        version.minor,
-                        version.patch,
-                        bun.fmt.hexIntLower(version.tag.pre.hash),
-                        bun.fmt.hexIntUpper(version.tag.build.hash),
-                        CacheVersion.Formatter{ .version_number = if (include_cache_version) CacheVersion.current else null },
-                        PatchHashFmt{ .hash = patch_hash },
-                    },
-                ) catch unreachable;
-            }
-            return std.fmt.bufPrintZ(
-                buf,
-                "{s}@{d}.{d}.{d}-{any}{}{}",
-                .{
-                    name,
-                    version.major,
-                    version.minor,
-                    version.patch,
-                    bun.fmt.hexIntLower(version.tag.pre.hash),
-                    CacheVersion.Formatter{ .version_number = if (include_cache_version) CacheVersion.current else null },
-                    PatchHashFmt{ .hash = patch_hash },
-                },
-            ) catch unreachable;
-        }
-        if (version.tag.hasBuild()) {
-            return std.fmt.bufPrintZ(
-                buf,
-                "{s}@{d}.{d}.{d}+{any}{}{}",
-                .{
-                    name,
-                    version.major,
-                    version.minor,
-                    version.patch,
-                    bun.fmt.hexIntUpper(version.tag.build.hash),
-                    CacheVersion.Formatter{ .version_number = if (include_cache_version) CacheVersion.current else null },
-                    PatchHashFmt{ .hash = patch_hash },
-                },
-            ) catch unreachable;
-        }
-        return std.fmt.bufPrintZ(buf, "{s}@{d}.{d}.{d}{}{}", .{
-            name,
-            version.major,
-            version.minor,
-            version.patch,
-            CacheVersion.Formatter{ .version_number = if (include_cache_version) CacheVersion.current else null },
-            PatchHashFmt{ .hash = patch_hash },
-        }) catch unreachable;
-    }
-
-    pub fn cachedTarballFolderNamePrint(buf: []u8, url: string, patch_hash: ?u64) stringZ {
-        return std.fmt.bufPrintZ(buf, "@T@{any}{}{}", .{
-            bun.fmt.hexIntLower(String.Builder.stringHash(url)),
-            CacheVersion.Formatter{ .version_number = CacheVersion.current },
-            PatchHashFmt{ .hash = patch_hash },
-        }) catch unreachable;
-    }
-
-    pub fn cachedTarballFolderName(this: *const PackageManager, url: String, patch_hash: ?u64) stringZ {
-        return cachedTarballFolderNamePrint(&cached_package_folder_name_buf, this.lockfile.str(&url), patch_hash);
-    }
-
-    pub fn isFolderInCache(this: *PackageManager, folder_path: stringZ) bool {
-        return bun.sys.directoryExistsAt(.fromStdDir(this.getCacheDirectory()), folder_path).unwrap() catch false;
-    }
-
-    pub fn pathForCachedNPMPath(
-        this: *PackageManager,
-        buf: *bun.PathBuffer,
-        package_name: []const u8,
-        version: Semver.Version,
-    ) ![]u8 {
-        var cache_path_buf: bun.PathBuffer = undefined;
-
-        const cache_path = this.cachedNPMPackageFolderNamePrint(&cache_path_buf, package_name, version, null);
-
-        if (comptime Environment.allow_assert) {
-            bun.assertWithLocation(cache_path[package_name.len] == '@', @src());
-        }
-
-        cache_path_buf[package_name.len] = std.fs.path.sep;
-
-        const cache_dir: bun.FD = .fromStdDir(this.getCacheDirectory());
-
-        if (comptime Environment.isWindows) {
-            var path_buf: bun.PathBuffer = undefined;
-            const joined = bun.path.joinAbsStringBufZ(this.cache_directory_path, &path_buf, &[_]string{cache_path}, .windows);
-            return bun.sys.readlink(joined, buf).unwrap() catch |err| {
-                _ = bun.sys.unlink(joined);
-                return err;
-            };
-        }
-
-        return cache_dir.readlinkat(cache_path, buf).unwrap() catch |err| {
-            // if we run into an error, delete the symlink
-            // so that we don't repeatedly try to read it
-            _ = cache_dir.unlinkat(cache_path);
-            return err;
-        };
-    }
-
-    pub fn pathForResolution(
-        this: *PackageManager,
-        package_id: PackageID,
-        resolution: Resolution,
-        buf: *bun.PathBuffer,
-    ) ![]u8 {
-        // const folder_name = this.cachedNPMPackageFolderName(name, version);
-        switch (resolution.tag) {
-            .npm => {
-                const npm = resolution.value.npm;
-                const package_name_ = this.lockfile.packages.items(.name)[package_id];
-                const package_name = this.lockfile.str(&package_name_);
-
-                return this.pathForCachedNPMPath(buf, package_name, npm.version);
-            },
-            else => return "",
-        }
-    }
-
-    /// this is copy pasted from `installPackageWithNameAndResolution()`
-    /// it's not great to do this
-    pub fn computeCacheDirAndSubpath(
-        manager: *PackageManager,
-        pkg_name: string,
-        resolution: *const Resolution,
-        folder_path_buf: *bun.PathBuffer,
-        patch_hash: ?u64,
-    ) struct { cache_dir: std.fs.Dir, cache_dir_subpath: stringZ } {
-        const name = pkg_name;
-        const buf = manager.lockfile.buffers.string_bytes.items;
-        var cache_dir = std.fs.cwd();
-        var cache_dir_subpath: stringZ = "";
-
-        switch (resolution.tag) {
-            .npm => {
-                cache_dir_subpath = manager.cachedNPMPackageFolderName(name, resolution.value.npm.version, patch_hash);
-                cache_dir = manager.getCacheDirectory();
-            },
-            .git => {
-                cache_dir_subpath = manager.cachedGitFolderName(
-                    &resolution.value.git,
-                    patch_hash,
-                );
-                cache_dir = manager.getCacheDirectory();
-            },
-            .github => {
-                cache_dir_subpath = manager.cachedGitHubFolderName(&resolution.value.github, patch_hash);
-                cache_dir = manager.getCacheDirectory();
-            },
-            .folder => {
-                const folder = resolution.value.folder.slice(buf);
-                // Handle when a package depends on itself via file:
-                // example:
-                //   "mineflayer": "file:."
-                if (folder.len == 0 or (folder.len == 1 and folder[0] == '.')) {
-                    cache_dir_subpath = ".";
-                } else {
-                    @memcpy(folder_path_buf[0..folder.len], folder);
-                    folder_path_buf[folder.len] = 0;
-                    cache_dir_subpath = folder_path_buf[0..folder.len :0];
-                }
-                cache_dir = std.fs.cwd();
-            },
-            .local_tarball => {
-                cache_dir_subpath = manager.cachedTarballFolderName(resolution.value.local_tarball, patch_hash);
-                cache_dir = manager.getCacheDirectory();
-            },
-            .remote_tarball => {
-                cache_dir_subpath = manager.cachedTarballFolderName(resolution.value.remote_tarball, patch_hash);
-                cache_dir = manager.getCacheDirectory();
-            },
-            .workspace => {
-                const folder = resolution.value.workspace.slice(buf);
-                // Handle when a package depends on itself
-                if (folder.len == 0 or (folder.len == 1 and folder[0] == '.')) {
-                    cache_dir_subpath = ".";
-                } else {
-                    @memcpy(folder_path_buf[0..folder.len], folder);
-                    folder_path_buf[folder.len] = 0;
-                    cache_dir_subpath = folder_path_buf[0..folder.len :0];
-                }
-                cache_dir = std.fs.cwd();
-            },
-            .symlink => {
-                const directory = manager.globalLinkDir() catch |err| {
-                    const fmt = "\n<r><red>error:<r> unable to access global directory while installing <b>{s}<r>: {s}\n";
-                    const args = .{ name, @errorName(err) };
-
-                    Output.prettyErrorln(fmt, args);
-
-                    Global.exit(1);
-                };
-
-                const folder = resolution.value.symlink.slice(buf);
-
-                if (folder.len == 0 or (folder.len == 1 and folder[0] == '.')) {
-                    cache_dir_subpath = ".";
-                    cache_dir = std.fs.cwd();
-                } else {
-                    const global_link_dir = manager.globalLinkDirPath() catch unreachable;
-                    var ptr = folder_path_buf;
-                    var remain: []u8 = folder_path_buf[0..];
-                    @memcpy(ptr[0..global_link_dir.len], global_link_dir);
-                    remain = remain[global_link_dir.len..];
-                    if (global_link_dir[global_link_dir.len - 1] != std.fs.path.sep) {
-                        remain[0] = std.fs.path.sep;
-                        remain = remain[1..];
-                    }
-                    @memcpy(remain[0..folder.len], folder);
-                    remain = remain[folder.len..];
-                    remain[0] = 0;
-                    const len = @intFromPtr(remain.ptr) - @intFromPtr(ptr);
-                    cache_dir_subpath = folder_path_buf[0..len :0];
-                    cache_dir = directory;
-                }
-            },
-            else => {},
-        }
-
-        return .{
-            .cache_dir = cache_dir,
-            .cache_dir_subpath = cache_dir_subpath,
-        };
-    }
-
-    pub fn getInstalledVersionsFromDiskCache(this: *PackageManager, tags_buf: *std.ArrayList(u8), package_name: []const u8, allocator: std.mem.Allocator) !std.ArrayList(Semver.Version) {
-        var list = std.ArrayList(Semver.Version).init(allocator);
-        var dir = this.getCacheDirectory().openDir(package_name, .{
-            .iterate = true,
-        }) catch |err| switch (err) {
-            error.FileNotFound, error.NotDir, error.AccessDenied, error.DeviceBusy => return list,
-            else => return err,
-        };
-        defer dir.close();
-        var iter = dir.iterate();
-
-        while (try iter.next()) |entry| {
-            if (entry.kind != .directory and entry.kind != .sym_link) continue;
-            const name = entry.name;
-            const sliced = SlicedString.init(name, name);
-            const parsed = Semver.Version.parse(sliced);
-            if (!parsed.valid or parsed.wildcard != .none) continue;
-            // not handling OOM
-            // TODO: wildcard
-            var version = parsed.version.min();
-            const total = version.tag.build.len() + version.tag.pre.len();
-            if (total > 0) {
-                tags_buf.ensureUnusedCapacity(total) catch unreachable;
-                var available = tags_buf.items.ptr[tags_buf.items.len..tags_buf.capacity];
-                const new_version = version.cloneInto(name, &available);
-                tags_buf.items.len += total;
-                version = new_version;
-            }
-
-            list.append(version) catch unreachable;
-        }
-
-        return list;
-    }
-
-    pub fn resolveFromDiskCache(this: *PackageManager, package_name: []const u8, version: Dependency.Version) ?PackageID {
-        if (version.tag != .npm) {
-            // only npm supported right now
-            // tags are more ambiguous
-            return null;
-        }
-
-        var arena = bun.ArenaAllocator.init(this.allocator);
-        defer arena.deinit();
-        const arena_alloc = arena.allocator();
-        var stack_fallback = std.heap.stackFallback(4096, arena_alloc);
-        const allocator = stack_fallback.get();
-        var tags_buf = std.ArrayList(u8).init(allocator);
-        const installed_versions = this.getInstalledVersionsFromDiskCache(&tags_buf, package_name, allocator) catch |err| {
-            Output.debug("error getting installed versions from disk cache: {s}", .{bun.span(@errorName(err))});
-            return null;
-        };
-
-        // TODO: make this fewer passes
-        std.sort.pdq(
-            Semver.Version,
-            installed_versions.items,
-            @as([]const u8, tags_buf.items),
-            Semver.Version.sortGt,
-        );
-        for (installed_versions.items) |installed_version| {
-            if (version.value.npm.version.satisfies(installed_version, this.lockfile.buffers.string_bytes.items, tags_buf.items)) {
-                var buf: bun.PathBuffer = undefined;
-                const npm_package_path = this.pathForCachedNPMPath(&buf, package_name, installed_version) catch |err| {
-                    Output.debug("error getting path for cached npm path: {s}", .{bun.span(@errorName(err))});
-                    return null;
-                };
-                const dependency = Dependency.Version{
-                    .tag = .npm,
-                    .value = .{
-                        .npm = .{
-                            .name = String.init(package_name, package_name),
-                            .version = Semver.Query.Group.from(installed_version),
-                        },
-                    },
-                };
-                switch (FolderResolution.getOrPut(.{ .cache_folder = npm_package_path }, dependency, ".", this)) {
-                    .new_package_id => |id| {
-                        this.enqueueDependencyList(this.lockfile.packages.items(.dependencies)[id]);
-                        return id;
-                    },
-                    .package_id => |id| {
-                        this.enqueueDependencyList(this.lockfile.packages.items(.dependencies)[id]);
-                        return id;
-                    },
-                    .err => |err| {
-                        Output.debug("error getting or putting folder resolution: {s}", .{bun.span(@errorName(err))});
-                        return null;
-                    },
-                }
-            }
-        }
-
-        return null;
-    }
-
-    const ResolvedPackageResult = struct {
-        package: Lockfile.Package,
-
-        /// Is this the first time we've seen this package?
-        is_first_time: bool = false,
-
-        task: ?union(enum) {
-            /// Pending network task to schedule
-            network_task: *NetworkTask,
-
-            /// Apply patch task or calc patch hash task
-            patch_task: *PatchTask,
-        } = null,
-    };
-
-    fn getOrPutResolvedPackageWithFindResult(
-        this: *PackageManager,
-        name_hash: PackageNameHash,
-        name: String,
-        dependency: *const Dependency,
-        version: Dependency.Version,
-        dependency_id: DependencyID,
-        behavior: Behavior,
-        manifest: *const Npm.PackageManifest,
-        find_result: Npm.PackageManifest.FindResult,
-        install_peer: bool,
-        comptime successFn: SuccessFn,
-    ) !?ResolvedPackageResult {
-        const should_update = this.to_update and
-            // If updating, only update packages in the current workspace
-            this.lockfile.isRootDependency(this, dependency_id) and
-            // no need to do a look up if update requests are empty (`bun update` with no args)
-            (this.update_requests.len == 0 or
-                this.updating_packages.contains(dependency.name.slice(this.lockfile.buffers.string_bytes.items)));
-
-        // Was this package already allocated? Let's reuse the existing one.
-        if (this.lockfile.getPackageID(
-            name_hash,
-            if (should_update) null else version,
-            &.{
-                .tag = .npm,
-                .value = .{
-                    .npm = .{
-                        .version = find_result.version,
-                        .url = find_result.package.tarball_url.value,
-                    },
-                },
-            },
-        )) |id| {
-            successFn(this, dependency_id, id);
-            return .{
-                .package = this.lockfile.packages.get(id),
-                .is_first_time = false,
-            };
-        } else if (behavior.isPeer() and !install_peer) {
-            return null;
-        }
-
-        // appendPackage sets the PackageID on the package
-        const package = try this.lockfile.appendPackage(try Lockfile.Package.fromNPM(
-            this,
-            this.allocator,
-            this.lockfile,
-            this.log,
-            manifest,
-            find_result.version,
-            find_result.package,
-            manifest.string_buf,
-            Features.npm,
-        ));
-
-        if (comptime Environment.allow_assert) bun.assert(package.meta.id != invalid_package_id);
-        defer successFn(this, dependency_id, package.meta.id);
-
-        // non-null if the package is in "patchedDependencies"
-        var name_and_version_hash: ?u64 = null;
-        var patchfile_hash: ?u64 = null;
-
-        return switch (this.determinePreinstallState(
-            package,
-            this.lockfile,
-            &name_and_version_hash,
-            &patchfile_hash,
-        )) {
-            // Is this package already in the cache?
-            // We don't need to download the tarball, but we should enqueue dependencies
-            .done => .{ .package = package, .is_first_time = true },
-            // Do we need to download the tarball?
-            .extract => extract: {
-                const task_id = Task.Id.forNPMPackage(this.lockfile.str(&name), package.resolution.value.npm.version);
-                bun.debugAssert(!this.network_dedupe_map.contains(task_id.get()));
-
-                break :extract .{
-                    .package = package,
-                    .is_first_time = true,
-                    .task = .{
-                        .network_task = try this.generateNetworkTaskForTarball(
-                            task_id,
-                            manifest.str(&find_result.package.tarball_url),
-                            dependency.behavior.isRequired(),
-                            dependency_id,
-                            package,
-                            name_and_version_hash,
-                            // its npm.
-                            .allow_authorization,
-                        ) orelse unreachable,
-                    },
-                };
-            },
-            .calc_patch_hash => .{
-                .package = package,
-                .is_first_time = true,
-                .task = .{
-                    .patch_task = PatchTask.newCalcPatchHash(
-                        this,
-                        name_and_version_hash.?,
-                        .{
-                            .pkg_id = package.meta.id,
-                            .dependency_id = dependency_id,
-                            .url = this.allocator.dupe(u8, manifest.str(&find_result.package.tarball_url)) catch bun.outOfMemory(),
-                        },
-                    ),
-                },
-            },
-            .apply_patch => .{
-                .package = package,
-                .is_first_time = true,
-                .task = .{
-                    .patch_task = PatchTask.newApplyPatchHash(
-                        this,
-                        package.meta.id,
-                        patchfile_hash.?,
-                        name_and_version_hash.?,
-                    ),
-                },
-            },
-            else => unreachable,
-        };
-    }
-
-    pub fn hasCreatedNetworkTask(this: *PackageManager, task_id: Task.Id, is_required: bool) bool {
-        const gpe = this.network_dedupe_map.getOrPut(task_id.get()) catch bun.outOfMemory();
-
-        // if there's an existing network task that is optional, we want to make it non-optional if this one would be required
-        gpe.value_ptr.is_required = if (!gpe.found_existing)
-            is_required
-        else
-            gpe.value_ptr.is_required or is_required;
-
-        return gpe.found_existing;
-    }
-
-    pub fn isNetworkTaskRequired(this: *const PackageManager, task_id: Task.Id) bool {
-        return (this.network_dedupe_map.get(task_id.get()) orelse return true).is_required;
-    }
-
-    pub fn generateNetworkTaskForTarball(
-        this: *PackageManager,
-        task_id: Task.Id,
-        url: string,
-        is_required: bool,
-        dependency_id: DependencyID,
-        package: Lockfile.Package,
-        patch_name_and_version_hash: ?u64,
-        authorization: NetworkTask.Authorization,
-    ) NetworkTask.ForTarballError!?*NetworkTask {
-        if (this.hasCreatedNetworkTask(task_id, is_required)) {
-            return null;
-        }
-
-        var network_task = this.getNetworkTask();
-
-        network_task.* = .{
-            .task_id = task_id,
-            .callback = undefined,
-            .allocator = this.allocator,
-            .package_manager = this,
-            .apply_patch_task = if (patch_name_and_version_hash) |h| brk: {
-                const patch_hash = this.lockfile.patched_dependencies.get(h).?.patchfileHash().?;
-                const task = PatchTask.newApplyPatchHash(this, package.meta.id, patch_hash, h);
-                task.callback.apply.task_id = task_id;
-                break :brk task;
-            } else null,
-        };
-
-        const scope = this.scopeForPackageName(this.lockfile.str(&package.name));
-
-        try network_task.forTarball(
-            this.allocator,
-            &.{
-                .package_manager = this,
-                .name = strings.StringOrTinyString.initAppendIfNeeded(
-                    this.lockfile.str(&package.name),
-                    *FileSystem.FilenameStore,
-                    FileSystem.FilenameStore.instance,
-                ) catch bun.outOfMemory(),
-                .resolution = package.resolution,
-                .cache_dir = this.getCacheDirectory(),
-                .temp_dir = this.getTemporaryDirectory(),
-                .dependency_id = dependency_id,
-                .integrity = package.meta.integrity,
-                .url = strings.StringOrTinyString.initAppendIfNeeded(
-                    url,
-                    *FileSystem.FilenameStore,
-                    FileSystem.FilenameStore.instance,
-                ) catch bun.outOfMemory(),
-            },
-            scope,
-            authorization,
-        );
-
-        return network_task;
-    }
-
-    pub fn enqueueNetworkTask(this: *PackageManager, task: *NetworkTask) void {
-        if (this.network_task_fifo.writableLength() == 0) {
-            this.flushNetworkQueue();
-        }
-
-        this.network_task_fifo.writeItemAssumeCapacity(task);
-    }
-
-    pub fn enqueuePatchTask(this: *PackageManager, task: *PatchTask) void {
-        debug("Enqueue patch task: 0x{x} {s}", .{ @intFromPtr(task), @tagName(task.callback) });
-        if (this.patch_task_fifo.writableLength() == 0) {
-            this.flushPatchTaskQueue();
-        }
-
-        this.patch_task_fifo.writeItemAssumeCapacity(task);
-    }
-
-    /// We need to calculate all the patchfile hashes at the beginning so we don't run into problems with stale hashes
-    pub fn enqueuePatchTaskPre(this: *PackageManager, task: *PatchTask) void {
-        debug("Enqueue patch task pre: 0x{x} {s}", .{ @intFromPtr(task), @tagName(task.callback) });
-        task.pre = true;
-        if (this.patch_task_fifo.writableLength() == 0) {
-            this.flushPatchTaskQueue();
-        }
-
-        this.patch_task_fifo.writeItemAssumeCapacity(task);
-        _ = this.pending_pre_calc_hashes.fetchAdd(1, .monotonic);
-    }
-
-    const SuccessFn = *const fn (*PackageManager, DependencyID, PackageID) void;
-    const FailFn = *const fn (*PackageManager, *const Dependency, PackageID, anyerror) void;
-    fn assignResolution(this: *PackageManager, dependency_id: DependencyID, package_id: PackageID) void {
-        const buffers = &this.lockfile.buffers;
-        if (comptime Environment.allow_assert) {
-            bun.assert(dependency_id < buffers.resolutions.items.len);
-            bun.assert(package_id < this.lockfile.packages.len);
-            // bun.assert(buffers.resolutions.items[dependency_id] == invalid_package_id);
-        }
-        buffers.resolutions.items[dependency_id] = package_id;
-        const string_buf = buffers.string_bytes.items;
-        var dep = &buffers.dependencies.items[dependency_id];
-        if (dep.name.isEmpty() or strings.eql(dep.name.slice(string_buf), dep.version.literal.slice(string_buf))) {
-            dep.name = this.lockfile.packages.items(.name)[package_id];
-            dep.name_hash = this.lockfile.packages.items(.name_hash)[package_id];
-        }
-    }
-
-    fn assignRootResolution(this: *PackageManager, dependency_id: DependencyID, package_id: PackageID) void {
-        const buffers = &this.lockfile.buffers;
-        if (comptime Environment.allow_assert) {
-            bun.assert(dependency_id < buffers.resolutions.items.len);
-            bun.assert(package_id < this.lockfile.packages.len);
-            bun.assert(buffers.resolutions.items[dependency_id] == invalid_package_id);
-        }
-        buffers.resolutions.items[dependency_id] = package_id;
-        const string_buf = buffers.string_bytes.items;
-        var dep = &buffers.dependencies.items[dependency_id];
-        if (dep.name.isEmpty() or strings.eql(dep.name.slice(string_buf), dep.version.literal.slice(string_buf))) {
-            dep.name = this.lockfile.packages.items(.name)[package_id];
-            dep.name_hash = this.lockfile.packages.items(.name_hash)[package_id];
-        }
-    }
-
-    fn resolutionSatisfiesDependency(this: *PackageManager, resolution: Resolution, dependency: Dependency.Version) bool {
-        const buf = this.lockfile.buffers.string_bytes.items;
-        if (resolution.tag == .npm and dependency.tag == .npm) {
-            return dependency.value.npm.version.satisfies(resolution.value.npm.version, buf, buf);
-        }
-
-        if (resolution.tag == .git and dependency.tag == .git) {
-            return resolution.value.git.eql(&dependency.value.git, buf, buf);
-        }
-
-        if (resolution.tag == .github and dependency.tag == .github) {
-            return resolution.value.github.eql(&dependency.value.github, buf, buf);
-        }
-
-        return false;
-    }
-
-    fn getOrPutResolvedPackage(
-        this: *PackageManager,
-        name_hash: PackageNameHash,
-        name: String,
-        dependency: *const Dependency,
-        version: Dependency.Version,
-        behavior: Behavior,
-        dependency_id: DependencyID,
-        resolution: PackageID,
-        install_peer: bool,
-        comptime successFn: SuccessFn,
-    ) !?ResolvedPackageResult {
-        if (install_peer and behavior.isPeer()) {
-            if (this.lockfile.package_index.get(name_hash)) |index| {
-                const resolutions: []Resolution = this.lockfile.packages.items(.resolution);
-                switch (index) {
-                    .id => |existing_id| {
-                        if (existing_id < resolutions.len) {
-                            const existing_resolution = resolutions[existing_id];
-                            if (this.resolutionSatisfiesDependency(existing_resolution, version)) {
-                                successFn(this, dependency_id, existing_id);
-                                return .{
-                                    // we must fetch it from the packages array again, incase the package array mutates the value in the `successFn`
-                                    .package = this.lockfile.packages.get(existing_id),
-                                };
-                            }
-
-                            const res_tag = resolutions[existing_id].tag;
-                            const ver_tag = version.tag;
-                            if ((res_tag == .npm and ver_tag == .npm) or (res_tag == .git and ver_tag == .git) or (res_tag == .github and ver_tag == .github)) {
-                                const existing_package = this.lockfile.packages.get(existing_id);
-                                this.log.addWarningFmt(
-                                    null,
-                                    logger.Loc.Empty,
-                                    this.allocator,
-                                    "incorrect peer dependency \"{}@{}\"",
-                                    .{
-                                        existing_package.name.fmt(this.lockfile.buffers.string_bytes.items),
-                                        existing_package.resolution.fmt(this.lockfile.buffers.string_bytes.items, .auto),
-                                    },
-                                ) catch unreachable;
-                                successFn(this, dependency_id, existing_id);
-                                return .{
-                                    // we must fetch it from the packages array again, incase the package array mutates the value in the `successFn`
-                                    .package = this.lockfile.packages.get(existing_id),
-                                };
-                            }
-                        }
-                    },
-                    .ids => |list| {
-                        for (list.items) |existing_id| {
-                            if (existing_id < resolutions.len) {
-                                const existing_resolution = resolutions[existing_id];
-                                if (this.resolutionSatisfiesDependency(existing_resolution, version)) {
-                                    successFn(this, dependency_id, existing_id);
-                                    return .{
-                                        .package = this.lockfile.packages.get(existing_id),
-                                    };
-                                }
-                            }
-                        }
-
-                        if (list.items[0] < resolutions.len) {
-                            const res_tag = resolutions[list.items[0]].tag;
-                            const ver_tag = version.tag;
-                            if ((res_tag == .npm and ver_tag == .npm) or (res_tag == .git and ver_tag == .git) or (res_tag == .github and ver_tag == .github)) {
-                                const existing_package_id = list.items[0];
-                                const existing_package = this.lockfile.packages.get(existing_package_id);
-                                this.log.addWarningFmt(
-                                    null,
-                                    logger.Loc.Empty,
-                                    this.allocator,
-                                    "incorrect peer dependency \"{}@{}\"",
-                                    .{
-                                        existing_package.name.fmt(this.lockfile.buffers.string_bytes.items),
-                                        existing_package.resolution.fmt(this.lockfile.buffers.string_bytes.items, .auto),
-                                    },
-                                ) catch unreachable;
-                                successFn(this, dependency_id, list.items[0]);
-                                return .{
-                                    // we must fetch it from the packages array again, incase the package array mutates the value in the `successFn`
-                                    .package = this.lockfile.packages.get(existing_package_id),
-                                };
-                            }
-                        }
-                    },
-                }
-            }
-        }
-
-        if (resolution < this.lockfile.packages.len) {
-            return .{ .package = this.lockfile.packages.get(resolution) };
-        }
-
-        switch (version.tag) {
-            .npm, .dist_tag => {
-                resolve_from_workspace: {
-                    if (version.tag == .npm) {
-                        const workspace_path = if (this.lockfile.workspace_paths.count() > 0) this.lockfile.workspace_paths.get(name_hash) else null;
-                        const workspace_version = this.lockfile.workspace_versions.get(name_hash);
-                        const buf = this.lockfile.buffers.string_bytes.items;
-                        if (this.options.link_workspace_packages and
-                            (((workspace_version != null and version.value.npm.version.satisfies(workspace_version.?, buf, buf)) or
-                                // https://github.com/oven-sh/bun/pull/10899#issuecomment-2099609419
-                                // if the workspace doesn't have a version, it can still be used if
-                                // dependency version is wildcard
-                                (workspace_path != null and version.value.npm.version.@"is *"()))))
-                        {
-                            const root_package = this.lockfile.rootPackage() orelse break :resolve_from_workspace;
-                            const root_dependencies = root_package.dependencies.get(this.lockfile.buffers.dependencies.items);
-                            const root_resolutions = root_package.resolutions.get(this.lockfile.buffers.resolutions.items);
-
-                            for (root_dependencies, root_resolutions) |root_dep, workspace_package_id| {
-                                if (workspace_package_id != invalid_package_id and root_dep.version.tag == .workspace and root_dep.name_hash == name_hash) {
-                                    // make sure verifyResolutions sees this resolution as a valid package id
-                                    successFn(this, dependency_id, workspace_package_id);
-                                    return .{
-                                        .package = this.lockfile.packages.get(workspace_package_id),
-                                        .is_first_time = false,
-                                    };
-                                }
-                            }
-                        }
-                    }
-                }
-
-                // Resolve the version from the loaded NPM manifest
-                const name_str = this.lockfile.str(&name);
-                const manifest = this.manifests.byNameHash(
-                    this,
-                    this.scopeForPackageName(name_str),
-                    name_hash,
-                    .load_from_memory_fallback_to_disk,
-                ) orelse return null; // manifest might still be downloading. This feels unreliable.
-                const find_result: Npm.PackageManifest.FindResult = switch (version.tag) {
-                    .dist_tag => manifest.findByDistTag(this.lockfile.str(&version.value.dist_tag.tag)),
-                    .npm => manifest.findBestVersion(version.value.npm.version, this.lockfile.buffers.string_bytes.items),
-                    else => unreachable,
-                } orelse {
-                    resolve_workspace_from_dist_tag: {
-                        // choose a workspace for a dist_tag only if a version was not found
-                        if (version.tag == .dist_tag) {
-                            const workspace_path = if (this.lockfile.workspace_paths.count() > 0) this.lockfile.workspace_paths.get(name_hash) else null;
-                            if (workspace_path != null) {
-                                const root_package = this.lockfile.rootPackage() orelse break :resolve_workspace_from_dist_tag;
-                                const root_dependencies = root_package.dependencies.get(this.lockfile.buffers.dependencies.items);
-                                const root_resolutions = root_package.resolutions.get(this.lockfile.buffers.resolutions.items);
-
-                                for (root_dependencies, root_resolutions) |root_dep, workspace_package_id| {
-                                    if (workspace_package_id != invalid_package_id and root_dep.version.tag == .workspace and root_dep.name_hash == name_hash) {
-                                        // make sure verifyResolutions sees this resolution as a valid package id
-                                        successFn(this, dependency_id, workspace_package_id);
-                                        return .{
-                                            .package = this.lockfile.packages.get(workspace_package_id),
-                                            .is_first_time = false,
-                                        };
-                                    }
-                                }
-                            }
-                        }
-                    }
-
-                    if (behavior.isPeer()) {
-                        return null;
-                    }
-
-                    return switch (version.tag) {
-                        .npm => error.NoMatchingVersion,
-                        .dist_tag => error.DistTagNotFound,
-                        else => unreachable,
-                    };
-                };
-
-                return try this.getOrPutResolvedPackageWithFindResult(
-                    name_hash,
-                    name,
-                    dependency,
-                    version,
-                    dependency_id,
-                    behavior,
-                    manifest,
-                    find_result,
-                    install_peer,
-                    successFn,
-                );
-            },
-
-            .folder => {
-                const res: FolderResolution = res: {
-                    if (this.lockfile.isWorkspaceDependency(dependency_id)) {
-                        // relative to cwd
-                        const folder_path = this.lockfile.str(&version.value.folder);
-                        var buf2: bun.PathBuffer = undefined;
-                        const folder_path_abs = if (std.fs.path.isAbsolute(folder_path)) folder_path else blk: {
-                            break :blk Path.joinAbsStringBuf(
-                                FileSystem.instance.top_level_dir,
-                                &buf2,
-                                &.{folder_path},
-                                .auto,
-                            );
-                            // break :blk Path.joinAbsStringBuf(
-                            //     strings.withoutSuffixComptime(this.original_package_json_path, "package.json"),
-                            //     &buf2,
-                            //     &[_]string{folder_path},
-                            //     .auto,
-                            // );
-                        };
-                        break :res FolderResolution.getOrPut(.{ .relative = .folder }, version, folder_path_abs, this);
-                    }
-
-                    // transitive folder dependencies do not have their dependencies resolved
-                    var name_slice = this.lockfile.str(&name);
-                    var folder_path = this.lockfile.str(&version.value.folder);
-                    var package = Lockfile.Package{};
-
-                    {
-                        // only need name and path
-                        var builder = this.lockfile.stringBuilder();
-
-                        builder.count(name_slice);
-                        builder.count(folder_path);
-
-                        builder.allocate() catch bun.outOfMemory();
-
-                        name_slice = this.lockfile.str(&name);
-                        folder_path = this.lockfile.str(&version.value.folder);
-
-                        package.name = builder.append(String, name_slice);
-                        package.name_hash = name_hash;
-
-                        package.resolution = Resolution.init(.{
-                            .folder = builder.append(String, folder_path),
-                        });
-
-                        package.scripts.filled = true;
-                        package.meta.setHasInstallScript(false);
-
-                        builder.clamp();
-                    }
-
-                    // these are always new
-                    package = this.lockfile.appendPackage(package) catch bun.outOfMemory();
-
-                    break :res .{
-                        .new_package_id = package.meta.id,
-                    };
-                };
-
-                switch (res) {
-                    .err => |err| return err,
-                    .package_id => |package_id| {
-                        successFn(this, dependency_id, package_id);
-                        return .{ .package = this.lockfile.packages.get(package_id) };
-                    },
-
-                    .new_package_id => |package_id| {
-                        successFn(this, dependency_id, package_id);
-                        return .{ .package = this.lockfile.packages.get(package_id), .is_first_time = true };
-                    },
-                }
-            },
-            .workspace => {
-                // package name hash should be used to find workspace path from map
-                const workspace_path_raw: *const String = this.lockfile.workspace_paths.getPtr(name_hash) orelse &version.value.workspace;
-                const workspace_path = this.lockfile.str(workspace_path_raw);
-                var buf2: bun.PathBuffer = undefined;
-                const workspace_path_u8 = if (std.fs.path.isAbsolute(workspace_path)) workspace_path else blk: {
-                    break :blk Path.joinAbsStringBuf(FileSystem.instance.top_level_dir, &buf2, &[_]string{workspace_path}, .auto);
-                };
-
-                const res = FolderResolution.getOrPut(.{ .relative = .workspace }, version, workspace_path_u8, this);
-
-                switch (res) {
-                    .err => |err| return err,
-                    .package_id => |package_id| {
-                        successFn(this, dependency_id, package_id);
-                        return .{ .package = this.lockfile.packages.get(package_id) };
-                    },
-
-                    .new_package_id => |package_id| {
-                        successFn(this, dependency_id, package_id);
-                        return .{ .package = this.lockfile.packages.get(package_id), .is_first_time = true };
-                    },
-                }
-            },
-            .symlink => {
-                const res = FolderResolution.getOrPut(.{ .global = try this.globalLinkDirPath() }, version, this.lockfile.str(&version.value.symlink), this);
-
-                switch (res) {
-                    .err => |err| return err,
-                    .package_id => |package_id| {
-                        successFn(this, dependency_id, package_id);
-                        return .{ .package = this.lockfile.packages.get(package_id) };
-                    },
-
-                    .new_package_id => |package_id| {
-                        successFn(this, dependency_id, package_id);
-                        return .{ .package = this.lockfile.packages.get(package_id), .is_first_time = true };
-                    },
-                }
-            },
-
-            else => return null,
-        }
-    }
-
-    fn enqueueParseNPMPackage(
-        this: *PackageManager,
-        task_id: Task.Id,
-        name: strings.StringOrTinyString,
-        network_task: *NetworkTask,
-    ) *ThreadPool.Task {
-        var task = this.preallocated_resolve_tasks.get();
-        task.* = Task{
-            .package_manager = this,
-            .log = logger.Log.init(this.allocator),
-            .tag = Task.Tag.package_manifest,
-            .request = .{
-                .package_manifest = .{
-                    .network = network_task,
-                    .name = name,
-                },
-            },
-            .id = task_id,
-            .data = undefined,
-        };
-        return &task.threadpool_task;
-    }
-
-    fn enqueueExtractNPMPackage(
-        this: *PackageManager,
-        tarball: *const ExtractTarball,
-        network_task: *NetworkTask,
-    ) *ThreadPool.Task {
-        var task = this.preallocated_resolve_tasks.get();
-        task.* = Task{
-            .package_manager = this,
-            .log = logger.Log.init(this.allocator),
-            .tag = Task.Tag.extract,
-            .request = .{
-                .extract = .{
-                    .network = network_task,
-                    .tarball = tarball.*,
-                },
-            },
-            .id = network_task.task_id,
-            .data = undefined,
-        };
-        task.request.extract.tarball.skip_verify = !this.options.do.verify_integrity;
-        return &task.threadpool_task;
-    }
-
-    fn enqueueGitClone(
-        this: *PackageManager,
-        task_id: Task.Id,
-        name: string,
-        repository: *const Repository,
-        dep_id: DependencyID,
-        dependency: *const Dependency,
-        res: *const Resolution,
-        /// if patched then we need to do apply step after network task is done
-        patch_name_and_version_hash: ?u64,
-    ) *ThreadPool.Task {
-        var task = this.preallocated_resolve_tasks.get();
-        task.* = Task{
-            .package_manager = this,
-            .log = logger.Log.init(this.allocator),
-            .tag = Task.Tag.git_clone,
-            .request = .{
-                .git_clone = .{
-                    .name = strings.StringOrTinyString.initAppendIfNeeded(
-                        name,
-                        *FileSystem.FilenameStore,
-                        FileSystem.FilenameStore.instance,
-                    ) catch unreachable,
-                    .url = strings.StringOrTinyString.initAppendIfNeeded(
-                        this.lockfile.str(&repository.repo),
-                        *FileSystem.FilenameStore,
-                        FileSystem.FilenameStore.instance,
-                    ) catch unreachable,
-                    .env = Repository.shared_env.get(this.allocator, this.env),
-                    .dep_id = dep_id,
-                    .res = res.*,
-                },
-            },
-            .id = task_id,
-            .apply_patch_task = if (patch_name_and_version_hash) |h| brk: {
-                const dep = dependency;
-                const pkg_id = switch (this.lockfile.package_index.get(dep.name_hash) orelse @panic("Package not found")) {
-                    .id => |p| p,
-                    .ids => |ps| ps.items[0], // TODO is this correct
-                };
-                const patch_hash = this.lockfile.patched_dependencies.get(h).?.patchfileHash().?;
-                const pt = PatchTask.newApplyPatchHash(this, pkg_id, patch_hash, h);
-                pt.callback.apply.task_id = task_id;
-                break :brk pt;
-            } else null,
-            .data = undefined,
-        };
-        return &task.threadpool_task;
-    }
-
-    fn enqueueGitCheckout(
-        this: *PackageManager,
-        task_id: Task.Id,
-        dir: bun.FileDescriptor,
-        dependency_id: DependencyID,
-        name: string,
-        resolution: Resolution,
-        resolved: string,
-        /// if patched then we need to do apply step after network task is done
-        patch_name_and_version_hash: ?u64,
-    ) *ThreadPool.Task {
-        var task = this.preallocated_resolve_tasks.get();
-        task.* = Task{
-            .package_manager = this,
-            .log = logger.Log.init(this.allocator),
-            .tag = Task.Tag.git_checkout,
-            .request = .{
-                .git_checkout = .{
-                    .repo_dir = dir,
-                    .resolution = resolution,
-                    .dependency_id = dependency_id,
-                    .name = strings.StringOrTinyString.initAppendIfNeeded(
-                        name,
-                        *FileSystem.FilenameStore,
-                        FileSystem.FilenameStore.instance,
-                    ) catch unreachable,
-                    .url = strings.StringOrTinyString.initAppendIfNeeded(
-                        this.lockfile.str(&resolution.value.git.repo),
-                        *FileSystem.FilenameStore,
-                        FileSystem.FilenameStore.instance,
-                    ) catch unreachable,
-                    .resolved = strings.StringOrTinyString.initAppendIfNeeded(
-                        resolved,
-                        *FileSystem.FilenameStore,
-                        FileSystem.FilenameStore.instance,
-                    ) catch unreachable,
-                    .env = Repository.shared_env.get(this.allocator, this.env),
-                },
-            },
-            .apply_patch_task = if (patch_name_and_version_hash) |h| brk: {
-                const dep = this.lockfile.buffers.dependencies.items[dependency_id];
-                const pkg_id = switch (this.lockfile.package_index.get(dep.name_hash) orelse @panic("Package not found")) {
-                    .id => |p| p,
-                    .ids => |ps| ps.items[0], // TODO is this correct
-                };
-                const patch_hash = this.lockfile.patched_dependencies.get(h).?.patchfileHash().?;
-                const pt = PatchTask.newApplyPatchHash(this, pkg_id, patch_hash, h);
-                pt.callback.apply.task_id = task_id;
-                break :brk pt;
-            } else null,
-            .id = task_id,
-            .data = undefined,
-        };
-        return &task.threadpool_task;
-    }
-
-    fn enqueueLocalTarball(
-        this: *PackageManager,
-        task_id: Task.Id,
-        dependency_id: DependencyID,
-        name: string,
-        path: string,
-        resolution: Resolution,
-    ) *ThreadPool.Task {
-        var task = this.preallocated_resolve_tasks.get();
-        task.* = Task{
-            .package_manager = this,
-            .log = logger.Log.init(this.allocator),
-            .tag = Task.Tag.local_tarball,
-            .request = .{
-                .local_tarball = .{
-                    .tarball = .{
-                        .package_manager = this,
-                        .name = strings.StringOrTinyString.initAppendIfNeeded(
-                            name,
-                            *FileSystem.FilenameStore,
-                            FileSystem.FilenameStore.instance,
-                        ) catch unreachable,
-                        .resolution = resolution,
-                        .cache_dir = this.getCacheDirectory(),
-                        .temp_dir = this.getTemporaryDirectory(),
-                        .dependency_id = dependency_id,
-                        .url = strings.StringOrTinyString.initAppendIfNeeded(
-                            path,
-                            *FileSystem.FilenameStore,
-                            FileSystem.FilenameStore.instance,
-                        ) catch unreachable,
-                    },
-                },
-            },
-            .id = task_id,
-            .data = undefined,
-        };
-        return &task.threadpool_task;
-    }
-
-    pub fn updateLockfileIfNeeded(
-        manager: *PackageManager,
-        load_result: Lockfile.LoadResult,
-    ) !void {
-        if (load_result == .ok and load_result.ok.serializer_result.packages_need_update) {
-            const slice = manager.lockfile.packages.slice();
-            for (slice.items(.meta)) |*meta| {
-                // these are possibly updated later, but need to make sure non are zero
-                meta.setHasInstallScript(false);
-            }
-        }
-
-        return;
-    }
-
-    pub fn writeYarnLock(this: *PackageManager) !void {
-        var printer = Lockfile.Printer{
-            .lockfile = this.lockfile,
-            .options = this.options,
-        };
-
-        var tmpname_buf: [512]u8 = undefined;
-        tmpname_buf[0..8].* = "tmplock-".*;
-        var tmpfile = FileSystem.RealFS.Tmpfile{};
-        var secret: [32]u8 = undefined;
-        std.mem.writeInt(u64, secret[0..8], @as(u64, @intCast(std.time.milliTimestamp())), .little);
-        var base64_bytes: [64]u8 = undefined;
-        std.crypto.random.bytes(&base64_bytes);
-
-        const tmpname__ = std.fmt.bufPrint(tmpname_buf[8..], "{s}", .{std.fmt.fmtSliceHexLower(&base64_bytes)}) catch unreachable;
-        tmpname_buf[tmpname__.len + 8] = 0;
-        const tmpname = tmpname_buf[0 .. tmpname__.len + 8 :0];
-
-        tmpfile.create(&FileSystem.instance.fs, tmpname) catch |err| {
-            Output.prettyErrorln("<r><red>error:<r> failed to create tmpfile: {s}", .{@errorName(err)});
-            Global.crash();
-        };
-
-        var file = tmpfile.file();
-        const file_writer = file.writer();
-        var buffered_writer = std.io.BufferedWriter(std.heap.page_size_min, @TypeOf(file_writer)){
-            .unbuffered_writer = file_writer,
-        };
-        const writer = buffered_writer.writer();
-        try Lockfile.Printer.Yarn.print(&printer, @TypeOf(writer), writer);
-        try buffered_writer.flush();
-
-        if (comptime Environment.isPosix) {
-            _ = bun.c.fchmod(
-                tmpfile.fd.cast(),
-                // chmod 666,
-                0o0000040 | 0o0000004 | 0o0000002 | 0o0000400 | 0o0000200 | 0o0000020,
-            );
-        }
-
-        try tmpfile.promoteToCWD(tmpname, "yarn.lock");
-    }
-
-    fn enqueueDependencyWithMain(
-        this: *PackageManager,
-        id: DependencyID,
-        /// This must be a *const to prevent UB
-        dependency: *const Dependency,
-        resolution: PackageID,
-        install_peer: bool,
-    ) !void {
-        return this.enqueueDependencyWithMainAndSuccessFn(
-            id,
-            dependency,
-            resolution,
-            install_peer,
-            assignResolution,
-            null,
-        );
-    }
-
-    const debug = Output.scoped(.PackageManager, true);
-
-    fn updateNameAndNameHashFromVersionReplacement(
-        lockfile: *const Lockfile,
-        original_name: String,
-        original_name_hash: PackageNameHash,
-        new_version: Dependency.Version,
-    ) struct { String, PackageNameHash } {
-        return switch (new_version.tag) {
-            // only get name hash for npm and dist_tag. git, github, tarball don't have names until after extracting tarball
-            .dist_tag => .{ new_version.value.dist_tag.name, String.Builder.stringHash(lockfile.str(&new_version.value.dist_tag.name)) },
-            .npm => .{ new_version.value.npm.name, String.Builder.stringHash(lockfile.str(&new_version.value.npm.name)) },
-            .git => .{ new_version.value.git.package_name, original_name_hash },
-            .github => .{ new_version.value.github.package_name, original_name_hash },
-            .tarball => .{ new_version.value.tarball.package_name, original_name_hash },
-            else => .{ original_name, original_name_hash },
-        };
-    }
-
-    /// Q: "What do we do with a dependency in a package.json?"
-    /// A: "We enqueue it!"
-    fn enqueueDependencyWithMainAndSuccessFn(
-        this: *PackageManager,
-        id: DependencyID,
-        /// This must be a *const to prevent UB
-        dependency: *const Dependency,
-        resolution: PackageID,
-        install_peer: bool,
-        comptime successFn: SuccessFn,
-        comptime failFn: ?FailFn,
-    ) !void {
-        if (dependency.behavior.isOptionalPeer()) return;
-
-        var name = dependency.realname();
-
-        var name_hash = switch (dependency.version.tag) {
-            .dist_tag, .git, .github, .npm, .tarball, .workspace => String.Builder.stringHash(this.lockfile.str(&name)),
-            else => dependency.name_hash,
-        };
-
-        const version = version: {
-            if (dependency.version.tag == .npm) {
-                if (this.known_npm_aliases.get(name_hash)) |aliased| {
-                    const group = dependency.version.value.npm.version;
-                    const buf = this.lockfile.buffers.string_bytes.items;
-                    var curr_list: ?*const Semver.Query.List = &aliased.value.npm.version.head;
-                    while (curr_list) |queries| {
-                        var curr: ?*const Semver.Query = &queries.head;
-                        while (curr) |query| {
-                            if (group.satisfies(query.range.left.version, buf, buf) or group.satisfies(query.range.right.version, buf, buf)) {
-                                name = aliased.value.npm.name;
-                                name_hash = String.Builder.stringHash(this.lockfile.str(&name));
-                                break :version aliased;
-                            }
-                            curr = query.next;
-                        }
-                        curr_list = queries.next;
-                    }
-
-                    // fallthrough. a package that matches the name of an alias but does not match
-                    // the version should be enqueued as a normal npm dependency, overrides allowed
-                }
-            }
-
-            // allow overriding all dependencies unless the dependency is coming directly from an alias, "npm:<this dep>" or
-            // if it's a workspaceOnly dependency
-            if (!dependency.behavior.isWorkspaceOnly() and (dependency.version.tag != .npm or !dependency.version.value.npm.is_alias)) {
-                if (this.lockfile.overrides.get(name_hash)) |new| {
-                    debug("override: {s} -> {s}", .{ this.lockfile.str(&dependency.version.literal), this.lockfile.str(&new.literal) });
-
-                    name, name_hash = updateNameAndNameHashFromVersionReplacement(this.lockfile, name, name_hash, new);
-
-                    if (new.tag == .catalog) {
-                        if (this.lockfile.catalogs.get(this.lockfile, new.value.catalog, name)) |catalog_dep| {
-                            name, name_hash = updateNameAndNameHashFromVersionReplacement(this.lockfile, name, name_hash, catalog_dep.version);
-                            break :version catalog_dep.version;
-                        }
-                    }
-
-                    // `name_hash` stays the same
-                    break :version new;
-                }
-
-                if (dependency.version.tag == .catalog) {
-                    if (this.lockfile.catalogs.get(this.lockfile, dependency.version.value.catalog, name)) |catalog_dep| {
-                        name, name_hash = updateNameAndNameHashFromVersionReplacement(this.lockfile, name, name_hash, catalog_dep.version);
-
-                        break :version catalog_dep.version;
-                    }
-                }
-            }
-
-            // explicit copy here due to `dependency.version` becoming undefined
-            // when `getOrPutResolvedPackageWithFindResult` is called and resizes the list.
-            break :version Dependency.Version{
-                .literal = dependency.version.literal,
-                .tag = dependency.version.tag,
-                .value = dependency.version.value,
-            };
-        };
-        var loaded_manifest: ?Npm.PackageManifest = null;
-
-        switch (version.tag) {
-            .dist_tag, .folder, .npm => {
-                retry_from_manifests_ptr: while (true) {
-                    var resolve_result_ = this.getOrPutResolvedPackage(
-                        name_hash,
-                        name,
-                        dependency,
-                        version,
-                        dependency.behavior,
-                        id,
-                        resolution,
-                        install_peer,
-                        successFn,
-                    );
-
-                    retry_with_new_resolve_result: while (true) {
-                        const resolve_result = resolve_result_ catch |err| {
-                            switch (err) {
-                                error.DistTagNotFound => {
-                                    if (dependency.behavior.isRequired()) {
-                                        if (failFn) |fail| {
-                                            fail(
-                                                this,
-                                                dependency,
-                                                id,
-                                                err,
-                                            );
-                                        } else {
-                                            this.log.addErrorFmt(
-                                                null,
-                                                logger.Loc.Empty,
-                                                this.allocator,
-                                                "Package \"{s}\" with tag \"{s}\" not found, but package exists",
-                                                .{
-                                                    this.lockfile.str(&name),
-                                                    this.lockfile.str(&version.value.dist_tag.tag),
-                                                },
-                                            ) catch unreachable;
-                                        }
-                                    }
-
-                                    return;
-                                },
-                                error.NoMatchingVersion => {
-                                    if (dependency.behavior.isRequired()) {
-                                        if (failFn) |fail| {
-                                            fail(
-                                                this,
-                                                dependency,
-                                                id,
-                                                err,
-                                            );
-                                        } else {
-                                            this.log.addErrorFmt(
-                                                null,
-                                                logger.Loc.Empty,
-                                                this.allocator,
-                                                "No version matching \"{s}\" found for specifier \"{s}\" (but package exists)",
-                                                .{
-                                                    this.lockfile.str(&version.literal),
-                                                    this.lockfile.str(&name),
-                                                },
-                                            ) catch unreachable;
-                                        }
-                                    }
-                                    return;
-                                },
-                                else => {
-                                    if (failFn) |fail| {
-                                        fail(
-                                            this,
-                                            dependency,
-                                            id,
-                                            err,
-                                        );
-                                        return;
-                                    }
-
-                                    return err;
-                                },
-                            }
-                        };
-
-                        if (resolve_result) |result| {
-                            // First time?
-                            if (result.is_first_time) {
-                                if (PackageManager.verbose_install) {
-                                    const label: string = this.lockfile.str(&version.literal);
-
-                                    Output.prettyErrorln("   -> \"{s}\": \"{s}\" -> {s}@{}", .{
-                                        this.lockfile.str(&result.package.name),
-                                        label,
-                                        this.lockfile.str(&result.package.name),
-                                        result.package.resolution.fmt(this.lockfile.buffers.string_bytes.items, .auto),
-                                    });
-                                }
-                                // Resolve dependencies first
-                                if (result.package.dependencies.len > 0) {
-                                    try this.lockfile.scratch.dependency_list_queue.writeItem(result.package.dependencies);
-                                }
-                            }
-
-                            if (result.task != null) {
-                                switch (result.task.?) {
-                                    .network_task => |network_task| {
-                                        if (this.getPreinstallState(result.package.meta.id) == .extract) {
-                                            this.setPreinstallState(result.package.meta.id, this.lockfile, .extracting);
-                                            this.enqueueNetworkTask(network_task);
-                                        }
-                                    },
-                                    .patch_task => |patch_task| {
-                                        if (patch_task.callback == .calc_hash and this.getPreinstallState(result.package.meta.id) == .calc_patch_hash) {
-                                            this.setPreinstallState(result.package.meta.id, this.lockfile, .calcing_patch_hash);
-                                            this.enqueuePatchTask(patch_task);
-                                        } else if (patch_task.callback == .apply and this.getPreinstallState(result.package.meta.id) == .apply_patch) {
-                                            this.setPreinstallState(result.package.meta.id, this.lockfile, .applying_patch);
-                                            this.enqueuePatchTask(patch_task);
-                                        }
-                                    },
-                                }
-                            }
-
-                            if (comptime Environment.allow_assert)
-                                debug(
-                                    "enqueueDependency({d}, {s}, {s}, {s}) = {d}",
-                                    .{
-                                        id,
-                                        @tagName(version.tag),
-                                        this.lockfile.str(&name),
-                                        this.lockfile.str(&version.literal),
-                                        result.package.meta.id,
-                                    },
-                                );
-                        } else if (version.tag.isNPM()) {
-                            const name_str = this.lockfile.str(&name);
-                            const task_id = Task.Id.forManifest(name_str);
-
-                            if (comptime Environment.allow_assert) bun.assert(task_id.get() != 0);
-
-                            if (comptime Environment.allow_assert)
-                                debug(
-                                    "enqueueDependency({d}, {s}, {s}, {s}) = task {d}",
-                                    .{
-                                        id,
-                                        @tagName(version.tag),
-                                        this.lockfile.str(&name),
-                                        this.lockfile.str(&version.literal),
-                                        task_id.get(),
-                                    },
-                                );
-
-                            if (!dependency.behavior.isPeer() or install_peer) {
-                                if (!this.hasCreatedNetworkTask(task_id, dependency.behavior.isRequired())) {
-                                    if (this.options.enable.manifest_cache) {
-                                        var expired = false;
-                                        if (this.manifests.byNameHashAllowExpired(
-                                            this,
-                                            this.scopeForPackageName(name_str),
-                                            name_hash,
-                                            &expired,
-                                            .load_from_memory_fallback_to_disk,
-                                        )) |manifest| {
-                                            loaded_manifest = manifest.*;
-
-                                            // If it's an exact package version already living in the cache
-                                            // We can skip the network request, even if it's beyond the caching period
-                                            if (version.tag == .npm and version.value.npm.version.isExact()) {
-                                                if (loaded_manifest.?.findByVersion(version.value.npm.version.head.head.range.left.version)) |find_result| {
-                                                    if (this.getOrPutResolvedPackageWithFindResult(
-                                                        name_hash,
-                                                        name,
-                                                        dependency,
-                                                        version,
-                                                        id,
-                                                        dependency.behavior,
-                                                        &loaded_manifest.?,
-                                                        find_result,
-                                                        install_peer,
-                                                        successFn,
-                                                    ) catch null) |new_resolve_result| {
-                                                        resolve_result_ = new_resolve_result;
-                                                        _ = this.network_dedupe_map.remove(task_id.get());
-                                                        continue :retry_with_new_resolve_result;
-                                                    }
-                                                }
-                                            }
-
-                                            // Was it recent enough to just load it without the network call?
-                                            if (this.options.enable.manifest_cache_control and !expired) {
-                                                _ = this.network_dedupe_map.remove(task_id.get());
-                                                continue :retry_from_manifests_ptr;
-                                            }
-                                        }
-                                    }
-
-                                    if (PackageManager.verbose_install) {
-                                        Output.prettyErrorln("Enqueue package manifest for download: {s}", .{name_str});
-                                    }
-
-                                    var network_task = this.getNetworkTask();
-                                    network_task.* = .{
-                                        .package_manager = this,
-                                        .callback = undefined,
-                                        .task_id = task_id,
-                                        .allocator = this.allocator,
-                                    };
-                                    try network_task.forManifest(
-                                        name_str,
-                                        this.allocator,
-                                        this.scopeForPackageName(name_str),
-                                        if (loaded_manifest) |*manifest| manifest else null,
-                                        dependency.behavior.isOptional(),
-                                    );
-                                    this.enqueueNetworkTask(network_task);
-                                }
-                            } else {
-                                try this.peer_dependencies.writeItem(id);
-                                return;
-                            }
-
-                            var manifest_entry_parse = try this.task_queue.getOrPutContext(this.allocator, task_id.get(), .{});
-                            if (!manifest_entry_parse.found_existing) {
-                                manifest_entry_parse.value_ptr.* = TaskCallbackList{};
-                            }
-
-                            const callback_tag = comptime if (successFn == assignRootResolution) "root_dependency" else "dependency";
-                            try manifest_entry_parse.value_ptr.append(this.allocator, @unionInit(TaskCallbackContext, callback_tag, id));
-                        }
-                        return;
-                    }
-                }
-                return;
-            },
-            .git => {
-                const dep = &version.value.git;
-                const res = Resolution{
-                    .tag = .git,
-                    .value = .{
-                        .git = dep.*,
-                    },
-                };
-
-                // First: see if we already loaded the git package in-memory
-                if (this.lockfile.getPackageID(name_hash, null, &res)) |pkg_id| {
-                    successFn(this, id, pkg_id);
-                    return;
-                }
-
-                const alias = this.lockfile.str(&dependency.name);
-                const url = this.lockfile.str(&dep.repo);
-                const clone_id = Task.Id.forGitClone(url);
-                const ctx = @unionInit(
-                    TaskCallbackContext,
-                    if (successFn == assignRootResolution) "root_dependency" else "dependency",
-                    id,
-                );
-
-                if (comptime Environment.allow_assert)
-                    debug(
-                        "enqueueDependency({d}, {s}, {s}, {s}) = {s}",
-                        .{
-                            id,
-                            @tagName(version.tag),
-                            this.lockfile.str(&name),
-                            this.lockfile.str(&version.literal),
-                            url,
-                        },
-                    );
-
-                if (this.git_repositories.get(clone_id.get())) |repo_fd| {
-                    const resolved = try Repository.findCommit(
-                        this.allocator,
-                        this.env,
-                        this.log,
-                        repo_fd.stdDir(),
-                        alias,
-                        this.lockfile.str(&dep.committish),
-                        clone_id,
-                    );
-                    const checkout_id = Task.Id.forGitCheckout(url, resolved);
-
-                    var entry = this.task_queue.getOrPutContext(this.allocator, checkout_id.get(), .{}) catch unreachable;
-                    if (!entry.found_existing) entry.value_ptr.* = .{};
-                    if (this.lockfile.buffers.resolutions.items[id] == invalid_package_id) {
-                        try entry.value_ptr.append(this.allocator, ctx);
-                    }
-
-                    if (dependency.behavior.isPeer()) {
-                        if (!install_peer) {
-                            try this.peer_dependencies.writeItem(id);
-                            return;
-                        }
-                    }
-
-                    if (this.hasCreatedNetworkTask(checkout_id, dependency.behavior.isRequired())) return;
-
-                    this.task_batch.push(ThreadPool.Batch.from(this.enqueueGitCheckout(
-                        checkout_id,
-                        repo_fd,
-                        id,
-                        alias,
-                        res,
-                        resolved,
-                        null,
-                    )));
-                } else {
-                    var entry = this.task_queue.getOrPutContext(this.allocator, clone_id.get(), .{}) catch unreachable;
-                    if (!entry.found_existing) entry.value_ptr.* = .{};
-                    try entry.value_ptr.append(this.allocator, ctx);
-
-                    if (dependency.behavior.isPeer()) {
-                        if (!install_peer) {
-                            try this.peer_dependencies.writeItem(id);
-                            return;
-                        }
-                    }
-
-                    if (this.hasCreatedNetworkTask(clone_id, dependency.behavior.isRequired())) return;
-
-                    this.task_batch.push(ThreadPool.Batch.from(this.enqueueGitClone(clone_id, alias, dep, id, dependency, &res, null)));
-                }
-            },
-            .github => {
-                const dep = &version.value.github;
-                const res = Resolution{
-                    .tag = .github,
-                    .value = .{
-                        .github = dep.*,
-                    },
-                };
-
-                // First: see if we already loaded the github package in-memory
-                if (this.lockfile.getPackageID(name_hash, null, &res)) |pkg_id| {
-                    successFn(this, id, pkg_id);
-                    return;
-                }
-
-                const url = this.allocGitHubURL(dep);
-                defer this.allocator.free(url);
-                const task_id = Task.Id.forTarball(url);
-                var entry = this.task_queue.getOrPutContext(this.allocator, task_id.get(), .{}) catch unreachable;
-                if (!entry.found_existing) {
-                    entry.value_ptr.* = TaskCallbackList{};
-                }
-
-                if (comptime Environment.allow_assert)
-                    debug(
-                        "enqueueDependency({d}, {s}, {s}, {s}) = {s}",
-                        .{
-                            id,
-                            @tagName(version.tag),
-                            this.lockfile.str(&name),
-                            this.lockfile.str(&version.literal),
-                            url,
-                        },
-                    );
-
-                const callback_tag = comptime if (successFn == assignRootResolution) "root_dependency" else "dependency";
-                try entry.value_ptr.append(this.allocator, @unionInit(TaskCallbackContext, callback_tag, id));
-
-                if (dependency.behavior.isPeer()) {
-                    if (!install_peer) {
-                        try this.peer_dependencies.writeItem(id);
-                        return;
-                    }
-                }
-
-                if (try this.generateNetworkTaskForTarball(
-                    task_id,
-                    url,
-                    dependency.behavior.isRequired(),
-                    id,
-                    .{
-                        .name = dependency.name,
-                        .name_hash = dependency.name_hash,
-                        .resolution = res,
-                    },
-                    null,
-                    .no_authorization,
-                )) |network_task| {
-                    this.enqueueNetworkTask(network_task);
-                }
-            },
-            inline .symlink, .workspace => |dependency_tag| {
-                const _result = this.getOrPutResolvedPackage(
-                    name_hash,
-                    name,
-                    dependency,
-                    version,
-                    dependency.behavior,
-                    id,
-                    resolution,
-                    install_peer,
-                    successFn,
-                ) catch |err| brk: {
-                    if (err == error.MissingPackageJSON) {
-                        break :brk @as(?ResolvedPackageResult, null);
-                    }
-
-                    return err;
-                };
-
-                const workspace_not_found_fmt =
-                    \\Workspace dependency "{[name]s}" not found
-                    \\
-                    \\Searched in <b>{[search_path]}<r>
-                    \\
-                    \\Workspace documentation: https://bun.sh/docs/install/workspaces
-                    \\
-                ;
-                const link_not_found_fmt =
-                    \\Package "{[name]s}" is not linked
-                    \\
-                    \\To install a linked package:
-                    \\   <cyan>bun link my-pkg-name-from-package-json<r>
-                    \\
-                    \\Tip: the package name is from package.json, which can differ from the folder name.
-                    \\
-                ;
-                if (_result) |result| {
-                    // First time?
-                    if (result.is_first_time) {
-                        if (PackageManager.verbose_install) {
-                            const label: string = this.lockfile.str(&version.literal);
-
-                            Output.prettyErrorln("   -> \"{s}\": \"{s}\" -> {s}@{}", .{
-                                this.lockfile.str(&result.package.name),
-                                label,
-                                this.lockfile.str(&result.package.name),
-                                result.package.resolution.fmt(this.lockfile.buffers.string_bytes.items, .auto),
-                            });
-                        }
-                        // We shouldn't see any dependencies
-                        if (result.package.dependencies.len > 0) {
-                            try this.lockfile.scratch.dependency_list_queue.writeItem(result.package.dependencies);
-                        }
-                    }
-
-                    // should not trigger a network call
-                    if (comptime Environment.allow_assert) bun.assert(result.task == null);
-
-                    if (comptime Environment.allow_assert)
-                        debug(
-                            "enqueueDependency({d}, {s}, {s}, {s}) = {d}",
-                            .{
-                                id,
-                                @tagName(version.tag),
-                                this.lockfile.str(&name),
-                                this.lockfile.str(&version.literal),
-                                result.package.meta.id,
-                            },
-                        );
-                } else if (dependency.behavior.isRequired()) {
-                    if (comptime dependency_tag == .workspace) {
-                        this.log.addErrorFmt(
-                            null,
-                            logger.Loc.Empty,
-                            this.allocator,
-                            workspace_not_found_fmt,
-                            .{
-                                .name = this.lockfile.str(&name),
-                                .search_path = FolderResolution.PackageWorkspaceSearchPathFormatter{ .manager = this, .version = version },
-                            },
-                        ) catch unreachable;
-                    } else {
-                        this.log.addErrorFmt(
-                            null,
-                            logger.Loc.Empty,
-                            this.allocator,
-                            link_not_found_fmt,
-                            .{
-                                .name = this.lockfile.str(&name),
-                            },
-                        ) catch unreachable;
-                    }
-                } else if (this.options.log_level.isVerbose()) {
-                    if (comptime dependency_tag == .workspace) {
-                        this.log.addWarningFmt(
-                            null,
-                            logger.Loc.Empty,
-                            this.allocator,
-                            workspace_not_found_fmt,
-                            .{
-                                .name = this.lockfile.str(&name),
-                                .search_path = FolderResolution.PackageWorkspaceSearchPathFormatter{ .manager = this, .version = version },
-                            },
-                        ) catch unreachable;
-                    } else {
-                        this.log.addWarningFmt(
-                            null,
-                            logger.Loc.Empty,
-                            this.allocator,
-                            link_not_found_fmt,
-                            .{
-                                .name = this.lockfile.str(&name),
-                            },
-                        ) catch unreachable;
-                    }
-                }
-            },
-            .tarball => {
-                const res: Resolution = switch (version.value.tarball.uri) {
-                    .local => |path| .{
-                        .tag = .local_tarball,
-                        .value = .{
-                            .local_tarball = path,
-                        },
-                    },
-                    .remote => |url| .{
-                        .tag = .remote_tarball,
-                        .value = .{
-                            .remote_tarball = url,
-                        },
-                    },
-                };
-
-                // First: see if we already loaded the tarball package in-memory
-                if (this.lockfile.getPackageID(name_hash, null, &res)) |pkg_id| {
-                    successFn(this, id, pkg_id);
-                    return;
-                }
-
-                const url = switch (version.value.tarball.uri) {
-                    .local => |path| this.lockfile.str(&path),
-                    .remote => |url| this.lockfile.str(&url),
-                };
-                const task_id = Task.Id.forTarball(url);
-                var entry = this.task_queue.getOrPutContext(this.allocator, task_id.get(), .{}) catch unreachable;
-                if (!entry.found_existing) {
-                    entry.value_ptr.* = TaskCallbackList{};
-                }
-
-                if (comptime Environment.allow_assert)
-                    debug(
-                        "enqueueDependency({d}, {s}, {s}, {s}) = {s}",
-                        .{
-                            id,
-                            @tagName(version.tag),
-                            this.lockfile.str(&name),
-                            this.lockfile.str(&version.literal),
-                            url,
-                        },
-                    );
-
-                const callback_tag = comptime if (successFn == assignRootResolution) "root_dependency" else "dependency";
-                try entry.value_ptr.append(this.allocator, @unionInit(TaskCallbackContext, callback_tag, id));
-
-                if (dependency.behavior.isPeer()) {
-                    if (!install_peer) {
-                        try this.peer_dependencies.writeItem(id);
-                        return;
-                    }
-                }
-
-                switch (version.value.tarball.uri) {
-                    .local => {
-                        if (this.hasCreatedNetworkTask(task_id, dependency.behavior.isRequired())) return;
-
-                        this.task_batch.push(ThreadPool.Batch.from(this.enqueueLocalTarball(
-                            task_id,
-                            id,
-                            this.lockfile.str(&dependency.name),
-                            url,
-                            res,
-                        )));
-                    },
-                    .remote => {
-                        if (try this.generateNetworkTaskForTarball(
-                            task_id,
-                            url,
-                            dependency.behavior.isRequired(),
-                            id,
-                            .{
-                                .name = dependency.name,
-                                .name_hash = dependency.name_hash,
-                                .resolution = res,
-                            },
-                            null,
-                            .no_authorization,
-                        )) |network_task| {
-                            this.enqueueNetworkTask(network_task);
-                        }
-                    },
-                }
-            },
-            else => {},
-        }
-    }
-
-    pub fn flushNetworkQueue(this: *PackageManager) void {
-        var network = &this.network_task_fifo;
-
-        while (network.readItem()) |network_task| {
-            network_task.schedule(if (network_task.callback == .extract) &this.network_tarball_batch else &this.network_resolve_batch);
-        }
-    }
-
-    fn flushPatchTaskQueue(this: *PackageManager) void {
-        var patch_task_fifo = &this.patch_task_fifo;
-
-        while (patch_task_fifo.readItem()) |patch_task| {
-            patch_task.schedule(if (patch_task.callback == .apply) &this.patch_apply_batch else &this.patch_calc_hash_batch);
-        }
-    }
-
-    fn doFlushDependencyQueue(this: *PackageManager) void {
-        var lockfile = this.lockfile;
-        var dependency_queue = &lockfile.scratch.dependency_list_queue;
-
-        while (dependency_queue.readItem()) |dependencies_list| {
-            var i: u32 = dependencies_list.off;
-            const end = dependencies_list.off + dependencies_list.len;
-            while (i < end) : (i += 1) {
-                const dependency = lockfile.buffers.dependencies.items[i];
-                this.enqueueDependencyWithMain(
-                    i,
-                    &dependency,
-                    lockfile.buffers.resolutions.items[i],
-                    false,
-                ) catch {};
-            }
-        }
-
-        this.flushNetworkQueue();
-    }
-    pub fn flushDependencyQueue(this: *PackageManager) void {
-        var last_count = this.total_tasks;
-        while (true) : (last_count = this.total_tasks) {
-            this.flushNetworkQueue();
-            this.doFlushDependencyQueue();
-            this.flushNetworkQueue();
-            this.flushPatchTaskQueue();
-
-            if (this.total_tasks == last_count) break;
-        }
-    }
-
-    pub fn scheduleTasks(manager: *PackageManager) usize {
-        const count = manager.task_batch.len + manager.network_resolve_batch.len + manager.network_tarball_batch.len + manager.patch_apply_batch.len + manager.patch_calc_hash_batch.len;
-
-        _ = manager.incrementPendingTasks(@truncate(count));
-        manager.thread_pool.schedule(manager.patch_apply_batch);
-        manager.thread_pool.schedule(manager.patch_calc_hash_batch);
-        manager.thread_pool.schedule(manager.task_batch);
-        manager.network_resolve_batch.push(manager.network_tarball_batch);
-        HTTP.http_thread.schedule(manager.network_resolve_batch);
-        manager.task_batch = .{};
-        manager.network_tarball_batch = .{};
-        manager.network_resolve_batch = .{};
-        manager.patch_apply_batch = .{};
-        manager.patch_calc_hash_batch = .{};
-        return count;
-    }
-
-    pub fn enqueueDependencyList(
-        this: *PackageManager,
-        dependencies_list: Lockfile.DependencySlice,
-    ) void {
-        this.task_queue.ensureUnusedCapacity(this.allocator, dependencies_list.len) catch unreachable;
-        const lockfile = this.lockfile;
-
-        // Step 1. Go through main dependencies
-        var begin = dependencies_list.off;
-        const end = dependencies_list.off +| dependencies_list.len;
-
-        // if dependency is peer and is going to be installed
-        // through "dependencies", skip it
-        if (end - begin > 1 and lockfile.buffers.dependencies.items[0].behavior.isPeer()) {
-            var peer_i: usize = 0;
-            var peer = &lockfile.buffers.dependencies.items[peer_i];
-            while (peer.behavior.isPeer()) {
-                var dep_i: usize = end - 1;
-                var dep = lockfile.buffers.dependencies.items[dep_i];
-                while (!dep.behavior.isPeer()) {
-                    if (!dep.behavior.isDev()) {
-                        if (peer.name_hash == dep.name_hash) {
-                            peer.* = lockfile.buffers.dependencies.items[begin];
-                            begin += 1;
-                            break;
-                        }
-                    }
-                    dep_i -= 1;
-                    dep = lockfile.buffers.dependencies.items[dep_i];
-                }
-                peer_i += 1;
-                if (peer_i == end) break;
-                peer = &lockfile.buffers.dependencies.items[peer_i];
-            }
-        }
-
-        var i = begin;
-
-        // we have to be very careful with pointers here
-        while (i < end) : (i += 1) {
-            const dependency = lockfile.buffers.dependencies.items[i];
-            const resolution = lockfile.buffers.resolutions.items[i];
-            this.enqueueDependencyWithMain(
-                i,
-                &dependency,
-                resolution,
-                false,
-            ) catch |err| {
-                const note = .{
-                    .fmt = "error occurred while resolving {}",
-                    .args = .{bun.fmt.fmtPath(u8, lockfile.str(&dependency.realname()), .{
-                        .path_sep = switch (dependency.version.tag) {
-                            .folder => .auto,
-                            else => .any,
-                        },
-                    })},
-                };
-
-                if (dependency.behavior.isOptional() or dependency.behavior.isPeer())
-                    this.log.addWarningWithNote(null, .{}, this.allocator, @errorName(err), note.fmt, note.args) catch unreachable
-                else
-                    this.log.addZigErrorWithNote(this.allocator, err, note.fmt, note.args) catch unreachable;
-
-                continue;
-            };
-        }
-
-        this.drainDependencyList();
-    }
-
-    pub fn drainDependencyList(this: *PackageManager) void {
-        // Step 2. If there were cached dependencies, go through all of those but don't download the devDependencies for them.
-        this.flushDependencyQueue();
-
-        if (PackageManager.verbose_install) Output.flush();
-
-        // It's only network requests here because we don't store tarballs.
-        _ = this.scheduleTasks();
-    }
-
-    fn processDependencyListItem(
-        this: *PackageManager,
-        item: TaskCallbackContext,
-        any_root: ?*bool,
-        install_peer: bool,
-    ) !void {
-        switch (item) {
-            .dependency => |dependency_id| {
-                const dependency = this.lockfile.buffers.dependencies.items[dependency_id];
-                const resolution = this.lockfile.buffers.resolutions.items[dependency_id];
-
-                try this.enqueueDependencyWithMain(
-                    dependency_id,
-                    &dependency,
-                    resolution,
-                    install_peer,
-                );
-            },
-            .root_dependency => |dependency_id| {
-                const dependency = this.lockfile.buffers.dependencies.items[dependency_id];
-                const resolution = this.lockfile.buffers.resolutions.items[dependency_id];
-
-                try this.enqueueDependencyWithMainAndSuccessFn(
-                    dependency_id,
-                    &dependency,
-                    resolution,
-                    install_peer,
-                    assignRootResolution,
-                    failRootResolution,
-                );
-                if (any_root) |ptr| {
-                    const new_resolution_id = this.lockfile.buffers.resolutions.items[dependency_id];
-                    if (new_resolution_id != resolution) {
-                        ptr.* = true;
-                    }
-                }
-            },
-            else => {},
-        }
-    }
-
-    fn processPeerDependencyList(
-        this: *PackageManager,
-    ) !void {
-        while (this.peer_dependencies.readItem()) |peer_dependency_id| {
-            const dependency = this.lockfile.buffers.dependencies.items[peer_dependency_id];
-            const resolution = this.lockfile.buffers.resolutions.items[peer_dependency_id];
-
-            try this.enqueueDependencyWithMain(
-                peer_dependency_id,
-                &dependency,
-                resolution,
-                true,
-            );
-        }
-    }
-
-    fn processDependencyList(
-        this: *PackageManager,
-        dep_list: TaskCallbackList,
-        comptime Ctx: type,
-        ctx: Ctx,
-        comptime callbacks: anytype,
-        install_peer: bool,
-    ) !void {
-        if (dep_list.items.len > 0) {
-            var dependency_list = dep_list;
-            var any_root = false;
-            for (dependency_list.items) |item| {
-                try this.processDependencyListItem(item, &any_root, install_peer);
-            }
-
-            if (comptime @TypeOf(callbacks) != void and @TypeOf(callbacks.onResolve) != void) {
-                if (any_root) {
-                    callbacks.onResolve(ctx);
-                }
-            }
-
-            dependency_list.deinit(this.allocator);
-        }
-    }
-
-    pub const GitResolver = struct {
-        resolved: string,
-        resolution: *const Resolution,
-        dep_id: DependencyID,
-        new_name: []u8 = "",
-
-        pub fn count(this: @This(), comptime Builder: type, builder: Builder, _: JSAst.Expr) void {
-            builder.count(this.resolved);
-        }
-
-        pub fn resolve(this: @This(), comptime Builder: type, builder: Builder, _: JSAst.Expr) !Resolution {
-            var resolution = this.resolution.*;
-            resolution.value.github.resolved = builder.append(String, this.resolved);
-            return resolution;
-        }
-
-        pub fn checkBundledDependencies() bool {
-            return true;
-        }
-    };
-
-    const TarballResolver = struct {
-        url: string,
-        resolution: *const Resolution,
-
-        pub fn count(this: @This(), comptime Builder: type, builder: Builder, _: JSAst.Expr) void {
-            builder.count(this.url);
-        }
-
-        pub fn resolve(this: @This(), comptime Builder: type, builder: Builder, _: JSAst.Expr) !Resolution {
-            var resolution = this.resolution.*;
-            switch (resolution.tag) {
-                .local_tarball => {
-                    resolution.value.local_tarball = builder.append(String, this.url);
-                },
-                .remote_tarball => {
-                    resolution.value.remote_tarball = builder.append(String, this.url);
-                },
-                else => unreachable,
-            }
-            return resolution;
-        }
-
-        pub fn checkBundledDependencies() bool {
-            return true;
-        }
-    };
-
-    /// Returns true if we need to drain dependencies
-    fn processExtractedTarballPackage(
-        manager: *PackageManager,
-        package_id: *PackageID,
-        dep_id: DependencyID,
-        resolution: *const Resolution,
-        data: *const ExtractData,
-        log_level: Options.LogLevel,
-    ) ?Lockfile.Package {
-        switch (resolution.tag) {
-            .git, .github => {
-                var package = package: {
-                    var resolver = GitResolver{
-                        .resolved = data.resolved,
-                        .resolution = resolution,
-                        .dep_id = dep_id,
-                    };
-
-                    var pkg = Lockfile.Package{};
-                    if (data.json) |json| {
-                        const package_json_source = &logger.Source.initPathString(
-                            json.path,
-                            json.buf,
-                        );
-
-                        pkg.parse(
-                            manager.lockfile,
-                            manager,
-                            manager.allocator,
-                            manager.log,
-                            package_json_source,
-                            GitResolver,
-                            &resolver,
-                            Features.npm,
-                        ) catch |err| {
-                            if (log_level != .silent) {
-                                const string_buf = manager.lockfile.buffers.string_bytes.items;
-                                Output.err(err, "failed to parse package.json for <b>{}<r>", .{
-                                    resolution.fmtURL(string_buf),
-                                });
-                            }
-                            Global.crash();
-                        };
-
-                        const has_scripts = pkg.scripts.hasAny() or brk: {
-                            const dir = std.fs.path.dirname(json.path) orelse "";
-                            const binding_dot_gyp_path = Path.joinAbsStringZ(
-                                dir,
-                                &[_]string{"binding.gyp"},
-                                .auto,
-                            );
-
-                            break :brk Syscall.exists(binding_dot_gyp_path);
-                        };
-
-                        pkg.meta.setHasInstallScript(has_scripts);
-                        break :package pkg;
-                    }
-
-                    // package.json doesn't exist, no dependencies to worry about but we need to decide on a name for the dependency
-                    var repo = switch (resolution.tag) {
-                        .git => resolution.value.git,
-                        .github => resolution.value.github,
-                        else => unreachable,
-                    };
-
-                    const new_name = Repository.createDependencyNameFromVersionLiteral(manager.allocator, &repo, manager.lockfile, dep_id);
-                    defer manager.allocator.free(new_name);
-
-                    {
-                        var builder = manager.lockfile.stringBuilder();
-
-                        builder.count(new_name);
-                        resolver.count(*Lockfile.StringBuilder, &builder, undefined);
-
-                        builder.allocate() catch bun.outOfMemory();
-
-                        const name = builder.append(ExternalString, new_name);
-                        pkg.name = name.value;
-                        pkg.name_hash = name.hash;
-
-                        pkg.resolution = resolver.resolve(*Lockfile.StringBuilder, &builder, undefined) catch unreachable;
-                    }
-
-                    break :package pkg;
-                };
-
-                package = manager.lockfile.appendPackage(package) catch unreachable;
-                package_id.* = package.meta.id;
-
-                if (package.dependencies.len > 0) {
-                    manager.lockfile.scratch.dependency_list_queue.writeItem(package.dependencies) catch bun.outOfMemory();
-                }
-
-                return package;
-            },
-            .local_tarball, .remote_tarball => {
-                const json = data.json.?;
-                const package_json_source = &logger.Source.initPathString(
-                    json.path,
-                    json.buf,
-                );
-                var package = Lockfile.Package{};
-
-                var resolver: TarballResolver = .{
-                    .url = data.url,
-                    .resolution = resolution,
-                };
-
-                package.parse(
-                    manager.lockfile,
-                    manager,
-                    manager.allocator,
-                    manager.log,
-                    package_json_source,
-                    TarballResolver,
-                    &resolver,
-                    Features.npm,
-                ) catch |err| {
-                    if (log_level != .silent) {
-                        const string_buf = manager.lockfile.buffers.string_bytes.items;
-                        Output.prettyErrorln("<r><red>error:<r> expected package.json in <b>{any}<r> to be a JSON file: {s}\n", .{
-                            resolution.fmtURL(string_buf),
-                            @errorName(err),
-                        });
-                    }
-                    Global.crash();
-                };
-
-                const has_scripts = package.scripts.hasAny() or brk: {
-                    const dir = std.fs.path.dirname(json.path) orelse "";
-                    const binding_dot_gyp_path = Path.joinAbsStringZ(
-                        dir,
-                        &[_]string{"binding.gyp"},
-                        .auto,
-                    );
-
-                    break :brk Syscall.exists(binding_dot_gyp_path);
-                };
-
-                package.meta.setHasInstallScript(has_scripts);
-
-                package = manager.lockfile.appendPackage(package) catch unreachable;
-                package_id.* = package.meta.id;
-
-                if (package.dependencies.len > 0) {
-                    manager.lockfile.scratch.dependency_list_queue.writeItem(package.dependencies) catch bun.outOfMemory();
-                }
-
-                return package;
-            },
-            else => if (data.json.?.buf.len > 0) {
-                const json = data.json.?;
-                const package_json_source = &logger.Source.initPathString(
-                    json.path,
-                    json.buf,
-                );
-                initializeStore();
-                const json_root = JSON.parsePackageJSONUTF8(
-                    package_json_source,
-                    manager.log,
-                    manager.allocator,
-                ) catch |err| {
-                    if (log_level != .silent) {
-                        const string_buf = manager.lockfile.buffers.string_bytes.items;
-                        Output.prettyErrorln("<r><red>error:<r> expected package.json in <b>{any}<r> to be a JSON file: {s}\n", .{
-                            resolution.fmtURL(string_buf),
-                            @errorName(err),
-                        });
-                    }
-                    Global.crash();
-                };
-                var builder = manager.lockfile.stringBuilder();
-                Lockfile.Package.Scripts.parseCount(manager.allocator, &builder, json_root);
-                builder.allocate() catch unreachable;
-                if (comptime Environment.allow_assert) bun.assert(package_id.* != invalid_package_id);
-                var scripts = manager.lockfile.packages.items(.scripts)[package_id.*];
-                scripts.parseAlloc(manager.allocator, &builder, json_root);
-                scripts.filled = true;
-            },
-        }
-
-        return null;
-    }
-
-    const CacheDir = struct { path: string, is_node_modules: bool };
-    pub fn fetchCacheDirectoryPath(env: *DotEnv.Loader, options: ?*const Options) CacheDir {
-        if (env.get("BUN_INSTALL_CACHE_DIR")) |dir| {
-            return CacheDir{ .path = Fs.FileSystem.instance.abs(&[_]string{dir}), .is_node_modules = false };
-        }
-
-        if (options) |opts| {
-            if (opts.cache_directory.len > 0) {
-                return CacheDir{ .path = Fs.FileSystem.instance.abs(&[_]string{opts.cache_directory}), .is_node_modules = false };
-            }
-        }
-
-        if (env.get("BUN_INSTALL")) |dir| {
-            var parts = [_]string{ dir, "install/", "cache/" };
-            return CacheDir{ .path = Fs.FileSystem.instance.abs(&parts), .is_node_modules = false };
-        }
-
-        if (env.get("XDG_CACHE_HOME")) |dir| {
-            var parts = [_]string{ dir, ".bun/", "install/", "cache/" };
-            return CacheDir{ .path = Fs.FileSystem.instance.abs(&parts), .is_node_modules = false };
-        }
-
-        if (env.get(bun.DotEnv.home_env)) |dir| {
-            var parts = [_]string{ dir, ".bun/", "install/", "cache/" };
-            return CacheDir{ .path = Fs.FileSystem.instance.abs(&parts), .is_node_modules = false };
-        }
-
-        var fallback_parts = [_]string{"node_modules/.bun-cache"};
-        return CacheDir{ .is_node_modules = true, .path = Fs.FileSystem.instance.abs(&fallback_parts) };
-    }
-
-    pub fn runTasks(
-        manager: *PackageManager,
-        comptime Ctx: type,
-        extract_ctx: Ctx,
-        comptime callbacks: anytype,
-        install_peer: bool,
-        log_level: Options.LogLevel,
-    ) anyerror!void {
-        var has_updated_this_run = false;
-        var has_network_error = false;
-
-        var timestamp_this_tick: ?u32 = null;
-
-        defer {
-            manager.drainDependencyList();
-
-            if (log_level.showProgress()) {
-                manager.startProgressBarIfNone();
-
-                if (@hasField(@TypeOf(callbacks), "progress_bar") and callbacks.progress_bar == true) {
-                    const completed_items = manager.total_tasks - manager.pendingTaskCount();
-                    if (completed_items != manager.downloads_node.?.unprotected_completed_items or has_updated_this_run) {
-                        manager.downloads_node.?.setCompletedItems(completed_items);
-                        manager.downloads_node.?.setEstimatedTotalItems(manager.total_tasks);
-                    }
-                }
-                manager.downloads_node.?.activate();
-                manager.progress.maybeRefresh();
-            }
-        }
-
-        var patch_tasks_batch = manager.patch_task_queue.popBatch();
-        var patch_tasks_iter = patch_tasks_batch.iterator();
-        while (patch_tasks_iter.next()) |ptask| {
-            if (comptime Environment.allow_assert) bun.assert(manager.pendingTaskCount() > 0);
-            manager.decrementPendingTasks();
-            defer ptask.deinit();
-            try ptask.runFromMainThread(manager, log_level);
-            if (ptask.callback == .apply) {
-                if (ptask.callback.apply.logger.errors == 0) {
-                    if (comptime @TypeOf(callbacks.onExtract) != void) {
-                        if (ptask.callback.apply.task_id) |task_id| {
-                            _ = task_id; // autofix
-
-                        } else if (Ctx == *PackageInstaller) {
-                            if (ptask.callback.apply.install_context) |*ctx| {
-                                var installer: *PackageInstaller = extract_ctx;
-                                const path = ctx.path;
-                                ctx.path = std.ArrayList(u8).init(bun.default_allocator);
-                                installer.node_modules.path = path;
-                                installer.current_tree_id = ctx.tree_id;
-                                const pkg_id = ptask.callback.apply.pkg_id;
-                                const resolution = &manager.lockfile.packages.items(.resolution)[pkg_id];
-
-                                installer.installPackageWithNameAndResolution(
-                                    ctx.dependency_id,
-                                    pkg_id,
-                                    log_level,
-                                    ptask.callback.apply.pkgname,
-                                    resolution,
-                                    false,
-                                    false,
-                                );
-                            }
-                        }
-                    }
-                }
-            }
-        }
-
-        if (Ctx == *Store.Installer) {
-            const installer: *Store.Installer = extract_ctx;
-            const batch = installer.tasks.popBatch();
-            var iter = batch.iterator();
-            while (iter.next()) |task| {
-                defer installer.preallocated_tasks.put(task);
-                installer.onTask(task);
-            }
-        }
-
-        var network_tasks_batch = manager.async_network_task_queue.popBatch();
-        var network_tasks_iter = network_tasks_batch.iterator();
-        while (network_tasks_iter.next()) |task| {
-            if (comptime Environment.allow_assert) bun.assert(manager.pendingTaskCount() > 0);
-            manager.decrementPendingTasks();
-            // We cannot free the network task at the end of this scope.
-            // It may continue to be referenced in a future task.
-
-            switch (task.callback) {
-                .package_manifest => |*manifest_req| {
-                    const name = manifest_req.name;
-                    if (log_level.showProgress()) {
-                        if (!has_updated_this_run) {
-                            manager.setNodeName(manager.downloads_node.?, name.slice(), ProgressStrings.download_emoji, true);
-                            has_updated_this_run = true;
-                        }
-                    }
-
-                    if (!has_network_error and task.response.metadata == null) {
-                        has_network_error = true;
-                        const min = manager.options.min_simultaneous_requests;
-                        const max = AsyncHTTP.max_simultaneous_requests.load(.monotonic);
-                        if (max > min) {
-                            AsyncHTTP.max_simultaneous_requests.store(@max(min, max / 2), .monotonic);
-                        }
-                    }
-
-                    // Handle retry-able errors.
-                    if (task.response.metadata == null or task.response.metadata.?.response.status_code > 499) {
-                        const err = task.response.fail orelse error.HTTPError;
-
-                        if (task.retried < manager.options.max_retry_count) {
-                            task.retried += 1;
-                            manager.enqueueNetworkTask(task);
-
-                            if (manager.options.log_level.isVerbose()) {
-                                manager.log.addWarningFmt(
-                                    null,
-                                    logger.Loc.Empty,
-                                    manager.allocator,
-                                    "{s} downloading package manifest <b>{s}<r>. Retry {d}/{d}...",
-                                    .{ bun.span(@errorName(err)), name.slice(), task.retried, manager.options.max_retry_count },
-                                ) catch unreachable;
-                            }
-
-                            continue;
-                        }
-                    }
-
-                    const metadata = task.response.metadata orelse {
-                        // Handle non-retry-able errors.
-                        const err = task.response.fail orelse error.HTTPError;
-
-                        if (@TypeOf(callbacks.onPackageManifestError) != void) {
-                            callbacks.onPackageManifestError(
-                                extract_ctx,
-                                name.slice(),
-                                err,
-                                task.url_buf,
-                            );
-                        } else {
-                            const fmt = "{s} downloading package manifest <b>{s}<r>";
-                            if (manager.isNetworkTaskRequired(task.task_id)) {
-                                manager.log.addErrorFmt(
-                                    null,
-                                    logger.Loc.Empty,
-                                    manager.allocator,
-                                    fmt,
-                                    .{ @errorName(err), name.slice() },
-                                ) catch bun.outOfMemory();
-                            } else {
-                                manager.log.addWarningFmt(
-                                    null,
-                                    logger.Loc.Empty,
-                                    manager.allocator,
-                                    fmt,
-                                    .{ @errorName(err), name.slice() },
-                                ) catch bun.outOfMemory();
-                            }
-
-                            if (manager.subcommand != .remove) {
-                                for (manager.update_requests) |*request| {
-                                    if (strings.eql(request.name, name.slice())) {
-                                        request.failed = true;
-                                        manager.options.do.save_lockfile = false;
-                                        manager.options.do.save_yarn_lock = false;
-                                        manager.options.do.install_packages = false;
-                                    }
-                                }
-                            }
-                        }
-
-                        continue;
-                    };
-                    const response = metadata.response;
-
-                    if (response.status_code > 399) {
-                        if (@TypeOf(callbacks.onPackageManifestError) != void) {
-                            const err: PackageManifestError = switch (response.status_code) {
-                                400 => error.PackageManifestHTTP400,
-                                401 => error.PackageManifestHTTP401,
-                                402 => error.PackageManifestHTTP402,
-                                403 => error.PackageManifestHTTP403,
-                                404 => error.PackageManifestHTTP404,
-                                405...499 => error.PackageManifestHTTP4xx,
-                                else => error.PackageManifestHTTP5xx,
-                            };
-
-                            callbacks.onPackageManifestError(
-                                extract_ctx,
-                                name.slice(),
-                                err,
-                                task.url_buf,
-                            );
-
-                            continue;
-                        }
-
-                        if (manager.isNetworkTaskRequired(task.task_id)) {
-                            manager.log.addErrorFmt(
-                                null,
-                                logger.Loc.Empty,
-                                manager.allocator,
-                                "<r><red><b>GET<r><red> {s}<d> - {d}<r>",
-                                .{ metadata.url, response.status_code },
-                            ) catch bun.outOfMemory();
-                        } else {
-                            manager.log.addWarningFmt(
-                                null,
-                                logger.Loc.Empty,
-                                manager.allocator,
-                                "<r><yellow><b>GET<r><yellow> {s}<d> - {d}<r>",
-                                .{ metadata.url, response.status_code },
-                            ) catch bun.outOfMemory();
-                        }
-                        if (manager.subcommand != .remove) {
-                            for (manager.update_requests) |*request| {
-                                if (strings.eql(request.name, name.slice())) {
-                                    request.failed = true;
-                                    manager.options.do.save_lockfile = false;
-                                    manager.options.do.save_yarn_lock = false;
-                                    manager.options.do.install_packages = false;
-                                }
-                            }
-                        }
-
-                        continue;
-                    }
-
-                    if (log_level.isVerbose()) {
-                        Output.prettyError("    ", .{});
-                        Output.printElapsed(@as(f64, @floatFromInt(task.unsafe_http_client.elapsed)) / std.time.ns_per_ms);
-                        Output.prettyError("\n<d>Downloaded <r><green>{s}<r> versions\n", .{name.slice()});
-                        Output.flush();
-                    }
-
-                    if (response.status_code == 304) {
-                        // The HTTP request was cached
-                        if (manifest_req.loaded_manifest) |manifest| {
-                            const entry = try manager.manifests.hash_map.getOrPut(manager.allocator, manifest.pkg.name.hash);
-                            entry.value_ptr.* = .{ .manifest = manifest };
-
-                            if (timestamp_this_tick == null) {
-                                timestamp_this_tick = @as(u32, @truncate(@as(u64, @intCast(@max(0, std.time.timestamp()))))) +| 300;
-                            }
-
-                            entry.value_ptr.manifest.pkg.public_max_age = timestamp_this_tick.?;
-
-                            if (manager.options.enable.manifest_cache) {
-                                Npm.PackageManifest.Serializer.saveAsync(
-                                    &entry.value_ptr.manifest,
-                                    manager.scopeForPackageName(name.slice()),
-                                    manager.getTemporaryDirectory(),
-                                    manager.getCacheDirectory(),
-                                );
-                            }
-
-                            if (@hasField(@TypeOf(callbacks), "manifests_only") and callbacks.manifests_only) {
-                                continue;
-                            }
-
-                            const dependency_list_entry = manager.task_queue.getEntry(task.task_id.get()).?;
-
-                            const dependency_list = dependency_list_entry.value_ptr.*;
-                            dependency_list_entry.value_ptr.* = .{};
-
-                            try manager.processDependencyList(
-                                dependency_list,
-                                Ctx,
-                                extract_ctx,
-                                callbacks,
-                                install_peer,
-                            );
-
-                            continue;
-                        }
-                    }
-
-                    manager.task_batch.push(ThreadPool.Batch.from(manager.enqueueParseNPMPackage(task.task_id, name, task)));
-                },
-                .extract => |*extract| {
-                    if (!has_network_error and task.response.metadata == null) {
-                        has_network_error = true;
-                        const min = manager.options.min_simultaneous_requests;
-                        const max = AsyncHTTP.max_simultaneous_requests.load(.monotonic);
-                        if (max > min) {
-                            AsyncHTTP.max_simultaneous_requests.store(@max(min, max / 2), .monotonic);
-                        }
-                    }
-
-                    if (task.response.metadata == null or task.response.metadata.?.response.status_code > 499) {
-                        const err = task.response.fail orelse error.TarballFailedToDownload;
-
-                        if (task.retried < manager.options.max_retry_count) {
-                            task.retried += 1;
-                            manager.enqueueNetworkTask(task);
-
-                            if (manager.options.log_level.isVerbose()) {
-                                manager.log.addWarningFmt(
-                                    null,
-                                    logger.Loc.Empty,
-                                    manager.allocator,
-                                    "<r><yellow>warn:<r> {s} downloading tarball <b>{s}@{s}<r>. Retrying {d}/{d}...",
-                                    .{
-                                        bun.span(@errorName(err)),
-                                        extract.name.slice(),
-                                        extract.resolution.fmt(manager.lockfile.buffers.string_bytes.items, .auto),
-                                        task.retried,
-                                        manager.options.max_retry_count,
-                                    },
-                                ) catch unreachable;
-                            }
-
-                            continue;
-                        }
-                    }
-
-                    const metadata = task.response.metadata orelse {
-                        const err = task.response.fail orelse error.TarballFailedToDownload;
-
-                        if (@TypeOf(callbacks.onPackageDownloadError) != void) {
-                            const package_id = manager.lockfile.buffers.resolutions.items[extract.dependency_id];
-                            callbacks.onPackageDownloadError(
-                                extract_ctx,
-                                package_id,
-                                extract.name.slice(),
-                                &extract.resolution,
-                                err,
-                                task.url_buf,
-                            );
-                            continue;
-                        }
-
-                        const fmt = "{s} downloading tarball <b>{s}@{s}<r>";
-                        if (manager.isNetworkTaskRequired(task.task_id)) {
-                            manager.log.addErrorFmt(
-                                null,
-                                logger.Loc.Empty,
-                                manager.allocator,
-                                fmt,
-                                .{
-                                    @errorName(err),
-                                    extract.name.slice(),
-                                    extract.resolution.fmt(manager.lockfile.buffers.string_bytes.items, .auto),
-                                },
-                            ) catch bun.outOfMemory();
-                        } else {
-                            manager.log.addWarningFmt(
-                                null,
-                                logger.Loc.Empty,
-                                manager.allocator,
-                                fmt,
-                                .{
-                                    @errorName(err),
-                                    extract.name.slice(),
-                                    extract.resolution.fmt(manager.lockfile.buffers.string_bytes.items, .auto),
-                                },
-                            ) catch bun.outOfMemory();
-                        }
-                        if (manager.subcommand != .remove) {
-                            for (manager.update_requests) |*request| {
-                                if (strings.eql(request.name, extract.name.slice())) {
-                                    request.failed = true;
-                                    manager.options.do.save_lockfile = false;
-                                    manager.options.do.save_yarn_lock = false;
-                                    manager.options.do.install_packages = false;
-                                }
-                            }
-                        }
-
-                        continue;
-                    };
-
-                    const response = metadata.response;
-
-                    if (response.status_code > 399) {
-                        if (@TypeOf(callbacks.onPackageDownloadError) != void) {
-                            const err = switch (response.status_code) {
-                                400 => error.TarballHTTP400,
-                                401 => error.TarballHTTP401,
-                                402 => error.TarballHTTP402,
-                                403 => error.TarballHTTP403,
-                                404 => error.TarballHTTP404,
-                                405...499 => error.TarballHTTP4xx,
-                                else => error.TarballHTTP5xx,
-                            };
-                            const package_id = manager.lockfile.buffers.resolutions.items[extract.dependency_id];
-
-                            callbacks.onPackageDownloadError(
-                                extract_ctx,
-                                package_id,
-                                extract.name.slice(),
-                                &extract.resolution,
-                                err,
-                                task.url_buf,
-                            );
-                            continue;
-                        }
-
-                        if (manager.isNetworkTaskRequired(task.task_id)) {
-                            manager.log.addErrorFmt(
-                                null,
-                                logger.Loc.Empty,
-                                manager.allocator,
-                                "<r><red><b>GET<r><red> {s}<d> - {d}<r>",
-                                .{
-                                    metadata.url,
-                                    response.status_code,
-                                },
-                            ) catch bun.outOfMemory();
-                        } else {
-                            manager.log.addWarningFmt(
-                                null,
-                                logger.Loc.Empty,
-                                manager.allocator,
-                                "<r><yellow><b>GET<r><yellow> {s}<d> - {d}<r>",
-                                .{
-                                    metadata.url,
-                                    response.status_code,
-                                },
-                            ) catch bun.outOfMemory();
-                        }
-                        if (manager.subcommand != .remove) {
-                            for (manager.update_requests) |*request| {
-                                if (strings.eql(request.name, extract.name.slice())) {
-                                    request.failed = true;
-                                    manager.options.do.save_lockfile = false;
-                                    manager.options.do.save_yarn_lock = false;
-                                    manager.options.do.install_packages = false;
-                                }
-                            }
-                        }
-
-                        continue;
-                    }
-
-                    if (log_level.isVerbose()) {
-                        Output.prettyError("    ", .{});
-                        Output.printElapsed(@as(f64, @floatCast(@as(f64, @floatFromInt(task.unsafe_http_client.elapsed)) / std.time.ns_per_ms)));
-                        Output.prettyError("<d> Downloaded <r><green>{s}<r> tarball\n", .{extract.name.slice()});
-                        Output.flush();
-                    }
-
-                    if (log_level.showProgress()) {
-                        if (!has_updated_this_run) {
-                            manager.setNodeName(manager.downloads_node.?, extract.name.slice(), ProgressStrings.extract_emoji, true);
-                            has_updated_this_run = true;
-                        }
-                    }
-
-                    manager.task_batch.push(ThreadPool.Batch.from(manager.enqueueExtractNPMPackage(extract, task)));
-                },
-                else => unreachable,
-            }
-        }
-
-        var resolve_tasks_batch = manager.resolve_tasks.popBatch();
-        var resolve_tasks_iter = resolve_tasks_batch.iterator();
-        while (resolve_tasks_iter.next()) |task| {
-            if (comptime Environment.allow_assert) bun.assert(manager.pendingTaskCount() > 0);
-            defer manager.preallocated_resolve_tasks.put(task);
-            manager.decrementPendingTasks();
-
-            if (task.log.msgs.items.len > 0) {
-                try task.log.print(Output.errorWriter());
-                if (task.log.errors > 0) {
-                    manager.any_failed_to_install = true;
-                }
-                task.log.deinit();
-            }
-
-            switch (task.tag) {
-                .package_manifest => {
-                    defer manager.preallocated_network_tasks.put(task.request.package_manifest.network);
-                    if (task.status == .fail) {
-                        const name = task.request.package_manifest.name;
-                        const err = task.err orelse error.Failed;
-
-                        if (@TypeOf(callbacks.onPackageManifestError) != void) {
-                            callbacks.onPackageManifestError(
-                                extract_ctx,
-                                name.slice(),
-                                err,
-                                task.request.package_manifest.network.url_buf,
-                            );
-                        } else {
-                            manager.log.addErrorFmt(
-                                null,
-                                logger.Loc.Empty,
-                                manager.allocator,
-                                "{s} parsing package manifest for <b>{s}<r>",
-                                .{
-                                    @errorName(err),
-                                    name.slice(),
-                                },
-                            ) catch bun.outOfMemory();
-                        }
-
-                        continue;
-                    }
-                    const manifest = &task.data.package_manifest;
-
-                    try manager.manifests.insert(manifest.pkg.name.hash, manifest);
-
-                    if (@hasField(@TypeOf(callbacks), "manifests_only") and callbacks.manifests_only) {
-                        continue;
-                    }
-
-                    const dependency_list_entry = manager.task_queue.getEntry(task.id.get()).?;
-                    const dependency_list = dependency_list_entry.value_ptr.*;
-                    dependency_list_entry.value_ptr.* = .{};
-
-                    try manager.processDependencyList(dependency_list, Ctx, extract_ctx, callbacks, install_peer);
-
-                    if (log_level.showProgress()) {
-                        if (!has_updated_this_run) {
-                            manager.setNodeName(manager.downloads_node.?, manifest.name(), ProgressStrings.download_emoji, true);
-                            has_updated_this_run = true;
-                        }
-                    }
-                },
-                .extract, .local_tarball => {
-                    defer {
-                        switch (task.tag) {
-                            .extract => manager.preallocated_network_tasks.put(task.request.extract.network),
-                            else => {},
-                        }
-                    }
-
-                    const tarball = switch (task.tag) {
-                        .extract => &task.request.extract.tarball,
-                        .local_tarball => &task.request.local_tarball.tarball,
-                        else => unreachable,
-                    };
-                    const dependency_id = tarball.dependency_id;
-                    var package_id = manager.lockfile.buffers.resolutions.items[dependency_id];
-                    const alias = tarball.name.slice();
-                    const resolution = &tarball.resolution;
-
-                    if (task.status == .fail) {
-                        const err = task.err orelse error.TarballFailedToExtract;
-
-                        if (@TypeOf(callbacks.onPackageDownloadError) != void) {
-                            callbacks.onPackageDownloadError(
-                                extract_ctx,
-                                package_id,
-                                alias,
-                                resolution,
-                                err,
-                                switch (task.tag) {
-                                    .extract => task.request.extract.network.url_buf,
-                                    .local_tarball => task.request.local_tarball.tarball.url.slice(),
-                                    else => unreachable,
-                                },
-                            );
-                        } else {
-                            manager.log.addErrorFmt(
-                                null,
-                                logger.Loc.Empty,
-                                manager.allocator,
-                                "{s} extracting tarball from <b>{s}<r>",
-                                .{
-                                    @errorName(err),
-                                    alias,
-                                },
-                            ) catch bun.outOfMemory();
-                        }
-                        continue;
-                    }
-
-                    manager.extracted_count += 1;
-                    bun.Analytics.Features.extracted_packages += 1;
-
-                    if (comptime @TypeOf(callbacks.onExtract) != void) {
-                        switch (Ctx) {
-                            *PackageInstaller => {
-                                extract_ctx.fixCachedLockfilePackageSlices();
-                                callbacks.onExtract(
-                                    extract_ctx,
-                                    task.id,
-                                    dependency_id,
-                                    &task.data.extract,
-                                    log_level,
-                                );
-                            },
-                            *Store.Installer => {
-                                callbacks.onExtract(
-                                    extract_ctx,
-                                    task.id,
-                                );
-                            },
-                            else => @compileError("unexpected context type"),
-                        }
-                    } else if (manager.processExtractedTarballPackage(&package_id, dependency_id, resolution, &task.data.extract, log_level)) |pkg| handle_pkg: {
-                        // In the middle of an install, you could end up needing to downlaod the github tarball for a dependency
-                        // We need to make sure we resolve the dependencies first before calling the onExtract callback
-                        // TODO: move this into a separate function
-                        var any_root = false;
-                        var dependency_list_entry = manager.task_queue.getEntry(task.id.get()) orelse break :handle_pkg;
-                        var dependency_list = dependency_list_entry.value_ptr.*;
-                        dependency_list_entry.value_ptr.* = .{};
-
-                        defer {
-                            dependency_list.deinit(manager.allocator);
-                            if (comptime @TypeOf(callbacks) != void and @TypeOf(callbacks.onResolve) != void) {
-                                if (any_root) {
-                                    callbacks.onResolve(extract_ctx);
-                                }
-                            }
-                        }
-
-                        for (dependency_list.items) |dep| {
-                            switch (dep) {
-                                .dependency, .root_dependency => |id| {
-                                    var version = &manager.lockfile.buffers.dependencies.items[id].version;
-                                    switch (version.tag) {
-                                        .git => {
-                                            version.value.git.package_name = pkg.name;
-                                        },
-                                        .github => {
-                                            version.value.github.package_name = pkg.name;
-                                        },
-                                        .tarball => {
-                                            version.value.tarball.package_name = pkg.name;
-                                        },
-
-                                        // `else` is reachable if this package is from `overrides`. Version in `lockfile.buffer.dependencies`
-                                        // will still have the original.
-                                        else => {},
-                                    }
-                                    try manager.processDependencyListItem(dep, &any_root, install_peer);
-                                },
-                                else => {
-                                    // if it's a node_module folder to install, handle that after we process all the dependencies within the onExtract callback.
-                                    dependency_list_entry.value_ptr.append(manager.allocator, dep) catch unreachable;
-                                },
-                            }
-                        }
-                    } else if (manager.task_queue.getEntry(Task.Id.forManifest(
-                        manager.lockfile.str(&manager.lockfile.packages.items(.name)[package_id]),
-                    ).get())) |dependency_list_entry| {
-                        // Peer dependencies do not initiate any downloads of their own, thus need to be resolved here instead
-                        const dependency_list = dependency_list_entry.value_ptr.*;
-                        dependency_list_entry.value_ptr.* = .{};
-
-                        try manager.processDependencyList(dependency_list, void, {}, {}, install_peer);
-                    }
-
-                    manager.setPreinstallState(package_id, manager.lockfile, .done);
-
-                    if (log_level.showProgress()) {
-                        if (!has_updated_this_run) {
-                            manager.setNodeName(manager.downloads_node.?, alias, ProgressStrings.extract_emoji, true);
-                            has_updated_this_run = true;
-                        }
-                    }
-                },
-                .git_clone => {
-                    const clone = &task.request.git_clone;
-                    const repo_fd = task.data.git_clone;
-                    const name = clone.name.slice();
-                    const url = clone.url.slice();
-
-                    manager.git_repositories.put(manager.allocator, task.id.get(), repo_fd) catch unreachable;
-
-                    if (task.status == .fail) {
-                        const err = task.err orelse error.Failed;
-
-                        if (@TypeOf(callbacks.onPackageManifestError) != void) {
-                            callbacks.onPackageManifestError(
-                                extract_ctx,
-                                name,
-                                err,
-                                url,
-                            );
-                        } else if (log_level != .silent) {
-                            manager.log.addErrorFmt(
-                                null,
-                                logger.Loc.Empty,
-                                manager.allocator,
-                                "{s} cloning repository for <b>{s}<r>",
-                                .{
-                                    @errorName(err),
-                                    name,
-                                },
-                            ) catch bun.outOfMemory();
-                        }
-                        continue;
-                    }
-
-                    if (comptime @TypeOf(callbacks.onExtract) != void) {
-                        // Installing!
-                        // this dependency might be something other than a git dependency! only need the name and
-                        // behavior, use the resolution from the task.
-                        const dep_id = clone.dep_id;
-                        const dep = manager.lockfile.buffers.dependencies.items[dep_id];
-                        const dep_name = dep.name.slice(manager.lockfile.buffers.string_bytes.items);
-
-                        const git = clone.res.value.git;
-                        const committish = git.committish.slice(manager.lockfile.buffers.string_bytes.items);
-                        const repo = git.repo.slice(manager.lockfile.buffers.string_bytes.items);
-
-                        const resolved = try Repository.findCommit(
-                            manager.allocator,
-                            manager.env,
-                            manager.log,
-                            task.data.git_clone.stdDir(),
-                            dep_name,
-                            committish,
-                            task.id,
-                        );
-
-                        const checkout_id = Task.Id.forGitCheckout(repo, resolved);
-
-                        if (manager.hasCreatedNetworkTask(checkout_id, dep.behavior.isRequired())) continue;
-
-                        manager.task_batch.push(ThreadPool.Batch.from(manager.enqueueGitCheckout(
-                            checkout_id,
-                            repo_fd,
-                            dep_id,
-                            dep_name,
-                            clone.res,
-                            resolved,
-                            null,
-                        )));
-                    } else {
-                        // Resolving!
-                        const dependency_list_entry = manager.task_queue.getEntry(task.id.get()).?;
-                        const dependency_list = dependency_list_entry.value_ptr.*;
-                        dependency_list_entry.value_ptr.* = .{};
-
-                        try manager.processDependencyList(dependency_list, Ctx, extract_ctx, callbacks, install_peer);
-                    }
-
-                    if (log_level.showProgress()) {
-                        if (!has_updated_this_run) {
-                            manager.setNodeName(manager.downloads_node.?, name, ProgressStrings.download_emoji, true);
-                            has_updated_this_run = true;
-                        }
-                    }
-                },
-                .git_checkout => {
-                    const git_checkout = &task.request.git_checkout;
-                    const alias = &git_checkout.name;
-                    const resolution = &git_checkout.resolution;
-                    var package_id: PackageID = invalid_package_id;
-
-                    if (task.status == .fail) {
-                        const err = task.err orelse error.Failed;
-
-                        manager.log.addErrorFmt(
-                            null,
-                            logger.Loc.Empty,
-                            manager.allocator,
-                            "{s} checking out repository for <b>{s}<r>",
-                            .{
-                                @errorName(err),
-                                alias.slice(),
-                            },
-                        ) catch bun.outOfMemory();
-
-                        continue;
-                    }
-
-                    if (comptime @TypeOf(callbacks.onExtract) != void) {
-                        // We've populated the cache, package already exists in memory. Call the package installer callback
-                        // and don't enqueue dependencies
-                        switch (Ctx) {
-                            *PackageInstaller => {
-
-                                // TODO(dylan-conway) most likely don't need to call this now that the package isn't appended, but
-                                // keeping just in case for now
-                                extract_ctx.fixCachedLockfilePackageSlices();
-
-                                callbacks.onExtract(
-                                    extract_ctx,
-                                    task.id,
-                                    git_checkout.dependency_id,
-                                    &task.data.git_checkout,
-                                    log_level,
-                                );
-                            },
-                            *Store.Installer => {
-                                callbacks.onExtract(
-                                    extract_ctx,
-                                    task.id,
-                                );
-                            },
-                            else => @compileError("unexpected context type"),
-                        }
-                    } else if (manager.processExtractedTarballPackage(
-                        &package_id,
-                        git_checkout.dependency_id,
-                        resolution,
-                        &task.data.git_checkout,
-                        log_level,
-                    )) |pkg| handle_pkg: {
-                        var any_root = false;
-                        var dependency_list_entry = manager.task_queue.getEntry(task.id.get()) orelse break :handle_pkg;
-                        var dependency_list = dependency_list_entry.value_ptr.*;
-                        dependency_list_entry.value_ptr.* = .{};
-
-                        defer {
-                            dependency_list.deinit(manager.allocator);
-                            if (comptime @TypeOf(callbacks) != void and @TypeOf(callbacks.onResolve) != void) {
-                                if (any_root) {
-                                    callbacks.onResolve(extract_ctx);
-                                }
-                            }
-                        }
-
-                        for (dependency_list.items) |dep| {
-                            switch (dep) {
-                                .dependency, .root_dependency => |id| {
-                                    var repo = &manager.lockfile.buffers.dependencies.items[id].version.value.git;
-                                    repo.resolved = pkg.resolution.value.git.resolved;
-                                    repo.package_name = pkg.name;
-                                    try manager.processDependencyListItem(dep, &any_root, install_peer);
-                                },
-                                else => {
-                                    // if it's a node_module folder to install, handle that after we process all the dependencies within the onExtract callback.
-                                    dependency_list_entry.value_ptr.append(manager.allocator, dep) catch unreachable;
-                                },
-                            }
-                        }
-
-                        if (@TypeOf(callbacks.onExtract) != void) {
-                            @compileError("ctx should be void");
-                        }
-                    }
-
-                    if (log_level.showProgress()) {
-                        if (!has_updated_this_run) {
-                            manager.setNodeName(manager.downloads_node.?, alias.slice(), ProgressStrings.download_emoji, true);
-                            has_updated_this_run = true;
-                        }
-                    }
-                },
-            }
-        }
-    }
-
-    pub const ProgressStrings = struct {
-        pub const download_no_emoji_ = "Resolving";
-        const download_no_emoji: string = download_no_emoji_ ++ "\n";
-        const download_with_emoji: string = download_emoji ++ download_no_emoji_;
-        pub const download_emoji: string = "  🔍 ";
-
-        pub const extract_no_emoji_ = "Resolving & extracting";
-        const extract_no_emoji: string = extract_no_emoji_ ++ "\n";
-        const extract_with_emoji: string = extract_emoji ++ extract_no_emoji_;
-        pub const extract_emoji: string = "  🚚 ";
-
-        pub const install_no_emoji_ = "Installing";
-        const install_no_emoji: string = install_no_emoji_ ++ "\n";
-        const install_with_emoji: string = install_emoji ++ install_no_emoji_;
-        pub const install_emoji: string = "  📦 ";
-
-        pub const save_no_emoji_ = "Saving lockfile";
-        const save_no_emoji: string = save_no_emoji_;
-        const save_with_emoji: string = save_emoji ++ save_no_emoji_;
-        pub const save_emoji: string = "  🔒 ";
-
-        pub const script_no_emoji_ = "Running script";
-        const script_no_emoji: string = script_no_emoji_ ++ "\n";
-        const script_with_emoji: string = script_emoji ++ script_no_emoji_;
-        pub const script_emoji: string = "  ⚙️  ";
-
-        pub inline fn download() string {
-            return if (Output.isEmojiEnabled()) download_with_emoji else download_no_emoji;
-        }
-
-        pub inline fn save() string {
-            return if (Output.isEmojiEnabled()) save_with_emoji else save_no_emoji;
-        }
-
-        pub inline fn extract() string {
-            return if (Output.isEmojiEnabled()) extract_with_emoji else extract_no_emoji;
-        }
-
-        pub inline fn install() string {
-            return if (Output.isEmojiEnabled()) install_with_emoji else install_no_emoji;
-        }
-
-        pub inline fn script() string {
-            return if (Output.isEmojiEnabled()) script_with_emoji else script_no_emoji;
-        }
-    };
-
-    // Corresponds to possible commands from the CLI.
-    pub const Subcommand = enum {
-        install,
-        update,
-        pm,
-        add,
-        remove,
-        link,
-        unlink,
-        patch,
-        @"patch-commit",
-        outdated,
-        pack,
-        publish,
-        audit,
-        info,
-
-        // bin,
-        // hash,
-        // @"hash-print",
-        // @"hash-string",
-        // cache,
-        // @"default-trusted",
-        // untrusted,
-        // trust,
-        // ls,
-        // migrate,
-
-        pub fn canGloballyInstallPackages(this: Subcommand) bool {
-            return switch (this) {
-                .install, .update, .add => true,
-                else => false,
-            };
-        }
-
-        pub fn supportsWorkspaceFiltering(this: Subcommand) bool {
-            return switch (this) {
-                .outdated => true,
-                .install => true,
-                // .pack => true,
-                // .add => true,
-                else => false,
-            };
-        }
-
-        pub fn supportsJsonOutput(this: Subcommand) bool {
-            return switch (this) {
-                .audit,
-                .pm,
-                .info,
-                => true,
-                else => false,
-            };
-        }
-
-        // TODO: make all subcommands find root and chdir
-        pub fn shouldChdirToRoot(this: Subcommand) bool {
-            return switch (this) {
-                .link => false,
-                else => true,
-            };
-        }
-    };
-
-    fn httpThreadOnInitError(err: HTTP.InitError, opts: HTTP.HTTPThread.InitOpts) noreturn {
-        switch (err) {
-            error.LoadCAFile => {
-                var normalizer: bun.path.PosixToWinNormalizer = .{};
-                const normalized = normalizer.resolveZ(FileSystem.instance.top_level_dir, opts.abs_ca_file_name);
-                if (!bun.sys.existsZ(normalized)) {
-                    Output.err("HTTPThread", "could not find CA file: '{s}'", .{opts.abs_ca_file_name});
-                } else {
-                    Output.err("HTTPThread", "invalid CA file: '{s}'", .{opts.abs_ca_file_name});
-                }
-            },
-            error.InvalidCAFile => {
-                Output.err("HTTPThread", "invalid CA file: '{s}'", .{opts.abs_ca_file_name});
-            },
-            error.InvalidCA => {
-                Output.err("HTTPThread", "the CA is invalid", .{});
-            },
-            error.FailedToOpenSocket => {
-                Output.errGeneric("failed to start HTTP client thread", .{});
-            },
-        }
-        Global.crash();
-    }
-
-    pub fn init(
-        ctx: Command.Context,
-        cli: CommandLineArguments,
-        subcommand: Subcommand,
-    ) !struct { *PackageManager, string } {
-        if (cli.global) {
-            var explicit_global_dir: string = "";
-            if (ctx.install) |opts| {
-                explicit_global_dir = opts.global_dir orelse explicit_global_dir;
-            }
-            var global_dir = try Options.openGlobalDir(explicit_global_dir);
-            try global_dir.setAsCwd();
-        }
-
-        var fs = try Fs.FileSystem.init(null);
-        const top_level_dir_no_trailing_slash = strings.withoutTrailingSlash(fs.top_level_dir);
-        if (comptime Environment.isWindows) {
-            _ = Path.pathToPosixBuf(u8, top_level_dir_no_trailing_slash, &cwd_buf);
-        } else {
-            @memcpy(cwd_buf[0..top_level_dir_no_trailing_slash.len], top_level_dir_no_trailing_slash);
-        }
-
-        var original_package_json_path_buf = std.ArrayListUnmanaged(u8).initCapacity(ctx.allocator, top_level_dir_no_trailing_slash.len + "/package.json".len + 1) catch bun.outOfMemory();
-        original_package_json_path_buf.appendSliceAssumeCapacity(top_level_dir_no_trailing_slash);
-        original_package_json_path_buf.appendSliceAssumeCapacity(std.fs.path.sep_str ++ "package.json");
-        original_package_json_path_buf.appendAssumeCapacity(0);
-
-        var original_package_json_path: stringZ = original_package_json_path_buf.items[0 .. top_level_dir_no_trailing_slash.len + "/package.json".len :0];
-        const original_cwd = strings.withoutSuffixComptime(original_package_json_path, std.fs.path.sep_str ++ "package.json");
-        const original_cwd_clone = ctx.allocator.dupe(u8, original_cwd) catch bun.outOfMemory();
-
-        var workspace_names = Package.WorkspaceMap.init(ctx.allocator);
-        var workspace_package_json_cache: WorkspacePackageJSONCache = .{
-            .map = .{},
-        };
-
-        var workspace_name_hash: ?PackageNameHash = null;
-        var root_package_json_name_at_time_of_init: []const u8 = "";
-
-        // Step 1. Find the nearest package.json directory
-        //
-        // We will walk up from the cwd, trying to find the nearest package.json file.
-        const root_package_json_file = root_package_json_file: {
-            var this_cwd: string = original_cwd;
-            var created_package_json = false;
-            const child_json = child: {
-                // if we are only doing `bun install` (no args), then we can open as read_only
-                // in all other cases we will need to write new data later.
-                // this is relevant because it allows us to succeed an install if package.json
-                // is readable but not writable
-                //
-                // probably wont matter as if package.json isn't writable, it's likely that
-                // the underlying directory and node_modules isn't either.
-                const need_write = subcommand != .install or cli.positionals.len > 1;
-
-                while (true) {
-                    var package_json_path_buf: bun.PathBuffer = undefined;
-                    @memcpy(package_json_path_buf[0..this_cwd.len], this_cwd);
-                    package_json_path_buf[this_cwd.len..package_json_path_buf.len][0.."/package.json".len].* = "/package.json".*;
-                    package_json_path_buf[this_cwd.len + "/package.json".len] = 0;
-                    const package_json_path = package_json_path_buf[0 .. this_cwd.len + "/package.json".len :0];
-
-                    break :child std.fs.cwd().openFileZ(
-                        package_json_path,
-                        .{ .mode = if (need_write) .read_write else .read_only },
-                    ) catch |err| switch (err) {
-                        error.FileNotFound => {
-                            if (std.fs.path.dirname(this_cwd)) |parent| {
-                                this_cwd = strings.withoutTrailingSlash(parent);
-                                continue;
-                            } else {
-                                break;
-                            }
-                        },
-                        error.AccessDenied => {
-                            Output.err("EACCES", "Permission denied while opening \"{s}\"", .{
-                                package_json_path,
-                            });
-                            if (need_write) {
-                                Output.note("package.json must be writable to add packages", .{});
-                            } else {
-                                Output.note("package.json is missing read permissions, or is owned by another user", .{});
-                            }
-                            Global.crash();
-                        },
-                        else => {
-                            Output.err(err, "could not open \"{s}\"", .{
-                                package_json_path,
-                            });
-                            return err;
-                        },
-                    };
-                }
-
-                if (subcommand == .install) {
-                    if (cli.positionals.len > 1) {
-                        // this is `bun add <package>`.
-                        //
-                        // create the package json instead of return error. this works around
-                        // a zig bug where continuing control flow through a catch seems to
-                        // cause a segfault the second time `PackageManager.init` is called after
-                        // switching to the add command.
-                        this_cwd = original_cwd;
-                        created_package_json = true;
-                        break :child try attemptToCreatePackageJSONAndOpen();
-                    }
-                }
-                return error.MissingPackageJSON;
-            };
-
-            bun.assertWithLocation(strings.eqlLong(original_package_json_path_buf.items[0..this_cwd.len], this_cwd, true), @src());
-            original_package_json_path_buf.items.len = this_cwd.len;
-            original_package_json_path_buf.appendSliceAssumeCapacity(std.fs.path.sep_str ++ "package.json");
-            original_package_json_path_buf.appendAssumeCapacity(0);
-
-            original_package_json_path = original_package_json_path_buf.items[0 .. this_cwd.len + "/package.json".len :0];
-            const child_cwd = strings.withoutSuffixComptime(original_package_json_path, std.fs.path.sep_str ++ "package.json");
-
-            // Check if this is a workspace; if so, use root package
-            var found = false;
-            if (subcommand.shouldChdirToRoot()) {
-                if (!created_package_json) {
-                    while (std.fs.path.dirname(this_cwd)) |parent| : (this_cwd = parent) {
-                        const parent_without_trailing_slash = strings.withoutTrailingSlash(parent);
-                        var parent_path_buf: bun.PathBuffer = undefined;
-                        @memcpy(parent_path_buf[0..parent_without_trailing_slash.len], parent_without_trailing_slash);
-                        parent_path_buf[parent_without_trailing_slash.len..parent_path_buf.len][0.."/package.json".len].* = "/package.json".*;
-                        parent_path_buf[parent_without_trailing_slash.len + "/package.json".len] = 0;
-
-                        const json_file = std.fs.cwd().openFileZ(
-                            parent_path_buf[0 .. parent_without_trailing_slash.len + "/package.json".len :0].ptr,
-                            .{ .mode = .read_write },
-                        ) catch {
-                            continue;
-                        };
-                        defer if (!found) json_file.close();
-                        const json_stat_size = try json_file.getEndPos();
-                        const json_buf = try ctx.allocator.alloc(u8, json_stat_size + 64);
-                        defer ctx.allocator.free(json_buf);
-                        const json_len = try json_file.preadAll(json_buf, 0);
-                        const json_path = try bun.getFdPath(.fromStdFile(json_file), &package_json_cwd_buf);
-                        const json_source = logger.Source.initPathString(json_path, json_buf[0..json_len]);
-                        initializeStore();
-                        const json = try JSON.parsePackageJSONUTF8(&json_source, ctx.log, ctx.allocator);
-                        if (subcommand == .pm) {
-                            if (json.getStringCloned(ctx.allocator, "name") catch null) |name| {
-                                root_package_json_name_at_time_of_init = name;
-                            }
-                        }
-
-                        if (json.asProperty("workspaces")) |prop| {
-                            const json_array = switch (prop.expr.data) {
-                                .e_array => |arr| arr,
-                                .e_object => |obj| if (obj.get("packages")) |packages| switch (packages.data) {
-                                    .e_array => |arr| arr,
-                                    else => break,
-                                } else break,
-                                else => break,
-                            };
-                            var log = logger.Log.init(ctx.allocator);
-                            defer log.deinit();
-                            _ = workspace_names.processNamesArray(
-                                ctx.allocator,
-                                &workspace_package_json_cache,
-                                &log,
-                                json_array,
-                                &json_source,
-                                prop.loc,
-                                null,
-                            ) catch break;
-
-                            for (workspace_names.keys(), workspace_names.values()) |path, entry| {
-                                const child_path = if (std.fs.path.isAbsolute(path))
-                                    child_cwd
-                                else
-                                    bun.path.relativeNormalized(json_source.path.name.dir, child_cwd, .auto, true);
-
-                                const maybe_workspace_path = if (comptime Environment.isWindows) brk: {
-                                    @memcpy(parent_path_buf[0..child_path.len], child_path);
-                                    bun.path.dangerouslyConvertPathToPosixInPlace(u8, parent_path_buf[0..child_path.len]);
-                                    break :brk parent_path_buf[0..child_path.len];
-                                } else child_path;
-
-                                if (strings.eqlLong(maybe_workspace_path, path, true)) {
-                                    fs.top_level_dir = try bun.default_allocator.dupeZ(u8, parent);
-                                    found = true;
-                                    child_json.close();
-                                    if (comptime Environment.isWindows) {
-                                        try json_file.seekTo(0);
-                                    }
-                                    workspace_name_hash = String.Builder.stringHash(entry.name);
-                                    break :root_package_json_file json_file;
-                                }
-                            }
-
-                            break;
-                        }
-                    }
-                }
-            }
-
-            fs.top_level_dir = try bun.default_allocator.dupeZ(u8, child_cwd);
-            break :root_package_json_file child_json;
-        };
-
-        try bun.sys.chdir(fs.top_level_dir, fs.top_level_dir).unwrap();
-        try BunArguments.loadConfig(ctx.allocator, cli.config, ctx, .InstallCommand);
-        bun.copy(u8, &cwd_buf, fs.top_level_dir);
-        cwd_buf[fs.top_level_dir.len] = 0;
-        fs.top_level_dir = cwd_buf[0..fs.top_level_dir.len :0];
-        package_json_cwd = try bun.getFdPath(.fromStdFile(root_package_json_file), &package_json_cwd_buf);
-
-        const entries_option = try fs.fs.readDirectory(fs.top_level_dir, null, 0, true);
-
-        var env: *DotEnv.Loader = brk: {
-            const map = try ctx.allocator.create(DotEnv.Map);
-            map.* = DotEnv.Map.init(ctx.allocator);
-
-            const loader = try ctx.allocator.create(DotEnv.Loader);
-            loader.* = DotEnv.Loader.init(map, ctx.allocator);
-            break :brk loader;
-        };
-
-        env.loadProcess();
-        try env.load(entries_option.entries, &[_][]u8{}, .production, false);
-
-        initializeStore();
-        if (bun.getenvZ("XDG_CONFIG_HOME") orelse bun.getenvZ(bun.DotEnv.home_env)) |data_dir| {
-            var buf: bun.PathBuffer = undefined;
-            var parts = [_]string{
-                "./.npmrc",
-            };
-
-            bun.ini.loadNpmrcConfig(ctx.allocator, ctx.install orelse brk: {
-                const install_ = ctx.allocator.create(Api.BunInstall) catch bun.outOfMemory();
-                install_.* = std.mem.zeroes(Api.BunInstall);
-                ctx.install = install_;
-                break :brk install_;
-            }, env, true, &[_][:0]const u8{ Path.joinAbsStringBufZ(
-                data_dir,
-                &buf,
-                &parts,
-                .auto,
-            ), ".npmrc" });
-        } else {
-            bun.ini.loadNpmrcConfig(ctx.allocator, ctx.install orelse brk: {
-                const install_ = ctx.allocator.create(Api.BunInstall) catch bun.outOfMemory();
-                install_.* = std.mem.zeroes(Api.BunInstall);
-                ctx.install = install_;
-                break :brk install_;
-            }, env, true, &[_][:0]const u8{".npmrc"});
-        }
-        const cpu_count = bun.getThreadCount();
-
-        const options = Options{
-            .global = cli.global,
-            .max_concurrent_lifecycle_scripts = cli.concurrent_scripts orelse cpu_count * 2,
-        };
-
-        if (env.get("BUN_INSTALL_VERBOSE") != null) {
-            PackageManager.verbose_install = true;
-        }
-
-        if (env.get("BUN_FEATURE_FLAG_FORCE_WAITER_THREAD") != null) {
-            bun.spawn.process.WaiterThread.setShouldUseWaiterThread();
-        }
-
-        if (PackageManager.verbose_install) {
-            Output.prettyErrorln("Cache Dir: {s}", .{options.cache_directory});
-            Output.flush();
-        }
-
-        workspace_names.map.deinit();
-
-        PackageManager.allocatePackageManager();
-        const manager = PackageManager.get();
-        // var progress = Progress{};
-        // var node = progress.start(name: []const u8, estimated_total_items: usize)
-        manager.* = PackageManager{
-            .preallocated_network_tasks = .init(bun.default_allocator),
-            .preallocated_resolve_tasks = .init(bun.default_allocator),
-            .options = options,
-            .active_lifecycle_scripts = .{
-                .context = manager,
-            },
-            .network_task_fifo = NetworkQueue.init(),
-            .patch_task_fifo = PatchTaskFifo.init(),
-            .allocator = ctx.allocator,
-            .log = ctx.log,
-            .root_dir = entries_option.entries,
-            .env = env,
-            .cpu_count = cpu_count,
-            .thread_pool = ThreadPool.init(.{
-                .max_threads = cpu_count,
-            }),
-            .resolve_tasks = .{},
-            .lockfile = undefined,
-            .root_package_json_file = root_package_json_file,
-            // .progress
-            .event_loop = .{
-                .mini = JSC.MiniEventLoop.init(bun.default_allocator),
-            },
-            .original_package_json_path = original_package_json_path,
-            .workspace_package_json_cache = workspace_package_json_cache,
-            .workspace_name_hash = workspace_name_hash,
-            .subcommand = subcommand,
-            .root_package_json_name_at_time_of_init = root_package_json_name_at_time_of_init,
-        };
-        manager.event_loop.loop().internal_loop_data.setParentEventLoop(bun.JSC.EventLoopHandle.init(&manager.event_loop));
-        manager.lockfile = try ctx.allocator.create(Lockfile);
-        JSC.MiniEventLoop.global = &manager.event_loop.mini;
-        if (!manager.options.enable.cache) {
-            manager.options.enable.manifest_cache = false;
-            manager.options.enable.manifest_cache_control = false;
-        }
-
-        if (env.get("BUN_MANIFEST_CACHE")) |manifest_cache| {
-            if (strings.eqlComptime(manifest_cache, "1")) {
-                manager.options.enable.manifest_cache = true;
-                manager.options.enable.manifest_cache_control = false;
-            } else if (strings.eqlComptime(manifest_cache, "2")) {
-                manager.options.enable.manifest_cache = true;
-                manager.options.enable.manifest_cache_control = true;
-            } else {
-                manager.options.enable.manifest_cache = false;
-                manager.options.enable.manifest_cache_control = false;
-            }
-        }
-
-        try manager.options.load(
-            ctx.allocator,
-            ctx.log,
-            env,
-            cli,
-            ctx.install,
-            subcommand,
-        );
-
-        var ca: []stringZ = &.{};
-        if (manager.options.ca.len > 0) {
-            ca = try manager.allocator.alloc(stringZ, manager.options.ca.len);
-            for (ca, manager.options.ca) |*z, s| {
-                z.* = try manager.allocator.dupeZ(u8, s);
-            }
-        }
-
-        var abs_ca_file_name: stringZ = &.{};
-        if (manager.options.ca_file_name.len > 0) {
-            // resolve with original cwd
-            if (std.fs.path.isAbsolute(manager.options.ca_file_name)) {
-                abs_ca_file_name = try manager.allocator.dupeZ(u8, manager.options.ca_file_name);
-            } else {
-                var path_buf: bun.PathBuffer = undefined;
-                abs_ca_file_name = try manager.allocator.dupeZ(u8, bun.path.joinAbsStringBuf(
-                    original_cwd_clone,
-                    &path_buf,
-                    &.{manager.options.ca_file_name},
-                    .auto,
-                ));
-            }
-        }
-
-        AsyncHTTP.max_simultaneous_requests.store(brk: {
-            if (cli.network_concurrency) |network_concurrency| {
-                break :brk @max(network_concurrency, 1);
-            }
-
-            // If any HTTP proxy is set, use a diferent limit
-            if (env.has("http_proxy") or env.has("https_proxy") or env.has("HTTPS_PROXY") or env.has("HTTP_PROXY")) {
-                break :brk default_max_simultaneous_requests_for_bun_install_for_proxies;
-            }
-
-            break :brk default_max_simultaneous_requests_for_bun_install;
-        }, .monotonic);
-
-        HTTP.HTTPThread.init(&.{
-            .ca = ca,
-            .abs_ca_file_name = abs_ca_file_name,
-            .onInitError = &httpThreadOnInitError,
-        });
-
-        manager.timestamp_for_manifest_cache_control = brk: {
-            if (comptime bun.Environment.allow_assert) {
-                if (env.get("BUN_CONFIG_MANIFEST_CACHE_CONTROL_TIMESTAMP")) |cache_control| {
-                    if (std.fmt.parseInt(u32, cache_control, 10)) |int| {
-                        break :brk int;
-                    } else |_| {}
-                }
-            }
-
-            break :brk @truncate(@as(u64, @intCast(@max(std.time.timestamp(), 0))));
-        };
-        return .{
-            manager,
-            original_cwd_clone,
-        };
-    }
-
-    pub fn initWithRuntime(
-        log: *logger.Log,
-        bun_install: ?*Api.BunInstall,
-        allocator: std.mem.Allocator,
-        cli: CommandLineArguments,
-        env: *DotEnv.Loader,
-    ) *PackageManager {
-        init_with_runtime_once.call(.{
-            log,
-            bun_install,
-            allocator,
-            cli,
-            env,
-        });
-        return PackageManager.get();
-    }
-
-    var init_with_runtime_once = bun.once(initWithRuntimeOnce);
-
-    pub fn initWithRuntimeOnce(
-        log: *logger.Log,
-        bun_install: ?*Api.BunInstall,
-        allocator: std.mem.Allocator,
-        cli: CommandLineArguments,
-        env: *DotEnv.Loader,
-    ) void {
-        if (env.get("BUN_INSTALL_VERBOSE") != null) {
-            PackageManager.verbose_install = true;
-        }
-
-        const cpu_count = bun.getThreadCount();
-        PackageManager.allocatePackageManager();
-        const manager = PackageManager.get();
-        var root_dir = Fs.FileSystem.instance.fs.readDirectory(
-            Fs.FileSystem.instance.top_level_dir,
-            null,
-            0,
-            true,
-        ) catch |err| {
-            Output.err(err, "failed to read root directory: '{s}'", .{Fs.FileSystem.instance.top_level_dir});
-            @panic("Failed to initialize package manager");
-        };
-
-        // var progress = Progress{};
-        // var node = progress.start(name: []const u8, estimated_total_items: usize)
-        const top_level_dir_no_trailing_slash = strings.withoutTrailingSlash(Fs.FileSystem.instance.top_level_dir);
-        var original_package_json_path = allocator.allocSentinel(u8, top_level_dir_no_trailing_slash.len + "/package.json".len, 0) catch bun.outOfMemory();
-        @memcpy(original_package_json_path[0..top_level_dir_no_trailing_slash.len], top_level_dir_no_trailing_slash);
-        @memcpy(original_package_json_path[top_level_dir_no_trailing_slash.len..][0.."/package.json".len], "/package.json");
-
-        manager.* = PackageManager{
-            .preallocated_network_tasks = .init(bun.default_allocator),
-            .preallocated_resolve_tasks = .init(bun.default_allocator),
-            .options = .{
-                .max_concurrent_lifecycle_scripts = cli.concurrent_scripts orelse cpu_count * 2,
-            },
-            .active_lifecycle_scripts = .{
-                .context = manager,
-            },
-            .network_task_fifo = NetworkQueue.init(),
-            .allocator = allocator,
-            .log = log,
-            .root_dir = root_dir.entries,
-            .env = env,
-            .cpu_count = cpu_count,
-            .thread_pool = ThreadPool.init(.{
-                .max_threads = cpu_count,
-            }),
-            .lockfile = undefined,
-            .root_package_json_file = undefined,
-            .event_loop = .{
-                .js = JSC.VirtualMachine.get().eventLoop(),
-            },
-            .original_package_json_path = original_package_json_path[0..original_package_json_path.len :0],
-            .subcommand = .install,
-        };
-        manager.lockfile = allocator.create(Lockfile) catch bun.outOfMemory();
-
-        if (Output.enable_ansi_colors_stderr) {
-            manager.progress = Progress{};
-            manager.progress.supports_ansi_escape_codes = Output.enable_ansi_colors_stderr;
-            manager.root_progress_node = manager.progress.start("", 0);
-        } else {
-            manager.options.log_level = .default_no_progress;
-        }
-
-        if (!manager.options.enable.cache) {
-            manager.options.enable.manifest_cache = false;
-            manager.options.enable.manifest_cache_control = false;
-        }
-
-        if (env.get("BUN_MANIFEST_CACHE")) |manifest_cache| {
-            if (strings.eqlComptime(manifest_cache, "1")) {
-                manager.options.enable.manifest_cache = true;
-                manager.options.enable.manifest_cache_control = false;
-            } else if (strings.eqlComptime(manifest_cache, "2")) {
-                manager.options.enable.manifest_cache = true;
-                manager.options.enable.manifest_cache_control = true;
-            } else {
-                manager.options.enable.manifest_cache = false;
-                manager.options.enable.manifest_cache_control = false;
-            }
-        }
-
-        manager.options.load(
-            allocator,
-            log,
-            env,
-            cli,
-            bun_install,
-            .install,
-        ) catch |err| {
-            switch (err) {
-                error.OutOfMemory => bun.outOfMemory(),
-            }
-        };
-
-        manager.timestamp_for_manifest_cache_control = @as(
-            u32,
-            @truncate(@as(
-                u64,
-                @intCast(@max(
-                    std.time.timestamp(),
-                    0,
-                )),
-            )),
-            // When using "bun install", we check for updates with a 300 second cache.
-            // When using bun, we only do staleness checks once per day
-        ) -| std.time.s_per_day;
-
-        if (root_dir.entries.hasComptimeQuery("bun.lockb")) {
-            switch (manager.lockfile.loadFromCwd(
-                manager,
-                allocator,
-                log,
-                true,
-            )) {
-                .ok => |load| manager.lockfile = load.lockfile,
-                else => manager.lockfile.initEmpty(allocator),
-            }
-        } else {
-            manager.lockfile.initEmpty(allocator);
-        }
-    }
-
-    fn attemptToCreatePackageJSONAndOpen() !std.fs.File {
-        const package_json_file = std.fs.cwd().createFileZ("package.json", .{ .read = true }) catch |err| {
-            Output.prettyErrorln("<r><red>error:<r> {s} create package.json", .{@errorName(err)});
-            Global.crash();
-        };
-
-        try package_json_file.pwriteAll("{\"dependencies\": {}}", 0);
-
-        return package_json_file;
-    }
-
-    fn attemptToCreatePackageJSON() !void {
-        var file = try attemptToCreatePackageJSONAndOpen();
-        file.close();
-    }
-
-    // parse dependency of positional arg string (may include name@version for example)
-    // get the precise version from the lockfile (there may be multiple)
-    // copy the contents into a temp folder
-    pub fn patch(ctx: Command.Context) !void {
-        try updatePackageJSONAndInstallCatchError(ctx, .patch);
-    }
-
-    pub fn patchCommit(ctx: Command.Context) !void {
-        try updatePackageJSONAndInstallCatchError(ctx, .@"patch-commit");
-    }
-
-    pub fn update(ctx: Command.Context) !void {
-        try updatePackageJSONAndInstallCatchError(ctx, .update);
-    }
-
-    pub fn add(ctx: Command.Context) !void {
-        try updatePackageJSONAndInstallCatchError(ctx, .add);
-    }
-
-    pub fn remove(ctx: Command.Context) !void {
-        try updatePackageJSONAndInstallCatchError(ctx, .remove);
-    }
-
-    pub fn updatePackageJSONAndInstallCatchError(
-        ctx: Command.Context,
-        subcommand: Subcommand,
-    ) !void {
-        updatePackageJSONAndInstall(ctx, subcommand) catch |err| {
-            switch (err) {
-                error.InstallFailed,
-                error.InvalidPackageJSON,
-                => {
-                    const log = &bun.CLI.Cli.log_;
-                    log.print(bun.Output.errorWriter()) catch {};
-                    bun.Global.exit(1);
-                    return;
-                },
-                else => return err,
-            }
-        };
-    }
-
-    pub const CommandLineArguments = @import("./PackageManager/CommandLineArguments.zig");
-
-    pub fn link(ctx: Command.Context) !void {
-        const cli = try CommandLineArguments.parse(ctx.allocator, .link);
-        var manager, const original_cwd = PackageManager.init(ctx, cli, .link) catch |err| brk: {
-            if (err == error.MissingPackageJSON) {
-                try attemptToCreatePackageJSON();
-                break :brk try PackageManager.init(ctx, cli, .link);
-            }
-
-            return err;
-        };
-        defer ctx.allocator.free(original_cwd);
-
-        if (manager.options.shouldPrintCommandName()) {
-            Output.prettyln("<r><b>bun link <r><d>v" ++ Global.package_json_version_with_sha ++ "<r>\n", .{});
-            Output.flush();
-        }
-
-        if (manager.options.positionals.len == 1) {
-            // bun link
-
-            var lockfile: Lockfile = undefined;
-            var name: string = "";
-            var package = Lockfile.Package{};
-
-            // Step 1. parse the nearest package.json file
-            {
-                const package_json_source = &(bun.sys.File.toSource(manager.original_package_json_path, ctx.allocator, .{}).unwrap() catch |err| {
-                    Output.errGeneric("failed to read \"{s}\" for linking: {s}", .{ manager.original_package_json_path, @errorName(err) });
-                    Global.crash();
-                });
-                lockfile.initEmpty(ctx.allocator);
-
-                var resolver: void = {};
-                try package.parse(&lockfile, manager, ctx.allocator, manager.log, package_json_source, void, &resolver, Features.folder);
-                name = lockfile.str(&package.name);
-                if (name.len == 0) {
-                    if (manager.options.log_level != .silent) {
-                        Output.prettyErrorln("<r><red>error:<r> package.json missing \"name\" <d>in \"{s}\"<r>", .{package_json_source.path.text});
-                    }
-                    Global.crash();
-                } else if (!strings.isNPMPackageName(name)) {
-                    if (manager.options.log_level != .silent) {
-                        Output.prettyErrorln("<r><red>error:<r> invalid package.json name \"{s}\" <d>in \"{any}\"<r>", .{
-                            name,
-                            package_json_source.path.text,
-                        });
-                    }
-                    Global.crash();
-                }
-            }
-
-            // Step 2. Setup the global directory
-            var node_modules: std.fs.Dir = brk: {
-                Bin.Linker.ensureUmask();
-                var explicit_global_dir: string = "";
-                if (ctx.install) |install_| {
-                    explicit_global_dir = install_.global_dir orelse explicit_global_dir;
-                }
-                manager.global_dir = try Options.openGlobalDir(explicit_global_dir);
-
-                try manager.setupGlobalDir(ctx);
-
-                break :brk manager.global_dir.?.makeOpenPath("node_modules", .{}) catch |err| {
-                    if (manager.options.log_level != .silent)
-                        Output.prettyErrorln("<r><red>error:<r> failed to create node_modules in global dir due to error {s}", .{@errorName(err)});
-                    Global.crash();
-                };
-            };
-
-            // Step 3a. symlink to the node_modules folder
-            {
-                // delete it if it exists
-                node_modules.deleteTree(name) catch {};
-
-                // create scope if specified
-                if (name[0] == '@') {
-                    if (strings.indexOfChar(name, '/')) |i| {
-                        node_modules.makeDir(name[0..i]) catch |err| brk: {
-                            if (err == error.PathAlreadyExists) break :brk;
-                            if (manager.options.log_level != .silent)
-                                Output.prettyErrorln("<r><red>error:<r> failed to create scope in global dir due to error {s}", .{@errorName(err)});
-                            Global.crash();
-                        };
-                    }
-                }
-
-                if (comptime Environment.isWindows) {
-                    // create the junction
-                    const top_level = Fs.FileSystem.instance.topLevelDirWithoutTrailingSlash();
-                    var link_path_buf: bun.PathBuffer = undefined;
-                    @memcpy(
-                        link_path_buf[0..top_level.len],
-                        top_level,
-                    );
-                    link_path_buf[top_level.len] = 0;
-                    const link_path = link_path_buf[0..top_level.len :0];
-                    const global_path = try manager.globalLinkDirPath();
-                    const dest_path = Path.joinAbsStringZ(global_path, &.{name}, .windows);
-                    switch (bun.sys.sys_uv.symlinkUV(
-                        link_path,
-                        dest_path,
-                        bun.windows.libuv.UV_FS_SYMLINK_JUNCTION,
-                    )) {
-                        .err => |err| {
-                            Output.prettyErrorln("<r><red>error:<r> failed to create junction to node_modules in global dir due to error {}", .{err});
-                            Global.crash();
-                        },
-                        .result => {},
-                    }
-                } else {
-                    // create the symlink
-                    node_modules.symLink(Fs.FileSystem.instance.topLevelDirWithoutTrailingSlash(), name, .{ .is_directory = true }) catch |err| {
-                        if (manager.options.log_level != .silent)
-                            Output.prettyErrorln("<r><red>error:<r> failed to create symlink to node_modules in global dir due to error {s}", .{@errorName(err)});
-                        Global.crash();
-                    };
-                }
-            }
-
-            // Step 3b. Link any global bins
-            if (package.bin.tag != .none) {
-                var link_target_buf: bun.PathBuffer = undefined;
-                var link_dest_buf: bun.PathBuffer = undefined;
-                var link_rel_buf: bun.PathBuffer = undefined;
-                var node_modules_path_buf: bun.PathBuffer = undefined;
-                var bin_linker = Bin.Linker{
-                    .bin = package.bin,
-                    .node_modules = .fromStdDir(node_modules),
-                    .node_modules_path = bun.getFdPath(.fromStdDir(node_modules), &node_modules_path_buf) catch |err| {
-                        if (manager.options.log_level != .silent) {
-                            Output.err(err, "failed to link binary", .{});
-                        }
-                        Global.crash();
-                    },
-                    .global_bin_path = manager.options.bin_path,
-
-                    // .destination_dir_subpath = destination_dir_subpath,
-                    .package_name = strings.StringOrTinyString.init(name),
-                    .string_buf = lockfile.buffers.string_bytes.items,
-                    .extern_string_buf = lockfile.buffers.extern_strings.items,
-                    .seen = null,
-                    .abs_target_buf = &link_target_buf,
-                    .abs_dest_buf = &link_dest_buf,
-                    .rel_buf = &link_rel_buf,
-                };
-                bin_linker.link(true);
-
-                if (bin_linker.err) |err| {
-                    if (manager.options.log_level != .silent)
-                        Output.prettyErrorln("<r><red>error:<r> failed to link bin due to error {s}", .{@errorName(err)});
-                    Global.crash();
-                }
-            }
-
-            Output.flush();
-
-            // Done
-            if (manager.options.log_level != .silent)
-                Output.prettyln(
-                    \\<r><green>Success!<r> Registered "{[name]s}"
-                    \\
-                    \\To use {[name]s} in a project, run:
-                    \\  <cyan>bun link {[name]s}<r>
-                    \\
-                    \\Or add it in dependencies in your package.json file:
-                    \\  <cyan>"{[name]s}": "link:{[name]s}"<r>
-                    \\
-                ,
-                    .{
-                        .name = name,
-                    },
-                );
-
-            Output.flush();
-            Global.exit(0);
-        } else {
-            // bun link lodash
-            try manager.updatePackageJSONAndInstallWithManager(ctx, original_cwd);
-        }
-    }
-
-    pub fn unlink(ctx: Command.Context) !void {
-        const cli = try PackageManager.CommandLineArguments.parse(ctx.allocator, .unlink);
-        var manager, const original_cwd = PackageManager.init(ctx, cli, .unlink) catch |err| brk: {
-            if (err == error.MissingPackageJSON) {
-                try attemptToCreatePackageJSON();
-                break :brk try PackageManager.init(ctx, cli, .unlink);
-            }
-
-            return err;
-        };
-        defer ctx.allocator.free(original_cwd);
-
-        if (manager.options.shouldPrintCommandName()) {
-            Output.prettyln("<r><b>bun unlink <r><d>v" ++ Global.package_json_version_with_sha ++ "<r>\n", .{});
-            Output.flush();
-        }
-
-        if (manager.options.positionals.len == 1) {
-            // bun unlink
-
-            var lockfile: Lockfile = undefined;
-            var name: string = "";
-            var package = Lockfile.Package{};
-
-            // Step 1. parse the nearest package.json file
-            {
-                const package_json_source = &(bun.sys.File.toSource(manager.original_package_json_path, ctx.allocator, .{}).unwrap() catch |err| {
-                    Output.errGeneric("failed to read \"{s}\" for unlinking: {s}", .{ manager.original_package_json_path, @errorName(err) });
-                    Global.crash();
-                });
-                lockfile.initEmpty(ctx.allocator);
-
-                var resolver: void = {};
-                try package.parse(&lockfile, manager, ctx.allocator, manager.log, package_json_source, void, &resolver, Features.folder);
-                name = lockfile.str(&package.name);
-                if (name.len == 0) {
-                    if (manager.options.log_level != .silent) {
-                        Output.prettyErrorln("<r><red>error:<r> package.json missing \"name\" <d>in \"{s}\"<r>", .{package_json_source.path.text});
-                    }
-                    Global.crash();
-                } else if (!strings.isNPMPackageName(name)) {
-                    if (manager.options.log_level != .silent) {
-                        Output.prettyErrorln("<r><red>error:<r> invalid package.json name \"{s}\" <d>in \"{s}\"<r>", .{
-                            name,
-                            package_json_source.path.text,
-                        });
-                    }
-                    Global.crash();
-                }
-            }
-
-            switch (Syscall.lstat(Path.joinAbsStringZ(try manager.globalLinkDirPath(), &.{name}, .auto))) {
-                .result => |stat| {
-                    if (!bun.S.ISLNK(@intCast(stat.mode))) {
-                        Output.prettyErrorln("<r><green>success:<r> package \"{s}\" is not globally linked, so there's nothing to do.", .{name});
-                        Global.exit(0);
-                    }
-                },
-                .err => {
-                    Output.prettyErrorln("<r><green>success:<r> package \"{s}\" is not globally linked, so there's nothing to do.", .{name});
-                    Global.exit(0);
-                },
-            }
-
-            // Step 2. Setup the global directory
-            var node_modules: std.fs.Dir = brk: {
-                Bin.Linker.ensureUmask();
-                var explicit_global_dir: string = "";
-                if (ctx.install) |install_| {
-                    explicit_global_dir = install_.global_dir orelse explicit_global_dir;
-                }
-                manager.global_dir = try Options.openGlobalDir(explicit_global_dir);
-
-                try manager.setupGlobalDir(ctx);
-
-                break :brk manager.global_dir.?.makeOpenPath("node_modules", .{}) catch |err| {
-                    if (manager.options.log_level != .silent)
-                        Output.prettyErrorln("<r><red>error:<r> failed to create node_modules in global dir due to error {s}", .{@errorName(err)});
-                    Global.crash();
-                };
-            };
-
-            // Step 3b. Link any global bins
-            if (package.bin.tag != .none) {
-                var link_target_buf: bun.PathBuffer = undefined;
-                var link_dest_buf: bun.PathBuffer = undefined;
-                var link_rel_buf: bun.PathBuffer = undefined;
-                var node_modules_path_buf: bun.PathBuffer = undefined;
-
-                var bin_linker = Bin.Linker{
-                    .bin = package.bin,
-                    .node_modules = .fromStdDir(node_modules),
-                    .node_modules_path = bun.getFdPath(.fromStdDir(node_modules), &node_modules_path_buf) catch |err| {
-                        if (manager.options.log_level != .silent) {
-                            Output.err(err, "failed to link binary", .{});
-                        }
-                        Global.crash();
-                    },
-                    .global_bin_path = manager.options.bin_path,
-                    .package_name = strings.StringOrTinyString.init(name),
-                    .string_buf = lockfile.buffers.string_bytes.items,
-                    .extern_string_buf = lockfile.buffers.extern_strings.items,
-                    .seen = null,
-                    .abs_target_buf = &link_target_buf,
-                    .abs_dest_buf = &link_dest_buf,
-                    .rel_buf = &link_rel_buf,
-                };
-                bin_linker.unlink(true);
-            }
-
-            // delete it if it exists
-            node_modules.deleteTree(name) catch |err| {
-                if (manager.options.log_level != .silent)
-                    Output.prettyErrorln("<r><red>error:<r> failed to unlink package in global dir due to error {s}", .{@errorName(err)});
-                Global.crash();
-            };
-
-            Output.prettyln("<r><green>success:<r> unlinked package \"{s}\"", .{name});
-            Global.exit(0);
-        } else {
-            Output.prettyln("<r><red>error:<r> bun unlink {{packageName}} not implemented yet", .{});
-            Global.crash();
-        }
-    }
-
-    pub const PackageJSONEditor = @import("./PackageManager/PackageJSONEditor.zig");
-
-    pub const UpdateRequest = struct {
-        name: string = "",
-        name_hash: PackageNameHash = 0,
-        version: Dependency.Version = .{},
-        version_buf: []const u8 = "",
-        package_id: PackageID = invalid_package_id,
-        is_aliased: bool = false,
-        failed: bool = false,
-        // This must be cloned to handle when the AST store resets
-        e_string: ?*JSAst.E.String = null,
-
-        pub const Array = std.ArrayListUnmanaged(UpdateRequest);
-
-        pub inline fn matches(this: PackageManager.UpdateRequest, dependency: Dependency, string_buf: []const u8) bool {
-            return this.name_hash == if (this.name.len == 0)
-                String.Builder.stringHash(dependency.version.literal.slice(string_buf))
-            else
-                dependency.name_hash;
-        }
-
-        /// It is incorrect to call this function before Lockfile.cleanWithLogger() because
-        /// resolved_name should be populated if possible.
-        ///
-        /// `this` needs to be a pointer! If `this` is a copy and the name returned from
-        /// resolved_name is inlined, you will return a pointer to stack memory.
-        pub fn getResolvedName(this: *const UpdateRequest, lockfile: *const Lockfile) string {
-            return if (this.is_aliased)
-                this.name
-            else if (this.package_id == invalid_package_id)
-                this.version.literal.slice(this.version_buf)
-            else
-                lockfile.packages.items(.name)[this.package_id].slice(this.version_buf);
-        }
-
-        pub fn fromJS(globalThis: *JSC.JSGlobalObject, input: JSC.JSValue) bun.JSError!JSC.JSValue {
-            var arena = std.heap.ArenaAllocator.init(bun.default_allocator);
-            defer arena.deinit();
-            var stack = std.heap.stackFallback(1024, arena.allocator());
-            const allocator = stack.get();
-            var all_positionals = std.ArrayList([]const u8).init(allocator);
-
-            var log = logger.Log.init(allocator);
-
-            if (input.isString()) {
-                var input_str = input.toSliceCloneWithAllocator(
-                    globalThis,
-                    allocator,
-                ) orelse return .zero;
-                if (input_str.len > 0)
-                    try all_positionals.append(input_str.slice());
-            } else if (input.isArray()) {
-                var iter = try input.arrayIterator(globalThis);
-                while (try iter.next()) |item| {
-                    const slice = item.toSliceCloneWithAllocator(globalThis, allocator) orelse return .zero;
-                    if (globalThis.hasException()) return .zero;
-                    if (slice.len == 0) continue;
-                    try all_positionals.append(slice.slice());
-                }
-                if (globalThis.hasException()) return .zero;
-            } else {
-                return .js_undefined;
-            }
-
-            if (all_positionals.items.len == 0) {
-                return .js_undefined;
-            }
-
-            var array = Array{};
-
-            const update_requests = parseWithError(allocator, null, &log, all_positionals.items, &array, .add, false) catch {
-                return globalThis.throwValue(try log.toJS(globalThis, bun.default_allocator, "Failed to parse dependencies"));
-            };
-            if (update_requests.len == 0) return .js_undefined;
-
-            if (log.msgs.items.len > 0) {
-                return globalThis.throwValue(try log.toJS(globalThis, bun.default_allocator, "Failed to parse dependencies"));
-            }
-
-            if (update_requests[0].failed) {
-                return globalThis.throw("Failed to parse dependencies", .{});
-            }
-
-            var object = JSC.JSValue.createEmptyObject(globalThis, 2);
-            var name_str = bun.String.init(update_requests[0].name);
-            object.put(globalThis, "name", name_str.transferToJS(globalThis));
-            object.put(globalThis, "version", try update_requests[0].version.toJS(update_requests[0].version_buf, globalThis));
-            return object;
-        }
-
-        pub fn parse(
-            allocator: std.mem.Allocator,
-            pm: ?*PackageManager,
-            log: *logger.Log,
-            positionals: []const string,
-            update_requests: *Array,
-            subcommand: Subcommand,
-        ) []UpdateRequest {
-            return parseWithError(allocator, pm, log, positionals, update_requests, subcommand, true) catch Global.crash();
-        }
-
-        fn parseWithError(
-            allocator: std.mem.Allocator,
-            pm: ?*PackageManager,
-            log: *logger.Log,
-            positionals: []const string,
-            update_requests: *Array,
-            subcommand: Subcommand,
-            fatal: bool,
-        ) ![]UpdateRequest {
-            // first one is always either:
-            // add
-            // remove
-            outer: for (positionals) |positional| {
-                var input: []u8 = bun.default_allocator.dupe(u8, std.mem.trim(u8, positional, " \n\r\t")) catch bun.outOfMemory();
-                {
-                    var temp: [2048]u8 = undefined;
-                    const len = std.mem.replace(u8, input, "\\\\", "/", &temp);
-                    bun.path.platformToPosixInPlace(u8, &temp);
-                    const input2 = temp[0 .. input.len - len];
-                    @memcpy(input[0..input2.len], input2);
-                    input.len = input2.len;
-                }
-                switch (subcommand) {
-                    .link, .unlink => if (!strings.hasPrefixComptime(input, "link:")) {
-                        input = std.fmt.allocPrint(allocator, "{0s}@link:{0s}", .{input}) catch unreachable;
-                    },
-                    else => {},
-                }
-
-                var value = input;
-                var alias: ?string = null;
-                if (!Dependency.isTarball(input) and strings.isNPMPackageName(input)) {
-                    alias = input;
-                    value = input[input.len..];
-                } else if (input.len > 1) {
-                    if (strings.indexOfChar(input[1..], '@')) |at| {
-                        const name = input[0 .. at + 1];
-                        if (strings.isNPMPackageName(name)) {
-                            alias = name;
-                            value = input[at + 2 ..];
-                        }
-                    }
-                }
-
-                const placeholder = String.from("@@@");
-                var version = Dependency.parseWithOptionalTag(
-                    allocator,
-                    if (alias) |name| String.init(input, name) else placeholder,
-                    if (alias) |name| String.Builder.stringHash(name) else null,
-                    value,
-                    null,
-                    &SlicedString.init(input, value),
-                    log,
-                    pm,
-                ) orelse {
-                    if (fatal) {
-                        Output.errGeneric("unrecognised dependency format: {s}", .{
-                            positional,
-                        });
-                    } else {
-                        log.addErrorFmt(null, logger.Loc.Empty, allocator, "unrecognised dependency format: {s}", .{
-                            positional,
-                        }) catch bun.outOfMemory();
-                    }
-
-                    return error.UnrecognizedDependencyFormat;
-                };
-                if (alias != null and version.tag == .git) {
-                    if (Dependency.parseWithOptionalTag(
-                        allocator,
-                        placeholder,
-                        null,
-                        input,
-                        null,
-                        &SlicedString.init(input, input),
-                        log,
-                        pm,
-                    )) |ver| {
-                        alias = null;
-                        version = ver;
-                    }
-                }
-                if (switch (version.tag) {
-                    .dist_tag => version.value.dist_tag.name.eql(placeholder, input, input),
-                    .npm => version.value.npm.name.eql(placeholder, input, input),
-                    else => false,
-                }) {
-                    if (fatal) {
-                        Output.errGeneric("unrecognised dependency format: {s}", .{
-                            positional,
-                        });
-                    } else {
-                        log.addErrorFmt(null, logger.Loc.Empty, allocator, "unrecognised dependency format: {s}", .{
-                            positional,
-                        }) catch bun.outOfMemory();
-                    }
-
-                    return error.UnrecognizedDependencyFormat;
-                }
-
-                var request = UpdateRequest{
-                    .version = version,
-                    .version_buf = input,
-                };
-                if (alias) |name| {
-                    request.is_aliased = true;
-                    request.name = allocator.dupe(u8, name) catch unreachable;
-                    request.name_hash = String.Builder.stringHash(name);
-                } else if (version.tag == .github and version.value.github.committish.isEmpty()) {
-                    request.name_hash = String.Builder.stringHash(version.literal.slice(input));
-                } else {
-                    request.name_hash = String.Builder.stringHash(version.literal.slice(input));
-                }
-
-                for (update_requests.items) |*prev| {
-                    if (prev.name_hash == request.name_hash and request.name.len == prev.name.len) continue :outer;
-                }
-                update_requests.append(allocator, request) catch bun.outOfMemory();
-            }
-
-            return update_requests.items;
-        }
-    };
-
-    fn updatePackageJSONAndInstall(
-        ctx: Command.Context,
-        subcommand: Subcommand,
-    ) !void {
-        var cli = switch (subcommand) {
-            inline else => |cmd| try PackageManager.CommandLineArguments.parse(ctx.allocator, cmd),
-        };
-
-        // The way this works:
-        // 1. Run the bundler on source files
-        // 2. Rewrite positional arguments to act identically to the developer
-        //    typing in the dependency names
-        // 3. Run the install command
-        if (cli.analyze) {
-            const Analyzer = struct {
-                ctx: Command.Context,
-                cli: *PackageManager.CommandLineArguments,
-                subcommand: Subcommand,
-                pub fn onAnalyze(
-                    this: *@This(),
-                    result: *bun.bundle_v2.BundleV2.DependenciesScanner.Result,
-                ) anyerror!void {
-                    // TODO: add separate argument that makes it so positionals[1..] is not done and instead the positionals are passed
-                    var positionals = bun.default_allocator.alloc(string, result.dependencies.keys().len + 1) catch bun.outOfMemory();
-                    positionals[0] = "add";
-                    bun.copy(string, positionals[1..], result.dependencies.keys());
-                    this.cli.positionals = positionals;
-
-                    try updatePackageJSONAndInstallAndCLI(this.ctx, this.subcommand, this.cli.*);
-
-                    Global.exit(0);
-                }
-            };
-            var analyzer = Analyzer{
-                .ctx = ctx,
-                .cli = &cli,
-                .subcommand = subcommand,
-            };
-            var fetcher = bun.bundle_v2.BundleV2.DependenciesScanner{
-                .ctx = &analyzer,
-                .entry_points = cli.positionals[1..],
-                .onFetch = @ptrCast(&Analyzer.onAnalyze),
-            };
-
-            // This runs the bundler.
-            try bun.CLI.BuildCommand.exec(bun.CLI.Command.get(), &fetcher);
-            return;
-        }
-
-        return updatePackageJSONAndInstallAndCLI(ctx, subcommand, cli);
-    }
-
-    fn updatePackageJSONAndInstallAndCLI(
-        ctx: Command.Context,
-        subcommand: Subcommand,
-        cli: CommandLineArguments,
-    ) !void {
-        var manager, const original_cwd = init(ctx, cli, subcommand) catch |err| brk: {
-            if (err == error.MissingPackageJSON) {
-                switch (subcommand) {
-                    .update => {
-                        Output.prettyErrorln("<r>No package.json, so nothing to update", .{});
-                        Global.crash();
-                    },
-                    .remove => {
-                        Output.prettyErrorln("<r>No package.json, so nothing to remove", .{});
-                        Global.crash();
-                    },
-                    .patch, .@"patch-commit" => {
-                        Output.prettyErrorln("<r>No package.json, so nothing to patch", .{});
-                        Global.crash();
-                    },
-                    else => {
-                        try attemptToCreatePackageJSON();
-                        break :brk try PackageManager.init(ctx, cli, subcommand);
-                    },
-                }
-            }
-
-            return err;
-        };
-        defer ctx.allocator.free(original_cwd);
-
-        if (manager.options.shouldPrintCommandName()) {
-            Output.prettyln("<r><b>bun {s} <r><d>v" ++ Global.package_json_version_with_sha ++ "<r>\n", .{@tagName(subcommand)});
-            Output.flush();
-        }
-
-        // When you run `bun add -g <pkg>` or `bun install -g <pkg>` and the global bin dir is not in $PATH
-        // We should tell the user to add it to $PATH so they don't get confused.
-        if (subcommand.canGloballyInstallPackages()) {
-            if (manager.options.global and manager.options.log_level != .silent) {
-                manager.track_installed_bin = .{ .pending = {} };
-            }
-        }
-
-        try manager.updatePackageJSONAndInstallWithManager(ctx, original_cwd);
-
-        if (manager.options.patch_features == .patch) {
-            try manager.preparePatch();
-        }
-
-        if (manager.any_failed_to_install) {
-            Global.exit(1);
-        }
-
-        // Check if we need to print a warning like:
-        //
-        // > warn: To run "vite", add the global bin folder to $PATH:
-        // >
-        // > fish_add_path "/private/tmp/test"
-        //
-        if (subcommand.canGloballyInstallPackages()) {
-            if (manager.options.global) {
-                if (manager.options.bin_path.len > 0 and manager.track_installed_bin == .basename) {
-                    const needs_to_print = if (bun.getenvZ("PATH")) |PATH|
-                        // This is not perfect
-                        //
-                        // If you already have a different binary of the same
-                        // name, it will not detect that case.
-                        //
-                        // The problem is there are too many edgecases with filesystem paths.
-                        //
-                        // We want to veer towards false negative than false
-                        // positive. It would be annoying if this message
-                        // appears unnecessarily. It's kind of okay if it doesn't appear
-                        // when it should.
-                        //
-                        // If you set BUN_INSTALL_BIN to "/tmp/woo" on macOS and
-                        // we just checked for "/tmp/woo" in $PATH, it would
-                        // incorrectly print a warning because /tmp/ on macOS is
-                        // aliased to /private/tmp/
-                        //
-                        // Another scenario is case-insensitive filesystems. If you
-                        // have a binary called "esbuild" in /tmp/TeST and you
-                        // install esbuild, it will not detect that case if we naively
-                        // just checked for "esbuild" in $PATH where "$PATH" is /tmp/test
-                        bun.which(
-                            &package_json_cwd_buf,
-                            PATH,
-                            bun.fs.FileSystem.instance.top_level_dir,
-                            manager.track_installed_bin.basename,
-                        ) == null
-                    else
-                        true;
-
-                    if (needs_to_print) {
-                        const MoreInstructions = struct {
-                            shell: bun.CLI.ShellCompletions.Shell = .unknown,
-                            folder: []const u8,
-
-                            // Convert "/Users/Jarred Sumner" => "/Users/Jarred\ Sumner"
-                            const ShellPathFormatter = struct {
-                                folder: []const u8,
-
-                                pub fn format(instructions: @This(), comptime _: []const u8, _: std.fmt.FormatOptions, writer: anytype) !void {
-                                    var remaining = instructions.folder;
-                                    while (bun.strings.indexOfChar(remaining, ' ')) |space| {
-                                        try writer.print(
-                                            "{}",
-                                            .{bun.fmt.fmtPath(u8, remaining[0..space], .{
-                                                .escape_backslashes = true,
-                                                .path_sep = if (Environment.isWindows) .windows else .posix,
-                                            })},
-                                        );
-                                        try writer.writeAll("\\ ");
-                                        remaining = remaining[@min(space + 1, remaining.len)..];
-                                    }
-
-                                    try writer.print(
-                                        "{}",
-                                        .{bun.fmt.fmtPath(u8, remaining, .{
-                                            .escape_backslashes = true,
-                                            .path_sep = if (Environment.isWindows) .windows else .posix,
-                                        })},
-                                    );
-                                }
-                            };
-
-                            pub fn format(instructions: @This(), comptime _: []const u8, _: std.fmt.FormatOptions, writer: anytype) !void {
-                                const path = ShellPathFormatter{ .folder = instructions.folder };
-                                switch (instructions.shell) {
-                                    .unknown => {
-                                        // Unfortunately really difficult to do this in one line on PowerShell.
-                                        try writer.print("{}", .{path});
-                                    },
-                                    .bash => {
-                                        try writer.print("export PATH=\"{}:$PATH\"", .{path});
-                                    },
-                                    .zsh => {
-                                        try writer.print("export PATH=\"{}:$PATH\"", .{path});
-                                    },
-                                    .fish => {
-                                        // Regular quotes will do here.
-                                        try writer.print("fish_add_path {}", .{bun.fmt.quote(instructions.folder)});
-                                    },
-                                    .pwsh => {
-                                        try writer.print("$env:PATH += \";{}\"", .{path});
-                                    },
-                                }
-                            }
-                        };
-
-                        Output.prettyError("\n", .{});
-
-                        Output.warn(
-                            \\To run {}, add the global bin folder to $PATH:
-                            \\
-                            \\<cyan>{}<r>
-                            \\
-                        ,
-                            .{
-                                bun.fmt.quote(manager.track_installed_bin.basename),
-                                MoreInstructions{ .shell = bun.CLI.ShellCompletions.Shell.fromEnv([]const u8, bun.getenvZ("SHELL") orelse ""), .folder = manager.options.bin_path },
-                            },
-                        );
-                        Output.flush();
-                    }
-                }
-            }
-        }
-    }
-
-    fn updatePackageJSONAndInstallWithManager(
-        manager: *PackageManager,
-        ctx: Command.Context,
-        original_cwd: string,
-    ) !void {
-        var update_requests = UpdateRequest.Array.initCapacity(manager.allocator, 64) catch bun.outOfMemory();
-        defer update_requests.deinit(manager.allocator);
-
-        if (manager.options.positionals.len <= 1) {
-            switch (manager.subcommand) {
-                .add => {
-                    Output.errGeneric("no package specified to add", .{});
-                    Output.flush();
-                    PackageManager.CommandLineArguments.printHelp(.add);
-
-                    Global.exit(0);
-                },
-                .remove => {
-                    Output.errGeneric("no package specified to remove", .{});
-                    Output.flush();
-                    PackageManager.CommandLineArguments.printHelp(.remove);
-
-                    Global.exit(0);
-                },
-                else => {},
-            }
-        }
-
-        return try updatePackageJSONAndInstallWithManagerWithUpdatesAndUpdateRequests(
-            manager,
-            ctx,
-            original_cwd,
-            manager.options.positionals[1..],
-            &update_requests,
-        );
-    }
-
-    fn updatePackageJSONAndInstallWithManagerWithUpdatesAndUpdateRequests(
-        manager: *PackageManager,
-        ctx: Command.Context,
-        original_cwd: string,
-        positionals: []const string,
-        update_requests: *UpdateRequest.Array,
-    ) !void {
-        var updates: []UpdateRequest = if (manager.subcommand == .@"patch-commit" or manager.subcommand == .patch)
-            &[_]UpdateRequest{}
-        else
-            UpdateRequest.parse(ctx.allocator, manager, ctx.log, positionals, update_requests, manager.subcommand);
-        try manager.updatePackageJSONAndInstallWithManagerWithUpdates(
-            ctx,
-            &updates,
-            manager.subcommand,
-            original_cwd,
-        );
-    }
-    fn updatePackageJSONAndInstallWithManagerWithUpdates(
-        manager: *PackageManager,
-        ctx: Command.Context,
-        updates: *[]UpdateRequest,
-        subcommand: Subcommand,
-        original_cwd: string,
-    ) !void {
-        const log_level = manager.options.log_level;
-        if (manager.log.errors > 0) {
-            if (log_level != .silent) {
-                manager.log.print(Output.errorWriter()) catch {};
-            }
-            Global.crash();
-        }
-
-        var current_package_json = switch (manager.workspace_package_json_cache.getWithPath(
-            manager.allocator,
-            manager.log,
-            manager.original_package_json_path,
-            .{
-                .guess_indentation = true,
-            },
-        )) {
-            .parse_err => |err| {
-                manager.log.print(Output.errorWriter()) catch {};
-                Output.errGeneric("failed to parse package.json \"{s}\": {s}", .{
-                    manager.original_package_json_path,
-                    @errorName(err),
-                });
-                Global.crash();
-            },
-            .read_err => |err| {
-                Output.errGeneric("failed to read package.json \"{s}\": {s}", .{
-                    manager.original_package_json_path,
-                    @errorName(err),
-                });
-                Global.crash();
-            },
-            .entry => |entry| entry,
-        };
-        const current_package_json_indent = current_package_json.indentation;
-
-        // If there originally was a newline at the end of their package.json, preserve it
-        // so that we don't cause unnecessary diffs in their git history.
-        // https://github.com/oven-sh/bun/issues/1375
-        const preserve_trailing_newline_at_eof_for_package_json = current_package_json.source.contents.len > 0 and
-            current_package_json.source.contents[current_package_json.source.contents.len - 1] == '\n';
-
-        if (subcommand == .remove) {
-            if (current_package_json.root.data != .e_object) {
-                Output.errGeneric("package.json is not an Object {{}}, so there's nothing to {s}!", .{@tagName(subcommand)});
-                Global.crash();
-            } else if (current_package_json.root.data.e_object.properties.len == 0) {
-                Output.errGeneric("package.json is empty {{}}, so there's nothing to {s}!", .{@tagName(subcommand)});
-                Global.crash();
-            } else if (current_package_json.root.asProperty("devDependencies") == null and
-                current_package_json.root.asProperty("dependencies") == null and
-                current_package_json.root.asProperty("optionalDependencies") == null and
-                current_package_json.root.asProperty("peerDependencies") == null)
-            {
-                Output.prettyErrorln("package.json doesn't have dependencies, there's nothing to {s}!", .{@tagName(subcommand)});
-                Global.exit(0);
-            }
-        }
-
-        const dependency_list = if (manager.options.update.development)
-            "devDependencies"
-        else if (manager.options.update.optional)
-            "optionalDependencies"
-        else if (manager.options.update.peer)
-            "peerDependencies"
-        else
-            "dependencies";
-        var any_changes = false;
-
-        var not_in_workspace_root: ?PatchCommitResult = null;
-        switch (subcommand) {
-            .remove => {
-                // if we're removing, they don't have to specify where it is installed in the dependencies list
-                // they can even put it multiple times and we will just remove all of them
-                for (updates.*) |request| {
-                    inline for ([_]string{ "dependencies", "devDependencies", "optionalDependencies", "peerDependencies" }) |list| {
-                        if (current_package_json.root.asProperty(list)) |query| {
-                            if (query.expr.data == .e_object) {
-                                var dependencies = query.expr.data.e_object.properties.slice();
-                                var i: usize = 0;
-                                var new_len = dependencies.len;
-                                while (i < dependencies.len) : (i += 1) {
-                                    if (dependencies[i].key.?.data == .e_string) {
-                                        if (dependencies[i].key.?.data.e_string.eql(string, request.name)) {
-                                            if (new_len > 1) {
-                                                dependencies[i] = dependencies[new_len - 1];
-                                                new_len -= 1;
-                                            } else {
-                                                new_len = 0;
-                                            }
-
-                                            any_changes = true;
-                                        }
-                                    }
-                                }
-
-                                const changed = new_len != dependencies.len;
-                                if (changed) {
-                                    query.expr.data.e_object.properties.len = @as(u32, @truncate(new_len));
-
-                                    // If the dependencies list is now empty, remove it from the package.json
-                                    // since we're swapRemove, we have to re-sort it
-                                    if (query.expr.data.e_object.properties.len == 0) {
-                                        var arraylist = current_package_json.root.data.e_object.properties.list();
-                                        _ = arraylist.swapRemove(query.i);
-                                        current_package_json.root.data.e_object.properties.update(arraylist);
-                                        current_package_json.root.data.e_object.packageJSONSort();
-                                    } else {
-                                        var obj = query.expr.data.e_object;
-                                        obj.alphabetizeProperties();
-                                    }
-                                }
-                            }
-                        }
-                    }
-                }
-            },
-
-            .link, .add, .update => {
-                // `bun update <package>` is basically the same as `bun add <package>`, except
-                // update will not exceed the current dependency range if it exists
-
-                if (updates.len != 0) {
-                    try PackageJSONEditor.edit(
-                        manager,
-                        updates,
-                        &current_package_json.root,
-                        dependency_list,
-                        .{
-                            .exact_versions = manager.options.enable.exact_versions,
-                            .before_install = true,
-                        },
-                    );
-                } else if (subcommand == .update) {
-                    try PackageJSONEditor.editUpdateNoArgs(
-                        manager,
-                        &current_package_json.root,
-                        .{
-                            .exact_versions = true,
-                            .before_install = true,
-                        },
-                    );
-                }
-            },
-            else => {
-                if (manager.options.patch_features == .commit) {
-                    var pathbuf: bun.PathBuffer = undefined;
-                    if (try manager.doPatchCommit(&pathbuf, log_level)) |stuff| {
-                        // we're inside a workspace package, we need to edit the
-                        // root json, not the `current_package_json`
-                        if (stuff.not_in_workspace_root) {
-                            not_in_workspace_root = stuff;
-                        } else {
-                            try PackageJSONEditor.editPatchedDependencies(
-                                manager,
-                                &current_package_json.root,
-                                stuff.patch_key,
-                                stuff.patchfile_path,
-                            );
-                        }
-                    }
-                }
-            },
-        }
-
-        manager.to_update = subcommand == .update;
-
-        {
-            // Incase it's a pointer to self. Avoid RLS.
-            const cloned = updates.*;
-            manager.update_requests = cloned;
-        }
-
-        var buffer_writer = JSPrinter.BufferWriter.init(manager.allocator);
-        try buffer_writer.buffer.list.ensureTotalCapacity(manager.allocator, current_package_json.source.contents.len + 1);
-        buffer_writer.append_newline = preserve_trailing_newline_at_eof_for_package_json;
-        var package_json_writer = JSPrinter.BufferPrinter.init(buffer_writer);
-
-        var written = JSPrinter.printJSON(
-            @TypeOf(&package_json_writer),
-            &package_json_writer,
-            current_package_json.root,
-            &current_package_json.source,
-            .{
-                .indent = current_package_json_indent,
-                .mangled_props = null,
-            },
-        ) catch |err| {
-            Output.prettyErrorln("package.json failed to write due to error {s}", .{@errorName(err)});
-            Global.crash();
-        };
-
-        // There are various tradeoffs with how we commit updates when you run `bun add` or `bun remove`
-        // The one we chose here is to effectively pretend a human did:
-        // 1. "bun add react@latest"
-        // 2. open lockfile, find what react resolved to
-        // 3. open package.json
-        // 4. replace "react" : "latest" with "react" : "^16.2.0"
-        // 5. save package.json
-        // The Smarter™ approach is you resolve ahead of time and write to disk once!
-        // But, turns out that's slower in any case where more than one package has to be resolved (most of the time!)
-        // Concurrent network requests are faster than doing one and then waiting until the next batch
-        var new_package_json_source = try manager.allocator.dupe(u8, package_json_writer.ctx.writtenWithoutTrailingZero());
-        current_package_json.source.contents = new_package_json_source;
-
-        // may or may not be the package json we are editing
-        const top_level_dir_without_trailing_slash = strings.withoutTrailingSlash(FileSystem.instance.top_level_dir);
-
-        var root_package_json_path_buf: bun.PathBuffer = undefined;
-        const root_package_json_source, const root_package_json_path = brk: {
-            @memcpy(root_package_json_path_buf[0..top_level_dir_without_trailing_slash.len], top_level_dir_without_trailing_slash);
-            @memcpy(root_package_json_path_buf[top_level_dir_without_trailing_slash.len..][0.."/package.json".len], "/package.json");
-            const root_package_json_path = root_package_json_path_buf[0 .. top_level_dir_without_trailing_slash.len + "/package.json".len];
-            root_package_json_path_buf[root_package_json_path.len] = 0;
-
-            // The lifetime of this pointer is only valid until the next call to `getWithPath`, which can happen after this scope.
-            // https://github.com/oven-sh/bun/issues/12288
-            const root_package_json = switch (manager.workspace_package_json_cache.getWithPath(
-                manager.allocator,
-                manager.log,
-                root_package_json_path,
-                .{
-                    .guess_indentation = true,
-                },
-            )) {
-                .parse_err => |err| {
-                    manager.log.print(Output.errorWriter()) catch {};
-                    Output.errGeneric("failed to parse package.json \"{s}\": {s}", .{
-                        root_package_json_path,
-                        @errorName(err),
-                    });
-                    Global.crash();
-                },
-                .read_err => |err| {
-                    Output.errGeneric("failed to read package.json \"{s}\": {s}", .{
-                        manager.original_package_json_path,
-                        @errorName(err),
-                    });
-                    Global.crash();
-                },
-                .entry => |entry| entry,
-            };
-
-            if (not_in_workspace_root) |stuff| {
-                try PackageJSONEditor.editPatchedDependencies(
-                    manager,
-                    &root_package_json.root,
-                    stuff.patch_key,
-                    stuff.patchfile_path,
-                );
-                var buffer_writer2 = JSPrinter.BufferWriter.init(manager.allocator);
-                try buffer_writer2.buffer.list.ensureTotalCapacity(manager.allocator, root_package_json.source.contents.len + 1);
-                buffer_writer2.append_newline = preserve_trailing_newline_at_eof_for_package_json;
-                var package_json_writer2 = JSPrinter.BufferPrinter.init(buffer_writer2);
-
-                _ = JSPrinter.printJSON(
-                    @TypeOf(&package_json_writer2),
-                    &package_json_writer2,
-                    root_package_json.root,
-                    &root_package_json.source,
-                    .{
-                        .indent = root_package_json.indentation,
-                        .mangled_props = null,
-                    },
-                ) catch |err| {
-                    Output.prettyErrorln("package.json failed to write due to error {s}", .{@errorName(err)});
-                    Global.crash();
-                };
-                root_package_json.source.contents = try manager.allocator.dupe(u8, package_json_writer2.ctx.writtenWithoutTrailingZero());
-            }
-
-            break :brk .{ root_package_json.source.contents, root_package_json_path_buf[0..root_package_json_path.len :0] };
-        };
-
-        try manager.installWithManager(ctx, root_package_json_source, original_cwd);
-
-        if (subcommand == .update or subcommand == .add or subcommand == .link) {
-            for (updates.*) |request| {
-                if (request.failed) {
-                    Global.exit(1);
-                    return;
-                }
-            }
-
-            const source = &logger.Source.initPathString("package.json", new_package_json_source);
-
-            // Now, we _re_ parse our in-memory edited package.json
-            // so we can commit the version we changed from the lockfile
-            var new_package_json = JSON.parsePackageJSONUTF8(source, manager.log, manager.allocator) catch |err| {
-                Output.prettyErrorln("package.json failed to parse due to error {s}", .{@errorName(err)});
-                Global.crash();
-            };
-
-            if (updates.len == 0) {
-                try PackageJSONEditor.editUpdateNoArgs(
-                    manager,
-                    &new_package_json,
-                    .{
-                        .exact_versions = manager.options.enable.exact_versions,
-                    },
-                );
-            } else {
-                try PackageJSONEditor.edit(
-                    manager,
-                    updates,
-                    &new_package_json,
-                    dependency_list,
-                    .{
-                        .exact_versions = manager.options.enable.exact_versions,
-                        .add_trusted_dependencies = manager.options.do.trust_dependencies_from_args,
-                    },
-                );
-            }
-            var buffer_writer_two = JSPrinter.BufferWriter.init(manager.allocator);
-            try buffer_writer_two.buffer.list.ensureTotalCapacity(manager.allocator, source.contents.len + 1);
-            buffer_writer_two.append_newline =
-                preserve_trailing_newline_at_eof_for_package_json;
-            var package_json_writer_two = JSPrinter.BufferPrinter.init(buffer_writer_two);
-
-            written = JSPrinter.printJSON(
-                @TypeOf(&package_json_writer_two),
-                &package_json_writer_two,
-                new_package_json,
-                source,
-                .{
-                    .indent = current_package_json_indent,
-                    .mangled_props = null,
-                },
-            ) catch |err| {
-                Output.prettyErrorln("package.json failed to write due to error {s}", .{@errorName(err)});
-                Global.crash();
-            };
-
-            new_package_json_source = try manager.allocator.dupe(u8, package_json_writer_two.ctx.writtenWithoutTrailingZero());
-        }
-
-        if (manager.options.do.write_package_json) {
-            const source, const path = if (manager.options.patch_features == .commit)
-                .{ root_package_json_source, root_package_json_path }
-            else
-                .{ new_package_json_source, manager.original_package_json_path };
-
-            // Now that we've run the install step
-            // We can save our in-memory package.json to disk
-            const workspace_package_json_file = (try bun.sys.File.openat(
-                .cwd(),
-                path,
-                bun.O.RDWR,
-                0,
-            ).unwrap()).handle.stdFile();
-
-            try workspace_package_json_file.pwriteAll(source, 0);
-            std.posix.ftruncate(workspace_package_json_file.handle, source.len) catch {};
-            workspace_package_json_file.close();
-
-            if (subcommand == .remove) {
-                if (!any_changes) {
-                    Global.exit(0);
-                    return;
-                }
-
-                var cwd = std.fs.cwd();
-                // This is not exactly correct
-                var node_modules_buf: bun.PathBuffer = undefined;
-                bun.copy(u8, &node_modules_buf, "node_modules" ++ std.fs.path.sep_str);
-                const offset_buf = node_modules_buf["node_modules/".len..];
-                const name_hashes = manager.lockfile.packages.items(.name_hash);
-                for (updates.*) |request| {
-                    // If the package no longer exists in the updated lockfile, delete the directory
-                    // This is not thorough.
-                    // It does not handle nested dependencies
-                    // This is a quick & dirty cleanup intended for when deleting top-level dependencies
-                    if (std.mem.indexOfScalar(PackageNameHash, name_hashes, String.Builder.stringHash(request.name)) == null) {
-                        bun.copy(u8, offset_buf, request.name);
-                        cwd.deleteTree(node_modules_buf[0 .. "node_modules/".len + request.name.len]) catch {};
-                    }
-                }
-
-                // This is where we clean dangling symlinks
-                // This could be slow if there are a lot of symlinks
-                if (bun.openDir(cwd, manager.options.bin_path)) |node_modules_bin_handle| {
-                    var node_modules_bin: std.fs.Dir = node_modules_bin_handle;
-                    defer node_modules_bin.close();
-                    var iter: std.fs.Dir.Iterator = node_modules_bin.iterate();
-                    iterator: while (iter.next() catch null) |entry| {
-                        switch (entry.kind) {
-                            std.fs.Dir.Entry.Kind.sym_link => {
-
-                                // any symlinks which we are unable to open are assumed to be dangling
-                                // note that using access won't work here, because access doesn't resolve symlinks
-                                bun.copy(u8, &node_modules_buf, entry.name);
-                                node_modules_buf[entry.name.len] = 0;
-                                const buf: [:0]u8 = node_modules_buf[0..entry.name.len :0];
-
-                                var file = node_modules_bin.openFileZ(buf, .{ .mode = .read_only }) catch {
-                                    node_modules_bin.deleteFileZ(buf) catch {};
-                                    continue :iterator;
-                                };
-
-                                file.close();
-                            },
-                            else => {},
-                        }
-                    }
-                } else |err| {
-                    if (err != error.ENOENT) {
-                        Output.err(err, "while reading node_modules/.bin", .{});
-                        Global.crash();
-                    }
-                }
-            }
-        }
-    }
-
-    fn nodeModulesFolderForDependencyIDs(iterator: *Lockfile.Tree.Iterator(.node_modules), ids: []const IdPair) !?Lockfile.Tree.Iterator(.node_modules).Next {
-        while (iterator.next(null)) |node_modules| {
-            for (ids) |id| {
-                _ = std.mem.indexOfScalar(DependencyID, node_modules.dependencies, id[0]) orelse continue;
-                return node_modules;
-            }
-        }
-        return null;
-    }
-
-    fn nodeModulesFolderForDependencyID(iterator: *Lockfile.Tree.Iterator(.node_modules), dependency_id: DependencyID) !?Lockfile.Tree.Iterator(.node_modules).Next {
-        while (iterator.next(null)) |node_modules| {
-            _ = std.mem.indexOfScalar(DependencyID, node_modules.dependencies, dependency_id) orelse continue;
-            return node_modules;
-        }
-
-        return null;
-    }
-
-    const IdPair = struct { DependencyID, PackageID };
-
-    fn pkgInfoForNameAndVersion(
-        lockfile: *Lockfile,
-        iterator: *Lockfile.Tree.Iterator(.node_modules),
-        pkg_maybe_version_to_patch: []const u8,
-        name: []const u8,
-        version: ?[]const u8,
-    ) struct { PackageID, Lockfile.Tree.Iterator(.node_modules).Next } {
-        var sfb = std.heap.stackFallback(@sizeOf(IdPair) * 4, lockfile.allocator);
-        var pairs = std.ArrayList(IdPair).initCapacity(sfb.get(), 8) catch bun.outOfMemory();
-        defer pairs.deinit();
-
-        const name_hash = String.Builder.stringHash(name);
-
-        const strbuf = lockfile.buffers.string_bytes.items;
-
-        var buf: [1024]u8 = undefined;
-        const dependencies = lockfile.buffers.dependencies.items;
-
-        for (dependencies, 0..) |dep, dep_id| {
-            if (dep.name_hash != name_hash) continue;
-            const pkg_id = lockfile.buffers.resolutions.items[dep_id];
-            if (pkg_id == invalid_package_id) continue;
-            const pkg = lockfile.packages.get(pkg_id);
-            if (version) |v| {
-                const label = std.fmt.bufPrint(buf[0..], "{}", .{pkg.resolution.fmt(strbuf, .posix)}) catch @panic("Resolution name too long");
-                if (std.mem.eql(u8, label, v)) {
-                    pairs.append(.{ @intCast(dep_id), pkg_id }) catch bun.outOfMemory();
-                }
-            } else {
-                pairs.append(.{ @intCast(dep_id), pkg_id }) catch bun.outOfMemory();
-            }
-        }
-
-        if (pairs.items.len == 0) {
-            Output.prettyErrorln("\n<r><red>error<r>: package <b>{s}<r> not found<r>", .{pkg_maybe_version_to_patch});
-            Global.crash();
-            return;
-        }
-
-        // user supplied a version e.g. `is-even@1.0.0`
-        if (version != null) {
-            if (pairs.items.len == 1) {
-                const dep_id, const pkg_id = pairs.items[0];
-                const folder = (try nodeModulesFolderForDependencyID(iterator, dep_id)) orelse {
-                    Output.prettyError(
-                        "<r><red>error<r>: could not find the folder for <b>{s}<r> in node_modules<r>\n<r>",
-                        .{pkg_maybe_version_to_patch},
-                    );
-                    Global.crash();
-                };
-                return .{
-                    pkg_id,
-                    folder,
-                };
-            }
-
-            // we found multiple dependents of the supplied pkg + version
-            // the final package in the node_modules might be hoisted
-            // so we are going to try looking for each dep id in node_modules
-            _, const pkg_id = pairs.items[0];
-            const folder = (try nodeModulesFolderForDependencyIDs(iterator, pairs.items)) orelse {
-                Output.prettyError(
-                    "<r><red>error<r>: could not find the folder for <b>{s}<r> in node_modules<r>\n<r>",
-                    .{pkg_maybe_version_to_patch},
-                );
-                Global.crash();
-            };
-
-            return .{
-                pkg_id,
-                folder,
-            };
-        }
-
-        // Otherwise the user did not supply a version, just the pkg name
-
-        // Only one match, let's use it
-        if (pairs.items.len == 1) {
-            const dep_id, const pkg_id = pairs.items[0];
-            const folder = (try nodeModulesFolderForDependencyID(iterator, dep_id)) orelse {
-                Output.prettyError(
-                    "<r><red>error<r>: could not find the folder for <b>{s}<r> in node_modules<r>\n<r>",
-                    .{pkg_maybe_version_to_patch},
-                );
-                Global.crash();
-            };
-            return .{
-                pkg_id,
-                folder,
-            };
-        }
-
-        // Otherwise we have multiple matches
-        //
-        // There are two cases:
-        // a) the multiple matches are all the same underlying package (this happens because there could be multiple dependents of the same package)
-        // b) the matches are actually different packages, we'll prompt the user to select which one
-
-        _, const pkg_id = pairs.items[0];
-        const count = count: {
-            var count: u32 = 0;
-            for (pairs.items) |pair| {
-                if (pair[1] == pkg_id) count += 1;
-            }
-            break :count count;
-        };
-
-        // Disambiguate case a) from b)
-        if (count == pairs.items.len) {
-            // It may be hoisted, so we'll try the first one that matches
-            const folder = (try nodeModulesFolderForDependencyIDs(iterator, pairs.items)) orelse {
-                Output.prettyError(
-                    "<r><red>error<r>: could not find the folder for <b>{s}<r> in node_modules<r>\n<r>",
-                    .{pkg_maybe_version_to_patch},
-                );
-                Global.crash();
-            };
-            return .{
-                pkg_id,
-                folder,
-            };
-        }
-
-        Output.prettyErrorln(
-            "\n<r><red>error<r>: Found multiple versions of <b>{s}<r>, please specify a precise version from the following list:<r>\n",
-            .{name},
-        );
-        var i: usize = 0;
-        while (i < pairs.items.len) : (i += 1) {
-            _, const pkgid = pairs.items[i];
-            if (pkgid == invalid_package_id)
-                continue;
-
-            const pkg = lockfile.packages.get(pkgid);
-
-            Output.prettyError("  {s}@<blue>{}<r>\n", .{ pkg.name.slice(strbuf), pkg.resolution.fmt(strbuf, .posix) });
-
-            if (i + 1 < pairs.items.len) {
-                for (pairs.items[i + 1 ..]) |*p| {
-                    if (p[1] == pkgid) {
-                        p[1] = invalid_package_id;
-                    }
-                }
-            }
-        }
-        Global.crash();
-    }
-
-    const PatchArgKind = enum {
-        path,
-        name_and_version,
-
-        pub fn fromArg(argument: []const u8) PatchArgKind {
-            if (bun.strings.containsComptime(argument, "node_modules/")) return .path;
-            if (bun.Environment.isWindows and bun.strings.hasPrefix(argument, "node_modules\\")) return .path;
-            return .name_and_version;
-        }
-    };
-
-    fn pathArgumentRelativeToRootWorkspacePackage(manager: *PackageManager, lockfile: *const Lockfile, argument: []const u8) ?[]const u8 {
-        const workspace_package_id = manager.root_package_id.get(lockfile, manager.workspace_name_hash);
-        if (workspace_package_id == 0) return null;
-        const workspace_res = lockfile.packages.items(.resolution)[workspace_package_id];
-        const rel_path: []const u8 = workspace_res.value.workspace.slice(lockfile.buffers.string_bytes.items);
-        return bun.default_allocator.dupe(u8, bun.path.join(&[_][]const u8{ rel_path, argument }, .posix)) catch bun.outOfMemory();
-    }
-
-    /// 1. Arg is either:
-    ///   - name and possibly version (e.g. "is-even" or "is-even@1.0.0")
-    ///   - path to package in node_modules
-    /// 2. Calculate cache dir for package
-    /// 3. Overwrite the input package with the one from the cache (cuz it could be hardlinked)
-    /// 4. Print to user
-    fn preparePatch(manager: *PackageManager) !void {
-        const strbuf = manager.lockfile.buffers.string_bytes.items;
-        var argument = manager.options.positionals[1];
-
-        const arg_kind: PatchArgKind = PatchArgKind.fromArg(argument);
-
-        var folder_path_buf: bun.PathBuffer = undefined;
-        var iterator = Lockfile.Tree.Iterator(.node_modules).init(manager.lockfile);
-        var resolution_buf: [1024]u8 = undefined;
-
-        var win_normalizer: if (bun.Environment.isWindows) bun.PathBuffer else struct {} = undefined;
-
-        const not_in_workspace_root = manager.root_package_id.get(manager.lockfile, manager.workspace_name_hash) != 0;
-        var free_argument = false;
-        argument = if (arg_kind == .path and
-            not_in_workspace_root and
-            (!bun.path.Platform.posix.isAbsolute(argument) or (bun.Environment.isWindows and !bun.path.Platform.windows.isAbsolute(argument))))
-        brk: {
-            if (pathArgumentRelativeToRootWorkspacePackage(manager, manager.lockfile, argument)) |rel_path| {
-                free_argument = true;
-                break :brk rel_path;
-            }
-            break :brk argument;
-        } else argument;
-        defer if (free_argument) manager.allocator.free(argument);
-
-        const cache_dir: std.fs.Dir, const cache_dir_subpath: []const u8, const module_folder: []const u8, const pkg_name: []const u8 = switch (arg_kind) {
-            .path => brk: {
-                var lockfile = manager.lockfile;
-
-                const package_json_source: *const logger.Source = &src: {
-                    const package_json_path = bun.path.joinZ(&[_][]const u8{ argument, "package.json" }, .auto);
-
-                    switch (bun.sys.File.toSource(package_json_path, manager.allocator, .{})) {
-                        .result => |s| break :src s,
-                        .err => |e| {
-                            Output.err(e, "failed to read {s}", .{bun.fmt.quote(package_json_path)});
-                            Global.crash();
-                        },
-                    }
-                };
-                defer manager.allocator.free(package_json_source.contents);
-
-                initializeStore();
-                const json = JSON.parsePackageJSONUTF8(package_json_source, manager.log, manager.allocator) catch |err| {
-                    manager.log.print(Output.errorWriter()) catch {};
-                    Output.prettyErrorln("<r><red>{s}<r> parsing package.json in <b>\"{s}\"<r>", .{ @errorName(err), package_json_source.path.prettyDir() });
-                    Global.crash();
-                };
-
-                const version = version: {
-                    if (json.asProperty("version")) |v| {
-                        if (v.expr.asString(manager.allocator)) |s| break :version s;
-                    }
-                    Output.prettyError(
-                        "<r><red>error<r>: invalid package.json, missing or invalid property \"version\": {s}<r>\n",
-                        .{package_json_source.path.text},
-                    );
-                    Global.crash();
-                };
-
-                var resolver: void = {};
-                var package = Lockfile.Package{};
-                try package.parseWithJSON(lockfile, manager, manager.allocator, manager.log, package_json_source, json, void, &resolver, Features.folder);
-
-                const name = lockfile.str(&package.name);
-                const actual_package = switch (lockfile.package_index.get(package.name_hash) orelse {
-                    Output.prettyError(
-                        "<r><red>error<r>: failed to find package in lockfile package index, this is a bug in Bun. Please file a GitHub issue.<r>\n",
-                        .{},
-                    );
-                    Global.crash();
-                }) {
-                    .id => |id| lockfile.packages.get(id),
-                    .ids => |ids| id: {
-                        for (ids.items) |id| {
-                            const pkg = lockfile.packages.get(id);
-                            const resolution_label = std.fmt.bufPrint(&resolution_buf, "{}", .{pkg.resolution.fmt(lockfile.buffers.string_bytes.items, .posix)}) catch unreachable;
-                            if (std.mem.eql(u8, resolution_label, version)) {
-                                break :id pkg;
-                            }
-                        }
-                        Output.prettyError("<r><red>error<r>: could not find package with name:<r> {s}\n<r>", .{
-                            package.name.slice(lockfile.buffers.string_bytes.items),
-                        });
-                        Global.crash();
-                    },
-                };
-
-                const existing_patchfile_hash = existing_patchfile_hash: {
-                    var __sfb = std.heap.stackFallback(1024, manager.allocator);
-                    const allocator = __sfb.get();
-                    const name_and_version = std.fmt.allocPrint(allocator, "{s}@{}", .{ name, actual_package.resolution.fmt(strbuf, .posix) }) catch unreachable;
-                    defer allocator.free(name_and_version);
-                    const name_and_version_hash = String.Builder.stringHash(name_and_version);
-                    if (lockfile.patched_dependencies.get(name_and_version_hash)) |patched_dep| {
-                        if (patched_dep.patchfileHash()) |hash| break :existing_patchfile_hash hash;
-                    }
-                    break :existing_patchfile_hash null;
-                };
-
-                const cache_result = manager.computeCacheDirAndSubpath(
-                    name,
-                    &actual_package.resolution,
-                    &folder_path_buf,
-                    existing_patchfile_hash,
-                );
-                const cache_dir = cache_result.cache_dir;
-                const cache_dir_subpath = cache_result.cache_dir_subpath;
-
-                const buf = if (comptime bun.Environment.isWindows) bun.path.pathToPosixBuf(u8, argument, win_normalizer[0..]) else argument;
-
-                break :brk .{
-                    cache_dir,
-                    cache_dir_subpath,
-                    buf,
-                    name,
-                };
-            },
-            .name_and_version => brk: {
-                const pkg_maybe_version_to_patch = argument;
-                const name, const version = Dependency.splitNameAndMaybeVersion(pkg_maybe_version_to_patch);
-                const pkg_id, const folder = pkgInfoForNameAndVersion(manager.lockfile, &iterator, pkg_maybe_version_to_patch, name, version);
-
-                const pkg = manager.lockfile.packages.get(pkg_id);
-                const pkg_name = pkg.name.slice(strbuf);
-
-                const existing_patchfile_hash = existing_patchfile_hash: {
-                    var __sfb = std.heap.stackFallback(1024, manager.allocator);
-                    const sfballoc = __sfb.get();
-                    const name_and_version = std.fmt.allocPrint(sfballoc, "{s}@{}", .{ name, pkg.resolution.fmt(strbuf, .posix) }) catch unreachable;
-                    defer sfballoc.free(name_and_version);
-                    const name_and_version_hash = String.Builder.stringHash(name_and_version);
-                    if (manager.lockfile.patched_dependencies.get(name_and_version_hash)) |patched_dep| {
-                        if (patched_dep.patchfileHash()) |hash| break :existing_patchfile_hash hash;
-                    }
-                    break :existing_patchfile_hash null;
-                };
-
-                const cache_result = manager.computeCacheDirAndSubpath(
-                    pkg_name,
-                    &pkg.resolution,
-                    &folder_path_buf,
-                    existing_patchfile_hash,
-                );
-
-                const cache_dir = cache_result.cache_dir;
-                const cache_dir_subpath = cache_result.cache_dir_subpath;
-
-                const module_folder_ = bun.path.join(&[_][]const u8{ folder.relative_path, name }, .auto);
-                const buf = if (comptime bun.Environment.isWindows) bun.path.pathToPosixBuf(u8, module_folder_, win_normalizer[0..]) else module_folder_;
-
-                break :brk .{
-                    cache_dir,
-                    cache_dir_subpath,
-                    buf,
-                    pkg_name,
-                };
-            },
-        };
-
-        // The package may be installed using the hard link method,
-        // meaning that changes to the folder will also change the package in the cache.
-        //
-        // So we will overwrite the folder by directly copying the package in cache into it
-        manager.overwritePackageInNodeModulesFolder(cache_dir, cache_dir_subpath, module_folder) catch |e| {
-            Output.prettyError(
-                "<r><red>error<r>: error overwriting folder in node_modules: {s}\n<r>",
-                .{@errorName(e)},
-            );
-            Global.crash();
-        };
-
-        if (not_in_workspace_root) {
-            var bufn: bun.PathBuffer = undefined;
-            Output.pretty("\nTo patch <b>{s}<r>, edit the following folder:\n\n  <cyan>{s}<r>\n", .{ pkg_name, bun.path.joinStringBuf(bufn[0..], &[_][]const u8{ bun.fs.FileSystem.instance.topLevelDirWithoutTrailingSlash(), module_folder }, .posix) });
-            Output.pretty("\nOnce you're done with your changes, run:\n\n  <cyan>bun patch --commit '{s}'<r>\n", .{bun.path.joinStringBuf(bufn[0..], &[_][]const u8{ bun.fs.FileSystem.instance.topLevelDirWithoutTrailingSlash(), module_folder }, .posix)});
-        } else {
-            Output.pretty("\nTo patch <b>{s}<r>, edit the following folder:\n\n  <cyan>{s}<r>\n", .{ pkg_name, module_folder });
-            Output.pretty("\nOnce you're done with your changes, run:\n\n  <cyan>bun patch --commit '{s}'<r>\n", .{module_folder});
-        }
-
-        return;
-    }
-
-    fn overwritePackageInNodeModulesFolder(
-        manager: *PackageManager,
-        cache_dir: std.fs.Dir,
-        cache_dir_subpath: []const u8,
-        node_modules_folder_path: []const u8,
-    ) !void {
-        var node_modules_folder = try std.fs.cwd().openDir(node_modules_folder_path, .{ .iterate = true });
-        defer node_modules_folder.close();
-
-        const IGNORED_PATHS: []const bun.OSPathSlice = &[_][]const bun.OSPathChar{
-            bun.OSPathLiteral("node_modules"),
-            bun.OSPathLiteral(".git"),
-            bun.OSPathLiteral("CMakeFiles"),
-        };
-
-        const FileCopier = struct {
-            pub fn copy(
-                destination_dir_: std.fs.Dir,
-                walker: *Walker,
-                in_dir: if (bun.Environment.isWindows) []const u16 else void,
-                out_dir: if (bun.Environment.isWindows) []const u16 else void,
-                buf1: if (bun.Environment.isWindows) []u16 else void,
-                buf2: if (bun.Environment.isWindows) []u16 else void,
-                tmpdir_in_node_modules: if (bun.Environment.isWindows) std.fs.Dir else void,
-            ) !u32 {
-                var real_file_count: u32 = 0;
-
-                var copy_file_state: bun.CopyFileState = .{};
-                var pathbuf: bun.PathBuffer = undefined;
-                var pathbuf2: bun.PathBuffer = undefined;
-                // _ = pathbuf; // autofix
-
-                while (try walker.next()) |entry| {
-                    if (entry.kind != .file) continue;
-                    real_file_count += 1;
-                    const openFile = std.fs.Dir.openFile;
-                    const createFile = std.fs.Dir.createFile;
-
-                    // 1. rename original file in node_modules to tmp_dir_in_node_modules
-                    // 2. create the file again
-                    // 3. copy cache flie to the newly re-created file
-                    // 4. profit
-                    if (comptime bun.Environment.isWindows) {
-                        var tmpbuf: [1024]u8 = undefined;
-                        const basename = bun.strings.fromWPath(pathbuf2[0..], entry.basename);
-                        const tmpname = bun.span(bun.fs.FileSystem.instance.tmpname(basename, tmpbuf[0..], bun.fastRandom()) catch |e| {
-                            Output.prettyError("<r><red>error<r>: copying file {s}", .{@errorName(e)});
-                            Global.crash();
-                        });
-
-                        const entrypath = bun.strings.fromWPath(pathbuf[0..], entry.path);
-                        pathbuf[entrypath.len] = 0;
-                        const entrypathZ = pathbuf[0..entrypath.len :0];
-
-                        if (bun.sys.renameatConcurrently(
-                            .fromStdDir(destination_dir_),
-                            entrypathZ,
-                            .fromStdDir(tmpdir_in_node_modules),
-                            tmpname,
-                            .{ .move_fallback = true },
-                        ).asErr()) |e| {
-                            Output.prettyError("<r><red>error<r>: copying file {}", .{e});
-                            Global.crash();
-                        }
-
-                        var outfile = createFile(destination_dir_, entrypath, .{}) catch |e| {
-                            Output.prettyError("<r><red>error<r>: failed to create file {s} ({s})", .{ entrypath, @errorName(e) });
-                            Global.crash();
-                        };
-                        outfile.close();
-
-                        const infile_path = bun.path.joinStringBufWZ(buf1, &[_][]const u16{ in_dir, entry.path }, .auto);
-                        const outfile_path = bun.path.joinStringBufWZ(buf2, &[_][]const u16{ out_dir, entry.path }, .auto);
-
-                        bun.copyFileWithState(infile_path, outfile_path, &copy_file_state).unwrap() catch |err| {
-                            Output.prettyError("<r><red>{s}<r>: copying file {}", .{ @errorName(err), bun.fmt.fmtOSPath(entry.path, .{}) });
-                            Global.crash();
-                        };
-                    } else if (comptime Environment.isPosix) {
-                        var in_file = try openFile(entry.dir, entry.basename, .{ .mode = .read_only });
-                        defer in_file.close();
-
-                        @memcpy(pathbuf[0..entry.path.len], entry.path);
-                        pathbuf[entry.path.len] = 0;
-
-                        if (bun.sys.unlinkat(
-                            .fromStdDir(destination_dir_),
-                            pathbuf[0..entry.path.len :0],
-                        ).asErr()) |e| {
-                            Output.prettyError("<r><red>error<r>: copying file {}", .{e.withPath(entry.path)});
-                            Global.crash();
-                        }
-
-                        var outfile = try createFile(destination_dir_, entry.path, .{});
-                        defer outfile.close();
-
-                        const stat = in_file.stat() catch continue;
-                        _ = bun.c.fchmod(outfile.handle, @intCast(stat.mode));
-
-                        bun.copyFileWithState(.fromStdFile(in_file), .fromStdFile(outfile), &copy_file_state).unwrap() catch |err| {
-                            Output.prettyError("<r><red>{s}<r>: copying file {}", .{ @errorName(err), bun.fmt.fmtOSPath(entry.path, .{}) });
-                            Global.crash();
-                        };
-                    }
-                }
-
-                return real_file_count;
-            }
-        };
-
-        var pkg_in_cache_dir = try cache_dir.openDir(cache_dir_subpath, .{ .iterate = true });
-        defer pkg_in_cache_dir.close();
-        var walker = Walker.walk(pkg_in_cache_dir, manager.allocator, &.{}, IGNORED_PATHS) catch bun.outOfMemory();
-        defer walker.deinit();
-
-        var buf1: if (bun.Environment.isWindows) bun.WPathBuffer else void = undefined;
-        var buf2: if (bun.Environment.isWindows) bun.WPathBuffer else void = undefined;
-        var in_dir: if (bun.Environment.isWindows) []const u16 else void = undefined;
-        var out_dir: if (bun.Environment.isWindows) []const u16 else void = undefined;
-
-        if (comptime bun.Environment.isWindows) {
-            const inlen = bun.windows.GetFinalPathNameByHandleW(pkg_in_cache_dir.fd, &buf1, buf1.len, 0);
-            if (inlen == 0) {
-                const e = bun.windows.Win32Error.get();
-                const err = if (e.toSystemErrno()) |sys_err| bun.errnoToZigErr(sys_err) else error.Unexpected;
-                Output.prettyError("<r><red>error<r>: copying file {}", .{err});
-                Global.crash();
-            }
-            in_dir = buf1[0..inlen];
-            const outlen = bun.windows.GetFinalPathNameByHandleW(node_modules_folder.fd, &buf2, buf2.len, 0);
-            if (outlen == 0) {
-                const e = bun.windows.Win32Error.get();
-                const err = if (e.toSystemErrno()) |sys_err| bun.errnoToZigErr(sys_err) else error.Unexpected;
-                Output.prettyError("<r><red>error<r>: copying file {}", .{err});
-                Global.crash();
-            }
-            out_dir = buf2[0..outlen];
-            var tmpbuf: [1024]u8 = undefined;
-            const tmpname = bun.span(bun.fs.FileSystem.instance.tmpname("tffbp", tmpbuf[0..], bun.fastRandom()) catch |e| {
-                Output.prettyError("<r><red>error<r>: copying file {s}", .{@errorName(e)});
-                Global.crash();
-            });
-            const temp_folder_in_node_modules = try node_modules_folder.makeOpenPath(tmpname, .{});
-            defer {
-                node_modules_folder.deleteTree(tmpname) catch {};
-            }
-            _ = try FileCopier.copy(
-                node_modules_folder,
-                &walker,
-                in_dir,
-                out_dir,
-                &buf1,
-                &buf2,
-                temp_folder_in_node_modules,
-            );
-        } else if (Environment.isPosix) {
-            _ = try FileCopier.copy(
-                node_modules_folder,
-                &walker,
-                {},
-                {},
-                {},
-                {},
-                {},
-            );
-        }
-    }
-
-    const PatchCommitResult = struct {
-        patch_key: []const u8,
-        patchfile_path: []const u8,
-        not_in_workspace_root: bool = false,
-    };
-
-    /// - Arg is the dir containing the package with changes OR name and version
-    /// - Get the patch file contents by running git diff on the temp dir and the original package dir
-    /// - Write the patch file to $PATCHES_DIR/$PKG_NAME_AND_VERSION.patch
-    /// - Update "patchedDependencies" in package.json
-    /// - Run install to install newly patched pkg
-    fn doPatchCommit(
-        manager: *PackageManager,
-        pathbuf: *bun.PathBuffer,
-        log_level: Options.LogLevel,
-    ) !?PatchCommitResult {
-        var folder_path_buf: bun.PathBuffer = undefined;
-        var lockfile: *Lockfile = try manager.allocator.create(Lockfile);
-        defer lockfile.deinit();
-        switch (lockfile.loadFromCwd(manager, manager.allocator, manager.log, true)) {
-            .not_found => {
-                Output.errGeneric("Cannot find lockfile. Install packages with `<cyan>bun install<r>` before patching them.", .{});
-                Global.crash();
-            },
-            .err => |cause| {
-                if (log_level != .silent) {
-                    switch (cause.step) {
-                        .open_file => Output.prettyError("<r><red>error<r> opening lockfile:<r> {s}\n<r>", .{
-                            @errorName(cause.value),
-                        }),
-                        .parse_file => Output.prettyError("<r><red>error<r> parsing lockfile:<r> {s}\n<r>", .{
-                            @errorName(cause.value),
-                        }),
-                        .read_file => Output.prettyError("<r><red>error<r> reading lockfile:<r> {s}\n<r>", .{
-                            @errorName(cause.value),
-                        }),
-                        .migrating => Output.prettyError("<r><red>error<r> migrating lockfile:<r> {s}\n<r>", .{
-                            @errorName(cause.value),
-                        }),
-                    }
-
-                    if (manager.options.enable.fail_early) {
-                        Output.prettyError("<b><red>failed to load lockfile<r>\n", .{});
-                    } else {
-                        Output.prettyError("<b><red>ignoring lockfile<r>\n", .{});
-                    }
-
-                    Output.flush();
-                }
-                Global.crash();
-            },
-            .ok => {},
-        }
-
-        var argument = manager.options.positionals[1];
-        const arg_kind: PatchArgKind = PatchArgKind.fromArg(argument);
-
-        const not_in_workspace_root = manager.root_package_id.get(lockfile, manager.workspace_name_hash) != 0;
-        var free_argument = false;
-        argument = if (arg_kind == .path and
-            not_in_workspace_root and
-            (!bun.path.Platform.posix.isAbsolute(argument) or (bun.Environment.isWindows and !bun.path.Platform.windows.isAbsolute(argument))))
-        brk: {
-            if (pathArgumentRelativeToRootWorkspacePackage(manager, lockfile, argument)) |rel_path| {
-                free_argument = true;
-                break :brk rel_path;
-            }
-            break :brk argument;
-        } else argument;
-        defer if (free_argument) manager.allocator.free(argument);
-
-        // Attempt to open the existing node_modules folder
-        var root_node_modules = switch (bun.sys.openatOSPath(bun.FD.cwd(), bun.OSPathLiteral("node_modules"), bun.O.DIRECTORY | bun.O.RDONLY, 0o755)) {
-            .result => |fd| std.fs.Dir{ .fd = fd.cast() },
-            .err => |e| {
-                Output.prettyError(
-                    "<r><red>error<r>: failed to open root <b>node_modules<r> folder: {}<r>\n",
-                    .{e},
-                );
-                Global.crash();
-            },
-        };
-        defer root_node_modules.close();
-
-        var iterator = Lockfile.Tree.Iterator(.node_modules).init(lockfile);
-        var resolution_buf: [1024]u8 = undefined;
-        const _cache_dir: std.fs.Dir, const _cache_dir_subpath: stringZ, const _changes_dir: []const u8, const _pkg: Package = switch (arg_kind) {
-            .path => result: {
-                const package_json_source: *const logger.Source = &brk: {
-                    const package_json_path = bun.path.joinZ(&[_][]const u8{ argument, "package.json" }, .auto);
-
-                    switch (bun.sys.File.toSource(package_json_path, manager.allocator, .{})) {
-                        .result => |s| break :brk s,
-                        .err => |e| {
-                            Output.err(e, "failed to read {s}", .{bun.fmt.quote(package_json_path)});
-                            Global.crash();
-                        },
-                    }
-                };
-                defer manager.allocator.free(package_json_source.contents);
-
-                initializeStore();
-                const json = JSON.parsePackageJSONUTF8(package_json_source, manager.log, manager.allocator) catch |err| {
-                    manager.log.print(Output.errorWriter()) catch {};
-                    Output.prettyErrorln("<r><red>{s}<r> parsing package.json in <b>\"{s}\"<r>", .{ @errorName(err), package_json_source.path.prettyDir() });
-                    Global.crash();
-                };
-
-                const version = version: {
-                    if (json.asProperty("version")) |v| {
-                        if (v.expr.asString(manager.allocator)) |s| break :version s;
-                    }
-                    Output.prettyError(
-                        "<r><red>error<r>: invalid package.json, missing or invalid property \"version\": {s}<r>\n",
-                        .{package_json_source.path.text},
-                    );
-                    Global.crash();
-                };
-
-                var resolver: void = {};
-                var package = Lockfile.Package{};
-                try package.parseWithJSON(lockfile, manager, manager.allocator, manager.log, package_json_source, json, void, &resolver, Features.folder);
-
-                const name = lockfile.str(&package.name);
-                const actual_package = switch (lockfile.package_index.get(package.name_hash) orelse {
-                    Output.prettyError(
-                        "<r><red>error<r>: failed to find package in lockfile package index, this is a bug in Bun. Please file a GitHub issue.<r>\n",
-                        .{},
-                    );
-                    Global.crash();
-                }) {
-                    .id => |id| lockfile.packages.get(id),
-                    .ids => |ids| brk: {
-                        for (ids.items) |id| {
-                            const pkg = lockfile.packages.get(id);
-                            const resolution_label = std.fmt.bufPrint(&resolution_buf, "{}", .{pkg.resolution.fmt(lockfile.buffers.string_bytes.items, .posix)}) catch unreachable;
-                            if (std.mem.eql(u8, resolution_label, version)) {
-                                break :brk pkg;
-                            }
-                        }
-                        Output.prettyError("<r><red>error<r>: could not find package with name:<r> {s}\n<r>", .{
-                            package.name.slice(lockfile.buffers.string_bytes.items),
-                        });
-                        Global.crash();
-                    },
-                };
-
-                const cache_result = manager.computeCacheDirAndSubpath(
-                    name,
-                    &actual_package.resolution,
-                    &folder_path_buf,
-                    null,
-                );
-                const cache_dir = cache_result.cache_dir;
-                const cache_dir_subpath = cache_result.cache_dir_subpath;
-
-                const changes_dir = argument;
-
-                break :result .{ cache_dir, cache_dir_subpath, changes_dir, actual_package };
-            },
-            .name_and_version => brk: {
-                const name, const version = Dependency.splitNameAndMaybeVersion(argument);
-                const pkg_id, const node_modules = pkgInfoForNameAndVersion(lockfile, &iterator, argument, name, version);
-
-                const changes_dir = bun.path.joinZBuf(pathbuf[0..], &[_][]const u8{
-                    node_modules.relative_path,
-                    name,
-                }, .auto);
-                const pkg = lockfile.packages.get(pkg_id);
-
-                const cache_result = manager.computeCacheDirAndSubpath(
-                    pkg.name.slice(lockfile.buffers.string_bytes.items),
-                    &pkg.resolution,
-                    &folder_path_buf,
-                    null,
-                );
-                const cache_dir = cache_result.cache_dir;
-                const cache_dir_subpath = cache_result.cache_dir_subpath;
-                break :brk .{ cache_dir, cache_dir_subpath, changes_dir, pkg };
-            },
-        };
-
-        // zls
-        const cache_dir: std.fs.Dir = _cache_dir;
-        const cache_dir_subpath: stringZ = _cache_dir_subpath;
-        const changes_dir: []const u8 = _changes_dir;
-        const pkg: Package = _pkg;
-
-        const name = pkg.name.slice(lockfile.buffers.string_bytes.items);
-        const resolution_label = std.fmt.bufPrint(&resolution_buf, "{s}@{}", .{ name, pkg.resolution.fmt(lockfile.buffers.string_bytes.items, .posix) }) catch unreachable;
-
-        const patchfile_contents = brk: {
-            const new_folder = changes_dir;
-            var buf2: bun.PathBuffer = undefined;
-            var buf3: bun.PathBuffer = undefined;
-            const old_folder = old_folder: {
-                const cache_dir_path = switch (bun.sys.getFdPath(.fromStdDir(cache_dir), &buf2)) {
-                    .result => |s| s,
-                    .err => |e| {
-                        Output.err(e, "failed to read from cache", .{});
-                        Global.crash();
-                    },
-                };
-                break :old_folder bun.path.join(&[_][]const u8{
-                    cache_dir_path,
-                    cache_dir_subpath,
-                }, .posix);
-            };
-
-            const random_tempdir = bun.span(bun.fs.FileSystem.instance.tmpname("node_modules_tmp", buf2[0..], bun.fastRandom()) catch |e| {
-                Output.err(e, "failed to make tempdir", .{});
-                Global.crash();
-            });
-
-            // If the package has nested a node_modules folder, we don't want this to
-            // appear in the patch file when we run git diff.
-            //
-            // There isn't an option to exclude it with `git diff --no-index`, so we
-            // will `rename()` it out and back again.
-            const has_nested_node_modules = has_nested_node_modules: {
-                var new_folder_handle = std.fs.cwd().openDir(new_folder, .{}) catch |e| {
-                    Output.err(e, "failed to open directory <b>{s}<r>", .{new_folder});
-                    Global.crash();
-                };
-                defer new_folder_handle.close();
-
-                if (bun.sys.renameatConcurrently(
-                    .fromStdDir(new_folder_handle),
-                    "node_modules",
-                    .fromStdDir(root_node_modules),
-                    random_tempdir,
-                    .{ .move_fallback = true },
-                ).asErr()) |_| break :has_nested_node_modules false;
-
-                break :has_nested_node_modules true;
-            };
-
-            const patch_tag_tmpname = bun.span(bun.fs.FileSystem.instance.tmpname("patch_tmp", buf3[0..], bun.fastRandom()) catch |e| {
-                Output.err(e, "failed to make tempdir", .{});
-                Global.crash();
-            });
-
-            var bunpatchtagbuf: BuntagHashBuf = undefined;
-            // If the package was already patched then it might have a ".bun-tag-XXXXXXXX"
-            // we need to rename this out and back too.
-            const bun_patch_tag: ?[:0]const u8 = has_bun_patch_tag: {
-                const name_and_version_hash = String.Builder.stringHash(resolution_label);
-                const patch_tag = patch_tag: {
-                    if (lockfile.patched_dependencies.get(name_and_version_hash)) |patchdep| {
-                        if (patchdep.patchfileHash()) |hash| {
-                            break :patch_tag buntaghashbuf_make(&bunpatchtagbuf, hash);
-                        }
-                    }
-                    break :has_bun_patch_tag null;
-                };
-                var new_folder_handle = std.fs.cwd().openDir(new_folder, .{}) catch |e| {
-                    Output.err(e, "failed to open directory <b>{s}<r>", .{new_folder});
-                    Global.crash();
-                };
-                defer new_folder_handle.close();
-
-                if (bun.sys.renameatConcurrently(
-                    .fromStdDir(new_folder_handle),
-                    patch_tag,
-                    .fromStdDir(root_node_modules),
-                    patch_tag_tmpname,
-                    .{ .move_fallback = true },
-                ).asErr()) |e| {
-                    Output.warn("failed renaming the bun patch tag, this may cause issues: {}", .{e});
-                    break :has_bun_patch_tag null;
-                }
-                break :has_bun_patch_tag patch_tag;
-            };
-            defer {
-                if (has_nested_node_modules or bun_patch_tag != null) {
-                    var new_folder_handle = std.fs.cwd().openDir(new_folder, .{}) catch |e| {
-                        Output.prettyError(
-                            "<r><red>error<r>: failed to open directory <b>{s}<r> {s}<r>\n",
-                            .{ new_folder, @errorName(e) },
-                        );
-                        Global.crash();
-                    };
-                    defer new_folder_handle.close();
-
-                    if (has_nested_node_modules) {
-                        if (bun.sys.renameatConcurrently(
-                            .fromStdDir(root_node_modules),
-                            random_tempdir,
-                            .fromStdDir(new_folder_handle),
-                            "node_modules",
-                            .{ .move_fallback = true },
-                        ).asErr()) |e| {
-                            Output.warn("failed renaming nested node_modules folder, this may cause issues: {}", .{e});
-                        }
-                    }
-
-                    if (bun_patch_tag) |patch_tag| {
-                        if (bun.sys.renameatConcurrently(
-                            .fromStdDir(root_node_modules),
-                            patch_tag_tmpname,
-                            .fromStdDir(new_folder_handle),
-                            patch_tag,
-                            .{ .move_fallback = true },
-                        ).asErr()) |e| {
-                            Output.warn("failed renaming the bun patch tag, this may cause issues: {}", .{e});
-                        }
-                    }
-                }
-            }
-
-            var cwdbuf: bun.PathBuffer = undefined;
-            const cwd = switch (bun.sys.getcwdZ(&cwdbuf)) {
-                .result => |fd| fd,
-                .err => |e| {
-                    Output.prettyError(
-                        "<r><red>error<r>: failed to get cwd path {}<r>\n",
-                        .{e},
-                    );
-                    Global.crash();
-                },
-            };
-            var gitbuf: bun.PathBuffer = undefined;
-            const git = bun.which(&gitbuf, bun.getenvZ("PATH") orelse "", cwd, "git") orelse {
-                Output.prettyError(
-                    "<r><red>error<r>: git must be installed to use `bun patch --commit` <r>\n",
-                    .{},
-                );
-                Global.crash();
-            };
-            const paths = bun.patch.gitDiffPreprocessPaths(bun.default_allocator, old_folder, new_folder, false);
-            const opts = bun.patch.spawnOpts(paths[0], paths[1], cwd, git, &manager.event_loop);
-
-            var spawn_result = switch (bun.spawnSync(&opts) catch |e| {
-                Output.prettyError(
-                    "<r><red>error<r>: failed to make diff {s}<r>\n",
-                    .{@errorName(e)},
-                );
-                Global.crash();
-            }) {
-                .result => |r| r,
-                .err => |e| {
-                    Output.prettyError(
-                        "<r><red>error<r>: failed to make diff {}<r>\n",
-                        .{e},
-                    );
-                    Global.crash();
-                },
-            };
-
-            const contents = switch (bun.patch.diffPostProcess(&spawn_result, paths[0], paths[1]) catch |e| {
-                Output.prettyError(
-                    "<r><red>error<r>: failed to make diff {s}<r>\n",
-                    .{@errorName(e)},
-                );
-                Global.crash();
-            }) {
-                .result => |stdout| stdout,
-                .err => |stderr| {
-                    defer stderr.deinit();
-                    const Truncate = struct {
-                        stderr: std.ArrayList(u8),
-
-                        pub fn format(
-                            this: *const @This(),
-                            comptime _: []const u8,
-                            _: std.fmt.FormatOptions,
-                            writer: anytype,
-                        ) !void {
-                            const truncate_stderr = this.stderr.items.len > 256;
-                            if (truncate_stderr) {
-                                try writer.print("{s}... ({d} more bytes)", .{ this.stderr.items[0..256], this.stderr.items.len - 256 });
-                            } else try writer.print("{s}", .{this.stderr.items[0..]});
-                        }
-                    };
-                    Output.prettyError(
-                        "<r><red>error<r>: failed to make diff {}<r>\n",
-                        .{
-                            Truncate{ .stderr = stderr },
-                        },
-                    );
-                    Global.crash();
-                },
-            };
-
-            if (contents.items.len == 0) {
-                Output.pretty("\n<r>No changes detected, comparing <red>{s}<r> to <green>{s}<r>\n", .{ old_folder, new_folder });
-                Output.flush();
-                contents.deinit();
-                return null;
-            }
-
-            break :brk contents;
-        };
-        defer patchfile_contents.deinit();
-
-        // write the patch contents to temp file then rename
-        var tmpname_buf: [1024]u8 = undefined;
-        const tempfile_name = bun.span(try bun.fs.FileSystem.instance.tmpname("tmp", &tmpname_buf, bun.fastRandom()));
-        const tmpdir = manager.getTemporaryDirectory();
-        const tmpfd = switch (bun.sys.openat(
-            .fromStdDir(tmpdir),
-            tempfile_name,
-            bun.O.RDWR | bun.O.CREAT,
-            0o666,
-        )) {
-            .result => |fd| fd,
-            .err => |e| {
-                Output.err(e, "failed to open temp file", .{});
-                Global.crash();
-            },
-        };
-        defer tmpfd.close();
-
-        if (bun.sys.File.writeAll(.{ .handle = tmpfd }, patchfile_contents.items).asErr()) |e| {
-            Output.err(e, "failed to write patch to temp file", .{});
-            Global.crash();
-        }
-
-        @memcpy(resolution_buf[resolution_label.len .. resolution_label.len + ".patch".len], ".patch");
-        var patch_filename: []const u8 = resolution_buf[0 .. resolution_label.len + ".patch".len];
-        var deinit = false;
-        if (escapePatchFilename(manager.allocator, patch_filename)) |escaped| {
-            deinit = true;
-            patch_filename = escaped;
-        }
-        defer if (deinit) manager.allocator.free(patch_filename);
-
-        const path_in_patches_dir = bun.path.joinZ(
-            &[_][]const u8{
-                manager.options.patch_features.commit.patches_dir,
-                patch_filename,
-            },
-            .posix,
-        );
-
-        var nodefs = bun.JSC.Node.fs.NodeFS{};
-        const args = bun.JSC.Node.fs.Arguments.Mkdir{
-            .path = .{ .string = bun.PathString.init(manager.options.patch_features.commit.patches_dir) },
-        };
-        if (nodefs.mkdirRecursive(args).asErr()) |e| {
-            Output.err(e, "failed to make patches dir {}", .{bun.fmt.quote(args.path.slice())});
-            Global.crash();
-        }
-
-        // rename to patches dir
-        if (bun.sys.renameatConcurrently(
-            .fromStdDir(tmpdir),
-            tempfile_name,
-            bun.FD.cwd(),
-            path_in_patches_dir,
-            .{ .move_fallback = true },
-        ).asErr()) |e| {
-            Output.err(e, "failed renaming patch file to patches dir", .{});
-            Global.crash();
-        }
-
-        const patch_key = std.fmt.allocPrint(manager.allocator, "{s}", .{resolution_label}) catch bun.outOfMemory();
-        const patchfile_path = manager.allocator.dupe(u8, path_in_patches_dir) catch bun.outOfMemory();
-        _ = bun.sys.unlink(bun.path.joinZ(&[_][]const u8{ changes_dir, ".bun-patch-tag" }, .auto));
-
-        return .{
-            .patch_key = patch_key,
-            .patchfile_path = patchfile_path,
-            .not_in_workspace_root = not_in_workspace_root,
-        };
-    }
-
-    fn patchCommitGetVersion(
-        buf: *[1024]u8,
-        patch_tag_path: [:0]const u8,
-    ) bun.sys.Maybe(string) {
-        const patch_tag_fd = switch (bun.sys.open(patch_tag_path, bun.O.RDONLY, 0)) {
-            .result => |fd| fd,
-            .err => |e| return .{ .err = e },
-        };
-        defer {
-            patch_tag_fd.close();
-            // we actually need to delete this
-            _ = bun.sys.unlink(patch_tag_path);
-        }
-
-        const version = switch (bun.sys.File.readFillBuf(.{ .handle = patch_tag_fd }, buf[0..])) {
-            .result => |v| v,
-            .err => |e| return .{ .err = e },
-        };
-
-        // maybe if someone opens it in their editor and hits save a newline will be inserted,
-        // so trim that off
-        return .{ .result = std.mem.trimRight(u8, version, " \n\r\t") };
-    }
-
-    fn escapePatchFilename(allocator: std.mem.Allocator, name: []const u8) ?[]const u8 {
-        const EscapeVal = enum {
-            @"/",
-            @"\\",
-            @" ",
-            @"\n",
-            @"\r",
-            @"\t",
-            // @".",
-            other,
-
-            pub fn escaped(this: @This()) ?[]const u8 {
-                return switch (this) {
-                    .@"/" => "%2F",
-                    .@"\\" => "%5c",
-                    .@" " => "%20",
-                    .@"\n" => "%0A",
-                    .@"\r" => "%0D",
-                    .@"\t" => "%09",
-                    // .@"." => "%2E",
-                    .other => null,
-                };
-            }
-        };
-        const ESCAPE_TABLE: [256]EscapeVal = comptime brk: {
-            var table: [256]EscapeVal = [_]EscapeVal{.other} ** 256;
-            const ty = @typeInfo(EscapeVal);
-            for (ty.@"enum".fields) |field| {
-                if (field.name.len == 1) {
-                    const c = field.name[0];
-                    table[c] = @enumFromInt(field.value);
-                }
-            }
-            break :brk table;
-        };
-        var count: usize = 0;
-        for (name) |c| count += if (ESCAPE_TABLE[c].escaped()) |e| e.len else 1;
-        if (count == name.len) return null;
-        var buf = allocator.alloc(u8, count) catch bun.outOfMemory();
-        var i: usize = 0;
-        for (name) |c| {
-            const e = ESCAPE_TABLE[c].escaped() orelse &[_]u8{c};
-            @memcpy(buf[i..][0..e.len], e);
-            i += e.len;
-        }
-        return buf;
-    }
-
-    var cwd_buf: bun.PathBuffer = undefined;
-    var package_json_cwd_buf: bun.PathBuffer = undefined;
-    pub var package_json_cwd: string = "";
-
-    pub fn install(ctx: Command.Context) !void {
-        var cli = try CommandLineArguments.parse(ctx.allocator, .install);
-
-        // The way this works:
-        // 1. Run the bundler on source files
-        // 2. Rewrite positional arguments to act identically to the developer
-        //    typing in the dependency names
-        // 3. Run the install command
-        if (cli.analyze) {
-            const Analyzer = struct {
-                ctx: Command.Context,
-                cli: *CommandLineArguments,
-                pub fn onAnalyze(this: *@This(), result: *bun.bundle_v2.BundleV2.DependenciesScanner.Result) anyerror!void {
-                    // TODO: add separate argument that makes it so positionals[1..] is not done     and instead the positionals are passed
-                    var positionals = bun.default_allocator.alloc(string, result.dependencies.keys().len + 1) catch bun.outOfMemory();
-                    positionals[0] = "install";
-                    bun.copy(string, positionals[1..], result.dependencies.keys());
-                    this.cli.positionals = positionals;
-
-                    try installWithCLI(this.ctx, this.cli.*);
-
-                    Global.exit(0);
-                }
-            };
-            var analyzer = Analyzer{
-                .ctx = ctx,
-                .cli = &cli,
-            };
-
-            var fetcher = bun.bundle_v2.BundleV2.DependenciesScanner{
-                .ctx = &analyzer,
-                .entry_points = cli.positionals[1..],
-                .onFetch = @ptrCast(&Analyzer.onAnalyze),
-            };
-
-            try bun.CLI.BuildCommand.exec(bun.CLI.Command.get(), &fetcher);
-            return;
-        }
-
-        return installWithCLI(ctx, cli);
-    }
-
-    pub fn installWithCLI(ctx: Command.Context, cli: CommandLineArguments) !void {
-        const subcommand: Subcommand = if (cli.positionals.len > 1) .add else .install;
-
-        // TODO(dylan-conway): print `bun install <version>` or `bun add <version>` before logs from `init`.
-        // and cleanup install/add subcommand usage
-        var manager, const original_cwd = try init(ctx, cli, .install);
-
-        // switch to `bun add <package>`
-        if (subcommand == .add) {
-            manager.subcommand = .add;
-            if (manager.options.shouldPrintCommandName()) {
-                Output.prettyln("<r><b>bun add <r><d>v" ++ Global.package_json_version_with_sha ++ "<r>\n", .{});
-                Output.flush();
-            }
-            return manager.updatePackageJSONAndInstallWithManager(ctx, original_cwd);
-        }
-
-        if (manager.options.shouldPrintCommandName()) {
-            Output.prettyln("<r><b>bun install <r><d>v" ++ Global.package_json_version_with_sha ++ "<r>\n", .{});
-            Output.flush();
-        }
-
-        const package_json_contents = manager.root_package_json_file.readToEndAlloc(ctx.allocator, std.math.maxInt(usize)) catch |err| {
-            if (manager.options.log_level != .silent) {
-                Output.prettyErrorln("<r><red>{s} reading package.json<r> :(", .{@errorName(err)});
-                Output.flush();
-            }
-            return;
-        };
-
-        try manager.installWithManager(ctx, package_json_contents, original_cwd);
-
-        if (manager.any_failed_to_install) {
-            Global.exit(1);
-        }
-    }
-
-    pub const PackageInstaller = @import("./PackageInstaller.zig").PackageInstaller;
-
-    pub inline fn pendingTaskCount(manager: *const PackageManager) u32 {
-        return manager.pending_tasks.load(.monotonic);
-    }
-
-    pub inline fn incrementPendingTasks(manager: *PackageManager, count: u32) u32 {
-        manager.total_tasks += count;
-        return manager.pending_tasks.fetchAdd(count, .monotonic);
-    }
-
-    pub inline fn decrementPendingTasks(manager: *PackageManager) void {
-        _ = manager.pending_tasks.fetchSub(1, .monotonic);
-    }
-
-    pub fn setupGlobalDir(manager: *PackageManager, ctx: Command.Context) !void {
-        manager.options.global_bin_dir = try Options.openGlobalBinDir(ctx.install);
-        var out_buffer: bun.PathBuffer = undefined;
-        const result = try bun.getFdPathZ(.fromStdDir(manager.options.global_bin_dir), &out_buffer);
-        const path = try FileSystem.instance.dirname_store.append([:0]u8, result);
-        manager.options.bin_path = path.ptr[0..path.len :0];
-    }
-
-    pub fn startProgressBarIfNone(manager: *PackageManager) void {
-        if (manager.downloads_node == null) {
-            manager.startProgressBar();
-        }
-    }
-    pub fn startProgressBar(manager: *PackageManager) void {
-        manager.progress.supports_ansi_escape_codes = Output.enable_ansi_colors_stderr;
-        manager.downloads_node = manager.progress.start(ProgressStrings.download(), 0);
-        manager.setNodeName(manager.downloads_node.?, ProgressStrings.download_no_emoji_, ProgressStrings.download_emoji, true);
-        manager.downloads_node.?.setEstimatedTotalItems(manager.total_tasks + manager.extracted_count);
-        manager.downloads_node.?.setCompletedItems(manager.total_tasks - manager.pendingTaskCount());
-        manager.downloads_node.?.activate();
-        manager.progress.refresh();
-    }
-
-    pub fn endProgressBar(manager: *PackageManager) void {
-        var downloads_node = manager.downloads_node orelse return;
-        downloads_node.setEstimatedTotalItems(downloads_node.unprotected_estimated_total_items);
-        downloads_node.setCompletedItems(downloads_node.unprotected_estimated_total_items);
-        manager.progress.refresh();
-        manager.progress.root.end();
-        manager.progress = .{};
-        manager.downloads_node = null;
-    }
-
-    pub fn loadRootLifecycleScripts(this: *PackageManager, root_package: Package) void {
-        const binding_dot_gyp_path = Path.joinAbsStringZ(
-            Fs.FileSystem.instance.top_level_dir,
-            &[_]string{"binding.gyp"},
-            .auto,
-        );
-
-        const buf = this.lockfile.buffers.string_bytes.items;
-        // need to clone because this is a copy before Lockfile.cleanWithLogger
-        const name = root_package.name.slice(buf);
-        const top_level_dir_without_trailing_slash = strings.withoutTrailingSlash(FileSystem.instance.top_level_dir);
-
-        if (root_package.scripts.hasAny()) {
-            const add_node_gyp_rebuild_script = root_package.scripts.install.isEmpty() and root_package.scripts.preinstall.isEmpty() and Syscall.exists(binding_dot_gyp_path);
-
-            this.root_lifecycle_scripts = root_package.scripts.createList(
-                this.lockfile,
-                buf,
-                top_level_dir_without_trailing_slash,
-                name,
-                .root,
-                add_node_gyp_rebuild_script,
-            );
-        } else {
-            if (Syscall.exists(binding_dot_gyp_path)) {
-                // no scripts exist but auto node gyp script needs to be added
-                this.root_lifecycle_scripts = root_package.scripts.createList(
-                    this.lockfile,
-                    buf,
-                    top_level_dir_without_trailing_slash,
-                    name,
-                    .root,
-                    true,
-                );
-            }
-        }
-    }
-
-    fn installWithManager(
-        manager: *PackageManager,
-        ctx: Command.Context,
-        root_package_json_contents: string,
-        original_cwd: string,
-    ) !void {
-        const log_level = manager.options.log_level;
-
-        // Start resolving DNS for the default registry immediately.
-        // Unless you're behind a proxy.
-        if (!manager.env.hasHTTPProxy()) {
-            // And don't try to resolve DNS if it's an IP address.
-            if (manager.options.scope.url.hostname.len > 0 and !manager.options.scope.url.isIPAddress()) {
-                var hostname_stack = std.heap.stackFallback(512, ctx.allocator);
-                const allocator = hostname_stack.get();
-                const hostname = try allocator.dupeZ(u8, manager.options.scope.url.hostname);
-                defer allocator.free(hostname);
-                bun.dns.internal.prefetch(manager.event_loop.loop(), hostname, manager.options.scope.url.getPortAuto());
-            }
-        }
-
-        var load_result: Lockfile.LoadResult = if (manager.options.do.load_lockfile)
-            manager.lockfile.loadFromCwd(
-                manager,
-                manager.allocator,
-                manager.log,
-                true,
-            )
-        else
-            .{ .not_found = {} };
-
-        try manager.updateLockfileIfNeeded(load_result);
-
-        var root = Lockfile.Package{};
-        var needs_new_lockfile = load_result != .ok or
-            (load_result.ok.lockfile.buffers.dependencies.items.len == 0 and manager.update_requests.len > 0);
-
-        manager.options.enable.force_save_lockfile = manager.options.enable.force_save_lockfile or
-            (load_result == .ok and
-                // if migrated always save a new lockfile
-                (load_result.ok.was_migrated or
-
-                    // if loaded from binary and save-text-lockfile is passed
-                    (load_result.ok.format == .binary and
-                        manager.options.save_text_lockfile orelse false)));
-
-        // this defaults to false
-        // but we force allowing updates to the lockfile when you do bun add
-        var had_any_diffs = false;
-        manager.progress = .{};
-
-        // Step 2. Parse the package.json file
-        const root_package_json_source = &logger.Source.initPathString(package_json_cwd, root_package_json_contents);
-
-        switch (load_result) {
-            .err => |cause| {
-                if (log_level != .silent) {
-                    switch (cause.step) {
-                        .open_file => Output.err(cause.value, "failed to open lockfile: '{s}'", .{
-                            cause.lockfile_path,
-                        }),
-                        .parse_file => Output.err(cause.value, "failed to parse lockfile: '{s}'", .{
-                            cause.lockfile_path,
-                        }),
-                        .read_file => Output.err(cause.value, "failed to read lockfile: '{s}'", .{
-                            cause.lockfile_path,
-                        }),
-                        .migrating => Output.err(cause.value, "failed to migrate lockfile: '{s}'", .{
-                            cause.lockfile_path,
-                        }),
-                    }
-
-                    if (!manager.options.enable.fail_early) {
-                        Output.printErrorln("", .{});
-                        Output.warn("Ignoring lockfile", .{});
-                    }
-
-                    if (ctx.log.errors > 0) {
-                        try manager.log.print(Output.errorWriter());
-                        manager.log.reset();
-                    }
-                    Output.flush();
-                }
-
-                if (manager.options.enable.fail_early) Global.crash();
-            },
-            .ok => {
-                if (manager.subcommand == .update) {
-                    // existing lockfile, get the original version is updating
-                    const lockfile = manager.lockfile;
-                    const packages = lockfile.packages.slice();
-                    const resolutions = packages.items(.resolution);
-                    const workspace_package_id = manager.root_package_id.get(lockfile, manager.workspace_name_hash);
-                    const workspace_dep_list = packages.items(.dependencies)[workspace_package_id];
-                    const workspace_res_list = packages.items(.resolutions)[workspace_package_id];
-                    const workspace_deps = workspace_dep_list.get(lockfile.buffers.dependencies.items);
-                    const workspace_package_ids = workspace_res_list.get(lockfile.buffers.resolutions.items);
-                    for (workspace_deps, workspace_package_ids) |dep, package_id| {
-                        if (dep.version.tag != .npm and dep.version.tag != .dist_tag) continue;
-                        if (package_id == invalid_package_id) continue;
-
-                        if (manager.updating_packages.getPtr(dep.name.slice(lockfile.buffers.string_bytes.items))) |entry_ptr| {
-                            const original_resolution: Resolution = resolutions[package_id];
-                            // Just in case check if the resolution is `npm`. It should always be `npm` because the dependency version
-                            // is `npm` or `dist_tag`.
-                            if (original_resolution.tag != .npm) continue;
-
-                            var original = original_resolution.value.npm.version;
-                            const tag_total = original.tag.pre.len() + original.tag.build.len();
-                            if (tag_total > 0) {
-                                // clone because don't know if lockfile buffer will reallocate
-                                const tag_buf = manager.allocator.alloc(u8, tag_total) catch bun.outOfMemory();
-                                var ptr = tag_buf;
-                                original.tag = original_resolution.value.npm.version.tag.cloneInto(
-                                    lockfile.buffers.string_bytes.items,
-                                    &ptr,
-                                );
-
-                                entry_ptr.original_version_string_buf = tag_buf;
-                            }
-
-                            entry_ptr.original_version = original;
-                        }
-                    }
-                }
-                differ: {
-                    root = load_result.ok.lockfile.rootPackage() orelse {
-                        needs_new_lockfile = true;
-                        break :differ;
-                    };
-
-                    if (root.dependencies.len == 0) {
-                        needs_new_lockfile = true;
-                    }
-
-                    if (needs_new_lockfile) break :differ;
-
-                    var lockfile: Lockfile = undefined;
-                    lockfile.initEmpty(manager.allocator);
-                    var maybe_root = Lockfile.Package{};
-
-                    var resolver: void = {};
-                    try maybe_root.parse(
-                        &lockfile,
-                        manager,
-                        manager.allocator,
-                        manager.log,
-                        root_package_json_source,
-                        void,
-                        &resolver,
-                        Features.main,
-                    );
-                    const mapping = try manager.lockfile.allocator.alloc(PackageID, maybe_root.dependencies.len);
-                    @memset(mapping, invalid_package_id);
-
-                    manager.summary = try Package.Diff.generate(
-                        manager,
-                        manager.allocator,
-                        manager.log,
-                        manager.lockfile,
-                        &lockfile,
-                        &root,
-                        &maybe_root,
-                        if (manager.to_update) manager.update_requests else null,
-                        mapping,
-                    );
-
-                    had_any_diffs = manager.summary.hasDiffs();
-
-                    if (!had_any_diffs) {
-                        // always grab latest scripts for root package
-                        var builder_ = manager.lockfile.stringBuilder();
-                        var builder = &builder_;
-
-                        maybe_root.scripts.count(lockfile.buffers.string_bytes.items, *Lockfile.StringBuilder, builder);
-                        try builder.allocate();
-                        manager.lockfile.packages.items(.scripts)[0] = maybe_root.scripts.clone(
-                            lockfile.buffers.string_bytes.items,
-                            *Lockfile.StringBuilder,
-                            builder,
-                        );
-                        builder.clamp();
-                    } else {
-                        var builder_ = manager.lockfile.stringBuilder();
-                        // ensure we use one pointer to reference it instead of creating new ones and potentially aliasing
-                        var builder = &builder_;
-                        // If you changed packages, we will copy over the new package from the new lockfile
-                        const new_dependencies = maybe_root.dependencies.get(lockfile.buffers.dependencies.items);
-
-                        for (new_dependencies) |new_dep| {
-                            new_dep.count(lockfile.buffers.string_bytes.items, *Lockfile.StringBuilder, builder);
-                        }
-
-                        for (lockfile.workspace_paths.values()) |path| builder.count(path.slice(lockfile.buffers.string_bytes.items));
-                        for (lockfile.workspace_versions.values()) |version| version.count(lockfile.buffers.string_bytes.items, *Lockfile.StringBuilder, builder);
-                        for (lockfile.patched_dependencies.values()) |patch_dep| builder.count(patch_dep.path.slice(lockfile.buffers.string_bytes.items));
-
-                        lockfile.overrides.count(&lockfile, builder);
-                        lockfile.catalogs.count(&lockfile, builder);
-                        maybe_root.scripts.count(lockfile.buffers.string_bytes.items, *Lockfile.StringBuilder, builder);
-
-                        manager.lockfile.node_linker = lockfile.node_linker;
-
-                        const off = @as(u32, @truncate(manager.lockfile.buffers.dependencies.items.len));
-                        const len = @as(u32, @truncate(new_dependencies.len));
-                        var packages = manager.lockfile.packages.slice();
-                        var dep_lists = packages.items(.dependencies);
-                        var resolution_lists = packages.items(.resolutions);
-                        const old_resolutions_list = resolution_lists[0];
-                        dep_lists[0] = .{ .off = off, .len = len };
-                        resolution_lists[0] = .{ .off = off, .len = len };
-                        try builder.allocate();
-
-                        const all_name_hashes: []PackageNameHash = brk: {
-                            if (!manager.summary.overrides_changed) break :brk &.{};
-                            const hashes_len = manager.lockfile.overrides.map.entries.len + lockfile.overrides.map.entries.len;
-                            if (hashes_len == 0) break :brk &.{};
-                            var all_name_hashes = try bun.default_allocator.alloc(PackageNameHash, hashes_len);
-                            @memcpy(all_name_hashes[0..manager.lockfile.overrides.map.entries.len], manager.lockfile.overrides.map.keys());
-                            @memcpy(all_name_hashes[manager.lockfile.overrides.map.entries.len..], lockfile.overrides.map.keys());
-                            var i = manager.lockfile.overrides.map.entries.len;
-                            while (i < all_name_hashes.len) {
-                                if (std.mem.indexOfScalar(PackageNameHash, all_name_hashes[0..i], all_name_hashes[i]) != null) {
-                                    all_name_hashes[i] = all_name_hashes[all_name_hashes.len - 1];
-                                    all_name_hashes.len -= 1;
-                                } else {
-                                    i += 1;
-                                }
-                            }
-                            break :brk all_name_hashes;
-                        };
-
-                        manager.lockfile.overrides = try lockfile.overrides.clone(manager, &lockfile, manager.lockfile, builder);
-                        manager.lockfile.catalogs = try lockfile.catalogs.clone(manager, &lockfile, manager.lockfile, builder);
-
-                        manager.lockfile.trusted_dependencies = if (lockfile.trusted_dependencies) |trusted_dependencies|
-                            try trusted_dependencies.clone(manager.lockfile.allocator)
-                        else
-                            null;
-
-                        try manager.lockfile.buffers.dependencies.ensureUnusedCapacity(manager.lockfile.allocator, len);
-                        try manager.lockfile.buffers.resolutions.ensureUnusedCapacity(manager.lockfile.allocator, len);
-
-                        const old_resolutions = old_resolutions_list.get(manager.lockfile.buffers.resolutions.items);
-
-                        var dependencies = manager.lockfile.buffers.dependencies.items.ptr[off .. off + len];
-                        var resolutions = manager.lockfile.buffers.resolutions.items.ptr[off .. off + len];
-
-                        // It is too easy to accidentally undefined memory
-                        @memset(resolutions, invalid_package_id);
-                        @memset(dependencies, Dependency{});
-
-                        manager.lockfile.buffers.dependencies.items = manager.lockfile.buffers.dependencies.items.ptr[0 .. off + len];
-                        manager.lockfile.buffers.resolutions.items = manager.lockfile.buffers.resolutions.items.ptr[0 .. off + len];
-
-                        for (new_dependencies, 0..) |new_dep, i| {
-                            dependencies[i] = try new_dep.clone(manager, lockfile.buffers.string_bytes.items, *Lockfile.StringBuilder, builder);
-                            if (mapping[i] != invalid_package_id) {
-                                resolutions[i] = old_resolutions[mapping[i]];
-                            }
-                        }
-
-                        manager.lockfile.packages.items(.scripts)[0] = maybe_root.scripts.clone(
-                            lockfile.buffers.string_bytes.items,
-                            *Lockfile.StringBuilder,
-                            builder,
-                        );
-
-                        // Update workspace paths
-                        try manager.lockfile.workspace_paths.ensureTotalCapacity(manager.lockfile.allocator, lockfile.workspace_paths.entries.len);
-                        {
-                            manager.lockfile.workspace_paths.clearRetainingCapacity();
-                            var iter = lockfile.workspace_paths.iterator();
-                            while (iter.next()) |entry| {
-                                // The string offsets will be wrong so fix them
-                                const path = entry.value_ptr.slice(lockfile.buffers.string_bytes.items);
-                                const str = builder.append(String, path);
-                                manager.lockfile.workspace_paths.putAssumeCapacity(entry.key_ptr.*, str);
-                            }
-                        }
-
-                        // Update workspace versions
-                        try manager.lockfile.workspace_versions.ensureTotalCapacity(manager.lockfile.allocator, lockfile.workspace_versions.entries.len);
-                        {
-                            manager.lockfile.workspace_versions.clearRetainingCapacity();
-                            var iter = lockfile.workspace_versions.iterator();
-                            while (iter.next()) |entry| {
-                                // Copy version string offsets
-                                const version = entry.value_ptr.append(lockfile.buffers.string_bytes.items, *Lockfile.StringBuilder, builder);
-                                manager.lockfile.workspace_versions.putAssumeCapacity(entry.key_ptr.*, version);
-                            }
-                        }
-
-                        // Update patched dependencies
-                        {
-                            var iter = lockfile.patched_dependencies.iterator();
-                            while (iter.next()) |entry| {
-                                const pkg_name_and_version_hash = entry.key_ptr.*;
-                                bun.debugAssert(entry.value_ptr.patchfile_hash_is_null);
-                                const gop = try manager.lockfile.patched_dependencies.getOrPut(manager.lockfile.allocator, pkg_name_and_version_hash);
-                                if (!gop.found_existing) {
-                                    gop.value_ptr.* = .{
-                                        .path = builder.append(String, entry.value_ptr.*.path.slice(lockfile.buffers.string_bytes.items)),
-                                    };
-                                    gop.value_ptr.setPatchfileHash(null);
-                                    // gop.value_ptr.path = gop.value_ptr.path;
-                                } else if (!bun.strings.eql(
-                                    gop.value_ptr.path.slice(manager.lockfile.buffers.string_bytes.items),
-                                    entry.value_ptr.path.slice(lockfile.buffers.string_bytes.items),
-                                )) {
-                                    gop.value_ptr.path = builder.append(String, entry.value_ptr.*.path.slice(lockfile.buffers.string_bytes.items));
-                                    gop.value_ptr.setPatchfileHash(null);
-                                }
-                            }
-
-                            var count: usize = 0;
-                            iter = manager.lockfile.patched_dependencies.iterator();
-                            while (iter.next()) |entry| {
-                                if (!lockfile.patched_dependencies.contains(entry.key_ptr.*)) {
-                                    count += 1;
-                                }
-                            }
-                            if (count > 0) {
-                                try manager.patched_dependencies_to_remove.ensureTotalCapacity(manager.allocator, count);
-                                iter = manager.lockfile.patched_dependencies.iterator();
-                                while (iter.next()) |entry| {
-                                    if (!lockfile.patched_dependencies.contains(entry.key_ptr.*)) {
-                                        try manager.patched_dependencies_to_remove.put(manager.allocator, entry.key_ptr.*, {});
-                                    }
-                                }
-                                for (manager.patched_dependencies_to_remove.keys()) |hash| {
-                                    _ = manager.lockfile.patched_dependencies.orderedRemove(hash);
-                                }
-                            }
-                        }
-
-                        builder.clamp();
-
-                        if (manager.summary.overrides_changed and all_name_hashes.len > 0) {
-                            for (manager.lockfile.buffers.dependencies.items, 0..) |*dependency, dependency_i| {
-                                if (std.mem.indexOfScalar(PackageNameHash, all_name_hashes, dependency.name_hash)) |_| {
-                                    manager.lockfile.buffers.resolutions.items[dependency_i] = invalid_package_id;
-                                    try manager.enqueueDependencyWithMain(
-                                        @truncate(dependency_i),
-                                        dependency,
-                                        invalid_package_id,
-                                        false,
-                                    );
-                                }
-                            }
-                        }
-
-                        if (manager.summary.catalogs_changed) {
-                            for (manager.lockfile.buffers.dependencies.items, 0..) |*dep, _dep_id| {
-                                const dep_id: DependencyID = @intCast(_dep_id);
-                                if (dep.version.tag != .catalog) continue;
-
-                                manager.lockfile.buffers.resolutions.items[dep_id] = invalid_package_id;
-                                try manager.enqueueDependencyWithMain(
-                                    dep_id,
-                                    dep,
-                                    invalid_package_id,
-                                    false,
-                                );
-                            }
-                        }
-
-                        // Split this into two passes because the below may allocate memory or invalidate pointers
-                        if (manager.summary.add > 0 or manager.summary.update > 0) {
-                            const changes = @as(PackageID, @truncate(mapping.len));
-                            var counter_i: PackageID = 0;
-
-                            _ = manager.getCacheDirectory();
-                            _ = manager.getTemporaryDirectory();
-
-                            while (counter_i < changes) : (counter_i += 1) {
-                                if (mapping[counter_i] == invalid_package_id) {
-                                    const dependency_i = counter_i + off;
-                                    const dependency = manager.lockfile.buffers.dependencies.items[dependency_i];
-                                    try manager.enqueueDependencyWithMain(
-                                        dependency_i,
-                                        &dependency,
-                                        manager.lockfile.buffers.resolutions.items[dependency_i],
-                                        false,
-                                    );
-                                }
-                            }
-                        }
-
-                        if (manager.summary.update > 0) root.scripts = .{};
-                    }
-                }
-            },
-            else => {},
-        }
-
-        if (needs_new_lockfile) {
-            root = .{};
-            manager.lockfile.initEmpty(manager.allocator);
-
-            if (manager.options.enable.frozen_lockfile and load_result != .not_found) {
-                if (log_level != .silent) {
-                    Output.prettyErrorln("<r><red>error<r>: lockfile had changes, but lockfile is frozen", .{});
-                }
-                Global.crash();
-            }
-
-            var resolver: void = {};
-            try root.parse(
-                manager.lockfile,
-                manager,
-                manager.allocator,
-                manager.log,
-                root_package_json_source,
-                void,
-                &resolver,
-                Features.main,
-            );
-
-            root = try manager.lockfile.appendPackage(root);
-
-            if (root.dependencies.len > 0) {
-                _ = manager.getCacheDirectory();
-                _ = manager.getTemporaryDirectory();
-            }
-            {
-                var iter = manager.lockfile.patched_dependencies.iterator();
-                while (iter.next()) |entry| manager.enqueuePatchTaskPre(PatchTask.newCalcPatchHash(manager, entry.key_ptr.*, null));
-            }
-            manager.enqueueDependencyList(root.dependencies);
-        } else {
-            {
-                var iter = manager.lockfile.patched_dependencies.iterator();
-                while (iter.next()) |entry| manager.enqueuePatchTaskPre(PatchTask.newCalcPatchHash(manager, entry.key_ptr.*, null));
-            }
-            // Anything that needs to be downloaded from an update needs to be scheduled here
-            manager.drainDependencyList();
-        }
-
-        if (manager.pendingTaskCount() > 0 or manager.peer_dependencies.readableLength() > 0) {
-            if (root.dependencies.len > 0) {
-                _ = manager.getCacheDirectory();
-                _ = manager.getTemporaryDirectory();
-            }
-
-            if (log_level.showProgress()) {
-                manager.startProgressBar();
-            } else if (log_level != .silent) {
-                Output.prettyErrorln("Resolving dependencies", .{});
-                Output.flush();
-            }
-
-            const runAndWaitFn = struct {
-                pub fn runAndWaitFn(comptime check_peers: bool, comptime only_pre_patch: bool) *const fn (*PackageManager) anyerror!void {
-                    return struct {
-                        manager: *PackageManager,
-                        err: ?anyerror = null,
-                        pub fn isDone(closure: *@This()) bool {
-                            var this = closure.manager;
-                            if (comptime check_peers)
-                                this.processPeerDependencyList() catch |err| {
-                                    closure.err = err;
-                                    return true;
-                                };
-
-                            this.drainDependencyList();
-
-                            this.runTasks(
-                                *PackageManager,
-                                this,
-                                .{
-                                    .onExtract = {},
-                                    .onResolve = {},
-                                    .onPackageManifestError = {},
-                                    .onPackageDownloadError = {},
-                                    .progress_bar = true,
-                                },
-                                check_peers,
-                                this.options.log_level,
-                            ) catch |err| {
-                                closure.err = err;
-                                return true;
-                            };
-
-                            if (comptime check_peers) {
-                                if (this.peer_dependencies.readableLength() > 0) {
-                                    return false;
-                                }
-                            }
-
-                            if (comptime only_pre_patch) {
-                                const pending_patch = this.pending_pre_calc_hashes.load(.monotonic);
-                                return pending_patch == 0;
-                            }
-
-                            const pending_tasks = this.pendingTaskCount();
-
-                            if (PackageManager.verbose_install and pending_tasks > 0) {
-                                if (PackageManager.hasEnoughTimePassedBetweenWaitingMessages()) Output.prettyErrorln("<d>[PackageManager]<r> waiting for {d} tasks\n", .{pending_tasks});
-                            }
-
-                            return pending_tasks == 0;
-                        }
-
-                        pub fn runAndWait(this: *PackageManager) !void {
-                            var closure = @This(){
-                                .manager = this,
-                            };
-
-                            this.sleepUntil(&closure, &@This().isDone);
-
-                            if (closure.err) |err| {
-                                return err;
-                            }
-                        }
-                    }.runAndWait;
-                }
-            }.runAndWaitFn;
-
-            const waitForCalcingPatchHashes = runAndWaitFn(false, true);
-            const waitForEverythingExceptPeers = runAndWaitFn(false, false);
-            const waitForPeers = runAndWaitFn(true, false);
-
-            if (manager.lockfile.patched_dependencies.entries.len > 0) {
-                try waitForCalcingPatchHashes(manager);
-            }
-
-            if (manager.pendingTaskCount() > 0) {
-                try waitForEverythingExceptPeers(manager);
-            }
-
-            try waitForPeers(manager);
-
-            if (log_level.showProgress()) {
-                manager.endProgressBar();
-            } else if (log_level != .silent) {
-                Output.prettyErrorln("Resolved, downloaded and extracted [{d}]", .{manager.total_tasks});
-                Output.flush();
-            }
-        }
-
-        const had_errors_before_cleaning_lockfile = manager.log.hasErrors();
-        try manager.log.print(Output.errorWriter());
-        manager.log.reset();
-
-        // This operation doesn't perform any I/O, so it should be relatively cheap.
-        const lockfile_before_clean = manager.lockfile;
-
-        manager.lockfile = try manager.lockfile.cleanWithLogger(
-            manager,
-            manager.update_requests,
-            manager.log,
-            manager.options.enable.exact_versions,
-            log_level,
-        );
-
-        if (manager.lockfile.packages.len > 0) {
-            root = manager.lockfile.packages.get(0);
-        }
-
-        if (manager.lockfile.packages.len > 0) {
-            for (manager.update_requests) |request| {
-                // prevent redundant errors
-                if (request.failed) {
-                    return error.InstallFailed;
-                }
-            }
-            manager.verifyResolutions(log_level);
-        }
-
-        // append scripts to lockfile before generating new metahash
-        manager.loadRootLifecycleScripts(root);
-        defer {
-            if (manager.root_lifecycle_scripts) |root_scripts| {
-                manager.allocator.free(root_scripts.package_name);
-            }
-        }
-
-        if (manager.root_lifecycle_scripts) |root_scripts| {
-            root_scripts.appendToLockfile(manager.lockfile);
-        }
-        {
-            const packages = manager.lockfile.packages.slice();
-            for (packages.items(.resolution), packages.items(.meta), packages.items(.scripts)) |resolution, meta, scripts| {
-                if (resolution.tag == .workspace) {
-                    if (meta.hasInstallScript()) {
-                        if (scripts.hasAny()) {
-                            const first_index, _, const entries = scripts.getScriptEntries(
-                                manager.lockfile,
-                                manager.lockfile.buffers.string_bytes.items,
-                                .workspace,
-                                false,
-                            );
-
-                            if (comptime Environment.allow_assert) {
-                                bun.assert(first_index != -1);
-                            }
-
-                            if (first_index != -1) {
-                                inline for (entries, 0..) |maybe_entry, i| {
-                                    if (maybe_entry) |entry| {
-                                        @field(manager.lockfile.scripts, Lockfile.Scripts.names[i]).append(
-                                            manager.lockfile.allocator,
-                                            entry,
-                                        ) catch bun.outOfMemory();
-                                    }
-                                }
-                            }
-                        } else {
-                            const first_index, _, const entries = scripts.getScriptEntries(
-                                manager.lockfile,
-                                manager.lockfile.buffers.string_bytes.items,
-                                .workspace,
-                                true,
-                            );
-
-                            if (comptime Environment.allow_assert) {
-                                bun.assert(first_index != -1);
-                            }
-
-                            inline for (entries, 0..) |maybe_entry, i| {
-                                if (maybe_entry) |entry| {
-                                    @field(manager.lockfile.scripts, Lockfile.Scripts.names[i]).append(
-                                        manager.lockfile.allocator,
-                                        entry,
-                                    ) catch bun.outOfMemory();
-                                }
-                            }
-                        }
-                    }
-                }
-            }
-        }
-
-        if (manager.options.global) {
-            try manager.setupGlobalDir(ctx);
-        }
-
-        const packages_len_before_install = manager.lockfile.packages.len;
-
-        if (manager.options.enable.frozen_lockfile and load_result != .not_found) frozen_lockfile: {
-            if (load_result.loadedFromTextLockfile()) {
-                if (manager.lockfile.eql(lockfile_before_clean, packages_len_before_install, manager.allocator) catch bun.outOfMemory()) {
-                    break :frozen_lockfile;
-                }
-            } else {
-                if (!(manager.lockfile.hasMetaHashChanged(PackageManager.verbose_install or manager.options.do.print_meta_hash_string, packages_len_before_install) catch false)) {
-                    break :frozen_lockfile;
-                }
-            }
-
-            if (log_level != .silent) {
-                Output.prettyErrorln("<r><red>error<r><d>:<r> lockfile had changes, but lockfile is frozen", .{});
-                Output.note("try re-running without <d>--frozen-lockfile<r> and commit the updated lockfile", .{});
-            }
-            Global.crash();
-        }
-
-        const lockfile_before_install = manager.lockfile;
-
-        const save_format = load_result.saveFormat(&manager.options);
-
-        if (manager.options.lockfile_only) {
-            // save the lockfile and exit. make sure metahash is generated for binary lockfile
-
-            manager.lockfile.meta_hash = try manager.lockfile.generateMetaHash(
-                PackageManager.verbose_install or manager.options.do.print_meta_hash_string,
-                packages_len_before_install,
-            );
-
-            try manager.saveLockfile(&load_result, save_format, had_any_diffs, lockfile_before_install, packages_len_before_install, log_level);
-
-            if (manager.options.do.summary) {
-                // TODO(dylan-conway): packages aren't installed but we can still print
-                // added/removed/updated direct dependencies.
-                Output.pretty("\nSaved <green>{s}<r> ({d} package{s}) ", .{
-                    switch (save_format) {
-                        .text => "bun.lock",
-                        .binary => "bun.lockb",
-                    },
-                    manager.lockfile.packages.len,
-                    if (manager.lockfile.packages.len == 1) "" else "s",
-                });
-                Output.printStartEndStdout(ctx.start_time, std.time.nanoTimestamp());
-                Output.pretty("\n", .{});
-            }
-            Output.flush();
-            return;
-        }
-
-        var path_buf: bun.PathBuffer = undefined;
-        var workspace_filters: std.ArrayListUnmanaged(WorkspaceFilter) = .{};
-        // only populated when subcommand is `.install`
-        if (manager.subcommand == .install and manager.options.filter_patterns.len > 0) {
-            try workspace_filters.ensureUnusedCapacity(manager.allocator, manager.options.filter_patterns.len);
-            for (manager.options.filter_patterns) |pattern| {
-                try workspace_filters.append(manager.allocator, try WorkspaceFilter.init(manager.allocator, pattern, original_cwd, &path_buf));
-            }
-        }
-        defer workspace_filters.deinit(manager.allocator);
-
-        var install_root_dependencies = workspace_filters.items.len == 0;
-        if (!install_root_dependencies) {
-            const pkg_names = manager.lockfile.packages.items(.name);
-
-            const abs_root_path = abs_root_path: {
-                if (comptime !Environment.isWindows) {
-                    break :abs_root_path strings.withoutTrailingSlash(FileSystem.instance.top_level_dir);
-                }
-
-                var abs_path = Path.pathToPosixBuf(u8, FileSystem.instance.top_level_dir, &path_buf);
-                break :abs_root_path strings.withoutTrailingSlash(abs_path[Path.windowsVolumeNameLen(abs_path)[0]..]);
-            };
-
-            for (workspace_filters.items) |filter| {
-                const pattern, const path_or_name = switch (filter) {
-                    .name => |pattern| .{ pattern, pkg_names[0].slice(manager.lockfile.buffers.string_bytes.items) },
-                    .path => |pattern| .{ pattern, abs_root_path },
-                    .all => {
-                        install_root_dependencies = true;
-                        continue;
-                    },
-                };
-
-                switch (bun.glob.walk.matchImpl(manager.allocator, pattern, path_or_name)) {
-                    .match, .negate_match => install_root_dependencies = true,
-
-                    .negate_no_match => {
-                        // always skip if a pattern specifically says "!<name>"
-                        install_root_dependencies = false;
-                        break;
-                    },
-
-                    .no_match => {},
-                }
-            }
-        }
-
-        const install_summary: PackageInstall.Summary = install_summary: {
-            if (!manager.options.do.install_packages) {
-                break :install_summary .{};
-            }
-
-            if (manager.lockfile.node_linker == .hoisted or
-                // TODO
-                manager.lockfile.node_linker == .auto)
-            {
-                break :install_summary try installHoistedPackages(
-                    manager,
-                    ctx,
-                    workspace_filters.items,
-                    install_root_dependencies,
-                    log_level,
-                );
-            }
-
-            break :install_summary installIsolatedPackages(manager, install_root_dependencies, workspace_filters.items) catch |err| switch (err) {
-                error.OutOfMemory => bun.outOfMemory(),
-            };
-        };
-
-        if (log_level != .silent) {
-            try manager.log.print(Output.errorWriter());
-        }
-        if (had_errors_before_cleaning_lockfile or manager.log.hasErrors()) Global.crash();
-
-        const did_meta_hash_change =
-            // If the lockfile was frozen, we already checked it
-            !manager.options.enable.frozen_lockfile and
-            if (load_result.loadedFromTextLockfile())
-                !try manager.lockfile.eql(lockfile_before_clean, packages_len_before_install, manager.allocator)
-            else
-                try manager.lockfile.hasMetaHashChanged(
-                    PackageManager.verbose_install or manager.options.do.print_meta_hash_string,
-                    @min(packages_len_before_install, manager.lockfile.packages.len),
-                );
-
-        // It's unnecessary work to re-save the lockfile if there are no changes
-        const should_save_lockfile =
-            (load_result == .ok and ((load_result.ok.format == .binary and save_format == .text) or
-
-                // make sure old versions are updated
-                load_result.ok.format == .text and save_format == .text and manager.lockfile.text_lockfile_version != TextLockfile.Version.current)) or
-
-            // check `save_lockfile` after checking if loaded from binary and save format is text
-            // because `save_lockfile` is set to false for `--frozen-lockfile`
-            (manager.options.do.save_lockfile and
-                (did_meta_hash_change or
-                    had_any_diffs or
-                    manager.update_requests.len > 0 or
-                    (load_result == .ok and load_result.ok.serializer_result.packages_need_update) or
-                    manager.lockfile.isEmpty() or
-                    manager.options.enable.force_save_lockfile));
-
-        if (should_save_lockfile) {
-            try manager.saveLockfile(&load_result, save_format, had_any_diffs, lockfile_before_install, packages_len_before_install, log_level);
-        }
-
-        if (needs_new_lockfile) {
-            manager.summary.add = @as(u32, @truncate(manager.lockfile.packages.len));
-        }
-
-        if (manager.options.do.save_yarn_lock) {
-            var node: *Progress.Node = undefined;
-            if (log_level.showProgress()) {
-                manager.progress.supports_ansi_escape_codes = Output.enable_ansi_colors_stderr;
-                node = manager.progress.start("Saving yarn.lock", 0);
-                manager.progress.refresh();
-            } else if (log_level != .silent) {
-                Output.prettyErrorln("Saved yarn.lock", .{});
-                Output.flush();
-            }
-
-            try manager.writeYarnLock();
-            if (log_level.showProgress()) {
-                node.completeOne();
-                manager.progress.refresh();
-                manager.progress.root.end();
-                manager.progress = .{};
-            }
-        }
-
-        if (manager.options.do.run_scripts and install_root_dependencies and !manager.options.global) {
-            if (manager.root_lifecycle_scripts) |scripts| {
-                if (comptime Environment.allow_assert) {
-                    bun.assert(scripts.total > 0);
-                }
-
-                if (log_level != .silent) {
-                    Output.printError("\n", .{});
-                    Output.flush();
-                }
-                // root lifecycle scripts can run now that all dependencies are installed, dependency scripts
-                // have finished, and lockfiles have been saved
-                const optional = false;
-                const output_in_foreground = true;
-                try manager.spawnPackageLifecycleScripts(ctx, scripts, optional, output_in_foreground);
-
-                while (manager.pending_lifecycle_script_tasks.load(.monotonic) > 0) {
-                    manager.reportSlowLifecycleScripts();
-
-                    manager.sleep();
-                }
-            }
-        }
-
-        if (log_level != .silent) {
-            try manager.printInstallSummary(ctx, &install_summary, did_meta_hash_change, log_level);
-        }
-
-        if (install_summary.fail > 0) {
-            manager.any_failed_to_install = true;
-        }
-
-        Output.flush();
-    }
-
-    fn printInstallSummary(
-        this: *PackageManager,
-        ctx: Command.Context,
-        install_summary: *const PackageInstall.Summary,
-        did_meta_hash_change: bool,
-        log_level: Options.LogLevel,
-    ) !void {
-        var printed_timestamp = false;
-        if (this.options.do.summary) {
-            var printer = Lockfile.Printer{
-                .lockfile = this.lockfile,
-                .options = this.options,
-                .updates = this.update_requests,
-                .successfully_installed = install_summary.successfully_installed,
-            };
-
-            switch (Output.enable_ansi_colors) {
-                inline else => |enable_ansi_colors| {
-                    try Lockfile.Printer.Tree.print(&printer, this, Output.WriterType, Output.writer(), enable_ansi_colors, log_level);
-                },
-            }
-
-            if (!did_meta_hash_change) {
-                this.summary.remove = 0;
-                this.summary.add = 0;
-                this.summary.update = 0;
-            }
-
-            if (install_summary.success > 0) {
-                // it's confusing when it shows 3 packages and says it installed 1
-                const pkgs_installed = @max(
-                    install_summary.success,
-                    @as(
-                        u32,
-                        @truncate(this.update_requests.len),
-                    ),
-                );
-                Output.pretty("<green>{d}<r> package{s}<r> installed ", .{ pkgs_installed, if (pkgs_installed == 1) "" else "s" });
-                Output.printStartEndStdout(ctx.start_time, std.time.nanoTimestamp());
-                printed_timestamp = true;
-                printBlockedPackagesInfo(install_summary, this.options.global);
-
-                if (this.summary.remove > 0) {
-                    Output.pretty("Removed: <cyan>{d}<r>\n", .{this.summary.remove});
-                }
-            } else if (this.summary.remove > 0) {
-                if (this.subcommand == .remove) {
-                    for (this.update_requests) |request| {
-                        Output.prettyln("<r><red>-<r> {s}", .{request.name});
-                    }
-                }
-
-                Output.pretty("<r><b>{d}<r> package{s} removed ", .{ this.summary.remove, if (this.summary.remove == 1) "" else "s" });
-                Output.printStartEndStdout(ctx.start_time, std.time.nanoTimestamp());
-                printed_timestamp = true;
-                printBlockedPackagesInfo(install_summary, this.options.global);
-            } else if (install_summary.skipped > 0 and install_summary.fail == 0 and this.update_requests.len == 0) {
-                const count = @as(PackageID, @truncate(this.lockfile.packages.len));
-                if (count != install_summary.skipped) {
-                    if (!this.options.enable.only_missing) {
-                        Output.pretty("Checked <green>{d} install{s}<r> across {d} package{s} <d>(no changes)<r> ", .{
-                            install_summary.skipped,
-                            if (install_summary.skipped == 1) "" else "s",
-                            count,
-                            if (count == 1) "" else "s",
-                        });
-                        Output.printStartEndStdout(ctx.start_time, std.time.nanoTimestamp());
-                    }
-                    printed_timestamp = true;
-                    printBlockedPackagesInfo(install_summary, this.options.global);
-                } else {
-                    Output.pretty("<r><green>Done<r>! Checked {d} package{s}<r> <d>(no changes)<r> ", .{
-                        install_summary.skipped,
-                        if (install_summary.skipped == 1) "" else "s",
-                    });
-                    Output.printStartEndStdout(ctx.start_time, std.time.nanoTimestamp());
-                    printed_timestamp = true;
-                    printBlockedPackagesInfo(install_summary, this.options.global);
-                }
-            }
-
-            if (install_summary.fail > 0) {
-                Output.prettyln("<r>Failed to install <red><b>{d}<r> package{s}\n", .{ install_summary.fail, if (install_summary.fail == 1) "" else "s" });
-                Output.flush();
-            }
-        }
-
-        if (this.options.do.summary) {
-            if (!printed_timestamp) {
-                Output.printStartEndStdout(ctx.start_time, std.time.nanoTimestamp());
-                Output.prettyln("<d> done<r>", .{});
-                printed_timestamp = true;
-            }
-        }
-    }
-
-    fn saveLockfile(
-        this: *PackageManager,
-        load_result: *const Lockfile.LoadResult,
-        save_format: Lockfile.LoadResult.LockfileFormat,
-        had_any_diffs: bool,
-        // TODO(dylan-conway): this and `packages_len_before_install` can most likely be deleted
-        // now that git dependnecies don't append to lockfile during installation.
-        lockfile_before_install: *const Lockfile,
-        packages_len_before_install: usize,
-        log_level: Options.LogLevel,
-    ) OOM!void {
-        if (this.lockfile.isEmpty()) {
-            if (!this.options.dry_run) delete: {
-                const delete_format = switch (load_result.*) {
-                    .not_found => break :delete,
-                    .err => |err| err.format,
-                    .ok => |ok| ok.format,
-                };
-
-                bun.sys.unlinkat(
-                    FD.cwd(),
-                    if (delete_format == .text) comptime bun.OSPathLiteral("bun.lock") else comptime bun.OSPathLiteral("bun.lockb"),
-                ).unwrap() catch |err| {
-                    // we don't care
-                    if (err == error.ENOENT) {
-                        if (had_any_diffs) return;
-                        break :delete;
-                    }
-
-                    if (log_level != .silent) {
-                        Output.err(err, "failed to delete empty lockfile", .{});
-                    }
-                    return;
-                };
-            }
-            if (!this.options.global) {
-                if (log_level != .silent) {
-                    switch (this.subcommand) {
-                        .remove => Output.prettyErrorln("\npackage.json has no dependencies! Deleted empty lockfile", .{}),
-                        else => Output.prettyErrorln("No packages! Deleted empty lockfile", .{}),
-                    }
-                }
-            }
-
-            return;
-        }
-
-        var save_node: *Progress.Node = undefined;
-
-        if (log_level.showProgress()) {
-            this.progress.supports_ansi_escape_codes = Output.enable_ansi_colors_stderr;
-            save_node = this.progress.start(ProgressStrings.save(), 0);
-            save_node.activate();
-
-            this.progress.refresh();
-        }
-
-        this.lockfile.saveToDisk(load_result, &this.options);
-
-        // delete binary lockfile if saving text lockfile
-        if (save_format == .text and load_result.loadedFromBinaryLockfile()) {
-            _ = bun.sys.unlinkat(FD.cwd(), comptime bun.OSPathLiteral("bun.lockb"));
-        }
-
-        if (comptime Environment.allow_assert) {
-            if (load_result.* != .not_found) {
-                if (load_result.loadedFromTextLockfile()) {
-                    if (!try this.lockfile.eql(lockfile_before_install, packages_len_before_install, this.allocator)) {
-                        Output.panic("Lockfile non-deterministic after saving", .{});
-                    }
-                } else {
-                    if (this.lockfile.hasMetaHashChanged(false, packages_len_before_install) catch false) {
-                        Output.panic("Lockfile metahash non-deterministic after saving", .{});
-                    }
-                }
-            }
-        }
-
-        if (log_level.showProgress()) {
-            save_node.end();
-            this.progress.refresh();
-            this.progress.root.end();
-            this.progress = .{};
-        } else if (log_level != .silent) {
-            Output.prettyErrorln("Saved lockfile", .{});
-            Output.flush();
-        }
-    }
-
-    fn printBlockedPackagesInfo(summary: *const PackageInstall.Summary, global: bool) void {
-        const packages_count = summary.packages_with_blocked_scripts.count();
-        var scripts_count: usize = 0;
-        for (summary.packages_with_blocked_scripts.values()) |count| scripts_count += count;
-
-        if (comptime Environment.allow_assert) {
-            // if packages_count is greater than 0, scripts_count must also be greater than 0.
-            bun.assert(packages_count == 0 or scripts_count > 0);
-            // if scripts_count is 1, it's only possible for packages_count to be 1.
-            bun.assert(scripts_count != 1 or packages_count == 1);
-        }
-
-        if (packages_count > 0) {
-            Output.prettyln("\n\n<d>Blocked {d} postinstall{s}. Run `bun pm {s}untrusted` for details.<r>\n", .{
-                scripts_count,
-                if (scripts_count > 1) "s" else "",
-                if (global) "-g " else "",
-            });
-        } else {
-            Output.pretty("<r>\n", .{});
-        }
-    }
-
-    pub fn verifyResolutions(this: *PackageManager, log_level: PackageManager.Options.LogLevel) void {
-        const lockfile = this.lockfile;
-        const resolutions_lists: []const Lockfile.DependencyIDSlice = lockfile.packages.items(.resolutions);
-        const dependency_lists: []const Lockfile.DependencySlice = lockfile.packages.items(.dependencies);
-        const pkg_resolutions = lockfile.packages.items(.resolution);
-        const dependencies_buffer = lockfile.buffers.dependencies.items;
-        const resolutions_buffer = lockfile.buffers.resolutions.items;
-        const end: PackageID = @truncate(lockfile.packages.len);
-
-        var any_failed = false;
-        const string_buf = lockfile.buffers.string_bytes.items;
-
-        for (resolutions_lists, dependency_lists, 0..) |resolution_list, dependency_list, parent_id| {
-            for (resolution_list.get(resolutions_buffer), dependency_list.get(dependencies_buffer)) |package_id, failed_dep| {
-                if (package_id < end) continue;
-
-                // TODO lockfile rewrite: remove this and make non-optional peer dependencies error if they did not resolve.
-                //      Need to keep this for now because old lockfiles might have a peer dependency without the optional flag set.
-                if (failed_dep.behavior.isPeer()) continue;
-
-                const features = switch (pkg_resolutions[parent_id].tag) {
-                    .root, .workspace, .folder => this.options.local_package_features,
-                    else => this.options.remote_package_features,
-                };
-                // even if optional dependencies are enabled, it's still allowed to fail
-                if (failed_dep.behavior.optional or !failed_dep.behavior.isEnabled(features)) continue;
-
-                if (log_level != .silent) {
-                    if (failed_dep.name.isEmpty() or strings.eqlLong(failed_dep.name.slice(string_buf), failed_dep.version.literal.slice(string_buf), true)) {
-                        Output.errGeneric("<b>{}<r><d> failed to resolve<r>", .{
-                            failed_dep.version.literal.fmt(string_buf),
-                        });
-                    } else {
-                        Output.errGeneric("<b>{s}<r><d>@<b>{}<r><d> failed to resolve<r>", .{
-                            failed_dep.name.slice(string_buf),
-                            failed_dep.version.literal.fmt(string_buf),
-                        });
-                    }
-                }
-                // track this so we can log each failure instead of just the first
-                any_failed = true;
-            }
-        }
-
-        if (any_failed) this.crash();
-    }
-
-    const EnqueueTarballForDownloadError = NetworkTask.ForTarballError;
-
-    pub fn enqueueTarballForDownload(
-        this: *PackageManager,
-        dependency_id: DependencyID,
-        package_id: PackageID,
-        url: string,
-        task_context: TaskCallbackContext,
-        patch_name_and_version_hash: ?u64,
-    ) EnqueueTarballForDownloadError!void {
-        const task_id = Task.Id.forTarball(url);
-        var task_queue = try this.task_queue.getOrPut(this.allocator, task_id.get());
-        if (!task_queue.found_existing) {
-            task_queue.value_ptr.* = .{};
-        }
-
-        try task_queue.value_ptr.append(
-            this.allocator,
-            task_context,
-        );
-
-        if (task_queue.found_existing) return;
-
-        if (try this.generateNetworkTaskForTarball(
-            task_id,
-            url,
-            this.lockfile.buffers.dependencies.items[dependency_id].behavior.isRequired(),
-            dependency_id,
-            this.lockfile.packages.get(package_id),
-            patch_name_and_version_hash,
-            .no_authorization,
-        )) |task| {
-            task.schedule(&this.network_tarball_batch);
-            if (this.network_tarball_batch.len > 0) {
-                _ = this.scheduleTasks();
-            }
-        }
-    }
-
-    pub fn enqueueTarballForReading(
-        this: *PackageManager,
-        dependency_id: DependencyID,
-        alias: string,
-        resolution: *const Resolution,
-        task_context: TaskCallbackContext,
-    ) void {
-        const path = this.lockfile.str(&resolution.value.local_tarball);
-        const task_id = Task.Id.forTarball(path);
-        var task_queue = this.task_queue.getOrPut(this.allocator, task_id.get()) catch unreachable;
-        if (!task_queue.found_existing) {
-            task_queue.value_ptr.* = .{};
-        }
-
-        task_queue.value_ptr.append(
-            this.allocator,
-            task_context,
-        ) catch unreachable;
-
-        if (task_queue.found_existing) return;
-
-        this.task_batch.push(ThreadPool.Batch.from(this.enqueueLocalTarball(
-            task_id,
-            dependency_id,
-            alias,
-            path,
-            resolution.*,
-        )));
-    }
-
-    pub fn enqueueGitForCheckout(
-        this: *PackageManager,
-        dependency_id: DependencyID,
-        alias: string,
-        resolution: *const Resolution,
-        task_context: TaskCallbackContext,
-        patch_name_and_version_hash: ?u64,
-    ) void {
-        const repository = &resolution.value.git;
-        const url = this.lockfile.str(&repository.repo);
-        const clone_id = Task.Id.forGitClone(url);
-        const resolved = this.lockfile.str(&repository.resolved);
-        const checkout_id = Task.Id.forGitCheckout(url, resolved);
-        var checkout_queue = this.task_queue.getOrPut(this.allocator, checkout_id.get()) catch unreachable;
-        if (!checkout_queue.found_existing) {
-            checkout_queue.value_ptr.* = .{};
-        }
-
-        checkout_queue.value_ptr.append(
-            this.allocator,
-            task_context,
-        ) catch unreachable;
-
-        if (checkout_queue.found_existing) return;
-
-        if (this.git_repositories.get(clone_id.get())) |repo_fd| {
-            this.task_batch.push(ThreadPool.Batch.from(this.enqueueGitCheckout(checkout_id, repo_fd, dependency_id, alias, resolution.*, resolved, patch_name_and_version_hash)));
-        } else {
-            var clone_queue = this.task_queue.getOrPut(this.allocator, clone_id.get()) catch unreachable;
-            if (!clone_queue.found_existing) {
-                clone_queue.value_ptr.* = .{};
-            }
-
-            clone_queue.value_ptr.append(
-                this.allocator,
-                .{ .dependency = dependency_id },
-            ) catch unreachable;
-
-            if (clone_queue.found_existing) return;
-
-            this.task_batch.push(ThreadPool.Batch.from(this.enqueueGitClone(
-                clone_id,
-                alias,
-                repository,
-                dependency_id,
-                &this.lockfile.buffers.dependencies.items[dependency_id],
-                resolution,
-                null,
-            )));
-        }
-    }
-
-    const EnqueuePackageForDownloadError = NetworkTask.ForTarballError;
-
-    pub fn enqueuePackageForDownload(
-        this: *PackageManager,
-        name: []const u8,
-        dependency_id: DependencyID,
-        package_id: PackageID,
-        version: bun.Semver.Version,
-        url: []const u8,
-        task_context: TaskCallbackContext,
-        patch_name_and_version_hash: ?u64,
-    ) EnqueuePackageForDownloadError!void {
-        const task_id = Task.Id.forNPMPackage(name, version);
-        var task_queue = try this.task_queue.getOrPut(this.allocator, task_id.get());
-        if (!task_queue.found_existing) {
-            task_queue.value_ptr.* = .{};
-        }
-
-        try task_queue.value_ptr.append(
-            this.allocator,
-            task_context,
-        );
-
-        if (task_queue.found_existing) return;
-
-        const is_required = this.lockfile.buffers.dependencies.items[dependency_id].behavior.isRequired();
-
-        if (try this.generateNetworkTaskForTarball(
-            task_id,
-            url,
-            is_required,
-            dependency_id,
-            this.lockfile.packages.get(package_id),
-            patch_name_and_version_hash,
-            .allow_authorization,
-        )) |task| {
-            task.schedule(&this.network_tarball_batch);
-            if (this.network_tarball_batch.len > 0) {
-                _ = this.scheduleTasks();
-            }
-        }
-    }
-
-    pub fn spawnPackageLifecycleScripts(
-        this: *PackageManager,
-        ctx: Command.Context,
-        list: Lockfile.Package.Scripts.List,
-        optional: bool,
-        foreground: bool,
-    ) !void {
-        const log_level = this.options.log_level;
-        var any_scripts = false;
-        for (list.items) |maybe_item| {
-            if (maybe_item != null) {
-                any_scripts = true;
-                break;
-            }
-        }
-        if (!any_scripts) {
-            return;
-        }
-
-        try this.ensureTempNodeGypScript();
-
-        const cwd = list.cwd;
-        const this_transpiler = try this.configureEnvForScripts(ctx, log_level);
-        const original_path = this_transpiler.env.get("PATH") orelse "";
-
-        var PATH = try std.ArrayList(u8).initCapacity(bun.default_allocator, original_path.len + 1 + "node_modules/.bin".len + cwd.len + 1);
-        var current_dir: ?*DirInfo = this_transpiler.resolver.readDirInfo(cwd) catch null;
-        bun.assert(current_dir != null);
-        while (current_dir) |dir| {
-            if (PATH.items.len > 0 and PATH.items[PATH.items.len - 1] != std.fs.path.delimiter) {
-                try PATH.append(std.fs.path.delimiter);
-            }
-            try PATH.appendSlice(strings.withoutTrailingSlash(dir.abs_path));
-            if (!(dir.abs_path.len == 1 and dir.abs_path[0] == std.fs.path.sep)) {
-                try PATH.append(std.fs.path.sep);
-            }
-            try PATH.appendSlice(this.options.bin_path);
-            current_dir = dir.getParent();
-        }
-
-        if (original_path.len > 0) {
-            if (PATH.items.len > 0 and PATH.items[PATH.items.len - 1] != std.fs.path.delimiter) {
-                try PATH.append(std.fs.path.delimiter);
-            }
-
-            try PATH.appendSlice(original_path);
-        }
-
-        this_transpiler.env.map.put("PATH", PATH.items) catch unreachable;
-
-        const envp = try this_transpiler.env.map.createNullDelimitedEnvMap(this.allocator);
-        try this_transpiler.env.map.put("PATH", original_path);
-        PATH.deinit();
-
-        try LifecycleScriptSubprocess.spawnPackageScripts(this, list, envp, optional, log_level, foreground);
-    }
-};
-
-const Package = Lockfile.Package;
-
-pub const PackageManifestError = error{
-    PackageManifestHTTP400,
-    PackageManifestHTTP401,
-    PackageManifestHTTP402,
-    PackageManifestHTTP403,
-    PackageManifestHTTP404,
-    PackageManifestHTTP4xx,
-    PackageManifestHTTP5xx,
-};
-
-pub const LifecycleScriptSubprocess = @import("./lifecycle_script_runner.zig").LifecycleScriptSubprocess;
-=======
 const Semver = bun.Semver;
-const String = Semver.String;
->>>>>>> 1789f929
+const String = Semver.String;