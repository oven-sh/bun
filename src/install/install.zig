--- conflicted
+++ resolved
@@ -2332,12 +2332,8 @@
     // actually have scripts to run, and we add them to this list
     trusted_deps_to_add_to_package_json: std.ArrayListUnmanaged(string) = .{},
 
-<<<<<<< HEAD
-=======
     any_failed_to_install: bool = false,
 
-    const PreallocatedNetworkTasks = std.BoundedArray(NetworkTask, 1024);
->>>>>>> d615c11a
     const NetworkTaskQueue = std.HashMapUnmanaged(u64, void, IdentityContext(u64), 80);
     pub var verbose_install = false;
 
