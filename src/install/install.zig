const bun = @import("bun");
const string = bun.string;
const Output = bun.Output;
const Global = bun.Global;
const Environment = bun.Environment;
const strings = bun.strings;
const MutableString = bun.MutableString;
const stringZ = bun.stringZ;
const default_allocator = bun.default_allocator;
const C = bun.C;
const std = @import("std");

const JSLexer = @import("../js_lexer.zig");
const logger = @import("bun").logger;

const js_parser = @import("../js_parser.zig");
const json_parser = @import("../json_parser.zig");
const JSPrinter = @import("../js_printer.zig");

const linker = @import("../linker.zig");

const sync = @import("../sync.zig");
const Api = @import("../api/schema.zig").Api;
const Path = @import("../resolver/resolve_path.zig");
const configureTransformOptionsForBun = @import("../bun.js/config.zig").configureTransformOptionsForBun;
const Command = @import("../cli.zig").Command;
const BunArguments = @import("../cli.zig").Arguments;
const bundler = @import("../bundler.zig");
const NodeModuleBundle = @import("../node_module_bundle.zig").NodeModuleBundle;
const DotEnv = @import("../env_loader.zig");
const which = @import("../which.zig").which;
const Run = @import("../bun_js.zig").Run;
const HeaderBuilder = @import("bun").HTTP.HeaderBuilder;
const Fs = @import("../fs.zig");
const FileSystem = Fs.FileSystem;
const Lock = @import("../lock.zig").Lock;
var path_buf: [bun.MAX_PATH_BYTES]u8 = undefined;
var path_buf2: [bun.MAX_PATH_BYTES]u8 = undefined;
const URL = @import("../url.zig").URL;
const AsyncHTTP = @import("bun").HTTP.AsyncHTTP;
const HTTPChannel = @import("bun").HTTP.HTTPChannel;
const NetworkThread = @import("bun").HTTP.NetworkThread;
const HTTP = @import("bun").HTTP;

const Integrity = @import("./integrity.zig").Integrity;
const clap = @import("bun").clap;
const ExtractTarball = @import("./extract_tarball.zig");
const Npm = @import("./npm.zig");
const Bitset = @import("./bit_set.zig").DynamicBitSetUnmanaged;
const z_allocator = @import("../memory_allocator.zig").z_allocator;
const Syscall = @import("bun").JSC.Node.Syscall;
const RunCommand = @import("../cli/run_command.zig").RunCommand;
threadlocal var initialized_store = false;
const Futex = @import("../futex.zig");

pub const Lockfile = @import("./lockfile.zig");

// these bytes are skipped
// so we just make it repeat bun bun bun bun bun bun bun bun bun
// because why not
pub const alignment_bytes_to_repeat_buffer = [_]u8{0} ** 144;

const JSAst = @import("../js_ast.zig");

pub fn initializeStore() void {
    if (initialized_store) {
        JSAst.Expr.Data.Store.reset();
        JSAst.Stmt.Data.Store.reset();
        return;
    }

    initialized_store = true;
    JSAst.Expr.Data.Store.create(default_allocator);
    JSAst.Stmt.Data.Store.create(default_allocator);
}

const IdentityContext = @import("../identity_context.zig").IdentityContext;
const ArrayIdentityContext = @import("../identity_context.zig").ArrayIdentityContext;
const NetworkQueue = std.fifo.LinearFifo(*NetworkTask, .{ .Static = 32 });
const Semver = @import("./semver.zig");
const ExternalString = Semver.ExternalString;
const String = Semver.String;
const GlobalStringBuilder = @import("../string_builder.zig");
const SlicedString = Semver.SlicedString;
const Repository = @import("./repository.zig").Repository;
const StructBuilder = @import("../builder.zig");
const Bin = @import("./bin.zig").Bin;
const Dependency = @import("./dependency.zig");
const Behavior = @import("./dependency.zig").Behavior;
const FolderResolution = @import("./resolvers/folder_resolver.zig").FolderResolution;

pub const ExternalStringBuilder = StructBuilder.Builder(ExternalString);
pub const SmallExternalStringList = ExternalSlice(String);

pub fn ExternalSlice(comptime Type: type) type {
    return ExternalSliceAligned(Type, null);
}

pub fn ExternalSliceAligned(comptime Type: type, comptime alignment_: ?u29) type {
    return extern struct {
        const alignment = alignment_ orelse @alignOf(*Type);
        const Slice = @This();

        pub const Child: type = Type;

        off: u32 = 0,
        len: u32 = 0,

        pub inline fn contains(this: Slice, id: u32) bool {
            return id >= this.off and id < (this.len + this.off);
        }

        pub inline fn get(this: Slice, in: []const Type) []const Type {
            // it should be impossible to address this out of bounds due to the minimum here
            return in.ptr[this.off..@min(in.len, this.off + this.len)];
        }

        pub inline fn mut(this: Slice, in: []Type) []Type {
            return in.ptr[this.off..@min(in.len, this.off + this.len)];
        }

        pub fn init(buf: []const Type, in: []const Type) Slice {
            // if (comptime isDebug or isTest) {
            //     std.debug.assert(@ptrToInt(buf.ptr) <= @ptrToInt(in.ptr));
            //     std.debug.assert((@ptrToInt(in.ptr) + in.len) <= (@ptrToInt(buf.ptr) + buf.len));
            // }

            return Slice{
                .off = @truncate(u32, (@ptrToInt(in.ptr) - @ptrToInt(buf.ptr)) / @sizeOf(Type)),
                .len = @truncate(u32, in.len),
            };
        }
    };
}

pub const PackageID = u32;
pub const DependencyID = u32;
pub const PackageIDMultiple = [*:invalid_package_id]PackageID;
pub const invalid_package_id = std.math.maxInt(PackageID);

pub const ExternalStringList = ExternalSlice(ExternalString);
pub const VersionSlice = ExternalSlice(Semver.Version);

pub const ExternalStringMap = extern struct {
    name: ExternalStringList = ExternalStringList{},
    value: ExternalStringList = ExternalStringList{},

    pub const Small = extern struct {
        name: SmallExternalStringList = SmallExternalStringList{},
        value: SmallExternalStringList = SmallExternalStringList{},
    };
};

pub const PackageNameHash = u64;

pub const Aligner = struct {
    pub fn write(comptime Type: type, comptime Writer: type, writer: Writer, pos: usize) !usize {
        const to_write = skipAmount(Type, pos);

        var remainder: string = alignment_bytes_to_repeat_buffer[0..@min(to_write, alignment_bytes_to_repeat_buffer.len)];
        try writer.writeAll(remainder);

        return to_write;
    }

    pub inline fn skipAmount(comptime Type: type, pos: usize) usize {
        return std.mem.alignForward(pos, @alignOf(Type)) - pos;
    }
};

const NetworkTask = struct {
    http: AsyncHTTP = undefined,
    task_id: u64,
    url_buf: []const u8 = &[_]u8{},
    allocator: std.mem.Allocator,
    request_buffer: MutableString = undefined,
    response_buffer: MutableString = undefined,
    package_manager: *PackageManager = &PackageManager.instance,
    callback: union(Task.Tag) {
        package_manifest: struct {
            loaded_manifest: ?Npm.PackageManifest = null,
            name: strings.StringOrTinyString,
        },
        extract: ExtractTarball,
        binlink: void,
    },

    pub fn notify(this: *NetworkTask, _: anytype) void {
        defer this.package_manager.wake();
        this.package_manager.network_channel.writeItem(this) catch {};
    }

    // We must use a less restrictive Accept header value
    // https://github.com/oven-sh/bun/issues/341
    // https://www.jfrog.com/jira/browse/RTFACT-18398
    const accept_header_value = "application/vnd.npm.install-v1+json; q=1.0, application/json; q=0.8, */*";

    const default_headers_buf: string = "Accept" ++ accept_header_value;

    pub fn forManifest(
        this: *NetworkTask,
        name: string,
        allocator: std.mem.Allocator,
        scope: *const Npm.Registry.Scope,
        loaded_manifest: ?Npm.PackageManifest,
    ) !void {
        const pathname: string = if (!strings.eqlComptime(scope.url.pathname, "/"))
            scope.url.pathname
        else
            @as(string, "");

        if (pathname.len > 0) {
            if (scope.url.getPort()) |port_number| {
                this.url_buf = try std.fmt.allocPrint(
                    allocator,
                    "{s}://{s}:{d}/{s}/{s}",
                    .{
                        scope.url.displayProtocol(),
                        scope.url.displayHostname(),
                        port_number,
                        pathname,
                        name,
                    },
                );
            } else {
                this.url_buf = try std.fmt.allocPrint(
                    allocator,
                    "{s}://{s}/{s}/{s}",
                    .{
                        scope.url.displayProtocol(),
                        scope.url.displayHostname(),
                        pathname,
                        name,
                    },
                );
            }
        } else {
            if (scope.url.getPort()) |port_number| {
                this.url_buf = try std.fmt.allocPrint(
                    allocator,
                    "{s}://{s}:{d}/{s}",
                    .{
                        scope.url.displayProtocol(),
                        scope.url.displayHostname(),
                        port_number,
                        name,
                    },
                );
            } else {
                this.url_buf = try std.fmt.allocPrint(
                    allocator,
                    "{s}://{s}/{s}",
                    .{
                        scope.url.displayProtocol(),
                        scope.url.displayHostname(),
                        name,
                    },
                );
            }
        }

        var last_modified: string = "";
        var etag: string = "";
        if (loaded_manifest) |manifest| {
            last_modified = manifest.pkg.last_modified.slice(manifest.string_buf);
            etag = manifest.pkg.etag.slice(manifest.string_buf);
        }

        var header_builder = HeaderBuilder{};

        if (scope.token.len > 0) {
            header_builder.count("Authorization", "");
            header_builder.content.cap += "Bearer ".len + scope.token.len;
        } else if (scope.auth.len > 0) {
            header_builder.count("Authorization", "");
            header_builder.content.cap += "Basic ".len + scope.auth.len;
        }

        if (etag.len != 0) {
            header_builder.count("If-None-Match", etag);
        } else if (last_modified.len != 0) {
            header_builder.count("If-Modified-Since", last_modified);
        }

        if (header_builder.header_count > 0) {
            header_builder.count("Accept", accept_header_value);
            if (last_modified.len > 0 and etag.len > 0) {
                header_builder.content.count(last_modified);
            }
            try header_builder.allocate(allocator);

            if (scope.token.len > 0) {
                header_builder.appendFmt("Authorization", "Bearer {s}", .{scope.token});
            } else if (scope.auth.len > 0) {
                header_builder.appendFmt("Authorization", "Basic {s}", .{scope.auth});
            }

            if (etag.len != 0) {
                header_builder.append("If-None-Match", etag);
            } else if (last_modified.len != 0) {
                header_builder.append("If-Modified-Since", last_modified);
            }

            header_builder.append("Accept", accept_header_value);

            if (last_modified.len > 0 and etag.len > 0) {
                last_modified = header_builder.content.append(last_modified);
            }
        } else {
            try header_builder.entries.append(
                allocator,
                .{
                    .name = .{ .offset = 0, .length = @truncate(u32, "Accept".len) },
                    .value = .{ .offset = "Accept".len, .length = @truncate(u32, default_headers_buf.len - "Accept".len) },
                },
            );
            header_builder.header_count = 1;
            header_builder.content = GlobalStringBuilder{ .ptr = @intToPtr([*]u8, @ptrToInt(std.mem.span(default_headers_buf).ptr)), .len = default_headers_buf.len, .cap = default_headers_buf.len };
        }

        this.response_buffer = try MutableString.init(allocator, 0);
        this.allocator = allocator;
        this.http = AsyncHTTP.init(
            allocator,
            .GET,
            URL.parse(this.url_buf),
            header_builder.entries,
            header_builder.content.ptr.?[0..header_builder.content.len],
            &this.response_buffer,
            "",
            0,
            this.getCompletionCallback(),
        );
        this.http.max_retry_count = this.package_manager.options.max_retry_count;
        this.callback = .{
            .package_manifest = .{
                .name = try strings.StringOrTinyString.initAppendIfNeeded(name, *FileSystem.FilenameStore, &FileSystem.FilenameStore.instance),
                .loaded_manifest = loaded_manifest,
            },
        };

        if (PackageManager.verbose_install) {
            this.http.verbose = true;
            this.http.client.verbose = true;
        }

        // Incase the ETag causes invalidation, we fallback to the last modified date.
        if (last_modified.len != 0) {
            this.http.client.force_last_modified = true;
            this.http.client.if_modified_since = last_modified;
        }
    }

    pub fn getCompletionCallback(this: *NetworkTask) HTTP.HTTPClientResult.Callback {
        return HTTP.HTTPClientResult.Callback.New(*NetworkTask, notify).init(this);
    }

    pub fn schedule(this: *NetworkTask, batch: *ThreadPool.Batch) void {
        this.http.schedule(this.allocator, batch);
    }

    pub fn forTarball(
        this: *NetworkTask,
        allocator: std.mem.Allocator,
        tarball: ExtractTarball,
        scope: *const Npm.Registry.Scope,
    ) !void {
        if (tarball.url.len == 0) {
            this.url_buf = try ExtractTarball.buildURL(
                scope.url.href,
                tarball.name,
                tarball.resolution.value.npm.version,
                this.package_manager.lockfile.buffers.string_bytes.items,
            );
        } else {
            this.url_buf = tarball.url;
        }

        this.response_buffer = try MutableString.init(allocator, 0);
        this.allocator = allocator;

        var header_builder = HeaderBuilder{};

        if (scope.token.len > 0) {
            header_builder.count("Authorization", "");
            header_builder.content.cap += "Bearer ".len + scope.token.len;
        } else if (scope.auth.len > 0) {
            header_builder.count("Authorization", "");
            header_builder.content.cap += "Basic ".len + scope.auth.len;
        }

        var header_buf: string = "";
        if (header_builder.header_count > 0) {
            try header_builder.allocate(allocator);

            if (scope.token.len > 0) {
                header_builder.appendFmt("Authorization", "Bearer {s}", .{scope.token});
            } else if (scope.auth.len > 0) {
                header_builder.appendFmt("Authorization", "Basic {s}", .{scope.auth});
            }

            header_buf = header_builder.content.ptr.?[0..header_builder.content.len];
        }

        this.http = AsyncHTTP.init(
            allocator,
            .GET,
            URL.parse(this.url_buf),
            header_builder.entries,
            header_buf,
            &this.response_buffer,
            "",
            0,
            this.getCompletionCallback(),
        );
        this.http.max_retry_count = this.package_manager.options.max_retry_count;
        this.callback = .{ .extract = tarball };
    }
};

pub const Origin = enum(u8) {
    local = 0,
    npm = 1,
    tarball = 2,
};

pub const Features = struct {
    optional_dependencies: bool = false,
    dev_dependencies: bool = false,
    scripts: bool = false,
    peer_dependencies: bool = true,
    is_main: bool = false,
    dependencies: bool = true,

    check_for_duplicate_dependencies: bool = false,

    pub fn behavior(this: Features) Behavior {
        var out: u8 = 0;
        out |= @as(u8, @boolToInt(this.dependencies)) << 1;
        out |= @as(u8, @boolToInt(this.optional_dependencies)) << 2;
        out |= @as(u8, @boolToInt(this.dev_dependencies)) << 3;
        out |= @as(u8, @boolToInt(this.peer_dependencies)) << 4;
        return @intToEnum(Behavior, out);
    }

    pub const folder = Features{
        .optional_dependencies = true,
        .dev_dependencies = true,
        .scripts = false,
        .peer_dependencies = true,
        .is_main = false,
        .dependencies = true,
    };

    pub const link = Features{
        .optional_dependencies = false,
        .dev_dependencies = false,
        .scripts = false,
        .peer_dependencies = false,
        .is_main = false,
        .dependencies = false,
    };

    pub const npm = Features{
        .optional_dependencies = true,
    };

    pub const tarball = npm;

    pub const npm_manifest = Features{
        .optional_dependencies = true,
    };
};

pub const PreinstallState = enum(u2) {
    unknown = 0,
    done = 1,
    extract = 2,
    extracting = 3,
};

/// Schedule long-running callbacks for a task
/// Slow stuff is broken into tasks, each can run independently without locks
const Task = struct {
    tag: Tag,
    request: Request,
    data: Data,
    status: Status = Status.waiting,
    threadpool_task: ThreadPool.Task = ThreadPool.Task{ .callback = bun.fnptr(callback) },
    log: logger.Log,
    id: u64,
    err: ?anyerror = null,
    package_manager: *PackageManager = &PackageManager.instance,

    /// An ID that lets us register a callback without keeping the same pointer around
    pub const Id = struct {
        pub fn forNPMPackage(_: Task.Tag, package_name: string, package_version: Semver.Version) u64 {
            var hasher = std.hash.Wyhash.init(0);
            hasher.update(package_name);
            hasher.update("@");
            hasher.update(std.mem.asBytes(&package_version));
            return @as(u64, @truncate(u63, hasher.final())) | @as(u64, 1 << 63);
        }

        pub fn forBinLink(package_id: PackageID) u64 {
            const hash = std.hash.Wyhash.hash(0, std.mem.asBytes(&package_id));
            return @as(u64, @truncate(u62, hash)) | @as(u64, 1 << 62) | @as(u64, 1 << 63);
        }

        pub fn forManifest(
            _: Task.Tag,
            name: string,
        ) u64 {
            return @as(u64, @truncate(u63, std.hash.Wyhash.hash(0, name)));
        }
    };

    pub fn callback(task: *ThreadPool.Task) void {
        Output.Source.configureThread();
        defer Output.flush();

        var this = @fieldParentPtr(Task, "threadpool_task", task);

        defer this.package_manager.wake();

        switch (this.tag) {
            .package_manifest => {
                var allocator = bun.default_allocator;
                const package_manifest = Npm.Registry.getPackageMetadata(
                    allocator,
                    this.request.package_manifest.network.http.response.?,
                    this.request.package_manifest.network.response_buffer.toOwnedSliceLeaky(),
                    &this.log,
                    this.request.package_manifest.name.slice(),
                    this.request.package_manifest.network.callback.package_manifest.loaded_manifest,
                    this.package_manager,
                ) catch |err| {
                    if (comptime Environment.isDebug) {
                        if (@errorReturnTrace()) |trace| {
                            std.debug.dumpStackTrace(trace.*);
                        }
                    }
                    this.err = err;
                    this.status = Status.fail;
                    this.package_manager.resolve_tasks.writeItem(this.*) catch unreachable;
                    return;
                };

                this.data = .{ .package_manifest = .{} };

                switch (package_manifest) {
                    .cached => unreachable,
                    .fresh => |manifest| {
                        this.data = .{ .package_manifest = manifest };
                        this.status = Status.success;
                        this.package_manager.resolve_tasks.writeItem(this.*) catch unreachable;
                        return;
                    },
                    .not_found => {
                        this.log.addErrorFmt(null, logger.Loc.Empty, allocator, "404 - GET {s}", .{
                            this.request.package_manifest.name.slice(),
                        }) catch unreachable;
                        this.status = Status.fail;
                        this.package_manager.resolve_tasks.writeItem(this.*) catch unreachable;
                        return;
                    },
                }
            },
            .extract => {
                const result = this.request.extract.tarball.run(
                    this.request.extract.network.response_buffer.toOwnedSliceLeaky(),
                ) catch |err| {
                    if (comptime Environment.isDebug) {
                        if (@errorReturnTrace()) |trace| {
                            std.debug.dumpStackTrace(trace.*);
                        }
                    }

                    this.err = err;
                    this.status = Status.fail;
                    this.data = .{ .extract = "" };
                    this.package_manager.resolve_tasks.writeItem(this.*) catch unreachable;
                    return;
                };

                this.data = .{ .extract = result };
                this.status = Status.success;
                this.package_manager.resolve_tasks.writeItem(this.*) catch unreachable;
            },
            .binlink => {},
        }
    }

    pub const Tag = enum(u2) {
        package_manifest = 1,
        extract = 2,
        binlink = 3,
        // install = 3,
    };

    pub const Status = enum {
        waiting,
        success,
        fail,
    };

    pub const Data = union {
        package_manifest: Npm.PackageManifest,
        extract: string,
        binlink: bool,
    };

    pub const Request = union {
        /// package name
        // todo: Registry URL
        package_manifest: struct {
            name: strings.StringOrTinyString,
            network: *NetworkTask,
        },
        extract: struct {
            network: *NetworkTask,
            tarball: ExtractTarball,
        },
        binlink: Bin.Linker,
        // install: PackageInstall,
    };
};

const PackageInstall = struct {
    cache_dir: std.fs.IterableDir,
    destination_dir: std.fs.IterableDir,
    cache_dir_subpath: stringZ = "",
    destination_dir_subpath: stringZ = "",
    destination_dir_subpath_buf: []u8,

    allocator: std.mem.Allocator,

    progress: *Progress,

    package_name: string,
    package_version: string,
    file_count: u32 = 0,

    threadlocal var package_json_checker: json_parser.PackageJSONVersionChecker = undefined;

    pub const Context = struct {
        metas: []const Lockfile.Package.Meta,
        names: []const String,
        resolutions: []const Resolution,
        string_buf: []const u8,
        channel: PackageInstall.Task.Channel = undefined,
        skip_verify: bool = false,
        progress: *Progress = undefined,
        cache_dir: std.fs.IterableDir = undefined,
        allocator: std.mem.Allocator,
    };

    pub const Task = struct {
        task: ThreadPool.Task = .{ .callback = bun.fnptr(callback) },
        result: Result = Result{ .pending = void{} },
        package_install: PackageInstall = undefined,
        package_id: PackageID,
        ctx: *PackageInstall.Context,
        destination_dir: std.fs.IterableDir,

        pub const Channel = sync.Channel(*PackageInstall.Task, .{ .Static = 1024 });

        pub fn callback(task: *ThreadPool.Task) void {
            Output.Source.configureThread();
            defer Output.flush();

            var this: *PackageInstall.Task = @fieldParentPtr(PackageInstall.Task, "task", task);
            var ctx = this.ctx;

            var destination_dir_subpath_buf: [bun.MAX_PATH_BYTES]u8 = undefined;
            var cache_dir_subpath_buf: [bun.MAX_PATH_BYTES]u8 = undefined;
            const name = ctx.names[this.package_id].slice(ctx.string_buf);
            const resolution = ctx.resolutions[this.package_id];
            std.mem.copy(u8, &destination_dir_subpath_buf, name);
            destination_dir_subpath_buf[name.len] = 0;
            var destination_dir_subpath: [:0]u8 = destination_dir_subpath_buf[0..name.len :0];
            var resolution_buf: [512]u8 = undefined;
            var resolution_label = std.fmt.bufPrint(&resolution_buf, "{}", .{resolution.fmt(ctx.string_buf)}) catch unreachable;

            this.package_install = PackageInstall{
                .cache_dir = undefined,
                .cache_dir_subpath = undefined,
                .progress = ctx.progress,

                .destination_dir = this.destination_dir,
                .destination_dir_subpath = destination_dir_subpath,
                .destination_dir_subpath_buf = &destination_dir_subpath_buf,
                .allocator = ctx.allocator,
                .package_name = name,
                .package_version = resolution_label,
            };

            switch (resolution.tag) {
                .npm => {
                    this.package_install.cache_dir_subpath = this.manager.cachedNPMPackageFolderName(name, resolution.value.npm);
                    this.package_install.cache_dir = this.manager.getCacheDirectory();
                },
                .folder => {
                    var folder_buf = &cache_dir_subpath_buf;
                    const folder = resolution.value.folder.slice(ctx.string_buf);
                    std.mem.copy(u8, folder_buf, "../" ++ std.fs.path.sep_str);
                    std.mem.copy(u8, folder_buf["../".len..], folder);
                    folder_buf["../".len + folder.len] = 0;
                    this.package_install.cache_dir_subpath = folder_buf[0 .. "../".len + folder.len :0];
                    this.package_install.cache_dir = std.fs.cwd();
                },
                else => return,
            }

            const needs_install = ctx.skip_verify_installed_version_number or !this.package_install.verify();

            if (needs_install) {
                this.result = this.package_install.install(ctx.skip_verify_installed_version_number);
            } else {
                this.result = .{ .skip = .{} };
            }

            ctx.channel.writeItem(this) catch unreachable;
        }
    };

    pub const Summary = struct {
        fail: u32 = 0,
        success: u32 = 0,
        skipped: u32 = 0,
        successfully_installed: ?Bitset = null,
    };

    pub const Method = enum {
        clonefile,

        /// Slower than clonefile
        clonefile_each_dir,

        /// On macOS, slow.
        /// On Linux, fast.
        hardlink,

        /// Slowest if single-threaded
        /// Note that copyfile does technically support recursion
        /// But I suspect it is slower in practice than manually doing it because:
        /// - it adds syscalls
        /// - it runs in userspace
        /// - it reads each dir twice incase the first pass modifies it
        copyfile,

        /// Used for file: when file: points to a parent directory
        /// example: "file:../"
        symlink,

        const BackendSupport = std.EnumArray(Method, bool);
        pub const map = std.ComptimeStringMap(Method, .{
            .{ "clonefile", Method.clonefile },
            .{ "clonefile_each_dir", Method.clonefile_each_dir },
            .{ "hardlink", Method.hardlink },
            .{ "copyfile", Method.copyfile },
            .{ "symlink", Method.symlink },
        });

        pub const macOS = BackendSupport.initDefault(false, .{
            .clonefile = true,
            .clonefile_each_dir = true,
            .hardlink = true,
            .copyfile = true,
            .symlink = true,
        });

        pub const linux = BackendSupport.initDefault(false, .{
            .hardlink = true,
            .copyfile = true,
            .symlink = true,
        });

        pub inline fn isSupported(this: Method) bool {
            if (comptime Environment.isMac) return macOS.get(this);
            if (comptime Environment.isLinux) return linux.get(this);

            return false;
        }
    };

    pub fn verify(
        this: *PackageInstall,
    ) bool {
        var allocator = this.allocator;
        std.mem.copy(u8, this.destination_dir_subpath_buf[this.destination_dir_subpath.len..], std.fs.path.sep_str ++ "package.json");
        this.destination_dir_subpath_buf[this.destination_dir_subpath.len + std.fs.path.sep_str.len + "package.json".len] = 0;
        var package_json_path: [:0]u8 = this.destination_dir_subpath_buf[0 .. this.destination_dir_subpath.len + std.fs.path.sep_str.len + "package.json".len :0];
        defer this.destination_dir_subpath_buf[this.destination_dir_subpath.len] = 0;

        var package_json_file = this.destination_dir.dir.openFileZ(package_json_path, .{ .mode = .read_only }) catch return false;
        defer package_json_file.close();

        var body_pool = Npm.Registry.BodyPool.get(allocator);
        var mutable: MutableString = body_pool.data;
        defer {
            body_pool.data = mutable;
            Npm.Registry.BodyPool.release(body_pool);
        }

        mutable.reset();
        var total: usize = 0;
        var read: usize = 0;
        mutable.list.expandToCapacity();

        // Heuristic: most package.jsons will be less than 2048 bytes.
        read = package_json_file.read(mutable.list.items[total..]) catch return false;
        var remain = mutable.list.items[@min(total, read)..];
        if (read > 0 and remain.len < 1024) {
            mutable.growBy(4096) catch return false;
            mutable.list.expandToCapacity();
        }

        while (read > 0) : (read = package_json_file.read(remain) catch return false) {
            total += read;

            mutable.list.expandToCapacity();
            remain = mutable.list.items[total..];

            if (remain.len < 1024) {
                mutable.growBy(4096) catch return false;
            }
            mutable.list.expandToCapacity();
            remain = mutable.list.items[total..];
        }

        // If it's not long enough to have {"name": "foo", "version": "1.2.0"}, there's no way it's valid
        if (total < "{\"name\":\"\",\"version\":\"\"}".len + this.package_name.len + this.package_version.len) return false;

        const source = logger.Source.initPathString(std.mem.span(package_json_path), mutable.list.items[0..total]);
        var log = logger.Log.init(allocator);
        defer log.deinit();

        initializeStore();

        package_json_checker = json_parser.PackageJSONVersionChecker.init(allocator, &source, &log) catch return false;
        _ = package_json_checker.parseExpr() catch return false;
        if (!package_json_checker.has_found_name or !package_json_checker.has_found_version or log.errors > 0) return false;

        // Version is more likely to not match than name, so we check it first.
        return strings.eql(package_json_checker.found_version, this.package_version) and
            strings.eql(package_json_checker.found_name, this.package_name);
    }

    pub const Result = union(Tag) {
        pending: void,
        success: void,
        skip: void,
        fail: struct {
            err: anyerror,
            step: Step = Step.clone,

            pub inline fn isPackageMissingFromCache(this: @This()) bool {
                return this.err == error.FileNotFound and this.step == .opening_cache_dir;
            }
        },

        pub const Tag = enum {
            success,
            fail,
            pending,
            skip,
        };
    };

    pub const Step = enum {
        copyfile,
        opening_cache_dir,
        copying_files,
        linking,
    };

    const CloneFileError = error{
        NotSupported,
        Unexpected,
        FileNotFound,
    };

    var supported_method: Method = if (Environment.isMac)
        Method.clonefile
    else
        Method.hardlink;

    fn installWithClonefileEachDir(this: *PackageInstall) !Result {
        const Walker = @import("../walker_skippable.zig");

        var cached_package_dir = bun.openDir(this.cache_dir.dir, this.cache_dir_subpath) catch |err| return Result{
            .fail = .{ .err = err, .step = .opening_cache_dir },
        };
        defer cached_package_dir.close();
        var walker_ = Walker.walk(
            cached_package_dir,
            this.allocator,
            &[_]string{},
            &[_]string{},
        ) catch |err| return Result{
            .fail = .{ .err = err, .step = .opening_cache_dir },
        };
        defer walker_.deinit();

        const FileCopier = struct {
            pub fn copy(
                destination_dir_: std.fs.IterableDir,
                walker: *Walker,
            ) !u32 {
                var real_file_count: u32 = 0;
                var stackpath: [bun.MAX_PATH_BYTES]u8 = undefined;
                while (try walker.next()) |entry| {
                    switch (entry.kind) {
                        .Directory => {
                            std.os.mkdirat(destination_dir_.dir.fd, entry.path, 0o755) catch {};
                        },
                        .File => {
                            std.mem.copy(u8, &stackpath, entry.path);
                            stackpath[entry.path.len] = 0;
                            var path: [:0]u8 = stackpath[0..entry.path.len :0];
                            var basename: [:0]u8 = stackpath[entry.path.len - entry.basename.len .. entry.path.len :0];
                            switch (C.clonefileat(
                                entry.dir.dir.fd,
                                basename,
                                destination_dir_.dir.fd,
                                path,
                                0,
                            )) {
                                0 => void{},
                                else => |errno| switch (std.os.errno(errno)) {
                                    .OPNOTSUPP => return error.NotSupported,
                                    .NOENT => return error.FileNotFound,
                                    // sometimes the downlowded npm package has already node_modules with it, so just ignore exist error here
                                    .EXIST => {},
                                    else => return error.Unexpected,
                                },
                            }

                            real_file_count += 1;
                        },
                        else => {},
                    }
                }

                return real_file_count;
            }
        };

        var subdir = this.destination_dir.dir.makeOpenPathIterable(std.mem.span(this.destination_dir_subpath), .{}) catch |err| return Result{
            .fail = .{ .err = err, .step = .opening_cache_dir },
        };

        defer subdir.close();

        this.file_count = FileCopier.copy(
            subdir,
            &walker_,
        ) catch |err| return Result{
            .fail = .{ .err = err, .step = .copying_files },
        };

        return Result{
            .success = void{},
        };
    }

    // https://www.unix.com/man-page/mojave/2/fclonefileat/
    fn installWithClonefile(this: *PackageInstall) CloneFileError!Result {
        if (comptime !Environment.isMac) @compileError("clonefileat() is macOS only.");

        if (this.package_name[0] == '@') {
            const current = std.mem.span(this.destination_dir_subpath);
            if (strings.indexOfChar(current, std.fs.path.sep)) |slash| {
                this.destination_dir_subpath_buf[slash] = 0;
                var subdir = this.destination_dir_subpath_buf[0..slash :0];
                this.destination_dir.dir.makeDirZ(subdir) catch {};
                this.destination_dir_subpath_buf[slash] = std.fs.path.sep;
            }
        }

        return switch (C.clonefileat(
            this.cache_dir.dir.fd,
            this.cache_dir_subpath,
            this.destination_dir.dir.fd,
            this.destination_dir_subpath,
            0,
        )) {
            0 => .{ .success = void{} },
            else => |errno| switch (std.os.errno(errno)) {
                .OPNOTSUPP => error.NotSupported,
                .NOENT => error.FileNotFound,
                // We first try to delete the directory
                // But, this can happen if this package contains a node_modules folder
                // We want to continue installing as many packages as we can, so we shouldn't block while downloading
                // We use the slow path in this case
                .EXIST => try this.installWithClonefileEachDir(),
                else => error.Unexpected,
            },
        };
    }
    fn installWithCopyfile(this: *PackageInstall) Result {
        const Walker = @import("../walker_skippable.zig");

        var cached_package_dir = bun.openDir(this.cache_dir.dir, this.cache_dir_subpath) catch |err| return Result{
            .fail = .{ .err = err, .step = .opening_cache_dir },
        };
        defer cached_package_dir.close();
        var walker_ = Walker.walk(
            cached_package_dir,
            this.allocator,
            &[_]string{},
            &[_]string{},
        ) catch |err| return Result{
            .fail = .{ .err = err, .step = .opening_cache_dir },
        };
        defer walker_.deinit();

        const FileCopier = struct {
            pub fn copy(
                destination_dir_: std.fs.Dir,
                walker: *Walker,
                progress_: *Progress,
            ) !u32 {
                var real_file_count: u32 = 0;
                while (try walker.next()) |entry| {
                    if (entry.kind != .File) continue;
                    real_file_count += 1;

                    var outfile = destination_dir_.createFile(entry.path, .{}) catch brk: {
                        if (std.fs.path.dirname(entry.path)) |entry_dirname| {
                            destination_dir_.makePath(entry_dirname) catch {};
                        }
                        break :brk destination_dir_.createFile(entry.path, .{}) catch |err| {
                            progress_.root.end();

                            progress_.refresh();

                            Output.prettyErrorln("<r><red>{s}<r>: copying file {s}", .{ @errorName(err), entry.path });
                            Global.exit(1);
                        };
                    };
                    defer outfile.close();

                    var infile = try entry.dir.dir.openFile(entry.basename, .{ .mode = .read_only });
                    defer infile.close();

                    const stat = infile.stat() catch continue;
                    _ = C.fchmod(outfile.handle, stat.mode);

<<<<<<< HEAD
                    CopyFile.copy(infile.handle, outfile.handle) catch {
                        entry.dir.dir.copyFile(entry.basename, destination_dir_, entry.path, .{}) catch |err| {
                            progress_.root.end();
=======
                    bun.copyFile(infile.handle, outfile.handle) catch |err| {
                        progress_.root.end();
>>>>>>> 35424f2e

                        progress_.refresh();

                        Output.prettyErrorln("<r><red>{s}<r>: copying file {s}", .{ @errorName(err), entry.path });
                        Global.exit(1);
                    };
                }

                return real_file_count;
            }
        };

        var subdir = this.destination_dir.dir.makeOpenPathIterable(std.mem.span(this.destination_dir_subpath), .{}) catch |err| return Result{
            .fail = .{ .err = err, .step = .opening_cache_dir },
        };

        defer subdir.dir.close();

        this.file_count = FileCopier.copy(subdir.dir, &walker_, this.progress) catch |err| return Result{
            .fail = .{ .err = err, .step = .copying_files },
        };

        return Result{
            .success = void{},
        };
    }

    fn installWithHardlink(this: *PackageInstall) !Result {
        const Walker = @import("../walker_skippable.zig");

        var cached_package_dir = bun.openDir(this.cache_dir.dir, this.cache_dir_subpath) catch |err| return Result{
            .fail = .{ .err = err, .step = .opening_cache_dir },
        };
        defer cached_package_dir.close();
        var walker_ = Walker.walk(
            cached_package_dir,
            this.allocator,
            &[_]string{},
            &[_]string{"node_modules"},
        ) catch |err| return Result{
            .fail = .{ .err = err, .step = .opening_cache_dir },
        };
        defer walker_.deinit();

        const FileCopier = struct {
            pub fn copy(
                destination_dir_: std.fs.IterableDir,
                walker: *Walker,
            ) !u32 {
                var real_file_count: u32 = 0;
                while (try walker.next()) |entry| {
                    switch (entry.kind) {
                        .Directory => {
                            std.os.mkdirat(destination_dir_.dir.fd, entry.path, 0o755) catch {};
                        },
                        .File => {
                            try std.os.linkat(entry.dir.dir.fd, entry.basename, destination_dir_.dir.fd, entry.path, 0);
                            real_file_count += 1;
                        },
                        else => {},
                    }
                }

                return real_file_count;
            }
        };

        var subdir = bun.openDir(this.destination_dir.dir, this.destination_dir_subpath) catch |err| return Result{
            .fail = .{ .err = err, .step = .opening_cache_dir },
        };

        defer subdir.close();

        this.file_count = FileCopier.copy(
            subdir,
            &walker_,
        ) catch |err| switch (err) {
            error.NotSameFileSystem => return err,
            else => return Result{
                .fail = .{ .err = err, .step = .copying_files },
            },
        };

        return Result{
            .success = void{},
        };
    }

    fn installWithSymlink(this: *PackageInstall) !Result {
        const Walker = @import("../walker_skippable.zig");

        var cached_package_dir = bun.openDir(this.cache_dir.dir, this.cache_dir_subpath) catch |err| return Result{
            .fail = .{ .err = err, .step = .opening_cache_dir },
        };
        defer cached_package_dir.close();
        var walker_ = Walker.walk(
            cached_package_dir,
            this.allocator,
            &[_]string{},
            &[_]string{ "node_modules", ".git" },
        ) catch |err| return Result{
            .fail = .{ .err = err, .step = .opening_cache_dir },
        };
        defer walker_.deinit();

        const FileCopier = struct {
            pub fn copy(
                dest_dir_fd: std.os.fd_t,
                cache_dir_fd: std.os.fd_t,
                walker: *Walker,
            ) !u32 {
                var real_file_count: u32 = 0;
                var buf: [bun.MAX_PATH_BYTES]u8 = undefined;
                var cache_dir_path = try std.os.getFdPath(cache_dir_fd, &buf);

                var remain = buf[cache_dir_path.len..];
                var cache_dir_offset = cache_dir_path.len;
                if (cache_dir_path.len > 0 and cache_dir_path[cache_dir_path.len - 1] != std.fs.path.sep) {
                    remain[0] = std.fs.path.sep;
                    cache_dir_offset += 1;
                    remain = remain[1..];
                }
                var dest_buf: [bun.MAX_PATH_BYTES]u8 = undefined;
                var dest_base = try std.os.getFdPath(dest_dir_fd, &dest_buf);
                var dest_remaining = dest_buf[dest_base.len..];
                var dest_dir_offset = dest_base.len;
                if (dest_base.len > 0 and dest_buf[dest_base.len - 1] != std.fs.path.sep) {
                    dest_remaining[0] = std.fs.path.sep;
                    dest_remaining = dest_remaining[1..];
                    dest_dir_offset += 1;
                }

                while (try walker.next()) |entry| {
                    switch (entry.kind) {
                        // directories are created
                        .Directory => {
                            std.os.mkdirat(dest_dir_fd, entry.path, 0o755) catch {};
                        },
                        // but each file in the directory is a symlink
                        .File => {
                            @memcpy(remain.ptr, entry.path.ptr, entry.path.len);
                            remain[entry.path.len] = 0;
                            var from_path = buf[0 .. cache_dir_offset + entry.path.len :0];

                            @memcpy(dest_remaining.ptr, entry.path.ptr, entry.path.len);
                            dest_remaining[entry.path.len] = 0;
                            var to_path = dest_buf[0 .. dest_dir_offset + entry.path.len :0];

                            try std.os.symlinkZ(from_path, to_path);

                            real_file_count += 1;
                        },
                        else => {},
                    }
                }

                return real_file_count;
            }
        };

        var subdir = this.destination_dir.dir.makeOpenPathIterable(std.mem.span(this.destination_dir_subpath), .{}) catch |err| return Result{
            .fail = .{ .err = err, .step = .opening_cache_dir },
        };

        defer subdir.close();

        this.file_count = FileCopier.copy(
            subdir.dir.fd,
            cached_package_dir.dir.fd,
            &walker_,
        ) catch |err|
            return Result{
            .fail = .{
                .err = err,
                .step = .copying_files,
            },
        };

        return Result{
            .success = void{},
        };
    }

    pub fn uninstall(this: *PackageInstall) !void {
        try this.destination_dir.dir.deleteTree(std.mem.span(this.destination_dir_subpath));
    }

    fn isDanglingSymlink(path: [:0]const u8) bool {
        if (comptime Environment.isLinux) {
            const rc = Syscall.system.open(path, @as(u31, std.os.O.PATH | 0), @as(u31, 0));
            switch (Syscall.getErrno(rc)) {
                .SUCCESS => {
                    const fd = @intCast(std.os.fd_t, rc);
                    _ = Syscall.system.close(fd);
                    return false;
                },
                else => return true,
            }
        } else {
            const rc = Syscall.system.open(path, @as(u31, 0), @as(u31, 0));
            switch (Syscall.getErrno(rc)) {
                .SUCCESS => {
                    _ = Syscall.system.close(rc);
                    return false;
                },
                else => return true,
            }
        }
    }

    pub fn installFromLink(this: *PackageInstall, skip_delete: bool) Result {

        // If this fails, we don't care.
        // we'll catch it the next error
        if (!skip_delete and !strings.eqlComptime(this.destination_dir_subpath, ".")) this.uninstall() catch {};

        // cache_dir_subpath in here is actually the full path to the symlink pointing to the linked package
        const symlinked_path = this.cache_dir_subpath;

        std.os.symlinkatZ(symlinked_path, this.destination_dir.dir.fd, this.destination_dir_subpath) catch |err| {
            return Result{
                .fail = .{
                    .err = err,
                    .step = .linking,
                },
            };
        };

        if (isDanglingSymlink(symlinked_path)) {
            return Result{
                .fail = .{
                    .err = error.DanglingSymlink,
                    .step = .linking,
                },
            };
        }

        return Result{
            .success = void{},
        };
    }

    pub fn install(this: *PackageInstall, skip_delete: bool) Result {

        // If this fails, we don't care.
        // we'll catch it the next error
        if (!skip_delete and !strings.eqlComptime(this.destination_dir_subpath, ".")) this.uninstall() catch {};

        const supported_method_to_use = if (strings.eqlComptime(this.cache_dir_subpath, ".") or strings.hasPrefixComptime(this.cache_dir_subpath, ".."))
            Method.symlink
        else
            supported_method;

        switch (supported_method_to_use) {
            .clonefile => {
                if (comptime Environment.isMac) {

                    // First, attempt to use clonefile
                    // if that fails due to ENOTSUP, mark it as unsupported and then fall back to copyfile
                    if (this.installWithClonefile()) |result| {
                        return result;
                    } else |err| {
                        switch (err) {
                            error.NotSupported => {
                                supported_method = .copyfile;
                            },
                            error.FileNotFound => return Result{
                                .fail = .{ .err = error.FileNotFound, .step = .opening_cache_dir },
                            },
                            else => return Result{
                                .fail = .{ .err = err, .step = .copying_files },
                            },
                        }
                    }
                }
            },
            .clonefile_each_dir => {
                if (comptime Environment.isMac) {
                    if (this.installWithClonefileEachDir()) |result| {
                        return result;
                    } else |err| {
                        switch (err) {
                            error.NotSupported => {
                                supported_method = .copyfile;
                            },
                            error.FileNotFound => return Result{
                                .fail = .{ .err = error.FileNotFound, .step = .opening_cache_dir },
                            },
                            else => return Result{
                                .fail = .{ .err = err, .step = .copying_files },
                            },
                        }
                    }
                }
            },
            .hardlink => {
                if (this.installWithHardlink()) |result| {
                    return result;
                } else |err| {
                    switch (err) {
                        error.NotSameFileSystem => {
                            supported_method = .copyfile;
                        },
                        error.FileNotFound => return Result{
                            .fail = .{ .err = error.FileNotFound, .step = .opening_cache_dir },
                        },
                        else => return Result{
                            .fail = .{ .err = err, .step = .copying_files },
                        },
                    }
                }
            },
            .symlink => {
                if (this.installWithSymlink()) |result| {
                    return result;
                } else |err| {
                    switch (err) {
                        error.FileNotFound => return Result{
                            .fail = .{ .err = error.FileNotFound, .step = .opening_cache_dir },
                        },
                        else => return Result{
                            .fail = .{ .err = err, .step = .copying_files },
                        },
                    }
                }
            },
            else => {},
        }

        if (supported_method_to_use != .copyfile) return Result{
            .success = void{},
        };

        // TODO: linux io_uring
        return this.installWithCopyfile();
    }
};

pub const Resolution = @import("./resolution.zig").Resolution;
const Progress = std.Progress;
const TaggedPointer = @import("../tagged_pointer.zig");
const TaskCallbackContext = union(Tag) {
    dependency: PackageID,
    request_id: PackageID,
    root_dependency: PackageID,
    root_request_id: PackageID,
    node_modules_folder: u32, // Really, this is a file descriptor
    root_node_modules_folder: u32, // Really, this is a file descriptor
    pub const Tag = enum {
        dependency,
        request_id,
        node_modules_folder,
        root_dependency,
        root_request_id,
        root_node_modules_folder,
    };
};

const TaskCallbackList = std.ArrayListUnmanaged(TaskCallbackContext);
const TaskDependencyQueue = std.HashMapUnmanaged(u64, TaskCallbackList, IdentityContext(u64), 80);
const TaskChannel = sync.Channel(Task, .{ .Static = 4096 });
const NetworkChannel = sync.Channel(*NetworkTask, .{ .Static = 8192 });
const ThreadPool = @import("bun").ThreadPool;
const PackageManifestMap = std.HashMapUnmanaged(PackageNameHash, Npm.PackageManifest, IdentityContext(PackageNameHash), 80);

pub const CacheLevel = struct {
    use_cache_control_headers: bool,
    use_etag: bool,
    use_last_modified: bool,
};
const AsyncIO = @import("bun").AsyncIO;
const Waker = AsyncIO.Waker;

// We can't know all the packages we need until we've downloaded all the packages
// The easy way would be:
// 1. Download all packages, parsing their dependencies and enqueuing all dependencies for resolution
// 2.
pub const PackageManager = struct {
    cache_directory_: ?std.fs.IterableDir = null,
    temp_dir_: ?std.fs.IterableDir = null,
    root_dir: *Fs.FileSystem.DirEntry,
    env_loader: *DotEnv.Loader,
    allocator: std.mem.Allocator,
    log: *logger.Log,
    resolve_tasks: TaskChannel,
    timestamp_for_manifest_cache_control: u32 = 0,
    extracted_count: u32 = 0,
    default_features: Features = Features{},
    summary: Lockfile.Package.Diff.Summary = Lockfile.Package.Diff.Summary{},
    env: *DotEnv.Loader,
    progress: Progress = .{},
    downloads_node: ?*Progress.Node = null,
    progress_name_buf: [768]u8 = undefined,
    progress_name_buf_dynamic: []u8 = &[_]u8{},
    cpu_count: u32 = 0,
    package_json_updates: []UpdateRequest = &[_]UpdateRequest{},

    // progress bar stuff when not stack allocated
    root_progress_node: *std.Progress.Node = undefined,
    root_download_node: std.Progress.Node = undefined,

    to_remove: []const UpdateRequest = &[_]UpdateRequest{},

    root_package_json_file: std.fs.File,
    root_dependency_list: Lockfile.DependencySlice = .{},

    /// Used to make "dependencies" optional in the main package
    /// Depended on packages have to explicitly list their dependencies
    dynamic_root_dependencies: ?std.ArrayList(Dependency.Pair) = null,
    // remote_dependencies: RemoteDependency.List = .{},

    thread_pool: ThreadPool,

    manifests: PackageManifestMap = PackageManifestMap{},
    folders: FolderResolution.Map = FolderResolution.Map{},

    task_queue: TaskDependencyQueue = .{},
    network_dedupe_map: NetworkTaskQueue = .{},
    network_channel: NetworkChannel = NetworkChannel.init(),
    network_tarball_batch: ThreadPool.Batch = ThreadPool.Batch{},
    network_resolve_batch: ThreadPool.Batch = ThreadPool.Batch{},
    network_task_fifo: NetworkQueue = undefined,
    preallocated_network_tasks: PreallocatedNetworkTasks = PreallocatedNetworkTasks{ .buffer = undefined, .len = 0 },
    pending_tasks: u32 = 0,
    total_tasks: u32 = 0,

    lockfile: *Lockfile = undefined,

    options: Options = Options{},
    preinstall_state: std.ArrayListUnmanaged(PreinstallState) = std.ArrayListUnmanaged(PreinstallState){},

    global_link_dir: ?std.fs.IterableDir = null,
    global_dir: ?std.fs.IterableDir = null,
    global_link_dir_path: string = "",
    waiter: Waker = undefined,
    wait_count: std.atomic.Atomic(usize) = std.atomic.Atomic(usize).init(0),

    onWake: WakeHandler = .{},

    const PreallocatedNetworkTasks = std.BoundedArray(NetworkTask, 1024);
    const NetworkTaskQueue = std.HashMapUnmanaged(u64, void, IdentityContext(u64), 80);
    const PackageIndex = std.AutoHashMapUnmanaged(u64, *Package);
    pub var verbose_install = false;

    const PackageDedupeList = std.HashMapUnmanaged(
        u32,
        void,
        IdentityContext(u32),
        80,
    );

    pub const WakeHandler = struct {
        handler: fn (ctx: *anyopaque, pm: *PackageManager) void = undefined,
        onDependencyError: fn (ctx: *anyopaque, Dependency, PackageID, anyerror) void = undefined,
        context: ?*anyopaque = null,
    };

    pub fn failRootResolution(this: *PackageManager, dependency: Dependency, dependency_id: PackageID, err: anyerror) void {
        if (this.dynamic_root_dependencies) |*dynamic| {
            dynamic.items[dependency_id].failed = err;
            if (this.onWake.context) |ctx| {
                this.onWake.onDependencyError(
                    ctx,
                    dependency,
                    dependency_id,
                    err,
                );
            }
        } else {
            // this means a bug
            bun.unreachablePanic("assignRootResolution: dependency_id: {d} out of bounds", .{dependency_id});
        }
    }

    pub fn wake(this: *PackageManager) void {
        if (this.onWake.context != null) {
            this.onWake.handler(this.onWake.context.?, this);
            return;
        }

        _ = this.wait_count.fetchAdd(1, .Monotonic);
        this.waiter.wake() catch {};
    }

    pub fn sleep(this: *PackageManager) void {
        if (this.wait_count.swap(0, .Monotonic) > 0) return;
        _ = this.waiter.wait() catch 0;
    }

    const DependencyToEnqueue = union(enum) {
        pending: PackageID,
        resolution: struct { package_id: PackageID, resolution: Resolution },
        not_found: void,
        failure: anyerror,
    };
    pub fn enqueueDependencyToRoot(
        this: *PackageManager,
        name: []const u8,
        version_buf: []const u8,
        version: Dependency.Version,
        behavior: Dependency.Behavior,
        is_main: bool,
    ) DependencyToEnqueue {
        var root_deps = this.dynamicRootDependencies();
        const existing: []const Dependency.Pair = root_deps.items;
        var str_buf = this.lockfile.buffers.string_bytes.items;
        for (existing) |pair, i| {
            if (strings.eqlLong(this.lockfile.str(pair.dependency.name), name, true)) {
                if (pair.dependency.version.eql(version, str_buf, version_buf)) {
                    if (pair.resolution_id != invalid_package_id) {
                        return .{
                            .resolution = .{
                                .resolution = this.lockfile.packages.items(.resolution)[pair.resolution_id],
                                .package_id = pair.resolution_id,
                            },
                        };
                    }
                    return .{ .pending = @truncate(u32, i) };
                }
            }
        }

        var builder = this.lockfile.stringBuilder();
        const dependency = Dependency{
            .name = String.init(name, name),
            .name_hash = String.Builder.stringHash(name),
            .version = version,
            .behavior = behavior,
        };
        dependency.countWithDifferentBuffers(name, version_buf, @TypeOf(&builder), &builder);

        builder.allocate() catch |err| {
            return .{ .failure = err };
        };

        const cloned_dependency = dependency.cloneWithDifferentBuffers(name, version_buf, @TypeOf(&builder), &builder) catch unreachable;
        builder.clamp();
        const index = @truncate(u32, root_deps.items.len);
        root_deps.append(
            .{
                .dependency = cloned_dependency,
            },
        ) catch unreachable;
        if (is_main) {
            this.enqueueDependencyWithMainAndSuccessFn(
                index,
                cloned_dependency,
                invalid_package_id,
                true,
                assignRootResolution,
                failRootResolution,
            ) catch |err| {
                root_deps.items.len = index;
                return .{ .failure = err };
            };
        } else {
            this.enqueueDependencyWithMainAndSuccessFn(
                index,
                cloned_dependency,
                invalid_package_id,
                false,
                assignRootResolution,
                failRootResolution,
            ) catch |err| {
                root_deps.items.len = index;
                return .{ .failure = err };
            };
        }

        if (root_deps.items[index].failed) |fail| {
            root_deps.items.len = index;
            return .{ .failure = fail };
        }

        const resolution_id = root_deps.items[index].resolution_id;

        // check if we managed to synchronously resolve the dependency
        if (resolution_id != invalid_package_id) {
            this.drainDependencyList();
            return .{
                .resolution = .{
                    .resolution = this.lockfile.packages.items(.resolution)[resolution_id],
                    .package_id = resolution_id,
                },
            };
        }

        return .{ .pending = index };
    }

    pub fn globalLinkDir(this: *PackageManager) !std.fs.IterableDir {
        return this.global_link_dir orelse brk: {
            var global_dir = try Options.openGlobalDir(this.options.explicit_global_directory);
            this.global_dir = global_dir;
            this.global_link_dir = try global_dir.dir.makeOpenPathIterable("node_modules", .{});
            var buf: [bun.MAX_PATH_BYTES]u8 = undefined;
            const _path = try std.os.getFdPath(this.global_link_dir.?.dir.fd, &buf);
            this.global_link_dir_path = try Fs.FileSystem.DirnameStore.instance.append([]const u8, _path);
            break :brk this.global_link_dir.?;
        };
    }

    pub fn globalLinkDirPath(this: *PackageManager) ![]const u8 {
        _ = try this.globalLinkDir();
        return this.global_link_dir_path;
    }

    fn ensurePreinstallStateListCapacity(this: *PackageManager, count: usize) !void {
        if (this.preinstall_state.items.len >= count) {
            return;
        }

        const offset = this.preinstall_state.items.len;
        try this.preinstall_state.ensureTotalCapacity(this.allocator, count);
        this.preinstall_state.expandToCapacity();
        std.mem.set(PreinstallState, this.preinstall_state.items[offset..], PreinstallState.unknown);
    }

    pub fn setPreinstallState(this: *PackageManager, package_id: PackageID, lockfile: *Lockfile, value: PreinstallState) void {
        this.ensurePreinstallStateListCapacity(lockfile.packages.len) catch return;
        this.preinstall_state.items[package_id] = value;
    }

    pub fn getPreinstallState(this: *PackageManager, package_id: PackageID, _: *Lockfile) PreinstallState {
        if (package_id >= this.preinstall_state.items.len) {
            return PreinstallState.unknown;
        }
        return this.preinstall_state.items[package_id];
    }
    pub fn determinePreinstallState(manager: *PackageManager, this: Package, lockfile: *Lockfile) PreinstallState {
        switch (manager.getPreinstallState(this.meta.id, lockfile)) {
            .unknown => {

                // Do not automatically start downloading packages which are disabled
                // i.e. don't download all of esbuild's versions or SWCs
                if (this.isDisabled()) {
                    manager.setPreinstallState(this.meta.id, lockfile, .done);
                    return .done;
                }

                const folder_path = manager.cachedNPMPackageFolderName(this.name.slice(lockfile.buffers.string_bytes.items), this.resolution.value.npm.version);
                if (manager.isFolderInCache(folder_path)) {
                    manager.setPreinstallState(this.meta.id, lockfile, .done);
                    return .done;
                }

                manager.setPreinstallState(this.meta.id, lockfile, .extract);
                return .extract;
            },
            else => |val| return val,
        }
    }

    pub fn scopeForPackageName(this: *const PackageManager, name: string) *const Npm.Registry.Scope {
        if (name.len == 0 or name[0] != '@') return &this.options.scope;
        return this.options.registries.getPtr(
            Npm.Registry.Scope.hash(
                Npm.Registry.Scope.getName(name),
            ),
        ) orelse &this.options.scope;
    }

    pub fn setNodeName(
        this: *PackageManager,
        node: *Progress.Node,
        name: string,
        emoji: string,
        comptime is_first: bool,
    ) void {
        if (Output.isEmojiEnabled()) {
            if (is_first) {
                std.mem.copy(u8, &this.progress_name_buf, emoji);
                std.mem.copy(u8, this.progress_name_buf[emoji.len..], name);
                node.name = this.progress_name_buf[0 .. emoji.len + name.len];
            } else {
                std.mem.copy(u8, this.progress_name_buf[emoji.len..], name);
                node.name = this.progress_name_buf[0 .. emoji.len + name.len];
            }
        } else {
            std.mem.copy(u8, &this.progress_name_buf, name);
            node.name = this.progress_name_buf[0..name.len];
        }
    }

    var cached_package_folder_name_buf: [bun.MAX_PATH_BYTES]u8 = undefined;

    pub inline fn getCacheDirectory(this: *PackageManager) std.fs.IterableDir {
        return this.cache_directory_ orelse brk: {
            this.cache_directory_ = this.ensureCacheDirectory();
            break :brk this.cache_directory_.?;
        };
    }

    pub inline fn getTemporaryDirectory(this: *PackageManager) std.fs.IterableDir {
        return this.temp_dir_ orelse brk: {
            this.temp_dir_ = this.ensureTemporaryDirectory();
            break :brk this.temp_dir_.?;
        };
    }

    noinline fn ensureCacheDirectory(this: *PackageManager) std.fs.IterableDir {
        loop: while (true) {
            if (this.options.enable.cache) {
                const cache_dir = fetchCacheDirectoryPath(this.env_loader);
                return std.fs.cwd().makeOpenPathIterable(cache_dir.path, .{}) catch {
                    this.options.enable.cache = false;
                    continue :loop;
                };
            }

            return std.fs.cwd().makeOpenPathIterable("node_modules/.cache", .{}) catch |err| {
                Output.prettyErrorln("<r><red>error<r>: bun is unable to write files: {s}", .{@errorName(err)});
                Global.crash();
            };
        }
        unreachable;
    }

    // We need a temporary directory that can be rename()
    // This is important for extracting files.
    //
    // However, we want it to be reused! Otherwise a cache is silly.
    //   Error RenameAcrossMountPoints moving react-is to cache dir:
    noinline fn ensureTemporaryDirectory(this: *PackageManager) std.fs.IterableDir {
        var cache_directory = this.getCacheDirectory();
        // The chosen tempdir must be on the same filesystem as the cache directory
        // This makes renameat() work
        const default_tempdir = Fs.FileSystem.RealFS.getDefaultTempDir();
        var tried_dot_tmp = false;
        var tempdir: std.fs.IterableDir = std.fs.cwd().makeOpenPathIterable(default_tempdir, .{}) catch brk: {
            tried_dot_tmp = true;
            break :brk cache_directory.dir.makeOpenPathIterable(".tmp", .{}) catch |err| {
                Output.prettyErrorln("<r><red>error<r>: bun is unable to access tempdir: {s}", .{@errorName(err)});
                Global.crash();
            };
        };
        var tmpbuf: ["18446744073709551615".len + 8]u8 = undefined;
        const tmpname = Fs.FileSystem.instance.tmpname("hm", &tmpbuf, 999) catch unreachable;
        var timer: std.time.Timer = if (this.options.log_level != .silent) std.time.Timer.start() catch unreachable else undefined;
        brk: while (true) {
            _ = tempdir.dir.createFileZ(tmpname, .{ .truncate = true }) catch |err2| {
                if (!tried_dot_tmp) {
                    tried_dot_tmp = true;

                    tempdir = cache_directory.dir.makeOpenPathIterable(".tmp", .{}) catch |err| {
                        Output.prettyErrorln("<r><red>error<r>: bun is unable to access tempdir: {s}", .{@errorName(err)});
                        Global.crash();
                    };
                    continue :brk;
                }
                Output.prettyErrorln("<r><red>error<r>: {s} accessing temporary directory. Please set <b>$BUN_TMPDIR<r> or <b>$BUN_INSTALL<r>", .{
                    @errorName(err2),
                });
                Global.crash();
            };

            std.os.renameatZ(tempdir.dir.fd, tmpname, cache_directory.dir.fd, tmpname) catch |err| {
                if (!tried_dot_tmp) {
                    tried_dot_tmp = true;
                    tempdir = cache_directory.dir.makeOpenPathIterable(".tmp", .{}) catch |err2| {
                        Output.prettyErrorln("<r><red>error<r>: bun is unable to write files to tempdir: {s}", .{@errorName(err2)});
                        Global.crash();
                    };
                    continue :brk;
                }

                Output.prettyErrorln("<r><red>error<r>: {s} accessing temporary directory. Please set <b>$BUN_TMPDIR<r> or <b>$BUN_INSTALL<r>", .{
                    @errorName(err),
                });
                Global.crash();
            };
            cache_directory.dir.deleteFileZ(tmpname) catch {};
            break;
        }
        if (this.options.log_level != .silent) {
            const elapsed = timer.read();
            if (elapsed > std.time.ns_per_ms * 100) {
                var cache_dir_path = std.os.getFdPath(cache_directory.dir.fd, &path_buf) catch "it's";
                Output.prettyErrorln(
                    "<r><yellow>warn<r>: Slow filesystem detected. If {s} is a network drive, consider setting $BUN_INSTALL_CACHE_DIR to a local folder.",
                    .{cache_dir_path},
                );
            }
        }

        return tempdir;
    }

    pub var instance: PackageManager = undefined;

    pub fn getNetworkTask(this: *PackageManager) *NetworkTask {
        if (this.preallocated_network_tasks.len + 1 < this.preallocated_network_tasks.buffer.len) {
            const len = this.preallocated_network_tasks.len;
            this.preallocated_network_tasks.len += 1;
            return &this.preallocated_network_tasks.buffer[len];
        }

        return this.allocator.create(NetworkTask) catch @panic("Memory allocation failure creating NetworkTask!");
    }

    // TODO: normalize to alphanumeric
    pub fn cachedNPMPackageFolderNamePrint(this: *const PackageManager, buf: []u8, name: string, version: Semver.Version) stringZ {
        const scope = this.scopeForPackageName(name);

        const basename = cachedNPMPackageFolderPrintBasename(buf, name, version);

        if (scope.name.len == 0 and !this.options.did_override_default_scope) {
            return basename;
        }

        const spanned = std.mem.span(basename);
        var available = buf[spanned.len..];
        var end: []u8 = undefined;
        if (scope.url.hostname.len > 32 or available.len < 64) {
            const visible_hostname = scope.url.hostname[0..@min(scope.url.hostname.len, 12)];
            end = std.fmt.bufPrint(available, "@@{s}__{any}", .{ visible_hostname, bun.fmt.hexInt(String.Builder.stringHash(scope.url.href)) }) catch unreachable;
        } else {
            end = std.fmt.bufPrint(available, "@@{s}", .{scope.url.hostname}) catch unreachable;
        }

        buf[spanned.len + end.len] = 0;
        var result: [:0]u8 = buf[0 .. spanned.len + end.len :0];
        return result;
    }

    pub fn cachedNPMPackageFolderBasename(name: string, version: Semver.Version) stringZ {
        return cachedNPMPackageFolderPrintBasename(&cached_package_folder_name_buf, name, version);
    }

    pub fn cachedNPMPackageFolderName(this: *const PackageManager, name: string, version: Semver.Version) stringZ {
        return this.cachedNPMPackageFolderNamePrint(&cached_package_folder_name_buf, name, version);
    }

    // TODO: normalize to alphanumeric
    pub fn cachedNPMPackageFolderPrintBasename(buf: []u8, name: string, version: Semver.Version) stringZ {
        if (!version.tag.hasPre() and !version.tag.hasBuild()) {
            return std.fmt.bufPrintZ(buf, "{s}@{d}.{d}.{d}", .{ name, version.major, version.minor, version.patch }) catch unreachable;
        } else if (version.tag.hasPre() and version.tag.hasBuild()) {
            return std.fmt.bufPrintZ(
                buf,
                "{s}@{d}.{d}.{d}-{any}+{any}",
                .{ name, version.major, version.minor, version.patch, bun.fmt.hexInt(version.tag.pre.hash), bun.fmt.hexIntUp(version.tag.build.hash) },
            ) catch unreachable;
        } else if (version.tag.hasPre()) {
            return std.fmt.bufPrintZ(
                buf,
                "{s}@{d}.{d}.{d}-{any}",
                .{ name, version.major, version.minor, version.patch, bun.fmt.hexInt(version.tag.pre.hash) },
            ) catch unreachable;
        } else if (version.tag.hasBuild()) {
            return std.fmt.bufPrintZ(
                buf,
                "{s}@{d}.{d}.{d}+{any}",
                .{ name, version.major, version.minor, version.patch, bun.fmt.hexIntUp(version.tag.build.hash) },
            ) catch unreachable;
        } else {
            unreachable;
        }

        unreachable;
    }

    pub fn isFolderInCache(this: *PackageManager, folder_path: stringZ) bool {
        // TODO: is this slow?
        var dir = this.getCacheDirectory().dir.openDirZ(folder_path, .{}, true) catch return false;
        dir.close();
        return true;
    }

    pub fn pathForCachedNPMPath(
        this: *PackageManager,
        buf: *[bun.MAX_PATH_BYTES]u8,
        package_name: []const u8,
        npm: Semver.Version,
    ) ![]u8 {
        var package_name_version_buf: [bun.MAX_PATH_BYTES]u8 = undefined;

        var subpath = std.fmt.bufPrintZ(
            &package_name_version_buf,
            "{s}" ++ std.fs.path.sep_str ++ "{any}",
            .{
                package_name,
                npm.fmt(this.lockfile.buffers.string_bytes.items),
            },
        ) catch unreachable;
        return this.getCacheDirectory().dir.readLink(
            subpath,
            buf,
        ) catch |err| {
            // if we run into an error, delete the symlink
            // so that we don't repeatedly try to read it
            std.os.unlinkat(this.getCacheDirectory().dir.fd, subpath, 0) catch {};
            return err;
        };
    }

    pub fn pathForResolution(
        this: *PackageManager,
        package_id: PackageID,
        resolution: Resolution,
        buf: *[bun.MAX_PATH_BYTES]u8,
    ) ![]u8 {
        // const folder_name = this.cachedNPMPackageFolderName(name, version);
        switch (resolution.tag) {
            .npm => {
                const npm = resolution.value.npm;
                const package_name_ = this.lockfile.packages.items(.name)[package_id];
                const package_name = this.lockfile.str(package_name_);

                return this.pathForCachedNPMPath(buf, package_name, npm.version);
            },
            else => return "",
        }
    }

    pub fn getInstalledVersionsFromDiskCache(this: *PackageManager, tags_buf: *std.ArrayList(u8), package_name: []const u8, allocator: std.mem.Allocator) !std.ArrayList(Semver.Version) {
        var list = std.ArrayList(Semver.Version).init(allocator);
        var dir = this.getCacheDirectory().dir.openIterableDir(package_name, .{}) catch |err| {
            switch (err) {
                error.FileNotFound, error.NotDir, error.AccessDenied, error.DeviceBusy => {
                    return list;
                },
                else => return err,
            }
        };
        defer dir.close();
        var iter = dir.iterate();

        while (try iter.next()) |entry| {
            if (entry.kind != .Directory and entry.kind != .SymLink) continue;
            const name = entry.name;
            var sliced = SlicedString.init(name, name);
            var parsed = Semver.Version.parse(sliced, allocator);
            if (!parsed.valid or parsed.wildcard != .none) continue;
            // not handling OOM
            // TODO: wildcard
            const total = parsed.version.tag.build.len() + parsed.version.tag.pre.len();
            if (total > 0) {
                tags_buf.ensureUnusedCapacity(total) catch unreachable;
                var available = tags_buf.items.ptr[tags_buf.items.len..tags_buf.capacity];
                const new_version = parsed.version.cloneInto(name, &available);
                tags_buf.items.len += total;
                parsed.version = new_version;
            }

            list.append(parsed.version) catch unreachable;
        }

        return list;
    }

    pub fn resolveFromDiskCache(this: *PackageManager, package_name: []const u8, version: Dependency.Version) ?PackageID {
        if (version.tag != .npm) {
            // only npm supported right now
            // tags are more ambiguous
            return null;
        }

        var arena = std.heap.ArenaAllocator.init(this.allocator);
        defer arena.deinit();
        var arena_alloc = arena.allocator();
        var stack_fallback = std.heap.stackFallback(4096, arena_alloc);
        var allocator = stack_fallback.get();
        var tags_buf = std.ArrayList(u8).init(allocator);
        var installed_versions = this.getInstalledVersionsFromDiskCache(&tags_buf, package_name, allocator) catch |err| {
            Output.debug("error getting installed versions from disk cache: {s}", .{std.mem.span(@errorName(err))});
            return null;
        };

        // TODO: make this fewer passes
        std.sort.sort(
            Semver.Version,
            installed_versions.items,
            @as([]const u8, tags_buf.items),
            Semver.Version.sortGt,
        );
        for (installed_versions.items) |installed_version| {
            if (version.value.npm.satisfies(installed_version)) {
                var buf: [bun.MAX_PATH_BYTES]u8 = undefined;
                var npm_package_path = this.pathForCachedNPMPath(&buf, package_name, installed_version) catch |err| {
                    Output.debug("error getting path for cached npm path: {s}", .{std.mem.span(@errorName(err))});
                    return null;
                };
                const dependency = Dependency.Version{
                    .tag = .npm,
                    .value = .{
                        .npm = Semver.Query.Group.from(installed_version),
                    },
                };
                switch (FolderResolution.getOrPut(.{ .cache_folder = npm_package_path }, dependency, ".", this)) {
                    .new_package_id => |id| {
                        this.enqueueDependencyList(this.lockfile.packages.items(.dependencies)[id], false);
                        return id;
                    },
                    .package_id => |id| {
                        this.enqueueDependencyList(this.lockfile.packages.items(.dependencies)[id], false);
                        return id;
                    },
                    .err => |err| {
                        Output.debug("error getting or putting folder resolution: {s}", .{std.mem.span(@errorName(err))});
                        return null;
                    },
                }
            }
        }

        return null;
    }

    const ResolvedPackageResult = struct {
        package: Lockfile.Package,

        /// Is this the first time we've seen this package?
        is_first_time: bool = false,

        /// Pending network task to schedule
        network_task: ?*NetworkTask = null,
    };

    pub fn getOrPutResolvedPackageWithFindResult(
        this: *PackageManager,
        name_hash: PackageNameHash,
        name: String,
        version: Dependency.Version,
        dependency_id: PackageID,
        behavior: Behavior,
        manifest: *const Npm.PackageManifest,
        find_result: Npm.PackageManifest.FindResult,
        comptime successFn: SuccessFn,
    ) !?ResolvedPackageResult {

        // Was this package already allocated? Let's reuse the existing one.
        if (this.lockfile.getPackageID(
            name_hash,
            if (behavior.isPeer()) version else null,
            .{
                .tag = .npm,
                .value = .{
                    .npm = .{
                        .version = find_result.version,
                        .url = find_result.package.tarball_url.value,
                    },
                },
            },
        )) |id| {
            successFn(this, dependency_id, id);
            return ResolvedPackageResult{
                .package = this.lockfile.packages.get(id),
                .is_first_time = false,
            };
        }

        var package =
            try Lockfile.Package.fromNPM(
            this.allocator,
            this.lockfile,
            this.log,
            manifest,
            find_result.version,
            find_result.package,
            manifest.string_buf,
            Features.npm,
        );

        // appendPackage sets the PackageID on the package
        package = try this.lockfile.appendPackage(package);

        if (!behavior.isEnabled(if (this.isRootDependency(dependency_id))
            this.options.local_package_features
        else
            this.options.remote_package_features))
        {
            this.setPreinstallState(package.meta.id, this.lockfile, .done);
        }

        const preinstall = this.determinePreinstallState(package, this.lockfile);

        if (comptime Environment.isDebug or Environment.isTest) std.debug.assert(package.meta.id != invalid_package_id);
        defer successFn(this, dependency_id, package.meta.id);
        switch (preinstall) {
            // Is this package already in the cache?
            // We don't need to download the tarball, but we should enqueue dependencies
            .done => {
                return ResolvedPackageResult{ .package = package, .is_first_time = true };
            },

            // Do we need to download the tarball?
            .extract => {
                const task_id = Task.Id.forNPMPackage(
                    Task.Tag.extract,
                    name.slice(this.lockfile.buffers.string_bytes.items),
                    package.resolution.value.npm.version,
                );

                var network_task = (try this.generateNetworkTaskForTarball(task_id, manifest.str(find_result.package.tarball_url), package)).?;

                return ResolvedPackageResult{
                    .package = package,
                    .is_first_time = true,
                    .network_task = network_task,
                };
            },
            else => unreachable,
        }

        return ResolvedPackageResult{ .package = package };
    }

    pub fn generateNetworkTaskForTarball(this: *PackageManager, task_id: u64, url: string, package: Lockfile.Package) !?*NetworkTask {
        const dedupe_entry = try this.network_dedupe_map.getOrPut(this.allocator, task_id);
        if (dedupe_entry.found_existing) return null;

        var network_task = this.getNetworkTask();

        network_task.* = NetworkTask{
            .task_id = task_id,
            .callback = undefined,
            .allocator = this.allocator,
            .package_manager = this,
        };

        const scope = this.scopeForPackageName(this.lockfile.str(package.name));

        try network_task.forTarball(
            this.allocator,
            ExtractTarball{
                .name = if (package.name.len() >= strings.StringOrTinyString.Max)
                    strings.StringOrTinyString.init(
                        try FileSystem.FilenameStore.instance.append(
                            @TypeOf(this.lockfile.str(package.name)),
                            this.lockfile.str(package.name),
                        ),
                    )
                else
                    strings.StringOrTinyString.init(this.lockfile.str(package.name)),

                .resolution = package.resolution,
                .cache_dir = this.getCacheDirectory().dir,
                .temp_dir = this.getTemporaryDirectory().dir,
                .registry = scope.url.href,
                .package_id = package.meta.id,
                .integrity = package.meta.integrity,
                .url = url,
            },
            scope,
        );

        return network_task;
    }

    pub fn fetchVersionsForPackageName(
        this: *PackageManager,
        name: string,
        version: Dependency.Version,
        id: PackageID,
    ) !?Npm.PackageManifest {
        const task_id = Task.Id.forManifest(Task.Tag.package_manifest, name);
        var network_entry = try this.network_dedupe_map.getOrPutContext(this.allocator, task_id, .{});
        var loaded_manifest: ?Npm.PackageManifest = null;
        if (!network_entry.found_existing) {
            if (this.options.enable.manifest_cache) {
                if (this.manifests.get(std.hash.Wyhash.hash(0, name)) orelse (Npm.PackageManifest.Serializer.load(this.allocator, this.cache_directory, name) catch null)) |manifest_| {
                    const manifest: Npm.PackageManifest = manifest_;
                    loaded_manifest = manifest;

                    if (this.options.enable.manifest_cache_control and manifest.pkg.public_max_age > this.timestamp_for_manifest_cache_control) {
                        try this.manifests.put(this.allocator, @truncate(PackageNameHash, manifest.pkg.name.hash), manifest);
                    }

                    // If it's an exact package version already living in the cache
                    // We can skip the network request, even if it's beyond the caching period
                    if (version.tag == .npm and version.value.npm.isExact()) {
                        if (loaded_manifest.?.findByVersion(version.value.npm.head.head.range.left.version) != null) {
                            return manifest;
                        }
                    }

                    // Was it recent enough to just load it without the network call?
                    if (this.options.enable.manifest_cache_control and manifest.pkg.public_max_age > this.timestamp_for_manifest_cache_control) {
                        return manifest;
                    }
                }
            }

            if (PackageManager.verbose_install) {
                Output.prettyErrorln("Enqueue package manifest for download: {s}", .{name});
            }

            var network_task = this.getNetworkTask();
            network_task.* = NetworkTask{
                .callback = undefined,
                .task_id = task_id,
                .allocator = this.allocator,
                .package_manager = this,
            };
            try network_task.forManifest(name, this.allocator, this.scopeForPackageName(name), loaded_manifest);
            this.enqueueNetworkTask(network_task);
        }

        var manifest_entry_parse = try this.task_queue.getOrPutContext(this.allocator, task_id, .{});
        if (!manifest_entry_parse.found_existing) {
            manifest_entry_parse.value_ptr.* = TaskCallbackList{};
        }

        try manifest_entry_parse.value_ptr.append(this.allocator, TaskCallbackContext{ .request_id = id });
        return null;
    }

    fn enqueueNetworkTask(this: *PackageManager, task: *NetworkTask) void {
        if (this.network_task_fifo.writableLength() == 0) {
            this.flushNetworkQueue();
        }

        this.network_task_fifo.writeItemAssumeCapacity(task);
    }

    const SuccessFn = fn (*PackageManager, PackageID, PackageID) void;
    const FailFn = fn (*PackageManager, Dependency, PackageID, anyerror) void;
    fn assignResolution(this: *PackageManager, dependency_id: PackageID, package_id: PackageID) void {
        this.lockfile.buffers.resolutions.items[dependency_id] = package_id;
    }

    fn assignRootResolution(this: *PackageManager, dependency_id: PackageID, package_id: PackageID) void {
        if (this.dynamic_root_dependencies) |*dynamic| {
            dynamic.items[dependency_id].resolution_id = package_id;
        } else {
            if (this.lockfile.buffers.resolutions.items.len > dependency_id) {
                this.lockfile.buffers.resolutions.items[dependency_id] = package_id;
            } else {
                // this means a bug
                bun.unreachablePanic("assignRootResolution: dependency_id: {d} out of bounds (package_id: {d})", .{ dependency_id, package_id });
            }
        }
    }

    pub fn getOrPutResolvedPackage(
        this: *PackageManager,
        name_hash: PackageNameHash,
        name: String,
        version: Dependency.Version,
        behavior: Behavior,
        dependency_id: PackageID,
        resolution: PackageID,
        comptime successFn: SuccessFn,
    ) !?ResolvedPackageResult {
        if (resolution < this.lockfile.packages.len) {
            return ResolvedPackageResult{ .package = this.lockfile.packages.get(resolution) };
        }

        switch (version.tag) {
            .npm, .dist_tag => {
                // Resolve the version from the loaded NPM manifest
                const manifest = this.manifests.getPtr(name_hash) orelse return null; // manifest might still be downloading. This feels unreliable.
                const find_result: Npm.PackageManifest.FindResult = switch (version.tag) {
                    .dist_tag => manifest.findByDistTag(this.lockfile.str(version.value.dist_tag)),
                    .npm => manifest.findBestVersion(version.value.npm),
                    else => unreachable,
                } orelse return switch (version.tag) {
                    .npm => error.NoMatchingVersion,
                    .dist_tag => error.DistTagNotFound,
                    else => unreachable,
                };

                return try getOrPutResolvedPackageWithFindResult(
                    this,
                    name_hash,
                    name,
                    version,
                    dependency_id,
                    behavior,
                    manifest,
                    find_result,
                    successFn,
                );
            },

            .folder => {
                // relative to cwd
                const res = FolderResolution.getOrPut(.{ .relative = void{} }, version, version.value.folder.slice(this.lockfile.buffers.string_bytes.items), this);

                switch (res) {
                    .err => |err| return err,
                    .package_id => |package_id| {
                        successFn(this, dependency_id, package_id);
                        return ResolvedPackageResult{ .package = this.lockfile.packages.get(package_id) };
                    },

                    .new_package_id => |package_id| {
                        successFn(this, dependency_id, package_id);
                        return ResolvedPackageResult{ .package = this.lockfile.packages.get(package_id), .is_first_time = true };
                    },
                }
            },
            .symlink => {
                const res = FolderResolution.getOrPut(.{ .global = try this.globalLinkDirPath() }, version, version.value.symlink.slice(this.lockfile.buffers.string_bytes.items), this);

                switch (res) {
                    .err => |err| return err,
                    .package_id => |package_id| {
                        this.lockfile.buffers.resolutions.items[dependency_id] = package_id;
                        return ResolvedPackageResult{ .package = this.lockfile.packages.get(package_id) };
                    },

                    .new_package_id => |package_id| {
                        this.lockfile.buffers.resolutions.items[dependency_id] = package_id;
                        return ResolvedPackageResult{ .package = this.lockfile.packages.get(package_id), .is_first_time = true };
                    },
                }
            },

            else => return null,
        }
    }

    fn enqueueParseNPMPackage(
        this: *PackageManager,
        task_id: u64,
        name: strings.StringOrTinyString,
        network_task: *NetworkTask,
    ) *ThreadPool.Task {
        var task = this.allocator.create(Task) catch unreachable;
        task.* = Task{
            .log = logger.Log.init(this.allocator),
            .tag = Task.Tag.package_manifest,
            .request = .{
                .package_manifest = .{
                    .network = network_task,
                    .name = name,
                },
            },
            .id = task_id,
            .data = undefined,
        };
        return &task.threadpool_task;
    }

    fn enqueueExtractNPMPackage(
        this: *PackageManager,
        tarball: ExtractTarball,
        network_task: *NetworkTask,
    ) *ThreadPool.Task {
        var task = this.allocator.create(Task) catch unreachable;
        task.* = Task{
            .log = logger.Log.init(this.allocator),
            .tag = Task.Tag.extract,
            .request = .{
                .extract = .{
                    .network = network_task,
                    .tarball = tarball,
                },
            },
            .id = network_task.task_id,
            .data = undefined,
        };
        task.request.extract.tarball.skip_verify = !this.options.do.verify_integrity;
        return &task.threadpool_task;
    }

    pub inline fn enqueueDependency(this: *PackageManager, id: u32, dependency: Dependency, resolution: PackageID) !void {
        return try this.enqueueDependencyWithMain(id, dependency, resolution, false);
    }

    pub inline fn enqueueMainDependency(this: *PackageManager, id: u32, dependency: Dependency, resolution: PackageID) !void {
        return try this.enqueueDependencyWithMain(id, dependency, resolution, true);
    }

    pub fn dynamicRootDependencies(this: *PackageManager) *std.ArrayList(Dependency.Pair) {
        if (this.dynamic_root_dependencies == null) {
            const root_deps = this.lockfile.rootPackage().?.dependencies.get(this.lockfile.buffers.dependencies.items);

            this.dynamic_root_dependencies = std.ArrayList(Dependency.Pair).initCapacity(this.allocator, root_deps.len) catch unreachable;
            this.dynamic_root_dependencies.?.items.len = root_deps.len;
            for (root_deps) |dep, i| {
                this.dynamic_root_dependencies.?.items[i] = .{
                    .dependency = dep,
                    .resolution_id = invalid_package_id,
                };
            }
        }

        return &this.dynamic_root_dependencies.?;
    }

    pub fn writeYarnLock(this: *PackageManager) !void {
        var printer = Lockfile.Printer{
            .lockfile = this.lockfile,
            .options = this.options,
        };

        var tmpname_buf: [512]u8 = undefined;
        tmpname_buf[0..8].* = "tmplock-".*;
        var tmpfile = FileSystem.RealFS.Tmpfile{};
        var secret: [32]u8 = undefined;
        std.mem.writeIntNative(u64, secret[0..8], @intCast(u64, std.time.milliTimestamp()));
        var rng = std.rand.Xoodoo.init(secret).random();
        var base64_bytes: [64]u8 = undefined;
        rng.bytes(&base64_bytes);

        const tmpname__ = std.fmt.bufPrint(tmpname_buf[8..], "{s}", .{std.fmt.fmtSliceHexLower(&base64_bytes)}) catch unreachable;
        tmpname_buf[tmpname__.len + 8] = 0;
        const tmpname = tmpname_buf[0 .. tmpname__.len + 8 :0];

        tmpfile.create(&FileSystem.instance.fs, tmpname) catch |err| {
            Output.prettyErrorln("<r><red>error:<r> failed to create tmpfile: {s}", .{@errorName(err)});
            Global.crash();
        };

        var file = tmpfile.file();
        var file_writer = file.writer();
        var buffered_writer = std.io.BufferedWriter(std.mem.page_size, @TypeOf(file_writer)){
            .unbuffered_writer = file_writer,
        };
        var writer = buffered_writer.writer();
        try Lockfile.Printer.Yarn.print(&printer, @TypeOf(writer), writer);
        try buffered_writer.flush();

        _ = C.fchmod(
            tmpfile.fd,
            // chmod 666,
            0o0000040 | 0o0000004 | 0o0000002 | 0o0000400 | 0o0000200 | 0o0000020,
        );

        try tmpfile.promote(tmpname, std.fs.cwd().fd, "yarn.lock");
    }

    pub fn isRootDependency(this: *const PackageManager, id: PackageID) bool {
        if (this.dynamic_root_dependencies != null) {
            return false;
        }

        return this.root_dependency_list.contains(id);
    }

    fn enqueueDependencyWithMain(
        this: *PackageManager,
        id: u32,
        dependency: Dependency,
        resolution: PackageID,
        comptime is_main: bool,
    ) !void {
        return this.enqueueDependencyWithMainAndSuccessFn(
            id,
            dependency,
            resolution,
            is_main,
            assignResolution,
            null,
        );
    }

    pub fn enqueueDependencyWithMainAndSuccessFn(
        this: *PackageManager,
        id: u32,
        dependency: Dependency,
        resolution: PackageID,
        comptime is_main: bool,
        comptime successFn: SuccessFn,
        comptime failFn: ?FailFn,
    ) !void {
        const name = dependency.name;
        const name_hash = dependency.name_hash;
        const version: Dependency.Version = dependency.version;
        var loaded_manifest: ?Npm.PackageManifest = null;

        if (comptime !is_main) {
            // it might really be main
            if (!this.isRootDependency(id))
                if (!dependency.behavior.isEnabled(switch (dependency.version.tag) {
                    .folder => this.options.remote_package_features,
                    .dist_tag, .npm => this.options.remote_package_features,
                    else => Features{},
                }))
                    return;
        }

        switch (dependency.version.tag) {
            .folder, .npm, .dist_tag => {
                retry_from_manifests_ptr: while (true) {
                    var resolve_result_ = this.getOrPutResolvedPackage(
                        name_hash,
                        name,
                        version,
                        dependency.behavior,
                        id,
                        resolution,
                        successFn,
                    );

                    retry_with_new_resolve_result: while (true) {
                        const resolve_result = resolve_result_ catch |err| {
                            switch (err) {
                                error.DistTagNotFound => {
                                    if (dependency.behavior.isRequired()) {
                                        if (failFn) |fail| {
                                            fail(
                                                this,
                                                dependency,
                                                id,
                                                err,
                                            );
                                        } else {
                                            this.log.addErrorFmt(
                                                null,
                                                logger.Loc.Empty,
                                                this.allocator,
                                                "package \"{s}\" with tag \"{s}\" not found, but package exists",
                                                .{
                                                    this.lockfile.str(name),
                                                    this.lockfile.str(version.value.dist_tag),
                                                },
                                            ) catch unreachable;
                                        }
                                    }

                                    return;
                                },
                                error.NoMatchingVersion => {
                                    if (dependency.behavior.isRequired()) {
                                        if (failFn) |fail| {
                                            fail(
                                                this,
                                                dependency,
                                                id,
                                                err,
                                            );
                                        } else {
                                            this.log.addErrorFmt(
                                                null,
                                                logger.Loc.Empty,
                                                this.allocator,
                                                "No version matching \"{s}\" found for specifier \"{s}\" (but package exists)",
                                                .{
                                                    this.lockfile.str(version.literal),
                                                    this.lockfile.str(name),
                                                },
                                            ) catch unreachable;
                                        }
                                    }
                                    return;
                                },
                                else => {
                                    if (failFn) |fail| {
                                        fail(
                                            this,
                                            dependency,
                                            id,
                                            err,
                                        );
                                        return;
                                    }

                                    return err;
                                },
                            }
                        };

                        if (resolve_result) |result| {

                            // First time?
                            if (result.is_first_time) {
                                if (PackageManager.verbose_install) {
                                    const label: string = this.lockfile.str(version.literal);

                                    Output.prettyErrorln("   -> \"{s}\": \"{s}\" -> {s}@{}", .{
                                        this.lockfile.str(result.package.name),
                                        label,
                                        this.lockfile.str(result.package.name),
                                        result.package.resolution.fmt(this.lockfile.buffers.string_bytes.items),
                                    });
                                }
                                // Resolve dependencies first
                                if (result.package.dependencies.len > 0) {
                                    try this.lockfile.scratch.dependency_list_queue.writeItem(result.package.dependencies);
                                }
                            }

                            if (result.network_task) |network_task| {
                                if (this.getPreinstallState(result.package.meta.id, this.lockfile) == .extract) {
                                    this.setPreinstallState(result.package.meta.id, this.lockfile, .extracting);
                                    this.enqueueNetworkTask(network_task);
                                }
                            }
                        } else if (!dependency.behavior.isPeer() and dependency.version.tag.isNPM()) {
                            const name_str = this.lockfile.str(name);
                            const task_id = Task.Id.forManifest(Task.Tag.package_manifest, name_str);
                            var network_entry = try this.network_dedupe_map.getOrPutContext(this.allocator, task_id, .{});
                            if (!network_entry.found_existing) {
                                if (this.options.enable.manifest_cache) {
                                    if (Npm.PackageManifest.Serializer.load(this.allocator, this.getCacheDirectory(), name_str) catch null) |manifest_| {
                                        const manifest: Npm.PackageManifest = manifest_;
                                        loaded_manifest = manifest;

                                        if (this.options.enable.manifest_cache_control and manifest.pkg.public_max_age > this.timestamp_for_manifest_cache_control) {
                                            try this.manifests.put(this.allocator, @truncate(PackageNameHash, manifest.pkg.name.hash), manifest);
                                        }

                                        // If it's an exact package version already living in the cache
                                        // We can skip the network request, even if it's beyond the caching period
                                        if (dependency.version.tag == .npm and dependency.version.value.npm.isExact()) {
                                            if (loaded_manifest.?.findByVersion(dependency.version.value.npm.head.head.range.left.version)) |find_result| {
                                                if (this.getOrPutResolvedPackageWithFindResult(
                                                    name_hash,
                                                    name,
                                                    version,
                                                    id,
                                                    dependency.behavior,
                                                    &loaded_manifest.?,
                                                    find_result,
                                                    successFn,
                                                ) catch null) |new_resolve_result| {
                                                    resolve_result_ = new_resolve_result;
                                                    _ = this.network_dedupe_map.remove(task_id);
                                                    continue :retry_with_new_resolve_result;
                                                }
                                            }
                                        }

                                        // Was it recent enough to just load it without the network call?
                                        if (this.options.enable.manifest_cache_control and manifest.pkg.public_max_age > this.timestamp_for_manifest_cache_control) {
                                            _ = this.network_dedupe_map.remove(task_id);
                                            continue :retry_from_manifests_ptr;
                                        }
                                    }
                                }

                                if (PackageManager.verbose_install) {
                                    Output.prettyErrorln("Enqueue package manifest for download: {s}", .{this.lockfile.str(name)});
                                }

                                var network_task = this.getNetworkTask();
                                network_task.* = NetworkTask{
                                    .callback = undefined,
                                    .task_id = task_id,
                                    .allocator = this.allocator,
                                };
                                try network_task.forManifest(
                                    this.lockfile.str(name),
                                    this.allocator,
                                    this.scopeForPackageName(this.lockfile.str(name)),
                                    loaded_manifest,
                                );
                                this.enqueueNetworkTask(network_task);
                            }

                            std.debug.assert(task_id != 0);

                            var manifest_entry_parse = try this.task_queue.getOrPutContext(this.allocator, task_id, .{});
                            if (!manifest_entry_parse.found_existing) {
                                manifest_entry_parse.value_ptr.* = TaskCallbackList{};
                            }

                            const callback_tag = comptime if (successFn == assignRootResolution) "root_dependency" else "dependency";
                            try manifest_entry_parse.value_ptr.append(this.allocator, @unionInit(TaskCallbackContext, callback_tag, id));
                        }
                        return;
                    }
                }
                return;
            },
            .symlink => {
                const _result = this.getOrPutResolvedPackage(
                    name_hash,
                    name,
                    version,
                    dependency.behavior,
                    id,
                    resolution,
                    successFn,
                ) catch |err| brk: {
                    if (err == error.MissingPackageJSON) {
                        break :brk null;
                    }

                    return err;
                };

                const not_found_fmt =
                    \\package \"{[name]s}\" is not linked
                    \\
                    \\To install a linked package:
                    \\   <cyan>bun link my-pkg-name-from-package-json<r>
                    \\
                    \\Tip: the package name is from package.json, which can differ from the folder name.
                    \\
                ;
                if (_result) |result| {
                    // First time?
                    if (result.is_first_time) {
                        if (PackageManager.verbose_install) {
                            const label: string = this.lockfile.str(version.literal);

                            Output.prettyErrorln("   -> \"{s}\": \"{s}\" -> {s}@{}", .{
                                this.lockfile.str(result.package.name),
                                label,
                                this.lockfile.str(result.package.name),
                                result.package.resolution.fmt(this.lockfile.buffers.string_bytes.items),
                            });
                        }
                        // We shouldn't see any dependencies
                        if (result.package.dependencies.len > 0) {
                            try this.lockfile.scratch.dependency_list_queue.writeItem(result.package.dependencies);
                        }
                    }

                    // should not trigger a network call
                    std.debug.assert(result.network_task == null);
                } else if (dependency.behavior.isRequired()) {
                    this.log.addErrorFmt(
                        null,
                        logger.Loc.Empty,
                        this.allocator,
                        not_found_fmt,
                        .{
                            .name = this.lockfile.str(name),
                        },
                    ) catch unreachable;
                } else if (this.options.log_level.isVerbose()) {
                    this.log.addWarningFmt(
                        null,
                        logger.Loc.Empty,
                        this.allocator,
                        not_found_fmt,
                        .{
                            .name = this.lockfile.str(name),
                        },
                    ) catch unreachable;
                }
            },

            else => {},
        }
    }

    fn flushNetworkQueue(this: *PackageManager) void {
        var network = &this.network_task_fifo;

        while (network.readItem()) |network_task| {
            network_task.schedule(if (network_task.callback == .extract) &this.network_tarball_batch else &this.network_resolve_batch);
        }
    }

    fn doFlushDependencyQueue(this: *PackageManager) void {
        var lockfile = this.lockfile;
        var dependency_queue = &lockfile.scratch.dependency_list_queue;

        while (dependency_queue.readItem()) |dependencies_list| {
            var i: u32 = dependencies_list.off;
            const end = dependencies_list.off + dependencies_list.len;
            while (i < end) : (i += 1) {
                this.enqueueDependencyWithMain(
                    i,
                    lockfile.buffers.dependencies.items[i],
                    lockfile.buffers.resolutions.items[i],
                    false,
                ) catch {};
            }
        }

        this.flushNetworkQueue();
    }
    pub fn flushDependencyQueue(this: *PackageManager) void {
        var last_count = this.total_tasks;
        while (true) : (last_count = this.total_tasks) {
            this.flushNetworkQueue();
            this.doFlushDependencyQueue();
            this.flushNetworkQueue();

            if (this.total_tasks == last_count) break;
        }
    }

    pub fn scheduleNetworkTasks(manager: *PackageManager) usize {
        const count = manager.network_resolve_batch.len + manager.network_tarball_batch.len;

        manager.pending_tasks += @truncate(u32, count);
        manager.total_tasks += @truncate(u32, count);
        manager.network_resolve_batch.push(manager.network_tarball_batch);
        HTTP.http_thread.schedule(manager.network_resolve_batch);
        manager.network_tarball_batch = .{};
        manager.network_resolve_batch = .{};
        return count;
    }

    pub fn enqueueDependencyList(
        this: *PackageManager,
        dependencies_list: Lockfile.DependencySlice,
        comptime is_main: bool,
    ) void {
        this.task_queue.ensureUnusedCapacity(this.allocator, dependencies_list.len) catch unreachable;
        var lockfile = this.lockfile;

        // Step 1. Go through main dependencies
        {
            var i: u32 = dependencies_list.off;
            const end = dependencies_list.off + dependencies_list.len;
            // we have to be very careful with pointers here
            while (i < end) : (i += 1) {
                this.enqueueDependencyWithMain(
                    i,
                    lockfile.buffers.dependencies.items[i],
                    lockfile.buffers.resolutions.items[i],
                    is_main,
                ) catch {};
            }
        }

        this.drainDependencyList();
    }

    pub fn drainDependencyList(this: *PackageManager) void {
        // Step 2. If there were cached dependencies, go through all of those but don't download the devDependencies for them.
        this.flushDependencyQueue();

        if (PackageManager.verbose_install) Output.flush();

        // It's only network requests here because we don't store tarballs.
        const count = this.network_resolve_batch.len + this.network_tarball_batch.len;
        this.pending_tasks += @truncate(u32, count);
        this.total_tasks += @truncate(u32, count);
        this.network_resolve_batch.push(this.network_tarball_batch);

        HTTP.http_thread.schedule(this.network_resolve_batch);
        this.network_tarball_batch = .{};
        this.network_resolve_batch = .{};
    }

    fn processDependencyList(
        this: *PackageManager,
        dep_list: TaskCallbackList,
        comptime Context: type,
        ctx: Context,
        comptime callbacks: anytype,
    ) !void {
        if (dep_list.items.len > 0) {
            var dependency_list = dep_list;
            var any_root = false;
            for (dependency_list.items) |item| {
                switch (item) {
                    .dependency => |dependency_id| {
                        const dependency = this.lockfile.buffers.dependencies.items[dependency_id];
                        const resolution = this.lockfile.buffers.resolutions.items[dependency_id];

                        try this.enqueueDependency(
                            dependency_id,
                            dependency,
                            resolution,
                        );
                    },

                    .root_dependency => |dependency_id| {
                        const pair = this.dynamicRootDependencies().items[dependency_id];
                        const dependency = pair.dependency;
                        const resolution = pair.resolution_id;

                        try this.enqueueDependencyWithMainAndSuccessFn(
                            dependency_id,
                            dependency,
                            resolution,
                            true,
                            assignRootResolution,
                            failRootResolution,
                        );

                        const new_resolution_id = this.dynamicRootDependencies().items[dependency_id].resolution_id;
                        if (new_resolution_id != pair.resolution_id) {
                            any_root = true;
                        }
                    },
                    else => unreachable,
                }
            }

            if (comptime @TypeOf(callbacks.onResolve) != void) {
                if (any_root) {
                    callbacks.onResolve(ctx);
                }
            }

            dependency_list.deinit(this.allocator);
        }
    }

    const CacheDir = struct { path: string, is_node_modules: bool };
    pub fn fetchCacheDirectoryPath(
        env_loader: *DotEnv.Loader,
    ) CacheDir {
        if (env_loader.map.get("BUN_INSTALL_CACHE_DIR")) |dir| {
            return CacheDir{ .path = dir, .is_node_modules = false };
        }

        if (env_loader.map.get("BUN_INSTALL")) |dir| {
            var parts = [_]string{ dir, "install/", "cache/" };
            return CacheDir{ .path = Fs.FileSystem.instance.abs(&parts), .is_node_modules = false };
        }

        if (env_loader.map.get("XDG_CACHE_HOME")) |dir| {
            var parts = [_]string{ dir, ".bun/", "install/", "cache/" };
            return CacheDir{ .path = Fs.FileSystem.instance.abs(&parts), .is_node_modules = false };
        }

        if (env_loader.map.get("HOME")) |dir| {
            var parts = [_]string{ dir, ".bun/", "install/", "cache/" };
            return CacheDir{ .path = Fs.FileSystem.instance.abs(&parts), .is_node_modules = false };
        }

        var fallback_parts = [_]string{"node_modules/.bun-cache"};
        return CacheDir{ .is_node_modules = true, .path = Fs.FileSystem.instance.abs(&fallback_parts) };
    }

    pub fn runTasks(
        manager: *PackageManager,
        comptime ExtractCompletionContext: type,
        extract_ctx: ExtractCompletionContext,
        comptime callbacks: anytype,
        comptime log_level: Options.LogLevel,
    ) anyerror!void {
        var batch = ThreadPool.Batch{};
        var has_updated_this_run = false;

        var timestamp_this_tick: ?u32 = null;

        while (manager.network_channel.tryReadItem() catch null) |task_| {
            var task: *NetworkTask = task_;
            manager.pending_tasks -|= 1;

            switch (task.callback) {
                .package_manifest => |manifest_req| {
                    const name = manifest_req.name;
                    if (comptime log_level.showProgress()) {
                        if (!has_updated_this_run) {
                            manager.setNodeName(manager.downloads_node.?, name.slice(), ProgressStrings.download_emoji, true);
                            has_updated_this_run = true;
                        }
                    }

                    const response = task.http.response orelse {
                        const err = task.http.err orelse error.HTTPError;

                        if (@TypeOf(callbacks.onPackageManifestError) != void) {
                            if (manager.dynamic_root_dependencies) |*root_deps| {
                                var deps: []Dependency.Pair = root_deps.items;
                                for (deps) |*dep| {
                                    if (strings.eqlLong(manager.lockfile.str(dep.dependency.name), name.slice(), true)) {
                                        dep.failed = dep.failed orelse err;
                                    }
                                }
                            }

                            callbacks.onPackageManifestError(
                                extract_ctx,
                                name.slice(),
                                err,
                                task.url_buf,
                            );
                        } else if (comptime log_level != .silent) {
                            const fmt = "\n<r><red>error<r>: {s} downloading package manifest <b>{s}<r>\n";
                            const error_name: string = std.mem.span(@errorName(err));
                            const args = .{ error_name, name.slice() };
                            if (comptime log_level.showProgress()) {
                                Output.prettyWithPrinterFn(fmt, args, Progress.log, &manager.progress);
                            } else {
                                Output.prettyErrorln(
                                    fmt,
                                    args,
                                );
                                Output.flush();
                            }
                        }
                        continue;
                    };

                    if (response.status_code > 399) {
                        if (@TypeOf(callbacks.onPackageManifestError) != void) {
                            const err: PackageManifestError = switch (response.status_code) {
                                400 => error.PackageManifestHTTP400,
                                401 => error.PackageManifestHTTP401,
                                402 => error.PackageManifestHTTP402,
                                403 => error.PackageManifestHTTP403,
                                404 => error.PackageManifestHTTP404,
                                405...499 => error.PackageManifestHTTP4xx,
                                else => error.PackageManifestHTTP5xx,
                            };

                            if (manager.dynamic_root_dependencies) |*root_deps| {
                                var deps: []Dependency.Pair = root_deps.items;
                                for (deps) |*dep| {
                                    if (strings.eql(manager.lockfile.str(dep.dependency.name), name.slice())) {
                                        dep.failed = dep.failed orelse err;
                                    }
                                }
                            }

                            callbacks.onPackageManifestError(
                                extract_ctx,
                                name.slice(),
                                err,
                                task.url_buf,
                            );
                        } else {
                            switch (response.status_code) {
                                404 => {
                                    if (comptime log_level != .silent) {
                                        const fmt = "\n<r><red>error<r>: package <b>\"{s}\"<r> not found <d>{s}{s} 404<r>\n";
                                        const args = .{
                                            name.slice(),
                                            task.http.url.displayHostname(),
                                            task.http.url.pathname,
                                        };

                                        if (comptime log_level.showProgress()) {
                                            Output.prettyWithPrinterFn(fmt, args, Progress.log, &manager.progress);
                                        } else {
                                            Output.prettyErrorln(fmt, args);
                                            Output.flush();
                                        }
                                    }
                                },
                                401 => {
                                    if (comptime log_level != .silent) {
                                        const fmt = "\n<r><red>error<r>: unauthorized <b>\"{s}\"<r> <d>{s}{s} 401<r>\n";
                                        const args = .{
                                            name.slice(),
                                            task.http.url.displayHostname(),
                                            task.http.url.pathname,
                                        };

                                        if (comptime log_level.showProgress()) {
                                            Output.prettyWithPrinterFn(fmt, args, Progress.log, &manager.progress);
                                        } else {
                                            Output.prettyErrorln(fmt, args);
                                            Output.flush();
                                        }
                                    }
                                },
                                403 => {
                                    if (comptime log_level != .silent) {
                                        const fmt = "\n<r><red>error<r>: forbidden while loading <b>\"{s}\"<r><d> 403<r>\n";
                                        const args = .{
                                            name.slice(),
                                        };

                                        if (comptime log_level.showProgress()) {
                                            Output.prettyWithPrinterFn(fmt, args, Progress.log, &manager.progress);
                                        } else {
                                            Output.prettyErrorln(fmt, args);
                                            Output.flush();
                                        }
                                    }
                                },
                                else => {
                                    if (comptime log_level != .silent) {
                                        const fmt = "\n<r><red><b>GET<r><red> {s}<d> - {d}<r>\n";
                                        const args = .{
                                            task.http.client.url.href,
                                            response.status_code,
                                        };

                                        if (comptime log_level.showProgress()) {
                                            Output.prettyWithPrinterFn(fmt, args, Progress.log, &manager.progress);
                                        } else {
                                            Output.prettyErrorln(fmt, args);
                                            Output.flush();
                                        }
                                    }
                                },
                            }
                        }
                        for (manager.package_json_updates) |*update| {
                            if (strings.eql(update.name, name.slice())) {
                                update.failed = true;
                                manager.options.do.save_lockfile = false;
                                manager.options.do.save_yarn_lock = false;
                                manager.options.do.install_packages = false;
                            }
                        }

                        continue;
                    }

                    if (comptime log_level.isVerbose()) {
                        Output.prettyError("    ", .{});
                        Output.printElapsed(@floatCast(f64, @intToFloat(f128, task.http.elapsed) / std.time.ns_per_ms));
                        Output.prettyError("\n <d>Downloaded <r><green>{s}<r> versions\n", .{name.slice()});
                        Output.flush();
                    }

                    if (response.status_code == 304) {
                        // The HTTP request was cached
                        if (manifest_req.loaded_manifest) |manifest| {
                            var entry = try manager.manifests.getOrPut(manager.allocator, manifest.pkg.name.hash);
                            entry.value_ptr.* = manifest;

                            if (timestamp_this_tick == null) {
                                timestamp_this_tick = @truncate(u32, @intCast(u64, @max(0, std.time.timestamp()))) +| 300;
                            }

                            entry.value_ptr.*.pkg.public_max_age = timestamp_this_tick.?;
                            {
                                Npm.PackageManifest.Serializer.save(entry.value_ptr, manager.getTemporaryDirectory(), manager.getCacheDirectory()) catch {};
                            }

                            var dependency_list_entry = manager.task_queue.getEntry(task.task_id).?;

                            var dependency_list = dependency_list_entry.value_ptr.*;
                            dependency_list_entry.value_ptr.* = .{};

                            try manager.processDependencyList(dependency_list, ExtractCompletionContext, extract_ctx, callbacks);

                            continue;
                        }
                    }

                    batch.push(ThreadPool.Batch.from(manager.enqueueParseNPMPackage(task.task_id, name, task)));
                },
                .extract => |extract| {
                    const response = task.http.response orelse {
                        const err = task.http.err orelse error.TarballFailedToDownload;

                        if (@TypeOf(callbacks.onPackageDownloadError) != void) {
                            if (manager.dynamic_root_dependencies) |*root_deps| {
                                for (root_deps.items) |*dep| {
                                    if (dep.resolution_id == extract.package_id) {
                                        dep.failed = err;
                                    }
                                }
                            }
                            callbacks.onPackageDownloadError(
                                extract_ctx,
                                extract.package_id,
                                extract.name.slice(),
                                extract.resolution,
                                err,
                                task.url_buf,
                            );
                        } else {
                            const fmt = "\n<r><red>error<r>: {s} downloading tarball <b>{s}@{s}<r>\n";
                            const error_name: string = std.mem.span(@errorName(err));
                            const args = .{ error_name, extract.name.slice(), extract.resolution.fmt(manager.lockfile.buffers.string_bytes.items) };

                            if (comptime log_level != .silent) {
                                if (comptime log_level.showProgress()) {
                                    Output.prettyWithPrinterFn(fmt, args, Progress.log, &manager.progress);
                                } else {
                                    Output.prettyErrorln(fmt, args);
                                    Output.flush();
                                }
                            }
                        }

                        continue;
                    };

                    if (response.status_code > 399) {
                        if (@TypeOf(callbacks.onPackageDownloadError) != void) {
                            const err = switch (response.status_code) {
                                400 => error.TarballHTTP400,
                                401 => error.TarballHTTP401,
                                402 => error.TarballHTTP402,
                                403 => error.TarballHTTP403,
                                404 => error.TarballHTTP404,
                                405...499 => error.TarballHTTP4xx,
                                else => error.TarballHTTP5xx,
                            };

                            if (manager.dynamic_root_dependencies) |*root_deps| {
                                for (root_deps.items) |*dep| {
                                    if (dep.resolution_id == extract.package_id) {
                                        dep.failed = err;
                                    }
                                }
                            }

                            callbacks.onPackageDownloadError(
                                extract_ctx,
                                extract.package_id,
                                extract.name.slice(),
                                extract.resolution,
                                err,
                                task.url_buf,
                            );
                        } else if (comptime log_level != .silent) {
                            const fmt = "\n<r><red><b>GET<r><red> {s}<d> - {d}<r>\n";
                            const args = .{
                                task.http.client.url.href,
                                response.status_code,
                            };

                            if (comptime log_level.showProgress()) {
                                Output.prettyWithPrinterFn(fmt, args, Progress.log, &manager.progress);
                            } else {
                                Output.prettyErrorln(
                                    fmt,
                                    args,
                                );
                                Output.flush();
                            }
                        }

                        continue;
                    }

                    if (comptime log_level.isVerbose()) {
                        Output.prettyError("    ", .{});
                        Output.printElapsed(@floatCast(f64, @intToFloat(f128, task.http.elapsed) / std.time.ns_per_ms));
                        Output.prettyError(" <d>Downloaded <r><green>{s}<r> tarball\n", .{extract.name.slice()});
                        Output.flush();
                    }

                    if (comptime log_level.showProgress()) {
                        if (!has_updated_this_run) {
                            manager.setNodeName(manager.downloads_node.?, extract.name.slice(), ProgressStrings.extract_emoji, true);
                            has_updated_this_run = true;
                        }
                    }

                    batch.push(ThreadPool.Batch.from(manager.enqueueExtractNPMPackage(extract, task)));
                },
                .binlink => {},
            }
        }

        while (manager.resolve_tasks.tryReadItem() catch null) |task_| {
            manager.pending_tasks -= 1;

            var task: Task = task_;
            if (task.log.msgs.items.len > 0) {
                if (Output.enable_ansi_colors) {
                    try task.log.printForLogLevelWithEnableAnsiColors(Output.errorWriter(), true);
                } else {
                    try task.log.printForLogLevelWithEnableAnsiColors(Output.errorWriter(), false);
                }
            }

            switch (task.tag) {
                .package_manifest => {
                    if (task.status == .fail) {
                        const name = task.request.package_manifest.name;
                        const err = task.err orelse error.Failed;

                        if (@TypeOf(callbacks.onPackageManifestError) != void) {
                            if (manager.dynamic_root_dependencies) |*root_deps| {
                                var deps: []Dependency.Pair = root_deps.items;
                                for (deps) |*dep| {
                                    if (strings.eql(manager.lockfile.str(dep.dependency.name), name.slice())) {
                                        dep.failed = dep.failed orelse err;
                                    }
                                }
                            }

                            callbacks.onPackageManifestError(
                                extract_ctx,
                                name.slice(),
                                err,
                                task.request.package_manifest.network.url_buf,
                            );
                        } else if (comptime log_level != .silent) {
                            const fmt = "\n<r><red>rerror<r>: {s} parsing package manifest for <b>{s}<r>";
                            const error_name: string = @errorName(err);

                            const args = .{ error_name, name.slice() };
                            if (comptime log_level.showProgress()) {
                                Output.prettyWithPrinterFn(fmt, args, Progress.log, &manager.progress);
                            } else {
                                Output.prettyErrorln(
                                    fmt,
                                    args,
                                );
                                Output.flush();
                            }
                        }
                        continue;
                    }
                    const manifest = task.data.package_manifest;
                    _ = try manager.manifests.getOrPutValue(manager.allocator, @truncate(PackageNameHash, manifest.pkg.name.hash), manifest);

                    var dependency_list_entry = manager.task_queue.getEntry(task.id).?;
                    var dependency_list = dependency_list_entry.value_ptr.*;
                    dependency_list_entry.value_ptr.* = .{};

                    try manager.processDependencyList(dependency_list, ExtractCompletionContext, extract_ctx, callbacks);

                    if (comptime log_level.showProgress()) {
                        if (!has_updated_this_run) {
                            manager.setNodeName(manager.downloads_node.?, manifest.name(), ProgressStrings.download_emoji, true);
                            has_updated_this_run = true;
                        }
                    }
                },
                .extract => {
                    if (task.status == .fail) {
                        const err = task.err orelse error.TarballFailedToExtract;
                        if (@TypeOf(callbacks.onPackageDownloadError) != void) {
                            if (manager.dynamic_root_dependencies) |*root_deps| {
                                var deps: []Dependency.Pair = root_deps.items;
                                for (deps) |*dep| {
                                    if (dep.resolution_id == task.request.extract.tarball.package_id) {
                                        dep.failed = dep.failed orelse err;
                                    }
                                }
                            }

                            callbacks.onPackageDownloadError(
                                extract_ctx,
                                task.request.extract.tarball.package_id,
                                task.request.extract.tarball.name.slice(),
                                task.request.extract.tarball.resolution,
                                err,
                                task.request.extract.network.url_buf,
                            );
                        } else if (comptime log_level != .silent) {
                            const fmt = "<r><red>error<r>: {s} extracting tarball for <b>{s}<r>";
                            const error_name: string = @errorName(err);
                            const args = .{
                                error_name,
                                task.request.extract.tarball.name.slice(),
                            };
                            if (comptime log_level.showProgress()) {
                                Output.prettyWithPrinterFn(fmt, args, Progress.log, &manager.progress);
                            } else {
                                Output.prettyErrorln(
                                    fmt,
                                    args,
                                );
                                Output.flush();
                            }
                        }
                        continue;
                    }
                    const package_id = task.request.extract.tarball.package_id;
                    manager.extracted_count += 1;
                    bun.Analytics.Features.extracted_packages = true;
                    manager.setPreinstallState(package_id, manager.lockfile, .done);

                    if (comptime @TypeOf(callbacks.onExtract) != void) {
                        callbacks.onExtract(extract_ctx, package_id, comptime log_level);
                    }

                    if (comptime log_level.showProgress()) {
                        if (!has_updated_this_run) {
                            manager.setNodeName(manager.downloads_node.?, task.request.extract.tarball.name.slice(), ProgressStrings.extract_emoji, true);
                            has_updated_this_run = true;
                        }
                    }
                },
                .binlink => {},
            }
        }

        manager.flushDependencyQueue();

        {
            const count = batch.len + manager.network_resolve_batch.len + manager.network_tarball_batch.len;
            manager.pending_tasks += @truncate(u32, count);
            manager.total_tasks += @truncate(u32, count);
            manager.thread_pool.schedule(batch);
            manager.network_resolve_batch.push(manager.network_tarball_batch);
            HTTP.http_thread.schedule(manager.network_resolve_batch);
            manager.network_tarball_batch = .{};
            manager.network_resolve_batch = .{};

            if (comptime log_level.showProgress()) {
                if (comptime ExtractCompletionContext == void or (@hasField(@TypeOf(callbacks), "progress_bar") and callbacks.progress_bar == true)) {
                    const completed_items = manager.total_tasks - manager.pending_tasks;
                    if (completed_items != manager.downloads_node.?.unprotected_completed_items or has_updated_this_run) {
                        manager.downloads_node.?.setCompletedItems(completed_items);
                        manager.downloads_node.?.setEstimatedTotalItems(manager.total_tasks);
                    }
                }

                manager.downloads_node.?.activate();
                manager.progress.maybeRefresh();
            }
        }
    }

    pub const Options = struct {
        log_level: LogLevel = LogLevel.default,
        global: bool = false,

        global_bin_dir: std.fs.IterableDir = std.fs.IterableDir{ .dir = .{ .fd = std.math.maxInt(std.os.fd_t) } },
        explicit_global_directory: string = "",
        /// destination directory to link bins into
        // must be a variable due to global installs and bunx
        bin_path: stringZ = "node_modules/.bin",

        lockfile_path: stringZ = Lockfile.default_filename,
        save_lockfile_path: stringZ = Lockfile.default_filename,
        did_override_default_scope: bool = false,
        scope: Npm.Registry.Scope = .{
            .name = "",
            .token = "",
            .url = URL.parse("https://registry.npmjs.org/"),
        },

        registries: Npm.Registry.Map = Npm.Registry.Map{},
        cache_directory: string = "",
        enable: Enable = .{},
        do: Do = .{},
        positionals: []const string = &[_]string{},
        update: Update = Update{},
        dry_run: bool = false,
        remote_package_features: Features = Features{ .peer_dependencies = false, .optional_dependencies = true },
        local_package_features: Features = Features{ .peer_dependencies = false, .dev_dependencies = true },
        allowed_install_scripts: []const PackageNameHash = &default_allowed_install_scripts,
        // The idea here is:
        // 1. package has a platform-specific binary to install
        // 2. To prevent downloading & installing incompatible versions, they stick the "real" one in optionalDependencies
        // 3. The real one we want to link is in another package
        // 4. Therefore, we remap the "bin" specified in the real package
        //    to the target package which is the one which is:
        //      1. In optionalDependencies
        //      2. Has a platform and/or os specified, which evaluates to not disabled
        native_bin_link_allowlist: []const PackageNameHash = &default_native_bin_link_allowlist,
        max_retry_count: u16 = 5,

        pub fn isBinPathInPATH(this: *const Options) bool {
            // must be absolute
            if (this.bin_path[0] != std.fs.path.sep) return false;
            var tokenizer = std.mem.split(bun.getenvZ("PATH") orelse "", ":");
            const spanned = std.mem.span(this.bin_path);
            while (tokenizer.next()) |token| {
                if (strings.eql(token, spanned)) return true;
            }
            return false;
        }

        const default_native_bin_link_allowlist = [_]PackageNameHash{
            String.Builder.stringHash("esbuild"),
            String.Builder.stringHash("turbo"),
        };

        const install_scripts_package_count = 5;
        const default_allowed_install_scripts: [install_scripts_package_count]PackageNameHash = brk: {
            const names = std.mem.span(@embedFile("install-scripts-allowlist.txt"));
            var hashes: [install_scripts_package_count]PackageNameHash = undefined;
            var splitter = std.mem.split(u8, names, "\n");
            var i: usize = 0;
            while (splitter.next()) |item| {
                hashes[i] = String.Builder.stringHash(item);
                i += 1;
            }
            break :brk hashes;
        };

        pub const LogLevel = enum {
            default,
            verbose,
            silent,
            default_no_progress,
            verbose_no_progress,

            pub inline fn isVerbose(this: LogLevel) bool {
                return switch (this) {
                    .verbose_no_progress, .verbose => true,
                    else => false,
                };
            }
            pub inline fn showProgress(this: LogLevel) bool {
                return switch (this) {
                    .default, .verbose => true,
                    else => false,
                };
            }
        };

        pub const Update = struct {
            development: bool = false,
            optional: bool = false,
        };

<<<<<<< HEAD
        pub fn openGlobalDir(explicit_global_dir: string) !std.fs.IterableDir {
            if (std.os.getenvZ("BUN_INSTALL_GLOBAL_DIR")) |home_dir| {
                return try std.fs.cwd().makeOpenPathIterable(home_dir, .{});
=======
        pub fn openGlobalDir(explicit_global_dir: string) !std.fs.Dir {
            if (bun.getenvZ("BUN_INSTALL_GLOBAL_DIR")) |home_dir| {
                return try std.fs.cwd().makeOpenPath(home_dir, .{ .iterate = true });
>>>>>>> 35424f2e
            }

            if (explicit_global_dir.len > 0) {
                return try std.fs.cwd().makeOpenPathIterable(explicit_global_dir, .{});
            }

            if (bun.getenvZ("BUN_INSTALL")) |home_dir| {
                var buf: [bun.MAX_PATH_BYTES]u8 = undefined;
                var parts = [_]string{ "install", "global" };
                var path = Path.joinAbsStringBuf(home_dir, &buf, &parts, .auto);
                return try std.fs.cwd().makeOpenPathIterable(path, .{});
            }

            if (bun.getenvZ("XDG_CACHE_HOME") orelse bun.getenvZ("HOME")) |home_dir| {
                var buf: [bun.MAX_PATH_BYTES]u8 = undefined;
                var parts = [_]string{ ".bun", "install", "global" };
                var path = Path.joinAbsStringBuf(home_dir, &buf, &parts, .auto);
                return try std.fs.cwd().makeOpenPathIterable(path, .{});
            }

            return error.@"No global directory found";
        }

<<<<<<< HEAD
        pub fn openGlobalBinDir(opts_: ?*const Api.BunInstall) !std.fs.IterableDir {
            if (std.os.getenvZ("BUN_INSTALL_BIN")) |home_dir| {
                return try std.fs.cwd().makeOpenPathIterable(home_dir, .{});
=======
        pub fn openGlobalBinDir(opts_: ?*const Api.BunInstall) !std.fs.Dir {
            if (bun.getenvZ("BUN_INSTALL_BIN")) |home_dir| {
                return try std.fs.cwd().makeOpenPath(home_dir, .{ .iterate = true });
>>>>>>> 35424f2e
            }

            if (opts_) |opts| {
                if (opts.global_bin_dir) |home_dir| {
                    if (home_dir.len > 0) {
                        return try std.fs.cwd().makeOpenPathIterable(home_dir, .{});
                    }
                }
            }

            if (bun.getenvZ("BUN_INSTALL")) |home_dir| {
                var buf: [bun.MAX_PATH_BYTES]u8 = undefined;
                var parts = [_]string{
                    "bin",
                };
                var path = Path.joinAbsStringBuf(home_dir, &buf, &parts, .auto);
                return try std.fs.cwd().makeOpenPathIterable(path, .{});
            }

            if (bun.getenvZ("XDG_CACHE_HOME") orelse bun.getenvZ("HOME")) |home_dir| {
                var buf: [bun.MAX_PATH_BYTES]u8 = undefined;
                var parts = [_]string{
                    ".bun",
                    "bin",
                };
                var path = Path.joinAbsStringBuf(home_dir, &buf, &parts, .auto);
                return try std.fs.cwd().makeOpenPathIterable(path, .{});
            }

            return error.@"Missing global bin directory: try setting $BUN_INSTALL";
        }

        pub fn load(
            this: *Options,
            allocator: std.mem.Allocator,
            log: *logger.Log,
            env_loader: *DotEnv.Loader,
            cli_: ?CommandLineArguments,
            bun_install_: ?*Api.BunInstall,
        ) !void {
            this.save_lockfile_path = this.lockfile_path;

            defer {
                this.did_override_default_scope = !strings.eqlComptime(this.scope.url.href, "https://registry.npmjs.org/");
            }
            if (bun_install_) |bun_install| {
                if (bun_install.default_registry) |*registry| {
                    if (registry.url.len == 0) {
                        registry.url = "https://registry.npmjs.org/";
                    }

                    this.scope = try Npm.Registry.Scope.fromAPI("", registry.*, allocator, env_loader);
                }

                if (bun_install.scoped) |scoped| {
                    for (scoped.scopes) |name, i| {
                        try this.registries.put(allocator, Npm.Registry.Scope.hash(name), try Npm.Registry.Scope.fromAPI(name, scoped.registries[i], allocator, env_loader));
                    }
                }

                if (bun_install.disable_cache orelse false) {
                    this.enable.cache = false;
                }

                if (bun_install.disable_manifest_cache orelse false) {
                    this.enable.manifest_cache = false;
                }

                if (bun_install.force orelse false) {
                    this.enable.manifest_cache_control = false;
                    this.enable.force_install = true;
                }

                if (bun_install.native_bin_links.len > 0) {
                    var buf = try allocator.alloc(u64, bun_install.native_bin_links.len);
                    for (bun_install.native_bin_links) |name, i| {
                        buf[i] = String.Builder.stringHash(name);
                    }
                    this.native_bin_link_allowlist = buf;
                }

                if (bun_install.save_yarn_lockfile orelse false) {
                    this.do.save_yarn_lock = true;
                }

                if (bun_install.save_lockfile) |save_lockfile| {
                    this.do.save_lockfile = save_lockfile;
                    this.enable.force_save_lockfile = true;
                }

                if (bun_install.save_dev) |save| {
                    this.local_package_features.dev_dependencies = save;
                }

                if (bun_install.save_peer) |save| {
                    this.remote_package_features.peer_dependencies = save;
                }

                if (bun_install.production) |production| {
                    if (production) {
                        this.local_package_features.dev_dependencies = false;
                        this.enable.fail_early = true;
                        this.enable.frozen_lockfile = true;
                        this.enable.force_save_lockfile = false;
                    }
                }

                if (bun_install.save_optional) |save| {
                    this.remote_package_features.optional_dependencies = save;
                    this.local_package_features.optional_dependencies = save;
                }

                if (bun_install.lockfile_path) |save| {
                    if (save.len > 0) {
                        this.lockfile_path = try allocator.dupeZ(u8, save);
                        this.save_lockfile_path = this.lockfile_path;
                    }
                }

                if (bun_install.save_lockfile_path) |save| {
                    if (save.len > 0) {
                        this.save_lockfile_path = try allocator.dupeZ(u8, save);
                    }
                }

                this.explicit_global_directory = bun_install.global_dir orelse this.explicit_global_directory;
            }

            const default_disable_progress_bar: bool = brk: {
                if (env_loader.get("BUN_INSTALL_PROGRESS")) |prog| {
                    break :brk strings.eqlComptime(prog, "0");
                }

                if (env_loader.isCI()) {
                    break :brk true;
                }

                break :brk Output.stderr_descriptor_type != .terminal;
            };

            // technically, npm_config is case in-sensitive
            // load_registry:
            {
                const registry_keys = [_]string{
                    "BUN_CONFIG_REGISTRY",
                    "NPM_CONFIG_REGISTRY",
                    "npm_config_registry",
                };
                var did_set = false;

                inline for (registry_keys) |registry_key| {
                    if (!did_set) {
                        if (env_loader.map.get(registry_key)) |registry_| {
                            if (registry_.len > 0 and
                                (strings.startsWith(registry_, "https://") or
                                strings.startsWith(registry_, "http://")))
                            {
                                const prev_scope = this.scope;
                                var api_registry = std.mem.zeroes(Api.NpmRegistry);
                                api_registry.url = registry_;
                                api_registry.token = prev_scope.token;
                                this.scope = try Npm.Registry.Scope.fromAPI("", api_registry, allocator, env_loader);
                                did_set = true;
                                // stage1 bug: break inside inline is broken
                                // break :load_registry;
                            }
                        }
                    }
                }
            }

            {
                const token_keys = [_]string{
                    "BUN_CONFIG_TOKEN",
                    "NPM_CONFIG_token",
                    "npm_config_token",
                };
                var did_set = false;

                inline for (token_keys) |registry_key| {
                    if (!did_set) {
                        if (env_loader.map.get(registry_key)) |registry_| {
                            if (registry_.len > 0) {
                                this.scope.token = registry_;
                                did_set = true;
                                // stage1 bug: break inside inline is broken
                                // break :load_registry;
                            }
                        }
                    }
                }
            }

            if (cli_) |cli| {
                if (cli.registry.len > 0 and strings.startsWith(cli.registry, "https://") or
                    strings.startsWith(cli.registry, "http://"))
                {
                    this.scope.url = URL.parse(cli.registry);
                }

                if (cli.token.len > 0) {
                    this.scope.token = cli.token;
                }

                if (cli.lockfile.len > 0) {
                    this.lockfile_path = try allocator.dupeZ(u8, cli.lockfile);
                }
            }

            if (env_loader.map.get("BUN_CONFIG_LOCKFILE_SAVE_PATH")) |save_lockfile_path| {
                this.save_lockfile_path = try allocator.dupeZ(u8, save_lockfile_path);
            }

            if (env_loader.map.get("BUN_CONFIG_YARN_LOCKFILE") != null) {
                this.do.save_yarn_lock = true;
            }

            if (env_loader.map.get("BUN_CONFIG_HTTP_RETRY_COUNT")) |retry_count| {
                if (std.fmt.parseInt(i32, retry_count, 10)) |int| {
                    this.max_retry_count = @intCast(u16, @min(@max(int, 0), 65355));
                } else |_| {}
            }

            if (env_loader.map.get("BUN_CONFIG_LINK_NATIVE_BINS")) |native_packages| {
                const len = std.mem.count(u8, native_packages, " ");
                if (len > 0) {
                    var all = try allocator.alloc(PackageNameHash, this.native_bin_link_allowlist.len + len);
                    std.mem.copy(PackageNameHash, all, this.native_bin_link_allowlist);
                    var remain = all[this.native_bin_link_allowlist.len..];
                    var splitter = std.mem.split(u8, native_packages, " ");
                    var i: usize = 0;
                    while (splitter.next()) |name| {
                        remain[i] = String.Builder.stringHash(name);
                        i += 1;
                    }
                    this.native_bin_link_allowlist = all;
                }
            }

            // if (env_loader.map.get("BUN_CONFIG_NO_DEDUPLICATE") != null) {
            //     this.enable.deduplicate_packages = false;
            // }

            if (env_loader.map.get("BUN_CONFIG_MAX_HTTP_REQUESTS")) |max_http_requests| {
                load: {
                    AsyncHTTP.max_simultaneous_requests = std.fmt.parseInt(u16, max_http_requests, 10) catch {
                        log.addErrorFmt(
                            null,
                            logger.Loc.Empty,
                            allocator,
                            "BUN_CONFIG_MAX_HTTP_REQUESTS value \"{s}\" is not a valid integer between 1 and 65535",
                            .{max_http_requests},
                        ) catch unreachable;
                        break :load;
                    };

                    if (AsyncHTTP.max_simultaneous_requests == 0) {
                        log.addWarningFmt(
                            null,
                            logger.Loc.Empty,
                            allocator,
                            "BUN_CONFIG_MAX_HTTP_REQUESTS value must be a number between 1 and 65535",
                            .{},
                        ) catch unreachable;
                        AsyncHTTP.max_simultaneous_requests = 255;
                    }
                }
            }

            if (env_loader.map.get("BUN_CONFIG_SKIP_SAVE_LOCKFILE")) |check_bool| {
                this.do.save_lockfile = strings.eqlComptime(check_bool, "0");
            }

            if (env_loader.map.get("BUN_CONFIG_SKIP_LOAD_LOCKFILE")) |check_bool| {
                this.do.load_lockfile = strings.eqlComptime(check_bool, "0");
            }

            if (env_loader.map.get("BUN_CONFIG_SKIP_INSTALL_PACKAGES")) |check_bool| {
                this.do.install_packages = strings.eqlComptime(check_bool, "0");
            }

            if (env_loader.map.get("BUN_CONFIG_NO_VERIFY")) |check_bool| {
                this.do.verify_integrity = !strings.eqlComptime(check_bool, "0");
            }

            if (cli_) |cli| {
                if (cli.no_save) {
                    this.do.save_lockfile = false;
                    this.do.write_package_json = false;
                }

                if (cli.dry_run) {
                    this.do.install_packages = false;
                    this.dry_run = true;
                    this.do.write_package_json = false;
                    this.do.save_lockfile = false;
                }

                if (cli.no_cache) {
                    this.enable.manifest_cache = false;
                    this.enable.manifest_cache_control = false;
                }

                // if (cli.no_dedupe) {
                //     this.enable.deduplicate_packages = false;
                // }

                if (cli.omit.dev) {
                    this.local_package_features.dev_dependencies = false;
                }

                if (cli.global or cli.ignore_scripts) {
                    this.do.run_scripts = false;
                }

                this.local_package_features.optional_dependencies = !cli.omit.optional;

                const disable_progress_bar = default_disable_progress_bar or cli.no_progress;

                if (cli.verbose) {
                    this.log_level = if (disable_progress_bar) LogLevel.verbose_no_progress else LogLevel.verbose;
                    PackageManager.verbose_install = true;
                } else if (cli.silent) {
                    this.log_level = .silent;
                    PackageManager.verbose_install = false;
                } else {
                    this.log_level = if (disable_progress_bar) LogLevel.default_no_progress else LogLevel.default;
                    PackageManager.verbose_install = false;
                }

                if (cli.no_verify) {
                    this.do.verify_integrity = false;
                }

                if (cli.yarn) {
                    this.do.save_yarn_lock = true;
                }

                if (cli.link_native_bins.len > 0) {
                    var all = try allocator.alloc(PackageNameHash, this.native_bin_link_allowlist.len + cli.link_native_bins.len);
                    std.mem.copy(PackageNameHash, all, this.native_bin_link_allowlist);
                    var remain = all[this.native_bin_link_allowlist.len..];
                    for (cli.link_native_bins) |name, i| {
                        remain[i] = String.Builder.stringHash(name);
                    }
                    this.native_bin_link_allowlist = all;
                }

                if (cli.backend) |backend| {
                    PackageInstall.supported_method = backend;
                }

                if (cli.positionals.len > 0) {
                    this.positionals = cli.positionals;
                }

                if (cli.production) {
                    this.local_package_features.dev_dependencies = false;
                    this.enable.fail_early = true;
                    this.enable.frozen_lockfile = true;
                }

                if (cli.force) {
                    this.enable.manifest_cache_control = false;
                    this.enable.force_install = true;
                    this.enable.force_save_lockfile = true;
                }

                this.update.development = cli.development;
                if (!this.update.development) this.update.optional = cli.optional;
            } else {
                this.log_level = if (default_disable_progress_bar) LogLevel.default_no_progress else LogLevel.default;
                PackageManager.verbose_install = false;
            }
        }

        pub const Do = struct {
            save_lockfile: bool = true,
            load_lockfile: bool = true,
            install_packages: bool = true,
            write_package_json: bool = true,
            run_scripts: bool = true,
            save_yarn_lock: bool = false,
            print_meta_hash_string: bool = false,
            verify_integrity: bool = true,
        };

        pub const Enable = struct {
            manifest_cache: bool = true,
            manifest_cache_control: bool = true,
            cache: bool = true,
            fail_early: bool = false,
            frozen_lockfile: bool = false,

            /// Disabled because it doesn't actually reduce the number of packages we end up installing
            /// Probably need to be a little smarter
            deduplicate_packages: bool = false,

            // Don't save the lockfile unless there were actual changes
            // unless...
            force_save_lockfile: bool = false,

            force_install: bool = false,
        };
    };

    const ProgressStrings = struct {
        pub const download_no_emoji_ = "Resolving";
        const download_no_emoji: string = download_no_emoji_ ++ "\n";
        const download_with_emoji: string = download_emoji ++ download_no_emoji_;
        pub const download_emoji: string = "  🔍 ";

        pub const extract_no_emoji_ = "Resolving & extracting";
        const extract_no_emoji: string = extract_no_emoji_ ++ "\n";
        const extract_with_emoji: string = extract_emoji ++ extract_no_emoji_;
        pub const extract_emoji: string = "  🚚 ";

        pub const install_no_emoji_ = "Installing";
        const install_no_emoji: string = install_no_emoji_ ++ "\n";
        const install_with_emoji: string = install_emoji ++ install_no_emoji_;
        pub const install_emoji: string = "  📦 ";

        pub const save_no_emoji_ = "Saving lockfile";
        const save_no_emoji: string = save_no_emoji_;
        const save_with_emoji: string = save_emoji ++ save_no_emoji_;
        pub const save_emoji: string = "  🔒 ";

        pub inline fn download() string {
            return if (Output.isEmojiEnabled()) download_with_emoji else download_no_emoji;
        }

        pub inline fn save() string {
            return if (Output.isEmojiEnabled()) save_with_emoji else save_no_emoji;
        }

        pub inline fn extract() string {
            return if (Output.isEmojiEnabled()) extract_with_emoji else extract_no_emoji;
        }

        pub inline fn install() string {
            return if (Output.isEmojiEnabled()) install_with_emoji else install_no_emoji;
        }
    };

    const PackageJSONEditor = struct {
        pub fn edit(
            allocator: std.mem.Allocator,
            updates: []UpdateRequest,
            current_package_json: *JSAst.Expr,
            dependency_list: string,
        ) !void {
            const G = JSAst.G;

            var remaining: usize = updates.len;

            // There are three possible scenarios here
            // 1. There is no "dependencies" (or equivalent list) or it is empty
            // 2. There is a "dependencies" (or equivalent list), but the package name already exists in a separate list
            // 3. There is a "dependencies" (or equivalent list), and the package name exists in multiple lists
            ast_modifier: {
                // Try to use the existing spot in the dependencies list if possible
                for (updates) |update, i| {
                    outer: for (dependency_lists_to_check) |list| {
                        if (current_package_json.asProperty(list)) |query| {
                            if (query.expr.data == .e_object) {
                                if (query.expr.asProperty(update.name)) |value| {
                                    if (value.expr.data == .e_string) {
                                        updates[i].e_string = value.expr.data.e_string;
                                        remaining -= 1;
                                    }
                                    break :outer;
                                }
                            }
                        }
                    }
                }

                if (remaining == 0)
                    break :ast_modifier;

                var dependencies: []G.Property = &[_]G.Property{};
                if (current_package_json.asProperty(dependency_list)) |query| {
                    if (query.expr.data == .e_object) {
                        dependencies = query.expr.data.e_object.properties.slice();
                    }
                }

                var new_dependencies = try allocator.alloc(G.Property, dependencies.len + remaining);
                std.mem.copy(G.Property, new_dependencies, dependencies);
                std.mem.set(G.Property, new_dependencies[dependencies.len..], G.Property{});

                outer: for (updates) |update, j| {
                    if (update.e_string != null) continue;

                    var k: usize = 0;

                    while (k < new_dependencies.len) : (k += 1) {
                        if (new_dependencies[k].key == null) {
                            new_dependencies[k].key = JSAst.Expr.init(
                                JSAst.E.String,
                                JSAst.E.String{
                                    .data = update.name,
                                },
                                logger.Loc.Empty,
                            );

                            new_dependencies[k].value = JSAst.Expr.init(
                                JSAst.E.String,
                                JSAst.E.String{
                                    // we set it later
                                    .data = "",
                                },
                                logger.Loc.Empty,
                            );
                            updates[j].e_string = new_dependencies[k].value.?.data.e_string;
                            continue :outer;
                        }

                        // This actually is a duplicate
                        // like "react" appearing in both "dependencies" and "optionalDependencies"
                        // For this case, we'll just swap remove it
                        if (new_dependencies[k].key.?.data.e_string.eql(string, update.name)) {
                            if (new_dependencies.len > 1) {
                                new_dependencies[k] = new_dependencies[new_dependencies.len - 1];
                                new_dependencies = new_dependencies[0 .. new_dependencies.len - 1];
                            } else {
                                new_dependencies = &[_]G.Property{};
                            }
                        }
                    }
                }

                var needs_new_dependency_list = true;
                var dependencies_object: JSAst.Expr = undefined;
                if (current_package_json.asProperty(dependency_list)) |query| {
                    if (query.expr.data == .e_object) {
                        needs_new_dependency_list = false;

                        dependencies_object = query.expr;
                    }
                }

                if (needs_new_dependency_list) {
                    dependencies_object = JSAst.Expr.init(
                        JSAst.E.Object,
                        JSAst.E.Object{
                            .properties = JSAst.G.Property.List.init(new_dependencies),
                        },
                        logger.Loc.Empty,
                    );
                }

                if (current_package_json.data != .e_object or current_package_json.data.e_object.properties.len == 0) {
                    var root_properties = try allocator.alloc(JSAst.G.Property, 1);
                    root_properties[0] = JSAst.G.Property{
                        .key = JSAst.Expr.init(
                            JSAst.E.String,
                            JSAst.E.String{
                                .data = dependency_list,
                            },
                            logger.Loc.Empty,
                        ),
                        .value = dependencies_object,
                    };
                    current_package_json.* = JSAst.Expr.init(JSAst.E.Object, JSAst.E.Object{ .properties = JSAst.G.Property.List.init(root_properties) }, logger.Loc.Empty);
                } else if (needs_new_dependency_list) {
                    var root_properties = try allocator.alloc(JSAst.G.Property, current_package_json.data.e_object.properties.len + 1);
                    std.mem.copy(JSAst.G.Property, root_properties, current_package_json.data.e_object.properties.slice());
                    root_properties[root_properties.len - 1].key = JSAst.Expr.init(
                        JSAst.E.String,
                        JSAst.E.String{
                            .data = dependency_list,
                        },
                        logger.Loc.Empty,
                    );
                    root_properties[root_properties.len - 1].value = dependencies_object;
                    current_package_json.* = JSAst.Expr.init(JSAst.E.Object, JSAst.E.Object{ .properties = JSAst.G.Property.List.init(root_properties) }, logger.Loc.Empty);
                }

                dependencies_object.data.e_object.properties = JSAst.G.Property.List.init(new_dependencies);
                dependencies_object.data.e_object.packageJSONSort();
            }

            for (updates) |*update| {
                var str = update.e_string.?;

                if (update.version.tag == .uninitialized) {
                    str.data = latest;
                } else {
                    str.data = update.version.literal.slice(update.version_buf);
                }
            }
        }
    };

    pub fn init(
        ctx: Command.Context,
        package_json_file_: ?std.fs.File,
        comptime params: []const ParamType,
    ) !*PackageManager {
        return initMaybeInstall(ctx, package_json_file_, params, false);
    }

    pub fn initMaybeInstall(
        ctx: Command.Context,
        package_json_file_: ?std.fs.File,
        comptime params: []const ParamType,
        comptime is_install: bool,
    ) !*PackageManager {
        var _ctx = ctx;
        var cli = try CommandLineArguments.parse(ctx.allocator, params, &_ctx);

        if (comptime is_install) {
            if (cli.positionals.len > 1) {
                return error.SwitchToBunAdd;
            }
        }

        return try initWithCLI(_ctx, package_json_file_, cli);
    }

    pub fn initWithCLI(
        ctx: Command.Context,
        package_json_file_: ?std.fs.File,
        cli: CommandLineArguments,
    ) !*PackageManager {
        // assume that spawning a thread will take a lil so we do that asap
        try HTTP.HTTPThread.init();

        if (cli.global) {
            var explicit_global_dir: string = "";
            if (ctx.install) |opts| {
                explicit_global_dir = opts.global_dir orelse explicit_global_dir;
            }
            var global_dir = try Options.openGlobalDir(explicit_global_dir);
            try global_dir.dir.setAsCwd();
        }

        var fs = try Fs.FileSystem.init1(ctx.allocator, null);
        var original_cwd = std.mem.trimRight(u8, fs.top_level_dir, "/");

        std.mem.copy(u8, &cwd_buf, original_cwd);

        // Step 1. Find the nearest package.json directory
        //
        // We will walk up from the cwd, calling chdir on each directory until we find a package.json
        // If we fail to find one, we will report an error saying no packages to install
        var package_json_file: std.fs.File = undefined;

        if (package_json_file_) |file| {
            package_json_file = file;
        } else {

            // can't use orelse due to a stage1 bug
            package_json_file = std.fs.cwd().openFileZ("package.json", .{ .mode = .read_write }) catch brk: {
                var this_cwd = original_cwd;
                outer: while (std.fs.path.dirname(this_cwd)) |parent| {
                    cwd_buf[parent.len] = 0;
                    var chdir = cwd_buf[0..parent.len :0];

                    std.os.chdirZ(chdir) catch |err| {
                        Output.prettyErrorln("Error {s} while chdir - {s}", .{ @errorName(err), std.mem.span(chdir) });
                        Output.flush();
                        return err;
                    };

                    break :brk std.fs.cwd().openFileZ("package.json", .{ .mode = .read_write }) catch {
                        this_cwd = parent;
                        continue :outer;
                    };
                }

                std.mem.copy(u8, &cwd_buf, original_cwd);
                cwd_buf[original_cwd.len] = 0;
                var real_cwd: [:0]u8 = cwd_buf[0..original_cwd.len :0];
                std.os.chdirZ(real_cwd) catch {};

                return error.MissingPackageJSON;
            };
        }

        fs.top_level_dir = try std.os.getcwd(&cwd_buf);
        cwd_buf[fs.top_level_dir.len] = '/';
        cwd_buf[fs.top_level_dir.len + 1] = 0;
        fs.top_level_dir = cwd_buf[0 .. fs.top_level_dir.len + 1];
        std.mem.copy(u8, &package_json_cwd_buf, fs.top_level_dir);
        std.mem.copy(u8, package_json_cwd_buf[fs.top_level_dir.len..], "package.json");

        var entries_option = try fs.fs.readDirectory(fs.top_level_dir, null);
        var options = Options{
            .global = cli.global,
        };

        var env_loader: *DotEnv.Loader = brk: {
            var map = try ctx.allocator.create(DotEnv.Map);
            map.* = DotEnv.Map.init(ctx.allocator);

            var loader = try ctx.allocator.create(DotEnv.Loader);
            loader.* = DotEnv.Loader.init(map, ctx.allocator);
            break :brk loader;
        };

        env_loader.loadProcess();
        try env_loader.load(&fs.fs, &entries_option.entries, false);

        if (env_loader.map.get("BUN_INSTALL_VERBOSE") != null) {
            PackageManager.verbose_install = true;
        }

        if (PackageManager.verbose_install) {
            Output.prettyErrorln("Cache Dir: {s}", .{options.cache_directory});
            Output.flush();
        }

        var cpu_count = @truncate(u32, ((try std.Thread.getCpuCount()) + 1));

        if (env_loader.map.get("GOMAXPROCS")) |max_procs| {
            if (std.fmt.parseInt(u32, max_procs, 10)) |cpu_count_| {
                cpu_count = @min(cpu_count, cpu_count_);
            } else |_| {}
        }

        var manager = &instance;
        // var progress = Progress{};
        // var node = progress.start(name: []const u8, estimated_total_items: usize)
        manager.* = PackageManager{
            .options = options,
            .network_task_fifo = NetworkQueue.init(),
            .env_loader = env_loader,
            .allocator = ctx.allocator,
            .log = ctx.log,
            .root_dir = &entries_option.entries,
            .env = env_loader,
            .cpu_count = cpu_count,
            .thread_pool = ThreadPool.init(.{
                .max_threads = cpu_count,
            }),
            .resolve_tasks = TaskChannel.init(),
            .lockfile = undefined,
            .root_package_json_file = package_json_file,
            .waiter = try Waker.init(ctx.allocator),
            // .progress
        };
        manager.lockfile = try ctx.allocator.create(Lockfile);

        if (!manager.options.enable.cache) {
            manager.options.enable.manifest_cache = false;
            manager.options.enable.manifest_cache_control = false;
        }

        if (env_loader.map.get("BUN_MANIFEST_CACHE")) |manifest_cache| {
            if (strings.eqlComptime(manifest_cache, "1")) {
                manager.options.enable.manifest_cache = true;
                manager.options.enable.manifest_cache_control = false;
            } else if (strings.eqlComptime(manifest_cache, "2")) {
                manager.options.enable.manifest_cache = true;
                manager.options.enable.manifest_cache_control = true;
            } else {
                manager.options.enable.manifest_cache = false;
                manager.options.enable.manifest_cache_control = false;
            }
        }

        try manager.options.load(
            ctx.allocator,
            ctx.log,
            env_loader,
            cli,
            ctx.install,
        );

        manager.timestamp_for_manifest_cache_control = @truncate(u32, @intCast(u64, @max(std.time.timestamp(), 0)));
        return manager;
    }

    pub fn initWithRuntime(
        log: *logger.Log,
        bun_install: ?*Api.BunInstall,
        allocator: std.mem.Allocator,
        cli: CommandLineArguments,
        env_loader: *DotEnv.Loader,
    ) !*PackageManager {
        if (env_loader.map.get("BUN_INSTALL_VERBOSE") != null) {
            PackageManager.verbose_install = true;
        }

        var cpu_count = @truncate(u32, ((try std.Thread.getCpuCount()) + 1));

        if (env_loader.map.get("GOMAXPROCS")) |max_procs| {
            if (std.fmt.parseInt(u32, max_procs, 10)) |cpu_count_| {
                cpu_count = @min(cpu_count, cpu_count_);
            } else |_| {}
        }

        var manager = &instance;
        var root_dir = try Fs.FileSystem.instance.fs.readDirectory(
            Fs.FileSystem.instance.top_level_dir,
            null,
        );
        // var progress = Progress{};
        // var node = progress.start(name: []const u8, estimated_total_items: usize)
        manager.* = PackageManager{
            .options = .{},
            .network_task_fifo = NetworkQueue.init(),
            .env_loader = env_loader,
            .allocator = allocator,
            .log = log,
            .root_dir = &root_dir.entries,
            .env = env_loader,
            .cpu_count = cpu_count,
            .thread_pool = ThreadPool.init(.{
                .max_threads = cpu_count,
            }),
            .resolve_tasks = TaskChannel.init(),
            .lockfile = undefined,
            .root_package_json_file = undefined,
            .waiter = try Waker.init(allocator),
        };
        manager.lockfile = try allocator.create(Lockfile);

        if (Output.enable_ansi_colors_stderr) {
            manager.progress = Progress{};
            manager.progress.supports_ansi_escape_codes = Output.enable_ansi_colors_stderr;
            manager.root_progress_node = manager.progress.start("", 0);
            manager.root_download_node = manager.root_progress_node.start(ProgressStrings.download(), 0);
        }

        if (!manager.options.enable.cache) {
            manager.options.enable.manifest_cache = false;
            manager.options.enable.manifest_cache_control = false;
        }

        if (env_loader.map.get("BUN_MANIFEST_CACHE")) |manifest_cache| {
            if (strings.eqlComptime(manifest_cache, "1")) {
                manager.options.enable.manifest_cache = true;
                manager.options.enable.manifest_cache_control = false;
            } else if (strings.eqlComptime(manifest_cache, "2")) {
                manager.options.enable.manifest_cache = true;
                manager.options.enable.manifest_cache_control = true;
            } else {
                manager.options.enable.manifest_cache = false;
                manager.options.enable.manifest_cache_control = false;
            }
        }

        try manager.options.load(
            allocator,
            log,
            env_loader,
            cli,
            bun_install,
        );

        manager.timestamp_for_manifest_cache_control = @truncate(
            u32,
            @intCast(
                u64,
                @max(
                    std.time.timestamp(),
                    0,
                ),
            ),
            // When using "bun install", we check for updates with a 300 second cache.
            // When using bun, we only do staleness checks once per day
        ) -| std.time.s_per_day;

        manager.lockfile = brk: {
            var buf: [bun.MAX_PATH_BYTES]u8 = undefined;

            if (root_dir.entries.hasComptimeQuery("bun.lockb")) {
                var parts = [_]string{
                    "./bun.lockb",
                };
                var lockfile_path = Path.joinAbsStringBuf(
                    Fs.FileSystem.instance.top_level_dir,
                    &buf,
                    &parts,
                    .auto,
                );
                buf[lockfile_path.len] = 0;
                var lockfile_path_z = std.meta.assumeSentinel(buf[0..lockfile_path.len], 0);

                const result = manager.lockfile.loadFromDisk(
                    allocator,
                    log,
                    lockfile_path_z,
                );

                if (result == .ok) {
                    break :brk result.ok;
                }
            }

            try manager.lockfile.initEmpty(allocator);
            break :brk manager.lockfile;
        };

        return manager;
    }

    pub inline fn add(
        ctx: Command.Context,
    ) !void {
        try updatePackageJSONAndInstall(ctx, .add, &add_params);
    }

    pub inline fn remove(
        ctx: Command.Context,
    ) !void {
        try updatePackageJSONAndInstall(ctx, .remove, &remove_params);
    }

    pub inline fn link(
        ctx: Command.Context,
    ) !void {
        var manager = PackageManager.init(ctx, null, &link_params) catch |err| brk: {
            switch (err) {
                error.MissingPackageJSON => {
                    var package_json_file = std.fs.cwd().createFileZ("package.json", .{ .read = true }) catch |err2| {
                        Output.prettyErrorln("<r><red>error:<r> {s} create package.json", .{@errorName(err2)});
                        Global.crash();
                    };
                    try package_json_file.pwriteAll("{\"dependencies\": {}}", 0);

                    break :brk try PackageManager.init(ctx, package_json_file, &link_params);
                },
                else => return err,
            }

            unreachable;
        };

        if (manager.options.log_level != .silent) {
            Output.prettyErrorln("<r><b>bun link <r><d>v" ++ Global.package_json_version_with_sha ++ "<r>\n", .{});
            Output.flush();
        }

        if (manager.options.positionals.len == 1) {
            // bun link

            var lockfile: Lockfile = undefined;
            var name: string = "";
            var package: Lockfile.Package = Lockfile.Package{};

            // Step 1. parse the nearest package.json file
            {
                var current_package_json_stat = try manager.root_package_json_file.stat();
                var current_package_json_buf = try ctx.allocator.alloc(u8, current_package_json_stat.size + 64);
                const current_package_json_contents_len = try manager.root_package_json_file.preadAll(
                    current_package_json_buf,
                    0,
                );

                const package_json_source = logger.Source.initPathString(
                    package_json_cwd_buf[0 .. FileSystem.instance.top_level_dir.len + "package.json".len],
                    current_package_json_buf[0..current_package_json_contents_len],
                );
                try lockfile.initEmpty(ctx.allocator);

                try Lockfile.Package.parseMain(&lockfile, &package, ctx.allocator, manager.log, package_json_source, Features.folder);
                name = lockfile.str(package.name);
                if (name.len == 0) {
                    if (manager.options.log_level != .silent)
                        Output.prettyErrorln("<r><red>error:<r> package.json missing \"name\" <d>in \"{s}\"<r>", .{package_json_source.path.text});
                    Global.crash();
                } else if (!strings.isNPMPackageName(name)) {
                    if (manager.options.log_level != .silent)
                        Output.prettyErrorln("<r><red>error:<r> invalid package.json name \"{s}\" <d>in \"{s}\"<r>", .{
                            name,
                            package_json_source.path.text,
                        });
                    Global.crash();
                }
            }

            // Step 2. Setup the global directory
            var node_modules: std.fs.IterableDir = brk: {
                Bin.Linker.umask = C.umask(0);
                var explicit_global_dir: string = "";
                if (ctx.install) |install_| {
                    explicit_global_dir = install_.global_dir orelse explicit_global_dir;
                }
                manager.global_dir = try Options.openGlobalDir(explicit_global_dir);

                try manager.setupGlobalDir(&ctx);

                break :brk manager.global_dir.?.dir.makeOpenPathIterable("node_modules", .{}) catch |err| {
                    if (manager.options.log_level != .silent)
                        Output.prettyErrorln("<r><red>error:<r> failed to create node_modules in global dir due to error {s}", .{@errorName(err)});
                    Global.crash();
                };
            };

            // Step 3a. symlink to the node_modules folder
            {
                // delete it if it exists
                node_modules.dir.deleteTree(name) catch {};

                // create the symlink
                node_modules.dir.symLink(Fs.FileSystem.instance.topLevelDirWithoutTrailingSlash(), name, .{ .is_directory = true }) catch |err| {
                    if (manager.options.log_level != .silent)
                        Output.prettyErrorln("<r><red>error:<r> failed to create symlink to node_modules in global dir due to error {s}", .{@errorName(err)});
                    Global.crash();
                };
            }

            // Step 3b. Link any global bins
            if (package.bin.tag != .none) {
                var bin_linker = Bin.Linker{
                    .bin = package.bin,
                    .package_installed_node_modules = node_modules.dir.fd,
                    .global_bin_path = manager.options.bin_path,
                    .global_bin_dir = manager.options.global_bin_dir.dir,

                    // .destination_dir_subpath = destination_dir_subpath,
                    .root_node_modules_folder = node_modules.dir.fd,
                    .package_name = strings.StringOrTinyString.init(name),
                    .string_buf = lockfile.buffers.string_bytes.items,
                    .extern_string_buf = lockfile.buffers.extern_strings.items,
                };
                bin_linker.link(true);

                if (bin_linker.err) |err| {
                    if (manager.options.log_level != .silent)
                        Output.prettyErrorln("<r><red>error:<r> failed to link bin due to error {s}", .{@errorName(err)});
                    Global.crash();
                }
            }

            Output.flush();

            // Done
            if (manager.options.log_level != .silent)
                Output.prettyln(
                    \\<r><green>Success!<r> Registered \"{[name]s}\"
                    \\
                    \\To use {[name]s} in a project, run:
                    \\  <cyan>bun link {[name]s}<r>
                    \\
                    \\Or add it in dependencies in your package.json file:
                    \\  <cyan>"{[name]s}": "link:{[name]s}"<r>
                    \\
                ,
                    .{
                        .name = name,
                    },
                );

            Output.flush();
            Global.exit(0);
        } else {
            // bun link lodash
            switch (manager.options.log_level) {
                .default => try updatePackageJSONAndInstallWithManager(ctx, manager, .link, .default),
                .verbose => try updatePackageJSONAndInstallWithManager(ctx, manager, .link, .verbose),
                .silent => try updatePackageJSONAndInstallWithManager(ctx, manager, .link, .silent),
                .default_no_progress => try updatePackageJSONAndInstallWithManager(ctx, manager, .link, .default_no_progress),
                .verbose_no_progress => try updatePackageJSONAndInstallWithManager(ctx, manager, .link, .verbose_no_progress),
            }
        }
    }

    pub inline fn unlink(
        ctx: Command.Context,
    ) !void {
        var manager = PackageManager.init(ctx, null, &unlink_params) catch |err| brk: {
            switch (err) {
                error.MissingPackageJSON => {
                    var package_json_file = std.fs.cwd().createFileZ("package.json", .{ .read = true }) catch |err2| {
                        Output.prettyErrorln("<r><red>error:<r> {s} create package.json", .{@errorName(err2)});
                        Global.crash();
                    };
                    try package_json_file.pwriteAll("{\"dependencies\": {}}", 0);

                    break :brk try PackageManager.init(ctx, package_json_file, &unlink_params);
                },
                else => return err,
            }

            unreachable;
        };

        if (manager.options.log_level != .silent) {
            Output.prettyErrorln("<r><b>bun unlink <r><d>v" ++ Global.package_json_version_with_sha ++ "<r>\n", .{});
            Output.flush();
        }

        if (manager.options.positionals.len == 1) {
            // bun unlink

            var lockfile: Lockfile = undefined;
            var name: string = "";
            var package: Lockfile.Package = Lockfile.Package{};

            // Step 1. parse the nearest package.json file
            {
                var current_package_json_stat = try manager.root_package_json_file.stat();
                var current_package_json_buf = try ctx.allocator.alloc(u8, current_package_json_stat.size + 64);
                const current_package_json_contents_len = try manager.root_package_json_file.preadAll(
                    current_package_json_buf,
                    0,
                );

                const package_json_source = logger.Source.initPathString(
                    package_json_cwd_buf[0 .. FileSystem.instance.top_level_dir.len + "package.json".len],
                    current_package_json_buf[0..current_package_json_contents_len],
                );
                try lockfile.initEmpty(ctx.allocator);

                try Lockfile.Package.parseMain(&lockfile, &package, ctx.allocator, manager.log, package_json_source, Features.folder);
                name = lockfile.str(package.name);
                if (name.len == 0) {
                    if (manager.options.log_level != .silent)
                        Output.prettyErrorln("<r><red>error:<r> package.json missing \"name\" <d>in \"{s}\"<r>", .{package_json_source.path.text});
                    Global.crash();
                } else if (!strings.isNPMPackageName(name)) {
                    if (manager.options.log_level != .silent)
                        Output.prettyErrorln("<r><red>error:<r> invalid package.json name \"{s}\" <d>in \"{s}\"<r>", .{
                            name,
                            package_json_source.path.text,
                        });
                    Global.crash();
                }
            }

            switch (Syscall.lstat(Path.joinAbsStringZ(try manager.globalLinkDirPath(), &.{name}, .auto))) {
                .result => |stat| {
                    if (!std.os.S.ISLNK(stat.mode)) {
                        Output.prettyErrorln("<r><green>success:<r> package \"{s}\" is not globally linked, so there's nothing to do.", .{name});
                        Global.exit(0);
                    }
                },
                .err => {
                    Output.prettyErrorln("<r><green>success:<r> package \"{s}\" is not globally linked, so there's nothing to do.", .{name});
                    Global.exit(0);
                },
            }

            // Step 2. Setup the global directory
            var node_modules: std.fs.IterableDir = brk: {
                Bin.Linker.umask = C.umask(0);
                var explicit_global_dir: string = "";
                if (ctx.install) |install_| {
                    explicit_global_dir = install_.global_dir orelse explicit_global_dir;
                }
                manager.global_dir = try Options.openGlobalDir(explicit_global_dir);

                try manager.setupGlobalDir(&ctx);

                break :brk manager.global_dir.?.dir.makeOpenPathIterable("node_modules", .{}) catch |err| {
                    if (manager.options.log_level != .silent)
                        Output.prettyErrorln("<r><red>error:<r> failed to create node_modules in global dir due to error {s}", .{@errorName(err)});
                    Global.crash();
                };
            };

            // Step 3b. Link any global bins
            if (package.bin.tag != .none) {
                var bin_linker = Bin.Linker{
                    .bin = package.bin,
                    .package_installed_node_modules = node_modules.dir.fd,
                    .global_bin_path = manager.options.bin_path,
                    .global_bin_dir = manager.options.global_bin_dir.dir,

                    // .destination_dir_subpath = destination_dir_subpath,
                    .root_node_modules_folder = node_modules.dir.fd,
                    .package_name = strings.StringOrTinyString.init(name),
                    .string_buf = lockfile.buffers.string_bytes.items,
                    .extern_string_buf = lockfile.buffers.extern_strings.items,
                };
                bin_linker.unlink(true);
            }

            // delete it if it exists
            node_modules.dir.deleteTree(name) catch |err| {
                if (manager.options.log_level != .silent)
                    Output.prettyErrorln("<r><red>error:<r> failed to unlink package in global dir due to error {s}", .{@errorName(err)});
                Global.crash();
            };

            Output.prettyln("<r><green>success:<r> unlinked package \"{s}\"", .{name});
            Global.exit(0);
        } else {
            Output.prettyln("<r><red>error:<r> bun unlink {{packageName}} not implemented yet", .{});
            Global.exit(1);
        }
    }

    const ParamType = clap.Param(clap.Help);
    const platform_specific_backend_label = if (Environment.isMac)
        "Possible values: \"clonefile\" (default), \"hardlink\", \"symlink\", \"copyfile\""
    else
        "Possible values: \"hardlink\" (default), \"symlink\", \"copyfile\"";

    pub const install_params_ = [_]ParamType{
        clap.parseParam("-c, --config <STR>?               Load config (bunfig.toml)") catch unreachable,
        clap.parseParam("-y, --yarn                        Write a yarn.lock file (yarn v1)") catch unreachable,
        clap.parseParam("-p, --production                  Don't install devDependencies") catch unreachable,
        clap.parseParam("--no-save                         Don't save a lockfile") catch unreachable,
        clap.parseParam("--dry-run                         Don't install anything") catch unreachable,
        clap.parseParam("--lockfile <PATH>                  Store & load a lockfile at a specific filepath") catch unreachable,
        clap.parseParam("-f, --force                       Always request the latest versions from the registry & reinstall all dependencies") catch unreachable,
        clap.parseParam("--cache-dir <PATH>                 Store & load cached data from a specific directory path") catch unreachable,
        clap.parseParam("--no-cache                        Ignore manifest cache entirely") catch unreachable,
        clap.parseParam("--silent                          Don't log anything") catch unreachable,
        clap.parseParam("--verbose                         Excessively verbose logging") catch unreachable,
        clap.parseParam("--no-progress                     Disable the progress bar") catch unreachable,
        clap.parseParam("--no-verify                       Skip verifying integrity of newly downloaded packages") catch unreachable,
        clap.parseParam("--ignore-scripts                  Skip lifecycle scripts in the project's package.json (dependency scripts are never run)") catch unreachable,
        clap.parseParam("-g, --global                      Install globally") catch unreachable,
        clap.parseParam("--cwd <STR>                       Set a specific cwd") catch unreachable,
        clap.parseParam("--backend <STR>                   Platform-specific optimizations for installing dependencies. " ++ platform_specific_backend_label) catch unreachable,
        clap.parseParam("--link-native-bins <STR>...       Link \"bin\" from a matching platform-specific \"optionalDependencies\" instead. Default: esbuild, turbo") catch unreachable,

        // clap.parseParam("--omit <STR>...                   Skip installing dependencies of a certain type. \"dev\", \"optional\", or \"peer\"") catch unreachable,
        // clap.parseParam("--no-dedupe                       Disable automatic downgrading of dependencies that would otherwise cause unnecessary duplicate package versions ($BUN_CONFIG_NO_DEDUPLICATE)") catch unreachable,

        clap.parseParam("--help                            Print this help menu") catch unreachable,
    };

    pub const install_params = install_params_ ++ [_]ParamType{
        clap.parseParam("<POS> ...                         ") catch unreachable,
    };

    pub const add_params = install_params_ ++ [_]ParamType{
        clap.parseParam("-d, --development                 Add dependency to \"devDependencies\"") catch unreachable,
        clap.parseParam("--optional                        Add dependency to \"optionalDependencies\"") catch unreachable,
        clap.parseParam("<POS> ...                         \"name\" or \"name@version\" of packages to install") catch unreachable,
    };

    pub const remove_params = install_params_ ++ [_]ParamType{
        clap.parseParam("<POS> ...                         \"name\" of packages to remove from package.json") catch unreachable,
    };

    pub const link_params = install_params_ ++ [_]ParamType{
        clap.parseParam("--save                            Save to package.json") catch unreachable,
        clap.parseParam("<POS> ...                         \"name\" install package as a link") catch unreachable,
    };

    pub const unlink_params = install_params_ ++ [_]ParamType{
        clap.parseParam("--save                            Save to package.json") catch unreachable,
        clap.parseParam("<POS> ...                         \"name\" uninstall package as a link") catch unreachable,
    };

    pub const CommandLineArguments = struct {
        registry: string = "",
        cache_dir: string = "",
        lockfile: string = "",
        token: string = "",
        global: bool = false,
        config: ?string = null,

        backend: ?PackageInstall.Method = null,

        positionals: []const string = &[_]string{},

        yarn: bool = false,
        production: bool = false,
        no_save: bool = false,
        dry_run: bool = false,
        force: bool = false,
        no_dedupe: bool = false,
        no_cache: bool = false,
        silent: bool = false,
        verbose: bool = false,
        no_progress: bool = false,
        no_verify: bool = false,
        ignore_scripts: bool = false,

        link_native_bins: []const string = &[_]string{},

        development: bool = false,
        optional: bool = false,

        no_optional: bool = false,
        omit: Omit = Omit{},

        const Omit = struct {
            dev: bool = false,
            optional: bool = true,
            peer: bool = false,

            pub inline fn toFeatures(this: Omit) Features {
                return Features{
                    .dev_dependencies = this.dev,
                    .optional_dependencies = this.optional,
                    .peer_dependencies = this.peer,
                };
            }
        };

        pub fn parse(
            allocator: std.mem.Allocator,
            comptime params: []const ParamType,
            ctx: *Command.Context,
        ) !CommandLineArguments {
            var diag = clap.Diagnostic{};

            var args = clap.parse(clap.Help, params, .{
                .diagnostic = &diag,
                .allocator = allocator,
            }) catch |err| {
                clap.help(Output.errorWriter(), params) catch {};
                Output.errorWriter().writeAll("\n") catch {};
                diag.report(Output.errorWriter(), err) catch {};
                return err;
            };

            if (args.flag("--help")) {
                Output.prettyln("\n<b><magenta>bun<r> (package manager) flags:<r>\n\n", .{});
                Output.flush();

                clap.help(Output.writer(), params) catch {};

                Global.exit(0);
            }

            var cli = CommandLineArguments{};
            cli.yarn = args.flag("--yarn");
            cli.production = args.flag("--production");
            cli.no_save = args.flag("--no-save");
            cli.no_progress = args.flag("--no-progress");
            cli.dry_run = args.flag("--dry-run");
            cli.global = args.flag("--global");
            cli.force = args.flag("--force");
            cli.no_verify = args.flag("--no-verify");
            // cli.no_dedupe = args.flag("--no-dedupe");
            cli.no_cache = args.flag("--no-cache");
            cli.silent = args.flag("--silent");
            cli.verbose = args.flag("--verbose");
            cli.ignore_scripts = args.flag("--ignore-scripts");
            if (comptime @TypeOf(args).hasFlag("--save")) {
                cli.no_save = true;

                if (args.flag("--save")) {
                    cli.no_save = false;
                }
            }

            if (args.option("--config")) |opt| {
                cli.config = opt;
            }

            try BunArguments.loadConfig(allocator, cli.config, ctx, .InstallCommand);

            cli.link_native_bins = args.options("--link-native-bins");

            if (comptime params.len == add_params.len) {
                cli.development = args.flag("--development");
                cli.optional = args.flag("--optional");
            }

            // for (args.options("--omit")) |omit| {
            //     if (strings.eqlComptime(omit, "dev")) {
            //         cli.omit.dev = true;
            //     } else if (strings.eqlComptime(omit, "optional")) {
            //         cli.omit.optional = true;
            //     } else if (strings.eqlComptime(omit, "peer")) {
            //         cli.omit.peer = true;
            //     } else {
            //         Output.prettyErrorln("<b>error<r><d>:<r> Invalid argument <b>\"--omit\"<r> must be one of <cyan>\"dev\"<r>, <cyan>\"optional\"<r>, or <cyan>\"peer\"<r>. ", .{});
            //         Global.exit(1);
            //     }
            // }

            if (args.option("--lockfile")) |lockfile| {
                cli.lockfile = lockfile;
            }

            if (args.option("--cwd")) |cwd_| {
                var buf: [bun.MAX_PATH_BYTES]u8 = undefined;
                var buf2: [bun.MAX_PATH_BYTES]u8 = undefined;
                var final_path: [:0]u8 = undefined;
                if (cwd_.len > 0 and cwd_[0] == '.') {
                    var cwd = try std.os.getcwd(&buf);
                    var parts = [_]string{cwd_};
                    var path_ = Path.joinAbsStringBuf(cwd, &buf2, &parts, .auto);
                    buf2[path_.len] = 0;
                    final_path = buf2[0..path_.len :0];
                } else {
                    std.mem.copy(u8, &buf, cwd_);
                    buf[cwd_.len] = 0;
                    final_path = buf[0..cwd_.len :0];
                }
                try std.os.chdirZ(final_path);
            }

            const specified_backend: ?PackageInstall.Method = brk: {
                if (args.option("--backend")) |backend_| {
                    break :brk PackageInstall.Method.map.get(backend_);
                }
                break :brk null;
            };

            if (specified_backend) |backend| {
                if (backend.isSupported()) {
                    cli.backend = backend;
                }
            }

            cli.positionals = args.positionals();

            return cli;
        }
    };
    const latest: string = "latest";

    pub const UpdateRequest = struct {
        name: string = "",
        name_hash: PackageNameHash = 0,
        resolved_version_buf: string = "",
        version: Dependency.Version = Dependency.Version{},
        version_buf: []const u8 = "",
        missing_version: bool = false,
        failed: bool = false,
        // This must be cloned to handle when the AST store resets
        e_string: ?*JSAst.E.String = null,

        pub const Array = std.BoundedArray(UpdateRequest, 64);

        pub fn parse(
            allocator: std.mem.Allocator,
            log: *logger.Log,
            positionals: []const string,
            update_requests: *Array,
            op: Lockfile.Package.Diff.Op,
        ) []UpdateRequest {
            // first one is always either:
            // add
            // remove
            outer: for (positionals) |positional| {
                var request = UpdateRequest{
                    .name = positional,
                };
                var unscoped_name = positional;
                request.name = unscoped_name;

                // request.name = "@package..." => unscoped_name = "package..."
                if (unscoped_name.len > 0 and unscoped_name[0] == '@') {
                    unscoped_name = unscoped_name[1..];
                }

                // if there is a semver in package name...
                if (std.mem.indexOfScalar(u8, unscoped_name, '@')) |i| {
                    // unscoped_name = "package@1.0.0" => request.name = "package"
                    request.name = unscoped_name[0..i];

                    // if package was scoped, put "@" back in request.name
                    if (unscoped_name.ptr != positional.ptr) {
                        request.name = positional[0 .. i + 1];
                    }

                    // unscoped_name = "package@1.0.0" => request.version_buf = "1.0.0"
                    if (unscoped_name.len > i + 1) request.version_buf = unscoped_name[i + 1 ..];
                }

                if (strings.hasPrefix("http://", request.name) or
                    strings.hasPrefix("https://", request.name))
                {
                    if (Output.isEmojiEnabled()) {
                        Output.prettyErrorln("<r>😢 <red>error<r><d>:<r> bun {s} http://url is not implemented yet.", .{
                            @tagName(op),
                        });
                    } else {
                        Output.prettyErrorln("<r><red>error<r><d>:<r> bun {s} http://url is not implemented yet.", .{
                            @tagName(op),
                        });
                    }

                    Global.exit(1);
                }

                request.name = std.mem.trim(u8, request.name, "\n\r\t");
                if (request.name.len == 0) continue;

                request.name_hash = String.Builder.stringHash(request.name);
                for (update_requests.constSlice()) |*prev| {
                    if (prev.name_hash == request.name_hash and request.name.len == prev.name.len) continue :outer;
                }

                request.version_buf = std.mem.trim(u8, request.version_buf, "\n\r\t");

                // https://github.com/npm/npm-package-arg/blob/fbaf2fd0b72a0f38e7c24260fd4504f4724c9466/npa.js#L330
                if (strings.hasPrefix("https://", request.version_buf) or
                    strings.hasPrefix("http://", request.version_buf))
                {
                    if (Output.isEmojiEnabled()) {
                        Output.prettyErrorln("<r>😢 <red>error<r><d>:<r> bun {s} http://url is not implemented yet.", .{
                            @tagName(op),
                        });
                    } else {
                        Output.prettyErrorln("<r><red>error<r><d>:<r> bun {s} http://url is not implemented yet.", .{
                            @tagName(op),
                        });
                    }

                    Global.exit(1);
                }

                if ((op == .link or op == .unlink) and !strings.hasPrefixComptime(request.version_buf, "link:")) {
                    request.version_buf = std.fmt.allocPrint(allocator, "link:{s}", .{request.name}) catch unreachable;
                }

                if (request.version_buf.len == 0) {
                    request.missing_version = true;
                } else {
                    const sliced = SlicedString.init(request.version_buf, request.version_buf);
                    request.version = Dependency.parse(allocator, request.version_buf, &sliced, log) orelse Dependency.Version{};
                }

                update_requests.append(request) catch break;
            }

            return update_requests.slice();
        }
    };

    fn updatePackageJSONAndInstall(
        ctx: Command.Context,
        comptime op: Lockfile.Package.Diff.Op,
        comptime params: []const ParamType,
    ) !void {
        var manager = PackageManager.init(ctx, null, params) catch |err| brk: {
            switch (err) {
                error.MissingPackageJSON => {
                    if (op == .add or op == .update) {
                        var package_json_file = std.fs.cwd().createFileZ("package.json", .{ .read = true }) catch |err2| {
                            Output.prettyErrorln("<r><red>error:<r> {s} create package.json", .{@errorName(err2)});
                            Global.crash();
                        };
                        try package_json_file.pwriteAll("{\"dependencies\": {}}", 0);

                        break :brk try PackageManager.init(ctx, package_json_file, params);
                    }

                    Output.prettyErrorln("<r>No package.json, so nothing to remove\n", .{});
                    Global.crash();
                },
                else => return err,
            }

            unreachable;
        };

        if (manager.options.log_level != .silent) {
            Output.prettyErrorln("<r><b>bun " ++ @tagName(op) ++ " <r><d>v" ++ Global.package_json_version_with_sha ++ "<r>\n", .{});
            Output.flush();
        }

        switch (manager.options.log_level) {
            .default => try updatePackageJSONAndInstallWithManager(ctx, manager, op, .default),
            .verbose => try updatePackageJSONAndInstallWithManager(ctx, manager, op, .verbose),
            .silent => try updatePackageJSONAndInstallWithManager(ctx, manager, op, .silent),
            .default_no_progress => try updatePackageJSONAndInstallWithManager(ctx, manager, op, .default_no_progress),
            .verbose_no_progress => try updatePackageJSONAndInstallWithManager(ctx, manager, op, .verbose_no_progress),
        }
    }

    const dependency_lists_to_check = [_]string{
        "dependencies",
        "devDependencies",
        "optionalDependencies",
        "peerDependencies",
    };

    fn updatePackageJSONAndInstallWithManager(
        ctx: Command.Context,
        manager: *PackageManager,
        comptime op: Lockfile.Package.Diff.Op,
        comptime log_level: Options.LogLevel,
    ) !void {
        var update_requests = try UpdateRequest.Array.init(0);

        if (manager.options.positionals.len == 1) {
            var examples_to_print: [3]string = undefined;

            const off = @intCast(u64, std.time.milliTimestamp());

            switch (op) {
                .update, .add => {
                    const filler = @import("../cli.zig").HelpCommand.packages_to_add_filler;

                    examples_to_print[0] = filler[@intCast(usize, (off) % filler.len)];
                    examples_to_print[1] = filler[@intCast(usize, (off + 1) % filler.len)];
                    examples_to_print[2] = filler[@intCast(usize, (off + 2) % filler.len)];

                    Output.prettyErrorln(
                        \\
                        \\<r><b>Usage:<r>
                        \\
                        \\  bun add <r><cyan>package-name@version<r>
                        \\  bun add <r><cyan>package-name<r>
                        \\  bun add <r><cyan>package-name a-second-package<r>
                        \\
                        \\<r><b>Examples:<r>
                        \\
                        \\  bun add -g {s}
                        \\  bun add {s}
                        \\  bun add {s}
                        \\
                    , .{ examples_to_print[0], examples_to_print[1], examples_to_print[2] });

                    if (manager.options.global) {
                        Output.prettyErrorln(
                            \\
                            \\<d>Shorthand: <b>bun a -g<r>
                            \\
                        , .{});
                    } else {
                        Output.prettyErrorln(
                            \\
                            \\<d>Shorthand: <b>bun a<r>
                            \\
                        , .{});
                    }
                    Global.exit(0);
                },
                .remove => {
                    const filler = @import("../cli.zig").HelpCommand.packages_to_remove_filler;

                    examples_to_print[0] = filler[@intCast(usize, (off) % filler.len)];
                    examples_to_print[1] = filler[@intCast(usize, (off + 1) % filler.len)];
                    examples_to_print[2] = filler[@intCast(usize, (off + 2) % filler.len)];

                    Output.prettyErrorln(
                        \\
                        \\<r><b>Usage:<r>
                        \\
                        \\  bun remove <r><red>package-name<r>
                        \\  bun remove <r><red>package-name a-second-package<r>
                        \\
                        \\<r><b>Examples:<r>
                        \\
                        \\  bun remove {s} {s}
                        \\  bun remove {s}
                        \\
                    , .{
                        examples_to_print[0],
                        examples_to_print[1],
                        examples_to_print[2],
                    });
                    if (manager.options.global) {
                        Output.prettyErrorln(
                            \\
                            \\<d>Shorthand: <b>bun rm -g<r>
                            \\
                        , .{});
                    } else {
                        Output.prettyErrorln(
                            \\
                            \\<d>Shorthand: <b>bun rm<r>
                            \\
                        , .{});
                    }

                    Output.flush();

                    Global.exit(0);
                },
                else => {},
            }
        }

        var updates = UpdateRequest.parse(ctx.allocator, ctx.log, manager.options.positionals[1..], &update_requests, op);
        try updatePackageJSONAndInstallWithManagerWithUpdates(
            ctx,
            manager,
            updates,
            false,
            op,
            log_level,
        );
    }

    pub fn updatePackageJSONAndInstallWithManagerWithUpdates(
        ctx: Command.Context,
        manager: *PackageManager,
        updates: []UpdateRequest,
        auto_free: bool,
        comptime op: Lockfile.Package.Diff.Op,
        comptime log_level: Options.LogLevel,
    ) !void {
        if (ctx.log.errors > 0) {
            if (comptime log_level != .silent) {
                if (Output.enable_ansi_colors) {
                    ctx.log.printForLogLevelWithEnableAnsiColors(Output.errorWriter(), true) catch {};
                } else {
                    ctx.log.printForLogLevelWithEnableAnsiColors(Output.errorWriter(), false) catch {};
                }
            }

            Global.crash();
        }

        var current_package_json_stat = try manager.root_package_json_file.stat();
        var current_package_json_buf = try ctx.allocator.alloc(u8, current_package_json_stat.size + 64);
        const current_package_json_contents_len = try manager.root_package_json_file.preadAll(
            current_package_json_buf,
            0,
        );

        const package_json_source = logger.Source.initPathString(
            package_json_cwd_buf[0 .. FileSystem.instance.top_level_dir.len + "package.json".len],
            current_package_json_buf[0..current_package_json_contents_len],
        );

        // If there originally was a newline at the end of their package.json, preserve it
        // so that we don't cause unnecessary diffs in their git history.
        // https://github.com/oven-sh/bun/issues/1375
        const preserve_trailing_newline_at_eof_for_package_json = current_package_json_contents_len > 0 and
            current_package_json_buf[current_package_json_contents_len - 1] == '\n';

        initializeStore();
        var current_package_json = json_parser.ParseJSONUTF8(&package_json_source, ctx.log, manager.allocator) catch |err| {
            if (Output.enable_ansi_colors) {
                ctx.log.printForLogLevelWithEnableAnsiColors(Output.errorWriter(), true) catch {};
            } else {
                ctx.log.printForLogLevelWithEnableAnsiColors(Output.errorWriter(), false) catch {};
            }

            Output.panic("<r><red>{s}<r> parsing package.json<r>", .{
                @errorName(err),
            });
        };

        if (op == .remove) {
            if (current_package_json.data != .e_object) {
                Output.prettyErrorln("<red>error<r><d>:<r> package.json is not an Object {{}}, so there's nothing to remove!", .{});
                Global.exit(1);
                return;
            } else if (current_package_json.data.e_object.properties.len == 0) {
                Output.prettyErrorln("<red>error<r><d>:<r> package.json is empty {{}}, so there's nothing to remove!", .{});
                Global.exit(1);
                return;
            } else if (current_package_json.asProperty("devDependencies") == null and
                current_package_json.asProperty("dependencies") == null and
                current_package_json.asProperty("optionalDependencies") == null and
                current_package_json.asProperty("peerDependencies") == null)
            {
                Output.prettyErrorln("package.json doesn't have dependencies, there's nothing to remove!", .{});
                Global.exit(0);
                return;
            }
        }

        var any_changes = false;

        var dependency_list: string = "dependencies";
        if (manager.options.update.development) {
            dependency_list = "devDependencies";
        } else if (manager.options.update.optional) {
            dependency_list = "optionalDependencies";
        }

        switch (op) {
            .remove => {
                // if we're removing, they don't have to specify where it is installed in the dependencies list
                // they can even put it multiple times and we will just remove all of them
                for (updates) |update| {
                    inline for (dependency_lists_to_check) |list| {
                        if (current_package_json.asProperty(list)) |query| {
                            if (query.expr.data == .e_object) {
                                var dependencies = query.expr.data.e_object.properties.slice();
                                var i: usize = 0;
                                var new_len = dependencies.len;
                                while (i < dependencies.len) : (i += 1) {
                                    if (dependencies[i].key.?.data == .e_string) {
                                        if (dependencies[i].key.?.data.e_string.eql(string, update.name)) {
                                            if (new_len > 1) {
                                                dependencies[i] = dependencies[new_len - 1];
                                                new_len -= 1;
                                            } else {
                                                new_len = 0;
                                            }

                                            any_changes = true;
                                        }
                                    }
                                }

                                const changed = new_len != dependencies.len;
                                if (changed) {
                                    query.expr.data.e_object.properties.len = @truncate(u32, new_len);

                                    // If the dependencies list is now empty, remove it from the package.json
                                    // since we're swapRemove, we have to re-sort it
                                    if (query.expr.data.e_object.properties.len == 0) {
                                        var arraylist = current_package_json.data.e_object.properties.list();
                                        _ = arraylist.swapRemove(query.i);
                                        current_package_json.data.e_object.properties.update(arraylist);
                                        current_package_json.data.e_object.packageJSONSort();
                                    } else {
                                        var obj = query.expr.data.e_object;
                                        obj.alphabetizeProperties();
                                    }
                                }
                            }
                        }
                    }
                }

                if (!any_changes) {
                    Output.prettyErrorln("\n<red>error<r><d>:<r> \"<b>{s}<r>\" is not in a package.json file", .{updates[0].name});
                    Global.exit(1);
                    return;
                }
                manager.to_remove = updates;
            },
            .link, .add, .update => {
                try PackageJSONEditor.edit(ctx.allocator, updates, &current_package_json, dependency_list);
                manager.package_json_updates = updates;
            },
            else => {},
        }

        var buffer_writer = try JSPrinter.BufferWriter.init(ctx.allocator);
        try buffer_writer.buffer.list.ensureTotalCapacity(ctx.allocator, current_package_json_buf.len + 1);
        var package_json_writer = JSPrinter.BufferPrinter.init(buffer_writer);

        var written = JSPrinter.printJSON(@TypeOf(&package_json_writer), &package_json_writer, current_package_json, &package_json_source) catch |err| {
            Output.prettyErrorln("package.json failed to write due to error {s}", .{@errorName(err)});
            Global.crash();
        };

        // There are various tradeoffs with how we commit updates when you run `bun add` or `bun remove`
        // The one we chose here is to effectively pretend a human did:
        // 1. "bun add react@latest"
        // 2. open lockfile, find what react resolved to
        // 3. open package.json
        // 4. replace "react" : "latest" with "react" : "^16.2.0"
        // 5. save package.json
        // The Smarter™ approach is you resolve ahead of time and write to disk once!
        // But, turns out that's slower in any case where more than one package has to be resolved (most of the time!)
        // Concurrent network requests are faster than doing one and then waiting until the next batch
        var new_package_json_source = try ctx.allocator.dupe(u8, package_json_writer.ctx.writtenWithoutTrailingZero());

        // Do not free the old package.json AST nodes
        var old_ast_nodes = JSAst.Expr.Data.Store.toOwnedSlice();
        // haha unless
        defer if (auto_free) bun.default_allocator.free(old_ast_nodes);

        try installWithManager(ctx, manager, new_package_json_source, log_level);

        if (op == .update or op == .add or op == .link) {
            for (manager.package_json_updates) |update| {
                if (update.failed) {
                    Global.exit(1);
                    return;
                }
            }

            const source = logger.Source.initPathString("package.json", new_package_json_source);

            // Now, we _re_ parse our in-memory edited package.json
            // so we can commit the version we changed from the lockfile
            current_package_json = json_parser.ParseJSONUTF8(&source, ctx.log, manager.allocator) catch |err| {
                Output.prettyErrorln("<red>error<r><d>:<r> package.json failed to parse due to error {s}", .{@errorName(err)});
                Global.exit(1);
                return;
            };

            try PackageJSONEditor.edit(ctx.allocator, updates, &current_package_json, dependency_list);
            var buffer_writer_two = try JSPrinter.BufferWriter.init(ctx.allocator);
            try buffer_writer_two.buffer.list.ensureTotalCapacity(ctx.allocator, new_package_json_source.len + 1);
            buffer_writer_two.append_newline =
                preserve_trailing_newline_at_eof_for_package_json;
            var package_json_writer_two = JSPrinter.BufferPrinter.init(buffer_writer_two);

            written = JSPrinter.printJSON(
                @TypeOf(&package_json_writer_two),
                &package_json_writer_two,
                current_package_json,
                &source,
            ) catch |err| {
                Output.prettyErrorln("package.json failed to write due to error {s}", .{@errorName(err)});
                Global.crash();
            };

            new_package_json_source = try ctx.allocator.dupe(u8, package_json_writer_two.ctx.writtenWithoutTrailingZero());
        }

        if (manager.options.do.write_package_json) {
            // Now that we've run the install step
            // We can save our in-memory package.json to disk
            try manager.root_package_json_file.pwriteAll(new_package_json_source, 0);
            std.os.ftruncate(manager.root_package_json_file.handle, new_package_json_source.len) catch {};
            manager.root_package_json_file.close();

            if (op == .remove) {
                var cwd = std.fs.cwd();
                // This is not exactly correct
                var node_modules_buf: [bun.MAX_PATH_BYTES]u8 = undefined;
                std.mem.copy(u8, &node_modules_buf, "node_modules" ++ std.fs.path.sep_str);
                var offset_buf: []u8 = node_modules_buf["node_modules/".len..];
                const name_hashes = manager.lockfile.packages.items(.name_hash);
                for (updates) |update| {
                    // If the package no longer exists in the updated lockfile, delete the directory
                    // This is not thorough.
                    // It does not handle nested dependencies
                    // This is a quick & dirty cleanup intended for when deleting top-level dependencies
                    if (std.mem.indexOfScalar(PackageNameHash, name_hashes, String.Builder.stringHash(update.name)) == null) {
                        std.mem.copy(u8, offset_buf, update.name);
                        cwd.deleteTree(node_modules_buf[0 .. "node_modules/".len + update.name.len]) catch {};
                    }
                }

                // This is where we clean dangling symlinks
                // This could be slow if there are a lot of symlinks
                if (cwd.openIterableDir(manager.options.bin_path, .{})) |node_modules_bin_| {
                    var node_modules_bin: std.fs.IterableDir = node_modules_bin_;
                    var iter: std.fs.IterableDir.Iterator = node_modules_bin.iterate();
                    iterator: while (iter.next() catch null) |entry| {
                        switch (entry.kind) {
                            std.fs.IterableDir.Entry.Kind.SymLink => {

                                // any symlinks which we are unable to open are assumed to be dangling
                                // note that using access won't work here, because access doesn't resolve symlinks
                                std.mem.copy(u8, &node_modules_buf, entry.name);
                                node_modules_buf[entry.name.len] = 0;
                                var buf: [:0]u8 = node_modules_buf[0..entry.name.len :0];

                                var file = node_modules_bin.dir.openFileZ(buf, .{ .mode = .read_only }) catch {
                                    node_modules_bin.dir.deleteFileZ(buf) catch {};
                                    continue :iterator;
                                };

                                file.close();
                            },
                            else => {},
                        }
                    }
                } else |_| {}
            }
        }
    }

    var cwd_buf: [bun.MAX_PATH_BYTES]u8 = undefined;
    var package_json_cwd_buf: [bun.MAX_PATH_BYTES]u8 = undefined;

    pub inline fn install(
        ctx: Command.Context,
    ) !void {
        var manager = PackageManager.initMaybeInstall(ctx, null, &install_params, true) catch |err| {
            if (err == error.SwitchToBunAdd) {
                return add(ctx);
            }

            return err;
        };

        if (manager.options.log_level != .silent) {
            Output.prettyErrorln("<r><b>bun install <r><d>v" ++ Global.package_json_version_with_sha ++ "<r>\n", .{});
            Output.flush();
        }

        var package_json_contents = manager.root_package_json_file.readToEndAlloc(ctx.allocator, std.math.maxInt(usize)) catch |err| {
            if (manager.options.log_level != .silent) {
                Output.prettyErrorln("<r><red>{s} reading package.json<r> :(", .{@errorName(err)});
                Output.flush();
            }
            return;
        };

        try switch (manager.options.log_level) {
            .default => installWithManager(ctx, manager, package_json_contents, .default),
            .verbose => installWithManager(ctx, manager, package_json_contents, .verbose),
            .silent => installWithManager(ctx, manager, package_json_contents, .silent),
            .default_no_progress => installWithManager(ctx, manager, package_json_contents, .default_no_progress),
            .verbose_no_progress => installWithManager(ctx, manager, package_json_contents, .verbose_no_progress),
        };
    }

    pub const PackageInstaller = struct {
        manager: *PackageManager,
        lockfile: *Lockfile,
        progress: *std.Progress,
        node_modules_folder: std.fs.IterableDir,
        skip_verify_installed_version_number: bool,
        skip_delete: bool,
        force_install: bool,
        root_node_modules_folder: std.fs.IterableDir,
        summary: *PackageInstall.Summary,
        options: *const PackageManager.Options,
        metas: []const Lockfile.Package.Meta,
        names: []const String,
        bins: []const Bin,
        resolutions: []Resolution,
        node: *Progress.Node,
        has_created_bin: bool = false,
        global_bin_dir: std.fs.IterableDir,
        destination_dir_subpath_buf: [bun.MAX_PATH_BYTES]u8 = undefined,
        folder_path_buf: [bun.MAX_PATH_BYTES]u8 = undefined,
        install_count: usize = 0,
        successfully_installed: Bitset,

        // For linking native binaries, we only want to link after we've installed the companion dependencies
        // We don't want to introduce dependent callbacks like that for every single package
        // Since this will only be a handful, it's fine to just say "run this at the end"
        platform_binlinks: std.ArrayListUnmanaged(DeferredBinLink) = std.ArrayListUnmanaged(DeferredBinLink){},

        pub const DeferredBinLink = struct {
            package_id: PackageID,
            node_modules_folder: std.fs.IterableDir,
        };

        /// Install versions of a package which are waiting on a network request
        pub fn installEnqueuedPackages(
            this: *PackageInstaller,
            package_id: PackageID,
            comptime log_level: Options.LogLevel,
        ) void {
            const buf = this.lockfile.buffers.string_bytes.items;

            const name = this.names[package_id].slice(buf);
            const resolution = this.resolutions[package_id];

            if (this.manager.task_queue.fetchRemove(Task.Id.forNPMPackage(
                Task.Tag.extract,
                name,
                resolution.value.npm.version,
            ))) |removed| {
                var callbacks = removed.value;
                defer callbacks.deinit(this.manager.allocator);

                const prev_node_modules_folder = this.node_modules_folder;
                defer this.node_modules_folder = prev_node_modules_folder;
                for (callbacks.items) |cb| {
                    const node_modules_folder = cb.node_modules_folder;
                    this.node_modules_folder = .{ .dir = .{ .fd = @intCast(bun.FileDescriptor, node_modules_folder) } };
                    this.installPackageWithNameAndResolution(package_id, log_level, name, resolution);
                }
            }
        }

        fn installPackageWithNameAndResolution(
            this: *PackageInstaller,
            package_id: PackageID,
            comptime log_level: Options.LogLevel,
            name: string,
            resolution: Resolution,
        ) void {
            std.mem.copy(u8, &this.destination_dir_subpath_buf, name);
            this.destination_dir_subpath_buf[name.len] = 0;
            var destination_dir_subpath: [:0]u8 = this.destination_dir_subpath_buf[0..name.len :0];
            var resolution_buf: [512]u8 = undefined;
            const buf = this.lockfile.buffers.string_bytes.items;
            const extern_string_buf = this.lockfile.buffers.extern_strings.items;
            var resolution_label = std.fmt.bufPrint(&resolution_buf, "{}", .{resolution.fmt(buf)}) catch unreachable;
            var installer = PackageInstall{
                .progress = this.progress,
                .cache_dir = undefined,
                .cache_dir_subpath = undefined,
                .destination_dir = this.node_modules_folder,
                .destination_dir_subpath = destination_dir_subpath,
                .destination_dir_subpath_buf = &this.destination_dir_subpath_buf,
                .allocator = this.lockfile.allocator,
                .package_name = name,
                .package_version = resolution_label,
            };

            switch (resolution.tag) {
                .npm => {
                    installer.cache_dir_subpath = this.manager.cachedNPMPackageFolderName(name, resolution.value.npm.version);
                    installer.cache_dir = this.manager.getCacheDirectory();
                },
                .folder => {
                    const folder = resolution.value.folder.slice(buf);
                    // Handle when a package depends on itself via file:
                    // example:
                    //   "mineflayer": "file:."
                    if (folder.len == 0 or (folder.len == 1 and folder[0] == '.')) {
                        installer.cache_dir_subpath = ".";
                        installer.cache_dir = .{ .dir = std.fs.cwd() };
                    } else {
                        @memcpy(&this.folder_path_buf, folder.ptr, folder.len);
                        this.folder_path_buf[folder.len] = 0;
                        installer.cache_dir_subpath = std.meta.assumeSentinel(this.folder_path_buf[0..folder.len], 0);
                        installer.cache_dir = .{ .dir = std.fs.cwd() };
                    }
                },
                .symlink => {
                    const directory = this.manager.globalLinkDir() catch |err| {
                        if (comptime log_level != .silent) {
                            const fmt = "\n<r><red>error:<r> unable to access global directory while installing <b>{s}<r>: {s}\n";
                            const args = .{ name, @errorName(err) };

                            if (comptime log_level.showProgress()) {
                                if (Output.enable_ansi_colors) {
                                    this.progress.log(comptime Output.prettyFmt(fmt, true), args);
                                } else {
                                    this.progress.log(comptime Output.prettyFmt(fmt, false), args);
                                }
                            } else {
                                Output.prettyErrorln(fmt, args);
                            }
                        }

                        if (this.manager.options.enable.fail_early) {
                            Global.exit(1);
                        }

                        Output.flush();
                        this.summary.fail += 1;
                        return;
                    };

                    const folder = resolution.value.symlink.slice(buf);

                    if (folder.len == 0 or (folder.len == 1 and folder[0] == '.')) {
                        installer.cache_dir_subpath = ".";
                        installer.cache_dir = .{ .dir = std.fs.cwd() };
                    } else {
                        const global_link_dir = this.manager.globalLinkDirPath() catch unreachable;
                        var ptr = &this.folder_path_buf;
                        var remain: []u8 = this.folder_path_buf[0..];
                        @memcpy(ptr, global_link_dir.ptr, global_link_dir.len);
                        remain = remain[global_link_dir.len..];
                        if (global_link_dir[global_link_dir.len - 1] != std.fs.path.sep) {
                            remain[0] = std.fs.path.sep;
                            remain = remain[1..];
                        }
                        @memcpy(remain.ptr, folder.ptr, folder.len);
                        remain = remain[folder.len..];
                        remain[0] = 0;
                        const len = @ptrToInt(remain.ptr) - @ptrToInt(ptr);
                        installer.cache_dir_subpath = std.meta.assumeSentinel(
                            this.folder_path_buf[0..len :0],
                            0,
                        );
                        installer.cache_dir = directory;
                    }
                },
                else => return,
            }

            const needs_install = this.force_install or this.skip_verify_installed_version_number or !installer.verify();
            this.summary.skipped += @as(u32, @boolToInt(!needs_install));

            if (needs_install) {
                const result: PackageInstall.Result = switch (resolution.tag) {
                    .symlink => installer.installFromLink(this.skip_delete),
                    else => installer.install(this.skip_delete),
                };
                switch (result) {
                    .success => {
                        const is_duplicate = this.successfully_installed.isSet(package_id);
                        this.summary.success += @as(u32, @boolToInt(!is_duplicate));
                        this.successfully_installed.set(package_id);

                        if (comptime log_level.showProgress()) {
                            this.node.completeOne();
                        }

                        const bin = this.bins[package_id];
                        if (bin.tag != .none) {
                            if (!this.has_created_bin) {
                                Bin.Linker.umask = C.umask(0);
                                if (!this.options.global)
                                    this.node_modules_folder.dir.makeDirZ(".bin") catch {};

                                this.has_created_bin = true;
                            }

                            const bin_task_id = Task.Id.forBinLink(package_id);
                            var task_queue = this.manager.task_queue.getOrPut(this.manager.allocator, bin_task_id) catch unreachable;
                            if (!task_queue.found_existing) {
                                run_bin_link: {
                                    if (std.mem.indexOfScalar(PackageNameHash, this.options.native_bin_link_allowlist, String.Builder.stringHash(name)) != null) {
                                        this.platform_binlinks.append(this.lockfile.allocator, .{
                                            .package_id = package_id,
                                            .node_modules_folder = this.node_modules_folder,
                                        }) catch unreachable;
                                        break :run_bin_link;
                                    }

                                    var bin_linker = Bin.Linker{
                                        .bin = bin,
                                        .package_installed_node_modules = this.node_modules_folder.dir.fd,
                                        .global_bin_path = this.options.bin_path,
                                        .global_bin_dir = this.options.global_bin_dir.dir,

                                        // .destination_dir_subpath = destination_dir_subpath,
                                        .root_node_modules_folder = this.root_node_modules_folder.dir.fd,
                                        .package_name = strings.StringOrTinyString.init(name),
                                        .string_buf = buf,
                                        .extern_string_buf = extern_string_buf,
                                    };

                                    bin_linker.link(this.manager.options.global);
                                    if (bin_linker.err) |err| {
                                        if (comptime log_level != .silent) {
                                            const fmt = "\n<r><red>error:<r> linking <b>{s}<r>: {s}\n";
                                            const args = .{ name, @errorName(err) };

                                            if (comptime log_level.showProgress()) {
                                                if (Output.enable_ansi_colors) {
                                                    this.progress.log(comptime Output.prettyFmt(fmt, true), args);
                                                } else {
                                                    this.progress.log(comptime Output.prettyFmt(fmt, false), args);
                                                }
                                            } else {
                                                Output.prettyErrorln(fmt, args);
                                            }
                                        }

                                        if (this.manager.options.enable.fail_early) {
                                            installer.uninstall() catch {};
                                            Global.exit(1);
                                        }
                                    }
                                }
                            }
                        }
                    },
                    .fail => |cause| {
                        if (cause.isPackageMissingFromCache()) {
                            switch (resolution.tag) {
                                .npm => {
                                    std.debug.assert(resolution.value.npm.url.len() > 0);
                                    this.manager.enqueuePackageForDownload(
                                        name,
                                        package_id,
                                        resolution.value.npm.version,
                                        resolution.value.npm.url.slice(buf),
                                        .{
                                            .node_modules_folder = @intCast(u32, this.node_modules_folder.dir.fd),
                                        },
                                    );
                                },
                                else => {
                                    Output.prettyErrorln(
                                        "<r><red>error<r>: <b><red>{s}<r> installing <b>{s}<r>",
                                        .{ @errorName(cause.err), this.names[package_id].slice(buf) },
                                    );
                                    this.summary.fail += 1;
                                },
                            }
                        } else if (cause.err == error.DanglingSymlink) {
                            Output.prettyErrorln(
                                "<r><red>error<r>: <b>{s}<r> \"link:{s}\" not found (try running 'bun link' in the intended package's folder)<r>",
                                .{ @errorName(cause.err), this.names[package_id].slice(buf) },
                            );
                            this.summary.fail += 1;
                        } else {
                            Output.prettyErrorln(
                                "<r><red>error<r>: <b><red>{s}<r> installing <b>{s}<r>",
                                .{ @errorName(cause.err), this.names[package_id].slice(buf) },
                            );
                            this.summary.fail += 1;
                        }
                    },
                    else => {},
                }
            }
        }

        pub fn installPackage(
            this: *PackageInstaller,
            package_id: PackageID,
            comptime log_level: Options.LogLevel,
        ) void {
            // const package_id = ctx.package_id;
            // const tree = ctx.trees[ctx.tree_id];
            const meta = &this.metas[package_id];

            if (meta.isDisabled()) {
                if (comptime log_level.showProgress()) {
                    this.node.completeOne();
                }
                return;
            }

            const buf = this.lockfile.buffers.string_bytes.items;
            const name = this.names[package_id].slice(buf);
            const resolution = this.resolutions[package_id];

            this.installPackageWithNameAndResolution(package_id, log_level, name, resolution);
        }
    };

    pub fn enqueuePackageForDownload(
        this: *PackageManager,
        name: []const u8,
        package_id: PackageID,
        version: Semver.Version,
        url: []const u8,
        task_context: TaskCallbackContext,
    ) void {
        const task_id = Task.Id.forNPMPackage(Task.Tag.extract, name, version);
        var task_queue = this.task_queue.getOrPut(this.allocator, task_id) catch unreachable;
        if (!task_queue.found_existing) {
            task_queue.value_ptr.* = .{};
        }

        task_queue.value_ptr.append(
            this.allocator,
            task_context,
        ) catch unreachable;

        if (!task_queue.found_existing) {
            if (this.generateNetworkTaskForTarball(task_id, url, this.lockfile.packages.get(package_id)) catch unreachable) |task| {
                task.schedule(&this.network_tarball_batch);
                if (this.network_tarball_batch.len > 0) {
                    _ = this.scheduleNetworkTasks();
                }
            }
        }
    }

    pub fn installPackages(
        this: *PackageManager,
        lockfile_: *Lockfile,
        comptime log_level: PackageManager.Options.LogLevel,
    ) !PackageInstall.Summary {
        var lockfile = lockfile_;
        if (!this.options.local_package_features.dev_dependencies) {
            lockfile = try lockfile.maybeCloneFilteringRootPackages(this.options.local_package_features);
        }

        var root_node: *Progress.Node = undefined;
        var download_node: Progress.Node = undefined;
        var install_node: Progress.Node = undefined;
        const options = &this.options;
        var progress = &this.progress;

        if (comptime log_level.showProgress()) {
            root_node = progress.start("", 0);
            progress.supports_ansi_escape_codes = Output.enable_ansi_colors_stderr;
            download_node = root_node.start(ProgressStrings.download(), 0);

            install_node = root_node.start(ProgressStrings.install(), lockfile.packages.len);
            this.downloads_node = &download_node;
        }

        defer {
            if (comptime log_level.showProgress()) {
                progress.root.end();
                progress.* = .{};
            }
        }

        // If there was already a valid lockfile and so we did not resolve, i.e. there was zero network activity
        // the packages could still not be in the cache dir
        // this would be a common scenario in a CI environment
        // or if you just cloned a repo
        // we want to check lazily though
        // no need to download packages you've already installed!!
        var skip_verify_installed_version_number = false;
        var node_modules_folder = std.fs.cwd().openIterableDir("node_modules", .{}) catch brk: {
            skip_verify_installed_version_number = true;
            std.fs.cwd().makeDirZ("node_modules") catch |err| {
                Output.prettyErrorln("<r><red>error<r>: <b><red>{s}<r> creating <b>node_modules<r> folder", .{@errorName(err)});
                Global.crash();
            };
            break :brk std.fs.cwd().openIterableDir("node_modules", .{}) catch |err| {
                Output.prettyErrorln("<r><red>error<r>: <b><red>{s}<r> opening <b>node_modules<r> folder", .{@errorName(err)});
                Global.crash();
            };
        };
        var skip_delete = skip_verify_installed_version_number;

        const force_install = options.enable.force_install;
        if (options.enable.force_install) {
            skip_verify_installed_version_number = true;
            skip_delete = false;
        }
        var summary = PackageInstall.Summary{};

        {
            var parts = lockfile.packages.slice();
            var metas = parts.items(.meta);
            var names = parts.items(.name);
            var dependency_lists: []const Lockfile.DependencySlice = parts.items(.dependencies);
            var dependencies = lockfile.buffers.dependencies.items;
            const resolutions_buffer: []const PackageID = lockfile.buffers.resolutions.items;
            const resolution_lists: []const Lockfile.PackageIDSlice = parts.items(.resolutions);
            var resolutions = parts.items(.resolution);

            var iterator = Lockfile.Tree.Iterator.init(
                lockfile.buffers.trees.items,
                lockfile.buffers.hoisted_packages.items,
                names,
                lockfile.buffers.string_bytes.items,
            );

            var installer = PackageInstaller{
                .manager = this,
                .options = &this.options,
                .metas = metas,
                .bins = parts.items(.bin),
                .root_node_modules_folder = node_modules_folder,
                .names = names,
                .resolutions = resolutions,
                .lockfile = lockfile,
                .node = &install_node,
                .node_modules_folder = node_modules_folder,
                .progress = progress,
                .skip_verify_installed_version_number = skip_verify_installed_version_number,
                .skip_delete = skip_delete,
                .summary = &summary,
                .global_bin_dir = this.options.global_bin_dir,
                .force_install = force_install,
                .install_count = lockfile.buffers.hoisted_packages.items.len,
                .successfully_installed = try Bitset.initEmpty(lockfile.packages.len, this.allocator),
            };

            const cwd = std.fs.cwd();

            while (iterator.nextNodeModulesFolder()) |node_modules| {
                try cwd.makePath(std.mem.span(node_modules.relative_path));
                // We deliberately do not close this folder.
                // If the package hasn't been downloaded, we will need to install it later
                // We use this file descriptor to know where to put it.
                var folder = try cwd.openIterableDir(node_modules.relative_path, .{});

                installer.node_modules_folder = folder;

                var remaining = node_modules.packages;

                // cache line is 64 bytes on ARM64 and x64
                // PackageIDs are 4 bytes
                // Hence, we can fit up to 64 / 4 = 16 package IDs in a cache line
                const unroll_count = comptime 64 / @sizeOf(PackageID);

                while (remaining.len > unroll_count) {
                    comptime var i: usize = 0;
                    inline while (i < unroll_count) : (i += 1) {
                        installer.installPackage(remaining[i], comptime log_level);
                    }
                    remaining = remaining[unroll_count..];

                    // We want to minimize how often we call this function
                    // That's part of why we unroll this loop
                    if (this.pending_tasks > 0) {
                        try this.runTasks(
                            *PackageInstaller,
                            &installer,
                            .{
                                .onExtract = PackageInstaller.installEnqueuedPackages,
                                .onResolve = void{},
                                .onPackageManifestError = void{},
                                .onPackageDownloadError = void{},
                            },
                            log_level,
                        );
                        if (!installer.options.do.install_packages) return error.InstallFailed;
                    }
                }

                for (remaining) |package_id| {
                    installer.installPackage(@truncate(PackageID, package_id), log_level);
                }

                try this.runTasks(
                    *PackageInstaller,
                    &installer,
                    .{
                        .onExtract = PackageInstaller.installEnqueuedPackages,
                        .onResolve = void{},
                        .onPackageManifestError = void{},
                        .onPackageDownloadError = void{},
                    },
                    log_level,
                );
                if (!installer.options.do.install_packages) return error.InstallFailed;
            }

            while (this.pending_tasks > 0 and installer.options.do.install_packages) : (this.sleep()) {
                try this.runTasks(
                    *PackageInstaller,
                    &installer,
                    .{
                        .onExtract = PackageInstaller.installEnqueuedPackages,
                        .onResolve = void{},
                        .onPackageManifestError = void{},
                        .onPackageDownloadError = void{},
                    },
                    log_level,
                );
            }

            if (!installer.options.do.install_packages) return error.InstallFailed;

            summary.successfully_installed = installer.successfully_installed;
            outer: for (installer.platform_binlinks.items) |deferred| {
                const package_id = deferred.package_id;
                const folder = deferred.node_modules_folder;

                const package_dependencies: []const Dependency = dependency_lists[package_id].get(dependencies);
                const package_resolutions: []const PackageID = resolution_lists[package_id].get(resolutions_buffer);
                const original_bin: Bin = installer.bins[package_id];

                for (package_dependencies) |_, i| {
                    const resolved_id = package_resolutions[i];
                    if (resolved_id >= names.len) continue;
                    const meta: Lockfile.Package.Meta = metas[resolved_id];

                    // This is specifically for platform-specific binaries
                    if (meta.os == .all and meta.arch == .all) continue;

                    // Don't attempt to link incompatible binaries
                    if (meta.isDisabled()) continue;

                    const name: string = installer.names[resolved_id].slice(lockfile.buffers.string_bytes.items);

                    if (!installer.has_created_bin) {
                        if (!this.options.global) {
                            node_modules_folder.dir.makeDirZ(".bin") catch {};
                        }
                        Bin.Linker.umask = C.umask(0);
                        installer.has_created_bin = true;
                    }

                    var bin_linker = Bin.Linker{
                        .bin = original_bin,
                        .package_installed_node_modules = folder.dir.fd,
                        .root_node_modules_folder = node_modules_folder.dir.fd,
                        .global_bin_path = this.options.bin_path,
                        .global_bin_dir = this.options.global_bin_dir.dir,

                        .package_name = strings.StringOrTinyString.init(name),
                        .string_buf = lockfile.buffers.string_bytes.items,
                        .extern_string_buf = lockfile.buffers.extern_strings.items,
                    };

                    bin_linker.link(this.options.global);

                    if (bin_linker.err) |err| {
                        if (comptime log_level != .silent) {
                            const fmt = "\n<r><red>error:<r> linking <b>{s}<r>: {s}\n";
                            const args = .{ name, @errorName(err) };

                            if (comptime log_level.showProgress()) {
                                if (Output.enable_ansi_colors) {
                                    this.progress.log(comptime Output.prettyFmt(fmt, true), args);
                                } else {
                                    this.progress.log(comptime Output.prettyFmt(fmt, false), args);
                                }
                            } else {
                                Output.prettyErrorln(fmt, args);
                            }
                        }

                        if (this.options.enable.fail_early) {
                            Global.exit(1);
                        }
                    }

                    continue :outer;
                }

                if (comptime log_level != .silent) {
                    const fmt = "\n<r><yellow>warn:<r> no compatible binaries found for <b>{s}<r>\n";
                    const args = .{names[package_id].slice(lockfile.buffers.string_bytes.items)};

                    if (comptime log_level.showProgress()) {
                        if (Output.enable_ansi_colors) {
                            this.progress.log(comptime Output.prettyFmt(fmt, true), args);
                        } else {
                            this.progress.log(comptime Output.prettyFmt(fmt, false), args);
                        }
                    } else {
                        Output.prettyErrorln(fmt, args);
                    }
                }
            }
        }

        return summary;
    }

    pub fn setupGlobalDir(manager: *PackageManager, ctx: *const Command.Context) !void {
        manager.options.global_bin_dir = try Options.openGlobalBinDir(ctx.install);
        var out_buffer: [bun.MAX_PATH_BYTES]u8 = undefined;
        var result = try std.os.getFdPath(manager.options.global_bin_dir.dir.fd, &out_buffer);
        out_buffer[result.len] = 0;
        var result_: [:0]u8 = out_buffer[0..result.len :0];
        manager.options.bin_path = std.meta.assumeSentinel(try FileSystem.instance.dirname_store.append([:0]u8, result_), 0);
    }

    pub fn startProgressBarIfNone(manager: *PackageManager) void {
        if (manager.downloads_node == null) {
            manager.startProgressBar();
        }
    }
    pub fn startProgressBar(manager: *PackageManager) void {
        manager.downloads_node = manager.progress.start(ProgressStrings.download(), 0);
        manager.progress.supports_ansi_escape_codes = Output.enable_ansi_colors_stderr;
        manager.setNodeName(manager.downloads_node.?, ProgressStrings.download_no_emoji_, ProgressStrings.download_emoji, true);
        manager.downloads_node.?.setEstimatedTotalItems(manager.total_tasks + manager.extracted_count);
        manager.downloads_node.?.setCompletedItems(manager.total_tasks - manager.pending_tasks);
        manager.downloads_node.?.activate();
        manager.progress.refresh();
    }

    pub fn endProgressBar(manager: *PackageManager) void {
        var downloads_node = manager.downloads_node orelse return;
        downloads_node.setEstimatedTotalItems(downloads_node.unprotected_estimated_total_items);
        downloads_node.setCompletedItems(downloads_node.unprotected_estimated_total_items);
        manager.progress.refresh();
        manager.progress.root.end();
        manager.progress = .{};
        manager.downloads_node = null;
    }

    fn installWithManager(
        ctx: Command.Context,
        manager: *PackageManager,
        package_json_contents: string,
        comptime log_level: Options.LogLevel,
    ) !void {
        // sleep off for maximum network throughput

        var load_lockfile_result: Lockfile.LoadFromDiskResult = if (manager.options.do.load_lockfile)
            manager.lockfile.loadFromDisk(
                ctx.allocator,
                ctx.log,
                manager.options.lockfile_path,
            )
        else
            Lockfile.LoadFromDiskResult{ .not_found = .{} };

        var root = Lockfile.Package{};
        var maybe_root: Lockfile.Package = undefined;

        var needs_new_lockfile = load_lockfile_result != .ok or (load_lockfile_result.ok.buffers.dependencies.items.len == 0 and manager.package_json_updates.len > 0);

        // this defaults to false
        // but we force allowing updates to the lockfile when you do bun add
        var had_any_diffs = false;
        manager.progress = .{};

        // Step 2. Parse the package.json file
        //
        var package_json_source = logger.Source.initPathString(
            package_json_cwd_buf[0 .. FileSystem.instance.top_level_dir.len + "package.json".len],
            package_json_contents,
        );

        switch (load_lockfile_result) {
            .err => |cause| {
                if (log_level != .silent) {
                    switch (cause.step) {
                        .open_file => Output.prettyError("<r><red>error<r> opening lockfile:<r> {s}\n<r>", .{
                            @errorName(cause.value),
                        }),
                        .parse_file => Output.prettyError("<r><red>error<r> parsing lockfile:<r> {s}\n<r>", .{
                            @errorName(cause.value),
                        }),
                        .read_file => Output.prettyError("<r><red>error<r> reading lockfile:<r> {s}\n<r>", .{
                            @errorName(cause.value),
                        }),
                    }

                    if (manager.options.enable.fail_early) {
                        Output.prettyError("<b><red>failed to load lockfile<r>\n", .{});
                    } else {
                        Output.prettyError("<b><red>ignoring lockfile<r>\n", .{});
                    }

                    if (ctx.log.errors > 0) {
                        if (Output.enable_ansi_colors) {
                            try manager.log.printForLogLevelWithEnableAnsiColors(Output.errorWriter(), true);
                        } else {
                            try manager.log.printForLogLevelWithEnableAnsiColors(Output.errorWriter(), false);
                        }
                    }
                    Output.flush();
                }

                if (manager.options.enable.fail_early) Global.exit(1);
            },
            .ok => {
                differ: {
                    root = load_lockfile_result.ok.rootPackage() orelse {
                        needs_new_lockfile = true;
                        break :differ;
                    };

                    if (root.dependencies.len == 0) {
                        needs_new_lockfile = true;
                    }

                    if (needs_new_lockfile) break :differ;

                    var lockfile: Lockfile = undefined;
                    try lockfile.initEmpty(ctx.allocator);
                    maybe_root = Lockfile.Package{};

                    try Lockfile.Package.parseMain(
                        &lockfile,
                        &maybe_root,
                        ctx.allocator,
                        ctx.log,
                        package_json_source,
                        Features{
                            .optional_dependencies = true,
                            .dev_dependencies = true,
                            .is_main = true,
                            .check_for_duplicate_dependencies = true,
                            .peer_dependencies = false,
                            .scripts = true,
                        },
                    );
                    manager.lockfile.scripts = lockfile.scripts;
                    var mapping = try manager.lockfile.allocator.alloc(PackageID, maybe_root.dependencies.len);
                    std.mem.set(PackageID, mapping, invalid_package_id);

                    manager.summary = try Package.Diff.generate(
                        ctx.allocator,
                        manager.lockfile,
                        &lockfile,
                        &root,
                        &maybe_root,
                        mapping,
                    );

                    const sum = manager.summary.add + manager.summary.remove + manager.summary.update;
                    had_any_diffs = had_any_diffs or sum > 0;

                    if (manager.options.enable.frozen_lockfile and had_any_diffs) {
                        if (log_level != .silent) {
                            Output.prettyErrorln("<r><red>error<r>: lockfile had changes, but lockfile is frozen", .{});
                        }

                        Global.exit(1);
                    }

                    // If you changed packages, we will copy over the new package from the new lockfile
                    const new_dependencies = maybe_root.dependencies.get(lockfile.buffers.dependencies.items);

                    if (had_any_diffs) {
                        var builder_ = manager.lockfile.stringBuilder();
                        // ensure we use one pointer to reference it instead of creating new ones and potentially aliasing
                        var builder = &builder_;

                        for (new_dependencies) |new_dep| {
                            new_dep.count(lockfile.buffers.string_bytes.items, *Lockfile.StringBuilder, builder);
                        }

                        const off = @truncate(u32, manager.lockfile.buffers.dependencies.items.len);
                        const len = @truncate(u32, new_dependencies.len);
                        var packages = manager.lockfile.packages.slice();
                        var dep_lists = packages.items(.dependencies);
                        var resolution_lists = packages.items(.resolutions);
                        const old_resolutions_list = resolution_lists[0];
                        dep_lists[0] = .{ .off = off, .len = len };
                        resolution_lists[0] = .{ .off = off, .len = len };
                        manager.root_dependency_list = dep_lists[0];
                        try builder.allocate();

                        try manager.lockfile.buffers.dependencies.ensureUnusedCapacity(manager.lockfile.allocator, len);
                        try manager.lockfile.buffers.resolutions.ensureUnusedCapacity(manager.lockfile.allocator, len);

                        var old_resolutions = old_resolutions_list.get(manager.lockfile.buffers.resolutions.items);

                        var dependencies = manager.lockfile.buffers.dependencies.items.ptr[off .. off + len];
                        var resolutions = manager.lockfile.buffers.resolutions.items.ptr[off .. off + len];

                        // It is too easy to accidentally undefined memory
                        std.mem.set(PackageID, resolutions, invalid_package_id);
                        std.mem.set(Dependency, dependencies, Dependency{});

                        manager.lockfile.buffers.dependencies.items = manager.lockfile.buffers.dependencies.items.ptr[0 .. off + len];
                        manager.lockfile.buffers.resolutions.items = manager.lockfile.buffers.resolutions.items.ptr[0 .. off + len];

                        for (new_dependencies) |new_dep, i| {
                            dependencies[i] = try new_dep.clone(lockfile.buffers.string_bytes.items, *Lockfile.StringBuilder, builder);
                            if (mapping[i] != invalid_package_id) {
                                resolutions[i] = old_resolutions[mapping[i]];
                            }
                        }

                        builder.clamp();

                        // Split this into two passes because the below may allocate memory or invalidate pointers
                        if (manager.summary.add > 0 or manager.summary.update > 0) {
                            var remaining = mapping;
                            var dependency_i: PackageID = off;
                            const changes = @truncate(PackageID, mapping.len);

                            _ = manager.getCacheDirectory();
                            _ = manager.getTemporaryDirectory();
                            var counter_i: PackageID = 0;
                            while (counter_i < changes) : (counter_i += 1) {
                                if (remaining[counter_i] == invalid_package_id) {
                                    dependency_i = counter_i + off;
                                    try manager.enqueueDependencyWithMain(
                                        dependency_i,
                                        manager.lockfile.buffers.dependencies.items[dependency_i],
                                        manager.lockfile.buffers.resolutions.items[dependency_i],
                                        true,
                                    );
                                }
                            }
                        }
                    }
                }
            },
            else => {},
        }

        if (needs_new_lockfile) {
            root = Lockfile.Package{};
            try manager.lockfile.initEmpty(ctx.allocator);

            if (manager.options.enable.frozen_lockfile) {
                if (log_level != .silent) {
                    Output.prettyErrorln("<r><red>error<r>: lockfile had changes, but lockfile is frozen", .{});
                }

                Global.exit(1);
            }

            try Lockfile.Package.parseMain(
                manager.lockfile,
                &root,
                ctx.allocator,
                ctx.log,
                package_json_source,
                Features{
                    .optional_dependencies = true,
                    .dev_dependencies = true,
                    .is_main = true,
                    .check_for_duplicate_dependencies = true,
                    .peer_dependencies = false,
                    .scripts = true,
                },
            );

            root = try manager.lockfile.appendPackage(root);

            manager.root_dependency_list = root.dependencies;

            if (root.dependencies.len > 0) {
                _ = manager.getCacheDirectory();
                _ = manager.getTemporaryDirectory();
            }
            manager.enqueueDependencyList(
                root.dependencies,
                true,
            );
        }

        manager.flushDependencyQueue();

        // Anything that needs to be downloaded from an update needs to be scheduled here
        _ = manager.scheduleNetworkTasks();

        if (manager.pending_tasks > 0) {
            if (root.dependencies.len > 0) {
                _ = manager.getCacheDirectory();
                _ = manager.getTemporaryDirectory();
            }

            if (comptime log_level.showProgress()) {
                manager.startProgressBar();
            } else if (comptime log_level != .silent) {
                Output.prettyErrorln(" Resolving dependencies", .{});
                Output.flush();
            }

            {
                while (manager.pending_tasks > 0) : (manager.sleep()) {
                    try manager.runTasks(void, void{}, .{
                        .onExtract = void{},
                        .onResolve = void{},
                        .onPackageManifestError = void{},
                        .onPackageDownloadError = void{},
                    }, log_level);
                }
            }

            if (comptime log_level.showProgress()) {
                manager.endProgressBar();
            } else if (comptime log_level != .silent) {
                Output.prettyErrorln(" Resolved, downloaded and extracted [{d}]", .{manager.total_tasks});
                Output.flush();
            }
        }

        if (Output.enable_ansi_colors) {
            try manager.log.printForLogLevelWithEnableAnsiColors(Output.errorWriter(), true);
        } else {
            try manager.log.printForLogLevelWithEnableAnsiColors(Output.errorWriter(), false);
        }

        if (manager.log.errors > 0) {
            Global.exit(1);
        }

        const needs_clean_lockfile = had_any_diffs or needs_new_lockfile or manager.package_json_updates.len > 0;
        var did_meta_hash_change = needs_clean_lockfile;
        if (needs_clean_lockfile) {
            manager.lockfile = try manager.lockfile.clean(manager.package_json_updates);
        }

        if (manager.lockfile.packages.len > 0) {
            for (manager.package_json_updates) |update| {
                // prevent redundant errors
                if (update.failed) {
                    return error.InstallFailed;
                }
            }
            manager.root_dependency_list = manager.lockfile.packages.items(.dependencies)[0];
            manager.lockfile.verifyResolutions(manager.options.local_package_features, manager.options.remote_package_features, log_level);
        }

        if (needs_clean_lockfile or manager.options.enable.force_save_lockfile) {
            did_meta_hash_change = try manager.lockfile.hasMetaHashChanged(
                PackageManager.verbose_install or manager.options.do.print_meta_hash_string,
            );
        }

        if (manager.options.global) {
            try manager.setupGlobalDir(&ctx);
        }

        // We don't always save the lockfile.
        // This is for two reasons.
        // 1. It's unnecessary work if there are no changes
        // 2. There is a determinism issue in the file where alignment bytes might be garbage data
        //    This is a bug that needs to be fixed, however we can work around it for now
        //    by avoiding saving the lockfile
        if (manager.options.do.save_lockfile and (did_meta_hash_change or
            manager.lockfile.isEmpty() or
            manager.options.enable.force_save_lockfile))
        {
            save: {
                if (manager.lockfile.isEmpty()) {
                    if (!manager.options.dry_run) {
                        std.fs.cwd().deleteFileZ(manager.options.save_lockfile_path) catch |err| brk: {
                            // we don't care
                            if (err == error.FileNotFound) {
                                if (had_any_diffs) break :save;
                                break :brk;
                            }

                            if (log_level != .silent) Output.prettyErrorln("\n <red>error: {s} deleting empty lockfile", .{@errorName(err)});
                            break :save;
                        };
                    }
                    if (!manager.options.global) {
                        if (log_level != .silent) Output.prettyErrorln("No packages! Deleted empty lockfile", .{});
                    }

                    break :save;
                }

                var node: *Progress.Node = undefined;

                if (comptime log_level.showProgress()) {
                    node = manager.progress.start(ProgressStrings.save(), 0);
                    manager.progress.supports_ansi_escape_codes = Output.enable_ansi_colors_stderr;
                    node.activate();

                    manager.progress.refresh();
                }

                manager.lockfile.saveToDisk(manager.options.save_lockfile_path);
                if (comptime log_level.showProgress()) {
                    node.end();
                    manager.progress.refresh();
                    manager.progress.root.end();
                    manager.progress = .{};
                } else if (comptime log_level != .silent) {
                    Output.prettyErrorln(" Saved lockfile", .{});
                    Output.flush();
                }
            }
        }

        // Install script order for npm 8.3.0:
        // 1. preinstall
        // 2. install
        // 3. postinstall
        // 4. preprepare
        // 5. prepare
        // 6. postprepare

        const run_lifecycle_scripts = manager.options.do.run_scripts and manager.lockfile.scripts.hasAny() and manager.options.do.install_packages;
        const has_pre_lifecycle_scripts = manager.lockfile.scripts.preinstall.items.len > 0;
        const needs_configure_bundler_for_run = run_lifecycle_scripts and !has_pre_lifecycle_scripts;

        if (run_lifecycle_scripts and has_pre_lifecycle_scripts) {
            // We need to figure out the PATH and other environment variables
            // to do that, we re-use the code from bun run
            // this is expensive, it traverses the entire directory tree going up to the root
            // so we really only want to do it when strictly necessary
            {
                var this_bundler: bundler.Bundler = undefined;
                var ORIGINAL_PATH: string = "";
                _ = try RunCommand.configureEnvForRun(
                    ctx,
                    &this_bundler,
                    manager.env,
                    &ORIGINAL_PATH,
                    log_level != .silent,
                );
            }

            try manager.lockfile.scripts.run(manager.allocator, manager.env, log_level != .silent, "preinstall");
        }

        var install_summary = PackageInstall.Summary{};
        if (manager.options.do.install_packages) {
            install_summary = try manager.installPackages(
                manager.lockfile,
                log_level,
            );
        }

        if (needs_new_lockfile) {
            manager.summary.add = @truncate(u32, manager.lockfile.packages.len);
        }

        if (manager.options.do.save_yarn_lock) {
            var node: *Progress.Node = undefined;
            if (comptime log_level.showProgress()) {
                node = manager.progress.start("Saving yarn.lock", 0);
                manager.progress.supports_ansi_escape_codes = Output.enable_ansi_colors_stderr;
                manager.progress.refresh();
            } else if (comptime log_level != .silent) {
                Output.prettyErrorln(" Saved yarn.lock", .{});
                Output.flush();
            }

            try manager.writeYarnLock();
            if (comptime log_level.showProgress()) {
                node.completeOne();
                manager.progress.refresh();
                manager.progress.root.end();
                manager.progress = .{};
            }
        }

        if (comptime log_level != .silent) {
            var printer = Lockfile.Printer{
                .lockfile = manager.lockfile,
                .options = manager.options,
                .updates = manager.package_json_updates,
                .successfully_installed = install_summary.successfully_installed,
            };

            if (Output.enable_ansi_colors) {
                try Lockfile.Printer.Tree.print(&printer, Output.WriterType, Output.writer(), true);
            } else {
                try Lockfile.Printer.Tree.print(&printer, Output.WriterType, Output.writer(), false);
            }

            if (!did_meta_hash_change) {
                manager.summary.remove = 0;
                manager.summary.add = 0;
                manager.summary.update = 0;
            }

            var printed_timestamp = false;
            if (install_summary.success > 0) {
                // it's confusing when it shows 3 packages and says it installed 1
                Output.pretty("\n <green>{d}<r> packages<r> installed ", .{@max(
                    install_summary.success,
                    @truncate(
                        u32,
                        manager.package_json_updates.len,
                    ),
                )});
                Output.printStartEndStdout(ctx.start_time, std.time.nanoTimestamp());
                printed_timestamp = true;
                Output.pretty("<r>\n", .{});

                if (manager.summary.remove > 0) {
                    Output.pretty("  Removed: <cyan>{d}<r>\n", .{manager.summary.remove});
                }
            } else if (manager.summary.remove > 0) {
                if (manager.to_remove.len > 0) {
                    for (manager.to_remove) |update| {
                        Output.prettyln(" <r><red>-<r> {s}", .{update.name});
                    }
                }

                Output.pretty("\n <r><b>{d}<r> packages removed ", .{manager.summary.remove});
                Output.printStartEndStdout(ctx.start_time, std.time.nanoTimestamp());
                printed_timestamp = true;
                Output.pretty("<r>\n", .{});
            } else if (install_summary.skipped > 0 and install_summary.fail == 0 and manager.package_json_updates.len == 0) {
                Output.pretty("\n", .{});

                const count = @truncate(PackageID, manager.lockfile.packages.len);
                if (count != install_summary.skipped) {
                    Output.pretty("Checked <green>{d} installs<r> across {d} packages <d>(no changes)<r> ", .{
                        install_summary.skipped,
                        count,
                    });
                    Output.printStartEndStdout(ctx.start_time, std.time.nanoTimestamp());
                    printed_timestamp = true;
                    Output.pretty("<r>\n", .{});
                } else {
                    Output.pretty("<r> <green>Done<r>! Checked {d} packages<r> <d>(no changes)<r> ", .{
                        install_summary.skipped,
                    });
                    Output.printStartEndStdout(ctx.start_time, std.time.nanoTimestamp());
                    printed_timestamp = true;
                    Output.pretty("<r>\n", .{});
                }
            }

            if (install_summary.fail > 0) {
                Output.prettyln("<r>Failed to install <red><b>{d}<r> packages\n", .{install_summary.fail});
                Output.flush();
            }

            if (run_lifecycle_scripts and install_summary.fail == 0) {
                // We need to figure out the PATH and other environment variables
                // to do that, we re-use the code from bun run
                // this is expensive, it traverses the entire directory tree going up to the root
                // so we really only want to do it when strictly necessary
                if (needs_configure_bundler_for_run) {
                    var this_bundler: bundler.Bundler = undefined;
                    var ORIGINAL_PATH: string = "";
                    _ = try RunCommand.configureEnvForRun(
                        ctx,
                        &this_bundler,
                        manager.env,
                        &ORIGINAL_PATH,
                        log_level != .silent,
                    );
                } else {
                    // bun install may have installed new bins, so we need to update the PATH
                    // this can happen if node_modules/.bin didn't previously exist
                    // note: it is harmless to have the same directory in the PATH multiple times
                    const current_path: []const u8 = manager.env.map.get("PATH") orelse "/";

                    // TODO: windows
                    const cwd_without_trailing_slash = if (Fs.FileSystem.instance.top_level_dir.len > 1 and Fs.FileSystem.instance.top_level_dir[Fs.FileSystem.instance.top_level_dir.len - 1] == '/')
                        Fs.FileSystem.instance.top_level_dir[0 .. Fs.FileSystem.instance.top_level_dir.len - 1]
                    else
                        Fs.FileSystem.instance.top_level_dir;

                    try manager.env.map.put("PATH", try std.fmt.allocPrint(
                        ctx.allocator,
                        "{s}:{s}/node_modules/.bin",
                        .{
                            current_path,
                            cwd_without_trailing_slash,
                        },
                    ));
                }

                // 1. preinstall
                // 2. install
                // 3. postinstall
                try manager.lockfile.scripts.run(manager.allocator, manager.env, log_level != .silent, "install");
                try manager.lockfile.scripts.run(manager.allocator, manager.env, log_level != .silent, "postinstall");

                // 4. preprepare
                // 5. prepare
                // 6. postprepare
                try manager.lockfile.scripts.run(manager.allocator, manager.env, log_level != .silent, "preprepare");
                try manager.lockfile.scripts.run(manager.allocator, manager.env, log_level != .silent, "prepare");
                try manager.lockfile.scripts.run(manager.allocator, manager.env, log_level != .silent, "postprepare");
            }

            if (!printed_timestamp) {
                Output.printStartEndStdout(ctx.start_time, std.time.nanoTimestamp());
                Output.prettyln("<d> done<r>", .{});
                printed_timestamp = true;
            }
        }
        Output.flush();
    }
};

const Package = Lockfile.Package;

test "UpdateRequests.parse" {
    var log = logger.Log.init(default_allocator);
    var array = PackageManager.UpdateRequest.Array.init(0) catch unreachable;

    const updates: []const []const u8 = &.{
        "@bacon/name",
        "foo",
        "bar",
        "baz",
        "boo@1.0.0",
        "bing@latest",
    };
    var reqs = PackageManager.UpdateRequest.parse(default_allocator, &log, updates, &array, .add);

    try std.testing.expectEqualStrings(reqs[0].name, "@bacon/name");
    try std.testing.expectEqualStrings(reqs[1].name, "foo");
    try std.testing.expectEqualStrings(reqs[2].name, "bar");
    try std.testing.expectEqualStrings(reqs[3].name, "baz");
    try std.testing.expectEqualStrings(reqs[4].name, "boo");
    try std.testing.expectEqual(reqs[4].version.tag, Dependency.Version.Tag.npm);
    try std.testing.expectEqualStrings(reqs[4].version.literal.slice("boo@1.0.0"), "1.0.0");
    try std.testing.expectEqual(reqs[5].version.tag, Dependency.Version.Tag.dist_tag);
    try std.testing.expectEqualStrings(reqs[5].version.literal.slice("bing@1.0.0"), "latest");
    try std.testing.expectEqual(updates.len, 6);
}

pub const PackageManifestError = error{
    PackageManifestHTTP400,
    PackageManifestHTTP401,
    PackageManifestHTTP402,
    PackageManifestHTTP403,
    PackageManifestHTTP404,
    PackageManifestHTTP4xx,
    PackageManifestHTTP5xx,
};<|MERGE_RESOLUTION|>--- conflicted
+++ resolved
@@ -1048,14 +1048,8 @@
                     const stat = infile.stat() catch continue;
                     _ = C.fchmod(outfile.handle, stat.mode);
 
-<<<<<<< HEAD
-                    CopyFile.copy(infile.handle, outfile.handle) catch {
-                        entry.dir.dir.copyFile(entry.basename, destination_dir_, entry.path, .{}) catch |err| {
-                            progress_.root.end();
-=======
                     bun.copyFile(infile.handle, outfile.handle) catch |err| {
                         progress_.root.end();
->>>>>>> 35424f2e
 
                         progress_.refresh();
 
@@ -3526,15 +3520,9 @@
             optional: bool = false,
         };
 
-<<<<<<< HEAD
         pub fn openGlobalDir(explicit_global_dir: string) !std.fs.IterableDir {
-            if (std.os.getenvZ("BUN_INSTALL_GLOBAL_DIR")) |home_dir| {
+            if (bun.getenvZ("BUN_INSTALL_GLOBAL_DIR")) |home_dir| {
                 return try std.fs.cwd().makeOpenPathIterable(home_dir, .{});
-=======
-        pub fn openGlobalDir(explicit_global_dir: string) !std.fs.Dir {
-            if (bun.getenvZ("BUN_INSTALL_GLOBAL_DIR")) |home_dir| {
-                return try std.fs.cwd().makeOpenPath(home_dir, .{ .iterate = true });
->>>>>>> 35424f2e
             }
 
             if (explicit_global_dir.len > 0) {
@@ -3558,15 +3546,9 @@
             return error.@"No global directory found";
         }
 
-<<<<<<< HEAD
         pub fn openGlobalBinDir(opts_: ?*const Api.BunInstall) !std.fs.IterableDir {
-            if (std.os.getenvZ("BUN_INSTALL_BIN")) |home_dir| {
+            if (bun.getenvZ("BUN_INSTALL_BIN")) |home_dir| {
                 return try std.fs.cwd().makeOpenPathIterable(home_dir, .{});
-=======
-        pub fn openGlobalBinDir(opts_: ?*const Api.BunInstall) !std.fs.Dir {
-            if (bun.getenvZ("BUN_INSTALL_BIN")) |home_dir| {
-                return try std.fs.cwd().makeOpenPath(home_dir, .{ .iterate = true });
->>>>>>> 35424f2e
             }
 
             if (opts_) |opts| {
