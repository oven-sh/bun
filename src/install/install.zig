const bun = @import("root").bun;
const string = bun.string;
const Output = bun.Output;
const Global = bun.Global;
const Environment = bun.Environment;
const strings = bun.strings;
const MutableString = bun.MutableString;
const stringZ = bun.stringZ;
const default_allocator = bun.default_allocator;
const C = bun.C;
const std = @import("std");
const uws = @import("../deps/uws.zig");
const JSC = bun.JSC;

const JSLexer = bun.js_lexer;
const logger = bun.logger;

const js_parser = bun.js_parser;
const json_parser = bun.JSON;
const JSPrinter = bun.js_printer;

const linker = @import("../linker.zig");

const sync = @import("../sync.zig");
const Api = @import("../api/schema.zig").Api;
const Path = @import("../resolver/resolve_path.zig");
const configureTransformOptionsForBun = @import("../bun.js/config.zig").configureTransformOptionsForBun;
const Command = @import("../cli.zig").Command;
const BunArguments = @import("../cli.zig").Arguments;
const bundler = bun.bundler;

const DotEnv = @import("../env_loader.zig");
const which = @import("../which.zig").which;
const Run = @import("../bun_js.zig").Run;
const Fs = @import("../fs.zig");
const FileSystem = Fs.FileSystem;
const Lock = @import("../lock.zig").Lock;
const URL = @import("../url.zig").URL;
const HTTP = bun.HTTP;
const AsyncHTTP = HTTP.AsyncHTTP;
const HTTPChannel = HTTP.HTTPChannel;
const NetworkThread = HTTP.NetworkThread;
const HeaderBuilder = HTTP.HeaderBuilder;

const Integrity = @import("./integrity.zig").Integrity;
const clap = bun.clap;
const ExtractTarball = @import("./extract_tarball.zig");
const Npm = @import("./npm.zig");
const Bitset = bun.bit_set.DynamicBitSetUnmanaged;
const z_allocator = @import("../memory_allocator.zig").z_allocator;
const Syscall = bun.sys;
const RunCommand = @import("../cli/run_command.zig").RunCommand;
threadlocal var initialized_store = false;
const Futex = @import("../futex.zig");

pub const Lockfile = @import("./lockfile.zig");

// these bytes are skipped
// so we just make it repeat bun bun bun bun bun bun bun bun bun
// because why not
pub const alignment_bytes_to_repeat_buffer = [_]u8{0} ** 144;

const JSAst = bun.JSAst;

pub fn initializeStore() void {
    if (initialized_store) {
        JSAst.Expr.Data.Store.reset();
        JSAst.Stmt.Data.Store.reset();
        return;
    }

    initialized_store = true;
    JSAst.Expr.Data.Store.create(default_allocator);
    JSAst.Stmt.Data.Store.create(default_allocator);
}

/// The default store we use pre-allocates around 16 MB of memory per thread
/// That adds up in multi-threaded scenarios.
/// ASTMemoryAllocator uses a smaller fixed buffer allocator
pub fn initializeMiniStore() void {
    const MiniStore = struct {
        heap: bun.MimallocArena,
        memory_allocator: JSAst.ASTMemoryAllocator,

        pub threadlocal var instance: ?*@This() = null;
    };
    if (MiniStore.instance == null) {
        var mini_store = bun.default_allocator.create(MiniStore) catch @panic("OOM");
        mini_store.* = .{
            .heap = bun.MimallocArena.init() catch @panic("OOM"),
            .memory_allocator = undefined,
        };
        mini_store.memory_allocator = .{ .allocator = mini_store.heap.allocator() };
        mini_store.memory_allocator.reset();
        MiniStore.instance = mini_store;
        mini_store.memory_allocator.push();
    } else {
        var mini_store = MiniStore.instance.?;
        if (mini_store.memory_allocator.stack_allocator.fixed_buffer_allocator.end_index >= mini_store.memory_allocator.stack_allocator.fixed_buffer_allocator.buffer.len -| 1) {
            mini_store.heap.reset();
            mini_store.memory_allocator.allocator = mini_store.heap.allocator();
        }
        mini_store.memory_allocator.reset();
        mini_store.memory_allocator.push();
    }
}

const IdentityContext = @import("../identity_context.zig").IdentityContext;
const ArrayIdentityContext = @import("../identity_context.zig").ArrayIdentityContext;
const NetworkQueue = std.fifo.LinearFifo(*NetworkTask, .{ .Static = 32 });
const Semver = @import("./semver.zig");
const ExternalString = Semver.ExternalString;
const String = Semver.String;
const GlobalStringBuilder = @import("../string_builder.zig");
const SlicedString = Semver.SlicedString;
const Repository = @import("./repository.zig").Repository;
const Bin = @import("./bin.zig").Bin;
const Dependency = @import("./dependency.zig");
const Behavior = @import("./dependency.zig").Behavior;
const FolderResolution = @import("./resolvers/folder_resolver.zig").FolderResolution;

pub fn ExternalSlice(comptime Type: type) type {
    return ExternalSliceAligned(Type, null);
}

pub fn ExternalSliceAligned(comptime Type: type, comptime alignment_: ?u29) type {
    return extern struct {
        pub const alignment = alignment_ orelse @alignOf(*Type);
        pub const Slice = @This();

        pub const Child: type = Type;

        off: u32 = 0,
        len: u32 = 0,

        pub inline fn contains(this: Slice, id: u32) bool {
            return id >= this.off and id < (this.len + this.off);
        }

        pub inline fn get(this: Slice, in: []const Type) []const Type {
            // it should be impossible to address this out of bounds due to the minimum here
            return in.ptr[this.off..@min(in.len, this.off + this.len)];
        }

        pub inline fn mut(this: Slice, in: []Type) []Type {
            return in.ptr[this.off..@min(in.len, this.off + this.len)];
        }

        pub fn init(buf: []const Type, in: []const Type) Slice {
            // if (comptime Environment.allow_assert) {
            //     std.debug.assert(@intFromPtr(buf.ptr) <= @intFromPtr(in.ptr));
            //     std.debug.assert((@intFromPtr(in.ptr) + in.len) <= (@intFromPtr(buf.ptr) + buf.len));
            // }

            return Slice{
                .off = @as(u32, @truncate((@intFromPtr(in.ptr) - @intFromPtr(buf.ptr)) / @sizeOf(Type))),
                .len = @as(u32, @truncate(in.len)),
            };
        }
    };
}

pub const PackageID = u32;
pub const DependencyID = u32;
pub const invalid_package_id = std.math.maxInt(PackageID);

pub const ExternalStringList = ExternalSlice(ExternalString);
pub const VersionSlice = ExternalSlice(Semver.Version);

pub const ExternalStringMap = extern struct {
    name: ExternalStringList = .{},
    value: ExternalStringList = .{},
};

pub const PackageNameHash = u64; // Use String.Builder.stringHash to compute this

pub const Aligner = struct {
    pub fn write(comptime Type: type, comptime Writer: type, writer: Writer, pos: usize) !usize {
        const to_write = skipAmount(Type, pos);

        var remainder: string = alignment_bytes_to_repeat_buffer[0..@min(to_write, alignment_bytes_to_repeat_buffer.len)];
        try writer.writeAll(remainder);

        return to_write;
    }

    pub inline fn skipAmount(comptime Type: type, pos: usize) usize {
        return std.mem.alignForward(usize, pos, @alignOf(Type)) - pos;
    }
};

const NetworkTask = struct {
    http: AsyncHTTP = undefined,
    task_id: u64,
    url_buf: []const u8 = &[_]u8{},
    retried: u16 = 0,
    allocator: std.mem.Allocator,
    request_buffer: MutableString = undefined,
    response_buffer: MutableString = undefined,
    package_manager: *PackageManager,
    callback: union(Task.Tag) {
        package_manifest: struct {
            loaded_manifest: ?Npm.PackageManifest = null,
            name: strings.StringOrTinyString,
        },
        extract: ExtractTarball,
        git_clone: void,
        git_checkout: void,
        local_tarball: void,
    },

    pub fn notify(this: *NetworkTask, _: anytype) void {
        defer this.package_manager.wake();
        this.package_manager.network_channel.writeItem(this) catch {};
    }

    // We must use a less restrictive Accept header value
    // https://github.com/oven-sh/bun/issues/341
    // https://www.jfrog.com/jira/browse/RTFACT-18398
    const accept_header_value = "application/vnd.npm.install-v1+json; q=1.0, application/json; q=0.8, */*";

    const default_headers_buf: string = "Accept" ++ accept_header_value;

    fn appendAuth(header_builder: *HeaderBuilder, scope: *const Npm.Registry.Scope) void {
        if (scope.token.len > 0) {
            header_builder.appendFmt("Authorization", "Bearer {s}", .{scope.token});
        } else if (scope.auth.len > 0) {
            header_builder.appendFmt("Authorization", "Basic {s}", .{scope.auth});
        } else {
            return;
        }
        header_builder.append("npm-auth-type", "legacy");
    }

    fn countAuth(header_builder: *HeaderBuilder, scope: *const Npm.Registry.Scope) void {
        if (scope.token.len > 0) {
            header_builder.count("Authorization", "");
            header_builder.content.cap += "Bearer ".len + scope.token.len;
        } else if (scope.auth.len > 0) {
            header_builder.count("Authorization", "");
            header_builder.content.cap += "Basic ".len + scope.auth.len;
        } else {
            return;
        }
        header_builder.count("npm-auth-type", "legacy");
    }

    pub fn forManifest(
        this: *NetworkTask,
        name: string,
        allocator: std.mem.Allocator,
        scope: *const Npm.Registry.Scope,
        loaded_manifest: ?Npm.PackageManifest,
        warn_on_error: bool,
    ) !void {
        this.url_buf = blk: {

            // Not all registries support scoped package names when fetching the manifest.
            // registry.npmjs.org supports both "@storybook%2Faddons" and "@storybook/addons"
            // Other registries like AWS codeartifact only support the former.
            // "npm" CLI requests the manifest with the encoded name.
            var arena = std.heap.ArenaAllocator.init(bun.default_allocator);
            defer arena.deinit();
            var stack_fallback_allocator = std.heap.stackFallback(512, arena.allocator());
            var encoded_name = name;
            if (strings.containsChar(name, '/')) {
                encoded_name = try std.mem.replaceOwned(u8, stack_fallback_allocator.get(), name, "/", "%2f");
            }

            const tmp = bun.JSC.URL.join(
                bun.String.fromUTF8(scope.url.href),
                bun.String.fromUTF8(encoded_name),
            );
            defer tmp.deref();

            if (tmp.tag == .Dead) {
                const msg = .{
                    .fmt = "Failed to join registry {} and package {} URLs",
                    .args = .{ strings.QuotedFormatter{ .text = scope.url.href }, strings.QuotedFormatter{ .text = name } },
                };

                if (warn_on_error)
                    this.package_manager.log.addWarningFmt(null, .{}, allocator, msg.fmt, msg.args) catch unreachable
                else
                    this.package_manager.log.addErrorFmt(null, .{}, allocator, msg.fmt, msg.args) catch unreachable;

                return error.InvalidURL;
            }
            // This actually duplicates the string! So we defer deref the WTF managed one above.
            break :blk try tmp.toOwnedSlice(allocator);
        };

        var last_modified: string = "";
        var etag: string = "";
        if (loaded_manifest) |manifest| {
            last_modified = manifest.pkg.last_modified.slice(manifest.string_buf);
            etag = manifest.pkg.etag.slice(manifest.string_buf);
        }

        var header_builder = HeaderBuilder{};

        countAuth(&header_builder, scope);

        if (etag.len != 0) {
            header_builder.count("If-None-Match", etag);
        } else if (last_modified.len != 0) {
            header_builder.count("If-Modified-Since", last_modified);
        }

        if (header_builder.header_count > 0) {
            header_builder.count("Accept", accept_header_value);
            if (last_modified.len > 0 and etag.len > 0) {
                header_builder.content.count(last_modified);
            }
            try header_builder.allocate(allocator);

            appendAuth(&header_builder, scope);

            if (etag.len != 0) {
                header_builder.append("If-None-Match", etag);
            } else if (last_modified.len != 0) {
                header_builder.append("If-Modified-Since", last_modified);
            }

            header_builder.append("Accept", accept_header_value);

            if (last_modified.len > 0 and etag.len > 0) {
                last_modified = header_builder.content.append(last_modified);
            }
        } else {
            try header_builder.entries.append(
                allocator,
                .{
                    .name = .{ .offset = 0, .length = @as(u32, @truncate("Accept".len)) },
                    .value = .{ .offset = "Accept".len, .length = @as(u32, @truncate(default_headers_buf.len - "Accept".len)) },
                },
            );
            header_builder.header_count = 1;
            header_builder.content = GlobalStringBuilder{ .ptr = @as([*]u8, @ptrFromInt(@intFromPtr(bun.span(default_headers_buf).ptr))), .len = default_headers_buf.len, .cap = default_headers_buf.len };
        }

        this.response_buffer = try MutableString.init(allocator, 0);
        this.allocator = allocator;

        const url = URL.parse(this.url_buf);
        this.http = AsyncHTTP.init(
            allocator,
            .GET,
            url,
            header_builder.entries,
            header_builder.content.ptr.?[0..header_builder.content.len],
            &this.response_buffer,
            "",
            0,
            this.getCompletionCallback(),
            this.package_manager.httpProxy(url),
            null,
            HTTP.FetchRedirect.follow,
            null,
        );
        this.http.client.reject_unauthorized = this.package_manager.tlsRejectUnauthorized();

        if (PackageManager.verbose_install) {
            this.http.client.verbose = true;
        }

        this.callback = .{
            .package_manifest = .{
                .name = try strings.StringOrTinyString.initAppendIfNeeded(name, *FileSystem.FilenameStore, &FileSystem.FilenameStore.instance),
                .loaded_manifest = loaded_manifest,
            },
        };

        if (PackageManager.verbose_install) {
            this.http.verbose = true;
            this.http.client.verbose = true;
        }

        // Incase the ETag causes invalidation, we fallback to the last modified date.
        if (last_modified.len != 0) {
            this.http.client.force_last_modified = true;
            this.http.client.if_modified_since = last_modified;
        }
    }

    pub fn getCompletionCallback(this: *NetworkTask) HTTP.HTTPClientResult.Callback {
        return HTTP.HTTPClientResult.Callback.New(*NetworkTask, notify).init(this);
    }

    pub fn schedule(this: *NetworkTask, batch: *ThreadPool.Batch) void {
        this.http.schedule(this.allocator, batch);
    }

    pub fn forTarball(
        this: *NetworkTask,
        allocator: std.mem.Allocator,
        tarball: ExtractTarball,
        scope: *const Npm.Registry.Scope,
    ) !void {
        const tarball_url = tarball.url.slice();
        if (tarball_url.len == 0) {
            this.url_buf = try ExtractTarball.buildURL(
                scope.url.href,
                tarball.name,
                tarball.resolution.value.npm.version,
                this.package_manager.lockfile.buffers.string_bytes.items,
            );
        } else {
            this.url_buf = tarball_url;
        }

        this.response_buffer = try MutableString.init(allocator, 0);
        this.allocator = allocator;

        var header_builder = HeaderBuilder{};

        countAuth(&header_builder, scope);

        var header_buf: string = "";
        if (header_builder.header_count > 0) {
            try header_builder.allocate(allocator);

            appendAuth(&header_builder, scope);

            header_buf = header_builder.content.ptr.?[0..header_builder.content.len];
        }

        const url = URL.parse(this.url_buf);

        this.http = AsyncHTTP.init(
            allocator,
            .GET,
            url,
            header_builder.entries,
            header_buf,
            &this.response_buffer,
            "",
            0,
            this.getCompletionCallback(),
            this.package_manager.httpProxy(url),
            null,
            HTTP.FetchRedirect.follow,
            null,
        );
        this.http.client.reject_unauthorized = this.package_manager.tlsRejectUnauthorized();
        if (PackageManager.verbose_install) {
            this.http.client.verbose = true;
        }

        this.callback = .{ .extract = tarball };
    }
};

pub const Origin = enum(u8) {
    local = 0,
    npm = 1,
    tarball = 2,
};

pub const Features = struct {
    dependencies: bool = true,
    dev_dependencies: bool = false,
    is_main: bool = false,
    optional_dependencies: bool = false,
    peer_dependencies: bool = true,
    trusted_dependencies: bool = false,
    workspaces: bool = false,

    check_for_duplicate_dependencies: bool = false,

    pub fn behavior(this: Features) Behavior {
        var out: u8 = 0;
        out |= @as(u8, @intFromBool(this.dependencies)) << 1;
        out |= @as(u8, @intFromBool(this.optional_dependencies)) << 2;
        out |= @as(u8, @intFromBool(this.dev_dependencies)) << 3;
        out |= @as(u8, @intFromBool(this.peer_dependencies)) << 4;
        out |= @as(u8, @intFromBool(this.workspaces)) << 5;
        return @as(Behavior, @enumFromInt(out));
    }

    pub const main = Features{
        .check_for_duplicate_dependencies = true,
        .dev_dependencies = true,
        .is_main = true,
        .optional_dependencies = true,
        .trusted_dependencies = true,
        .workspaces = true,
    };

    pub const folder = Features{
        .dev_dependencies = true,
        .optional_dependencies = true,
    };

    pub const workspace = Features{
        .dev_dependencies = true,
        .optional_dependencies = true,
        .trusted_dependencies = true,
    };

    pub const link = Features{
        .dependencies = false,
        .peer_dependencies = false,
    };

    pub const npm = Features{
        .optional_dependencies = true,
    };

    pub const tarball = npm;

    pub const npm_manifest = Features{
        .optional_dependencies = true,
    };
};

pub const PreinstallState = enum(u2) {
    unknown = 0,
    done = 1,
    extract = 2,
    extracting = 3,
};

/// Schedule long-running callbacks for a task
/// Slow stuff is broken into tasks, each can run independently without locks
const Task = struct {
    tag: Tag,
    request: Request,
    data: Data,
    status: Status = Status.waiting,
    threadpool_task: ThreadPool.Task = ThreadPool.Task{ .callback = &callback },
    log: logger.Log,
    id: u64,
    err: ?anyerror = null,
    package_manager: *PackageManager,

    /// An ID that lets us register a callback without keeping the same pointer around
    pub const Id = struct {
        pub fn forNPMPackage(package_name: string, package_version: Semver.Version) u64 {
            var hasher = bun.Wyhash.init(0);
            hasher.update(package_name);
            hasher.update("@");
            hasher.update(std.mem.asBytes(&package_version));
            return @as(u64, 0 << 61) | @as(u64, @as(u61, @truncate(hasher.final())));
        }

        pub fn forBinLink(package_id: PackageID) u64 {
            const hash = bun.Wyhash.hash(0, std.mem.asBytes(&package_id));
            return @as(u64, 1 << 61) | @as(u64, @as(u61, @truncate(hash)));
        }

        pub fn forManifest(name: string) u64 {
            return @as(u64, 2 << 61) | @as(u64, @as(u61, @truncate(bun.Wyhash.hash(0, name))));
        }

        pub fn forTarball(url: string) u64 {
            var hasher = bun.Wyhash.init(0);
            hasher.update(url);
            return @as(u64, 3 << 61) | @as(u64, @as(u61, @truncate(hasher.final())));
        }

        pub fn forGitClone(url: string) u64 {
            var hasher = bun.Wyhash.init(0);
            hasher.update(url);
            return @as(u64, 4 << 61) | @as(u64, @as(u61, @truncate(hasher.final())));
        }

        pub fn forGitCheckout(url: string, resolved: string) u64 {
            var hasher = bun.Wyhash.init(0);
            hasher.update(url);
            hasher.update("@");
            hasher.update(resolved);
            return @as(u64, 5 << 61) | @as(u64, @as(u61, @truncate(hasher.final())));
        }
    };

    pub fn callback(task: *ThreadPool.Task) void {
        Output.Source.configureThread();
        defer Output.flush();

        var this = @fieldParentPtr(Task, "threadpool_task", task);

        defer this.package_manager.wake();

        switch (this.tag) {
            .package_manifest => {
                var allocator = bun.default_allocator;
                const body = this.request.package_manifest.network.response_buffer.move();

                defer {
                    this.package_manager.resolve_tasks.writeItem(this.*) catch unreachable;
                    bun.default_allocator.free(body);
                }
                const package_manifest = Npm.Registry.getPackageMetadata(
                    allocator,
                    this.request.package_manifest.network.http.response.?,
                    body,
                    &this.log,
                    this.request.package_manifest.name.slice(),
                    this.request.package_manifest.network.callback.package_manifest.loaded_manifest,
                    this.package_manager,
                ) catch |err| {
                    if (comptime Environment.isDebug) {
                        if (@errorReturnTrace()) |trace| {
                            std.debug.dumpStackTrace(trace.*);
                        }
                    }
                    this.err = err;
                    this.status = Status.fail;
                    this.data = .{ .package_manifest = .{} };
                    return;
                };

                switch (package_manifest) {
                    .cached => unreachable,
                    .fresh => |manifest| {
                        this.status = Status.success;
                        this.data = .{ .package_manifest = manifest };
                        return;
                    },
                    .not_found => {
                        this.log.addErrorFmt(null, logger.Loc.Empty, allocator, "404 - GET {s}", .{
                            this.request.package_manifest.name.slice(),
                        }) catch unreachable;
                        this.status = Status.fail;
                        this.data = .{ .package_manifest = .{} };
                        return;
                    },
                }
            },
            .extract => {
                const bytes = this.request.extract.network.response_buffer.move();

                defer {
                    this.package_manager.resolve_tasks.writeItem(this.*) catch unreachable;
                    bun.default_allocator.free(bytes);
                }

                const result = this.request.extract.tarball.run(
                    bytes,
                ) catch |err| {
                    if (comptime Environment.isDebug) {
                        if (@errorReturnTrace()) |trace| {
                            std.debug.dumpStackTrace(trace.*);
                        }
                    }

                    this.err = err;
                    this.status = Status.fail;
                    this.data = .{ .extract = .{} };
                    return;
                };

                this.data = .{ .extract = result };
                this.status = Status.success;
            },
            .git_clone => {
                const manager = this.package_manager;
                const name = this.request.git_clone.name.slice();
                const url = this.request.git_clone.url.slice();
                const dir = brk: {
                    if (Repository.tryHTTPS(url)) |https| break :brk Repository.download(
                        manager.allocator,
                        manager.env,
                        manager.log,
                        manager.getCacheDirectory().dir,
                        this.id,
                        name,
                        https,
                    ) catch null;
                    break :brk null;
                } orelse Repository.download(
                    manager.allocator,
                    manager.env,
                    manager.log,
                    manager.getCacheDirectory().dir,
                    this.id,
                    name,
                    url,
                ) catch |err| {
                    this.err = err;
                    this.status = Status.fail;
                    this.data = .{ .git_clone = bun.invalid_fd };
                    manager.resolve_tasks.writeItem(this.*) catch unreachable;
                    return;
                };

                manager.git_repositories.put(manager.allocator, this.id, bun.toFD(dir.fd)) catch unreachable;
                this.data = .{
                    .git_clone = bun.toFD(dir.fd),
                };
                this.status = Status.success;
                manager.resolve_tasks.writeItem(this.*) catch unreachable;
            },
            .git_checkout => {
                const manager = this.package_manager;
                const data = Repository.checkout(
                    manager.allocator,
                    manager.env,
                    manager.log,
                    manager.getCacheDirectory().dir,
                    .{ .fd = bun.fdcast(this.request.git_checkout.repo_dir) },
                    this.request.git_checkout.name.slice(),
                    this.request.git_checkout.url.slice(),
                    this.request.git_checkout.resolved.slice(),
                ) catch |err| {
                    this.err = err;
                    this.status = Status.fail;
                    this.data = .{ .git_checkout = .{} };
                    manager.resolve_tasks.writeItem(this.*) catch unreachable;
                    return;
                };

                this.data = .{
                    .git_checkout = data,
                };
                this.status = Status.success;
                manager.resolve_tasks.writeItem(this.*) catch unreachable;
            },
            .local_tarball => {
                const result = readAndExtract(
                    this.package_manager.allocator,
                    this.request.local_tarball.tarball,
                ) catch |err| {
                    if (comptime Environment.isDebug) {
                        if (@errorReturnTrace()) |trace| {
                            std.debug.dumpStackTrace(trace.*);
                        }
                    }

                    this.err = err;
                    this.status = Status.fail;
                    this.data = .{ .extract = .{} };
                    this.package_manager.resolve_tasks.writeItem(this.*) catch unreachable;
                    return;
                };

                this.data = .{ .extract = result };
                this.status = Status.success;
                this.package_manager.resolve_tasks.writeItem(this.*) catch unreachable;
            },
        }
    }

    fn readAndExtract(allocator: std.mem.Allocator, tarball: ExtractTarball) !ExtractData {
        const file = try std.fs.cwd().openFile(tarball.url.slice(), .{ .mode = .read_only });
        defer file.close();
        const bytes = try file.readToEndAlloc(allocator, std.math.maxInt(usize));
        defer allocator.free(bytes);
        return tarball.run(bytes);
    }

    pub const Tag = enum(u3) {
        package_manifest = 0,
        extract = 1,
        git_clone = 2,
        git_checkout = 3,
        local_tarball = 4,
    };

    pub const Status = enum {
        waiting,
        success,
        fail,
    };

    pub const Data = union {
        package_manifest: Npm.PackageManifest,
        extract: ExtractData,
        git_clone: bun.FileDescriptor,
        git_checkout: ExtractData,
    };

    pub const Request = union {
        /// package name
        // todo: Registry URL
        package_manifest: struct {
            name: strings.StringOrTinyString,
            network: *NetworkTask,
        },
        extract: struct {
            network: *NetworkTask,
            tarball: ExtractTarball,
        },
        git_clone: struct {
            name: strings.StringOrTinyString,
            url: strings.StringOrTinyString,
        },
        git_checkout: struct {
            repo_dir: bun.FileDescriptor,
            dependency_id: DependencyID,
            name: strings.StringOrTinyString,
            url: strings.StringOrTinyString,
            resolved: strings.StringOrTinyString,
            resolution: Resolution,
        },
        local_tarball: struct {
            tarball: ExtractTarball,
        },
    };
};

pub const ExtractData = struct {
    url: string = "",
    resolved: string = "",
    json_path: string = "",
    json_buf: []u8 = "",
    json_len: usize = 0,
};

const PackageInstall = struct {
    cache_dir: std.fs.IterableDir,
    destination_dir: std.fs.IterableDir,
    cache_dir_subpath: stringZ = "",
    destination_dir_subpath: stringZ = "",
    destination_dir_subpath_buf: []u8,

    allocator: std.mem.Allocator,

    progress: *Progress,

    package_name: string,
    package_version: string,
    file_count: u32 = 0,

    pub const Summary = struct {
        fail: u32 = 0,
        success: u32 = 0,
        skipped: u32 = 0,
        successfully_installed: ?Bitset = null,
    };

    pub const Method = enum {
        clonefile,

        /// Slower than clonefile
        clonefile_each_dir,

        /// On macOS, slow.
        /// On Linux, fast.
        hardlink,

        /// Slowest if single-threaded
        /// Note that copyfile does technically support recursion
        /// But I suspect it is slower in practice than manually doing it because:
        /// - it adds syscalls
        /// - it runs in userspace
        /// - it reads each dir twice incase the first pass modifies it
        copyfile,

        /// Used for file: when file: points to a parent directory
        /// example: "file:../"
        symlink,

        const BackendSupport = std.EnumArray(Method, bool);
        pub const map = std.ComptimeStringMap(Method, .{
            .{ "clonefile", Method.clonefile },
            .{ "clonefile_each_dir", Method.clonefile_each_dir },
            .{ "hardlink", Method.hardlink },
            .{ "copyfile", Method.copyfile },
            .{ "symlink", Method.symlink },
        });

        pub const macOS = BackendSupport.initDefault(false, .{
            .clonefile = true,
            .clonefile_each_dir = true,
            .hardlink = true,
            .copyfile = true,
            .symlink = true,
        });

        pub const linux = BackendSupport.initDefault(false, .{
            .hardlink = true,
            .copyfile = true,
            .symlink = true,
        });

        pub inline fn isSupported(this: Method) bool {
            if (comptime Environment.isMac) return macOS.get(this);
            if (comptime Environment.isLinux) return linux.get(this);

            return false;
        }
    };

    // 1. verify that .bun-tag exists (was it installed from bun?)
    // 2. check .bun-tag against the resolved version
    fn verifyGitResolution(this: *PackageInstall, repo: *const Repository, buf: []const u8) bool {
        var allocator = this.allocator;

        var total: usize = 0;
        var read: usize = 0;

        bun.copy(u8, this.destination_dir_subpath_buf[this.destination_dir_subpath.len..], std.fs.path.sep_str ++ ".bun-tag");
        this.destination_dir_subpath_buf[this.destination_dir_subpath.len + std.fs.path.sep_str.len + ".bun-tag".len] = 0;
        const bun_tag_path: [:0]u8 = this.destination_dir_subpath_buf[0 .. this.destination_dir_subpath.len + std.fs.path.sep_str.len + ".bun-tag".len :0];
        defer this.destination_dir_subpath_buf[this.destination_dir_subpath.len] = 0;
        const bun_tag_file = this.destination_dir.dir.openFileZ(bun_tag_path, .{ .mode = .read_only }) catch return false;
        defer bun_tag_file.close();

        var body_pool = Npm.Registry.BodyPool.get(allocator);
        var mutable: MutableString = body_pool.data;
        defer {
            body_pool.data = mutable;
            Npm.Registry.BodyPool.release(body_pool);
        }

        mutable.reset();

        mutable.list.expandToCapacity();

        // this file is pretty small
        read = bun_tag_file.read(mutable.list.items[total..]) catch return false;
        var remain = mutable.list.items[@min(total, read)..];
        if (read > 0 and remain.len < 1024) {
            mutable.growBy(4096) catch return false;
            mutable.list.expandToCapacity();
        }

        // never read more than 2048 bytes. it should never be 2048 bytes.
        while (read > 0 and total < 2048) : (read = bun_tag_file.read(remain) catch return false) {
            total += read;

            mutable.list.expandToCapacity();
            remain = mutable.list.items[total..];

            if (remain.len < 1024) {
                mutable.growBy(4096) catch return false;
            }
            mutable.list.expandToCapacity();
            remain = mutable.list.items[total..];
        }

        mutable.list.expandToCapacity();

        return strings.eqlLong(repo.resolved.slice(buf), mutable.list.items[0..total], true);
    }

    pub fn verify(
        this: *PackageInstall,
        resolution: *const Resolution,
        buf: []const u8,
    ) bool {
        return switch (resolution.tag) {
            .git => this.verifyGitResolution(&resolution.value.git, buf),
            .github => this.verifyGitResolution(&resolution.value.github, buf),
            else => this.verifyPackageJSONNameAndVersion(),
        };
    }

    fn verifyPackageJSONNameAndVersion(this: *PackageInstall) bool {
        var allocator = this.allocator;
        var total: usize = 0;
        var read: usize = 0;

        bun.copy(u8, this.destination_dir_subpath_buf[this.destination_dir_subpath.len..], std.fs.path.sep_str ++ "package.json");
        this.destination_dir_subpath_buf[this.destination_dir_subpath.len + std.fs.path.sep_str.len + "package.json".len] = 0;
        var package_json_path: [:0]u8 = this.destination_dir_subpath_buf[0 .. this.destination_dir_subpath.len + std.fs.path.sep_str.len + "package.json".len :0];
        defer this.destination_dir_subpath_buf[this.destination_dir_subpath.len] = 0;

        var package_json_file = this.destination_dir.dir.openFileZ(package_json_path, .{ .mode = .read_only }) catch return false;
        defer package_json_file.close();

        var body_pool = Npm.Registry.BodyPool.get(allocator);
        var mutable: MutableString = body_pool.data;
        defer {
            body_pool.data = mutable;
            Npm.Registry.BodyPool.release(body_pool);
        }

        mutable.reset();
        mutable.list.expandToCapacity();

        // Heuristic: most package.jsons will be less than 2048 bytes.
        read = package_json_file.read(mutable.list.items[total..]) catch return false;
        var remain = mutable.list.items[@min(total, read)..];
        if (read > 0 and remain.len < 1024) {
            mutable.growBy(4096) catch return false;
            mutable.list.expandToCapacity();
        }

        while (read > 0) : (read = package_json_file.read(remain) catch return false) {
            total += read;

            mutable.list.expandToCapacity();
            remain = mutable.list.items[total..];

            if (remain.len < 1024) {
                mutable.growBy(4096) catch return false;
            }
            mutable.list.expandToCapacity();
            remain = mutable.list.items[total..];
        }

        // If it's not long enough to have {"name": "foo", "version": "1.2.0"}, there's no way it's valid
        if (total < "{\"name\":\"\",\"version\":\"\"}".len + this.package_name.len + this.package_version.len) return false;

        const source = logger.Source.initPathString(bun.span(package_json_path), mutable.list.items[0..total]);
        var log = logger.Log.init(allocator);
        defer log.deinit();

        initializeStore();

        var package_json_checker = json_parser.PackageJSONVersionChecker.init(allocator, &source, &log) catch return false;
        _ = package_json_checker.parseExpr() catch return false;
        if (!package_json_checker.has_found_name or !package_json_checker.has_found_version or log.errors > 0) return false;

        // Version is more likely to not match than name, so we check it first.
        return strings.eql(package_json_checker.found_version, this.package_version) and
            strings.eql(package_json_checker.found_name, this.package_name);
    }

    pub const Result = union(Tag) {
        success: void,
        fail: struct {
            err: anyerror,
            step: Step,

            pub inline fn isPackageMissingFromCache(this: @This()) bool {
                return this.err == error.FileNotFound and this.step == .opening_cache_dir;
            }
        },
        pending: void,
        skip: void,

        pub const Tag = enum {
            success,
            fail,
            pending,
            skip,
        };
    };

    pub const Step = enum {
        copyfile,
        opening_cache_dir,
        copying_files,
        linking,
    };

    const CloneFileError = error{
        NotSupported,
        Unexpected,
        FileNotFound,
    };

    var supported_method: Method = if (Environment.isMac)
        Method.clonefile
    else
        Method.hardlink;

    fn installWithClonefileEachDir(this: *PackageInstall) !Result {
        const Walker = @import("../walker_skippable.zig");

        var cached_package_dir = bun.openDir(this.cache_dir.dir, this.cache_dir_subpath) catch |err| return Result{
            .fail = .{ .err = err, .step = .opening_cache_dir },
        };
        defer cached_package_dir.close();
        var walker_ = Walker.walk(
            cached_package_dir,
            this.allocator,
            &[_]string{},
            &[_]string{},
        ) catch |err| return Result{
            .fail = .{ .err = err, .step = .opening_cache_dir },
        };
        defer walker_.deinit();

        const FileCopier = struct {
            pub fn copy(
                destination_dir_: std.fs.IterableDir,
                walker: *Walker,
            ) !u32 {
                var real_file_count: u32 = 0;
                var stackpath: [bun.MAX_PATH_BYTES]u8 = undefined;
                while (try walker.next()) |entry| {
                    switch (entry.kind) {
                        .directory => {
                            std.os.mkdirat(destination_dir_.dir.fd, entry.path, 0o755) catch {};
                        },
                        .file => {
                            bun.copy(u8, &stackpath, entry.path);
                            stackpath[entry.path.len] = 0;
                            var path: [:0]u8 = stackpath[0..entry.path.len :0];
                            var basename: [:0]u8 = stackpath[entry.path.len - entry.basename.len .. entry.path.len :0];
                            switch (C.clonefileat(
                                entry.dir.dir.fd,
                                basename,
                                destination_dir_.dir.fd,
                                path,
                                0,
                            )) {
                                0 => {},
                                else => |errno| switch (std.os.errno(errno)) {
                                    .XDEV => return error.NotSupported, // not same file system
                                    .OPNOTSUPP => return error.NotSupported,
                                    .NOENT => return error.FileNotFound,
                                    // sometimes the downlowded npm package has already node_modules with it, so just ignore exist error here
                                    .EXIST => {},
                                    else => return error.Unexpected,
                                },
                            }

                            real_file_count += 1;
                        },
                        else => {},
                    }
                }

                return real_file_count;
            }
        };

        var subdir = this.destination_dir.dir.makeOpenPathIterable(bun.span(this.destination_dir_subpath), .{}) catch |err| return Result{
            .fail = .{ .err = err, .step = .opening_cache_dir },
        };

        defer subdir.close();

        this.file_count = FileCopier.copy(
            subdir,
            &walker_,
        ) catch |err| return Result{
            .fail = .{ .err = err, .step = .copying_files },
        };

        return Result{
            .success = {},
        };
    }

    // https://www.unix.com/man-page/mojave/2/fclonefileat/
    fn installWithClonefile(this: *PackageInstall) CloneFileError!Result {
        if (comptime !Environment.isMac) @compileError("clonefileat() is macOS only.");

        if (this.destination_dir_subpath[0] == '@') {
            if (strings.indexOfCharZ(this.destination_dir_subpath, std.fs.path.sep)) |slash| {
                this.destination_dir_subpath_buf[slash] = 0;
                var subdir = this.destination_dir_subpath_buf[0..slash :0];
                this.destination_dir.dir.makeDirZ(subdir) catch {};
                this.destination_dir_subpath_buf[slash] = std.fs.path.sep;
            }
        }

        return switch (C.clonefileat(
            this.cache_dir.dir.fd,
            this.cache_dir_subpath,
            this.destination_dir.dir.fd,
            this.destination_dir_subpath,
            0,
        )) {
            0 => .{ .success = {} },
            else => |errno| switch (std.os.errno(errno)) {
                .XDEV => error.NotSupported, // not same file system
                .OPNOTSUPP => error.NotSupported,
                .NOENT => error.FileNotFound,
                // We first try to delete the directory
                // But, this can happen if this package contains a node_modules folder
                // We want to continue installing as many packages as we can, so we shouldn't block while downloading
                // We use the slow path in this case
                .EXIST => try this.installWithClonefileEachDir(),
                else => error.Unexpected,
            },
        };
    }
    fn installWithCopyfile(this: *PackageInstall) Result {
        const Walker = @import("../walker_skippable.zig");

        var cached_package_dir = bun.openDir(this.cache_dir.dir, this.cache_dir_subpath) catch |err| return Result{
            .fail = .{ .err = err, .step = .opening_cache_dir },
        };
        defer cached_package_dir.close();
        var walker_ = Walker.walk(
            cached_package_dir,
            this.allocator,
            &[_]string{},
            &[_]string{},
        ) catch |err| return Result{
            .fail = .{ .err = err, .step = .opening_cache_dir },
        };
        defer walker_.deinit();

        const FileCopier = struct {
            pub fn copy(
                destination_dir_: std.fs.Dir,
                walker: *Walker,
                progress_: *Progress,
            ) !u32 {
                var real_file_count: u32 = 0;
                while (try walker.next()) |entry| {
                    if (entry.kind != .file) continue;
                    real_file_count += 1;

                    var outfile = destination_dir_.createFile(entry.path, .{}) catch brk: {
                        if (std.fs.path.dirname(entry.path)) |entry_dirname| {
                            destination_dir_.makePath(entry_dirname) catch {};
                        }
                        break :brk destination_dir_.createFile(entry.path, .{}) catch |err| {
                            progress_.root.end();

                            progress_.refresh();

                            Output.prettyErrorln("<r><red>{s}<r>: copying file {s}", .{ @errorName(err), entry.path });
                            Global.crash();
                        };
                    };
                    defer outfile.close();

                    var infile = try entry.dir.dir.openFile(entry.basename, .{ .mode = .read_only });
                    defer infile.close();

                    if (comptime Environment.isPosix) {
                        const stat = infile.stat() catch continue;
                        _ = C.fchmod(outfile.handle, stat.mode);
                    } else {
                        bun.todo(@src(), {});
                    }

                    bun.copyFile(infile.handle, outfile.handle) catch |err| {
                        progress_.root.end();

                        progress_.refresh();

                        Output.prettyErrorln("<r><red>{s}<r>: copying file {s}", .{ @errorName(err), entry.path });
                        Global.crash();
                    };
                }

                return real_file_count;
            }
        };

        var subdir = this.destination_dir.dir.makeOpenPathIterable(bun.span(this.destination_dir_subpath), .{}) catch |err| return Result{
            .fail = .{ .err = err, .step = .opening_cache_dir },
        };

        defer subdir.dir.close();

        this.file_count = FileCopier.copy(subdir.dir, &walker_, this.progress) catch |err| return Result{
            .fail = .{ .err = err, .step = .copying_files },
        };

        return Result{
            .success = {},
        };
    }

    fn installWithHardlink(this: *PackageInstall) !Result {
        const Walker = @import("../walker_skippable.zig");

        var cached_package_dir = bun.openDir(this.cache_dir.dir, this.cache_dir_subpath) catch |err| return Result{
            .fail = .{ .err = err, .step = .opening_cache_dir },
        };
        defer cached_package_dir.close();
        var walker_ = Walker.walk(
            cached_package_dir,
            this.allocator,
            &[_]string{},
            &[_]string{"node_modules"},
        ) catch |err| return Result{
            .fail = .{ .err = err, .step = .opening_cache_dir },
        };
        defer walker_.deinit();

        const FileCopier = struct {
            pub fn copy(
                destination_dir_: std.fs.IterableDir,
                walker: *Walker,
            ) !u32 {
                var real_file_count: u32 = 0;
                while (try walker.next()) |entry| {
                    switch (entry.kind) {
                        .directory => {
                            std.os.mkdirat(destination_dir_.dir.fd, entry.path, 0o755) catch {};
                        },
                        .file => {
                            std.os.linkat(entry.dir.dir.fd, entry.basename, destination_dir_.dir.fd, entry.path, 0) catch |err| {
                                if (err != error.PathAlreadyExists) {
                                    return err;
                                }

                                std.os.unlinkat(destination_dir_.dir.fd, entry.path, 0) catch {};
                                try std.os.linkat(entry.dir.dir.fd, entry.basename, destination_dir_.dir.fd, entry.path, 0);
                            };

                            real_file_count += 1;
                        },
                        else => {},
                    }
                }

                return real_file_count;
            }
        };

        var subdir = this.destination_dir.dir.makeOpenPathIterable(bun.span(this.destination_dir_subpath), .{}) catch |err| return Result{
            .fail = .{ .err = err, .step = .opening_cache_dir },
        };

        defer subdir.close();

        this.file_count = FileCopier.copy(
            subdir,
            &walker_,
        ) catch |err| switch (err) {
            error.NotSameFileSystem => return err,
            else => return Result{
                .fail = .{ .err = err, .step = .copying_files },
            },
        };

        return Result{
            .success = {},
        };
    }

    fn installWithSymlink(this: *PackageInstall) !Result {
        const Walker = @import("../walker_skippable.zig");

        var cached_package_dir = bun.openDir(this.cache_dir.dir, this.cache_dir_subpath) catch |err| return Result{
            .fail = .{ .err = err, .step = .opening_cache_dir },
        };
        defer cached_package_dir.close();
        var walker_ = Walker.walk(
            cached_package_dir,
            this.allocator,
            &[_]string{},
            &[_]string{ "node_modules", ".git" },
        ) catch |err| return Result{
            .fail = .{ .err = err, .step = .opening_cache_dir },
        };
        defer walker_.deinit();

        const FileCopier = struct {
            pub fn copy(
                dest_dir_fd: bun.FileDescriptor,
                cache_dir_fd: bun.FileDescriptor,
                walker: *Walker,
            ) !u32 {
                var real_file_count: u32 = 0;
                var buf: [bun.MAX_PATH_BYTES]u8 = undefined;
                var cache_dir_path = try bun.getFdPath(cache_dir_fd, &buf);

                var remain = buf[cache_dir_path.len..];
                var cache_dir_offset = cache_dir_path.len;
                if (cache_dir_path.len > 0 and cache_dir_path[cache_dir_path.len - 1] != std.fs.path.sep) {
                    remain[0] = std.fs.path.sep;
                    cache_dir_offset += 1;
                    remain = remain[1..];
                }
                var dest_buf: [bun.MAX_PATH_BYTES]u8 = undefined;
                var dest_base = try bun.getFdPath(dest_dir_fd, &dest_buf);
                var dest_remaining = dest_buf[dest_base.len..];
                var dest_dir_offset = dest_base.len;
                if (dest_base.len > 0 and dest_buf[dest_base.len - 1] != std.fs.path.sep) {
                    dest_remaining[0] = std.fs.path.sep;
                    dest_remaining = dest_remaining[1..];
                    dest_dir_offset += 1;
                }

                while (try walker.next()) |entry| {
                    switch (entry.kind) {
                        // directories are created
                        .directory => {
                            std.os.mkdirat(bun.fdcast(dest_dir_fd), entry.path, 0o755) catch {};
                        },
                        // but each file in the directory is a symlink
                        .file => {
                            @memcpy(remain[0..entry.path.len], entry.path);
                            remain[entry.path.len] = 0;
                            var from_path = buf[0 .. cache_dir_offset + entry.path.len :0];

                            @memcpy(dest_remaining[0..entry.path.len], entry.path);
                            dest_remaining[entry.path.len] = 0;
                            var to_path = dest_buf[0 .. dest_dir_offset + entry.path.len :0];

                            try std.os.symlinkZ(from_path, to_path);

                            real_file_count += 1;
                        },
                        else => {},
                    }
                }

                return real_file_count;
            }
        };

        var subdir = this.destination_dir.dir.makeOpenPathIterable(bun.span(this.destination_dir_subpath), .{}) catch |err| return Result{
            .fail = .{ .err = err, .step = .opening_cache_dir },
        };

        defer subdir.close();

        this.file_count = FileCopier.copy(
            bun.toFD(subdir.dir.fd),
            bun.toFD(cached_package_dir.dir.fd),
            &walker_,
        ) catch |err|
            return Result{
            .fail = .{
                .err = err,
                .step = .copying_files,
            },
        };

        return Result{
            .success = {},
        };
    }

    pub fn uninstall(this: *PackageInstall) void {
        this.destination_dir.dir.deleteTree(bun.span(this.destination_dir_subpath)) catch {};
    }

    fn isDanglingSymlink(path: [:0]const u8) bool {
        if (comptime Environment.isLinux) {
            const rc = Syscall.system.open(path, @as(u32, std.os.O.PATH | 0), @as(u32, 0));
            switch (Syscall.getErrno(rc)) {
                .SUCCESS => {
                    const fd = @as(bun.FileDescriptor, @intCast(rc));
                    _ = Syscall.system.close(fd);
                    return false;
                },
                else => return true,
            }
        } else {
            const rc = Syscall.system.open(path, @as(u32, 0), @as(u32, 0));
            switch (Syscall.getErrno(rc)) {
                .SUCCESS => {
                    _ = Syscall.system.close(rc);
                    return false;
                },
                else => return true,
            }
        }
    }

    pub fn installFromLink(this: *PackageInstall, skip_delete: bool) Result {
        const dest_path = this.destination_dir_subpath;
        // If this fails, we don't care.
        // we'll catch it the next error
        if (!skip_delete and !strings.eqlComptime(dest_path, ".")) this.uninstall();

        const subdir = std.fs.path.dirname(dest_path);
        var dest_dir = if (subdir) |dir| brk: {
            break :brk this.destination_dir.dir.makeOpenPath(dir, .{}) catch |err| return Result{
                .fail = .{
                    .err = err,
                    .step = .linking,
                },
            };
        } else this.destination_dir.dir;
        defer {
            if (subdir != null) dest_dir.close();
        }

        var dest_buf: [bun.MAX_PATH_BYTES]u8 = undefined;
        const dest_dir_path = dest_dir.realpath(".", &dest_buf) catch |err| return Result{
            .fail = .{
                .err = err,
                .step = .linking,
            },
        };
        // cache_dir_subpath in here is actually the full path to the symlink pointing to the linked package
        const symlinked_path = this.cache_dir_subpath;
        var to_buf: [bun.MAX_PATH_BYTES]u8 = undefined;
        const to_path = this.cache_dir.dir.realpath(symlinked_path, &to_buf) catch |err| return Result{
            .fail = .{
                .err = err,
                .step = .linking,
            },
        };
        const target = Path.relative(dest_dir_path, to_path);
        if (comptime Environment.isWindows) {
            return bun.todo(
                @src(),
                Result{
                    .fail = .{
                        .err = error.NotImplementedYetOnWindows,
                        .step = .linking,
                    },
                },
            );
        }
        std.os.symlinkat(target, dest_dir.fd, std.fs.path.basename(dest_path)) catch |err| return Result{
            .fail = .{
                .err = err,
                .step = .linking,
            },
        };

        if (isDanglingSymlink(symlinked_path)) return Result{
            .fail = .{
                .err = error.DanglingSymlink,
                .step = .linking,
            },
        };

        return Result{
            .success = {},
        };
    }

    pub fn install(this: *PackageInstall, skip_delete: bool) Result {

        // If this fails, we don't care.
        // we'll catch it the next error
        if (!skip_delete and !strings.eqlComptime(this.destination_dir_subpath, ".")) this.uninstall();

        var supported_method_to_use = if (strings.eqlComptime(this.cache_dir_subpath, ".") or strings.hasPrefixComptime(this.cache_dir_subpath, ".."))
            Method.symlink
        else
            supported_method;

        switch (supported_method_to_use) {
            .clonefile => {
                if (comptime Environment.isMac) {

                    // First, attempt to use clonefile
                    // if that fails due to ENOTSUP, mark it as unsupported and then fall back to copyfile
                    if (this.installWithClonefile()) |result| {
                        return result;
                    } else |err| {
                        switch (err) {
                            error.NotSupported => {
                                supported_method = .copyfile;
                                supported_method_to_use = .copyfile;
                            },
                            error.FileNotFound => return Result{
                                .fail = .{ .err = error.FileNotFound, .step = .opening_cache_dir },
                            },
                            else => return Result{
                                .fail = .{ .err = err, .step = .copying_files },
                            },
                        }
                    }
                }
            },
            .clonefile_each_dir => {
                if (comptime Environment.isMac) {
                    if (this.installWithClonefileEachDir()) |result| {
                        return result;
                    } else |err| {
                        switch (err) {
                            error.NotSupported => {
                                supported_method = .copyfile;
                                supported_method_to_use = .copyfile;
                            },
                            error.FileNotFound => return Result{
                                .fail = .{ .err = error.FileNotFound, .step = .opening_cache_dir },
                            },
                            else => return Result{
                                .fail = .{ .err = err, .step = .copying_files },
                            },
                        }
                    }
                }
            },
            .hardlink => {
                if (this.installWithHardlink()) |result| {
                    return result;
                } else |err| {
                    switch (err) {
                        error.NotSameFileSystem => {
                            supported_method = .copyfile;
                            supported_method_to_use = .copyfile;
                        },
                        error.FileNotFound => return Result{
                            .fail = .{ .err = error.FileNotFound, .step = .opening_cache_dir },
                        },
                        else => return Result{
                            .fail = .{ .err = err, .step = .copying_files },
                        },
                    }
                }
            },
            .symlink => {
                if (comptime Environment.isWindows) {
                    supported_method_to_use = .copyfile;
                } else {
                    if (this.installWithSymlink()) |result| {
                        return result;
                    } else |err| {
                        switch (err) {
                            error.FileNotFound => return Result{
                                .fail = .{ .err = error.FileNotFound, .step = .opening_cache_dir },
                            },
                            else => return Result{
                                .fail = .{ .err = err, .step = .copying_files },
                            },
                        }
                    }
                }
            },
            else => {},
        }

        if (supported_method_to_use != .copyfile) return Result{
            .success = {},
        };

        // TODO: linux io_uring
        return this.installWithCopyfile();
    }
};

pub const Resolution = @import("./resolution.zig").Resolution;
const Progress = std.Progress;
const TaggedPointer = @import("../tagged_pointer.zig");
const TaskCallbackContext = union(Tag) {
    dependency: DependencyID,
    node_modules_folder: bun.FileDescriptor,
    root_dependency: DependencyID,
    root_request_id: PackageID,
    pub const Tag = enum {
        dependency,
        node_modules_folder,
        root_dependency,
        root_request_id,
    };
};

const TaskCallbackList = std.ArrayListUnmanaged(TaskCallbackContext);
const TaskDependencyQueue = std.HashMapUnmanaged(u64, TaskCallbackList, IdentityContext(u64), 80);
const TaskChannel = sync.Channel(Task, .{ .Static = 4096 });
const NetworkChannel = sync.Channel(*NetworkTask, .{ .Static = 8192 });
const ThreadPool = bun.ThreadPool;
const PackageManifestMap = std.HashMapUnmanaged(PackageNameHash, Npm.PackageManifest, IdentityContext(PackageNameHash), 80);
const RepositoryMap = std.HashMapUnmanaged(u64, bun.FileDescriptor, IdentityContext(u64), 80);
const NpmAliasMap = std.HashMapUnmanaged(PackageNameHash, Dependency.Version, IdentityContext(u64), 80);

pub const CacheLevel = struct {
    use_cache_control_headers: bool,
    use_etag: bool,
    use_last_modified: bool,
};
const AsyncIO = bun.AsyncIO;
const Waker = AsyncIO.Waker;

const Waiter = struct {
    onWait: *const fn (this: *anyopaque) AsyncIO.Errno!usize,
    onWake: *const fn (this: *anyopaque) void,
    ctx: *anyopaque,

    pub fn init(
        ctx: anytype,
        comptime onWait: *const fn (this: @TypeOf(ctx)) AsyncIO.Errno!usize,
        comptime onWake: *const fn (this: @TypeOf(ctx)) void,
    ) Waiter {
        return Waiter{
            .ctx = @ptrCast(ctx),
            .onWait = @alignCast(@ptrCast(@as(*const anyopaque, @ptrCast(onWait)))),
            .onWake = @alignCast(@ptrCast(@as(*const anyopaque, @ptrCast(onWake)))),
        };
    }

    pub fn wait(this: *Waiter) AsyncIO.Errno!usize {
        return this.onWait(this.ctx);
    }

    pub fn wake(this: *Waiter) void {
        this.onWake(this.ctx);
    }

    pub fn fromUWSLoop(loop: *uws.Loop) Waiter {
        const Handlers = struct {
            fn onWait(uws_loop: *uws.Loop) AsyncIO.Errno!usize {
                uws_loop.run();
                return 0;
            }

            fn onWake(uws_loop: *uws.Loop) void {
                uws_loop.wakeup();
            }
        };

        return Waiter.init(
            loop,
            Handlers.onWait,
            Handlers.onWake,
        );
    }
};

// We can't know all the packages we need until we've downloaded all the packages
// The easy way would be:
// 1. Download all packages, parsing their dependencies and enqueuing all dependencies for resolution
// 2.
pub const PackageManager = struct {
    cache_directory_: ?std.fs.IterableDir = null,
    temp_dir_: ?std.fs.IterableDir = null,
    root_dir: *Fs.FileSystem.DirEntry,
    allocator: std.mem.Allocator,
    log: *logger.Log,
    resolve_tasks: TaskChannel,
    timestamp_for_manifest_cache_control: u32 = 0,
    extracted_count: u32 = 0,
    default_features: Features = .{},
    summary: Lockfile.Package.Diff.Summary = .{},
    env: *DotEnv.Loader,
    progress: Progress = .{},
    downloads_node: ?*Progress.Node = null,
    progress_name_buf: [768]u8 = undefined,
    progress_name_buf_dynamic: []u8 = &[_]u8{},
    cpu_count: u32 = 0,
    package_json_updates: []UpdateRequest = &[_]UpdateRequest{},

    // used for looking up workspaces that aren't loaded into Lockfile.workspace_paths
    workspaces: std.StringArrayHashMap(?Semver.Version),

    // progress bar stuff when not stack allocated
    root_progress_node: *std.Progress.Node = undefined,
    root_download_node: std.Progress.Node = undefined,

    to_remove: []const UpdateRequest = &[_]UpdateRequest{},
    to_update: bool = false,

    root_package_json_file: std.fs.File,
    root_dependency_list: Lockfile.DependencySlice = .{},

    thread_pool: ThreadPool,
    task_batch: ThreadPool.Batch = .{},
    task_queue: TaskDependencyQueue = .{},

    manifests: PackageManifestMap = .{},
    folders: FolderResolution.Map = .{},
    git_repositories: RepositoryMap = .{},

    network_dedupe_map: NetworkTaskQueue = .{},
    network_channel: NetworkChannel = NetworkChannel.init(),
    network_tarball_batch: ThreadPool.Batch = .{},
    network_resolve_batch: ThreadPool.Batch = .{},
    network_task_fifo: NetworkQueue = undefined,
    preallocated_network_tasks: PreallocatedNetworkTasks = .{ .buffer = undefined, .len = 0 },
    pending_tasks: u32 = 0,
    total_tasks: u32 = 0,

    lockfile: *Lockfile = undefined,

    options: Options = .{},
    preinstall_state: std.ArrayListUnmanaged(PreinstallState) = .{},

    global_link_dir: ?std.fs.IterableDir = null,
    global_dir: ?std.fs.IterableDir = null,
    global_link_dir_path: string = "",
    waiter: Waiter = undefined,
    wait_count: std.atomic.Atomic(usize) = std.atomic.Atomic(usize).init(0),

    onWake: WakeHandler = .{},
    ci_mode: bun.LazyBool(computeIsContinuousIntegration, @This(), "ci_mode") = .{},

    peer_dependencies: std.ArrayListUnmanaged(DependencyID) = .{},

<<<<<<< HEAD
    uws_event_loop: *uws.Loop,
    file_poll_store: JSC.FilePoll.Store,
=======
    // name hash from alias package name -> aliased package dependency version info
    known_npm_aliases: NpmAliasMap = .{},
>>>>>>> e731eff3

    const PreallocatedNetworkTasks = std.BoundedArray(NetworkTask, 1024);
    const NetworkTaskQueue = std.HashMapUnmanaged(u64, void, IdentityContext(u64), 80);
    pub var verbose_install = false;

    const PackageDedupeList = std.HashMapUnmanaged(
        u32,
        void,
        IdentityContext(u32),
        80,
    );

    pub fn httpProxy(this: *PackageManager, url: URL) ?URL {
        return this.env.getHttpProxy(url);
    }

    pub fn tlsRejectUnauthorized(this: *PackageManager) bool {
        return this.env.getTLSRejectUnauthorized();
    }

    pub fn computeIsContinuousIntegration(this: *PackageManager) bool {
        return this.env.isCI();
    }

    pub inline fn isContinuousIntegration(this: *PackageManager) bool {
        return this.ci_mode.get();
    }

    pub const WakeHandler = struct {
        // handler: fn (ctx: *anyopaque, pm: *PackageManager) void = undefined,
        // onDependencyError: fn (ctx: *anyopaque, Dependency, PackageID, anyerror) void = undefined,
        handler: *const anyopaque = undefined,
        onDependencyError: *const anyopaque = undefined,
        context: ?*anyopaque = null,

        pub inline fn getHandler(t: @This()) *const fn (ctx: *anyopaque, pm: *PackageManager) void {
            return bun.cast(*const fn (ctx: *anyopaque, pm: *PackageManager) void, t.handler);
        }

        pub inline fn getonDependencyError(t: @This()) *const fn (ctx: *anyopaque, Dependency, DependencyID, anyerror) void {
            return bun.cast(*const fn (ctx: *anyopaque, Dependency, DependencyID, anyerror) void, t.handler);
        }
    };

    pub fn failRootResolution(this: *PackageManager, dependency: *const Dependency, dependency_id: DependencyID, err: anyerror) void {
        if (this.onWake.context) |ctx| {
            this.onWake.getonDependencyError()(
                ctx,
                dependency.*,
                dependency_id,
                err,
            );
        }
    }

    pub fn wake(this: *PackageManager) void {
        if (this.onWake.context) |ctx| {
            this.onWake.getHandler()(ctx, this);
        }

        _ = this.wait_count.fetchAdd(1, .Monotonic);
        this.waiter.wake();
    }

    pub fn sleep(this: *PackageManager) void {
        if (this.wait_count.swap(0, .Monotonic) > 0) return;
        Output.flush();
        _ = this.waiter.wait() catch 0;
    }

    const DependencyToEnqueue = union(enum) {
        pending: DependencyID,
        resolution: struct { package_id: PackageID, resolution: Resolution },
        not_found: void,
        failure: anyerror,
    };

    pub fn enqueueDependencyToRoot(
        this: *PackageManager,
        name: []const u8,
        version: *const Dependency.Version,
        version_buf: []const u8,
        behavior: Dependency.Behavior,
    ) DependencyToEnqueue {
        const dep_id = @as(DependencyID, @truncate(brk: {
            const str_buf = this.lockfile.buffers.string_bytes.items;
            for (this.lockfile.buffers.dependencies.items, 0..) |dep, id| {
                if (!strings.eqlLong(dep.name.slice(str_buf), name, true)) continue;
                if (!dep.version.eql(version, str_buf, version_buf)) continue;
                break :brk id;
            }

            var builder = this.lockfile.stringBuilder();
            const dummy = Dependency{
                .name = String.init(name, name),
                .name_hash = String.Builder.stringHash(name),
                .version = version.*,
                .behavior = behavior,
            };
            dummy.countWithDifferentBuffers(name, version_buf, @TypeOf(&builder), &builder);

            builder.allocate() catch |err| return .{ .failure = err };

            const dep = dummy.cloneWithDifferentBuffers(name, version_buf, @TypeOf(&builder), &builder) catch unreachable;
            builder.clamp();
            const index = this.lockfile.buffers.dependencies.items.len;
            this.lockfile.buffers.dependencies.append(this.allocator, dep) catch unreachable;
            this.lockfile.buffers.resolutions.append(this.allocator, invalid_package_id) catch unreachable;
            if (comptime Environment.allow_assert) std.debug.assert(this.lockfile.buffers.dependencies.items.len == this.lockfile.buffers.resolutions.items.len);
            break :brk index;
        }));

        if (this.lockfile.buffers.resolutions.items[dep_id] == invalid_package_id) {
            this.enqueueDependencyWithMainAndSuccessFn(
                dep_id,
                &this.lockfile.buffers.dependencies.items[dep_id],
                invalid_package_id,
                false,
                assignRootResolution,
                failRootResolution,
            ) catch |err| {
                return .{ .failure = err };
            };
        }

        const resolution_id = switch (this.lockfile.buffers.resolutions.items[dep_id]) {
            invalid_package_id => brk: {
                this.drainDependencyList();

                switch (this.options.log_level) {
                    inline else => |log_level| {
                        if (log_level.showProgress()) this.startProgressBarIfNone();
                        while (this.pending_tasks > 0) {
                            this.runTasks(
                                void,
                                {},
                                .{
                                    .onExtract = {},
                                    .onResolve = {},
                                    .onPackageManifestError = {},
                                    .onPackageDownloadError = {},
                                },
                                false,
                                log_level,
                            ) catch |err| {
                                return .{ .failure = err };
                            };

                            if (PackageManager.verbose_install and this.pending_tasks > 0) {
                                Output.prettyErrorln("<d>[PackageManager]<r> waiting for {d} tasks\n", .{this.pending_tasks});
                            }

                            if (this.pending_tasks > 0)
                                this.sleep();
                        }
                    },
                }

                break :brk this.lockfile.buffers.resolutions.items[dep_id];
            },
            // we managed to synchronously resolve the dependency
            else => |pkg_id| pkg_id,
        };

        if (resolution_id == invalid_package_id) {
            return .{
                .not_found = {},
            };
        }

        return .{
            .resolution = .{
                .resolution = this.lockfile.packages.items(.resolution)[resolution_id],
                .package_id = resolution_id,
            },
        };
    }

    pub fn globalLinkDir(this: *PackageManager) !std.fs.IterableDir {
        return this.global_link_dir orelse brk: {
            var global_dir = try Options.openGlobalDir(this.options.explicit_global_directory);
            this.global_dir = global_dir;
            this.global_link_dir = try global_dir.dir.makeOpenPathIterable("node_modules", .{});
            var buf: [bun.MAX_PATH_BYTES]u8 = undefined;
            const _path = try bun.getFdPath(this.global_link_dir.?.dir.fd, &buf);
            this.global_link_dir_path = try Fs.FileSystem.DirnameStore.instance.append([]const u8, _path);
            break :brk this.global_link_dir.?;
        };
    }

    pub fn globalLinkDirPath(this: *PackageManager) ![]const u8 {
        _ = try this.globalLinkDir();
        return this.global_link_dir_path;
    }

    fn ensurePreinstallStateListCapacity(this: *PackageManager, count: usize) !void {
        if (this.preinstall_state.items.len >= count) {
            return;
        }

        const offset = this.preinstall_state.items.len;
        try this.preinstall_state.ensureTotalCapacity(this.allocator, count);
        this.preinstall_state.expandToCapacity();
        @memset(this.preinstall_state.items[offset..], PreinstallState.unknown);
    }

    pub fn formatLaterVersionInCache(
        this: *PackageManager,
        name: []const u8,
        name_hash: PackageNameHash,
        resolution: Resolution,
    ) ?Semver.Version.Formatter {
        switch (resolution.tag) {
            Resolution.Tag.npm => {
                if (resolution.value.npm.version.tag.hasPre())
                    // TODO:
                    return null;

                // We skip this in CI because we don't want any performance impact in an environment you'll probably never use
                // and it makes tests more consistent
                if (this.isContinuousIntegration())
                    return null;

                const manifest: *const Npm.PackageManifest = this.manifests.getPtr(name_hash) orelse brk: {
                    if (Npm.PackageManifest.Serializer.load(this.allocator, this.getCacheDirectory(), name) catch null) |manifest_| {
                        this.manifests.put(this.allocator, name_hash, manifest_) catch return null;
                        break :brk this.manifests.getPtr(name_hash).?;
                    }

                    return null;
                };

                if (manifest.findByDistTag("latest")) |latest_version| {
                    if (latest_version.version.order(
                        resolution.value.npm.version,
                        manifest.string_buf,
                        this.lockfile.buffers.string_bytes.items,
                    ) != .gt) return null;
                    return latest_version.version.fmt(manifest.string_buf);
                }

                return null;
            },
            else => return null,
        }
    }

    pub fn setPreinstallState(this: *PackageManager, package_id: PackageID, lockfile: *Lockfile, value: PreinstallState) void {
        this.ensurePreinstallStateListCapacity(lockfile.packages.len) catch return;
        this.preinstall_state.items[package_id] = value;
    }

    pub fn getPreinstallState(this: *PackageManager, package_id: PackageID, _: *Lockfile) PreinstallState {
        if (package_id >= this.preinstall_state.items.len) {
            return PreinstallState.unknown;
        }
        return this.preinstall_state.items[package_id];
    }
    pub fn determinePreinstallState(manager: *PackageManager, this: Package, lockfile: *Lockfile) PreinstallState {
        switch (manager.getPreinstallState(this.meta.id, lockfile)) {
            .unknown => {

                // Do not automatically start downloading packages which are disabled
                // i.e. don't download all of esbuild's versions or SWCs
                if (this.isDisabled()) {
                    manager.setPreinstallState(this.meta.id, lockfile, .done);
                    return .done;
                }

                const folder_path = switch (this.resolution.tag) {
                    .git => manager.cachedGitFolderNamePrintAuto(&this.resolution.value.git),
                    .github => manager.cachedGitHubFolderNamePrintAuto(&this.resolution.value.github),
                    .npm => manager.cachedNPMPackageFolderName(lockfile.str(&this.name), this.resolution.value.npm.version),
                    .local_tarball => manager.cachedTarballFolderName(this.resolution.value.local_tarball),
                    .remote_tarball => manager.cachedTarballFolderName(this.resolution.value.remote_tarball),
                    else => "",
                };

                if (folder_path.len == 0) {
                    manager.setPreinstallState(this.meta.id, lockfile, .extract);
                    return .extract;
                }

                if (manager.isFolderInCache(folder_path)) {
                    manager.setPreinstallState(this.meta.id, lockfile, .done);
                    return .done;
                }

                manager.setPreinstallState(this.meta.id, lockfile, .extract);
                return .extract;
            },
            else => |val| return val,
        }
    }

    pub fn scopeForPackageName(this: *const PackageManager, name: string) *const Npm.Registry.Scope {
        if (name.len == 0 or name[0] != '@') return &this.options.scope;
        return this.options.registries.getPtr(
            Npm.Registry.Scope.hash(
                Npm.Registry.Scope.getName(name),
            ),
        ) orelse &this.options.scope;
    }

    pub fn setNodeName(
        this: *PackageManager,
        node: *Progress.Node,
        name: string,
        emoji: string,
        comptime is_first: bool,
    ) void {
        if (Output.isEmojiEnabled()) {
            if (is_first) {
                bun.copy(u8, &this.progress_name_buf, emoji);
                bun.copy(u8, this.progress_name_buf[emoji.len..], name);
                node.name = this.progress_name_buf[0 .. emoji.len + name.len];
            } else {
                bun.copy(u8, this.progress_name_buf[emoji.len..], name);
                node.name = this.progress_name_buf[0 .. emoji.len + name.len];
            }
        } else {
            bun.copy(u8, &this.progress_name_buf, name);
            node.name = this.progress_name_buf[0..name.len];
        }
    }

    var cached_package_folder_name_buf: [bun.MAX_PATH_BYTES]u8 = undefined;

    pub inline fn getCacheDirectory(this: *PackageManager) std.fs.IterableDir {
        return this.cache_directory_ orelse brk: {
            this.cache_directory_ = this.ensureCacheDirectory();
            break :brk this.cache_directory_.?;
        };
    }

    pub inline fn getTemporaryDirectory(this: *PackageManager) std.fs.IterableDir {
        return this.temp_dir_ orelse brk: {
            this.temp_dir_ = this.ensureTemporaryDirectory();
            break :brk this.temp_dir_.?;
        };
    }

    noinline fn ensureCacheDirectory(this: *PackageManager) std.fs.IterableDir {
        loop: while (true) {
            if (this.options.enable.cache) {
                const cache_dir = fetchCacheDirectoryPath(this.env);
                return std.fs.cwd().makeOpenPathIterable(cache_dir.path, .{}) catch {
                    this.options.enable.cache = false;
                    continue :loop;
                };
            }

            return std.fs.cwd().makeOpenPathIterable("node_modules/.cache", .{}) catch |err| {
                Output.prettyErrorln("<r><red>error<r>: bun is unable to write files: {s}", .{@errorName(err)});
                Global.crash();
            };
        }
        unreachable;
    }

    // We need a temporary directory that can be rename()
    // This is important for extracting files.
    //
    // However, we want it to be reused! Otherwise a cache is silly.
    //   Error RenameAcrossMountPoints moving react-is to cache dir:
    noinline fn ensureTemporaryDirectory(this: *PackageManager) std.fs.IterableDir {
        var cache_directory = this.getCacheDirectory();
        // The chosen tempdir must be on the same filesystem as the cache directory
        // This makes renameat() work
        const default_tempdir = Fs.FileSystem.RealFS.getDefaultTempDir();
        var tried_dot_tmp = false;
        var tempdir: std.fs.IterableDir = std.fs.cwd().makeOpenPathIterable(default_tempdir, .{}) catch brk: {
            tried_dot_tmp = true;
            break :brk cache_directory.dir.makeOpenPathIterable(".tmp", .{}) catch |err| {
                Output.prettyErrorln("<r><red>error<r>: bun is unable to access tempdir: {s}", .{@errorName(err)});
                Global.crash();
            };
        };
        var tmpbuf: ["18446744073709551615".len + 8]u8 = undefined;
        const tmpname = Fs.FileSystem.instance.tmpname("hm", &tmpbuf, 999) catch unreachable;
        var timer: std.time.Timer = if (this.options.log_level != .silent) std.time.Timer.start() catch unreachable else undefined;
        brk: while (true) {
            _ = tempdir.dir.createFileZ(tmpname, .{ .truncate = true }) catch |err2| {
                if (!tried_dot_tmp) {
                    tried_dot_tmp = true;

                    tempdir = cache_directory.dir.makeOpenPathIterable(".tmp", .{}) catch |err| {
                        Output.prettyErrorln("<r><red>error<r>: bun is unable to access tempdir: {s}", .{@errorName(err)});
                        Global.crash();
                    };
                    continue :brk;
                }
                Output.prettyErrorln("<r><red>error<r>: {s} accessing temporary directory. Please set <b>$BUN_TMPDIR<r> or <b>$BUN_INSTALL<r>", .{
                    @errorName(err2),
                });
                Global.crash();
            };

            std.os.renameatZ(tempdir.dir.fd, tmpname, cache_directory.dir.fd, tmpname) catch |err| {
                if (!tried_dot_tmp) {
                    tried_dot_tmp = true;
                    tempdir = cache_directory.dir.makeOpenPathIterable(".tmp", .{}) catch |err2| {
                        Output.prettyErrorln("<r><red>error<r>: bun is unable to write files to tempdir: {s}", .{@errorName(err2)});
                        Global.crash();
                    };
                    continue :brk;
                }

                Output.prettyErrorln("<r><red>error<r>: {s} accessing temporary directory. Please set <b>$BUN_TMPDIR<r> or <b>$BUN_INSTALL<r>", .{
                    @errorName(err),
                });
                Global.crash();
            };
            cache_directory.dir.deleteFileZ(tmpname) catch {};
            break;
        }
        if (this.options.log_level != .silent) {
            const elapsed = timer.read();
            if (elapsed > std.time.ns_per_ms * 100) {
                var path_buf: [bun.MAX_PATH_BYTES]u8 = undefined;
                const cache_dir_path = bun.getFdPath(cache_directory.dir.fd, &path_buf) catch "it";
                Output.prettyErrorln(
                    "<r><yellow>warn<r>: Slow filesystem detected. If {s} is a network drive, consider setting $BUN_INSTALL_CACHE_DIR to a local folder.",
                    .{cache_dir_path},
                );
            }
        }

        return tempdir;
    }

    pub var instance: PackageManager = undefined;

    pub fn getNetworkTask(this: *PackageManager) *NetworkTask {
        if (this.preallocated_network_tasks.len + 1 < this.preallocated_network_tasks.buffer.len) {
            const len = this.preallocated_network_tasks.len;
            this.preallocated_network_tasks.len += 1;
            return &this.preallocated_network_tasks.buffer[len];
        }

        return this.allocator.create(NetworkTask) catch @panic("Memory allocation failure creating NetworkTask!");
    }

    fn allocGitHubURL(this: *const PackageManager, repository: *const Repository) string {
        var github_api_url: string = "https://api.github.com";
        if (this.env.map.get("GITHUB_API_URL")) |url| {
            if (url.len > 0) {
                github_api_url = url;
            }
        }

        const owner = this.lockfile.str(&repository.owner);
        const repo = this.lockfile.str(&repository.repo);
        const committish = this.lockfile.str(&repository.committish);

        return std.fmt.allocPrint(
            this.allocator,
            "{s}/repos/{s}/{s}{s}tarball/{s}",
            .{
                strings.withoutTrailingSlash(github_api_url),
                owner,
                repo,
                // repo might be empty if dep is https://github.com/... style
                if (repo.len > 0) "/" else "",
                committish,
            },
        ) catch unreachable;
    }

    pub fn cachedGitFolderNamePrint(buf: []u8, resolved: string) stringZ {
        return std.fmt.bufPrintZ(buf, "@G@{s}", .{resolved}) catch unreachable;
    }

    pub fn cachedGitFolderName(this: *const PackageManager, repository: *const Repository) stringZ {
        return cachedGitFolderNamePrint(&cached_package_folder_name_buf, this.lockfile.str(&repository.resolved));
    }

    pub fn cachedGitFolderNamePrintAuto(this: *const PackageManager, repository: *const Repository) stringZ {
        if (!repository.resolved.isEmpty()) {
            return this.cachedGitFolderName(repository);
        }

        if (!repository.repo.isEmpty() and !repository.committish.isEmpty()) {
            const string_buf = this.lockfile.buffers.string_bytes.items;
            return std.fmt.bufPrintZ(
                &cached_package_folder_name_buf,
                "@G@{any}",
                .{repository.committish.fmt(string_buf)},
            ) catch unreachable;
        }

        return "";
    }

    pub fn cachedGitHubFolderNamePrint(buf: []u8, resolved: string) stringZ {
        return std.fmt.bufPrintZ(buf, "@GH@{s}", .{resolved}) catch unreachable;
    }

    pub fn cachedGitHubFolderName(this: *const PackageManager, repository: *const Repository) stringZ {
        return cachedGitHubFolderNamePrint(&cached_package_folder_name_buf, this.lockfile.str(&repository.resolved));
    }

    fn cachedGitHubFolderNamePrintGuess(buf: []u8, string_buf: []const u8, repository: *const Repository) stringZ {
        return std.fmt.bufPrintZ(
            buf,
            "@GH@{any}-{any}-{any}",
            .{
                repository.owner.fmt(string_buf),
                repository.repo.fmt(string_buf),
                repository.committish.fmt(string_buf),
            },
        ) catch unreachable;
    }

    pub fn cachedGitHubFolderNamePrintAuto(this: *const PackageManager, repository: *const Repository) stringZ {
        if (!repository.resolved.isEmpty()) {
            return this.cachedGitHubFolderName(repository);
        }

        if (!repository.owner.isEmpty() and !repository.repo.isEmpty() and !repository.committish.isEmpty()) {
            return cachedGitHubFolderNamePrintGuess(&cached_package_folder_name_buf, this.lockfile.buffers.string_bytes.items, repository);
        }

        return "";
    }

    // TODO: normalize to alphanumeric
    pub fn cachedNPMPackageFolderNamePrint(this: *const PackageManager, buf: []u8, name: string, version: Semver.Version) stringZ {
        const scope = this.scopeForPackageName(name);

        const basename = cachedNPMPackageFolderPrintBasename(buf, name, version);

        if (scope.name.len == 0 and !this.options.did_override_default_scope) {
            return basename;
        }

        const spanned = bun.span(basename);
        var available = buf[spanned.len..];
        var end: []u8 = undefined;
        if (scope.url.hostname.len > 32 or available.len < 64) {
            const visible_hostname = scope.url.hostname[0..@min(scope.url.hostname.len, 12)];
            end = std.fmt.bufPrint(available, "@@{s}__{any}", .{ visible_hostname, bun.fmt.hexIntLower(String.Builder.stringHash(scope.url.href)) }) catch unreachable;
        } else {
            end = std.fmt.bufPrint(available, "@@{s}", .{scope.url.hostname}) catch unreachable;
        }

        buf[spanned.len + end.len] = 0;
        var result: [:0]u8 = buf[0 .. spanned.len + end.len :0];
        return result;
    }

    pub fn cachedNPMPackageFolderBasename(name: string, version: Semver.Version) stringZ {
        return cachedNPMPackageFolderPrintBasename(&cached_package_folder_name_buf, name, version);
    }

    pub fn cachedNPMPackageFolderName(this: *const PackageManager, name: string, version: Semver.Version) stringZ {
        return this.cachedNPMPackageFolderNamePrint(&cached_package_folder_name_buf, name, version);
    }

    // TODO: normalize to alphanumeric
    pub fn cachedNPMPackageFolderPrintBasename(buf: []u8, name: string, version: Semver.Version) stringZ {
        if (version.tag.hasPre()) {
            if (version.tag.hasBuild()) {
                return std.fmt.bufPrintZ(
                    buf,
                    "{s}@{d}.{d}.{d}-{any}+{any}",
                    .{
                        name,
                        version.major,
                        version.minor,
                        version.patch,
                        bun.fmt.hexIntLower(version.tag.pre.hash),
                        bun.fmt.hexIntUpper(version.tag.build.hash),
                    },
                ) catch unreachable;
            }
            return std.fmt.bufPrintZ(
                buf,
                "{s}@{d}.{d}.{d}-{any}",
                .{
                    name,
                    version.major,
                    version.minor,
                    version.patch,
                    bun.fmt.hexIntLower(version.tag.pre.hash),
                },
            ) catch unreachable;
        }
        if (version.tag.hasBuild()) {
            return std.fmt.bufPrintZ(
                buf,
                "{s}@{d}.{d}.{d}+{any}",
                .{
                    name,
                    version.major,
                    version.minor,
                    version.patch,
                    bun.fmt.hexIntUpper(version.tag.build.hash),
                },
            ) catch unreachable;
        }
        return std.fmt.bufPrintZ(buf, "{s}@{d}.{d}.{d}", .{
            name,
            version.major,
            version.minor,
            version.patch,
        }) catch unreachable;
    }

    pub fn cachedTarballFolderNamePrint(buf: []u8, url: string) stringZ {
        return std.fmt.bufPrintZ(buf, "@T@{any}", .{bun.fmt.hexIntLower(String.Builder.stringHash(url))}) catch unreachable;
    }

    pub fn cachedTarballFolderName(this: *const PackageManager, url: String) stringZ {
        return cachedTarballFolderNamePrint(&cached_package_folder_name_buf, this.lockfile.str(&url));
    }

    pub fn isFolderInCache(this: *PackageManager, folder_path: stringZ) bool {
        // TODO: is this slow?
        var dir = this.getCacheDirectory().dir.openDirZ(folder_path, .{}, true) catch return false;
        dir.close();
        return true;
    }

    pub fn pathForCachedNPMPath(
        this: *PackageManager,
        buf: *[bun.MAX_PATH_BYTES]u8,
        package_name: []const u8,
        npm: Semver.Version,
    ) ![]u8 {
        var package_name_version_buf: [bun.MAX_PATH_BYTES]u8 = undefined;

        var subpath = std.fmt.bufPrintZ(
            &package_name_version_buf,
            "{s}" ++ std.fs.path.sep_str ++ "{any}",
            .{
                package_name,
                npm.fmt(this.lockfile.buffers.string_bytes.items),
            },
        ) catch unreachable;
        return this.getCacheDirectory().dir.readLink(
            subpath,
            buf,
        ) catch |err| {
            // if we run into an error, delete the symlink
            // so that we don't repeatedly try to read it
            std.os.unlinkat(this.getCacheDirectory().dir.fd, subpath, 0) catch {};
            return err;
        };
    }

    pub fn pathForResolution(
        this: *PackageManager,
        package_id: PackageID,
        resolution: Resolution,
        buf: *[bun.MAX_PATH_BYTES]u8,
    ) ![]u8 {
        // const folder_name = this.cachedNPMPackageFolderName(name, version);
        switch (resolution.tag) {
            .npm => {
                const npm = resolution.value.npm;
                const package_name_ = this.lockfile.packages.items(.name)[package_id];
                const package_name = this.lockfile.str(&package_name_);

                return this.pathForCachedNPMPath(buf, package_name, npm.version);
            },
            else => return "",
        }
    }

    pub fn getInstalledVersionsFromDiskCache(this: *PackageManager, tags_buf: *std.ArrayList(u8), package_name: []const u8, allocator: std.mem.Allocator) !std.ArrayList(Semver.Version) {
        var list = std.ArrayList(Semver.Version).init(allocator);
        var dir = this.getCacheDirectory().dir.openIterableDir(package_name, .{}) catch |err| {
            switch (err) {
                error.FileNotFound, error.NotDir, error.AccessDenied, error.DeviceBusy => {
                    return list;
                },
                else => return err,
            }
        };
        defer dir.close();
        var iter = dir.iterate();

        while (try iter.next()) |entry| {
            if (entry.kind != .directory and entry.kind != .sym_link) continue;
            const name = entry.name;
            const sliced = SlicedString.init(name, name);
            const parsed = Semver.Version.parse(sliced);
            if (!parsed.valid or parsed.wildcard != .none) continue;
            // not handling OOM
            // TODO: wildcard
            var version = parsed.version.fill();
            const total = version.tag.build.len() + version.tag.pre.len();
            if (total > 0) {
                tags_buf.ensureUnusedCapacity(total) catch unreachable;
                var available = tags_buf.items.ptr[tags_buf.items.len..tags_buf.capacity];
                const new_version = version.cloneInto(name, &available);
                tags_buf.items.len += total;
                version = new_version;
            }

            list.append(version) catch unreachable;
        }

        return list;
    }

    pub fn resolveFromDiskCache(this: *PackageManager, package_name: []const u8, version: Dependency.Version) ?PackageID {
        if (version.tag != .npm) {
            // only npm supported right now
            // tags are more ambiguous
            return null;
        }

        var arena = @import("root").bun.ArenaAllocator.init(this.allocator);
        defer arena.deinit();
        var arena_alloc = arena.allocator();
        var stack_fallback = std.heap.stackFallback(4096, arena_alloc);
        var allocator = stack_fallback.get();
        var tags_buf = std.ArrayList(u8).init(allocator);
        var installed_versions = this.getInstalledVersionsFromDiskCache(&tags_buf, package_name, allocator) catch |err| {
            Output.debug("error getting installed versions from disk cache: {s}", .{bun.span(@errorName(err))});
            return null;
        };

        // TODO: make this fewer passes
        std.sort.block(
            Semver.Version,
            installed_versions.items,
            @as([]const u8, tags_buf.items),
            Semver.Version.sortGt,
        );
        for (installed_versions.items) |installed_version| {
            if (version.value.npm.version.satisfies(installed_version)) {
                var buf: [bun.MAX_PATH_BYTES]u8 = undefined;
                var npm_package_path = this.pathForCachedNPMPath(&buf, package_name, installed_version) catch |err| {
                    Output.debug("error getting path for cached npm path: {s}", .{bun.span(@errorName(err))});
                    return null;
                };
                const dependency = Dependency.Version{
                    .tag = .npm,
                    .value = .{
                        .npm = .{
                            .name = String.init(package_name, package_name),
                            .version = Semver.Query.Group.from(installed_version),
                        },
                    },
                };
                switch (FolderResolution.getOrPut(.{ .cache_folder = npm_package_path }, dependency, ".", this)) {
                    .new_package_id => |id| {
                        this.enqueueDependencyList(this.lockfile.packages.items(.dependencies)[id]);
                        return id;
                    },
                    .package_id => |id| {
                        this.enqueueDependencyList(this.lockfile.packages.items(.dependencies)[id]);
                        return id;
                    },
                    .err => |err| {
                        Output.debug("error getting or putting folder resolution: {s}", .{bun.span(@errorName(err))});
                        return null;
                    },
                }
            }
        }

        return null;
    }

    const ResolvedPackageResult = struct {
        package: Lockfile.Package,

        /// Is this the first time we've seen this package?
        is_first_time: bool = false,

        /// Pending network task to schedule
        network_task: ?*NetworkTask = null,
    };

    fn getOrPutResolvedPackageWithFindResult(
        this: *PackageManager,
        name_hash: PackageNameHash,
        name: String,
        version: Dependency.Version,
        dependency_id: DependencyID,
        behavior: Behavior,
        manifest: *const Npm.PackageManifest,
        find_result: Npm.PackageManifest.FindResult,
        install_peer: bool,
        comptime successFn: SuccessFn,
    ) !?ResolvedPackageResult {

        // Was this package already allocated? Let's reuse the existing one.
        if (this.lockfile.getPackageID(
            name_hash,
            if (behavior.isPeer() and !install_peer) version else null,
            &.{
                .tag = .npm,
                .value = .{
                    .npm = .{
                        .version = find_result.version,
                        .url = find_result.package.tarball_url.value,
                    },
                },
            },
        )) |id| {
            successFn(this, dependency_id, id);
            return .{
                .package = this.lockfile.packages.get(id),
                .is_first_time = false,
            };
        } else if (behavior.isPeer() and !install_peer) {
            return null;
        }

        // appendPackage sets the PackageID on the package
        const package = try this.lockfile.appendPackage(try Lockfile.Package.fromNPM(
            this.allocator,
            this.lockfile,
            this.log,
            manifest,
            find_result.version,
            find_result.package,
            manifest.string_buf,
            Features.npm,
        ));

        if (comptime Environment.allow_assert) std.debug.assert(package.meta.id != invalid_package_id);
        defer successFn(this, dependency_id, package.meta.id);

        return switch (this.determinePreinstallState(package, this.lockfile)) {
            // Is this package already in the cache?
            // We don't need to download the tarball, but we should enqueue dependencies
            .done => .{ .package = package, .is_first_time = true },
            // Do we need to download the tarball?
            .extract => .{
                .package = package,
                .is_first_time = true,
                .network_task = try this.generateNetworkTaskForTarball(
                    Task.Id.forNPMPackage(
                        this.lockfile.str(&name),
                        package.resolution.value.npm.version,
                    ),
                    manifest.str(&find_result.package.tarball_url),
                    dependency_id,
                    package,
                ) orelse unreachable,
            },
            else => unreachable,
        };
    }

    pub fn generateNetworkTaskForTarball(
        this: *PackageManager,
        task_id: u64,
        url: string,
        dependency_id: DependencyID,
        package: Lockfile.Package,
    ) !?*NetworkTask {
        const dedupe_entry = try this.network_dedupe_map.getOrPut(this.allocator, task_id);
        if (dedupe_entry.found_existing) {
            return null;
        }

        var network_task = this.getNetworkTask();

        network_task.* = .{
            .task_id = task_id,
            .callback = undefined,
            .allocator = this.allocator,
            .package_manager = this,
        };

        const scope = this.scopeForPackageName(this.lockfile.str(&package.name));

        try network_task.forTarball(
            this.allocator,
            .{
                .package_manager = &PackageManager.instance, // https://github.com/ziglang/zig/issues/14005
                .name = try strings.StringOrTinyString.initAppendIfNeeded(
                    this.lockfile.str(&package.name),
                    *FileSystem.FilenameStore,
                    &FileSystem.FilenameStore.instance,
                ),
                .resolution = package.resolution,
                .cache_dir = this.getCacheDirectory().dir,
                .temp_dir = this.getTemporaryDirectory().dir,
                .dependency_id = dependency_id,
                .integrity = package.meta.integrity,
                .url = try strings.StringOrTinyString.initAppendIfNeeded(
                    url,
                    *FileSystem.FilenameStore,
                    &FileSystem.FilenameStore.instance,
                ),
            },
            scope,
        );

        return network_task;
    }

    fn enqueueNetworkTask(this: *PackageManager, task: *NetworkTask) void {
        if (this.network_task_fifo.writableLength() == 0) {
            this.flushNetworkQueue();
        }

        this.network_task_fifo.writeItemAssumeCapacity(task);
    }

    const SuccessFn = *const fn (*PackageManager, DependencyID, PackageID) void;
    const FailFn = *const fn (*PackageManager, *const Dependency, PackageID, anyerror) void;
    fn assignResolution(this: *PackageManager, dependency_id: DependencyID, package_id: PackageID) void {
        const buffers = &this.lockfile.buffers;
        if (comptime Environment.allow_assert) {
            std.debug.assert(dependency_id < buffers.resolutions.items.len);
            std.debug.assert(package_id < this.lockfile.packages.len);
            // std.debug.assert(buffers.resolutions.items[dependency_id] == invalid_package_id);
        }
        buffers.resolutions.items[dependency_id] = package_id;
        const string_buf = buffers.string_bytes.items;
        var dep = &buffers.dependencies.items[dependency_id];
        if (dep.name.isEmpty() or strings.eql(dep.name.slice(string_buf), dep.version.literal.slice(string_buf))) {
            dep.name = this.lockfile.packages.items(.name)[package_id];
            dep.name_hash = this.lockfile.packages.items(.name_hash)[package_id];
        }
    }

    fn assignRootResolution(this: *PackageManager, dependency_id: DependencyID, package_id: PackageID) void {
        const buffers = &this.lockfile.buffers;
        if (comptime Environment.allow_assert) {
            std.debug.assert(dependency_id < buffers.resolutions.items.len);
            std.debug.assert(package_id < this.lockfile.packages.len);
            std.debug.assert(buffers.resolutions.items[dependency_id] == invalid_package_id);
        }
        buffers.resolutions.items[dependency_id] = package_id;
        const string_buf = buffers.string_bytes.items;
        var dep = &buffers.dependencies.items[dependency_id];
        if (dep.name.isEmpty() or strings.eql(dep.name.slice(string_buf), dep.version.literal.slice(string_buf))) {
            dep.name = this.lockfile.packages.items(.name)[package_id];
            dep.name_hash = this.lockfile.packages.items(.name_hash)[package_id];
        }
    }

    fn getOrPutResolvedPackage(
        this: *PackageManager,
        name_hash: PackageNameHash,
        name: String,
        version: Dependency.Version,
        behavior: Behavior,
        dependency_id: DependencyID,
        resolution: PackageID,
        install_peer: bool,
        comptime successFn: SuccessFn,
    ) !?ResolvedPackageResult {
        name.assertDefined();

        if (resolution < this.lockfile.packages.len) {
            return .{ .package = this.lockfile.packages.get(resolution) };
        }

        switch (version.tag) {
            .npm, .dist_tag => {
                if (version.tag == .npm) {
                    if (this.lockfile.workspace_versions.count() > 0) resolve_from_workspace: {
                        if (this.lockfile.workspace_versions.get(name_hash)) |workspace_version| {
                            if (version.value.npm.version.satisfies(workspace_version)) {
                                const root_package = this.lockfile.rootPackage() orelse break :resolve_from_workspace;
                                const root_dependencies = root_package.dependencies.get(this.lockfile.buffers.dependencies.items);
                                const root_resolutions = root_package.resolutions.get(this.lockfile.buffers.resolutions.items);

                                for (root_dependencies, root_resolutions) |root_dep, workspace_package_id| {
                                    if (workspace_package_id != invalid_package_id and root_dep.version.tag == .workspace and root_dep.name_hash == name_hash) {
                                        // make sure verifyResolutions sees this resolution as a valid package id
                                        this.lockfile.buffers.resolutions.items[dependency_id] = workspace_package_id;
                                        return .{
                                            .package = this.lockfile.packages.get(workspace_package_id),
                                            .is_first_time = false,
                                        };
                                    }
                                }
                            }
                        }
                    }
                }

                // Resolve the version from the loaded NPM manifest
                const manifest = this.manifests.getPtr(name_hash) orelse return null; // manifest might still be downloading. This feels unreliable.
                const find_result: Npm.PackageManifest.FindResult = switch (version.tag) {
                    .dist_tag => manifest.findByDistTag(this.lockfile.str(&version.value.dist_tag.tag)),
                    .npm => manifest.findBestVersion(version.value.npm.version),
                    else => unreachable,
                } orelse return if (behavior.isPeer()) null else switch (version.tag) {
                    .npm => error.NoMatchingVersion,
                    .dist_tag => error.DistTagNotFound,
                    else => unreachable,
                };

                return try this.getOrPutResolvedPackageWithFindResult(
                    name_hash,
                    name,
                    version,
                    dependency_id,
                    behavior,
                    manifest,
                    find_result,
                    install_peer,
                    successFn,
                );
            },

            .folder => {
                // relative to cwd
                const res = FolderResolution.getOrPut(.{ .relative = .folder }, version, this.lockfile.str(&version.value.folder), this);

                switch (res) {
                    .err => |err| return err,
                    .package_id => |package_id| {
                        successFn(this, dependency_id, package_id);
                        return .{ .package = this.lockfile.packages.get(package_id) };
                    },

                    .new_package_id => |package_id| {
                        successFn(this, dependency_id, package_id);
                        return .{ .package = this.lockfile.packages.get(package_id), .is_first_time = true };
                    },
                }
            },
            .workspace => {
                // package name hash should be used to find workspace path from map
                const workspace_path: *const String = this.lockfile.workspace_paths.getPtr(@truncate(name_hash)) orelse &version.value.workspace;

                const res = FolderResolution.getOrPut(.{ .relative = .workspace }, version, this.lockfile.str(workspace_path), this);

                switch (res) {
                    .err => |err| return err,
                    .package_id => |package_id| {
                        successFn(this, dependency_id, package_id);
                        return .{ .package = this.lockfile.packages.get(package_id) };
                    },

                    .new_package_id => |package_id| {
                        successFn(this, dependency_id, package_id);
                        return .{ .package = this.lockfile.packages.get(package_id), .is_first_time = true };
                    },
                }
            },
            .symlink => {
                const res = FolderResolution.getOrPut(.{ .global = try this.globalLinkDirPath() }, version, this.lockfile.str(&version.value.symlink), this);

                switch (res) {
                    .err => |err| return err,
                    .package_id => |package_id| {
                        successFn(this, dependency_id, package_id);
                        return .{ .package = this.lockfile.packages.get(package_id) };
                    },

                    .new_package_id => |package_id| {
                        successFn(this, dependency_id, package_id);
                        return .{ .package = this.lockfile.packages.get(package_id), .is_first_time = true };
                    },
                }
            },

            else => return null,
        }
    }

    fn enqueueParseNPMPackage(
        this: *PackageManager,
        task_id: u64,
        name: strings.StringOrTinyString,
        network_task: *NetworkTask,
    ) *ThreadPool.Task {
        var task = this.allocator.create(Task) catch unreachable;
        task.* = Task{
            .package_manager = &PackageManager.instance, // https://github.com/ziglang/zig/issues/14005
            .log = logger.Log.init(this.allocator),
            .tag = Task.Tag.package_manifest,
            .request = .{
                .package_manifest = .{
                    .network = network_task,
                    .name = name,
                },
            },
            .id = task_id,
            .data = undefined,
        };
        return &task.threadpool_task;
    }

    fn enqueueExtractNPMPackage(
        this: *PackageManager,
        tarball: ExtractTarball,
        network_task: *NetworkTask,
    ) *ThreadPool.Task {
        var task = this.allocator.create(Task) catch unreachable;
        task.* = Task{
            .package_manager = &PackageManager.instance, // https://github.com/ziglang/zig/issues/14005
            .log = logger.Log.init(this.allocator),
            .tag = Task.Tag.extract,
            .request = .{
                .extract = .{
                    .network = network_task,
                    .tarball = tarball,
                },
            },
            .id = network_task.task_id,
            .data = undefined,
        };
        task.request.extract.tarball.skip_verify = !this.options.do.verify_integrity;
        return &task.threadpool_task;
    }

    fn enqueueGitClone(
        this: *PackageManager,
        task_id: u64,
        name: string,
        repository: *const Repository,
    ) *ThreadPool.Task {
        var task = this.allocator.create(Task) catch unreachable;
        task.* = Task{
            .package_manager = &PackageManager.instance, // https://github.com/ziglang/zig/issues/14005
            .log = logger.Log.init(this.allocator),
            .tag = Task.Tag.git_clone,
            .request = .{
                .git_clone = .{
                    .name = strings.StringOrTinyString.initAppendIfNeeded(
                        name,
                        *FileSystem.FilenameStore,
                        &FileSystem.FilenameStore.instance,
                    ) catch unreachable,
                    .url = strings.StringOrTinyString.initAppendIfNeeded(
                        this.lockfile.str(&repository.repo),
                        *FileSystem.FilenameStore,
                        &FileSystem.FilenameStore.instance,
                    ) catch unreachable,
                },
            },
            .id = task_id,
            .data = undefined,
        };
        return &task.threadpool_task;
    }

    fn enqueueGitCheckout(
        this: *PackageManager,
        task_id: u64,
        dir: bun.FileDescriptor,
        dependency_id: DependencyID,
        name: string,
        resolution: Resolution,
        resolved: string,
    ) *ThreadPool.Task {
        var task = this.allocator.create(Task) catch unreachable;
        task.* = Task{
            .package_manager = &PackageManager.instance, // https://github.com/ziglang/zig/issues/14005
            .log = logger.Log.init(this.allocator),
            .tag = Task.Tag.git_checkout,
            .request = .{
                .git_checkout = .{
                    .repo_dir = dir,
                    .resolution = resolution,
                    .dependency_id = dependency_id,
                    .name = strings.StringOrTinyString.initAppendIfNeeded(
                        name,
                        *FileSystem.FilenameStore,
                        &FileSystem.FilenameStore.instance,
                    ) catch unreachable,
                    .url = strings.StringOrTinyString.initAppendIfNeeded(
                        this.lockfile.str(&resolution.value.git.repo),
                        *FileSystem.FilenameStore,
                        &FileSystem.FilenameStore.instance,
                    ) catch unreachable,
                    .resolved = strings.StringOrTinyString.initAppendIfNeeded(
                        resolved,
                        *FileSystem.FilenameStore,
                        &FileSystem.FilenameStore.instance,
                    ) catch unreachable,
                },
            },
            .id = task_id,
            .data = undefined,
        };
        return &task.threadpool_task;
    }

    fn enqueueLocalTarball(
        this: *PackageManager,
        task_id: u64,
        dependency_id: DependencyID,
        name: string,
        path: string,
        resolution: Resolution,
    ) *ThreadPool.Task {
        var task = this.allocator.create(Task) catch unreachable;
        task.* = Task{
            .package_manager = &PackageManager.instance, // https://github.com/ziglang/zig/issues/14005
            .log = logger.Log.init(this.allocator),
            .tag = Task.Tag.local_tarball,
            .request = .{
                .local_tarball = .{
                    .tarball = .{
                        .package_manager = &PackageManager.instance, // https://github.com/ziglang/zig/issues/14005
                        .name = strings.StringOrTinyString.initAppendIfNeeded(
                            name,
                            *FileSystem.FilenameStore,
                            &FileSystem.FilenameStore.instance,
                        ) catch unreachable,
                        .resolution = resolution,
                        .cache_dir = this.getCacheDirectory().dir,
                        .temp_dir = this.getTemporaryDirectory().dir,
                        .dependency_id = dependency_id,
                        .url = strings.StringOrTinyString.initAppendIfNeeded(
                            path,
                            *FileSystem.FilenameStore,
                            &FileSystem.FilenameStore.instance,
                        ) catch unreachable,
                    },
                },
            },
            .id = task_id,
            .data = undefined,
        };
        return &task.threadpool_task;
    }

    pub fn writeYarnLock(this: *PackageManager) !void {
        var printer = Lockfile.Printer{
            .lockfile = this.lockfile,
            .options = this.options,
        };

        var tmpname_buf: [512]u8 = undefined;
        tmpname_buf[0..8].* = "tmplock-".*;
        var tmpfile = FileSystem.RealFS.Tmpfile{};
        var secret: [32]u8 = undefined;
        std.mem.writeIntNative(u64, secret[0..8], @as(u64, @intCast(std.time.milliTimestamp())));
        var base64_bytes: [64]u8 = undefined;
        std.crypto.random.bytes(&base64_bytes);

        const tmpname__ = std.fmt.bufPrint(tmpname_buf[8..], "{s}", .{std.fmt.fmtSliceHexLower(&base64_bytes)}) catch unreachable;
        tmpname_buf[tmpname__.len + 8] = 0;
        const tmpname = tmpname_buf[0 .. tmpname__.len + 8 :0];

        tmpfile.create(&FileSystem.instance.fs, tmpname) catch |err| {
            Output.prettyErrorln("<r><red>error:<r> failed to create tmpfile: {s}", .{@errorName(err)});
            Global.crash();
        };

        var file = tmpfile.file();
        var file_writer = file.writer();
        var buffered_writer = std.io.BufferedWriter(std.mem.page_size, @TypeOf(file_writer)){
            .unbuffered_writer = file_writer,
        };
        var writer = buffered_writer.writer();
        try Lockfile.Printer.Yarn.print(&printer, @TypeOf(writer), writer);
        try buffered_writer.flush();

        if (comptime Environment.isPosix) {
            _ = C.fchmod(
                tmpfile.fd,
                // chmod 666,
                0o0000040 | 0o0000004 | 0o0000002 | 0o0000400 | 0o0000200 | 0o0000020,
            );
        }

        try tmpfile.promote(tmpname, std.fs.cwd().fd, "yarn.lock");
    }

    pub fn isRootDependency(this: *const PackageManager, id: DependencyID) bool {
        return this.root_dependency_list.contains(id);
    }

    fn enqueueDependencyWithMain(
        this: *PackageManager,
        id: DependencyID,
        /// This must be a *const to prevent UB
        dependency: *const Dependency,
        resolution: PackageID,
        install_peer: bool,
    ) !void {
        return this.enqueueDependencyWithMainAndSuccessFn(
            id,
            dependency,
            resolution,
            install_peer,
            assignResolution,
            null,
        );
    }

    const debug = Output.scoped(.PackageManager, true);

    /// Q: "What do we do with a dependency in a package.json?"
    /// A: "We enqueue it!"
    fn enqueueDependencyWithMainAndSuccessFn(
        this: *PackageManager,
        id: DependencyID,
        /// This must be a *const to prevent UB
        dependency: *const Dependency,
        resolution: PackageID,
        install_peer: bool,
        comptime successFn: SuccessFn,
        comptime failFn: ?FailFn,
    ) !void {
        var name = dependency.realname();

        var name_hash = switch (dependency.version.tag) {
            .dist_tag, .git, .github, .npm, .tarball, .workspace => String.Builder.stringHash(this.lockfile.str(&name)),
            else => dependency.name_hash,
        };

        const version = version: {
            if (dependency.version.tag == .npm) {
                if (this.known_npm_aliases.get(name_hash)) |aliased| {
                    const group = dependency.version.value.npm.version;
                    var curr_list: ?*const Semver.Query.List = &aliased.value.npm.version.head;
                    while (curr_list) |queries| {
                        var curr: ?*const Semver.Query = &queries.head;
                        while (curr) |query| {
                            if (group.satisfies(query.range.left.version) or group.satisfies(query.range.right.version)) {
                                name = aliased.value.npm.name;
                                name_hash = String.Builder.stringHash(this.lockfile.str(&name));
                                break :version aliased;
                            }
                            curr = query.next;
                        }
                        curr_list = queries.next;
                    }

                    // fallthrough. a package that matches the name of an alias but does not match
                    // the version should be enqueued as a normal npm dependency, overrides allowed
                }
            }

            // allow overriding all dependencies unless the dependency is coming directly from an alias, "npm:<this dep>"
            if (dependency.version.tag != .npm or !dependency.version.value.npm.is_alias) {
                if (this.lockfile.overrides.get(name_hash)) |new| {
                    debug("override: {s} -> {s}", .{ this.lockfile.str(&dependency.version.literal), this.lockfile.str(&new.literal) });
                    name = switch (new.tag) {
                        .dist_tag => new.value.dist_tag.name,
                        .git => new.value.git.package_name,
                        .github => new.value.github.package_name,
                        .npm => new.value.npm.name,
                        .tarball => new.value.tarball.package_name,
                        else => name,
                    };
                    name_hash = String.Builder.stringHash(this.lockfile.str(&name));
                    break :version new;
                }
            }

            break :version dependency.version;
        };
        var loaded_manifest: ?Npm.PackageManifest = null;

        switch (version.tag) {
            .dist_tag, .folder, .npm => {
                retry_from_manifests_ptr: while (true) {
                    var resolve_result_ = this.getOrPutResolvedPackage(
                        name_hash,
                        name,
                        version,
                        dependency.behavior,
                        id,
                        resolution,
                        install_peer,
                        successFn,
                    );

                    retry_with_new_resolve_result: while (true) {
                        const resolve_result = resolve_result_ catch |err| {
                            switch (err) {
                                error.DistTagNotFound => {
                                    if (dependency.behavior.isRequired()) {
                                        if (failFn) |fail| {
                                            fail(
                                                this,
                                                dependency,
                                                id,
                                                err,
                                            );
                                        } else {
                                            this.log.addErrorFmt(
                                                null,
                                                logger.Loc.Empty,
                                                this.allocator,
                                                "package \"{s}\" with tag \"{s}\" not found, but package exists",
                                                .{
                                                    this.lockfile.str(&name),
                                                    this.lockfile.str(&version.value.dist_tag.tag),
                                                },
                                            ) catch unreachable;
                                        }
                                    }

                                    return;
                                },
                                error.NoMatchingVersion => {
                                    if (dependency.behavior.isRequired()) {
                                        if (failFn) |fail| {
                                            fail(
                                                this,
                                                dependency,
                                                id,
                                                err,
                                            );
                                        } else {
                                            this.log.addErrorFmt(
                                                null,
                                                logger.Loc.Empty,
                                                this.allocator,
                                                "No version matching \"{s}\" found for specifier \"{s}\" (but package exists)",
                                                .{
                                                    this.lockfile.str(&version.literal),
                                                    this.lockfile.str(&name),
                                                },
                                            ) catch unreachable;
                                        }
                                    }
                                    return;
                                },
                                else => {
                                    if (failFn) |fail| {
                                        fail(
                                            this,
                                            dependency,
                                            id,
                                            err,
                                        );
                                        return;
                                    }

                                    return err;
                                },
                            }
                        };

                        if (resolve_result) |result| {
                            // First time?
                            if (result.is_first_time) {
                                if (PackageManager.verbose_install) {
                                    const label: string = this.lockfile.str(&version.literal);

                                    Output.prettyErrorln("   -> \"{s}\": \"{s}\" -> {s}@{}", .{
                                        this.lockfile.str(&result.package.name),
                                        label,
                                        this.lockfile.str(&result.package.name),
                                        result.package.resolution.fmt(this.lockfile.buffers.string_bytes.items),
                                    });
                                }
                                // Resolve dependencies first
                                if (result.package.dependencies.len > 0) {
                                    try this.lockfile.scratch.dependency_list_queue.writeItem(result.package.dependencies);
                                }
                            }

                            if (result.network_task) |network_task| {
                                if (this.getPreinstallState(result.package.meta.id, this.lockfile) == .extract) {
                                    this.setPreinstallState(result.package.meta.id, this.lockfile, .extracting);
                                    this.enqueueNetworkTask(network_task);
                                }
                            }

                            if (comptime Environment.allow_assert)
                                debug(
                                    "enqueueDependency({d}, {s}, {s}, {s}) = {d}",
                                    .{
                                        id,
                                        @tagName(version.tag),
                                        this.lockfile.str(&name),
                                        this.lockfile.str(&version.literal),
                                        result.package.meta.id,
                                    },
                                );
                        } else if (version.tag.isNPM()) {
                            const name_str = this.lockfile.str(&name);
                            const task_id = Task.Id.forManifest(name_str);

                            if (comptime Environment.allow_assert) std.debug.assert(task_id != 0);

                            if (comptime Environment.allow_assert)
                                debug(
                                    "enqueueDependency({d}, {s}, {s}, {s}) = task {d}",
                                    .{
                                        id,
                                        @tagName(version.tag),
                                        this.lockfile.str(&name),
                                        this.lockfile.str(&version.literal),
                                        task_id,
                                    },
                                );

                            if (!dependency.behavior.isPeer() or install_peer) {
                                var network_entry = try this.network_dedupe_map.getOrPutContext(this.allocator, task_id, .{});
                                if (!network_entry.found_existing) {
                                    if (this.options.enable.manifest_cache) {
                                        if (Npm.PackageManifest.Serializer.load(this.allocator, this.getCacheDirectory(), name_str) catch null) |manifest_| {
                                            const manifest: Npm.PackageManifest = manifest_;
                                            loaded_manifest = manifest;

                                            if (this.options.enable.manifest_cache_control and manifest.pkg.public_max_age > this.timestamp_for_manifest_cache_control) {
                                                try this.manifests.put(this.allocator, manifest.pkg.name.hash, manifest);
                                            }

                                            // If it's an exact package version already living in the cache
                                            // We can skip the network request, even if it's beyond the caching period
                                            if (version.tag == .npm and version.value.npm.version.isExact()) {
                                                if (loaded_manifest.?.findByVersion(version.value.npm.version.head.head.range.left.version)) |find_result| {
                                                    if (this.getOrPutResolvedPackageWithFindResult(
                                                        name_hash,
                                                        name,
                                                        version,
                                                        id,
                                                        dependency.behavior,
                                                        &loaded_manifest.?,
                                                        find_result,
                                                        install_peer,
                                                        successFn,
                                                    ) catch null) |new_resolve_result| {
                                                        resolve_result_ = new_resolve_result;
                                                        _ = this.network_dedupe_map.remove(task_id);
                                                        continue :retry_with_new_resolve_result;
                                                    }
                                                }
                                            }

                                            // Was it recent enough to just load it without the network call?
                                            if (this.options.enable.manifest_cache_control and manifest.pkg.public_max_age > this.timestamp_for_manifest_cache_control) {
                                                _ = this.network_dedupe_map.remove(task_id);
                                                continue :retry_from_manifests_ptr;
                                            }
                                        }
                                    }

                                    if (PackageManager.verbose_install) {
                                        Output.prettyErrorln("Enqueue package manifest for download: {s}", .{name_str});
                                    }

                                    var network_task = this.getNetworkTask();
                                    network_task.* = .{
                                        .package_manager = &PackageManager.instance, // https://github.com/ziglang/zig/issues/14005
                                        .callback = undefined,
                                        .task_id = task_id,
                                        .allocator = this.allocator,
                                    };
                                    try network_task.forManifest(
                                        name_str,
                                        this.allocator,
                                        this.scopeForPackageName(name_str),
                                        loaded_manifest,
                                        dependency.behavior.isOptional() or dependency.behavior.isPeer(),
                                    );
                                    this.enqueueNetworkTask(network_task);
                                }
                            } else {
                                if (this.options.do.install_peer_dependencies) {
                                    try this.peer_dependencies.append(this.allocator, id);
                                }
                            }

                            var manifest_entry_parse = try this.task_queue.getOrPutContext(this.allocator, task_id, .{});
                            if (!manifest_entry_parse.found_existing) {
                                manifest_entry_parse.value_ptr.* = TaskCallbackList{};
                            }

                            const callback_tag = comptime if (successFn == assignRootResolution) "root_dependency" else "dependency";
                            try manifest_entry_parse.value_ptr.append(this.allocator, @unionInit(TaskCallbackContext, callback_tag, id));
                        }
                        return;
                    }
                }
                return;
            },
            .git => {
                const dep = &version.value.git;
                const res = Resolution{
                    .tag = .git,
                    .value = .{
                        .git = dep.*,
                    },
                };

                // First: see if we already loaded the git package in-memory
                if (this.lockfile.getPackageID(name_hash, null, &res)) |pkg_id| {
                    successFn(this, id, pkg_id);
                    return;
                }

                const alias = this.lockfile.str(&dependency.name);
                const url = this.lockfile.str(&dep.repo);
                const clone_id = Task.Id.forGitClone(url);
                const ctx = @unionInit(
                    TaskCallbackContext,
                    if (successFn == assignRootResolution) "root_dependency" else "dependency",
                    id,
                );

                if (comptime Environment.allow_assert)
                    debug(
                        "enqueueDependency({d}, {s}, {s}, {s}) = {s}",
                        .{
                            id,
                            @tagName(version.tag),
                            this.lockfile.str(&name),
                            this.lockfile.str(&version.literal),
                            url,
                        },
                    );

                if (this.git_repositories.get(clone_id)) |repo_fd| {
                    const resolved = try Repository.findCommit(
                        this.allocator,
                        this.env,
                        this.log,
                        .{ .fd = bun.fdcast(repo_fd) },
                        alias,
                        this.lockfile.str(&dep.committish),
                    );
                    const checkout_id = Task.Id.forGitCheckout(url, resolved);

                    var entry = this.task_queue.getOrPutContext(this.allocator, checkout_id, .{}) catch unreachable;
                    if (!entry.found_existing) entry.value_ptr.* = .{};
                    if (this.lockfile.buffers.resolutions.items[id] == invalid_package_id) {
                        try entry.value_ptr.append(this.allocator, ctx);
                    }

                    if (dependency.behavior.isPeer()) return;

                    const network_entry = try this.network_dedupe_map.getOrPutContext(this.allocator, checkout_id, .{});
                    if (network_entry.found_existing) return;

                    this.task_batch.push(ThreadPool.Batch.from(this.enqueueGitCheckout(
                        checkout_id,
                        repo_fd,
                        id,
                        alias,
                        res,
                        resolved,
                    )));
                } else {
                    var entry = this.task_queue.getOrPutContext(this.allocator, clone_id, .{}) catch unreachable;
                    if (!entry.found_existing) entry.value_ptr.* = .{};
                    try entry.value_ptr.append(this.allocator, ctx);

                    if (dependency.behavior.isPeer()) return;

                    const network_entry = try this.network_dedupe_map.getOrPutContext(this.allocator, clone_id, .{});
                    if (network_entry.found_existing) return;

                    this.task_batch.push(ThreadPool.Batch.from(this.enqueueGitClone(clone_id, alias, dep)));
                }
            },
            .github => {
                const dep = &version.value.github;
                const res = Resolution{
                    .tag = .github,
                    .value = .{
                        .github = dep.*,
                    },
                };

                // First: see if we already loaded the github package in-memory
                if (this.lockfile.getPackageID(name_hash, null, &res)) |pkg_id| {
                    successFn(this, id, pkg_id);
                    return;
                }

                const url = this.allocGitHubURL(dep);
                defer this.allocator.free(url);
                const task_id = Task.Id.forTarball(url);
                var entry = this.task_queue.getOrPutContext(this.allocator, task_id, .{}) catch unreachable;
                if (!entry.found_existing) {
                    entry.value_ptr.* = TaskCallbackList{};
                }

                if (comptime Environment.allow_assert)
                    debug(
                        "enqueueDependency({d}, {s}, {s}, {s}) = {s}",
                        .{
                            id,
                            @tagName(version.tag),
                            this.lockfile.str(&name),
                            this.lockfile.str(&version.literal),
                            url,
                        },
                    );

                const callback_tag = comptime if (successFn == assignRootResolution) "root_dependency" else "dependency";
                try entry.value_ptr.append(this.allocator, @unionInit(TaskCallbackContext, callback_tag, id));

                if (dependency.behavior.isPeer()) return;
                if (try this.generateNetworkTaskForTarball(task_id, url, id, .{
                    .name = dependency.name,
                    .name_hash = dependency.name_hash,
                    .resolution = res,
                })) |network_task| {
                    this.enqueueNetworkTask(network_task);
                }
            },
            inline .symlink, .workspace => |dependency_tag| {
                const _result = this.getOrPutResolvedPackage(
                    name_hash,
                    name,
                    version,
                    dependency.behavior,
                    id,
                    resolution,
                    install_peer,
                    successFn,
                ) catch |err| brk: {
                    if (err == error.MissingPackageJSON) {
                        break :brk @as(?ResolvedPackageResult, null);
                    }

                    return err;
                };

                const workspace_not_found_fmt =
                    \\workspace dependency "{[name]s}" not found
                    \\
                    \\Searched in <b>{[search_path]}<r>
                    \\
                    \\Workspace documentation: https://bun.sh/docs/install/workspaces
                    \\
                ;
                const link_not_found_fmt =
                    \\package "{[name]s}" is not linked
                    \\
                    \\To install a linked package:
                    \\   <cyan>bun link my-pkg-name-from-package-json<r>
                    \\
                    \\Tip: the package name is from package.json, which can differ from the folder name.
                    \\
                ;
                if (_result) |result| {
                    // First time?
                    if (result.is_first_time) {
                        if (PackageManager.verbose_install) {
                            const label: string = this.lockfile.str(&version.literal);

                            Output.prettyErrorln("   -> \"{s}\": \"{s}\" -> {s}@{}", .{
                                this.lockfile.str(&result.package.name),
                                label,
                                this.lockfile.str(&result.package.name),
                                result.package.resolution.fmt(this.lockfile.buffers.string_bytes.items),
                            });
                        }
                        // We shouldn't see any dependencies
                        if (result.package.dependencies.len > 0) {
                            try this.lockfile.scratch.dependency_list_queue.writeItem(result.package.dependencies);
                        }
                    }

                    // should not trigger a network call
                    if (comptime Environment.allow_assert) std.debug.assert(result.network_task == null);

                    if (comptime Environment.allow_assert)
                        debug(
                            "enqueueDependency({d}, {s}, {s}, {s}) = {d}",
                            .{
                                id,
                                @tagName(version.tag),
                                this.lockfile.str(&name),
                                this.lockfile.str(&version.literal),
                                result.package.meta.id,
                            },
                        );
                } else if (dependency.behavior.isRequired()) {
                    if (comptime dependency_tag == .workspace) {
                        this.log.addErrorFmt(
                            null,
                            logger.Loc.Empty,
                            this.allocator,
                            workspace_not_found_fmt,
                            .{
                                .name = this.lockfile.str(&name),
                                .search_path = FolderResolution.PackageWorkspaceSearchPathFormatter{ .manager = this, .version = version },
                            },
                        ) catch unreachable;
                    } else {
                        this.log.addErrorFmt(
                            null,
                            logger.Loc.Empty,
                            this.allocator,
                            link_not_found_fmt,
                            .{
                                .name = this.lockfile.str(&name),
                            },
                        ) catch unreachable;
                    }
                } else if (this.options.log_level.isVerbose()) {
                    if (comptime dependency_tag == .workspace) {
                        this.log.addWarningFmt(
                            null,
                            logger.Loc.Empty,
                            this.allocator,
                            workspace_not_found_fmt,
                            .{
                                .name = this.lockfile.str(&name),
                                .search_path = FolderResolution.PackageWorkspaceSearchPathFormatter{ .manager = this, .version = version },
                            },
                        ) catch unreachable;
                    } else {
                        this.log.addWarningFmt(
                            null,
                            logger.Loc.Empty,
                            this.allocator,
                            link_not_found_fmt,
                            .{
                                .name = this.lockfile.str(&name),
                            },
                        ) catch unreachable;
                    }
                }
            },
            .tarball => {
                const res: Resolution = switch (version.value.tarball.uri) {
                    .local => |path| .{
                        .tag = .local_tarball,
                        .value = .{
                            .local_tarball = path,
                        },
                    },
                    .remote => |url| .{
                        .tag = .remote_tarball,
                        .value = .{
                            .remote_tarball = url,
                        },
                    },
                };

                // First: see if we already loaded the tarball package in-memory
                if (this.lockfile.getPackageID(name_hash, null, &res)) |pkg_id| {
                    successFn(this, id, pkg_id);
                    return;
                }

                const url = switch (version.value.tarball.uri) {
                    .local => |path| this.lockfile.str(&path),
                    .remote => |url| this.lockfile.str(&url),
                };
                const task_id = Task.Id.forTarball(url);
                var entry = this.task_queue.getOrPutContext(this.allocator, task_id, .{}) catch unreachable;
                if (!entry.found_existing) {
                    entry.value_ptr.* = TaskCallbackList{};
                }

                if (comptime Environment.allow_assert)
                    debug(
                        "enqueueDependency({d}, {s}, {s}, {s}) = {s}",
                        .{
                            id,
                            @tagName(version.tag),
                            this.lockfile.str(&name),
                            this.lockfile.str(&version.literal),
                            url,
                        },
                    );

                const callback_tag = comptime if (successFn == assignRootResolution) "root_dependency" else "dependency";
                try entry.value_ptr.append(this.allocator, @unionInit(TaskCallbackContext, callback_tag, id));

                if (dependency.behavior.isPeer()) return;
                switch (version.value.tarball.uri) {
                    .local => {
                        const network_entry = try this.network_dedupe_map.getOrPutContext(this.allocator, task_id, .{});
                        if (network_entry.found_existing) return;

                        this.task_batch.push(ThreadPool.Batch.from(this.enqueueLocalTarball(
                            task_id,
                            id,
                            this.lockfile.str(&dependency.name),
                            url,
                            res,
                        )));
                    },
                    .remote => {
                        if (try this.generateNetworkTaskForTarball(task_id, url, id, .{
                            .name = dependency.name,
                            .name_hash = dependency.name_hash,
                            .resolution = res,
                        })) |network_task| {
                            this.enqueueNetworkTask(network_task);
                        }
                    },
                }
            },
            else => {},
        }
    }

    fn flushNetworkQueue(this: *PackageManager) void {
        var network = &this.network_task_fifo;

        while (network.readItem()) |network_task| {
            network_task.schedule(if (network_task.callback == .extract) &this.network_tarball_batch else &this.network_resolve_batch);
        }
    }

    fn doFlushDependencyQueue(this: *PackageManager) void {
        var lockfile = this.lockfile;
        var dependency_queue = &lockfile.scratch.dependency_list_queue;

        while (dependency_queue.readItem()) |dependencies_list| {
            var i: u32 = dependencies_list.off;
            const end = dependencies_list.off + dependencies_list.len;
            while (i < end) : (i += 1) {
                const dependency = lockfile.buffers.dependencies.items[i];
                this.enqueueDependencyWithMain(
                    i,
                    &dependency,
                    lockfile.buffers.resolutions.items[i],
                    false,
                ) catch {};
            }
        }

        this.flushNetworkQueue();
    }
    pub fn flushDependencyQueue(this: *PackageManager) void {
        var last_count = this.total_tasks;
        while (true) : (last_count = this.total_tasks) {
            this.flushNetworkQueue();
            this.doFlushDependencyQueue();
            this.flushNetworkQueue();

            if (this.total_tasks == last_count) break;
        }
    }

    pub fn scheduleTasks(manager: *PackageManager) usize {
        const count = manager.task_batch.len + manager.network_resolve_batch.len + manager.network_tarball_batch.len;

        manager.pending_tasks += @as(u32, @truncate(count));
        manager.total_tasks += @as(u32, @truncate(count));
        manager.thread_pool.schedule(manager.task_batch);
        manager.network_resolve_batch.push(manager.network_tarball_batch);
        HTTP.http_thread.schedule(manager.network_resolve_batch);
        manager.task_batch = .{};
        manager.network_tarball_batch = .{};
        manager.network_resolve_batch = .{};
        return count;
    }

    pub fn enqueueDependencyList(
        this: *PackageManager,
        dependencies_list: Lockfile.DependencySlice,
    ) void {
        this.task_queue.ensureUnusedCapacity(this.allocator, dependencies_list.len) catch unreachable;
        const lockfile = this.lockfile;

        // Step 1. Go through main dependencies
        var begin = dependencies_list.off;
        const end = dependencies_list.off +| dependencies_list.len;

        // if dependency is peer and is going to be installed
        // through "dependencies", skip it
        if (end - begin > 1 and lockfile.buffers.dependencies.items[0].behavior.isPeer()) {
            var peer_i: usize = 0;
            var peer = &lockfile.buffers.dependencies.items[peer_i];
            while (peer.behavior.isPeer()) {
                var dep_i: usize = end - 1;
                var dep = lockfile.buffers.dependencies.items[dep_i];
                while (!dep.behavior.isPeer()) {
                    if (!dep.behavior.isDev()) {
                        if (peer.name_hash == dep.name_hash) {
                            peer.* = lockfile.buffers.dependencies.items[begin];
                            begin += 1;
                            break;
                        }
                    }
                    dep_i -= 1;
                    dep = lockfile.buffers.dependencies.items[dep_i];
                }
                peer_i += 1;
                if (peer_i == end) break;
                peer = &lockfile.buffers.dependencies.items[peer_i];
            }
        }

        var i = begin;

        // we have to be very careful with pointers here
        while (i < end) : (i += 1) {
            const dependency = lockfile.buffers.dependencies.items[i];
            const resolution = lockfile.buffers.resolutions.items[i];
            this.enqueueDependencyWithMain(
                i,
                &dependency,
                resolution,
                false,
            ) catch |err| {
                const note = .{
                    .fmt = "error occured while resolving {s}",
                    .args = .{
                        lockfile.str(&dependency.realname()),
                    },
                };

                if (dependency.behavior.isOptional() or dependency.behavior.isPeer())
                    this.log.addWarningWithNote(null, .{}, this.allocator, @errorName(err), note.fmt, note.args) catch unreachable
                else
                    this.log.addZigErrorWithNote(this.allocator, err, note.fmt, note.args) catch unreachable;

                continue;
            };
        }

        this.drainDependencyList();
    }

    pub fn drainDependencyList(this: *PackageManager) void {
        // Step 2. If there were cached dependencies, go through all of those but don't download the devDependencies for them.
        this.flushDependencyQueue();

        if (PackageManager.verbose_install) Output.flush();

        // It's only network requests here because we don't store tarballs.
        _ = this.scheduleTasks();
    }

    fn processDependencyListItem(
        this: *PackageManager,
        item: TaskCallbackContext,
        any_root: ?*bool,
        install_peer: bool,
    ) !void {
        switch (item) {
            .dependency => |dependency_id| {
                const dependency = this.lockfile.buffers.dependencies.items[dependency_id];
                const resolution = this.lockfile.buffers.resolutions.items[dependency_id];

                try this.enqueueDependencyWithMain(
                    dependency_id,
                    &dependency,
                    resolution,
                    install_peer,
                );
            },
            .root_dependency => |dependency_id| {
                const dependency = this.lockfile.buffers.dependencies.items[dependency_id];
                const resolution = this.lockfile.buffers.resolutions.items[dependency_id];

                try this.enqueueDependencyWithMainAndSuccessFn(
                    dependency_id,
                    &dependency,
                    resolution,
                    install_peer,
                    assignRootResolution,
                    failRootResolution,
                );
                if (any_root) |ptr| {
                    const new_resolution_id = this.lockfile.buffers.resolutions.items[dependency_id];
                    if (new_resolution_id != resolution) {
                        ptr.* = true;
                    }
                }
            },
            else => {},
        }
    }

    fn processPeerDependencyList(
        this: *PackageManager,
    ) !void {
        if (this.peer_dependencies.items.len > 0) {
            for (this.peer_dependencies.items) |peer_dependency_id| {
                try this.processDependencyListItem(.{ .dependency = peer_dependency_id }, null, true);
                const dependency = this.lockfile.buffers.dependencies.items[peer_dependency_id];
                const resolution = this.lockfile.buffers.resolutions.items[peer_dependency_id];
                try this.enqueueDependencyWithMain(
                    peer_dependency_id,
                    &dependency,
                    resolution,
                    true,
                );
            }
        }
    }

    fn processDependencyList(
        this: *PackageManager,
        dep_list: TaskCallbackList,
        comptime Context: type,
        ctx: Context,
        comptime callbacks: anytype,
        install_peer: bool,
    ) !void {
        if (dep_list.items.len > 0) {
            var dependency_list = dep_list;
            var any_root = false;
            for (dependency_list.items) |item| {
                try this.processDependencyListItem(item, &any_root, install_peer);
            }

            if (comptime @TypeOf(callbacks) != void and @TypeOf(callbacks.onResolve) != void) {
                if (any_root) {
                    callbacks.onResolve(ctx);
                }
            }

            dependency_list.deinit(this.allocator);
        }
    }

    const GitResolver = struct {
        resolved: string,
        resolution: Resolution,

        pub fn count(this: @This(), comptime Builder: type, builder: Builder, _: JSAst.Expr) void {
            builder.count(this.resolved);
        }

        pub fn resolve(this: @This(), comptime Builder: type, builder: Builder, _: JSAst.Expr) !Resolution {
            var resolution = this.resolution;
            resolution.value.github.resolved = builder.append(String, this.resolved);
            return resolution;
        }
    };

    const TarballResolver = struct {
        url: string,
        resolution: Resolution,

        pub fn count(this: @This(), comptime Builder: type, builder: Builder, _: JSAst.Expr) void {
            builder.count(this.url);
        }

        pub fn resolve(this: @This(), comptime Builder: type, builder: Builder, _: JSAst.Expr) !Resolution {
            var resolution = this.resolution;
            switch (resolution.tag) {
                .local_tarball => {
                    resolution.value.local_tarball = builder.append(String, this.url);
                },
                .remote_tarball => {
                    resolution.value.remote_tarball = builder.append(String, this.url);
                },
                else => unreachable,
            }
            return resolution;
        }
    };

    /// Returns true if we need to drain dependencies
    fn processExtractedTarballPackage(
        manager: *PackageManager,
        package_id: *PackageID,
        resolution: Resolution,
        data: ExtractData,
        comptime log_level: Options.LogLevel,
    ) ?Lockfile.Package {
        switch (resolution.tag) {
            .git, .github => {
                const package_json_source = logger.Source.initPathString(
                    data.json_path,
                    data.json_buf[0..data.json_len],
                );
                var package = Lockfile.Package{};

                package.parse(
                    manager.lockfile,
                    manager.allocator,
                    manager.log,
                    package_json_source,
                    GitResolver,
                    GitResolver{
                        .resolved = data.resolved,
                        .resolution = resolution,
                    },
                    Features.npm,
                ) catch |err| {
                    if (comptime log_level != .silent) {
                        const string_buf = manager.lockfile.buffers.string_bytes.items;
                        Output.prettyErrorln("<r><red>error:<r> expected package.json in <b>{any}<r> to be a JSON file: {s}\n", .{
                            resolution.fmtURL(&manager.options, string_buf),
                            @errorName(err),
                        });
                    }
                    Global.crash();
                };

                package = manager.lockfile.appendPackage(package) catch unreachable;
                package_id.* = package.meta.id;

                if (package.dependencies.len > 0) {
                    manager.lockfile.scratch.dependency_list_queue.writeItem(package.dependencies) catch unreachable;
                }

                return package;
            },
            .local_tarball, .remote_tarball => {
                const package_json_source = logger.Source.initPathString(
                    data.json_path,
                    data.json_buf[0..data.json_len],
                );
                var package = Lockfile.Package{};

                package.parse(
                    manager.lockfile,
                    manager.allocator,
                    manager.log,
                    package_json_source,
                    TarballResolver,
                    TarballResolver{
                        .url = data.url,
                        .resolution = resolution,
                    },
                    Features.npm,
                ) catch |err| {
                    if (comptime log_level != .silent) {
                        const string_buf = manager.lockfile.buffers.string_bytes.items;
                        Output.prettyErrorln("<r><red>error:<r> expected package.json in <b>{any}<r> to be a JSON file: {s}\n", .{
                            resolution.fmtURL(&manager.options, string_buf),
                            @errorName(err),
                        });
                    }
                    Global.crash();
                };

                package = manager.lockfile.appendPackage(package) catch unreachable;
                package_id.* = package.meta.id;

                if (package.dependencies.len > 0) {
                    manager.lockfile.scratch.dependency_list_queue.writeItem(package.dependencies) catch unreachable;
                }

                return package;
            },
            else => if (data.json_len > 0) {
                const package_json_source = logger.Source.initPathString(
                    data.json_path,
                    data.json_buf[0..data.json_len],
                );
                initializeStore();
                const json = json_parser.ParseJSONUTF8(
                    &package_json_source,
                    manager.log,
                    manager.allocator,
                ) catch |err| {
                    if (comptime log_level != .silent) {
                        const string_buf = manager.lockfile.buffers.string_bytes.items;
                        Output.prettyErrorln("<r><red>error:<r> expected package.json in <b>{any}<r> to be a JSON file: {s}\n", .{
                            resolution.fmtURL(&manager.options, string_buf),
                            @errorName(err),
                        });
                    }
                    Global.crash();
                };
                var builder = manager.lockfile.stringBuilder();
                Lockfile.Package.Scripts.parseCount(manager.allocator, &builder, json);
                builder.allocate() catch unreachable;
                if (comptime Environment.allow_assert) std.debug.assert(package_id.* != invalid_package_id);
                var scripts = manager.lockfile.packages.items(.scripts)[package_id.*];
                scripts.parseAlloc(manager.allocator, &builder, json);
                scripts.filled = true;
            },
        }

        return null;
    }

    const CacheDir = struct { path: string, is_node_modules: bool };
    pub fn fetchCacheDirectoryPath(env: *DotEnv.Loader) CacheDir {
        if (env.map.get("BUN_INSTALL_CACHE_DIR")) |dir| {
            return CacheDir{ .path = dir, .is_node_modules = false };
        }

        if (env.map.get("BUN_INSTALL")) |dir| {
            var parts = [_]string{ dir, "install/", "cache/" };
            return CacheDir{ .path = Fs.FileSystem.instance.abs(&parts), .is_node_modules = false };
        }

        if (env.map.get("XDG_CACHE_HOME")) |dir| {
            var parts = [_]string{ dir, ".bun/", "install/", "cache/" };
            return CacheDir{ .path = Fs.FileSystem.instance.abs(&parts), .is_node_modules = false };
        }

        if (env.map.get("HOME")) |dir| {
            var parts = [_]string{ dir, ".bun/", "install/", "cache/" };
            return CacheDir{ .path = Fs.FileSystem.instance.abs(&parts), .is_node_modules = false };
        }

        var fallback_parts = [_]string{"node_modules/.bun-cache"};
        return CacheDir{ .is_node_modules = true, .path = Fs.FileSystem.instance.abs(&fallback_parts) };
    }

    /// fn tick(
    pub fn runTasks(
        manager: *PackageManager,
        comptime ExtractCompletionContext: type,
        extract_ctx: ExtractCompletionContext,
        comptime callbacks: anytype,
        install_peer: bool,
        comptime log_level: Options.LogLevel,
    ) anyerror!void {
        var has_updated_this_run = false;
        var has_network_error = false;

        var timestamp_this_tick: ?u32 = null;

        while (manager.network_channel.tryReadItem() catch null) |task_| {
            var task: *NetworkTask = task_;
            if (comptime Environment.allow_assert) std.debug.assert(manager.pending_tasks > 0);
            manager.pending_tasks -|= 1;

            switch (task.callback) {
                .package_manifest => |manifest_req| {
                    const name = manifest_req.name;
                    if (comptime log_level.showProgress()) {
                        if (!has_updated_this_run) {
                            manager.setNodeName(manager.downloads_node.?, name.slice(), ProgressStrings.download_emoji, true);
                            has_updated_this_run = true;
                        }
                    }

                    const response = task.http.response orelse {
                        const err = task.http.err orelse error.HTTPError;

                        if (task.retried < manager.options.max_retry_count) {
                            task.retried += 1;
                            if (!has_network_error) {
                                has_network_error = true;
                                const min = manager.options.min_simultaneous_requests;
                                const max = AsyncHTTP.max_simultaneous_requests.load(.Monotonic);
                                if (max > min) {
                                    AsyncHTTP.max_simultaneous_requests.store(@max(min, max / 2), .Monotonic);
                                }
                            }
                            manager.enqueueNetworkTask(task);

                            if (manager.options.log_level.isVerbose()) {
                                manager.log.addWarningFmt(
                                    null,
                                    logger.Loc.Empty,
                                    manager.allocator,
                                    "<r><yellow>warn:<r> {s} downloading package manifest <b>{s}<r>",
                                    .{ bun.span(@errorName(err)), name.slice() },
                                ) catch unreachable;
                            }
                        } else if (@TypeOf(callbacks.onPackageManifestError) != void) {
                            callbacks.onPackageManifestError(
                                extract_ctx,
                                name.slice(),
                                err,
                                task.url_buf,
                            );
                        } else if (comptime log_level != .silent) {
                            const fmt = "\n<r><red>error<r>: {s} downloading package manifest <b>{s}<r>\n";
                            const args = .{ bun.span(@errorName(err)), name.slice() };
                            if (comptime log_level.showProgress()) {
                                Output.prettyWithPrinterFn(fmt, args, Progress.log, &manager.progress);
                            } else {
                                Output.prettyErrorln(
                                    fmt,
                                    args,
                                );
                                Output.flush();
                            }
                        }
                        continue;
                    };

                    if (response.status_code > 399) {
                        if (@TypeOf(callbacks.onPackageManifestError) != void) {
                            const err: PackageManifestError = switch (response.status_code) {
                                400 => error.PackageManifestHTTP400,
                                401 => error.PackageManifestHTTP401,
                                402 => error.PackageManifestHTTP402,
                                403 => error.PackageManifestHTTP403,
                                404 => error.PackageManifestHTTP404,
                                405...499 => error.PackageManifestHTTP4xx,
                                else => error.PackageManifestHTTP5xx,
                            };

                            callbacks.onPackageManifestError(
                                extract_ctx,
                                name.slice(),
                                err,
                                task.url_buf,
                            );
                        } else {
                            switch (response.status_code) {
                                404 => {
                                    if (comptime log_level != .silent) {
                                        const fmt = "\n<r><red>error<r>: package <b>\"{s}\"<r> not found <d>{}{s} 404<r>\n";
                                        const args = .{
                                            name.slice(),
                                            task.http.url.displayHost(),
                                            task.http.url.pathname,
                                        };

                                        if (comptime log_level.showProgress()) {
                                            Output.prettyWithPrinterFn(fmt, args, Progress.log, &manager.progress);
                                        } else {
                                            Output.prettyErrorln(fmt, args);
                                            Output.flush();
                                        }
                                    }
                                },
                                401 => {
                                    if (comptime log_level != .silent) {
                                        const fmt = "\n<r><red>error<r>: unauthorized <b>\"{s}\"<r> <d>{}{s} 401<r>\n";
                                        const args = .{
                                            name.slice(),
                                            task.http.url.displayHost(),
                                            task.http.url.pathname,
                                        };

                                        if (comptime log_level.showProgress()) {
                                            Output.prettyWithPrinterFn(fmt, args, Progress.log, &manager.progress);
                                        } else {
                                            Output.prettyErrorln(fmt, args);
                                            Output.flush();
                                        }
                                    }
                                },
                                403 => {
                                    if (comptime log_level != .silent) {
                                        const fmt = "\n<r><red>error<r>: forbidden while loading <b>\"{s}\"<r><d> 403<r>\n";
                                        const args = .{
                                            name.slice(),
                                        };

                                        if (comptime log_level.showProgress()) {
                                            Output.prettyWithPrinterFn(fmt, args, Progress.log, &manager.progress);
                                        } else {
                                            Output.prettyErrorln(fmt, args);
                                            Output.flush();
                                        }
                                    }
                                },
                                else => {
                                    if (comptime log_level != .silent) {
                                        const fmt = "\n<r><red><b>GET<r><red> {s}<d> - {d}<r>\n";
                                        const args = .{
                                            task.http.client.url.href,
                                            response.status_code,
                                        };

                                        if (comptime log_level.showProgress()) {
                                            Output.prettyWithPrinterFn(fmt, args, Progress.log, &manager.progress);
                                        } else {
                                            Output.prettyErrorln(fmt, args);
                                            Output.flush();
                                        }
                                    }
                                },
                            }
                        }
                        for (manager.package_json_updates) |*request| {
                            if (strings.eql(request.name, name.slice())) {
                                request.failed = true;
                                manager.options.do.save_lockfile = false;
                                manager.options.do.save_yarn_lock = false;
                                manager.options.do.install_packages = false;
                            }
                        }

                        continue;
                    }

                    if (comptime log_level.isVerbose()) {
                        Output.prettyError("    ", .{});
                        Output.printElapsed(@as(f64, @floatFromInt(task.http.elapsed)) / std.time.ns_per_ms);
                        Output.prettyError("\n <d>Downloaded <r><green>{s}<r> versions\n", .{name.slice()});
                        Output.flush();
                    }

                    if (response.status_code == 304) {
                        // The HTTP request was cached
                        if (manifest_req.loaded_manifest) |manifest| {
                            var entry = try manager.manifests.getOrPut(manager.allocator, manifest.pkg.name.hash);
                            entry.value_ptr.* = manifest;

                            if (timestamp_this_tick == null) {
                                timestamp_this_tick = @as(u32, @truncate(@as(u64, @intCast(@max(0, std.time.timestamp()))))) +| 300;
                            }

                            entry.value_ptr.*.pkg.public_max_age = timestamp_this_tick.?;
                            {
                                Npm.PackageManifest.Serializer.save(entry.value_ptr, manager.getTemporaryDirectory(), manager.getCacheDirectory()) catch {};
                            }

                            var dependency_list_entry = manager.task_queue.getEntry(task.task_id).?;

                            var dependency_list = dependency_list_entry.value_ptr.*;
                            dependency_list_entry.value_ptr.* = .{};

                            try manager.processDependencyList(dependency_list, ExtractCompletionContext, extract_ctx, callbacks, install_peer);

                            continue;
                        }
                    }

                    manager.task_batch.push(ThreadPool.Batch.from(manager.enqueueParseNPMPackage(task.task_id, name, task)));
                },
                .extract => |extract| {
                    const response = task.http.response orelse {
                        const err = task.http.err orelse error.TarballFailedToDownload;

                        if (task.retried < manager.options.max_retry_count) {
                            task.retried += 1;
                            if (!has_network_error) {
                                has_network_error = true;
                                const min = manager.options.min_simultaneous_requests;
                                const max = AsyncHTTP.max_simultaneous_requests.load(.Monotonic);
                                if (max > min) {
                                    AsyncHTTP.max_simultaneous_requests.store(@max(min, max / 2), .Monotonic);
                                }
                            }
                            manager.enqueueNetworkTask(task);

                            if (manager.options.log_level.isVerbose()) {
                                manager.log.addWarningFmt(
                                    null,
                                    logger.Loc.Empty,
                                    manager.allocator,
                                    "<r><yellow>warn:<r> {s} downloading tarball <b>{s}@{s}<r>",
                                    .{
                                        bun.span(@errorName(err)),
                                        extract.name.slice(),
                                        extract.resolution.fmt(manager.lockfile.buffers.string_bytes.items),
                                    },
                                ) catch unreachable;
                            }
                        } else if (@TypeOf(callbacks.onPackageDownloadError) != void) {
                            const package_id = manager.lockfile.buffers.resolutions.items[extract.dependency_id];
                            callbacks.onPackageDownloadError(
                                extract_ctx,
                                package_id,
                                extract.name.slice(),
                                extract.resolution,
                                err,
                                task.url_buf,
                            );
                        } else if (comptime log_level != .silent) {
                            const fmt = "\n<r><red>error<r>: {s} downloading tarball <b>{s}@{s}<r>\n";
                            const args = .{
                                bun.span(@errorName(err)),
                                extract.name.slice(),
                                extract.resolution.fmt(manager.lockfile.buffers.string_bytes.items),
                            };
                            if (comptime log_level.showProgress()) {
                                Output.prettyWithPrinterFn(fmt, args, Progress.log, &manager.progress);
                            } else {
                                Output.prettyErrorln(fmt, args);
                                Output.flush();
                            }
                        }

                        continue;
                    };

                    if (response.status_code > 399) {
                        if (@TypeOf(callbacks.onPackageDownloadError) != void) {
                            const err = switch (response.status_code) {
                                400 => error.TarballHTTP400,
                                401 => error.TarballHTTP401,
                                402 => error.TarballHTTP402,
                                403 => error.TarballHTTP403,
                                404 => error.TarballHTTP404,
                                405...499 => error.TarballHTTP4xx,
                                else => error.TarballHTTP5xx,
                            };
                            const package_id = manager.lockfile.buffers.resolutions.items[extract.dependency_id];

                            callbacks.onPackageDownloadError(
                                extract_ctx,
                                package_id,
                                extract.name.slice(),
                                extract.resolution,
                                err,
                                task.url_buf,
                            );
                        } else if (comptime log_level != .silent) {
                            const fmt = "\n<r><red><b>GET<r><red> {s}<d> - {d}<r>\n";
                            const args = .{
                                task.http.client.url.href,
                                response.status_code,
                            };

                            if (comptime log_level.showProgress()) {
                                Output.prettyWithPrinterFn(fmt, args, Progress.log, &manager.progress);
                            } else {
                                Output.prettyErrorln(
                                    fmt,
                                    args,
                                );
                                Output.flush();
                            }
                        }

                        continue;
                    }

                    if (comptime log_level.isVerbose()) {
                        Output.prettyError("    ", .{});
                        Output.printElapsed(@as(f64, @floatCast(@as(f64, @floatFromInt(task.http.elapsed)) / std.time.ns_per_ms)));
                        Output.prettyError(" <d>Downloaded <r><green>{s}<r> tarball\n", .{extract.name.slice()});
                        Output.flush();
                    }

                    if (comptime log_level.showProgress()) {
                        if (!has_updated_this_run) {
                            manager.setNodeName(manager.downloads_node.?, extract.name.slice(), ProgressStrings.extract_emoji, true);
                            has_updated_this_run = true;
                        }
                    }

                    manager.task_batch.push(ThreadPool.Batch.from(manager.enqueueExtractNPMPackage(extract, task)));
                },
                else => unreachable,
            }
        }

        while (manager.resolve_tasks.tryReadItem() catch null) |task_| {
            if (comptime Environment.allow_assert) std.debug.assert(manager.pending_tasks > 0);
            manager.pending_tasks -|= 1;

            var task: Task = task_;
            if (task.log.msgs.items.len > 0) {
                switch (Output.enable_ansi_colors) {
                    inline else => |enable_ansi_colors| {
                        try task.log.printForLogLevelWithEnableAnsiColors(Output.errorWriter(), enable_ansi_colors);
                    },
                }
            }

            switch (task.tag) {
                .package_manifest => {
                    if (task.status == .fail) {
                        const name = task.request.package_manifest.name;
                        const err = task.err orelse error.Failed;

                        if (@TypeOf(callbacks.onPackageManifestError) != void) {
                            callbacks.onPackageManifestError(
                                extract_ctx,
                                name.slice(),
                                err,
                                task.request.package_manifest.network.url_buf,
                            );
                        } else if (comptime log_level != .silent) {
                            const fmt = "\n<r><red>error<r>: {s} parsing package manifest for <b>{s}<r>";
                            const error_name: string = @errorName(err);

                            const args = .{ error_name, name.slice() };
                            if (comptime log_level.showProgress()) {
                                Output.prettyWithPrinterFn(fmt, args, Progress.log, &manager.progress);
                            } else {
                                Output.prettyErrorln(
                                    fmt,
                                    args,
                                );
                                Output.flush();
                            }
                        }
                        continue;
                    }
                    const manifest = task.data.package_manifest;
                    _ = try manager.manifests.getOrPutValue(manager.allocator, manifest.pkg.name.hash, manifest);

                    var dependency_list_entry = manager.task_queue.getEntry(task.id).?;
                    var dependency_list = dependency_list_entry.value_ptr.*;
                    dependency_list_entry.value_ptr.* = .{};

                    try manager.processDependencyList(dependency_list, ExtractCompletionContext, extract_ctx, callbacks, install_peer);

                    if (comptime log_level.showProgress()) {
                        if (!has_updated_this_run) {
                            manager.setNodeName(manager.downloads_node.?, manifest.name(), ProgressStrings.download_emoji, true);
                            has_updated_this_run = true;
                        }
                    }
                },
                .extract, .local_tarball => {
                    const tarball = switch (task.tag) {
                        .extract => task.request.extract.tarball,
                        .local_tarball => task.request.local_tarball.tarball,
                        else => unreachable,
                    };
                    const dependency_id = tarball.dependency_id;
                    var package_id = manager.lockfile.buffers.resolutions.items[dependency_id];
                    const alias = tarball.name.slice();
                    const resolution = tarball.resolution;

                    if (task.status == .fail) {
                        const err = task.err orelse error.TarballFailedToExtract;

                        if (@TypeOf(callbacks.onPackageDownloadError) != void) {
                            callbacks.onPackageDownloadError(
                                extract_ctx,
                                package_id,
                                alias,
                                resolution,
                                err,
                                switch (task.tag) {
                                    .extract => task.request.extract.network.url_buf,
                                    .local_tarball => task.request.local_tarball.tarball.url.slice(),
                                    else => unreachable,
                                },
                            );
                        } else if (comptime log_level != .silent) {
                            const fmt = "<r><red>error<r>: {s} extracting tarball for <b>{s}<r>";
                            const args = .{
                                @errorName(err),
                                alias,
                            };
                            if (comptime log_level.showProgress()) {
                                Output.prettyWithPrinterFn(fmt, args, Progress.log, &manager.progress);
                            } else {
                                Output.prettyErrorln(fmt, args);
                                Output.flush();
                            }
                        }
                        continue;
                    }
                    manager.extracted_count += 1;
                    bun.Analytics.Features.extracted_packages = true;

                    // GitHub and tarball URL dependencies are not fully resolved until after the tarball is downloaded & extracted.
                    if (manager.processExtractedTarballPackage(&package_id, resolution, task.data.extract, comptime log_level)) |pkg| brk: {
                        // In the middle of an install, you could end up needing to downlaod the github tarball for a dependency
                        // We need to make sure we resolve the dependencies first before calling the onExtract callback
                        // TODO: move this into a separate function
                        var any_root = false;
                        var dependency_list_entry = manager.task_queue.getEntry(task.id) orelse break :brk;
                        var dependency_list = dependency_list_entry.value_ptr.*;
                        dependency_list_entry.value_ptr.* = .{};

                        defer {
                            dependency_list.deinit(manager.allocator);
                            if (comptime @TypeOf(callbacks) != void and @TypeOf(callbacks.onResolve) != void) {
                                if (any_root) {
                                    callbacks.onResolve(extract_ctx);
                                }
                            }
                        }

                        for (dependency_list.items) |dep| {
                            switch (dep) {
                                .dependency, .root_dependency => |id| {
                                    var version = &manager.lockfile.buffers.dependencies.items[id].version;
                                    switch (version.tag) {
                                        .github => {
                                            version.value.github.package_name = pkg.name;
                                        },
                                        .tarball => {
                                            version.value.tarball.package_name = pkg.name;
                                        },
                                        else => unreachable,
                                    }
                                    try manager.processDependencyListItem(dep, &any_root, install_peer);
                                },
                                else => {
                                    // if it's a node_module folder to install, handle that after we process all the dependencies within the onExtract callback.
                                    dependency_list_entry.value_ptr.append(manager.allocator, dep) catch unreachable;
                                },
                            }
                        }
                    } else if (manager.task_queue.getEntry(Task.Id.forManifest(
                        manager.lockfile.str(&manager.lockfile.packages.items(.name)[package_id]),
                    ))) |dependency_list_entry| {
                        // Peer dependencies do not initiate any downloads of their own, thus need to be resolved here instead
                        var dependency_list = dependency_list_entry.value_ptr.*;
                        dependency_list_entry.value_ptr.* = .{};

                        try manager.processDependencyList(dependency_list, void, {}, {}, install_peer);
                    }

                    manager.setPreinstallState(package_id, manager.lockfile, .done);

                    if (comptime @TypeOf(callbacks.onExtract) != void) {
                        if (ExtractCompletionContext == *PackageInstaller) {
                            extract_ctx.fixCachedLockfilePackageSlices();
                        }
                        callbacks.onExtract(extract_ctx, dependency_id, task.data.extract, comptime log_level);
                    }

                    if (comptime log_level.showProgress()) {
                        if (!has_updated_this_run) {
                            manager.setNodeName(manager.downloads_node.?, alias, ProgressStrings.extract_emoji, true);
                            has_updated_this_run = true;
                        }
                    }
                },
                .git_clone => {
                    const name = task.request.git_clone.name;

                    if (task.status == .fail) {
                        const err = task.err orelse error.Failed;

                        if (@TypeOf(callbacks.onPackageManifestError) != void) {
                            callbacks.onPackageManifestError(
                                extract_ctx,
                                name.slice(),
                                err,
                                task.request.git_clone.url.slice(),
                            );
                        } else if (comptime log_level != .silent) {
                            const fmt = "\n<r><red>error<r>: {s} cloning repository for <b>{s}<r>";
                            const error_name = @errorName(err);

                            const args = .{ error_name, name.slice() };
                            if (comptime log_level.showProgress()) {
                                Output.prettyWithPrinterFn(fmt, args, Progress.log, &manager.progress);
                            } else {
                                Output.prettyErrorln(
                                    fmt,
                                    args,
                                );
                                Output.flush();
                            }
                        }
                        continue;
                    }

                    var dependency_list_entry = manager.task_queue.getEntry(task.id).?;
                    var dependency_list = dependency_list_entry.value_ptr.*;
                    dependency_list_entry.value_ptr.* = .{};

                    try manager.processDependencyList(dependency_list, ExtractCompletionContext, extract_ctx, callbacks, install_peer);

                    if (comptime log_level.showProgress()) {
                        if (!has_updated_this_run) {
                            manager.setNodeName(manager.downloads_node.?, name.slice(), ProgressStrings.download_emoji, true);
                            has_updated_this_run = true;
                        }
                    }
                },
                .git_checkout => {
                    const alias = task.request.git_checkout.name;
                    var package_id: PackageID = invalid_package_id;

                    if (task.status == .fail) {
                        const err = task.err orelse error.Failed;

                        if (comptime log_level != .silent) {
                            const fmt = "\n<r><red>error<r>: {s} checking out repository for <b>{s}<r>";
                            const error_name = @errorName(err);

                            const args = .{ error_name, alias.slice() };
                            if (comptime log_level.showProgress()) {
                                Output.prettyWithPrinterFn(fmt, args, Progress.log, &manager.progress);
                            } else {
                                Output.prettyErrorln(
                                    fmt,
                                    args,
                                );
                                Output.flush();
                            }
                        }
                        continue;
                    }

                    if (manager.processExtractedTarballPackage(
                        &package_id,
                        task.request.git_checkout.resolution,
                        task.data.git_checkout,
                        comptime log_level,
                    )) |pkg| brk: {
                        var any_root = false;
                        var dependency_list_entry = manager.task_queue.getEntry(task.id) orelse break :brk;
                        var dependency_list = dependency_list_entry.value_ptr.*;
                        dependency_list_entry.value_ptr.* = .{};

                        defer {
                            dependency_list.deinit(manager.allocator);
                            if (comptime @TypeOf(callbacks) != void and @TypeOf(callbacks.onResolve) != void) {
                                if (any_root) {
                                    callbacks.onResolve(extract_ctx);
                                }
                            }
                        }

                        for (dependency_list.items) |dep| {
                            switch (dep) {
                                .dependency, .root_dependency => |id| {
                                    var repo = &manager.lockfile.buffers.dependencies.items[id].version.value.git;
                                    repo.resolved = pkg.resolution.value.git.resolved;
                                    repo.package_name = pkg.name;
                                    try manager.processDependencyListItem(dep, &any_root, install_peer);
                                },
                                else => {
                                    // if it's a node_module folder to install, handle that after we process all the dependencies within the onExtract callback.
                                    dependency_list_entry.value_ptr.append(manager.allocator, dep) catch unreachable;
                                },
                            }
                        }
                    }

                    if (comptime @TypeOf(callbacks.onExtract) != void) {
                        callbacks.onExtract(
                            extract_ctx,
                            task.request.git_checkout.dependency_id,
                            task.data.git_checkout,
                            comptime log_level,
                        );
                    }

                    if (comptime log_level.showProgress()) {
                        if (!has_updated_this_run) {
                            manager.setNodeName(manager.downloads_node.?, alias.slice(), ProgressStrings.download_emoji, true);
                            has_updated_this_run = true;
                        }
                    }
                },
            }
        }

        manager.drainDependencyList();

        manager.uws_event_loop.run();

        if (comptime log_level.showProgress()) {
            if (@hasField(@TypeOf(callbacks), "progress_bar") and callbacks.progress_bar == true) {
                const completed_items = manager.total_tasks - manager.pending_tasks;
                if (completed_items != manager.downloads_node.?.unprotected_completed_items or has_updated_this_run) {
                    manager.downloads_node.?.setCompletedItems(completed_items);
                    manager.downloads_node.?.setEstimatedTotalItems(manager.total_tasks);
                }
            }
            manager.downloads_node.?.activate();
            manager.progress.maybeRefresh();
        }
    }

    pub const Options = struct {
        log_level: LogLevel = .default,
        global: bool = false,

        global_bin_dir: std.fs.IterableDir = .{ .dir = .{ .fd = bun.fdcast(bun.invalid_fd) } },
        explicit_global_directory: string = "",
        /// destination directory to link bins into
        // must be a variable due to global installs and bunx
        bin_path: stringZ = "node_modules/.bin",

        lockfile_path: stringZ = Lockfile.default_filename,
        did_override_default_scope: bool = false,
        scope: Npm.Registry.Scope = undefined,

        registries: Npm.Registry.Map = .{},
        cache_directory: string = "",
        enable: Enable = .{},
        do: Do = .{},
        positionals: []const string = &[_]string{},
        update: Update = .{},
        dry_run: bool = false,
        remote_package_features: Features = .{
            .optional_dependencies = true,
        },
        local_package_features: Features = .{
            .dev_dependencies = true,
            .workspaces = true,
        },
        // The idea here is:
        // 1. package has a platform-specific binary to install
        // 2. To prevent downloading & installing incompatible versions, they stick the "real" one in optionalDependencies
        // 3. The real one we want to link is in another package
        // 4. Therefore, we remap the "bin" specified in the real package
        //    to the target package which is the one which is:
        //      1. In optionalDependencies
        //      2. Has a platform and/or os specified, which evaluates to not disabled
        native_bin_link_allowlist: []const PackageNameHash = &default_native_bin_link_allowlist,
        max_retry_count: u16 = 5,
        min_simultaneous_requests: usize = 4,

        pub fn shouldPrintCommandName(this: *const Options) bool {
            return this.log_level != .silent and this.do.summary;
        }

        pub fn isBinPathInPATH(this: *const Options) bool {
            // must be absolute
            if (this.bin_path[0] != std.fs.path.sep) return false;
            var tokenizer = std.mem.split(bun.getenvZ("PATH") orelse "", ":");
            const spanned = bun.span(this.bin_path);
            while (tokenizer.next()) |token| {
                if (strings.eql(token, spanned)) return true;
            }
            return false;
        }

        const default_native_bin_link_allowlist = [_]PackageNameHash{
            String.Builder.stringHash("esbuild"),
            String.Builder.stringHash("turbo"),
            String.Builder.stringHash("bun"),
            String.Builder.stringHash("rome"),
            String.Builder.stringHash("zig"),
            String.Builder.stringHash("@oven-sh/zig"),
        };

        pub const LogLevel = enum {
            default,
            verbose,
            silent,
            default_no_progress,
            verbose_no_progress,

            pub inline fn isVerbose(this: LogLevel) bool {
                return switch (this) {
                    .verbose_no_progress, .verbose => true,
                    else => false,
                };
            }
            pub inline fn showProgress(this: LogLevel) bool {
                return switch (this) {
                    .default, .verbose => true,
                    else => false,
                };
            }
        };

        pub const Update = struct {
            development: bool = false,
            optional: bool = false,
        };

        pub fn openGlobalDir(explicit_global_dir: string) !std.fs.IterableDir {
            if (bun.getenvZ("BUN_INSTALL_GLOBAL_DIR")) |home_dir| {
                return try std.fs.cwd().makeOpenPathIterable(home_dir, .{});
            }

            if (explicit_global_dir.len > 0) {
                return try std.fs.cwd().makeOpenPathIterable(explicit_global_dir, .{});
            }

            if (bun.getenvZ("BUN_INSTALL")) |home_dir| {
                var buf: [bun.MAX_PATH_BYTES]u8 = undefined;
                var parts = [_]string{ "install", "global" };
                var path = Path.joinAbsStringBuf(home_dir, &buf, &parts, .auto);
                return try std.fs.cwd().makeOpenPathIterable(path, .{});
            }

            if (bun.getenvZ("XDG_CACHE_HOME") orelse bun.getenvZ("HOME")) |home_dir| {
                var buf: [bun.MAX_PATH_BYTES]u8 = undefined;
                var parts = [_]string{ ".bun", "install", "global" };
                var path = Path.joinAbsStringBuf(home_dir, &buf, &parts, .auto);
                return try std.fs.cwd().makeOpenPathIterable(path, .{});
            }

            return error.@"No global directory found";
        }

        pub fn openGlobalBinDir(opts_: ?*const Api.BunInstall) !std.fs.IterableDir {
            if (bun.getenvZ("BUN_INSTALL_BIN")) |home_dir| {
                return try std.fs.cwd().makeOpenPathIterable(home_dir, .{});
            }

            if (opts_) |opts| {
                if (opts.global_bin_dir) |home_dir| {
                    if (home_dir.len > 0) {
                        return try std.fs.cwd().makeOpenPathIterable(home_dir, .{});
                    }
                }
            }

            if (bun.getenvZ("BUN_INSTALL")) |home_dir| {
                var buf: [bun.MAX_PATH_BYTES]u8 = undefined;
                var parts = [_]string{
                    "bin",
                };
                var path = Path.joinAbsStringBuf(home_dir, &buf, &parts, .auto);
                return try std.fs.cwd().makeOpenPathIterable(path, .{});
            }

            if (bun.getenvZ("XDG_CACHE_HOME") orelse bun.getenvZ("HOME")) |home_dir| {
                var buf: [bun.MAX_PATH_BYTES]u8 = undefined;
                var parts = [_]string{
                    ".bun",
                    "bin",
                };
                var path = Path.joinAbsStringBuf(home_dir, &buf, &parts, .auto);
                return try std.fs.cwd().makeOpenPathIterable(path, .{});
            }

            return error.@"Missing global bin directory: try setting $BUN_INSTALL";
        }

        pub fn load(
            this: *Options,
            allocator: std.mem.Allocator,
            log: *logger.Log,
            env: *DotEnv.Loader,
            cli_: ?CommandLineArguments,
            bun_install_: ?*Api.BunInstall,
            subcommand: Subcommand,
        ) !void {
            var base = Api.NpmRegistry{
                .url = "",
                .username = "",
                .password = "",
                .token = "",
            };
            if (bun_install_) |bun_install| {
                if (bun_install.default_registry) |registry| {
                    base = registry;
                }
            }
            if (base.url.len == 0) base.url = Npm.Registry.default_url;
            this.scope = try Npm.Registry.Scope.fromAPI("", base, allocator, env);
            defer {
                this.did_override_default_scope = !strings.eqlComptime(this.scope.url.href, Npm.Registry.default_url);
            }
            if (bun_install_) |bun_install| {
                if (bun_install.scoped) |scoped| {
                    for (scoped.scopes, 0..) |name, i| {
                        var registry = scoped.registries[i];
                        if (registry.url.len == 0) registry.url = base.url;
                        try this.registries.put(allocator, Npm.Registry.Scope.hash(name), try Npm.Registry.Scope.fromAPI(name, registry, allocator, env));
                    }
                }

                if (bun_install.disable_cache orelse false) {
                    this.enable.cache = false;
                }

                if (bun_install.disable_manifest_cache orelse false) {
                    this.enable.manifest_cache = false;
                }

                if (bun_install.force orelse false) {
                    this.enable.manifest_cache_control = false;
                    this.enable.force_install = true;
                }

                if (bun_install.native_bin_links.len > 0) {
                    var buf = try allocator.alloc(u64, bun_install.native_bin_links.len);
                    for (bun_install.native_bin_links, 0..) |name, i| {
                        buf[i] = String.Builder.stringHash(name);
                    }
                    this.native_bin_link_allowlist = buf;
                }

                if (bun_install.save_yarn_lockfile orelse false) {
                    this.do.save_yarn_lock = true;
                }

                if (bun_install.save_lockfile) |save_lockfile| {
                    this.do.save_lockfile = save_lockfile;
                    this.enable.force_save_lockfile = true;
                }

                if (bun_install.save_dev) |save| {
                    this.local_package_features.dev_dependencies = save;
                }

                if (bun_install.save_peer) |save| {
                    this.do.install_peer_dependencies = save;
                    this.remote_package_features.peer_dependencies = save;
                }

                if (bun_install.exact) |exact| {
                    this.enable.exact_versions = exact;
                }

                if (bun_install.production) |production| {
                    if (production) {
                        this.local_package_features.dev_dependencies = false;
                        this.enable.fail_early = true;
                        this.enable.frozen_lockfile = true;
                        this.enable.force_save_lockfile = false;
                    }
                }

                if (bun_install.frozen_lockfile) |frozen_lockfile| {
                    if (frozen_lockfile) {
                        this.enable.frozen_lockfile = true;
                    }
                }

                if (bun_install.save_optional) |save| {
                    this.remote_package_features.optional_dependencies = save;
                    this.local_package_features.optional_dependencies = save;
                }

                this.explicit_global_directory = bun_install.global_dir orelse this.explicit_global_directory;
            }

            const default_disable_progress_bar: bool = brk: {
                if (env.get("BUN_INSTALL_PROGRESS")) |prog| {
                    break :brk strings.eqlComptime(prog, "0");
                }

                if (env.isCI()) {
                    break :brk true;
                }

                break :brk Output.stderr_descriptor_type != .terminal;
            };

            // technically, npm_config is case in-sensitive
            // load_registry:
            {
                const registry_keys = [_]string{
                    "BUN_CONFIG_REGISTRY",
                    "NPM_CONFIG_REGISTRY",
                    "npm_config_registry",
                };
                var did_set = false;

                inline for (registry_keys) |registry_key| {
                    if (!did_set) {
                        if (env.map.get(registry_key)) |registry_| {
                            if (registry_.len > 0 and
                                (strings.startsWith(registry_, "https://") or
                                strings.startsWith(registry_, "http://")))
                            {
                                const prev_scope = this.scope;
                                var api_registry = std.mem.zeroes(Api.NpmRegistry);
                                api_registry.url = registry_;
                                api_registry.token = prev_scope.token;
                                this.scope = try Npm.Registry.Scope.fromAPI("", api_registry, allocator, env);
                                did_set = true;
                            }
                        }
                    }
                }
            }

            {
                const token_keys = [_]string{
                    "BUN_CONFIG_TOKEN",
                    "NPM_CONFIG_token",
                    "npm_config_token",
                };
                var did_set = false;

                inline for (token_keys) |registry_key| {
                    if (!did_set) {
                        if (env.map.get(registry_key)) |registry_| {
                            if (registry_.len > 0) {
                                this.scope.token = registry_;
                                did_set = true;
                                // stage1 bug: break inside inline is broken
                                // break :load_registry;
                            }
                        }
                    }
                }
            }

            if (cli_) |cli| {
                if (cli.registry.len > 0 and strings.startsWith(cli.registry, "https://") or
                    strings.startsWith(cli.registry, "http://"))
                {
                    this.scope.url = URL.parse(cli.registry);
                }

                if (cli.exact) {
                    this.enable.exact_versions = true;
                }

                if (cli.token.len > 0) {
                    this.scope.token = cli.token;
                }
            }

            if (env.map.get("BUN_CONFIG_YARN_LOCKFILE") != null) {
                this.do.save_yarn_lock = true;
            }

            if (env.map.get("BUN_CONFIG_HTTP_RETRY_COUNT")) |retry_count| {
                if (std.fmt.parseInt(u16, retry_count, 10)) |int| this.max_retry_count = int else |_| {}
            }

            if (env.map.get("BUN_CONFIG_LINK_NATIVE_BINS")) |native_packages| {
                const len = std.mem.count(u8, native_packages, " ");
                if (len > 0) {
                    var all = try allocator.alloc(PackageNameHash, this.native_bin_link_allowlist.len + len);
                    bun.copy(PackageNameHash, all, this.native_bin_link_allowlist);
                    var remain = all[this.native_bin_link_allowlist.len..];
                    var splitter = std.mem.split(u8, native_packages, " ");
                    var i: usize = 0;
                    while (splitter.next()) |name| {
                        remain[i] = String.Builder.stringHash(name);
                        i += 1;
                    }
                    this.native_bin_link_allowlist = all;
                }
            }

            // if (env.map.get("BUN_CONFIG_NO_DEDUPLICATE") != null) {
            //     this.enable.deduplicate_packages = false;
            // }

            AsyncHTTP.loadEnv(allocator, log, env);

            if (env.map.get("BUN_CONFIG_SKIP_SAVE_LOCKFILE")) |check_bool| {
                this.do.save_lockfile = strings.eqlComptime(check_bool, "0");
            }

            if (env.map.get("BUN_CONFIG_SKIP_LOAD_LOCKFILE")) |check_bool| {
                this.do.load_lockfile = strings.eqlComptime(check_bool, "0");
            }

            if (env.map.get("BUN_CONFIG_SKIP_INSTALL_PACKAGES")) |check_bool| {
                this.do.install_packages = strings.eqlComptime(check_bool, "0");
            }

            if (env.map.get("BUN_CONFIG_NO_VERIFY")) |check_bool| {
                this.do.verify_integrity = !strings.eqlComptime(check_bool, "0");
            }

            // Update should never read from manifest cache
            if (subcommand == .update) {
                this.enable.manifest_cache = false;
                this.enable.manifest_cache_control = false;
            }

            if (cli_) |cli| {
                if (cli.no_save) {
                    this.do.save_lockfile = false;
                    this.do.write_package_json = false;
                }

                if (cli.dry_run) {
                    this.do.install_packages = false;
                    this.dry_run = true;
                    this.do.write_package_json = false;
                    this.do.save_lockfile = false;
                }

                if (cli.no_summary) {
                    this.do.summary = false;
                }

                if (cli.no_cache) {
                    this.enable.manifest_cache = false;
                    this.enable.manifest_cache_control = false;
                }

                // if (cli.no_dedupe) {
                //     this.enable.deduplicate_packages = false;
                // }

                if (cli.omit.dev) {
                    this.local_package_features.dev_dependencies = false;
                }

                if (cli.global or cli.ignore_scripts) {
                    this.do.run_scripts = false;
                }

                this.local_package_features.optional_dependencies = !cli.omit.optional;

                const disable_progress_bar = default_disable_progress_bar or cli.no_progress;

                if (cli.verbose) {
                    this.log_level = if (disable_progress_bar) LogLevel.verbose_no_progress else LogLevel.verbose;
                    PackageManager.verbose_install = true;
                } else if (cli.silent) {
                    this.log_level = .silent;
                    PackageManager.verbose_install = false;
                } else {
                    this.log_level = if (disable_progress_bar) LogLevel.default_no_progress else LogLevel.default;
                    PackageManager.verbose_install = false;
                }

                if (cli.no_verify) {
                    this.do.verify_integrity = false;
                }

                if (cli.yarn) {
                    this.do.save_yarn_lock = true;
                }

                if (cli.link_native_bins.len > 0) {
                    var all = try allocator.alloc(PackageNameHash, this.native_bin_link_allowlist.len + cli.link_native_bins.len);
                    bun.copy(PackageNameHash, all, this.native_bin_link_allowlist);
                    var remain = all[this.native_bin_link_allowlist.len..];
                    for (cli.link_native_bins, 0..) |name, i| {
                        remain[i] = String.Builder.stringHash(name);
                    }
                    this.native_bin_link_allowlist = all;
                }

                if (cli.backend) |backend| {
                    PackageInstall.supported_method = backend;
                }

                if (cli.positionals.len > 0) {
                    this.positionals = cli.positionals;
                }

                if (cli.production) {
                    this.local_package_features.dev_dependencies = false;
                    this.enable.fail_early = true;
                    this.enable.frozen_lockfile = true;
                }

                if (cli.frozen_lockfile) {
                    this.enable.frozen_lockfile = true;
                }

                if (cli.force) {
                    this.enable.manifest_cache_control = false;
                    this.enable.force_install = true;
                    this.enable.force_save_lockfile = true;
                }

                this.update.development = cli.development;
                if (!this.update.development) this.update.optional = cli.optional;
            } else {
                this.log_level = if (default_disable_progress_bar) LogLevel.default_no_progress else LogLevel.default;
                PackageManager.verbose_install = false;
            }
        }

        pub const Do = struct {
            save_lockfile: bool = true,
            load_lockfile: bool = true,
            install_packages: bool = true,
            write_package_json: bool = true,
            run_scripts: bool = true,
            save_yarn_lock: bool = false,
            print_meta_hash_string: bool = false,
            verify_integrity: bool = true,
            summary: bool = true,
            install_peer_dependencies: bool = true,
        };

        pub const Enable = struct {
            manifest_cache: bool = true,
            manifest_cache_control: bool = true,
            cache: bool = true,
            fail_early: bool = false,
            frozen_lockfile: bool = false,

            /// Disabled because it doesn't actually reduce the number of packages we end up installing
            /// Probably need to be a little smarter
            deduplicate_packages: bool = false,

            // Don't save the lockfile unless there were actual changes
            // unless...
            force_save_lockfile: bool = false,

            force_install: bool = false,

            exact_versions: bool = false,
        };
    };

    const ProgressStrings = struct {
        pub const download_no_emoji_ = "Resolving";
        const download_no_emoji: string = download_no_emoji_ ++ "\n";
        const download_with_emoji: string = download_emoji ++ download_no_emoji_;
        pub const download_emoji: string = "  🔍 ";

        pub const extract_no_emoji_ = "Resolving & extracting";
        const extract_no_emoji: string = extract_no_emoji_ ++ "\n";
        const extract_with_emoji: string = extract_emoji ++ extract_no_emoji_;
        pub const extract_emoji: string = "  🚚 ";

        pub const install_no_emoji_ = "Installing";
        const install_no_emoji: string = install_no_emoji_ ++ "\n";
        const install_with_emoji: string = install_emoji ++ install_no_emoji_;
        pub const install_emoji: string = "  📦 ";

        pub const save_no_emoji_ = "Saving lockfile";
        const save_no_emoji: string = save_no_emoji_;
        const save_with_emoji: string = save_emoji ++ save_no_emoji_;
        pub const save_emoji: string = "  🔒 ";

        pub inline fn download() string {
            return if (Output.isEmojiEnabled()) download_with_emoji else download_no_emoji;
        }

        pub inline fn save() string {
            return if (Output.isEmojiEnabled()) save_with_emoji else save_no_emoji;
        }

        pub inline fn extract() string {
            return if (Output.isEmojiEnabled()) extract_with_emoji else extract_no_emoji;
        }

        pub inline fn install() string {
            return if (Output.isEmojiEnabled()) install_with_emoji else install_no_emoji;
        }
    };

    const PackageJSONEditor = struct {
        pub fn edit(
            allocator: std.mem.Allocator,
            updates: []UpdateRequest,
            current_package_json: *JSAst.Expr,
            dependency_list: string,
            exact_versions: bool,
        ) !void {
            const G = JSAst.G;

            var remaining = updates.len;
            var replacing: usize = 0;

            // There are three possible scenarios here
            // 1. There is no "dependencies" (or equivalent list) or it is empty
            // 2. There is a "dependencies" (or equivalent list), but the package name already exists in a separate list
            // 3. There is a "dependencies" (or equivalent list), and the package name exists in multiple lists
            ast_modifier: {
                // Try to use the existing spot in the dependencies list if possible
                for (updates) |*request| {
                    inline for ([_]string{ "dependencies", "devDependencies", "optionalDependencies" }) |list| {
                        if (current_package_json.asProperty(list)) |query| {
                            if (query.expr.data == .e_object) {
                                if (query.expr.asProperty(
                                    if (request.is_aliased)
                                        request.name
                                    else
                                        request.version.literal.slice(request.version_buf),
                                )) |value| {
                                    if (value.expr.data == .e_string) {
                                        if (!request.resolved_name.isEmpty() and strings.eql(list, dependency_list)) {
                                            replacing += 1;
                                        } else {
                                            request.e_string = value.expr.data.e_string;
                                            remaining -= 1;
                                        }
                                    }
                                    break;
                                }
                            }
                        }
                    }
                }

                if (remaining == 0)
                    break :ast_modifier;

                var dependencies: []G.Property = &[_]G.Property{};
                if (current_package_json.asProperty(dependency_list)) |query| {
                    if (query.expr.data == .e_object) {
                        dependencies = query.expr.data.e_object.properties.slice();
                    }
                }

                var new_dependencies = try allocator.alloc(G.Property, dependencies.len + remaining - replacing);
                bun.copy(G.Property, new_dependencies, dependencies);
                @memset(new_dependencies[dependencies.len..], G.Property{});

                outer: for (updates) |*request| {
                    if (request.e_string != null) continue;
                    defer if (comptime Environment.allow_assert) std.debug.assert(request.e_string != null);

                    var k: usize = 0;
                    while (k < new_dependencies.len) : (k += 1) {
                        if (new_dependencies[k].key) |key| {
                            if (!request.is_aliased and !request.resolved_name.isEmpty() and key.data.e_string.eql(
                                string,
                                request.resolved_name.slice(request.version_buf),
                            )) {
                                // This actually is a duplicate which we did not
                                // pick up before dependency resolution.
                                // For this case, we'll just swap remove it.
                                if (new_dependencies.len > 1) {
                                    new_dependencies[k] = new_dependencies[new_dependencies.len - 1];
                                    new_dependencies = new_dependencies[0 .. new_dependencies.len - 1];
                                } else {
                                    new_dependencies = &[_]G.Property{};
                                }
                                continue;
                            }
                            if (key.data.e_string.eql(
                                string,
                                if (request.is_aliased)
                                    request.name
                                else
                                    request.version.literal.slice(request.version_buf),
                            )) {
                                if (request.resolved_name.isEmpty()) {
                                    // This actually is a duplicate like "react"
                                    // appearing in both "dependencies" and "optionalDependencies".
                                    // For this case, we'll just swap remove it
                                    if (new_dependencies.len > 1) {
                                        new_dependencies[k] = new_dependencies[new_dependencies.len - 1];
                                        new_dependencies = new_dependencies[0 .. new_dependencies.len - 1];
                                    } else {
                                        new_dependencies = &[_]G.Property{};
                                    }
                                    continue;
                                }
                                new_dependencies[k].key = null;
                            }
                        }

                        if (new_dependencies[k].key == null) {
                            new_dependencies[k].key = try JSAst.Expr.init(
                                JSAst.E.String,
                                JSAst.E.String{
                                    .data = try allocator.dupe(u8, if (request.is_aliased)
                                        request.name
                                    else if (request.resolved_name.isEmpty())
                                        request.version.literal.slice(request.version_buf)
                                    else
                                        request.resolved_name.slice(request.version_buf)),
                                },
                                logger.Loc.Empty,
                            ).clone(allocator);

                            new_dependencies[k].value = try JSAst.Expr.init(
                                JSAst.E.String,
                                JSAst.E.String{
                                    // we set it later
                                    .data = "",
                                },
                                logger.Loc.Empty,
                            ).clone(allocator);
                            request.e_string = new_dependencies[k].value.?.data.e_string;
                            if (request.is_aliased) continue :outer;
                        }
                    }
                }

                var needs_new_dependency_list = true;
                const dependencies_object: JSAst.Expr = brk: {
                    if (current_package_json.asProperty(dependency_list)) |query| {
                        if (query.expr.data == .e_object) {
                            needs_new_dependency_list = false;

                            break :brk query.expr;
                        }
                    }

                    break :brk JSAst.Expr.init(
                        JSAst.E.Object,
                        JSAst.E.Object{
                            .properties = JSAst.G.Property.List.init(new_dependencies),
                        },
                        logger.Loc.Empty,
                    );
                };

                dependencies_object.data.e_object.properties = JSAst.G.Property.List.init(new_dependencies);
                if (new_dependencies.len > 1)
                    dependencies_object.data.e_object.alphabetizeProperties();

                if (current_package_json.data != .e_object or current_package_json.data.e_object.properties.len == 0) {
                    var root_properties = try allocator.alloc(JSAst.G.Property, 1);
                    root_properties[0] = JSAst.G.Property{
                        .key = JSAst.Expr.init(
                            JSAst.E.String,
                            JSAst.E.String{
                                .data = dependency_list,
                            },
                            logger.Loc.Empty,
                        ),
                        .value = dependencies_object,
                    };
                    current_package_json.* = JSAst.Expr.init(JSAst.E.Object, JSAst.E.Object{ .properties = JSAst.G.Property.List.init(root_properties) }, logger.Loc.Empty);
                } else if (needs_new_dependency_list) {
                    var root_properties = try allocator.alloc(JSAst.G.Property, current_package_json.data.e_object.properties.len + 1);
                    bun.copy(JSAst.G.Property, root_properties, current_package_json.data.e_object.properties.slice());
                    root_properties[root_properties.len - 1] = .{
                        .key = JSAst.Expr.init(
                            JSAst.E.String,
                            JSAst.E.String{
                                .data = dependency_list,
                            },
                            logger.Loc.Empty,
                        ),
                        .value = dependencies_object,
                    };
                    current_package_json.* = JSAst.Expr.init(
                        JSAst.E.Object,
                        JSAst.E.Object{
                            .properties = JSAst.G.Property.List.init(root_properties),
                        },
                        logger.Loc.Empty,
                    );
                }
            }

            for (updates) |*request| {
                if (request.e_string) |e_string| {
                    e_string.data = switch (request.resolution.tag) {
                        .npm => if (request.version.tag == .dist_tag and request.version.literal.isEmpty())
                            switch (exact_versions) {
                                false => std.fmt.allocPrint(allocator, "^{}", .{
                                    request.resolution.value.npm.version.fmt(request.version_buf),
                                }) catch unreachable,
                                true => std.fmt.allocPrint(allocator, "{}", .{
                                    request.resolution.value.npm.version.fmt(request.version_buf),
                                }) catch unreachable,
                            }
                        else
                            null,
                        .uninitialized => switch (request.version.tag) {
                            .uninitialized => try allocator.dupe(u8, latest),
                            else => null,
                        },
                        else => null,
                    } orelse try allocator.dupe(u8, request.version.literal.slice(request.version_buf));
                }
            }
        }
    };

    // Corresponds to possible commands from the CLI.
    pub const Subcommand = enum {
        install,
        update,
        pm,
        add,
        remove,
        link,
        unlink,
    };

    pub fn init(ctx: Command.Context, comptime subcommand: Subcommand) !*PackageManager {
        const cli = try CommandLineArguments.parse(ctx.allocator, subcommand);

        if (comptime subcommand == .install) {
            if (cli.positionals.len > 1) {
                return error.SwitchToBunAdd;
            }
        }

        var _ctx = ctx;
        return initWithCLI(&_ctx, cli, subcommand);
    }

    fn initWithCLI(
        ctx: *Command.Context,
        cli: CommandLineArguments,
        comptime subcommand: Subcommand,
    ) !*PackageManager {
        // assume that spawning a thread will take a lil so we do that asap
        try HTTP.HTTPThread.init();

        if (cli.global) {
            var explicit_global_dir: string = "";
            if (ctx.install) |opts| {
                explicit_global_dir = opts.global_dir orelse explicit_global_dir;
            }
            var global_dir = try Options.openGlobalDir(explicit_global_dir);
            try global_dir.dir.setAsCwd();
        }

        var fs = try Fs.FileSystem.init(null);
        var original_cwd = strings.withoutTrailingSlash(fs.top_level_dir);

        bun.copy(u8, &cwd_buf, original_cwd);

        var workspace_names = Package.WorkspaceMap.init(ctx.allocator);

        // Step 1. Find the nearest package.json directory
        //
        // We will walk up from the cwd, trying to find the nearest package.json file.
        const package_json_file = brk: {
            var this_cwd = original_cwd;
            const child_json = child: {
                while (true) {
                    const this_cwd_without_trailing_slash = strings.withoutTrailingSlash(this_cwd);
                    var buf2: [bun.MAX_PATH_BYTES + 1]u8 = undefined;
                    @memcpy(buf2[0..this_cwd_without_trailing_slash.len], this_cwd_without_trailing_slash);
                    buf2[this_cwd_without_trailing_slash.len..buf2.len][0.."/package.json".len].* = "/package.json".*;
                    buf2[this_cwd_without_trailing_slash.len + "/package.json".len] = 0;

                    break :child std.fs.cwd().openFileZ(buf2[0 .. this_cwd_without_trailing_slash.len + "/package.json".len :0].ptr, .{ .mode = .read_write }) catch {
                        if (std.fs.path.dirname(this_cwd)) |parent| {
                            this_cwd = parent;
                            continue;
                        } else {
                            break;
                        }
                    };
                }
                return error.MissingPackageJSON;
            };

            const child_cwd = this_cwd;
            // Check if this is a workspace; if so, use root package
            var found = false;
            while (std.fs.path.dirname(this_cwd)) |parent| : (this_cwd = parent) {
                const parent_without_trailing_slash = strings.withoutTrailingSlash(parent);
                var buf2: [bun.MAX_PATH_BYTES + 1]u8 = undefined;
                @memcpy(buf2[0..parent_without_trailing_slash.len], parent_without_trailing_slash);
                buf2[parent_without_trailing_slash.len..buf2.len][0.."/package.json".len].* = "/package.json".*;
                buf2[parent_without_trailing_slash.len + "/package.json".len] = 0;

                const json_file = std.fs.cwd().openFileZ(buf2[0 .. parent_without_trailing_slash.len + "/package.json".len :0].ptr, .{ .mode = .read_write }) catch {
                    continue;
                };
                defer if (!found) json_file.close();
                const json_stat_size = try json_file.getEndPos();
                const json_buf = try ctx.allocator.alloc(u8, json_stat_size + 64);
                defer ctx.allocator.free(json_buf);
                const json_len = try json_file.preadAll(json_buf, 0);
                const json_path = try bun.getFdPath(json_file.handle, &package_json_cwd_buf);
                const json_source = logger.Source.initPathString(json_path, json_buf[0..json_len]);
                initializeStore();
                const json = try json_parser.ParseJSONUTF8(&json_source, ctx.log, ctx.allocator);
                if (json.asProperty("workspaces")) |prop| {
                    const json_array = switch (prop.expr.data) {
                        .e_array => |arr| arr,
                        .e_object => |obj| if (obj.get("packages")) |packages| switch (packages.data) {
                            .e_array => |arr| arr,
                            else => break,
                        } else break,
                        else => break,
                    };
                    var log = logger.Log.init(ctx.allocator);
                    defer log.deinit();
                    const workspace_packages_count = Package.processWorkspaceNamesArray(
                        &workspace_names,
                        ctx.allocator,
                        &log,
                        json_array,
                        &json_source,
                        prop.loc,
                        null,
                    ) catch break;
                    _ = workspace_packages_count;
                    for (workspace_names.keys()) |path| {
                        if (strings.eql(child_cwd, path)) {
                            fs.top_level_dir = parent;
                            if (comptime subcommand == .install) {
                                found = true;
                                child_json.close();
                                break :brk json_file;
                            } else {
                                break :brk child_json;
                            }
                        }
                    }
                    break;
                }
            }

            fs.top_level_dir = child_cwd;
            break :brk child_json;
        };

        try bun.sys.chdir(fs.top_level_dir).throw();
        try BunArguments.loadConfig(ctx.allocator, cli.config, ctx, .InstallCommand);
        bun.copy(u8, &cwd_buf, fs.top_level_dir);
        cwd_buf[fs.top_level_dir.len] = '/';
        cwd_buf[fs.top_level_dir.len + 1] = 0;
        fs.top_level_dir = cwd_buf[0 .. fs.top_level_dir.len + 1];
        package_json_cwd = try bun.getFdPath(package_json_file.handle, &package_json_cwd_buf);

        var entries_option = try fs.fs.readDirectory(fs.top_level_dir, null, 0, true);
        var options = Options{
            .global = cli.global,
        };

        var env: *DotEnv.Loader = brk: {
            var map = try ctx.allocator.create(DotEnv.Map);
            map.* = DotEnv.Map.init(ctx.allocator);

            var loader = try ctx.allocator.create(DotEnv.Loader);
            loader.* = DotEnv.Loader.init(map, ctx.allocator);
            break :brk loader;
        };

        env.loadProcess();
        try env.load(entries_option.entries, .production);

        if (env.map.get("BUN_INSTALL_VERBOSE") != null) {
            PackageManager.verbose_install = true;
        }

        if (PackageManager.verbose_install) {
            Output.prettyErrorln("Cache Dir: {s}", .{options.cache_directory});
            Output.flush();
        }

        var cpu_count = @as(u32, @truncate(((try std.Thread.getCpuCount()) + 1)));

        if (env.map.get("GOMAXPROCS")) |max_procs| {
            if (std.fmt.parseInt(u32, max_procs, 10)) |cpu_count_| {
                cpu_count = @min(cpu_count, cpu_count_);
            } else |_| {}
        }

        var workspaces = std.StringArrayHashMap(?Semver.Version).init(ctx.allocator);
        for (workspace_names.values()) |entry| {
            try workspaces.put(entry.name, entry.version);
        }

        workspace_names.map.deinit();

        var manager = &instance;
        // var progress = Progress{};
        // var node = progress.start(name: []const u8, estimated_total_items: usize)
        manager.* = PackageManager{
            .options = options,
            .network_task_fifo = NetworkQueue.init(),
            .allocator = ctx.allocator,
            .log = ctx.log,
            .root_dir = entries_option.entries,
            .env = env,
            .cpu_count = cpu_count,
            .thread_pool = ThreadPool.init(.{
                .max_threads = cpu_count,
            }),
            .resolve_tasks = TaskChannel.init(),
            .lockfile = undefined,
            .root_package_json_file = package_json_file,
            .waiter = Waiter.fromUWSLoop(uws.Loop.get()),
            .workspaces = workspaces,
            // .progress
            .uws_event_loop = uws.Loop.get(),
            .file_poll_store = JSC.FilePoll.Store.init(ctx.allocator),
        };
        manager.lockfile = try ctx.allocator.create(Lockfile);

        if (!manager.options.enable.cache) {
            manager.options.enable.manifest_cache = false;
            manager.options.enable.manifest_cache_control = false;
        }

        if (env.map.get("BUN_MANIFEST_CACHE")) |manifest_cache| {
            if (strings.eqlComptime(manifest_cache, "1")) {
                manager.options.enable.manifest_cache = true;
                manager.options.enable.manifest_cache_control = false;
            } else if (strings.eqlComptime(manifest_cache, "2")) {
                manager.options.enable.manifest_cache = true;
                manager.options.enable.manifest_cache_control = true;
            } else {
                manager.options.enable.manifest_cache = false;
                manager.options.enable.manifest_cache_control = false;
            }
        }

        try manager.options.load(
            ctx.allocator,
            ctx.log,
            env,
            cli,
            ctx.install,
            subcommand,
        );

        manager.timestamp_for_manifest_cache_control = @as(u32, @truncate(@as(u64, @intCast(@max(std.time.timestamp(), 0)))));
        return manager;
    }

    pub fn initWithRuntime(
        log: *logger.Log,
        bun_install: ?*Api.BunInstall,
        allocator: std.mem.Allocator,
        cli: CommandLineArguments,
        env: *DotEnv.Loader,
    ) !*PackageManager {
        if (env.map.get("BUN_INSTALL_VERBOSE") != null) {
            PackageManager.verbose_install = true;
        }

        var cpu_count = @as(u32, @truncate(((try std.Thread.getCpuCount()) + 1)));

        if (env.map.get("GOMAXPROCS")) |max_procs| {
            if (std.fmt.parseInt(u32, max_procs, 10)) |cpu_count_| {
                cpu_count = @min(cpu_count, cpu_count_);
            } else |_| {}
        }

        var manager = &instance;
        var root_dir = try Fs.FileSystem.instance.fs.readDirectory(
            Fs.FileSystem.instance.top_level_dir,
            null,
            0,
            true,
        );
        // var progress = Progress{};
        // var node = progress.start(name: []const u8, estimated_total_items: usize)
        manager.* = PackageManager{
            .options = .{},
            .network_task_fifo = NetworkQueue.init(),
            .allocator = allocator,
            .log = log,
            .root_dir = root_dir.entries,
            .env = env,
            .cpu_count = cpu_count,
            .thread_pool = ThreadPool.init(.{
                .max_threads = cpu_count,
            }),
            .resolve_tasks = TaskChannel.init(),
            .lockfile = undefined,
            .root_package_json_file = undefined,
            .waiter = Waiter.fromUWSLoop(uws.Loop.get()),
            .uws_event_loop = uws.Loop.get(),
            .file_poll_store = JSC.FilePoll.Store.init(allocator),
            .workspaces = std.StringArrayHashMap(?Semver.Version).init(allocator),
        };
        manager.lockfile = try allocator.create(Lockfile);

        if (Output.enable_ansi_colors_stderr) {
            manager.progress = Progress{};
            manager.progress.supports_ansi_escape_codes = Output.enable_ansi_colors_stderr;
            manager.root_progress_node = manager.progress.start("", 0);
            manager.root_download_node = manager.root_progress_node.start(ProgressStrings.download(), 0);
        } else {
            manager.options.log_level = .default_no_progress;
        }

        if (!manager.options.enable.cache) {
            manager.options.enable.manifest_cache = false;
            manager.options.enable.manifest_cache_control = false;
        }

        if (env.map.get("BUN_MANIFEST_CACHE")) |manifest_cache| {
            if (strings.eqlComptime(manifest_cache, "1")) {
                manager.options.enable.manifest_cache = true;
                manager.options.enable.manifest_cache_control = false;
            } else if (strings.eqlComptime(manifest_cache, "2")) {
                manager.options.enable.manifest_cache = true;
                manager.options.enable.manifest_cache_control = true;
            } else {
                manager.options.enable.manifest_cache = false;
                manager.options.enable.manifest_cache_control = false;
            }
        }

        try manager.options.load(
            allocator,
            log,
            env,
            cli,
            bun_install,
            .install,
        );

        manager.timestamp_for_manifest_cache_control = @as(
            u32,
            @truncate(@as(
                u64,
                @intCast(@max(
                    std.time.timestamp(),
                    0,
                )),
            )),
            // When using "bun install", we check for updates with a 300 second cache.
            // When using bun, we only do staleness checks once per day
        ) -| std.time.s_per_day;

        if (root_dir.entries.hasComptimeQuery("bun.lockb")) {
            var buf: [bun.MAX_PATH_BYTES]u8 = undefined;
            var parts = [_]string{
                "./bun.lockb",
            };
            var lockfile_path = Path.joinAbsStringBuf(
                Fs.FileSystem.instance.top_level_dir,
                &buf,
                &parts,
                .auto,
            );
            buf[lockfile_path.len] = 0;
            var lockfile_path_z = buf[0..lockfile_path.len :0];

            switch (manager.lockfile.loadFromDisk(
                allocator,
                log,
                lockfile_path_z,
            )) {
                .ok => |lockfile| manager.lockfile = lockfile,
                else => try manager.lockfile.initEmpty(allocator),
            }
        } else {
            try manager.lockfile.initEmpty(allocator);
        }

        return manager;
    }

    fn attemptToCreatePackageJSON() !void {
        const package_json_file = std.fs.cwd().createFileZ("package.json", .{ .read = true }) catch |err| {
            Output.prettyErrorln("<r><red>error:<r> {s} create package.json", .{@errorName(err)});
            Global.crash();
        };
        defer package_json_file.close();
        try package_json_file.pwriteAll("{\"dependencies\": {}}", 0);
    }

    pub inline fn update(ctx: Command.Context) !void {
        try updatePackageJSONAndInstall(ctx, .update, .update);
    }

    pub inline fn add(ctx: Command.Context) !void {
        try updatePackageJSONAndInstall(ctx, .add, .add);
    }

    pub inline fn remove(ctx: Command.Context) !void {
        try updatePackageJSONAndInstall(ctx, .remove, .remove);
    }

    pub inline fn link(ctx: Command.Context) !void {
        if (comptime Environment.isWindows) {
            Output.prettyErrorln("<r><red>error:<r> bun link is not supported on Windows yet", .{});
            Global.crash();
        }

        var manager = PackageManager.init(ctx, .link) catch |err| brk: {
            if (err == error.MissingPackageJSON) {
                try attemptToCreatePackageJSON();
                break :brk try PackageManager.init(ctx, .link);
            }

            return err;
        };

        if (manager.options.shouldPrintCommandName()) {
            Output.prettyErrorln("<r><b>bun link <r><d>v" ++ Global.package_json_version_with_sha ++ "<r>\n", .{});
            Output.flush();
        }

        if (manager.options.positionals.len == 1) {
            // bun link

            var lockfile: Lockfile = undefined;
            var name: string = "";
            var package = Lockfile.Package{};

            // Step 1. parse the nearest package.json file
            {
                var current_package_json_stat_size = try manager.root_package_json_file.getEndPos();
                var current_package_json_buf = try ctx.allocator.alloc(u8, current_package_json_stat_size + 64);
                const current_package_json_contents_len = try manager.root_package_json_file.preadAll(
                    current_package_json_buf,
                    0,
                );

                const package_json_source = logger.Source.initPathString(
                    package_json_cwd,
                    current_package_json_buf[0..current_package_json_contents_len],
                );
                try lockfile.initEmpty(ctx.allocator);

                try package.parseMain(&lockfile, ctx.allocator, manager.log, package_json_source, Features.folder);
                name = lockfile.str(&package.name);
                if (name.len == 0) {
                    if (manager.options.log_level != .silent) {
                        Output.prettyErrorln("<r><red>error:<r> package.json missing \"name\" <d>in \"{s}\"<r>", .{package_json_source.path.text});
                    }
                    Global.crash();
                } else if (!strings.isNPMPackageName(name)) {
                    if (manager.options.log_level != .silent) {
                        Output.prettyErrorln("<r><red>error:<r> invalid package.json name \"{s}\" <d>in \"{any}\"<r>", .{
                            name,
                            package_json_source.path.text,
                        });
                    }
                    Global.crash();
                }
            }

            // Step 2. Setup the global directory
            var node_modules: std.fs.IterableDir = brk: {
                Bin.Linker.umask = C.umask(0);
                var explicit_global_dir: string = "";
                if (ctx.install) |install_| {
                    explicit_global_dir = install_.global_dir orelse explicit_global_dir;
                }
                manager.global_dir = try Options.openGlobalDir(explicit_global_dir);

                try manager.setupGlobalDir(&ctx);

                break :brk manager.global_dir.?.dir.makeOpenPathIterable("node_modules", .{}) catch |err| {
                    if (manager.options.log_level != .silent)
                        Output.prettyErrorln("<r><red>error:<r> failed to create node_modules in global dir due to error {s}", .{@errorName(err)});
                    Global.crash();
                };
            };

            // Step 3a. symlink to the node_modules folder
            {
                // delete it if it exists
                node_modules.dir.deleteTree(name) catch {};

                // create scope if specified
                if (name[0] == '@') {
                    if (strings.indexOfChar(name, '/')) |i| {
                        node_modules.dir.makeDir(name[0..i]) catch |err| brk: {
                            if (err == error.PathAlreadyExists) break :brk;
                            if (manager.options.log_level != .silent)
                                Output.prettyErrorln("<r><red>error:<r> failed to create scope in global dir due to error {s}", .{@errorName(err)});
                            Global.crash();
                        };
                    }
                }

                // create the symlink
                node_modules.dir.symLink(Fs.FileSystem.instance.topLevelDirWithoutTrailingSlash(), name, .{ .is_directory = true }) catch |err| {
                    if (manager.options.log_level != .silent)
                        Output.prettyErrorln("<r><red>error:<r> failed to create symlink to node_modules in global dir due to error {s}", .{@errorName(err)});
                    Global.crash();
                };
            }

            // Step 3b. Link any global bins
            if (package.bin.tag != .none) {
                var bin_linker = Bin.Linker{
                    .bin = package.bin,
                    .package_installed_node_modules = node_modules.dir.fd,
                    .global_bin_path = manager.options.bin_path,
                    .global_bin_dir = manager.options.global_bin_dir.dir,

                    // .destination_dir_subpath = destination_dir_subpath,
                    .root_node_modules_folder = node_modules.dir.fd,
                    .package_name = strings.StringOrTinyString.init(name),
                    .string_buf = lockfile.buffers.string_bytes.items,
                    .extern_string_buf = lockfile.buffers.extern_strings.items,
                };
                bin_linker.link(true);

                if (bin_linker.err) |err| {
                    if (manager.options.log_level != .silent)
                        Output.prettyErrorln("<r><red>error:<r> failed to link bin due to error {s}", .{@errorName(err)});
                    Global.crash();
                }
            }

            Output.flush();

            // Done
            if (manager.options.log_level != .silent)
                Output.prettyln(
                    \\<r><green>Success!<r> Registered "{[name]s}"
                    \\
                    \\To use {[name]s} in a project, run:
                    \\  <cyan>bun link {[name]s}<r>
                    \\
                    \\Or add it in dependencies in your package.json file:
                    \\  <cyan>"{[name]s}": "link:{[name]s}"<r>
                    \\
                ,
                    .{
                        .name = name,
                    },
                );

            Output.flush();
            Global.exit(0);
        } else {
            // bun link lodash
            switch (manager.options.log_level) {
                inline else => |log_level| try manager.updatePackageJSONAndInstallWithManager(ctx, .link, log_level),
            }
        }
    }

    pub inline fn unlink(ctx: Command.Context) !void {
        if (comptime Environment.isWindows) {
            Output.prettyErrorln("<r><red>error:<r> bun unlink is not supported on Windows yet", .{});
            Global.crash();
        }

        var manager = PackageManager.init(ctx, .unlink) catch |err| brk: {
            if (err == error.MissingPackageJSON) {
                try attemptToCreatePackageJSON();
                break :brk try PackageManager.init(ctx, .unlink);
            }

            return err;
        };

        if (manager.options.shouldPrintCommandName()) {
            Output.prettyErrorln("<r><b>bun unlink <r><d>v" ++ Global.package_json_version_with_sha ++ "<r>\n", .{});
            Output.flush();
        }

        if (manager.options.positionals.len == 1) {
            // bun unlink

            var lockfile: Lockfile = undefined;
            var name: string = "";
            var package = Lockfile.Package{};

            // Step 1. parse the nearest package.json file
            {
                var current_package_json_stat_size = try manager.root_package_json_file.getEndPos();
                var current_package_json_buf = try ctx.allocator.alloc(u8, current_package_json_stat_size + 64);
                const current_package_json_contents_len = try manager.root_package_json_file.preadAll(
                    current_package_json_buf,
                    0,
                );

                const package_json_source = logger.Source.initPathString(
                    package_json_cwd,
                    current_package_json_buf[0..current_package_json_contents_len],
                );
                try lockfile.initEmpty(ctx.allocator);

                try package.parseMain(&lockfile, ctx.allocator, manager.log, package_json_source, Features.folder);
                name = lockfile.str(&package.name);
                if (name.len == 0) {
                    if (manager.options.log_level != .silent) {
                        Output.prettyErrorln("<r><red>error:<r> package.json missing \"name\" <d>in \"{s}\"<r>", .{package_json_source.path.text});
                    }
                    Global.crash();
                } else if (!strings.isNPMPackageName(name)) {
                    if (manager.options.log_level != .silent) {
                        Output.prettyErrorln("<r><red>error:<r> invalid package.json name \"{s}\" <d>in \"{s}\"<r>", .{
                            name,
                            package_json_source.path.text,
                        });
                    }
                    Global.crash();
                }
            }

            switch (Syscall.lstat(Path.joinAbsStringZ(try manager.globalLinkDirPath(), &.{name}, .auto))) {
                .result => |stat| {
                    if (!std.os.S.ISLNK(stat.mode)) {
                        Output.prettyErrorln("<r><green>success:<r> package \"{s}\" is not globally linked, so there's nothing to do.", .{name});
                        Global.exit(0);
                    }
                },
                .err => {
                    Output.prettyErrorln("<r><green>success:<r> package \"{s}\" is not globally linked, so there's nothing to do.", .{name});
                    Global.exit(0);
                },
            }

            // Step 2. Setup the global directory
            var node_modules: std.fs.IterableDir = brk: {
                Bin.Linker.umask = C.umask(0);
                var explicit_global_dir: string = "";
                if (ctx.install) |install_| {
                    explicit_global_dir = install_.global_dir orelse explicit_global_dir;
                }
                manager.global_dir = try Options.openGlobalDir(explicit_global_dir);

                try manager.setupGlobalDir(&ctx);

                break :brk manager.global_dir.?.dir.makeOpenPathIterable("node_modules", .{}) catch |err| {
                    if (manager.options.log_level != .silent)
                        Output.prettyErrorln("<r><red>error:<r> failed to create node_modules in global dir due to error {s}", .{@errorName(err)});
                    Global.crash();
                };
            };

            // Step 3b. Link any global bins
            if (package.bin.tag != .none) {
                var bin_linker = Bin.Linker{
                    .bin = package.bin,
                    .package_installed_node_modules = node_modules.dir.fd,
                    .global_bin_path = manager.options.bin_path,
                    .global_bin_dir = manager.options.global_bin_dir.dir,

                    // .destination_dir_subpath = destination_dir_subpath,
                    .root_node_modules_folder = node_modules.dir.fd,
                    .package_name = strings.StringOrTinyString.init(name),
                    .string_buf = lockfile.buffers.string_bytes.items,
                    .extern_string_buf = lockfile.buffers.extern_strings.items,
                };
                bin_linker.unlink(true);
            }

            // delete it if it exists
            node_modules.dir.deleteTree(name) catch |err| {
                if (manager.options.log_level != .silent)
                    Output.prettyErrorln("<r><red>error:<r> failed to unlink package in global dir due to error {s}", .{@errorName(err)});
                Global.crash();
            };

            Output.prettyln("<r><green>success:<r> unlinked package \"{s}\"", .{name});
            Global.exit(0);
        } else {
            Output.prettyln("<r><red>error:<r> bun unlink {{packageName}} not implemented yet", .{});
            Global.crash();
        }
    }

    const ParamType = clap.Param(clap.Help);
    const platform_specific_backend_label = if (Environment.isMac)
        "Possible values: \"clonefile\" (default), \"hardlink\", \"symlink\", \"copyfile\""
    else
        "Possible values: \"hardlink\" (default), \"symlink\", \"copyfile\"";

    const install_params_ = [_]ParamType{
        clap.parseParam("-c, --config <STR>?               Load config (bunfig.toml)") catch unreachable,
        clap.parseParam("-y, --yarn                        Write a yarn.lock file (yarn v1)") catch unreachable,
        clap.parseParam("-p, --production                  Don't install devDependencies") catch unreachable,
        clap.parseParam("--no-save                         Don't save a lockfile") catch unreachable,
        clap.parseParam("--save                            Save to package.json") catch unreachable,
        clap.parseParam("--dry-run                         Don't install anything") catch unreachable,
        clap.parseParam("--frozen-lockfile                 Disallow changes to lockfile") catch unreachable,
        clap.parseParam("-f, --force                       Always request the latest versions from the registry & reinstall all dependencies") catch unreachable,
        clap.parseParam("--cache-dir <PATH>                 Store & load cached data from a specific directory path") catch unreachable,
        clap.parseParam("--no-cache                        Ignore manifest cache entirely") catch unreachable,
        clap.parseParam("--silent                          Don't log anything") catch unreachable,
        clap.parseParam("--verbose                         Excessively verbose logging") catch unreachable,
        clap.parseParam("--no-progress                     Disable the progress bar") catch unreachable,
        clap.parseParam("--no-summary                      Don't print a summary") catch unreachable,
        clap.parseParam("--no-verify                       Skip verifying integrity of newly downloaded packages") catch unreachable,
        clap.parseParam("--ignore-scripts                  Skip lifecycle scripts in the project's package.json (dependency scripts are never run)") catch unreachable,
        clap.parseParam("-g, --global                      Install globally") catch unreachable,
        clap.parseParam("--cwd <STR>                       Set a specific cwd") catch unreachable,
        clap.parseParam("--backend <STR>                   Platform-specific optimizations for installing dependencies. " ++ platform_specific_backend_label) catch unreachable,
        clap.parseParam("--link-native-bins <STR>...       Link \"bin\" from a matching platform-specific \"optionalDependencies\" instead. Default: esbuild, turbo") catch unreachable,

        // clap.parseParam("--omit <STR>...                   Skip installing dependencies of a certain type. \"dev\", \"optional\", or \"peer\"") catch unreachable,
        // clap.parseParam("--no-dedupe                       Disable automatic downgrading of dependencies that would otherwise cause unnecessary duplicate package versions ($BUN_CONFIG_NO_DEDUPLICATE)") catch unreachable,

        clap.parseParam("--help                            Print this help menu") catch unreachable,
    };

    const install_params = install_params_ ++ [_]ParamType{
        clap.parseParam("-d, --dev                 Add dependency to \"devDependencies\"") catch unreachable,
        clap.parseParam("-D, --development") catch unreachable,
        clap.parseParam("--optional                        Add dependency to \"optionalDependencies\"") catch unreachable,
        clap.parseParam("-E, --exact                  Add the exact version instead of the ^range") catch unreachable,
        clap.parseParam("<POS> ...                         ") catch unreachable,
    };

    const update_params = install_params_ ++ [_]ParamType{
        clap.parseParam("<POS> ...                         \"name\" of packages to update") catch unreachable,
    };

    const pm_params = install_params_ ++ [_]ParamType{
        clap.parseParam("<POS> ...                         ") catch unreachable,
    };

    const add_params = install_params_ ++ [_]ParamType{
        clap.parseParam("-d, --dev                 Add dependency to \"devDependencies\"") catch unreachable,
        clap.parseParam("-D, --development") catch unreachable,
        clap.parseParam("--optional                        Add dependency to \"optionalDependencies\"") catch unreachable,
        clap.parseParam("-E, --exact                  Add the exact version instead of the ^range") catch unreachable,
        clap.parseParam("<POS> ...                         \"name\" or \"name@version\" of package(s) to install") catch unreachable,
    };

    const remove_params = install_params_ ++ [_]ParamType{
        clap.parseParam("<POS> ...                         \"name\" of package(s) to remove from package.json") catch unreachable,
    };

    const link_params = install_params_ ++ [_]ParamType{
        clap.parseParam("<POS> ...                         \"name\" install package as a link") catch unreachable,
    };

    const unlink_params = install_params_ ++ [_]ParamType{
        clap.parseParam("<POS> ...                         \"name\" uninstall package as a link") catch unreachable,
    };

    pub const CommandLineArguments = struct {
        registry: string = "",
        cache_dir: string = "",
        lockfile: string = "",
        token: string = "",
        global: bool = false,
        config: ?string = null,

        backend: ?PackageInstall.Method = null,

        positionals: []const string = &[_]string{},

        yarn: bool = false,
        production: bool = false,
        frozen_lockfile: bool = false,
        no_save: bool = false,
        dry_run: bool = false,
        force: bool = false,
        no_dedupe: bool = false,
        no_cache: bool = false,
        silent: bool = false,
        verbose: bool = false,
        no_progress: bool = false,
        no_verify: bool = false,
        ignore_scripts: bool = false,
        no_summary: bool = false,

        link_native_bins: []const string = &[_]string{},

        development: bool = false,
        optional: bool = false,

        no_optional: bool = false,
        omit: Omit = Omit{},

        exact: bool = false,

        const Omit = struct {
            dev: bool = false,
            optional: bool = true,
            peer: bool = false,

            pub inline fn toFeatures(this: Omit) Features {
                return .{
                    .dev_dependencies = this.dev,
                    .optional_dependencies = this.optional,
                    .peer_dependencies = this.peer,
                };
            }
        };

        pub fn parse(allocator: std.mem.Allocator, comptime subcommand: Subcommand) !CommandLineArguments {
            comptime var params: []const ParamType = &switch (subcommand) {
                .install => install_params,
                .update => update_params,
                .pm => pm_params,
                .add => add_params,
                .remove => remove_params,
                .link => link_params,
                .unlink => unlink_params,
            };

            var diag = clap.Diagnostic{};

            var args = clap.parse(clap.Help, params, .{
                .diagnostic = &diag,
                .allocator = allocator,
            }) catch |err| {
                clap.help(Output.errorWriter(), params) catch {};
                Output.errorWriter().writeAll("\n") catch {};
                diag.report(Output.errorWriter(), err) catch {};
                return err;
            };

            if (args.flag("--help")) {
                Output.prettyln("\n<b><magenta>bun<r> (package manager) flags:<r>\n\n", .{});
                Output.flush();

                clap.help(Output.writer(), params) catch {};

                Global.exit(0);
            }

            var cli = CommandLineArguments{};
            cli.yarn = args.flag("--yarn");
            cli.production = args.flag("--production");
            cli.frozen_lockfile = args.flag("--frozen-lockfile");
            cli.no_progress = args.flag("--no-progress");
            cli.dry_run = args.flag("--dry-run");
            cli.global = args.flag("--global");
            cli.force = args.flag("--force");
            cli.no_verify = args.flag("--no-verify");
            // cli.no_dedupe = args.flag("--no-dedupe");
            cli.no_cache = args.flag("--no-cache");
            cli.silent = args.flag("--silent");
            cli.verbose = args.flag("--verbose");
            cli.ignore_scripts = args.flag("--ignore-scripts");
            cli.no_summary = args.flag("--no-summary");

            // link and unlink default to not saving, all others default to
            // saving.
            if (comptime subcommand == .link or subcommand == .unlink) {
                cli.no_save = !args.flag("--save");
            } else {
                cli.no_save = args.flag("--no-save");
            }

            if (args.option("--config")) |opt| {
                cli.config = opt;
            }

            cli.link_native_bins = args.options("--link-native-bins");

            if (comptime subcommand == .add or subcommand == .install) {
                cli.development = args.flag("--development") or args.flag("--dev");
                cli.optional = args.flag("--optional");
                cli.exact = args.flag("--exact");
            }

            // for (args.options("--omit")) |omit| {
            //     if (strings.eqlComptime(omit, "dev")) {
            //         cli.omit.dev = true;
            //     } else if (strings.eqlComptime(omit, "optional")) {
            //         cli.omit.optional = true;
            //     } else if (strings.eqlComptime(omit, "peer")) {
            //         cli.omit.peer = true;
            //     } else {
            //         Output.prettyErrorln("<b>error<r><d>:<r> Invalid argument <b>\"--omit\"<r> must be one of <cyan>\"dev\"<r>, <cyan>\"optional\"<r>, or <cyan>\"peer\"<r>. ", .{});
            //         Global.crash();
            //     }
            // }

            if (args.option("--cwd")) |cwd_| {
                var buf: [bun.MAX_PATH_BYTES]u8 = undefined;
                var buf2: [bun.MAX_PATH_BYTES]u8 = undefined;
                var final_path: [:0]u8 = undefined;
                if (cwd_.len > 0 and cwd_[0] == '.') {
                    var cwd = try std.os.getcwd(&buf);
                    var parts = [_]string{cwd_};
                    var path_ = Path.joinAbsStringBuf(cwd, &buf2, &parts, .auto);
                    buf2[path_.len] = 0;
                    final_path = buf2[0..path_.len :0];
                } else {
                    bun.copy(u8, &buf, cwd_);
                    buf[cwd_.len] = 0;
                    final_path = buf[0..cwd_.len :0];
                }
                try bun.sys.chdir(final_path).throw();
            }

            const specified_backend: ?PackageInstall.Method = brk: {
                if (args.option("--backend")) |backend_| {
                    break :brk PackageInstall.Method.map.get(backend_);
                }
                break :brk null;
            };

            if (specified_backend) |backend| {
                if (backend.isSupported()) {
                    cli.backend = backend;
                }
            }

            cli.positionals = args.positionals();

            return cli;
        }
    };
    const latest: string = "latest";

    pub const UpdateRequest = struct {
        name: string = "",
        name_hash: PackageNameHash = 0,
        version: Dependency.Version = .{},
        version_buf: []const u8 = "",
        resolution: Resolution = .{},
        resolved_name: String = .{},
        is_aliased: bool = false,
        failed: bool = false,
        // This must be cloned to handle when the AST store resets
        e_string: ?*JSAst.E.String = null,

        pub const Array = std.BoundedArray(UpdateRequest, 64);

        pub inline fn matches(this: PackageManager.UpdateRequest, dependency: Dependency, string_buf: []const u8) bool {
            return this.name_hash == if (this.name.len == 0)
                String.Builder.stringHash(dependency.version.literal.slice(string_buf))
            else
                dependency.name_hash;
        }

        pub fn parse(
            allocator: std.mem.Allocator,
            log: *logger.Log,
            positionals: []const string,
            update_requests: *Array,
            op: Lockfile.Package.Diff.Op,
        ) []UpdateRequest {
            // first one is always either:
            // add
            // remove
            outer: for (positionals) |positional| {
                var input = std.mem.trim(u8, positional, " \n\r\t");
                switch (op) {
                    .link, .unlink => if (!strings.hasPrefixComptime(input, "link:")) {
                        input = std.fmt.allocPrint(allocator, "{0s}@link:{0s}", .{input}) catch unreachable;
                    },
                    else => {},
                }

                var value = input;
                var alias: ?string = null;
                if (!Dependency.isTarball(input) and strings.isNPMPackageName(input)) {
                    alias = input;
                    value = input[input.len..];
                } else if (input.len > 1) {
                    if (strings.indexOfChar(input[1..], '@')) |at| {
                        const name = input[0 .. at + 1];
                        if (strings.isNPMPackageName(name)) {
                            alias = name;
                            value = input[at + 2 ..];
                        }
                    }
                }

                const placeholder = String.from("@@@");
                var version = Dependency.parseWithOptionalTag(
                    allocator,
                    if (alias) |name| String.init(input, name) else placeholder,
                    if (alias) |name| String.Builder.stringHash(name) else null,
                    value,
                    null,
                    &SlicedString.init(input, value),
                    log,
                ) orelse {
                    Output.prettyErrorln("<r><red>error<r><d>:<r> unrecognised dependency format: {s}", .{
                        positional,
                    });
                    Global.crash();
                };
                if (alias != null and version.tag == .git) {
                    if (Dependency.parseWithOptionalTag(
                        allocator,
                        placeholder,
                        null,
                        input,
                        null,
                        &SlicedString.init(input, input),
                        log,
                    )) |ver| {
                        alias = null;
                        version = ver;
                    }
                }
                if (switch (version.tag) {
                    .dist_tag => version.value.dist_tag.name.eql(placeholder, input, input),
                    .npm => version.value.npm.name.eql(placeholder, input, input),
                    else => false,
                }) {
                    Output.prettyErrorln("<r><red>error<r><d>:<r> unrecognised dependency format: {s}", .{
                        positional,
                    });
                    Global.crash();
                }

                var request = UpdateRequest{
                    .version = version,
                    .version_buf = input,
                };
                if (alias) |name| {
                    request.is_aliased = true;
                    request.name = allocator.dupe(u8, name) catch unreachable;
                    request.name_hash = String.Builder.stringHash(name);
                } else if (version.tag == .github and version.value.github.committish.isEmpty()) {
                    request.name_hash = String.Builder.stringHash(version.literal.slice(input));
                } else {
                    request.name_hash = String.Builder.stringHash(version.literal.slice(input));
                }

                for (update_requests.constSlice()) |*prev| {
                    if (prev.name_hash == request.name_hash and request.name.len == prev.name.len) continue :outer;
                }
                update_requests.append(request) catch break;
            }

            return update_requests.slice();
        }
    };

    fn updatePackageJSONAndInstall(
        ctx: Command.Context,
        comptime op: Lockfile.Package.Diff.Op,
        comptime subcommand: Subcommand,
    ) !void {
        var manager = init(ctx, subcommand) catch |err| brk: {
            if (err == error.MissingPackageJSON) {
                switch (op) {
                    .update => {
                        Output.prettyErrorln("<r>No package.json, so nothing to update\n", .{});
                        Global.crash();
                    },
                    .remove => {
                        Output.prettyErrorln("<r>No package.json, so nothing to remove\n", .{});
                        Global.crash();
                    },
                    else => {
                        try attemptToCreatePackageJSON();
                        break :brk try PackageManager.init(ctx, subcommand);
                    },
                }
            }

            return err;
        };

        if (manager.options.shouldPrintCommandName()) {
            Output.prettyErrorln("<r><b>bun " ++ @tagName(op) ++ " <r><d>v" ++ Global.package_json_version_with_sha ++ "<r>\n", .{});
            Output.flush();
        }

        switch (manager.options.log_level) {
            inline else => |log_level| try manager.updatePackageJSONAndInstallWithManager(ctx, op, log_level),
        }
    }

    fn updatePackageJSONAndInstallWithManager(
        manager: *PackageManager,
        ctx: Command.Context,
        comptime op: Lockfile.Package.Diff.Op,
        comptime log_level: Options.LogLevel,
    ) !void {
        var update_requests = try UpdateRequest.Array.init(0);

        if (manager.options.positionals.len <= 1) {
            var examples_to_print: [3]string = undefined;

            const off = @as(u64, @intCast(std.time.milliTimestamp()));

            switch (op) {
                .add => {
                    const filler = @import("../cli.zig").HelpCommand.packages_to_add_filler;

                    examples_to_print[0] = filler[@as(usize, @intCast((off) % filler.len))];
                    examples_to_print[1] = filler[@as(usize, @intCast((off + 1) % filler.len))];
                    examples_to_print[2] = filler[@as(usize, @intCast((off + 2) % filler.len))];

                    Output.prettyErrorln(
                        \\
                        \\<r><b>Usage:<r>
                        \\
                        \\  bun add <r><cyan>package-name@version<r>
                        \\  bun add <r><cyan>package-name<r>
                        \\  bun add <r><cyan>package-name a-second-package<r>
                        \\
                        \\<r><b>Examples:<r>
                        \\
                        \\  bun add -g {s}
                        \\  bun add {s}
                        \\  bun add {s}
                        \\
                    , .{ examples_to_print[0], examples_to_print[1], examples_to_print[2] });

                    if (manager.options.global) {
                        Output.prettyErrorln(
                            \\
                            \\<d>Shorthand: <b>bun a -g<r>
                            \\
                        , .{});
                    } else {
                        Output.prettyErrorln(
                            \\
                            \\<d>Shorthand: <b>bun a<r>
                            \\
                        , .{});
                    }
                    Global.exit(0);
                },
                .remove => {
                    const filler = @import("../cli.zig").HelpCommand.packages_to_remove_filler;

                    examples_to_print[0] = filler[@as(usize, @intCast((off) % filler.len))];
                    examples_to_print[1] = filler[@as(usize, @intCast((off + 1) % filler.len))];
                    examples_to_print[2] = filler[@as(usize, @intCast((off + 2) % filler.len))];

                    Output.prettyErrorln(
                        \\
                        \\<r><b>Usage:<r>
                        \\
                        \\  bun remove <r><red>package-name<r>
                        \\  bun remove <r><red>package-name a-second-package<r>
                        \\
                        \\<r><b>Examples:<r>
                        \\
                        \\  bun remove {s} {s}
                        \\  bun remove {s}
                        \\
                    , .{
                        examples_to_print[0],
                        examples_to_print[1],
                        examples_to_print[2],
                    });
                    if (manager.options.global) {
                        Output.prettyErrorln(
                            \\
                            \\<d>Shorthand: <b>bun rm -g<r>
                            \\
                        , .{});
                    } else {
                        Output.prettyErrorln(
                            \\
                            \\<d>Shorthand: <b>bun rm<r>
                            \\
                        , .{});
                    }

                    Output.flush();

                    Global.exit(0);
                },
                else => {},
            }
        }

        var updates = UpdateRequest.parse(ctx.allocator, ctx.log, manager.options.positionals[1..], &update_requests, op);
        try manager.updatePackageJSONAndInstallWithManagerWithUpdates(
            ctx,
            updates,
            false,
            op,
            log_level,
        );
    }

    fn updatePackageJSONAndInstallWithManagerWithUpdates(
        manager: *PackageManager,
        ctx: Command.Context,
        updates: []UpdateRequest,
        auto_free: bool,
        comptime op: Lockfile.Package.Diff.Op,
        comptime log_level: Options.LogLevel,
    ) !void {
        if (ctx.log.errors > 0) {
            if (comptime log_level != .silent) {
                switch (Output.enable_ansi_colors) {
                    inline else => |enable_ansi_colors| {
                        ctx.log.printForLogLevelWithEnableAnsiColors(Output.errorWriter(), enable_ansi_colors) catch {};
                    },
                }
            }
            Global.crash();
        }

        var current_package_json_stat_size = try manager.root_package_json_file.getEndPos();
        var current_package_json_buf = try ctx.allocator.alloc(u8, current_package_json_stat_size + 64);
        const current_package_json_contents_len = try manager.root_package_json_file.preadAll(
            current_package_json_buf,
            0,
        );

        const package_json_source = logger.Source.initPathString(
            package_json_cwd,
            current_package_json_buf[0..current_package_json_contents_len],
        );

        // If there originally was a newline at the end of their package.json, preserve it
        // so that we don't cause unnecessary diffs in their git history.
        // https://github.com/oven-sh/bun/issues/1375
        const preserve_trailing_newline_at_eof_for_package_json = current_package_json_contents_len > 0 and
            current_package_json_buf[current_package_json_contents_len - 1] == '\n';

        initializeStore();
        var current_package_json = json_parser.ParseJSONUTF8(&package_json_source, ctx.log, manager.allocator) catch |err| {
            switch (Output.enable_ansi_colors) {
                inline else => |enable_ansi_colors| {
                    ctx.log.printForLogLevelWithEnableAnsiColors(Output.errorWriter(), enable_ansi_colors) catch {};
                },
            }

            if (err == error.ParserError and ctx.log.errors > 0) {
                Output.prettyErrorln("error: Failed to parse package.json", .{});
                Global.crash();
            }

            Output.panic("<r><red>{s}<r> parsing package.json<r>", .{
                @errorName(err),
            });
        };

        if (op == .remove) {
            if (current_package_json.data != .e_object) {
                Output.prettyErrorln("<red>error<r><d>:<r> package.json is not an Object {{}}, so there's nothing to remove!", .{});
                Global.crash();
            } else if (current_package_json.data.e_object.properties.len == 0) {
                Output.prettyErrorln("<red>error<r><d>:<r> package.json is empty {{}}, so there's nothing to remove!", .{});
                Global.crash();
            } else if (current_package_json.asProperty("devDependencies") == null and
                current_package_json.asProperty("dependencies") == null and
                current_package_json.asProperty("optionalDependencies") == null and
                current_package_json.asProperty("peerDependencies") == null)
            {
                Output.prettyErrorln("package.json doesn't have dependencies, there's nothing to remove!", .{});
                Global.exit(0);
            }
        }

        const dependency_list = if (manager.options.update.development)
            "devDependencies"
        else if (manager.options.update.optional)
            "optionalDependencies"
        else
            "dependencies";
        var any_changes = false;

        switch (op) {
            .remove => {
                // if we're removing, they don't have to specify where it is installed in the dependencies list
                // they can even put it multiple times and we will just remove all of them
                for (updates) |request| {
                    inline for ([_]string{ "dependencies", "devDependencies", "optionalDependencies", "peerDependencies" }) |list| {
                        if (current_package_json.asProperty(list)) |query| {
                            if (query.expr.data == .e_object) {
                                var dependencies = query.expr.data.e_object.properties.slice();
                                var i: usize = 0;
                                var new_len = dependencies.len;
                                while (i < dependencies.len) : (i += 1) {
                                    if (dependencies[i].key.?.data == .e_string) {
                                        if (dependencies[i].key.?.data.e_string.eql(string, request.name)) {
                                            if (new_len > 1) {
                                                dependencies[i] = dependencies[new_len - 1];
                                                new_len -= 1;
                                            } else {
                                                new_len = 0;
                                            }

                                            any_changes = true;
                                        }
                                    }
                                }

                                const changed = new_len != dependencies.len;
                                if (changed) {
                                    query.expr.data.e_object.properties.len = @as(u32, @truncate(new_len));

                                    // If the dependencies list is now empty, remove it from the package.json
                                    // since we're swapRemove, we have to re-sort it
                                    if (query.expr.data.e_object.properties.len == 0) {
                                        var arraylist = current_package_json.data.e_object.properties.list();
                                        _ = arraylist.swapRemove(query.i);
                                        current_package_json.data.e_object.properties.update(arraylist);
                                        current_package_json.data.e_object.packageJSONSort();
                                    } else {
                                        var obj = query.expr.data.e_object;
                                        obj.alphabetizeProperties();
                                    }
                                }
                            }
                        }
                    }
                }

                if (!any_changes) {
                    Output.prettyErrorln("\n<red>error<r><d>:<r> \"<b>{s}<r>\" is not in a package.json file", .{updates[0].name});
                    Global.exit(1);
                    return;
                }
                manager.to_remove = updates;
            },
            .link, .add => {
                try PackageJSONEditor.edit(
                    ctx.allocator,
                    updates,
                    &current_package_json,
                    dependency_list,
                    manager.options.enable.exact_versions,
                );
                manager.package_json_updates = updates;
            },
            .update => {
                manager.package_json_updates = updates;
                manager.to_update = true;
            },
            else => {},
        }

        var buffer_writer = try JSPrinter.BufferWriter.init(ctx.allocator);
        try buffer_writer.buffer.list.ensureTotalCapacity(ctx.allocator, current_package_json_buf.len + 1);
        buffer_writer.append_newline = preserve_trailing_newline_at_eof_for_package_json;
        var package_json_writer = JSPrinter.BufferPrinter.init(buffer_writer);

        var written = JSPrinter.printJSON(@TypeOf(&package_json_writer), &package_json_writer, current_package_json, &package_json_source) catch |err| {
            Output.prettyErrorln("package.json failed to write due to error {s}", .{@errorName(err)});
            Global.crash();
        };

        // There are various tradeoffs with how we commit updates when you run `bun add` or `bun remove`
        // The one we chose here is to effectively pretend a human did:
        // 1. "bun add react@latest"
        // 2. open lockfile, find what react resolved to
        // 3. open package.json
        // 4. replace "react" : "latest" with "react" : "^16.2.0"
        // 5. save package.json
        // The Smarter™ approach is you resolve ahead of time and write to disk once!
        // But, turns out that's slower in any case where more than one package has to be resolved (most of the time!)
        // Concurrent network requests are faster than doing one and then waiting until the next batch
        var new_package_json_source = try ctx.allocator.dupe(u8, package_json_writer.ctx.writtenWithoutTrailingZero());

        // Do not free the old package.json AST nodes
        var old_ast_nodes = JSAst.Expr.Data.Store.toOwnedSlice();
        // haha unless
        defer if (auto_free) bun.default_allocator.free(old_ast_nodes);

        try manager.installWithManager(ctx, new_package_json_source, log_level);

        if (op == .update or op == .add or op == .link) {
            for (manager.package_json_updates) |request| {
                if (request.failed) {
                    Global.exit(1);
                    return;
                }
            }

            const source = logger.Source.initPathString("package.json", new_package_json_source);

            // Now, we _re_ parse our in-memory edited package.json
            // so we can commit the version we changed from the lockfile
            current_package_json = json_parser.ParseJSONUTF8(&source, ctx.log, manager.allocator) catch |err| {
                Output.prettyErrorln("<red>error<r><d>:<r> package.json failed to parse due to error {s}", .{@errorName(err)});
                Global.exit(1);
                return;
            };

            try PackageJSONEditor.edit(
                ctx.allocator,
                updates,
                &current_package_json,
                dependency_list,
                manager.options.enable.exact_versions,
            );
            var buffer_writer_two = try JSPrinter.BufferWriter.init(ctx.allocator);
            try buffer_writer_two.buffer.list.ensureTotalCapacity(ctx.allocator, new_package_json_source.len + 1);
            buffer_writer_two.append_newline =
                preserve_trailing_newline_at_eof_for_package_json;
            var package_json_writer_two = JSPrinter.BufferPrinter.init(buffer_writer_two);

            written = JSPrinter.printJSON(
                @TypeOf(&package_json_writer_two),
                &package_json_writer_two,
                current_package_json,
                &source,
            ) catch |err| {
                Output.prettyErrorln("package.json failed to write due to error {s}", .{@errorName(err)});
                Global.crash();
            };

            new_package_json_source = try ctx.allocator.dupe(u8, package_json_writer_two.ctx.writtenWithoutTrailingZero());
        }

        if (manager.options.do.write_package_json) {
            // Now that we've run the install step
            // We can save our in-memory package.json to disk
            try manager.root_package_json_file.pwriteAll(new_package_json_source, 0);
            std.os.ftruncate(manager.root_package_json_file.handle, new_package_json_source.len) catch {};
            manager.root_package_json_file.close();

            if (op == .remove) {
                var cwd = std.fs.cwd();
                // This is not exactly correct
                var node_modules_buf: [bun.MAX_PATH_BYTES]u8 = undefined;
                bun.copy(u8, &node_modules_buf, "node_modules" ++ std.fs.path.sep_str);
                var offset_buf = node_modules_buf["node_modules/".len..];
                const name_hashes = manager.lockfile.packages.items(.name_hash);
                for (updates) |request| {
                    // If the package no longer exists in the updated lockfile, delete the directory
                    // This is not thorough.
                    // It does not handle nested dependencies
                    // This is a quick & dirty cleanup intended for when deleting top-level dependencies
                    if (std.mem.indexOfScalar(PackageNameHash, name_hashes, String.Builder.stringHash(request.name)) == null) {
                        bun.copy(u8, offset_buf, request.name);
                        cwd.deleteTree(node_modules_buf[0 .. "node_modules/".len + request.name.len]) catch {};
                    }
                }

                // This is where we clean dangling symlinks
                // This could be slow if there are a lot of symlinks
                if (cwd.openIterableDir(manager.options.bin_path, .{})) |node_modules_bin_| {
                    var node_modules_bin: std.fs.IterableDir = node_modules_bin_;
                    var iter: std.fs.IterableDir.Iterator = node_modules_bin.iterate();
                    iterator: while (iter.next() catch null) |entry| {
                        switch (entry.kind) {
                            std.fs.IterableDir.Entry.Kind.sym_link => {

                                // any symlinks which we are unable to open are assumed to be dangling
                                // note that using access won't work here, because access doesn't resolve symlinks
                                bun.copy(u8, &node_modules_buf, entry.name);
                                node_modules_buf[entry.name.len] = 0;
                                var buf: [:0]u8 = node_modules_buf[0..entry.name.len :0];

                                var file = node_modules_bin.dir.openFileZ(buf, .{ .mode = .read_only }) catch {
                                    node_modules_bin.dir.deleteFileZ(buf) catch {};
                                    continue :iterator;
                                };

                                file.close();
                            },
                            else => {},
                        }
                    }
                } else |_| {}
            }
        }
    }

    var cwd_buf: [bun.MAX_PATH_BYTES]u8 = undefined;
    var package_json_cwd_buf: [bun.MAX_PATH_BYTES]u8 = undefined;
    var package_json_cwd: string = "";

    pub inline fn install(ctx: Command.Context) !void {
        var manager = init(ctx, .install) catch |err| {
            if (err == error.SwitchToBunAdd) {
                return add(ctx);
            }

            return err;
        };

        if (manager.options.shouldPrintCommandName()) {
            Output.prettyErrorln("<r><b>bun install <r><d>v" ++ Global.package_json_version_with_sha ++ "<r>\n", .{});
            Output.flush();
        }

        var package_json_contents = manager.root_package_json_file.readToEndAlloc(ctx.allocator, std.math.maxInt(usize)) catch |err| {
            if (manager.options.log_level != .silent) {
                Output.prettyErrorln("<r><red>{s} reading package.json<r> :(", .{@errorName(err)});
                Output.flush();
            }
            return;
        };

        try switch (manager.options.log_level) {
            inline else => |log_level| manager.installWithManager(ctx, package_json_contents, log_level),
        };
    }

    pub const PackageInstaller = struct {
        manager: *PackageManager,
        lockfile: *Lockfile,
        progress: *std.Progress,
        node_modules_folder: std.fs.IterableDir,
        skip_verify_installed_version_number: bool,
        skip_delete: bool,
        force_install: bool,
        root_node_modules_folder: std.fs.IterableDir,
        summary: *PackageInstall.Summary,
        options: *const PackageManager.Options,
        metas: []const Lockfile.Package.Meta,
        names: []const String,
        bins: []const Bin,
        resolutions: []Resolution,
        node: *Progress.Node,
        has_created_bin: bool = false,
        global_bin_dir: std.fs.IterableDir,
        destination_dir_subpath_buf: [bun.MAX_PATH_BYTES]u8 = undefined,
        folder_path_buf: [bun.MAX_PATH_BYTES]u8 = undefined,
        install_count: usize = 0,
        successfully_installed: Bitset,
        tree_iterator: *Lockfile.Tree.Iterator,

        // For linking native binaries, we only want to link after we've installed the companion dependencies
        // We don't want to introduce dependent callbacks like that for every single package
        // Since this will only be a handful, it's fine to just say "run this at the end"
        platform_binlinks: std.ArrayListUnmanaged(DeferredBinLink) = std.ArrayListUnmanaged(DeferredBinLink){},

        pub const DeferredBinLink = struct {
            dependency_id: DependencyID,
            node_modules_folder: std.fs.IterableDir,
        };

        /// Call when you mutate the length of `lockfile.packages`
        pub fn fixCachedLockfilePackageSlices(this: *PackageInstaller) void {
            var packages = this.lockfile.packages.slice();
            this.metas = packages.items(.meta);
            this.names = packages.items(.name);
            this.bins = packages.items(.bin);
            this.resolutions = packages.items(.resolution);
            this.tree_iterator.reload(this.lockfile);
        }

        /// Install versions of a package which are waiting on a network request
        pub fn installEnqueuedPackages(
            this: *PackageInstaller,
            dependency_id: DependencyID,
            data: ExtractData,
            comptime log_level: Options.LogLevel,
        ) void {
            const package_id = this.lockfile.buffers.resolutions.items[dependency_id];
            const name = this.lockfile.str(&this.names[package_id]);
            const resolution = &this.resolutions[package_id];
            const task_id = switch (resolution.tag) {
                .git => Task.Id.forGitCheckout(data.url, data.resolved),
                .github => Task.Id.forTarball(data.url),
                .local_tarball => Task.Id.forTarball(this.lockfile.str(&resolution.value.local_tarball)),
                .remote_tarball => Task.Id.forTarball(this.lockfile.str(&resolution.value.remote_tarball)),
                .npm => Task.Id.forNPMPackage(name, resolution.value.npm.version),
                else => unreachable,
            };
            if (this.manager.task_queue.fetchRemove(task_id)) |removed| {
                var callbacks = removed.value;
                defer callbacks.deinit(this.manager.allocator);

                const prev_node_modules_folder = this.node_modules_folder;
                defer this.node_modules_folder = prev_node_modules_folder;
                for (callbacks.items) |cb| {
                    this.node_modules_folder = .{ .dir = .{ .fd = bun.fdcast(cb.node_modules_folder) } };
                    this.installPackageWithNameAndResolution(dependency_id, package_id, log_level, name, resolution);
                }
            }
        }

        fn installPackageWithNameAndResolution(
            this: *PackageInstaller,
            dependency_id: PackageID,
            package_id: PackageID,
            comptime log_level: Options.LogLevel,
            name: string,
            resolution: *const Resolution,
        ) void {
            const buf = this.lockfile.buffers.string_bytes.items;

            const alias = this.lockfile.buffers.dependencies.items[dependency_id].name.slice(buf);
            const destination_dir_subpath: [:0]u8 = brk: {
                bun.copy(u8, &this.destination_dir_subpath_buf, alias);
                this.destination_dir_subpath_buf[alias.len] = 0;
                break :brk this.destination_dir_subpath_buf[0..alias.len :0];
            };

            var resolution_buf: [512]u8 = undefined;
            const extern_string_buf = this.lockfile.buffers.extern_strings.items;
            var resolution_label = std.fmt.bufPrint(&resolution_buf, "{}", .{resolution.fmt(buf)}) catch unreachable;
            var installer = PackageInstall{
                .progress = this.progress,
                .cache_dir = undefined,
                .cache_dir_subpath = undefined,
                .destination_dir = this.node_modules_folder,
                .destination_dir_subpath = destination_dir_subpath,
                .destination_dir_subpath_buf = &this.destination_dir_subpath_buf,
                .allocator = this.lockfile.allocator,
                .package_name = name,
                .package_version = resolution_label,
            };

            switch (resolution.tag) {
                .npm => {
                    installer.cache_dir_subpath = this.manager.cachedNPMPackageFolderName(name, resolution.value.npm.version);
                    installer.cache_dir = this.manager.getCacheDirectory();
                },
                .git => {
                    installer.cache_dir_subpath = this.manager.cachedGitFolderName(&resolution.value.git);
                    installer.cache_dir = this.manager.getCacheDirectory();
                },
                .github => {
                    installer.cache_dir_subpath = this.manager.cachedGitHubFolderName(&resolution.value.github);
                    installer.cache_dir = this.manager.getCacheDirectory();
                },
                .folder => {
                    const folder = resolution.value.folder.slice(buf);
                    // Handle when a package depends on itself via file:
                    // example:
                    //   "mineflayer": "file:."
                    if (folder.len == 0 or (folder.len == 1 and folder[0] == '.')) {
                        installer.cache_dir_subpath = ".";
                    } else {
                        @memcpy(this.folder_path_buf[0..folder.len], folder);
                        this.folder_path_buf[folder.len] = 0;
                        installer.cache_dir_subpath = this.folder_path_buf[0..folder.len :0];
                    }
                    installer.cache_dir = .{ .dir = std.fs.cwd() };
                },
                .local_tarball => {
                    installer.cache_dir_subpath = this.manager.cachedTarballFolderName(resolution.value.local_tarball);
                    installer.cache_dir = this.manager.getCacheDirectory();
                },
                .remote_tarball => {
                    installer.cache_dir_subpath = this.manager.cachedTarballFolderName(resolution.value.remote_tarball);
                    installer.cache_dir = this.manager.getCacheDirectory();
                },
                .workspace => {
                    const folder = resolution.value.workspace.slice(buf);
                    // Handle when a package depends on itself
                    if (folder.len == 0 or (folder.len == 1 and folder[0] == '.')) {
                        installer.cache_dir_subpath = ".";
                    } else {
                        @memcpy(this.folder_path_buf[0..folder.len], folder);
                        this.folder_path_buf[folder.len] = 0;
                        installer.cache_dir_subpath = this.folder_path_buf[0..folder.len :0];
                    }
                    installer.cache_dir = .{ .dir = std.fs.cwd() };
                },
                .symlink => {
                    const directory = this.manager.globalLinkDir() catch |err| {
                        if (comptime log_level != .silent) {
                            const fmt = "\n<r><red>error:<r> unable to access global directory while installing <b>{s}<r>: {s}\n";
                            const args = .{ name, @errorName(err) };

                            if (comptime log_level.showProgress()) {
                                switch (Output.enable_ansi_colors) {
                                    inline else => |enable_ansi_colors| {
                                        this.progress.log(comptime Output.prettyFmt(fmt, enable_ansi_colors), args);
                                    },
                                }
                            } else {
                                Output.prettyErrorln(fmt, args);
                            }
                        }

                        if (this.manager.options.enable.fail_early) {
                            Global.exit(1);
                        }

                        Output.flush();
                        this.summary.fail += 1;
                        return;
                    };

                    const folder = resolution.value.symlink.slice(buf);

                    if (folder.len == 0 or (folder.len == 1 and folder[0] == '.')) {
                        installer.cache_dir_subpath = ".";
                        installer.cache_dir = .{ .dir = std.fs.cwd() };
                    } else {
                        const global_link_dir = this.manager.globalLinkDirPath() catch unreachable;
                        var ptr = &this.folder_path_buf;
                        var remain: []u8 = this.folder_path_buf[0..];
                        @memcpy(ptr[0..global_link_dir.len], global_link_dir);
                        remain = remain[global_link_dir.len..];
                        if (global_link_dir[global_link_dir.len - 1] != std.fs.path.sep) {
                            remain[0] = std.fs.path.sep;
                            remain = remain[1..];
                        }
                        @memcpy(remain[0..folder.len], folder);
                        remain = remain[folder.len..];
                        remain[0] = 0;
                        const len = @intFromPtr(remain.ptr) - @intFromPtr(ptr);
                        installer.cache_dir_subpath = this.folder_path_buf[0..len :0];
                        installer.cache_dir = directory;
                    }
                },
                else => return,
            }

            const needs_install = this.force_install or this.skip_verify_installed_version_number or !installer.verify(resolution, buf);
            this.summary.skipped += @as(u32, @intFromBool(!needs_install));

            if (needs_install) {
                const result: PackageInstall.Result = switch (resolution.tag) {
                    .symlink, .workspace => installer.installFromLink(this.skip_delete),
                    else => installer.install(this.skip_delete),
                };

                switch (result) {
                    .success => {
                        const is_duplicate = this.successfully_installed.isSet(package_id);
                        this.summary.success += @as(u32, @intFromBool(!is_duplicate));
                        this.successfully_installed.set(package_id);

                        if (comptime log_level.showProgress()) {
                            this.node.completeOne();
                        }

                        const bin = this.bins[package_id];
                        if (bin.tag != .none) {
                            if (!this.has_created_bin) {
                                if (!this.options.global) {
                                    if (comptime Environment.isWindows) {
                                        std.os.mkdiratW(this.root_node_modules_folder.dir.fd, strings.w(".bin"), 0) catch {};
                                    } else {
                                        this.root_node_modules_folder.dir.makeDirZ(".bin") catch {};
                                    }
                                }
                                if (comptime Environment.isPosix)
                                    Bin.Linker.umask = C.umask(0);
                                this.has_created_bin = true;
                            }

                            const bin_task_id = Task.Id.forBinLink(package_id);
                            var task_queue = this.manager.task_queue.getOrPut(this.manager.allocator, bin_task_id) catch unreachable;
                            if (!task_queue.found_existing) {
                                run_bin_link: {
                                    if (std.mem.indexOfScalar(PackageNameHash, this.options.native_bin_link_allowlist, String.Builder.stringHash(name)) != null) {
                                        this.platform_binlinks.append(this.lockfile.allocator, .{
                                            .dependency_id = dependency_id,
                                            .node_modules_folder = this.node_modules_folder,
                                        }) catch unreachable;
                                        break :run_bin_link;
                                    }

                                    var bin_linker = Bin.Linker{
                                        .bin = bin,
                                        .package_installed_node_modules = bun.toFD(this.node_modules_folder.dir.fd),
                                        .global_bin_path = this.options.bin_path,
                                        .global_bin_dir = this.options.global_bin_dir.dir,

                                        // .destination_dir_subpath = destination_dir_subpath,
                                        .root_node_modules_folder = bun.toFD(this.root_node_modules_folder.dir.fd),
                                        .package_name = strings.StringOrTinyString.init(alias),
                                        .string_buf = buf,
                                        .extern_string_buf = extern_string_buf,
                                    };

                                    bin_linker.link(this.manager.options.global);
                                    if (bin_linker.err) |err| {
                                        if (comptime log_level != .silent) {
                                            const fmt = "\n<r><red>error:<r> linking <b>{s}<r>: {s}\n";
                                            const args = .{ alias, @errorName(err) };

                                            if (comptime log_level.showProgress()) {
                                                switch (Output.enable_ansi_colors) {
                                                    inline else => |enable_ansi_colors| {
                                                        this.progress.log(comptime Output.prettyFmt(fmt, enable_ansi_colors), args);
                                                    },
                                                }
                                            } else {
                                                Output.prettyErrorln(fmt, args);
                                            }
                                        }

                                        if (this.manager.options.enable.fail_early) {
                                            installer.uninstall();
                                            Global.crash();
                                        }
                                    }
                                }
                            }
                        }

                        if (resolution.tag == .workspace or this.lockfile.hasTrustedDependency(name)) {
                            var scripts = this.lockfile.packages.items(.scripts)[package_id];
                            if (scripts.hasAny()) {
                                var path_buf: [bun.MAX_PATH_BYTES]u8 = undefined;
                                const path_str = Path.joinAbsString(
                                    bun.getFdPath(bun.toFD(this.node_modules_folder.dir.fd), &path_buf) catch unreachable,
                                    &[_]string{destination_dir_subpath},
                                    .posix,
                                );

                                scripts.enqueue(this.lockfile, buf, path_str, name);
                            } else if (!scripts.filled) {
                                var path_buf: [bun.MAX_PATH_BYTES]u8 = undefined;
                                const path_str = Path.joinAbsString(
                                    bun.getFdPath(bun.toFD(this.node_modules_folder.dir.fd), &path_buf) catch unreachable,
                                    &[_]string{destination_dir_subpath},
                                    .posix,
                                );

                                scripts.enqueueFromPackageJSON(
                                    this.manager.log,
                                    this.lockfile,
                                    this.node_modules_folder.dir,
                                    destination_dir_subpath,
                                    path_str,
                                    name,
                                ) catch |err| {
                                    if (comptime log_level != .silent) {
                                        const fmt = "\n<r><red>error:<r> failed to parse life-cycle scripts for <b>{s}<r>: {s}\n";
                                        const args = .{ name, @errorName(err) };

                                        if (comptime log_level.showProgress()) {
                                            switch (Output.enable_ansi_colors) {
                                                inline else => |enable_ansi_colors| {
                                                    this.progress.log(comptime Output.prettyFmt(fmt, enable_ansi_colors), args);
                                                },
                                            }
                                        } else {
                                            Output.prettyErrorln(fmt, args);
                                        }
                                    }

                                    if (this.manager.options.enable.fail_early) {
                                        Global.exit(1);
                                    }

                                    Output.flush();
                                    this.summary.fail += 1;
                                    return;
                                };
                            }
                        }
                    },
                    .fail => |cause| {
                        if (cause.isPackageMissingFromCache()) {
                            switch (resolution.tag) {
                                .git => {
                                    this.manager.enqueueGitForCheckout(
                                        dependency_id,
                                        alias,
                                        resolution,
                                        .{ .node_modules_folder = bun.toFD(this.node_modules_folder.dir.fd) },
                                    );
                                },
                                .github => {
                                    const url = this.manager.allocGitHubURL(&resolution.value.github);
                                    defer this.manager.allocator.free(url);
                                    this.manager.enqueueTarballForDownload(
                                        dependency_id,
                                        package_id,
                                        url,
                                        .{ .node_modules_folder = bun.toFD(this.node_modules_folder.dir.fd) },
                                    );
                                },
                                .local_tarball => {
                                    this.manager.enqueueTarballForReading(
                                        dependency_id,
                                        alias,
                                        resolution,
                                        .{ .node_modules_folder = bun.toFD(this.node_modules_folder.dir.fd) },
                                    );
                                },
                                .remote_tarball => {
                                    this.manager.enqueueTarballForDownload(
                                        dependency_id,
                                        package_id,
                                        resolution.value.remote_tarball.slice(buf),
                                        .{ .node_modules_folder = bun.toFD(this.node_modules_folder.dir.fd) },
                                    );
                                },
                                .npm => {
                                    if (comptime Environment.allow_assert) std.debug.assert(!resolution.value.npm.url.isEmpty());
                                    this.manager.enqueuePackageForDownload(
                                        name,
                                        dependency_id,
                                        package_id,
                                        resolution.value.npm.version,
                                        resolution.value.npm.url.slice(buf),
                                        .{ .node_modules_folder = bun.toFD(this.node_modules_folder.dir.fd) },
                                    );
                                },
                                else => {
                                    Output.prettyErrorln(
                                        "<r><red>error<r>: <b><red>{s}<r> installing <b>{s}<r>",
                                        .{ @errorName(cause.err), this.names[package_id].slice(buf) },
                                    );
                                    this.summary.fail += 1;
                                },
                            }
                        } else if (cause.err == error.DanglingSymlink) {
                            Output.prettyErrorln(
                                "<r><red>error<r>: <b>{s}<r> \"link:{s}\" not found (try running 'bun link' in the intended package's folder)<r>",
                                .{ @errorName(cause.err), this.names[package_id].slice(buf) },
                            );
                            this.summary.fail += 1;
                        } else {
                            Output.prettyErrorln(
                                "<r><red>error<r>: <b><red>{s}<r> installing <b>{s}<r>",
                                .{ @errorName(cause.err), this.names[package_id].slice(buf) },
                            );
                            this.summary.fail += 1;
                        }
                    },
                    else => {},
                }
            }
        }

        pub fn installPackage(
            this: *PackageInstaller,
            dependency_id: DependencyID,
            comptime log_level: Options.LogLevel,
        ) void {
            const package_id = this.lockfile.buffers.resolutions.items[dependency_id];
            const meta = &this.metas[package_id];

            if (meta.isDisabled()) {
                if (comptime log_level.showProgress()) {
                    this.node.completeOne();
                }
                return;
            }

            const name = this.lockfile.str(&this.names[package_id]);
            const resolution = &this.resolutions[package_id];

            this.installPackageWithNameAndResolution(dependency_id, package_id, log_level, name, resolution);
        }
    };

    pub fn enqueueGitForCheckout(
        this: *PackageManager,
        dependency_id: DependencyID,
        alias: string,
        resolution: *const Resolution,
        task_context: TaskCallbackContext,
    ) void {
        const repository = &resolution.value.git;
        const url = this.lockfile.str(&repository.repo);
        const clone_id = Task.Id.forGitClone(url);
        const resolved = this.lockfile.str(&repository.resolved);
        const checkout_id = Task.Id.forGitCheckout(url, resolved);
        var checkout_queue = this.task_queue.getOrPut(this.allocator, checkout_id) catch unreachable;
        if (!checkout_queue.found_existing) {
            checkout_queue.value_ptr.* = .{};
        }

        checkout_queue.value_ptr.append(
            this.allocator,
            task_context,
        ) catch unreachable;

        if (checkout_queue.found_existing) return;

        if (this.git_repositories.get(clone_id)) |repo_fd| {
            this.task_batch.push(ThreadPool.Batch.from(this.enqueueGitCheckout(
                checkout_id,
                repo_fd,
                dependency_id,
                alias,
                resolution.*,
                resolved,
            )));
        } else {
            var clone_queue = this.task_queue.getOrPut(this.allocator, clone_id) catch unreachable;
            if (!clone_queue.found_existing) {
                clone_queue.value_ptr.* = .{};
            }

            clone_queue.value_ptr.append(
                this.allocator,
                .{ .dependency = dependency_id },
            ) catch unreachable;

            if (clone_queue.found_existing) return;

            this.task_batch.push(ThreadPool.Batch.from(this.enqueueGitClone(clone_id, alias, repository)));
        }
    }

    pub fn enqueuePackageForDownload(
        this: *PackageManager,
        name: []const u8,
        dependency_id: DependencyID,
        package_id: PackageID,
        version: Semver.Version,
        url: []const u8,
        task_context: TaskCallbackContext,
    ) void {
        const task_id = Task.Id.forNPMPackage(name, version);
        var task_queue = this.task_queue.getOrPut(this.allocator, task_id) catch unreachable;
        if (!task_queue.found_existing) {
            task_queue.value_ptr.* = .{};
        }

        task_queue.value_ptr.append(
            this.allocator,
            task_context,
        ) catch unreachable;

        if (task_queue.found_existing) return;

        if (this.generateNetworkTaskForTarball(
            task_id,
            url,
            dependency_id,
            this.lockfile.packages.get(package_id),
        ) catch unreachable) |task| {
            task.schedule(&this.network_tarball_batch);
            if (this.network_tarball_batch.len > 0) {
                _ = this.scheduleTasks();
            }
        }
    }

    pub fn enqueueTarballForDownload(
        this: *PackageManager,
        dependency_id: DependencyID,
        package_id: PackageID,
        url: string,
        task_context: TaskCallbackContext,
    ) void {
        const task_id = Task.Id.forTarball(url);
        var task_queue = this.task_queue.getOrPut(this.allocator, task_id) catch unreachable;
        if (!task_queue.found_existing) {
            task_queue.value_ptr.* = .{};
        }

        task_queue.value_ptr.append(
            this.allocator,
            task_context,
        ) catch unreachable;

        if (task_queue.found_existing) return;

        if (this.generateNetworkTaskForTarball(
            task_id,
            url,
            dependency_id,
            this.lockfile.packages.get(package_id),
        ) catch unreachable) |task| {
            task.schedule(&this.network_tarball_batch);
            if (this.network_tarball_batch.len > 0) {
                _ = this.scheduleTasks();
            }
        }
    }

    pub fn enqueueTarballForReading(
        this: *PackageManager,
        dependency_id: DependencyID,
        alias: string,
        resolution: *const Resolution,
        task_context: TaskCallbackContext,
    ) void {
        const path = this.lockfile.str(&resolution.value.local_tarball);
        const task_id = Task.Id.forTarball(path);
        var task_queue = this.task_queue.getOrPut(this.allocator, task_id) catch unreachable;
        if (!task_queue.found_existing) {
            task_queue.value_ptr.* = .{};
        }

        task_queue.value_ptr.append(
            this.allocator,
            task_context,
        ) catch unreachable;

        if (task_queue.found_existing) return;

        this.task_batch.push(ThreadPool.Batch.from(this.enqueueLocalTarball(
            task_id,
            dependency_id,
            alias,
            path,
            resolution.*,
        )));
    }

    pub fn installPackages(
        this: *PackageManager,
        lockfile_: *Lockfile,
        comptime log_level: PackageManager.Options.LogLevel,
    ) !PackageInstall.Summary {
        var lockfile = lockfile_;
        if (!this.options.local_package_features.dev_dependencies) {
            lockfile = try lockfile.maybeCloneFilteringRootPackages(
                this.options.local_package_features,
                this.options.enable.exact_versions,
            );
        }

        var root_node: *Progress.Node = undefined;
        var download_node: Progress.Node = undefined;
        var install_node: Progress.Node = undefined;
        const options = &this.options;
        var progress = &this.progress;

        if (comptime log_level.showProgress()) {
            root_node = progress.start("", 0);
            progress.supports_ansi_escape_codes = Output.enable_ansi_colors_stderr;
            download_node = root_node.start(ProgressStrings.download(), 0);

            install_node = root_node.start(ProgressStrings.install(), lockfile.packages.len);
            this.downloads_node = &download_node;
        }

        defer {
            if (comptime log_level.showProgress()) {
                progress.root.end();
                progress.* = .{};
            }
        }

        // If there was already a valid lockfile and so we did not resolve, i.e. there was zero network activity
        // the packages could still not be in the cache dir
        // this would be a common scenario in a CI environment
        // or if you just cloned a repo
        // we want to check lazily though
        // no need to download packages you've already installed!!
        var skip_verify_installed_version_number = false;
        const cwd = std.fs.cwd();
        var node_modules_folder = cwd.openIterableDir("node_modules", .{}) catch brk: {
            skip_verify_installed_version_number = true;
            (if (comptime Environment.isWindows) std.os.mkdiratW(cwd.fd, bun.strings.w("node_modules"), 0) else cwd.makeDirZ("node_modules")) catch |err| {
                Output.prettyErrorln("<r><red>error<r>: <b><red>{s}<r> creating <b>node_modules<r> folder", .{@errorName(err)});
                Global.crash();
            };
            break :brk cwd.openIterableDir("node_modules", .{}) catch |err| {
                Output.prettyErrorln("<r><red>error<r>: <b><red>{s}<r> opening <b>node_modules<r> folder", .{@errorName(err)});
                Global.crash();
            };
        };
        var skip_delete = skip_verify_installed_version_number;

        const force_install = options.enable.force_install;
        if (options.enable.force_install) {
            skip_verify_installed_version_number = true;
            skip_delete = false;
        }
        var summary = PackageInstall.Summary{};

        {
            var iterator = Lockfile.Tree.Iterator.init(lockfile);

            var installer: PackageInstaller = brk: {
                // These slices potentially get resized during iteration
                // so we want to make sure they're not accessible to the rest of this function
                // to make mistakes harder
                var parts = lockfile.packages.slice();

                break :brk PackageInstaller{
                    .manager = this,
                    .options = &this.options,
                    .metas = parts.items(.meta),
                    .bins = parts.items(.bin),
                    .root_node_modules_folder = node_modules_folder,
                    .names = parts.items(.name),
                    .resolutions = parts.items(.resolution),
                    .lockfile = lockfile,
                    .node = &install_node,
                    .node_modules_folder = node_modules_folder,
                    .progress = progress,
                    .skip_verify_installed_version_number = skip_verify_installed_version_number,
                    .skip_delete = skip_delete,
                    .summary = &summary,
                    .global_bin_dir = this.options.global_bin_dir,
                    .force_install = force_install,
                    .install_count = lockfile.buffers.hoisted_dependencies.items.len,
                    .successfully_installed = try Bitset.initEmpty(
                        this.allocator,
                        lockfile.packages.len,
                    ),
                    .tree_iterator = &iterator,
                };
            };

            while (iterator.nextNodeModulesFolder()) |node_modules| {
                // We deliberately do not close this folder.
                // If the package hasn't been downloaded, we will need to install it later
                // We use this file descriptor to know where to put it.
                installer.node_modules_folder = cwd.openIterableDir(node_modules.relative_path, .{}) catch brk: {
                    // Avoid extra mkdir() syscall
                    //
                    // note: this will recursively delete any dangling symlinks
                    // in the next.js repo, it encounters a dangling symlink in node_modules/@next/codemod/node_modules/cheerio
                    try bun.makePath(cwd, bun.span(node_modules.relative_path));
                    break :brk try cwd.openIterableDir(node_modules.relative_path, .{});
                };

                var remaining = node_modules.dependencies;

                // cache line is 64 bytes on ARM64 and x64
                // PackageIDs are 4 bytes
                // Hence, we can fit up to 64 / 4 = 16 package IDs in a cache line
                const unroll_count = comptime 64 / @sizeOf(PackageID);

                while (remaining.len > unroll_count) {
                    comptime var i: usize = 0;
                    inline while (i < unroll_count) : (i += 1) {
                        installer.installPackage(remaining[i], comptime log_level);
                    }
                    remaining = remaining[unroll_count..];

                    // We want to minimize how often we call this function
                    // That's part of why we unroll this loop
                    if (this.pending_tasks > 0) {
                        try this.runTasks(
                            *PackageInstaller,
                            &installer,
                            .{
                                .onExtract = PackageInstaller.installEnqueuedPackages,
                                .onResolve = {},
                                .onPackageManifestError = {},
                                .onPackageDownloadError = {},
                            },
                            true,
                            log_level,
                        );
                        if (!installer.options.do.install_packages) return error.InstallFailed;
                    }
                }

                for (remaining) |dependency_id| {
                    installer.installPackage(dependency_id, log_level);
                }

                try this.runTasks(
                    *PackageInstaller,
                    &installer,
                    .{
                        .onExtract = PackageInstaller.installEnqueuedPackages,
                        .onResolve = {},
                        .onPackageManifestError = {},
                        .onPackageDownloadError = {},
                    },
                    true,
                    log_level,
                );
                if (!installer.options.do.install_packages) return error.InstallFailed;
            }

            while (this.pending_tasks > 0 and installer.options.do.install_packages) {
                try this.runTasks(
                    *PackageInstaller,
                    &installer,
                    .{
                        .onExtract = PackageInstaller.installEnqueuedPackages,
                        .onResolve = {},
                        .onPackageManifestError = {},
                        .onPackageDownloadError = {},
                    },
                    true,
                    log_level,
                );

                if (PackageManager.verbose_install and this.pending_tasks > 0) {
                    Output.prettyErrorln("<d>[PackageManager]<r> waiting for {d} tasks\n", .{this.pending_tasks});
                }

                if (this.pending_tasks > 0)
                    this.sleep();
            }

            if (!installer.options.do.install_packages) return error.InstallFailed;

            summary.successfully_installed = installer.successfully_installed;
            {
                var parts = lockfile.packages.slice();
                var metas = parts.items(.meta);
                var names = parts.items(.name);
                var dependencies = lockfile.buffers.dependencies.items;
                const resolutions_buffer: []const PackageID = lockfile.buffers.resolutions.items;
                const resolution_lists: []const Lockfile.PackageIDSlice = parts.items(.resolutions);
                outer: for (installer.platform_binlinks.items) |deferred| {
                    const dependency_id = deferred.dependency_id;
                    const package_id = resolutions_buffer[dependency_id];
                    const folder = deferred.node_modules_folder;

                    const package_resolutions: []const PackageID = resolution_lists[package_id].get(resolutions_buffer);
                    const original_bin: Bin = installer.bins[package_id];

                    for (package_resolutions) |resolved_id| {
                        if (resolved_id >= names.len) continue;
                        const meta: Lockfile.Package.Meta = metas[resolved_id];

                        // This is specifically for platform-specific binaries
                        if (meta.os == .all and meta.arch == .all) continue;

                        // Don't attempt to link incompatible binaries
                        if (meta.isDisabled()) continue;

                        const name = lockfile.str(&dependencies[dependency_id].name);

                        if (!installer.has_created_bin) {
                            if (!this.options.global) {
                                if (comptime Environment.isWindows) {
                                    std.os.mkdiratW(node_modules_folder.dir.fd, bun.strings.w(".bin"), 0) catch {};
                                } else {
                                    node_modules_folder.dir.makeDirZ(".bin") catch {};
                                }
                            }
                            if (comptime Environment.isPosix)
                                Bin.Linker.umask = C.umask(0);
                            installer.has_created_bin = true;
                        }

                        var bin_linker = Bin.Linker{
                            .bin = original_bin,
                            .package_installed_node_modules = bun.toFD(folder.dir.fd),
                            .root_node_modules_folder = bun.toFD(node_modules_folder.dir.fd),
                            .global_bin_path = this.options.bin_path,
                            .global_bin_dir = this.options.global_bin_dir.dir,

                            .package_name = strings.StringOrTinyString.init(name),
                            .string_buf = lockfile.buffers.string_bytes.items,
                            .extern_string_buf = lockfile.buffers.extern_strings.items,
                        };

                        bin_linker.link(this.options.global);

                        if (bin_linker.err) |err| {
                            if (comptime log_level != .silent) {
                                const fmt = "\n<r><red>error:<r> linking <b>{s}<r>: {s}\n";
                                const args = .{ name, @errorName(err) };

                                if (comptime log_level.showProgress()) {
                                    switch (Output.enable_ansi_colors) {
                                        inline else => |enable_ansi_colors| {
                                            this.progress.log(comptime Output.prettyFmt(fmt, enable_ansi_colors), args);
                                        },
                                    }
                                } else {
                                    Output.prettyErrorln(fmt, args);
                                }
                            }

                            if (this.options.enable.fail_early) Global.crash();
                        }

                        continue :outer;
                    }

                    if (comptime log_level != .silent) {
                        const fmt = "\n<r><yellow>warn:<r> no compatible binaries found for <b>{s}<r>\n";
                        const args = .{lockfile.str(&names[package_id])};

                        if (comptime log_level.showProgress()) {
                            switch (Output.enable_ansi_colors) {
                                inline else => |enable_ansi_colors| {
                                    this.progress.log(comptime Output.prettyFmt(fmt, enable_ansi_colors), args);
                                },
                            }
                        } else {
                            Output.prettyErrorln(fmt, args);
                        }
                    }
                }
            }
        }

        return summary;
    }

    pub fn setupGlobalDir(manager: *PackageManager, ctx: *const Command.Context) !void {
        manager.options.global_bin_dir = try Options.openGlobalBinDir(ctx.install);
        var out_buffer: [bun.MAX_PATH_BYTES]u8 = undefined;
        var result = try bun.getFdPath(manager.options.global_bin_dir.dir.fd, &out_buffer);
        out_buffer[result.len] = 0;
        var result_: [:0]u8 = out_buffer[0..result.len :0];
        manager.options.bin_path = bun.cstring(try FileSystem.instance.dirname_store.append([:0]u8, result_));
    }

    pub fn startProgressBarIfNone(manager: *PackageManager) void {
        if (manager.downloads_node == null) {
            manager.startProgressBar();
        }
    }
    pub fn startProgressBar(manager: *PackageManager) void {
        manager.downloads_node = manager.progress.start(ProgressStrings.download(), 0);
        manager.progress.supports_ansi_escape_codes = Output.enable_ansi_colors_stderr;
        manager.setNodeName(manager.downloads_node.?, ProgressStrings.download_no_emoji_, ProgressStrings.download_emoji, true);
        manager.downloads_node.?.setEstimatedTotalItems(manager.total_tasks + manager.extracted_count);
        manager.downloads_node.?.setCompletedItems(manager.total_tasks - manager.pending_tasks);
        manager.downloads_node.?.activate();
        manager.progress.refresh();
    }

    pub fn endProgressBar(manager: *PackageManager) void {
        var downloads_node = manager.downloads_node orelse return;
        downloads_node.setEstimatedTotalItems(downloads_node.unprotected_estimated_total_items);
        downloads_node.setCompletedItems(downloads_node.unprotected_estimated_total_items);
        manager.progress.refresh();
        manager.progress.root.end();
        manager.progress = .{};
        manager.downloads_node = null;
    }

    fn installWithManager(
        manager: *PackageManager,
        ctx: Command.Context,
        package_json_contents: string,
        comptime log_level: Options.LogLevel,
    ) !void {
        // sleep off for maximum network throughput

        var load_lockfile_result: Lockfile.LoadFromDiskResult = if (manager.options.do.load_lockfile)
            manager.lockfile.loadFromDisk(
                ctx.allocator,
                ctx.log,
                manager.options.lockfile_path,
            )
        else
            .{ .not_found = {} };

        var root = Lockfile.Package{};
        var needs_new_lockfile = load_lockfile_result != .ok or
            (load_lockfile_result.ok.buffers.dependencies.items.len == 0 and manager.package_json_updates.len > 0);

        // this defaults to false
        // but we force allowing updates to the lockfile when you do bun add
        var had_any_diffs = false;
        manager.progress = .{};

        // Step 2. Parse the package.json file
        var package_json_source = logger.Source.initPathString(package_json_cwd, package_json_contents);

        switch (load_lockfile_result) {
            .err => |cause| {
                if (log_level != .silent) {
                    switch (cause.step) {
                        .open_file => Output.prettyError("<r><red>error<r> opening lockfile:<r> {s}\n<r>", .{
                            @errorName(cause.value),
                        }),
                        .parse_file => Output.prettyError("<r><red>error<r> parsing lockfile:<r> {s}\n<r>", .{
                            @errorName(cause.value),
                        }),
                        .read_file => Output.prettyError("<r><red>error<r> reading lockfile:<r> {s}\n<r>", .{
                            @errorName(cause.value),
                        }),
                        .migrating => Output.prettyError("<r><red>error<r> migrating lockfile:<r> {s}\n<r>", .{
                            @errorName(cause.value),
                        }),
                    }

                    if (manager.options.enable.fail_early) {
                        Output.prettyError("<b><red>failed to load lockfile<r>\n", .{});
                    } else {
                        Output.prettyError("<b><red>ignoring lockfile<r>\n", .{});
                    }

                    if (ctx.log.errors > 0) {
                        switch (Output.enable_ansi_colors) {
                            inline else => |enable_ansi_colors| {
                                try manager.log.printForLogLevelWithEnableAnsiColors(Output.errorWriter(), enable_ansi_colors);
                            },
                        }
                    }
                    Output.flush();
                }

                if (manager.options.enable.fail_early) Global.crash();
            },
            .ok => {
                differ: {
                    root = load_lockfile_result.ok.rootPackage() orelse {
                        needs_new_lockfile = true;
                        break :differ;
                    };

                    if (root.dependencies.len == 0) {
                        needs_new_lockfile = true;
                    }

                    if (needs_new_lockfile) break :differ;

                    var lockfile: Lockfile = undefined;
                    try lockfile.initEmpty(ctx.allocator);
                    var maybe_root = Lockfile.Package{};

                    try maybe_root.parseMain(
                        &lockfile,
                        ctx.allocator,
                        ctx.log,
                        package_json_source,
                        Features.main,
                    );
                    var mapping = try manager.lockfile.allocator.alloc(PackageID, maybe_root.dependencies.len);
                    @memset(mapping, invalid_package_id);

                    manager.summary = try Package.Diff.generate(
                        ctx.allocator,
                        ctx.log,
                        manager.lockfile,
                        &lockfile,
                        &root,
                        &maybe_root,
                        if (manager.to_update) manager.package_json_updates else null,
                        mapping,
                    );

                    had_any_diffs = had_any_diffs or manager.summary.hasDiffs();

                    if (manager.options.enable.frozen_lockfile and had_any_diffs) {
                        if (comptime log_level != .silent) {
                            Output.prettyErrorln("<r><red>error<r>: lockfile had changes, but lockfile is frozen", .{});
                        }
                        Global.crash();
                    }

                    if (had_any_diffs) {
                        var builder_ = manager.lockfile.stringBuilder();
                        // ensure we use one pointer to reference it instead of creating new ones and potentially aliasing
                        var builder = &builder_;
                        // If you changed packages, we will copy over the new package from the new lockfile
                        const new_dependencies = maybe_root.dependencies.get(lockfile.buffers.dependencies.items);

                        for (new_dependencies) |new_dep| {
                            new_dep.count(lockfile.buffers.string_bytes.items, *Lockfile.StringBuilder, builder);
                        }

                        lockfile.overrides.count(&lockfile, builder);

                        maybe_root.scripts.count(lockfile.buffers.string_bytes.items, *Lockfile.StringBuilder, builder);

                        const off = @as(u32, @truncate(manager.lockfile.buffers.dependencies.items.len));
                        const len = @as(u32, @truncate(new_dependencies.len));
                        var packages = manager.lockfile.packages.slice();
                        var dep_lists = packages.items(.dependencies);
                        var resolution_lists = packages.items(.resolutions);
                        const old_resolutions_list = resolution_lists[0];
                        dep_lists[0] = .{ .off = off, .len = len };
                        resolution_lists[0] = .{ .off = off, .len = len };
                        manager.root_dependency_list = dep_lists[0];
                        try builder.allocate();

                        const all_name_hashes: []PackageNameHash = brk: {
                            if (!manager.summary.overrides_changed) break :brk &.{};
                            const hashes_len = manager.lockfile.overrides.map.entries.len + lockfile.overrides.map.entries.len;
                            if (hashes_len == 0) break :brk &.{};
                            var all_name_hashes = try bun.default_allocator.alloc(PackageNameHash, hashes_len);
                            @memcpy(all_name_hashes[0..manager.lockfile.overrides.map.entries.len], manager.lockfile.overrides.map.keys());
                            @memcpy(all_name_hashes[manager.lockfile.overrides.map.entries.len..], lockfile.overrides.map.keys());
                            var i = manager.lockfile.overrides.map.entries.len;
                            while (i < all_name_hashes.len) {
                                if (std.mem.indexOfScalar(PackageNameHash, all_name_hashes[0..i], all_name_hashes[i]) != null) {
                                    all_name_hashes[i] = all_name_hashes[all_name_hashes.len - 1];
                                    all_name_hashes.len -= 1;
                                } else {
                                    i += 1;
                                }
                            }
                            break :brk all_name_hashes;
                        };

                        manager.lockfile.overrides = try lockfile.overrides.clone(&lockfile, manager.lockfile, builder);

                        try manager.lockfile.buffers.dependencies.ensureUnusedCapacity(manager.lockfile.allocator, len);
                        try manager.lockfile.buffers.resolutions.ensureUnusedCapacity(manager.lockfile.allocator, len);

                        var old_resolutions = old_resolutions_list.get(manager.lockfile.buffers.resolutions.items);

                        var dependencies = manager.lockfile.buffers.dependencies.items.ptr[off .. off + len];
                        var resolutions = manager.lockfile.buffers.resolutions.items.ptr[off .. off + len];

                        // It is too easy to accidentally undefined memory
                        @memset(resolutions, invalid_package_id);
                        @memset(dependencies, Dependency{});

                        manager.lockfile.buffers.dependencies.items = manager.lockfile.buffers.dependencies.items.ptr[0 .. off + len];
                        manager.lockfile.buffers.resolutions.items = manager.lockfile.buffers.resolutions.items.ptr[0 .. off + len];

                        for (new_dependencies, 0..) |new_dep, i| {
                            dependencies[i] = try new_dep.clone(lockfile.buffers.string_bytes.items, *Lockfile.StringBuilder, builder);
                            if (mapping[i] != invalid_package_id) {
                                resolutions[i] = old_resolutions[mapping[i]];
                            }
                        }

                        if (manager.summary.overrides_changed and all_name_hashes.len > 0) {
                            for (manager.lockfile.buffers.dependencies.items, 0..) |*dependency, dependency_i| {
                                if (std.mem.indexOfScalar(PackageNameHash, all_name_hashes, dependency.name_hash)) |_| {
                                    manager.lockfile.buffers.resolutions.items[dependency_i] = invalid_package_id;
                                    try manager.enqueueDependencyWithMain(
                                        @truncate(dependency_i),
                                        dependency,
                                        manager.lockfile.buffers.resolutions.items[dependency_i],
                                        false,
                                    );
                                }
                            }
                        }

                        manager.lockfile.packages.items(.scripts)[0] = maybe_root.scripts.clone(
                            lockfile.buffers.string_bytes.items,
                            *Lockfile.StringBuilder,
                            builder,
                        );

                        builder.clamp();

                        // Split this into two passes because the below may allocate memory or invalidate pointers
                        if (manager.summary.add > 0 or manager.summary.update > 0) {
                            const changes = @as(PackageID, @truncate(mapping.len));
                            var counter_i: PackageID = 0;

                            _ = manager.getCacheDirectory();
                            _ = manager.getTemporaryDirectory();

                            while (counter_i < changes) : (counter_i += 1) {
                                if (mapping[counter_i] == invalid_package_id) {
                                    const dependency_i = counter_i + off;
                                    const dependency = manager.lockfile.buffers.dependencies.items[dependency_i];
                                    try manager.enqueueDependencyWithMain(
                                        dependency_i,
                                        &dependency,
                                        manager.lockfile.buffers.resolutions.items[dependency_i],
                                        false,
                                    );
                                }
                            }
                        }

                        if (manager.summary.update > 0) root.scripts = .{};
                    }

                    if (!root.scripts.filled) {
                        maybe_root.scripts.enqueue(
                            manager.lockfile,
                            lockfile.buffers.string_bytes.items,
                            strings.withoutTrailingSlash(Fs.FileSystem.instance.top_level_dir),
                            maybe_root.name.slice(lockfile.buffers.string_bytes.items),
                        );
                    }
                }
            },
            else => {},
        }

        if (needs_new_lockfile) {
            root = .{};
            try manager.lockfile.initEmpty(ctx.allocator);

            if (manager.options.enable.frozen_lockfile) {
                if (comptime log_level != .silent) {
                    Output.prettyErrorln("<r><red>error<r>: lockfile had changes, but lockfile is frozen", .{});
                }
                Global.crash();
            }

            try root.parseMain(
                manager.lockfile,
                ctx.allocator,
                ctx.log,
                package_json_source,
                Features.main,
            );

            root = try manager.lockfile.appendPackage(root);

            manager.root_dependency_list = root.dependencies;

            if (root.dependencies.len > 0) {
                _ = manager.getCacheDirectory();
                _ = manager.getTemporaryDirectory();
            }
            manager.enqueueDependencyList(root.dependencies);
        } else {
            // Anything that needs to be downloaded from an update needs to be scheduled here
            manager.drainDependencyList();
        }

        if (manager.pending_tasks > 0 or manager.peer_dependencies.items.len > 0) {
            if (root.dependencies.len > 0) {
                _ = manager.getCacheDirectory();
                _ = manager.getTemporaryDirectory();
            }

            if (comptime log_level.showProgress()) {
                manager.startProgressBar();
            } else if (comptime log_level != .silent) {
                Output.prettyErrorln(" Resolving dependencies", .{});
                Output.flush();
            }

            while (manager.pending_tasks > 0) {
                try manager.runTasks(
                    *PackageManager,
                    manager,
                    .{
                        .onExtract = {},
                        .onResolve = {},
                        .onPackageManifestError = {},
                        .onPackageDownloadError = {},
                        .progress_bar = true,
                    },
                    false,
                    log_level,
                );

                if (PackageManager.verbose_install and manager.pending_tasks > 0) {
                    Output.prettyErrorln("<d>[PackageManager]<r> waiting for {d} tasks\n", .{manager.pending_tasks});
                }

                if (manager.pending_tasks > 0)
                    manager.sleep();
            }

            if (manager.options.do.install_peer_dependencies) {
                try manager.processPeerDependencyList();

                manager.drainDependencyList();

                while (manager.pending_tasks > 0) {
                    try manager.runTasks(
                        *PackageManager,
                        manager,
                        .{
                            .onExtract = {},
                            .onResolve = {},
                            .onPackageManifestError = {},
                            .onPackageDownloadError = {},
                            .progress_bar = true,
                        },
                        true,
                        log_level,
                    );

                    if (PackageManager.verbose_install and manager.pending_tasks > 0) {
                        Output.prettyErrorln("<d>[PackageManager]<r> waiting for {d} tasks\n", .{manager.pending_tasks});
                    }

                    if (manager.pending_tasks > 0)
                        manager.sleep();
                }
            }

            if (comptime log_level.showProgress()) {
                manager.endProgressBar();
            } else if (comptime log_level != .silent) {
                Output.prettyErrorln(" Resolved, downloaded and extracted [{d}]", .{manager.total_tasks});
                Output.flush();
            }
        }

        switch (Output.enable_ansi_colors) {
            inline else => |enable_ansi_colors| {
                try manager.log.printForLogLevelWithEnableAnsiColors(Output.errorWriter(), enable_ansi_colors);
            },
        }

        if (manager.log.hasErrors()) Global.crash();

        const needs_clean_lockfile = had_any_diffs or needs_new_lockfile or manager.package_json_updates.len > 0;
        var did_meta_hash_change = needs_clean_lockfile;
        if (needs_clean_lockfile) {
            manager.lockfile = try manager.lockfile.cleanWithLogger(
                manager.package_json_updates,
                manager.log,
                manager.options.enable.exact_versions,
            );
        }

        if (manager.lockfile.packages.len > 0) {
            for (manager.package_json_updates) |request| {
                // prevent redundant errors
                if (request.failed) {
                    return error.InstallFailed;
                }
            }
            manager.root_dependency_list = manager.lockfile.packages.items(.dependencies)[0];
            manager.lockfile.verifyResolutions(manager.options.local_package_features, manager.options.remote_package_features, log_level);
        }

        if (needs_clean_lockfile or manager.options.enable.force_save_lockfile) {
            did_meta_hash_change = try manager.lockfile.hasMetaHashChanged(
                PackageManager.verbose_install or manager.options.do.print_meta_hash_string,
            );
        }

        if (manager.options.global) {
            try manager.setupGlobalDir(&ctx);
        }

        // It's unnecessary work to re-save the lockfile if there are no changes
        if (manager.options.do.save_lockfile and
            (did_meta_hash_change or manager.lockfile.isEmpty() or manager.options.enable.force_save_lockfile))
        save: {
            if (manager.lockfile.isEmpty()) {
                if (!manager.options.dry_run) {
                    std.fs.cwd().deleteFileZ(manager.options.lockfile_path) catch |err| brk: {
                        // we don't care
                        if (err == error.FileNotFound) {
                            if (had_any_diffs) break :save;
                            break :brk;
                        }

                        if (log_level != .silent) Output.prettyErrorln("\n <red>error: {s} deleting empty lockfile", .{@errorName(err)});
                        break :save;
                    };
                }
                if (!manager.options.global) {
                    if (log_level != .silent) Output.prettyErrorln("No packages! Deleted empty lockfile", .{});
                }

                break :save;
            }

            var node: *Progress.Node = undefined;

            if (comptime log_level.showProgress()) {
                node = manager.progress.start(ProgressStrings.save(), 0);
                manager.progress.supports_ansi_escape_codes = Output.enable_ansi_colors_stderr;
                node.activate();

                manager.progress.refresh();
            }

            manager.lockfile.saveToDisk(manager.options.lockfile_path);
            if (comptime log_level.showProgress()) {
                node.end();
                manager.progress.refresh();
                manager.progress.root.end();
                manager.progress = .{};
            } else if (comptime log_level != .silent) {
                Output.prettyErrorln(" Saved lockfile", .{});
                Output.flush();
            }
        }

        if (root.scripts.hasAny()) {
            root.scripts.enqueue(
                manager.lockfile,
                manager.lockfile.buffers.string_bytes.items,
                strings.withoutTrailingSlash(Fs.FileSystem.instance.top_level_dir),
                root.name.slice(manager.lockfile.buffers.string_bytes.items),
            );
        }

        var install_summary = PackageInstall.Summary{};
        if (manager.options.do.install_packages) {
            install_summary = try manager.installPackages(
                manager.lockfile,
                log_level,
            );
        }

        // Install script order for npm 8.3.0:
        // 1. preinstall
        // 2. install
        // 3. postinstall
        // 4. preprepare
        // 5. prepare
        // 6. postprepare
        const run_lifecycle_scripts = manager.options.do.run_scripts and manager.lockfile.scripts.hasAny() and manager.options.do.install_packages;
        if (run_lifecycle_scripts) {
            // We need to figure out the PATH and other environment variables
            // to do that, we re-use the code from bun run
            // this is expensive, it traverses the entire directory tree going up to the root
            // so we really only want to do it when strictly necessary
            var this_bundler: bundler.Bundler = undefined;
            var ORIGINAL_PATH: string = "";
            _ = try RunCommand.configureEnvForRun(
                ctx,
                &this_bundler,
                manager.env,
                &ORIGINAL_PATH,
                log_level != .silent,
                false,
            );

            // 1. preinstall
            try manager.lockfile.scripts.run(manager.allocator, manager.env, log_level != .silent, "preinstall");
        }

        if (needs_new_lockfile) {
            manager.summary.add = @as(u32, @truncate(manager.lockfile.packages.len));
        }

        if (manager.options.do.save_yarn_lock) {
            var node: *Progress.Node = undefined;
            if (comptime log_level.showProgress()) {
                node = manager.progress.start("Saving yarn.lock", 0);
                manager.progress.supports_ansi_escape_codes = Output.enable_ansi_colors_stderr;
                manager.progress.refresh();
            } else if (comptime log_level != .silent) {
                Output.prettyErrorln(" Saved yarn.lock", .{});
                Output.flush();
            }

            try manager.writeYarnLock();
            if (comptime log_level.showProgress()) {
                node.completeOne();
                manager.progress.refresh();
                manager.progress.root.end();
                manager.progress = .{};
            }
        }

        var printed_timestamp = false;
        if (comptime log_level != .silent) {
            if (manager.options.do.summary) {
                var printer = Lockfile.Printer{
                    .lockfile = manager.lockfile,
                    .options = manager.options,
                    .updates = manager.package_json_updates,
                    .successfully_installed = install_summary.successfully_installed,
                };

                switch (Output.enable_ansi_colors) {
                    inline else => |enable_ansi_colors| {
                        try Lockfile.Printer.Tree.print(&printer, Output.WriterType, Output.writer(), enable_ansi_colors);
                    },
                }

                if (!did_meta_hash_change) {
                    manager.summary.remove = 0;
                    manager.summary.add = 0;
                    manager.summary.update = 0;
                }

                if (install_summary.success > 0) {
                    // it's confusing when it shows 3 packages and says it installed 1
                    const pkgs_installed = @max(
                        install_summary.success,
                        @as(
                            u32,
                            @truncate(manager.package_json_updates.len),
                        ),
                    );
                    Output.pretty("\n <green>{d}<r> package{s}<r> installed ", .{ pkgs_installed, if (pkgs_installed == 1) "" else "s" });
                    Output.printStartEndStdout(ctx.start_time, std.time.nanoTimestamp());
                    printed_timestamp = true;
                    Output.pretty("<r>\n", .{});

                    if (manager.summary.remove > 0) {
                        Output.pretty("  Removed: <cyan>{d}<r>\n", .{manager.summary.remove});
                    }
                } else if (manager.summary.remove > 0) {
                    if (manager.to_remove.len > 0) {
                        for (manager.to_remove) |request| {
                            Output.prettyln(" <r><red>-<r> {s}", .{request.name});
                        }
                    }

                    Output.pretty("\n <r><b>{d}<r> package{s} removed ", .{ manager.summary.remove, if (manager.summary.remove == 1) "" else "s" });
                    Output.printStartEndStdout(ctx.start_time, std.time.nanoTimestamp());
                    printed_timestamp = true;
                    Output.pretty("<r>\n", .{});
                } else if (install_summary.skipped > 0 and install_summary.fail == 0 and manager.package_json_updates.len == 0) {
                    Output.pretty("\n", .{});

                    const count = @as(PackageID, @truncate(manager.lockfile.packages.len));
                    if (count != install_summary.skipped) {
                        Output.pretty("Checked <green>{d} install{s}<r> across {d} package{s} <d>(no changes)<r> ", .{
                            install_summary.skipped,
                            if (install_summary.skipped == 1) "" else "s",
                            count,
                            if (count == 1) "" else "s",
                        });
                        Output.printStartEndStdout(ctx.start_time, std.time.nanoTimestamp());
                        printed_timestamp = true;
                        Output.pretty("<r>\n", .{});
                    } else {
                        Output.pretty("<r> <green>Done<r>! Checked {d} package{s}<r> <d>(no changes)<r> ", .{
                            install_summary.skipped,
                            if (install_summary.skipped == 1) "" else "s",
                        });
                        Output.printStartEndStdout(ctx.start_time, std.time.nanoTimestamp());
                        printed_timestamp = true;
                        Output.pretty("<r>\n", .{});
                    }
                }

                if (install_summary.fail > 0) {
                    Output.prettyln("<r>Failed to install <red><b>{d}<r> package{s}\n", .{ install_summary.fail, if (install_summary.fail == 1) "" else "s" });
                    Output.flush();
                }
            }
        }

        if (run_lifecycle_scripts and install_summary.fail == 0) {
            // 2. install
            // 3. postinstall
            try manager.lockfile.scripts.spawnAllPackageScripts(manager, log_level, log_level != .silent, "install");
            try manager.lockfile.scripts.spawnAllPackageScripts(manager, log_level, log_level != .silent, "postinstall");

            // 4. preprepare
            // 5. prepare
            // 6. postprepare
            try manager.lockfile.scripts.spawnAllPackageScripts(manager, log_level, log_level != .silent, "preprepare");
            try manager.lockfile.scripts.spawnAllPackageScripts(manager, log_level, log_level != .silent, "prepare");
            try manager.lockfile.scripts.spawnAllPackageScripts(manager, log_level, log_level != .silent, "postprepare");
        }

        if (comptime log_level != .silent) {
            if (manager.options.do.summary) {
                if (!printed_timestamp) {
                    Output.printStartEndStdout(ctx.start_time, std.time.nanoTimestamp());
                    Output.prettyln("<d> done<r>", .{});
                    printed_timestamp = true;
                }
            }
        }

        Output.flush();
    }
};

const Package = Lockfile.Package;

pub const PackageManifestError = error{
    PackageManifestHTTP400,
    PackageManifestHTTP401,
    PackageManifestHTTP402,
    PackageManifestHTTP403,
    PackageManifestHTTP404,
    PackageManifestHTTP4xx,
    PackageManifestHTTP5xx,
};

test "UpdateRequests.parse" {
    var log = logger.Log.init(default_allocator);
    var array = PackageManager.UpdateRequest.Array.init(0) catch unreachable;

    const updates: []const []const u8 = &.{
        "@bacon/name",
        "foo",
        "bar",
        "baz",
        "boo@1.0.0",
        "bing@latest",
        "github:bar/foo",
    };
    var reqs = PackageManager.UpdateRequest.parse(default_allocator, &log, updates, &array, .add);

    try std.testing.expectEqualStrings(reqs[0].name, "@bacon/name");
    try std.testing.expectEqualStrings(reqs[1].name, "foo");
    try std.testing.expectEqualStrings(reqs[2].name, "bar");
    try std.testing.expectEqualStrings(reqs[3].name, "baz");
    try std.testing.expectEqualStrings(reqs[4].name, "boo");
    try std.testing.expectEqualStrings(reqs[7].name, "github:bar/foo");
    try std.testing.expectEqual(reqs[4].version.tag, Dependency.Version.Tag.npm);
    try std.testing.expectEqualStrings(reqs[4].version.literal.slice("boo@1.0.0"), "1.0.0");
    try std.testing.expectEqual(reqs[5].version.tag, Dependency.Version.Tag.dist_tag);
    try std.testing.expectEqualStrings(reqs[5].version.literal.slice("bing@1.0.0"), "latest");
    try std.testing.expectEqual(updates.len, 7);
}

test "PackageManager.Options - default registry, default values" {
    var allocator = default_allocator;
    var log = logger.Log.init(allocator);
    defer log.deinit();
    var env = DotEnv.Loader.init(&DotEnv.Map.init(allocator), allocator);
    var options = PackageManager.Options{};

    try options.load(allocator, &log, &env, null, null);

    try std.testing.expectEqualStrings("", options.scope.name);
    try std.testing.expectEqualStrings("", options.scope.auth);
    try std.testing.expectEqualStrings(Npm.Registry.default_url, options.scope.url.href);
    try std.testing.expectEqualStrings("", options.scope.token);
}

test "PackageManager.Options - default registry, custom token" {
    var allocator = default_allocator;
    var log = logger.Log.init(allocator);
    defer log.deinit();
    var env = DotEnv.Loader.init(&DotEnv.Map.init(allocator), allocator);
    var install = Api.BunInstall{
        .default_registry = Api.NpmRegistry{
            .url = "",
            .username = "foo",
            .password = "bar",
            .token = "baz",
        },
        .native_bin_links = &.{},
    };
    var options = PackageManager.Options{};

    try options.load(allocator, &log, &env, null, &install);

    try std.testing.expectEqualStrings("", options.scope.name);
    try std.testing.expectEqualStrings("", options.scope.auth);
    try std.testing.expectEqualStrings(Npm.Registry.default_url, options.scope.url.href);
    try std.testing.expectEqualStrings("baz", options.scope.token);
}

test "PackageManager.Options - default registry, custom URL" {
    var allocator = default_allocator;
    var log = logger.Log.init(allocator);
    defer log.deinit();
    var env = DotEnv.Loader.init(&DotEnv.Map.init(allocator), allocator);
    var install = Api.BunInstall{
        .default_registry = Api.NpmRegistry{
            .url = "https://example.com/",
            .username = "foo",
            .password = "bar",
            .token = "",
        },
        .native_bin_links = &.{},
    };
    var options = PackageManager.Options{};

    try options.load(allocator, &log, &env, null, &install);

    try std.testing.expectEqualStrings("", options.scope.name);
    try std.testing.expectEqualStrings("Zm9vOmJhcg==", options.scope.auth);
    try std.testing.expectEqualStrings("https://example.com/", options.scope.url.href);
    try std.testing.expectEqualStrings("", options.scope.token);
}

test "PackageManager.Options - scoped registry" {
    var allocator = default_allocator;
    var log = logger.Log.init(allocator);
    defer log.deinit();
    var env = DotEnv.Loader.init(&DotEnv.Map.init(allocator), allocator);
    var install = Api.BunInstall{
        .scoped = Api.NpmRegistryMap{
            .scopes = &.{
                "foo",
            },
            .registries = &.{
                Api.NpmRegistry{
                    .url = "",
                    .username = "",
                    .password = "",
                    .token = "bar",
                },
            },
        },
        .native_bin_links = &.{},
    };
    var options = PackageManager.Options{};

    try options.load(allocator, &log, &env, null, &install);

    try std.testing.expectEqualStrings("", options.scope.name);
    try std.testing.expectEqualStrings("", options.scope.auth);
    try std.testing.expectEqualStrings(Npm.Registry.default_url, options.scope.url.href);
    try std.testing.expectEqualStrings("", options.scope.token);

    var scoped = options.registries.getPtr(Npm.Registry.Scope.hash(Npm.Registry.Scope.getName("foo")));

    try std.testing.expect(scoped != null);
    if (scoped) |scope| {
        try std.testing.expectEqualStrings("foo", scope.name);
        try std.testing.expectEqualStrings("", scope.auth);
        try std.testing.expectEqualStrings(Npm.Registry.default_url, scope.url.href);
        try std.testing.expectEqualStrings("bar", scope.token);
    }
}

test "PackageManager.Options - mixed default/scoped registry" {
    var allocator = default_allocator;
    var log = logger.Log.init(allocator);
    defer log.deinit();
    var env = DotEnv.Loader.init(&DotEnv.Map.init(allocator), allocator);
    var install = Api.BunInstall{
        .default_registry = Api.NpmRegistry{
            .url = "https://example.com/",
            .username = "",
            .password = "",
            .token = "foo",
        },
        .scoped = Api.NpmRegistryMap{
            .scopes = &.{
                "bar",
            },
            .registries = &.{
                Api.NpmRegistry{
                    .url = "",
                    .username = "baz",
                    .password = "moo",
                    .token = "",
                },
            },
        },
        .native_bin_links = &.{},
    };
    var options = PackageManager.Options{};

    try options.load(allocator, &log, &env, null, &install);

    try std.testing.expectEqualStrings("", options.scope.name);
    try std.testing.expectEqualStrings("", options.scope.auth);
    try std.testing.expectEqualStrings("https://example.com/", options.scope.url.href);
    try std.testing.expectEqualStrings("foo", options.scope.token);

    var scoped = options.registries.getPtr(Npm.Registry.Scope.hash(Npm.Registry.Scope.getName("bar")));

    try std.testing.expect(scoped != null);
    if (scoped) |scope| {
        try std.testing.expectEqualStrings("bar", scope.name);
        try std.testing.expectEqualStrings("YmF6Om1vbw==", scope.auth);
        try std.testing.expectEqualStrings("https://example.com/", scope.url.href);
        try std.testing.expectEqualStrings("", scope.token);
    }
}<|MERGE_RESOLUTION|>--- conflicted
+++ resolved
@@ -1752,13 +1752,11 @@
 
     peer_dependencies: std.ArrayListUnmanaged(DependencyID) = .{},
 
-<<<<<<< HEAD
     uws_event_loop: *uws.Loop,
     file_poll_store: JSC.FilePoll.Store,
-=======
+
     // name hash from alias package name -> aliased package dependency version info
     known_npm_aliases: NpmAliasMap = .{},
->>>>>>> e731eff3
 
     const PreallocatedNetworkTasks = std.BoundedArray(NetworkTask, 1024);
     const NetworkTaskQueue = std.HashMapUnmanaged(u64, void, IdentityContext(u64), 80);
