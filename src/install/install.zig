--- conflicted
+++ resolved
@@ -8681,11 +8681,6 @@
                             }
                         }
 
-<<<<<<< HEAD
-                        if (resolution.tag != .workspace and !is_trusted and this.lockfile.packages.get(package_id).meta.hasInstallScript()) {
-                            if (comptime log_level.isVerbose()) {
-                                Output.prettyError("Blocked scripts for: {s}@{}\n", .{ alias, resolution.fmt(this.lockfile.buffers.string_bytes.items, .auto) });
-=======
                         if (resolution.tag != .workspace and !is_trusted and this.lockfile.packages.items(.meta)[package_id].hasInstallScript()) {
                             // Check if the package actually has scripts. `hasInstallScript` can be false positive if a package is published with
                             // an auto binding.gyp rebuild script but binding.gyp is excluded from the published files.
@@ -8702,7 +8697,6 @@
                                 const entry = this.summary.packages_with_blocked_scripts.getOrPut(this.manager.allocator, name_hash) catch bun.outOfMemory();
                                 if (!entry.found_existing) entry.value_ptr.* = 0;
                                 entry.value_ptr.* += count;
->>>>>>> 3375a158
                             }
                         }
 
