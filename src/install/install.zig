--- conflicted
+++ resolved
@@ -5622,12 +5622,8 @@
             .resolve_tasks = TaskChannel.init(),
             .lockfile = undefined,
             .root_package_json_file = package_json_file,
-<<<<<<< HEAD
-            .waiter = Waiter.fromUWSLoop(uws.Loop.get()),
-=======
             .waiter = try Waker.init(ctx.allocator),
             .workspaces = workspaces,
->>>>>>> e91436e5
             // .progress
             .uws_event_loop = uws.Loop.get(),
             .file_poll_store = JSC.FilePoll.Store.init(ctx.allocator),
@@ -5707,14 +5703,8 @@
             .resolve_tasks = TaskChannel.init(),
             .lockfile = undefined,
             .root_package_json_file = undefined,
-<<<<<<< HEAD
-            .waiter = Waiter.fromUWSLoop(uws.Loop.get()),
-            .uws_event_loop = uws.Loop.get(),
-            .file_poll_store = JSC.FilePoll.Store.init(allocator),
-=======
             .waiter = try Waker.init(allocator),
             .workspaces = std.StringArrayHashMap(?Semver.Version).init(allocator),
->>>>>>> e91436e5
         };
         manager.lockfile = try allocator.create(Lockfile);
 
