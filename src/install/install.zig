--- conflicted
+++ resolved
@@ -6433,7 +6433,6 @@
                 if (request.e_string) |e_string| {
                     e_string.data = switch (request.resolution.tag) {
                         .npm => brk: {
-<<<<<<< HEAD
                             if (request.version.tag == .dist_tag) {
                                 switch (options.exact_versions) {
                                     inline else => |exact_versions| {
@@ -6442,19 +6441,6 @@
                                             request.version.value.npm,
                                         });
                                     },
-=======
-                            if (comptime FeatureFlags.breaking_changes_1_1_0) {
-                                if (request.version.tag == .dist_tag) {
-                                    if (options.exact_versions) {
-                                        break :brk try std.fmt.allocPrint(allocator, "{}", .{
-                                            request.resolution.value.npm.version.fmt(request.version_buf),
-                                        });
-                                    } else {
-                                        break :brk try std.fmt.allocPrint(allocator, "^{}", .{
-                                            request.resolution.value.npm.version.fmt(request.version_buf),
-                                        });
-                                    }
->>>>>>> 62e73d66
                                 }
                             }
                             break :brk null;
@@ -9504,16 +9490,6 @@
 
             installer.completeRemainingScripts(log_level);
 
-            if (comptime !FeatureFlags.breaking_changes_1_1_0) {
-                if (this.root_lifecycle_scripts) |scripts| {
-                    if (comptime log_level.showProgress()) {
-                        scripts_node.setEstimatedTotalItems(scripts_node.unprotected_completed_items + scripts.total);
-                    }
-                    const output_in_foreground = false;
-                    try this.spawnPackageLifecycleScripts(ctx, scripts, log_level, output_in_foreground);
-                }
-            }
-
             while (this.pending_lifecycle_script_tasks.load(.Monotonic) > 0) {
                 if (PackageManager.verbose_install) {
                     if (PackageManager.hasEnoughTimePassedBetweenWaitingMessages()) Output.prettyErrorln("<d>[PackageManager]<r> waiting for {d} scripts\n", .{this.pending_lifecycle_script_tasks.load(.Monotonic)});
@@ -10159,29 +10135,27 @@
             }
         }
 
-        if (comptime FeatureFlags.breaking_changes_1_1_0) {
-            if (manager.options.do.run_scripts) {
-                if (manager.root_lifecycle_scripts) |scripts| {
-                    if (comptime Environment.allow_assert) {
-                        std.debug.assert(scripts.total > 0);
-                    }
-
-                    if (comptime log_level != .silent) {
-                        Output.printError("\n", .{});
-                        Output.flush();
-                    }
-                    // root lifecycle scripts can run now that all dependencies are installed, dependency scripts
-                    // have finished, and lockfiles have been saved
-                    const output_in_foreground = true;
-                    try manager.spawnPackageLifecycleScripts(ctx, scripts, log_level, output_in_foreground);
-
-                    while (manager.pending_lifecycle_script_tasks.load(.Monotonic) > 0) {
-                        if (PackageManager.verbose_install) {
-                            if (PackageManager.hasEnoughTimePassedBetweenWaitingMessages()) Output.prettyErrorln("<d>[PackageManager]<r> waiting for {d} scripts\n", .{manager.pending_lifecycle_script_tasks.load(.Monotonic)});
-                        }
-
-                        manager.sleep();
-                    }
+        if (manager.options.do.run_scripts) {
+            if (manager.root_lifecycle_scripts) |scripts| {
+                if (comptime Environment.allow_assert) {
+                    std.debug.assert(scripts.total > 0);
+                }
+
+                if (comptime log_level != .silent) {
+                    Output.printError("\n", .{});
+                    Output.flush();
+                }
+                // root lifecycle scripts can run now that all dependencies are installed, dependency scripts
+                // have finished, and lockfiles have been saved
+                const output_in_foreground = true;
+                try manager.spawnPackageLifecycleScripts(ctx, scripts, log_level, output_in_foreground);
+
+                while (manager.pending_lifecycle_script_tasks.load(.Monotonic) > 0) {
+                    if (PackageManager.verbose_install) {
+                        if (PackageManager.hasEnoughTimePassedBetweenWaitingMessages()) Output.prettyErrorln("<d>[PackageManager]<r> waiting for {d} scripts\n", .{manager.pending_lifecycle_script_tasks.load(.Monotonic)});
+                    }
+
+                    manager.sleep();
                 }
             }
         }
