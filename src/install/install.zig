--- conflicted
+++ resolved
@@ -7379,13 +7379,9 @@
                 _ = manager.getCacheDirectory();
                 _ = manager.getTemporaryDirectory();
             }
-<<<<<<< HEAD
 
             try manager.lockfile.loadOverridesFromNonBunLockfile(ctx.allocator);
             manager.enqueueDependencyList(root.dependencies, true);
-=======
-            manager.enqueueDependencyList(root.dependencies);
->>>>>>> 1af4e1dc
         } else {
             // Anything that needs to be downloaded from an update needs to be scheduled here
             manager.drainDependencyList();
