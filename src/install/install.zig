--- conflicted
+++ resolved
@@ -8123,18 +8123,6 @@
 
                         if (manager.summary.update > 0) root.scripts = .{};
                     }
-<<<<<<< HEAD
-
-                    if (!root.scripts.filled) {
-                        maybe_root.scripts.enqueue(
-                            manager.lockfile,
-                            lockfile.buffers.string_bytes.items,
-                            strings.withoutTrailingSlash(Fs.FileSystem.instance.top_level_dir),
-                            maybe_root.name.slice(lockfile.buffers.string_bytes.items),
-                        );
-                    }
-=======
->>>>>>> f297b954
                 }
             },
             else => {},
