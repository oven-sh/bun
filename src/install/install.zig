--- conflicted
+++ resolved
@@ -6613,29 +6613,10 @@
                     .successfully_installed = install_summary.successfully_installed,
                 };
 
-<<<<<<< HEAD
-            var printed_timestamp = false;
-            if (install_summary.success > 0) {
-                // it's confusing when it shows 3 packages and says it installed 1
-                Output.pretty("\n <green>{d}<r> packages<r> installed ", .{@max(
-                    install_summary.success,
-                    @truncate(
-                        u32,
-                        manager.package_json_updates.len,
-                    ),
-                )});
-                Output.printStartEndStdout(ctx.start_time, std.time.nanoTimestamp());
-                printed_timestamp = true;
-                Output.pretty("<r>\n", .{});
-
-                if (manager.summary.remove > 0) {
-                    Output.pretty("  Removed: <cyan>{d}<r>\n", .{manager.summary.remove});
-=======
                 if (Output.enable_ansi_colors) {
                     try Lockfile.Printer.Tree.print(&printer, Output.WriterType, Output.writer(), true);
                 } else {
                     try Lockfile.Printer.Tree.print(&printer, Output.WriterType, Output.writer(), false);
->>>>>>> afd66c62
                 }
 
                 if (!did_meta_hash_change) {
@@ -6700,45 +6681,6 @@
             }
         }
 
-<<<<<<< HEAD
-            if (run_lifecycle_scripts and install_summary.fail == 0) {
-                // We need to figure out the PATH and other environment variables
-                // to do that, we re-use the code from bun run
-                // this is expensive, it traverses the entire directory tree going up to the root
-                // so we really only want to do it when strictly necessary
-                if (needs_configure_bundler_for_run) {
-                    var this_bundler: bundler.Bundler = undefined;
-                    var ORIGINAL_PATH: string = "";
-                    _ = try RunCommand.configureEnvForRun(
-                        ctx,
-                        &this_bundler,
-                        manager.env,
-                        &ORIGINAL_PATH,
-                        log_level != .silent,
-                        false,
-                    );
-                } else {
-                    // bun install may have installed new bins, so we need to update the PATH
-                    // this can happen if node_modules/.bin didn't previously exist
-                    // note: it is harmless to have the same directory in the PATH multiple times
-                    const current_path: []const u8 = manager.env.map.get("PATH") orelse "/";
-
-                    // TODO: windows
-                    const cwd_without_trailing_slash = if (Fs.FileSystem.instance.top_level_dir.len > 1 and Fs.FileSystem.instance.top_level_dir[Fs.FileSystem.instance.top_level_dir.len - 1] == '/')
-                        Fs.FileSystem.instance.top_level_dir[0 .. Fs.FileSystem.instance.top_level_dir.len - 1]
-                    else
-                        Fs.FileSystem.instance.top_level_dir;
-
-                    try manager.env.map.put("PATH", try std.fmt.allocPrint(
-                        ctx.allocator,
-                        "{s}:{s}/node_modules/.bin",
-                        .{
-                            current_path,
-                            cwd_without_trailing_slash,
-                        },
-                    ));
-                }
-=======
         if (run_lifecycle_scripts and install_summary.fail == 0) {
             // We need to figure out the PATH and other environment variables
             // to do that, we re-use the code from bun run
@@ -6766,7 +6708,6 @@
                     Fs.FileSystem.instance.top_level_dir[0 .. Fs.FileSystem.instance.top_level_dir.len - 1]
                 else
                     Fs.FileSystem.instance.top_level_dir;
->>>>>>> afd66c62
 
                 try manager.env.map.put("PATH", try std.fmt.allocPrint(
                     ctx.allocator,
